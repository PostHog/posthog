import uuid
from typing import Any

import structlog
import temporalio
from dateutil import parser
from django.db.models import Prefetch, Q
from rest_framework import filters, serializers, status, viewsets
from rest_framework.request import Request
from rest_framework.response import Response
from rest_framework.exceptions import ValidationError

from posthog.api.routing import TeamAndOrgViewSetMixin
from posthog.api.utils import action
from posthog.hogql.database.database import create_hogql_database
from posthog.models.user import User
from posthog.temporal.data_imports.sources.common.config import Config
from posthog.temporal.data_imports.sources import SourceRegistry
from posthog.warehouse.api.external_data_schema import (
    ExternalDataSchemaSerializer,
    SimpleExternalDataSchemaSerializer,
)
from posthog.warehouse.data_load.service import (
    cancel_external_data_workflow,
    delete_data_import_folder,
    delete_external_data_schedule,
    is_any_external_data_schema_paused,
    sync_external_data_job_workflow,
    trigger_external_data_source_workflow,
)
from posthog.warehouse.models import (
    ExternalDataJob,
    ExternalDataSchema,
    ExternalDataSource,
)

logger = structlog.get_logger(__name__)


class ExternalDataJobSerializers(serializers.ModelSerializer):
    schema = serializers.SerializerMethodField(read_only=True)
    status = serializers.SerializerMethodField(read_only=True)

    class Meta:
        model = ExternalDataJob
        fields = [
            "id",
            "created_at",
            "created_by",
            "status",
            "schema",
            "rows_synced",
            "latest_error",
            "workflow_run_id",
        ]
        read_only_fields = [
            "id",
            "created_at",
            "created_by",
            "status",
            "schema",
            "rows_synced",
            "latest_error",
            "workflow_run_id",
        ]

    def get_status(self, instance: ExternalDataJob):
        if instance.status == ExternalDataJob.Status.BILLING_LIMIT_REACHED:
            return "Billing limits"

        if instance.status == ExternalDataJob.Status.BILLING_LIMIT_TOO_LOW:
            return "Billing limit too low"

        return instance.status

    def get_schema(self, instance: ExternalDataJob):
        return SimpleExternalDataSchemaSerializer(
            instance.schema, many=False, read_only=True, context=self.context
        ).data


class ExternalDataSourceSerializers(serializers.ModelSerializer):
    account_id = serializers.CharField(write_only=True)
    client_secret = serializers.CharField(write_only=True)
    last_run_at = serializers.SerializerMethodField(read_only=True)
    created_by = serializers.SerializerMethodField(read_only=True)
    latest_error = serializers.SerializerMethodField(read_only=True)
    status = serializers.SerializerMethodField(read_only=True)
    schemas = serializers.SerializerMethodField(read_only=True)
    revenue_analytics_enabled = serializers.BooleanField(default=False)

    class Meta:
        model = ExternalDataSource
        fields = [
            "id",
            "created_at",
            "created_by",
            "status",
            "client_secret",
            "account_id",
            "source_type",
            "latest_error",
            "prefix",
            "revenue_analytics_enabled",
            "last_run_at",
            "schemas",
            "job_inputs",
        ]
        read_only_fields = [
            "id",
            "created_by",
            "created_at",
            "status",
            "source_type",
            "latest_error",
            "last_run_at",
            "schemas",
            "prefix",
        ]

    """
    This method is used to remove sensitive fields from the response.
    IMPORTANT: This method should be updated when a new source type is added to allow for editing of the new source.
    """

    def to_representation(self, instance):
        representation = super().to_representation(instance)

        # non-sensitive fields
        whitelisted_keys = {
            # stripe
            "stripe_account_id",
            # sql
            "database",
            "host",
            "port",
            "user",
            "schema",
            "ssh_tunnel",
            "using_ssl",
            # vitally
            "payload",
            "prefix",
            "regionsubdomain",
            "source_type",
            # chargebee
            "site_name",
            # zendesk
            "subdomain",
            "email_address",
            # hubspot
            "redirect_uri",
            # snowflake
            "account_id",
            "warehouse",
            "role",
            # bigquery
            "dataset_id",
            "project_id",
            "client_email",
            "token_uri",
            "temporary-dataset",
        }
        job_inputs = representation.get("job_inputs", {})
        if isinstance(job_inputs, dict):
            # Reconstruct ssh_tunnel (if needed) structure for UI handling
            if "ssh_tunnel" in job_inputs and isinstance(job_inputs["ssh_tunnel"], dict):
                existing_ssh_tunnel: dict = job_inputs["ssh_tunnel"]
                existing_auth: dict = existing_ssh_tunnel.get("auth", {})
                ssh_tunnel = {
                    "enabled": existing_ssh_tunnel.get("enabled", False),
                    "host": existing_ssh_tunnel.get("host", None),
                    "port": existing_ssh_tunnel.get("port", None),
                    "auth": {
                        "selection": existing_auth.get("type", None),
                        "username": existing_auth.get("username", None),
                        "password": None,
                        "passphrase": None,
                        "private_key": None,
                    },
                }
                job_inputs["ssh_tunnel"] = ssh_tunnel

            # Remove sensitive fields
            for key in list(job_inputs.keys()):  # Use list() to avoid modifying dict during iteration
                if key not in whitelisted_keys:
                    job_inputs.pop(key, None)

        return representation

    def get_last_run_at(self, instance: ExternalDataSource) -> str:
        latest_completed_run = instance.ordered_jobs[0] if instance.ordered_jobs else None  # type: ignore

        return latest_completed_run.created_at if latest_completed_run else None

    def get_created_by(self, instance: ExternalDataSource) -> str | None:
        return instance.created_by.email if instance.created_by else None

    def get_status(self, instance: ExternalDataSource) -> str:
        active_schemas: list[ExternalDataSchema] = list(instance.active_schemas)  # type: ignore
        any_failures = any(schema.status == ExternalDataSchema.Status.FAILED for schema in active_schemas)
        any_billing_limits_reached = any(
            schema.status == ExternalDataSchema.Status.BILLING_LIMIT_REACHED for schema in active_schemas
        )
        any_billing_limits_too_low = any(
            schema.status == ExternalDataSchema.Status.BILLING_LIMIT_TOO_LOW for schema in active_schemas
        )
        any_paused = any(schema.status == ExternalDataSchema.Status.PAUSED for schema in active_schemas)
        any_running = any(schema.status == ExternalDataSchema.Status.RUNNING for schema in active_schemas)
        any_completed = any(schema.status == ExternalDataSchema.Status.COMPLETED for schema in active_schemas)

        if any_failures:
            return ExternalDataSchema.Status.FAILED
        elif any_billing_limits_reached:
            return "Billing limits"
        elif any_billing_limits_too_low:
            return "Billing limits too low"
        elif any_paused:
            return ExternalDataSchema.Status.PAUSED
        elif any_running:
            return ExternalDataSchema.Status.RUNNING
        elif any_completed:
            return ExternalDataSchema.Status.COMPLETED
        else:
            # Fallback during migration phase of going from source -> schema as the source of truth for syncs
            return instance.status

    def get_latest_error(self, instance: ExternalDataSource):
        schema_with_error = instance.schemas.filter(latest_error__isnull=False).first()
        return schema_with_error.latest_error if schema_with_error else None

    def get_schemas(self, instance: ExternalDataSource):
        return ExternalDataSchemaSerializer(instance.schemas, many=True, read_only=True, context=self.context).data

    def update(self, instance: ExternalDataSource, validated_data: Any) -> Any:
        """Update source ensuring we merge with existing job inputs to allow partial updates."""
        existing_job_inputs = instance.job_inputs

        source_type_model = ExternalDataSource.Type(instance.source_type)
        source = SourceRegistry.get_source(source_type_model)

        if existing_job_inputs:
            new_job_inputs = {**existing_job_inputs, **validated_data.get("job_inputs", {})}
        else:
            new_job_inputs = validated_data.get("job_inputs", {})

        is_valid, errors = source.validate_config(new_job_inputs)
        if not is_valid:
            raise ValidationError(f"Invalid source config: {', '.join(errors)}")

        source_config: Config = source.parse_config(new_job_inputs)
        validated_data["job_inputs"] = source_config.to_dict()

        updated_source: ExternalDataSource = super().update(instance, validated_data)

        return updated_source


class SimpleExternalDataSourceSerializers(serializers.ModelSerializer):
    class Meta:
        model = ExternalDataSource
        fields = [
            "id",
            "created_at",
            "created_by",
            "status",
            "source_type",
        ]
        read_only_fields = ["id", "created_by", "created_at", "status", "source_type"]


class ExternalDataSourceViewSet(TeamAndOrgViewSetMixin, viewsets.ModelViewSet):
    """
    Create, Read, Update and Delete External data Sources.
    """

    scope_object = "INTERNAL"
    queryset = ExternalDataSource.objects.all()
    serializer_class = ExternalDataSourceSerializers
    filter_backends = [filters.SearchFilter]
    search_fields = ["source_id"]
    ordering = "-created_at"

    def get_serializer_context(self) -> dict[str, Any]:
        context = super().get_serializer_context()
        context["database"] = create_hogql_database(team_id=self.team_id)

        return context

    def safely_get_queryset(self, queryset):
        return (
            queryset.exclude(deleted=True)
            .prefetch_related(
                "created_by",
                Prefetch(
                    "jobs",
                    queryset=ExternalDataJob.objects.filter(status="Completed", team_id=self.team_id).order_by(
                        "-created_at"
                    )[:1],
                    to_attr="ordered_jobs",
                ),
                Prefetch(
                    "schemas",
                    queryset=ExternalDataSchema.objects.filter(team_id=self.team_id)
                    .exclude(deleted=True)
                    .select_related("table__credential", "table__external_data_source")
                    .order_by("name"),
                ),
                Prefetch(
                    "schemas",
                    queryset=ExternalDataSchema.objects.filter(team_id=self.team_id)
                    .exclude(deleted=True)
                    .filter(
                        Q(should_sync=True) | Q(latest_error__isnull=False)
                    )  # OR to include schemas with errors or marked for sync
                    .select_related("source", "table__credential", "table__external_data_source"),
                    to_attr="active_schemas",
                ),
            )
            .order_by(self.ordering)
        )

    def create(self, request: Request, *args: Any, **kwargs: Any) -> Response:
        prefix = request.data.get("prefix", None)
        source_type = request.data["source_type"]

        if self.prefix_required(source_type):
            if not prefix:
                return Response(
                    status=status.HTTP_400_BAD_REQUEST,
                    data={"message": "Source type already exists. Prefix is required"},
                )
            elif self.prefix_exists(source_type, prefix):
                return Response(status=status.HTTP_400_BAD_REQUEST, data={"message": "Prefix already exists"})

        if is_any_external_data_schema_paused(self.team_id):
            return Response(
                status=status.HTTP_400_BAD_REQUEST,
                data={"message": "Monthly sync limit reached. Please increase your billing limit to resume syncing."},
            )

        # Strip leading and trailing whitespace
        payload = request.data["payload"]
        if payload is not None:
            for key, value in payload.items():
                if isinstance(value, str):
                    payload[key] = value.strip()

        source_type_model = ExternalDataSource.Type(source_type)
        source = SourceRegistry.get_source(source_type_model)
        is_valid, errors = source.validate_config(payload)
        if not is_valid:
            return Response(
                status=status.HTTP_400_BAD_REQUEST,
                data={"message": f"Invalid source config: {', '.join(errors)}"},
            )
        source_config: Config = source.parse_config(payload)

        new_source_model = ExternalDataSource.objects.create(
            source_id=str(uuid.uuid4()),
            connection_id=str(uuid.uuid4()),
            destination_id=str(uuid.uuid4()),
            created_by=request.user if isinstance(request.user, User) else None,
            team=self.team,
            status="Running",
            source_type=source_type_model,
            revenue_analytics_enabled=True,
            job_inputs=source_config.to_dict(),
            prefix=prefix,
        )

        source_schemas = source.get_schemas(source_config, self.team_id)
        schema_names = [schema.name for schema in source_schemas]

        payload_schemas = payload.get("schemas", None)
        if not payload_schemas or not isinstance(payload_schemas, list):
            new_source_model.delete()
            return Response(
                status=status.HTTP_400_BAD_REQUEST,
                data={"message": "Schemas not given"},
            )

        # Return 400 if we get any schema names that don't exist in our source
        if any(schema.get("name") not in schema_names for schema in payload_schemas):
            new_source_model.delete()
            return Response(
                status=status.HTTP_400_BAD_REQUEST,
                data={"message": "Schemas given do not exist in source"},
            )

        active_schemas: list[ExternalDataSchema] = []

        # Create all ExternalDataSchema objects and enable syncing for active schemas
        for schema in payload_schemas:
            sync_type = schema.get("sync_type")
            requires_incremental_fields = sync_type == "incremental" or sync_type == "append"
            incremental_field = schema.get("incremental_field")
            incremental_field_type = schema.get("incremental_field_type")
            sync_time_of_day = schema.get("sync_time_of_day")

            if requires_incremental_fields and incremental_field is None:
                new_source_model.delete()
                return Response(
                    status=status.HTTP_400_BAD_REQUEST,
                    data={"message": "Incremental schemas given do not have an incremental field set"},
                )

            if requires_incremental_fields and incremental_field_type is None:
                new_source_model.delete()
                return Response(
                    status=status.HTTP_400_BAD_REQUEST,
                    data={"message": "Incremental schemas given do not have an incremental field type set"},
                )

            schema_model = ExternalDataSchema.objects.create(
                name=schema.get("name"),
                team=self.team,
                source=new_source_model,
                should_sync=schema.get("should_sync"),
                sync_type=sync_type,
                sync_time_of_day=sync_time_of_day,
                sync_type_config=(
                    {
                        "incremental_field": incremental_field,
                        "incremental_field_type": incremental_field_type,
                    }
                    if requires_incremental_fields
                    else {}
                ),
            )

            if schema.get("should_sync"):
                active_schemas.append(schema_model)

        try:
            for active_schema in active_schemas:
                sync_external_data_job_workflow(active_schema, create=True, should_sync=active_schema.should_sync)
        except Exception as e:
            # Log error but don't fail because the source model was already created
            logger.exception("Could not trigger external data job", exc_info=e)

        return Response(status=status.HTTP_201_CREATED, data={"id": new_source_model.pk})

    def prefix_required(self, source_type: str) -> bool:
        source_type_exists = (
            ExternalDataSource.objects.exclude(deleted=True)
            .filter(team_id=self.team.pk, source_type=source_type)
            .exists()
        )
        return source_type_exists

    def prefix_exists(self, source_type: str, prefix: str) -> bool:
        prefix_exists = (
            ExternalDataSource.objects.exclude(deleted=True)
            .filter(team_id=self.team.pk, source_type=source_type, prefix=prefix)
            .exists()
        )
        return prefix_exists

    def destroy(self, request: Request, *args: Any, **kwargs: Any) -> Response:
        instance: ExternalDataSource = self.get_object()

        latest_running_job = (
            ExternalDataJob.objects.filter(pipeline_id=instance.pk, team_id=instance.team_id)
            .order_by("-created_at")
            .first()
        )
        if latest_running_job and latest_running_job.workflow_id and latest_running_job.status == "Running":
            cancel_external_data_workflow(latest_running_job.workflow_id)

        for schema in (
            ExternalDataSchema.objects.exclude(deleted=True)
            .filter(team_id=self.team_id, source_id=instance.id, should_sync=True)
            .all()
        ):
            try:
                delete_data_import_folder(schema.folder_path())
            except Exception as e:
                logger.exception(f"Could not clean up data import folder: {schema.folder_path()}", exc_info=e)
                pass
            delete_external_data_schedule(str(schema.id))

        delete_external_data_schedule(str(instance.id))

        for schema in instance.schemas.all():
            if schema.table:
                schema.table.soft_delete()
            schema.soft_delete()
        instance.soft_delete()

        return Response(status=status.HTTP_204_NO_CONTENT)

    @action(methods=["POST"], detail=True)
    def reload(self, request: Request, *args: Any, **kwargs: Any):
        instance: ExternalDataSource = self.get_object()

        if is_any_external_data_schema_paused(self.team_id):
            return Response(
                status=status.HTTP_400_BAD_REQUEST,
                data={"message": "Monthly sync limit reached. Please increase your billing limit to resume syncing."},
            )

        try:
            trigger_external_data_source_workflow(instance)

        except temporalio.service.RPCError:
            # if the source schedule has been removed - trigger the schema schedules
            instance.reload_schemas()

        except Exception as e:
            logger.exception("Could not trigger external data job", exc_info=e)
            raise

        instance.status = "Running"
        instance.save()
        return Response(status=status.HTTP_200_OK)

    @action(methods=["POST"], detail=False)
    def database_schema(self, request: Request, *arg: Any, **kwargs: Any):
        source_type = request.data.get("source_type", None)

        if source_type is None:
            return Response(
                status=status.HTTP_400_BAD_REQUEST,
                data={"message": "Missing required parameter: source_type"},
            )

        source_type_model = ExternalDataSource.Type(source_type)
        source = SourceRegistry.get_source(source_type_model)
        is_valid, errors = source.validate_config(request.data)
        if not is_valid:
            return Response(
                status=status.HTTP_400_BAD_REQUEST,
                data={"message": f"Invalid source config: {', '.join(errors)}"},
            )
        source_config: Config = source.parse_config(request.data)

<<<<<<< HEAD
        # TODO: Validate the config object itself? Possible? idk
=======
            if not host or not port or not database or not user or not password or not schema:
                return Response(
                    status=status.HTTP_400_BAD_REQUEST,
                    data={"message": "Missing required parameters: host, port, database, user, password, schema"},
                )

            if using_ssh_tunnel:
                auth_valid, auth_error_message = ssh_tunnel.is_auth_valid()
                if not auth_valid:
                    return Response(
                        status=status.HTTP_400_BAD_REQUEST,
                        data={
                            "message": (
                                auth_error_message
                                if len(auth_error_message) > 0
                                else "Invalid SSH tunnel auth settings"
                            )
                        },
                    )

                port_valid, port_error_message = ssh_tunnel.has_valid_port()
                if not port_valid:
                    return Response(
                        status=status.HTTP_400_BAD_REQUEST,
                        data={
                            "message": (
                                port_error_message
                                if len(port_error_message) > 0
                                else "Invalid SSH tunnel auth settings"
                            )
                        },
                    )

            # Validate internal postgres
            if not self._validate_database_host(host, self.team_id, using_ssh_tunnel):
                return Response(
                    status=status.HTTP_400_BAD_REQUEST,
                    data={"message": "Cannot use internal database"},
                )

            try:
                result = get_sql_schemas_for_source_type(
                    source_type,
                    {
                        "host": host,
                        "port": int(port),
                        "database": database,
                        "user": user,
                        "password": password,
                        "schema": schema,
                        "ssh_tunnel": {
                            "host": ssh_tunnel.host,
                            "port": ssh_tunnel.port,
                            "enabled": ssh_tunnel.enabled,
                            "auth": {
                                "type": ssh_tunnel.auth_type,
                                "username": ssh_tunnel.username,
                                "password": ssh_tunnel.password,
                                "private_key": ssh_tunnel.private_key,
                                "passphrase": ssh_tunnel.passphrase,
                            },
                        },
                        "using_ssl": using_ssl,
                    },
                )
                if len(result.keys()) == 0:
                    return Response(
                        status=status.HTTP_400_BAD_REQUEST,
                        data={"message": "Schema doesn't exist"},
                    )
            except OperationalError as e:
                exposed_error = self._expose_postgres_error(e)

                if exposed_error is None:
                    capture_exception(e)

                return Response(
                    status=status.HTTP_400_BAD_REQUEST,
                    data={"message": exposed_error or get_generic_sql_error(source_type)},
                )
            except MSSQLOperationalError as e:
                error_msg = " ".join(str(n) for n in e.args)
                exposed_error = self._expose_mssql_error(error_msg)

                if exposed_error is None:
                    capture_exception(e)

                return Response(
                    status=status.HTTP_400_BAD_REQUEST,
                    data={"message": exposed_error or get_generic_sql_error(source_type)},
                )
            except BaseSSHTunnelForwarderError as e:
                return Response(
                    status=status.HTTP_400_BAD_REQUEST,
                    data={"message": e.value or get_generic_sql_error(source_type)},
                )
            except Exception as e:
                capture_exception(e)
                logger.exception("Could not fetch schemas", exc_info=e)

                return Response(
                    status=status.HTTP_400_BAD_REQUEST,
                    data={"message": get_generic_sql_error(source_type)},
                )

            rows = {}
            if source_type == ExternalDataSource.Type.POSTGRES:
                filtered_results = [
                    (table_name, filter_postgres_incremental_fields(columns)) for table_name, columns in result.items()
                ]
                try:
                    rows = get_postgres_row_count(host, port, database, user, password, schema, ssh_tunnel)
                except:
                    pass

            elif source_type == ExternalDataSource.Type.MYSQL:
                filtered_results = [
                    (table_name, filter_mysql_incremental_fields(columns)) for table_name, columns in result.items()
                ]
            elif source_type == ExternalDataSource.Type.MSSQL:
                filtered_results = [
                    (table_name, filter_mssql_incremental_fields(columns)) for table_name, columns in result.items()
                ]

            result_mapped_to_options = [
                {
                    "table": table_name,
                    "should_sync": False,
                    "rows": rows.get(table_name, None),
                    "incremental_fields": [
                        {"label": column_name, "type": column_type, "field": column_name, "field_type": column_type}
                        for column_name, column_type in columns
                    ],
                    "incremental_available": True,
                    "append_available": True,
                    "incremental_field": columns[0][0] if len(columns) > 0 and len(columns[0]) > 0 else None,
                    "sync_type": None,
                }
                for table_name, columns in filtered_results
            ]
            return Response(status=status.HTTP_200_OK, data=result_mapped_to_options)
        elif source_type == ExternalDataSource.Type.MONGODB:
            from pymongo.errors import OperationFailure as MongoOperationFailure

            connection_string = request.data.get("connection_string", None)

            if not connection_string:
                return Response(
                    status=status.HTTP_400_BAD_REQUEST,
                    data={"message": "Missing required parameter: connection_string"},
                )

            # Parse connection string to validate and extract parameters
            try:
                from posthog.temporal.data_imports.pipelines.mongo.mongo import _parse_connection_string

                connection_params = _parse_connection_string(connection_string)
            except Exception:
                return Response(
                    status=status.HTTP_400_BAD_REQUEST,
                    data={"message": f"Invalid connection string"},
                )

            if not connection_params.get("database"):
                return Response(
                    status=status.HTTP_400_BAD_REQUEST,
                    data={"message": "Database name is required in connection string"},
                )

            # Validate internal database
            if not self._validate_mongo_host(connection_params):
                return Response(
                    status=status.HTTP_400_BAD_REQUEST,
                    data={"message": "Cannot use internal database"},
                )

            try:
                result = get_mongo_schemas(
                    MongoSourceConfig.from_dict(
                        {
                            "connection_string": connection_string,
                        }
                    )
                )
                if len(result.keys()) == 0:
                    return Response(
                        status=status.HTTP_400_BAD_REQUEST,
                        data={"message": "No collections found in database"},
                    )
            except MongoOperationFailure:
                return Response(
                    status=status.HTTP_400_BAD_REQUEST,
                    data={"message": f"MongoDB authentication failed"},
                )
            except Exception as e:
                capture_exception(e)
                logger.exception("Could not fetch MongoDB collections", exc_info=e)

                return Response(
                    status=status.HTTP_400_BAD_REQUEST,
                    data={"message": "Failed to connect to MongoDB database"},
                )

            filtered_results = [
                (collection_name, filter_mongo_incremental_fields(columns, connection_string, collection_name))
                for collection_name, columns in result.items()
            ]

            result_mapped_to_options = [
                {
                    "table": collection_name,
                    "should_sync": False,
                    "rows": None,  # MongoDB doesn't provide easy row count in schema discovery
                    "incremental_fields": [
                        {"label": column_name, "type": column_type, "field": column_name, "field_type": column_type}
                        for column_name, column_type in columns
                    ],
                    "incremental_available": True,
                    "append_available": True,
                    "incremental_field": columns[0][0] if len(columns) > 0 and len(columns[0]) > 0 else None,
                    "sync_type": None,
                }
                for collection_name, columns in filtered_results
            ]
            return Response(status=status.HTTP_200_OK, data=result_mapped_to_options)
        elif source_type == ExternalDataSource.Type.SNOWFLAKE:
            account_id = request.data.get("account_id")
            database = request.data.get("database")
            warehouse = request.data.get("warehouse")
            role = request.data.get("role")
            schema = request.data.get("schema")

            auth_type_obj = request.data.get("auth_type", {})
            auth_type = auth_type_obj.get("selection", None)
            auth_type_username = auth_type_obj.get("username", None)
            auth_type_password = auth_type_obj.get("password", None)
            auth_type_passphrase = auth_type_obj.get("passphrase", None)
            auth_type_private_key = auth_type_obj.get("private_key", None)

            if not account_id or not warehouse or not database or not schema:
                return Response(
                    status=status.HTTP_400_BAD_REQUEST,
                    data={"message": "Missing required parameters: account id, warehouse, database, schema"},
                )

            if auth_type == "password" and (not auth_type_username or not auth_type_password):
                return Response(
                    status=status.HTTP_400_BAD_REQUEST,
                    data={"message": "Missing required parameters: username, password"},
                )

            if auth_type == "keypair" and (
                not auth_type_passphrase or not auth_type_private_key or not auth_type_username
            ):
                return Response(
                    status=status.HTTP_400_BAD_REQUEST,
                    data={"message": "Missing required parameters: passphrase, private key"},
                )

            try:
                result = get_snowflake_schemas(
                    SnowflakeSourceConfig(
                        account_id=account_id,
                        database=database,
                        warehouse=warehouse,
                        schema=schema,
                        user=auth_type_username,
                        password=auth_type_password,
                        role=role,
                        passphrase=auth_type_passphrase,
                        private_key=auth_type_private_key,
                        auth_type=auth_type,
                    )
                )
                if len(result.keys()) == 0:
                    return Response(
                        status=status.HTTP_400_BAD_REQUEST,
                        data={"message": "Snowflake schema doesn't exist"},
                    )
            except (ProgrammingError, DatabaseError, ForbiddenError) as e:
                exposed_error = self._expose_snowflake_error(e)

                if exposed_error is None:
                    capture_exception(e)

                return Response(
                    status=status.HTTP_400_BAD_REQUEST,
                    data={"message": exposed_error or GenericSnowflakeError},
                )
            except Exception as e:
                capture_exception(e)
                logger.exception("Could not fetch Snowflake schemas", exc_info=e)
>>>>>>> 7da7d277

        credentials_valid, credentials_error = source.validate_credentials(source_config, self.team_id)
        if not credentials_valid:
            return Response(
                status=status.HTTP_400_BAD_REQUEST,
                data={"message": credentials_error or "Invalid credentials"},
            )

        schemas = source.get_schemas(source_config, self.team_id)

        data = [
            {
                "table": schema.name,
                "should_sync": False,
                "incremental_fields": schema.incremental_fields,
                "incremental_available": True,
                "append_available": True,
                "incremental_field": schema.incremental_fields[0]["label"]
                if len(schema.incremental_fields) > 0 and len(schema.incremental_fields[0]["label"]) > 0
                else None,
                "sync_type": None,
                "rows": schema.row_count,
            }
            for schema in schemas
        ]
        return Response(status=status.HTTP_200_OK, data=data)

    @action(methods=["POST"], detail=False)
    def source_prefix(self, request: Request, *arg: Any, **kwargs: Any):
        prefix = request.data.get("prefix", None)
        source_type = request.data["source_type"]

        if self.prefix_required(source_type):
            if not prefix:
                return Response(
                    status=status.HTTP_400_BAD_REQUEST,
                    data={"message": "Source type already exists. Prefix is required"},
                )
            elif self.prefix_exists(source_type, prefix):
                return Response(status=status.HTTP_400_BAD_REQUEST, data={"message": "Prefix already exists"})

        return Response(status=status.HTTP_200_OK)

    @action(methods=["GET"], detail=True)
    def jobs(self, request: Request, *arg: Any, **kwargs: Any):
        instance: ExternalDataSource = self.get_object()
        after = request.query_params.get("after", None)
        before = request.query_params.get("before", None)

        jobs = instance.jobs.filter(billable=True).prefetch_related("schema").order_by("-created_at")

        if after:
            after_date = parser.parse(after)
            jobs = jobs.filter(created_at__gt=after_date)
        if before:
            before_date = parser.parse(before)
            jobs = jobs.filter(created_at__lt=before_date)

        jobs = jobs[:50]

        return Response(
            status=status.HTTP_200_OK,
            data=ExternalDataJobSerializers(
                jobs, many=True, read_only=True, context=self.get_serializer_context()
            ).data,
        )

    @action(methods=["GET"], detail=False)
    def wizard(self, request: Request, *arg: Any, **kwargs: Any):
        sources = SourceRegistry.get_all_sources()
        configs = {name: source.get_source_config for name, source in sources.items()}

        return Response(
            status=status.HTTP_200_OK,
            data={str(key): value.model_dump() for key, value in configs.items()},
        )<|MERGE_RESOLUTION|>--- conflicted
+++ resolved
@@ -535,303 +535,6 @@
             )
         source_config: Config = source.parse_config(request.data)
 
-<<<<<<< HEAD
-        # TODO: Validate the config object itself? Possible? idk
-=======
-            if not host or not port or not database or not user or not password or not schema:
-                return Response(
-                    status=status.HTTP_400_BAD_REQUEST,
-                    data={"message": "Missing required parameters: host, port, database, user, password, schema"},
-                )
-
-            if using_ssh_tunnel:
-                auth_valid, auth_error_message = ssh_tunnel.is_auth_valid()
-                if not auth_valid:
-                    return Response(
-                        status=status.HTTP_400_BAD_REQUEST,
-                        data={
-                            "message": (
-                                auth_error_message
-                                if len(auth_error_message) > 0
-                                else "Invalid SSH tunnel auth settings"
-                            )
-                        },
-                    )
-
-                port_valid, port_error_message = ssh_tunnel.has_valid_port()
-                if not port_valid:
-                    return Response(
-                        status=status.HTTP_400_BAD_REQUEST,
-                        data={
-                            "message": (
-                                port_error_message
-                                if len(port_error_message) > 0
-                                else "Invalid SSH tunnel auth settings"
-                            )
-                        },
-                    )
-
-            # Validate internal postgres
-            if not self._validate_database_host(host, self.team_id, using_ssh_tunnel):
-                return Response(
-                    status=status.HTTP_400_BAD_REQUEST,
-                    data={"message": "Cannot use internal database"},
-                )
-
-            try:
-                result = get_sql_schemas_for_source_type(
-                    source_type,
-                    {
-                        "host": host,
-                        "port": int(port),
-                        "database": database,
-                        "user": user,
-                        "password": password,
-                        "schema": schema,
-                        "ssh_tunnel": {
-                            "host": ssh_tunnel.host,
-                            "port": ssh_tunnel.port,
-                            "enabled": ssh_tunnel.enabled,
-                            "auth": {
-                                "type": ssh_tunnel.auth_type,
-                                "username": ssh_tunnel.username,
-                                "password": ssh_tunnel.password,
-                                "private_key": ssh_tunnel.private_key,
-                                "passphrase": ssh_tunnel.passphrase,
-                            },
-                        },
-                        "using_ssl": using_ssl,
-                    },
-                )
-                if len(result.keys()) == 0:
-                    return Response(
-                        status=status.HTTP_400_BAD_REQUEST,
-                        data={"message": "Schema doesn't exist"},
-                    )
-            except OperationalError as e:
-                exposed_error = self._expose_postgres_error(e)
-
-                if exposed_error is None:
-                    capture_exception(e)
-
-                return Response(
-                    status=status.HTTP_400_BAD_REQUEST,
-                    data={"message": exposed_error or get_generic_sql_error(source_type)},
-                )
-            except MSSQLOperationalError as e:
-                error_msg = " ".join(str(n) for n in e.args)
-                exposed_error = self._expose_mssql_error(error_msg)
-
-                if exposed_error is None:
-                    capture_exception(e)
-
-                return Response(
-                    status=status.HTTP_400_BAD_REQUEST,
-                    data={"message": exposed_error or get_generic_sql_error(source_type)},
-                )
-            except BaseSSHTunnelForwarderError as e:
-                return Response(
-                    status=status.HTTP_400_BAD_REQUEST,
-                    data={"message": e.value or get_generic_sql_error(source_type)},
-                )
-            except Exception as e:
-                capture_exception(e)
-                logger.exception("Could not fetch schemas", exc_info=e)
-
-                return Response(
-                    status=status.HTTP_400_BAD_REQUEST,
-                    data={"message": get_generic_sql_error(source_type)},
-                )
-
-            rows = {}
-            if source_type == ExternalDataSource.Type.POSTGRES:
-                filtered_results = [
-                    (table_name, filter_postgres_incremental_fields(columns)) for table_name, columns in result.items()
-                ]
-                try:
-                    rows = get_postgres_row_count(host, port, database, user, password, schema, ssh_tunnel)
-                except:
-                    pass
-
-            elif source_type == ExternalDataSource.Type.MYSQL:
-                filtered_results = [
-                    (table_name, filter_mysql_incremental_fields(columns)) for table_name, columns in result.items()
-                ]
-            elif source_type == ExternalDataSource.Type.MSSQL:
-                filtered_results = [
-                    (table_name, filter_mssql_incremental_fields(columns)) for table_name, columns in result.items()
-                ]
-
-            result_mapped_to_options = [
-                {
-                    "table": table_name,
-                    "should_sync": False,
-                    "rows": rows.get(table_name, None),
-                    "incremental_fields": [
-                        {"label": column_name, "type": column_type, "field": column_name, "field_type": column_type}
-                        for column_name, column_type in columns
-                    ],
-                    "incremental_available": True,
-                    "append_available": True,
-                    "incremental_field": columns[0][0] if len(columns) > 0 and len(columns[0]) > 0 else None,
-                    "sync_type": None,
-                }
-                for table_name, columns in filtered_results
-            ]
-            return Response(status=status.HTTP_200_OK, data=result_mapped_to_options)
-        elif source_type == ExternalDataSource.Type.MONGODB:
-            from pymongo.errors import OperationFailure as MongoOperationFailure
-
-            connection_string = request.data.get("connection_string", None)
-
-            if not connection_string:
-                return Response(
-                    status=status.HTTP_400_BAD_REQUEST,
-                    data={"message": "Missing required parameter: connection_string"},
-                )
-
-            # Parse connection string to validate and extract parameters
-            try:
-                from posthog.temporal.data_imports.pipelines.mongo.mongo import _parse_connection_string
-
-                connection_params = _parse_connection_string(connection_string)
-            except Exception:
-                return Response(
-                    status=status.HTTP_400_BAD_REQUEST,
-                    data={"message": f"Invalid connection string"},
-                )
-
-            if not connection_params.get("database"):
-                return Response(
-                    status=status.HTTP_400_BAD_REQUEST,
-                    data={"message": "Database name is required in connection string"},
-                )
-
-            # Validate internal database
-            if not self._validate_mongo_host(connection_params):
-                return Response(
-                    status=status.HTTP_400_BAD_REQUEST,
-                    data={"message": "Cannot use internal database"},
-                )
-
-            try:
-                result = get_mongo_schemas(
-                    MongoSourceConfig.from_dict(
-                        {
-                            "connection_string": connection_string,
-                        }
-                    )
-                )
-                if len(result.keys()) == 0:
-                    return Response(
-                        status=status.HTTP_400_BAD_REQUEST,
-                        data={"message": "No collections found in database"},
-                    )
-            except MongoOperationFailure:
-                return Response(
-                    status=status.HTTP_400_BAD_REQUEST,
-                    data={"message": f"MongoDB authentication failed"},
-                )
-            except Exception as e:
-                capture_exception(e)
-                logger.exception("Could not fetch MongoDB collections", exc_info=e)
-
-                return Response(
-                    status=status.HTTP_400_BAD_REQUEST,
-                    data={"message": "Failed to connect to MongoDB database"},
-                )
-
-            filtered_results = [
-                (collection_name, filter_mongo_incremental_fields(columns, connection_string, collection_name))
-                for collection_name, columns in result.items()
-            ]
-
-            result_mapped_to_options = [
-                {
-                    "table": collection_name,
-                    "should_sync": False,
-                    "rows": None,  # MongoDB doesn't provide easy row count in schema discovery
-                    "incremental_fields": [
-                        {"label": column_name, "type": column_type, "field": column_name, "field_type": column_type}
-                        for column_name, column_type in columns
-                    ],
-                    "incremental_available": True,
-                    "append_available": True,
-                    "incremental_field": columns[0][0] if len(columns) > 0 and len(columns[0]) > 0 else None,
-                    "sync_type": None,
-                }
-                for collection_name, columns in filtered_results
-            ]
-            return Response(status=status.HTTP_200_OK, data=result_mapped_to_options)
-        elif source_type == ExternalDataSource.Type.SNOWFLAKE:
-            account_id = request.data.get("account_id")
-            database = request.data.get("database")
-            warehouse = request.data.get("warehouse")
-            role = request.data.get("role")
-            schema = request.data.get("schema")
-
-            auth_type_obj = request.data.get("auth_type", {})
-            auth_type = auth_type_obj.get("selection", None)
-            auth_type_username = auth_type_obj.get("username", None)
-            auth_type_password = auth_type_obj.get("password", None)
-            auth_type_passphrase = auth_type_obj.get("passphrase", None)
-            auth_type_private_key = auth_type_obj.get("private_key", None)
-
-            if not account_id or not warehouse or not database or not schema:
-                return Response(
-                    status=status.HTTP_400_BAD_REQUEST,
-                    data={"message": "Missing required parameters: account id, warehouse, database, schema"},
-                )
-
-            if auth_type == "password" and (not auth_type_username or not auth_type_password):
-                return Response(
-                    status=status.HTTP_400_BAD_REQUEST,
-                    data={"message": "Missing required parameters: username, password"},
-                )
-
-            if auth_type == "keypair" and (
-                not auth_type_passphrase or not auth_type_private_key or not auth_type_username
-            ):
-                return Response(
-                    status=status.HTTP_400_BAD_REQUEST,
-                    data={"message": "Missing required parameters: passphrase, private key"},
-                )
-
-            try:
-                result = get_snowflake_schemas(
-                    SnowflakeSourceConfig(
-                        account_id=account_id,
-                        database=database,
-                        warehouse=warehouse,
-                        schema=schema,
-                        user=auth_type_username,
-                        password=auth_type_password,
-                        role=role,
-                        passphrase=auth_type_passphrase,
-                        private_key=auth_type_private_key,
-                        auth_type=auth_type,
-                    )
-                )
-                if len(result.keys()) == 0:
-                    return Response(
-                        status=status.HTTP_400_BAD_REQUEST,
-                        data={"message": "Snowflake schema doesn't exist"},
-                    )
-            except (ProgrammingError, DatabaseError, ForbiddenError) as e:
-                exposed_error = self._expose_snowflake_error(e)
-
-                if exposed_error is None:
-                    capture_exception(e)
-
-                return Response(
-                    status=status.HTTP_400_BAD_REQUEST,
-                    data={"message": exposed_error or GenericSnowflakeError},
-                )
-            except Exception as e:
-                capture_exception(e)
-                logger.exception("Could not fetch Snowflake schemas", exc_info=e)
->>>>>>> 7da7d277
-
         credentials_valid, credentials_error = source.validate_credentials(source_config, self.team_id)
         if not credentials_valid:
             return Response(
