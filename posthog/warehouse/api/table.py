from typing import Any

<<<<<<< HEAD
from rest_framework import exceptions, filters, request, response, serializers, status, viewsets, parsers
=======
from rest_framework import filters, request, response, serializers, status, viewsets
>>>>>>> 001b4b1a
from posthog.api.utils import action
from django.conf import settings
from posthog.warehouse.models.credential import get_or_create_datawarehouse_credential

import boto3
from posthog.api.routing import TeamAndOrgViewSetMixin
from posthog.api.shared import UserBasicSerializer
from posthog.hogql.context import HogQLContext
from posthog.hogql.database.database import SerializedField, create_hogql_database, serialize_fields
from posthog.schema import DatabaseSerializedFieldType
from posthog.tasks.warehouse import validate_data_warehouse_table_columns
from posthog.warehouse.models import (
    DataWarehouseCredential,
    DataWarehouseTable,
)
from posthog.warehouse.api.external_data_source import SimpleExternalDataSourceSerializers
from posthog.warehouse.models.table import CLICKHOUSE_HOGQL_MAPPING, SERIALIZED_FIELD_TO_CLICKHOUSE_MAPPING


class CredentialSerializer(serializers.ModelSerializer):
    created_by = UserBasicSerializer(read_only=True)

    class Meta:
        model = DataWarehouseCredential
        fields = ["id", "created_by", "created_at", "access_key", "access_secret"]
        read_only_fields = [
            "id",
            "created_by",
            "created_at",
        ]
        extra_kwargs = {"access_key": {"write_only": "True"}, "access_secret": {"write_only": "True"}}


class TableSerializer(serializers.ModelSerializer):
    created_by = UserBasicSerializer(read_only=True)
    credential = CredentialSerializer()
    columns = serializers.SerializerMethodField(read_only=True)
    external_data_source = SimpleExternalDataSourceSerializers(read_only=True)
    external_schema = serializers.SerializerMethodField(read_only=True)

    class Meta:
        model = DataWarehouseTable
        fields = [
            "id",
            "deleted",
            "name",
            "format",
            "created_by",
            "created_at",
            "url_pattern",
            "credential",
            "columns",
            "external_data_source",
            "external_schema",
        ]
        read_only_fields = ["id", "created_by", "created_at", "columns", "external_data_source", "external_schema"]

    def get_columns(self, table: DataWarehouseTable) -> list[SerializedField]:
        database = self.context.get("database", None)
        if not database:
            database = create_hogql_database(team_id=self.context["team_id"])

        if database.has_table(table.name):
            fields = database.get_table(table.name).fields
        else:
            fields = table.hogql_definition().fields

        serializes_fields = serialize_fields(
            fields,
            HogQLContext(database=database, team_id=self.context["team_id"]),
            table.name_chain,
            table.columns,
            table_type="external",
        )

        return [
            SerializedField(
                key=field.name,
                name=field.name,
                type=field.type,
                schema_valid=field.schema_valid,
                fields=field.fields,
                table=field.table,
                chain=field.chain,
            )
            for field in serializes_fields
        ]

    def get_external_schema(self, instance: DataWarehouseTable):
        from posthog.warehouse.api.external_data_schema import SimpleExternalDataSchemaSerializer

        return SimpleExternalDataSchemaSerializer(instance.externaldataschema_set.first(), read_only=True).data or None

    def create(self, validated_data):
        team_id = self.context["team_id"]

        validated_data["team_id"] = team_id
        validated_data["created_by"] = self.context["request"].user
        if validated_data.get("credential"):
            validated_data["credential"] = DataWarehouseCredential.objects.create(
                team_id=team_id,
                access_key=validated_data["credential"]["access_key"],
                access_secret=validated_data["credential"]["access_secret"],
            )
        table = DataWarehouseTable(**validated_data)
        try:
            table.columns = table.get_columns()
        except Exception as err:
            raise serializers.ValidationError(str(err))
        table.save()

        validate_data_warehouse_table_columns.delay(self.context["team_id"], str(table.id))

        return table

    def validate_name(self, name):
        name_exists_in_hogql_database = self.context["database"].has_table(name)
        if name_exists_in_hogql_database:
            raise serializers.ValidationError("A table with this name already exists.")

        return name


class SimpleTableSerializer(serializers.ModelSerializer):
    columns = serializers.SerializerMethodField(read_only=True)

    class Meta:
        model = DataWarehouseTable
        fields = ["id", "name", "columns", "row_count"]
        read_only_fields = ["id", "name", "columns", "row_count"]

    def get_columns(self, table: DataWarehouseTable) -> list[SerializedField]:
        database = self.context.get("database", None)
        team_id = self.context.get("team_id", None)

        if not database:
            database = create_hogql_database(team_id=self.context["team_id"])

        fields = serialize_fields(
            table.hogql_definition().fields,
            HogQLContext(database=database, team_id=team_id),
            table.name_chain,
            table_type="external",
        )
        return [
            SerializedField(
                key=field.name,
                name=field.name,
                type=field.type,
                schema_valid=field.schema_valid,
                fields=field.fields,
                table=field.table,
                chain=field.chain,
            )
            for field in fields
        ]


class TableViewSet(TeamAndOrgViewSetMixin, viewsets.ModelViewSet):
    """
    Create, Read, Update and Delete Warehouse Tables.
    """

    scope_object = "warehouse_table"
    queryset = DataWarehouseTable.objects.all()
    serializer_class = TableSerializer
    filter_backends = [filters.SearchFilter]
    search_fields = ["name"]
    ordering = "-created_at"

    def get_serializer_context(self) -> dict[str, Any]:
        context = super().get_serializer_context()
        context["database"] = create_hogql_database(team_id=self.team_id)
        context["team_id"] = self.team_id
        return context

    def safely_get_queryset(self, queryset):
        return (
            queryset.filter(team_id=self.team_id)
            .exclude(deleted=True)
            .prefetch_related("created_by", "externaldataschema_set")
            .order_by(self.ordering)
        )

    def destroy(self, request: request.Request, *args: Any, **kwargs: Any) -> response.Response:
        instance: DataWarehouseTable = self.get_object()

        if instance.external_data_source is not None:
            return response.Response(
                status=status.HTTP_400_BAD_REQUEST, data={"message": "Can't delete a sourced table"}
            )

        instance.soft_delete()

        return response.Response(status=status.HTTP_204_NO_CONTENT)

    def perform_update(self, serializer):
        instance = serializer.instance
        validated_data = serializer.validated_data

        credential_data = validated_data.pop("credential", None)
        if credential_data:
            credential = instance.credential
            credential.access_key = credential_data.get("access_key", credential.access_key)
            credential.access_secret = credential_data.get("access_secret", credential.access_secret)
            credential.save()

        for attr, value in validated_data.items():
            setattr(instance, attr, value)
        instance.save()

    @action(methods=["POST"], detail=True)
    def update_schema(self, request: request.Request, *args: Any, **kwargs: Any) -> response.Response:
        updates = request.data.get("updates", None)
        if updates is None:
            return response.Response(status=status.HTTP_200_OK)

        table: DataWarehouseTable = self.get_object()
        if table.external_data_source is not None:
            return response.Response(
                status=status.HTTP_400_BAD_REQUEST, data={"message": "The table must be a manually linked table"}
            )

        columns = table.columns
        column_keys: list[str] = columns.keys()
        for key in updates.keys():
            if key not in column_keys:
                return response.Response(
                    status=status.HTTP_400_BAD_REQUEST, data={"message": f"Column {key} does not exist on table"}
                )

        for key, value in updates.items():
            try:
                DatabaseSerializedFieldType[value.upper()]
            except:
                return response.Response(
                    status=status.HTTP_400_BAD_REQUEST,
                    data={"message": f"Can not parse type {value} for column {key} - type does not exist"},
                )

            current_value = columns[key]
            # If the column is in the "old" style, convert it to the new
            if isinstance(current_value, str):
                columns[key] = {}

            columns[key]["clickhouse"] = f"Nullable({SERIALIZED_FIELD_TO_CLICKHOUSE_MAPPING[value]})"
            columns[key]["hogql"] = CLICKHOUSE_HOGQL_MAPPING[SERIALIZED_FIELD_TO_CLICKHOUSE_MAPPING[value]].__name__

        table.columns = columns
        table.save()

        # Have to update the `valid` value separately to the `columns` value as the columns are required in the `ast.S3Table` class when querying ClickHouse
        for key in updates.keys():
            columns[key]["valid"] = table.validate_column_type(key)

        table.columns = columns
        table.save()

        return response.Response(status=status.HTTP_200_OK)

    @action(methods=["POST"], detail=True)
    def refresh_schema(self, request: request.Request, *args: Any, **kwargs: Any) -> response.Response:
        table: DataWarehouseTable = self.get_object()

        table.columns = table.get_columns()
        table.save()

        return response.Response(status=status.HTTP_200_OK)

    @action(
        methods=["POST"],
        detail=False,
        required_scopes=["warehouse_table:write"],
        parser_classes=[parsers.MultiPartParser, parsers.FormParser],
    )
    def file(self, request: request.Request, *args: Any, **kwargs: Any) -> response.Response:
        if "file" not in request.FILES:
            return response.Response(status=status.HTTP_400_BAD_REQUEST, data={"message": "No file provided"})

        file = request.FILES["file"]
        table_name = request.data.get("name", file.name)
        file_format = request.data.get("format", "CSVWithNames")

        # Validate table name
        team_id = self.team_id
        table = None
        table_query = DataWarehouseTable.objects.exclude(deleted=True).filter(team_id=team_id, name=table_name)
        if table_query.exists():
            table = table_query.first()

        if file.size > 52428800:  # 50MB in bytes
            return response.Response(
                status=status.HTTP_400_BAD_REQUEST,
                data={"message": f"File size exceeds maximum allowed size of 50MB"},
            )

        # Create the table record
        try:
            # Create credential if object storage is available
            credential = None
            if hasattr(settings, "AIRBYTE_BUCKET_KEY") and hasattr(settings, "AIRBYTE_BUCKET_SECRET"):
                credential = get_or_create_datawarehouse_credential(
                    team_id=team_id,
                    access_key=settings.AIRBYTE_BUCKET_KEY,
                    access_secret=settings.AIRBYTE_BUCKET_SECRET,
                )

            # Create the table if it doesn't exist, otherwise use existing one
            if table is None:
                table = DataWarehouseTable.objects.create(
                    team_id=team_id,
                    name=table_name,
                    format=file_format,
                    created_by=request.user,
                    credential=credential,  # type: ignore
                )

            # Generate URL pattern and store file in object storage
            if credential and settings.DATAWAREHOUSE_BUCKET:
                s3 = boto3.client(
                    "s3", aws_access_key_id=credential.access_key, aws_secret_access_key=credential.access_secret
                )
                s3.upload_fileobj(file, settings.DATAWAREHOUSE_BUCKET, f"dlt/managed/team_{team_id}/{file.name}")

                # Set the URL pattern for the table
                table.url_pattern = f"https://{settings.AIRBYTE_BUCKET_DOMAIN}/dlt/managed/team_{team_id}/{file.name}"
                table.format = file_format

                if table.credential is None:
                    table.credential = credential

                # Try to determine columns from the file
                table.columns = table.get_columns()
                table.save()

                # Validate columns in background
                from posthog.tasks.warehouse import validate_data_warehouse_table_columns

                validate_data_warehouse_table_columns.delay(team_id, str(table.id))

                return response.Response(
                    status=status.HTTP_201_CREATED,
                    data=TableSerializer(table, context=self.get_serializer_context()).data,
                )
            else:
                if table is not None and table.credential is None:
                    table.delete()
                return response.Response(
                    status=status.HTTP_400_BAD_REQUEST,
                    data={"message": "Object storage must be available to upload files."},
                )
        except Exception:
            return response.Response(status=status.HTTP_400_BAD_REQUEST, data={"message": "Failed to upload file"})<|MERGE_RESOLUTION|>--- conflicted
+++ resolved
@@ -1,10 +1,6 @@
 from typing import Any
 
-<<<<<<< HEAD
-from rest_framework import exceptions, filters, request, response, serializers, status, viewsets, parsers
-=======
-from rest_framework import filters, request, response, serializers, status, viewsets
->>>>>>> 001b4b1a
+from rest_framework import filters, request, response, serializers, status, viewsets, parsers
 from posthog.api.utils import action
 from django.conf import settings
 from posthog.warehouse.models.credential import get_or_create_datawarehouse_credential
