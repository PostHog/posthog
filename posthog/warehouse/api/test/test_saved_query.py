import uuid

from posthog.test.base import APIBaseTest
from posthog.warehouse.models import DataWarehouseModelPath


class TestSavedQuery(APIBaseTest):
    def test_create(self):
        response = self.client.post(
            f"/api/projects/{self.team.id}/warehouse_saved_queries/",
            {
                "name": "event_view",
                "query": {
                    "kind": "HogQLQuery",
                    "query": "select event as event from events LIMIT 100",
                },
            },
        )
        self.assertEqual(response.status_code, 201, response.content)
        saved_query = response.json()
        self.assertEqual(saved_query["name"], "event_view")
        self.assertEqual(
            saved_query["columns"],
            [
                {
                    "key": "event",
                    "name": "event",
                    "type": "string",
                    "schema_valid": True,
                    "fields": None,
                    "table": None,
                    "chain": None,
                }
            ],
        )

    def test_create_name_overlap_error(self):
        response = self.client.post(
            f"/api/projects/{self.team.id}/warehouse_saved_queries/",
            {
                "name": "events",
                "query": {
                    "kind": "HogQLQuery",
                    "query": "select event as event from events LIMIT 100",
                },
            },
        )
        self.assertEqual(response.status_code, 400, response.content)

    def test_saved_query_doesnt_exist(self):
        saved_query_1_response = self.client.post(
            f"/api/projects/{self.team.id}/warehouse_saved_queries/",
            {
                "name": "event_view",
                "query": {
                    "kind": "HogQLQuery",
                    "query": "select event as event from event_view LIMIT 100",
                },
            },
        )
        self.assertEqual(saved_query_1_response.status_code, 400, saved_query_1_response.content)

    def test_view_updated(self):
        response = self.client.post(
            f"/api/projects/{self.team.id}/warehouse_saved_queries/",
            {
                "name": "event_view",
                "query": {
                    "kind": "HogQLQuery",
                    "query": "select event as event from events LIMIT 100",
                },
            },
        )
        self.assertEqual(response.status_code, 201, response.content)
        saved_query_1_response = response.json()
        saved_query_1_response = self.client.patch(
            f"/api/projects/{self.team.id}/warehouse_saved_queries/" + saved_query_1_response["id"],
            {
                "query": {
                    "kind": "HogQLQuery",
                    "query": "select distinct_id as distinct_id from events LIMIT 100",
                },
            },
        )

        self.assertEqual(saved_query_1_response.status_code, 200, saved_query_1_response.content)
        view_1 = saved_query_1_response.json()
        self.assertEqual(view_1["name"], "event_view")
        self.assertEqual(
            view_1["columns"],
            [
                {
                    "key": "distinct_id",
                    "name": "distinct_id",
                    "type": "string",
                    "schema_valid": True,
                    "fields": None,
                    "table": None,
                    "chain": None,
                }
            ],
        )

    def test_nested_view(self):
        saved_query_1_response = self.client.post(
            f"/api/projects/{self.team.id}/warehouse_saved_queries/",
            {
                "name": "event_view",
                "query": {
                    "kind": "HogQLQuery",
                    "query": "select event as event from events LIMIT 100",
                },
            },
        )
        self.assertEqual(saved_query_1_response.status_code, 201, saved_query_1_response.content)

        saved_view_2_response = self.client.post(
            f"/api/projects/{self.team.id}/warehouse_saved_queries/",
            {
                "name": "outer_event_view",
                "query": {
                    "kind": "HogQLQuery",
                    "query": "select event from event_view LIMIT 100",
                },
            },
        )
        self.assertEqual(saved_view_2_response.status_code, 400, saved_view_2_response.content)

    def test_create_with_saved_query(self):
        response = self.client.post(
            f"/api/projects/{self.team.id}/warehouse_saved_queries/",
            {
                "name": "event_view",
                "query": {
                    "kind": "HogQLQuery",
                    "query": "select event as event from events",
                },
            },
        )

        self.assertEqual(response.status_code, 201, response.content)
        saved_query_id = response.json()["id"]
        paths = list(DataWarehouseModelPath.objects.filter(saved_query_id=saved_query_id).all())
        self.assertEqual(len(paths), 1)
        self.assertEqual(["events", uuid.UUID(saved_query_id).hex], paths[0].path)

    def test_create_with_nested_saved_query(self):
        response_1 = self.client.post(
            f"/api/projects/{self.team.id}/warehouse_saved_queries/",
            {
                "name": "event_view",
                "query": {
                    "kind": "HogQLQuery",
                    "query": "select event as event from events",
                },
            },
        )
        self.assertEqual(response_1.status_code, 201, response_1.content)

        response_2 = self.client.post(
            f"/api/projects/{self.team.id}/warehouse_saved_queries/",
            {
                "name": "event_view_2",
                "query": {
                    "kind": "HogQLQuery",
                    "query": "select event as event from event_view",
                },
            },
        )
        self.assertEqual(response_2.status_code, 201, response_1.content)

        saved_query_id_hex_1 = uuid.UUID(response_1.json()["id"]).hex
        saved_query_id_hex_2 = uuid.UUID(response_2.json()["id"]).hex

        paths = [model_path.path for model_path in DataWarehouseModelPath.objects.all()]
        self.assertEqual(len(paths), 3)
        self.assertIn(["events"], paths)
        self.assertIn(["events", saved_query_id_hex_1], paths)
        self.assertIn(["events", saved_query_id_hex_1, saved_query_id_hex_2], paths)

    def test_ancestors(self):
        query = """\
          select
            e.event as event,
            p.properties as properties
          from events as e
          left join persons as p on e.person_id = p.id
          where e.event = 'login'
        """

        response_parent = self.client.post(
            f"/api/projects/{self.team.id}/warehouse_saved_queries/",
            {
                "name": "event_view",
                "query": {
                    "kind": "HogQLQuery",
                    "query": query,
                },
            },
        )

        response_child = self.client.post(
            f"/api/projects/{self.team.id}/warehouse_saved_queries/",
            {
                "name": "event_view_2",
                "query": {
                    "kind": "HogQLQuery",
                    "query": "select event as event from event_view",
                },
            },
        )

        self.assertEqual(response_parent.status_code, 201, response_parent.content)
        self.assertEqual(response_child.status_code, 201, response_child.content)

        saved_query_parent_id = response_parent.json()["id"]
        response = self.client.post(
            f"/api/projects/{self.team.id}/warehouse_saved_queries/{saved_query_parent_id}/ancestors",
        )

        self.assertEqual(response.status_code, 200, response.content)
        parent_ancestors = response.json()["ancestors"]
        parent_ancestors.sort()
        self.assertEqual(parent_ancestors, ["events", "persons"])

        saved_query_child_id = response_child.json()["id"]
        response = self.client.post(
            f"/api/projects/{self.team.id}/warehouse_saved_queries/{saved_query_child_id}/ancestors",
        )

        self.assertEqual(response.status_code, 200, response.content)
        child_ancestors = response.json()["ancestors"]
<<<<<<< HEAD
        self.assertEqual(child_ancestors, [saved_query_parent_id])
=======
        child_ancestors.sort()
        self.assertEqual(child_ancestors, sorted([uuid.UUID(saved_query_parent_id).hex, "events", "persons"]))
>>>>>>> 04ef4039

        response = self.client.post(
            f"/api/projects/{self.team.id}/warehouse_saved_queries/{saved_query_child_id}/ancestors", {"level": 1}
        )

        self.assertEqual(response.status_code, 200, response.content)
        child_ancestors_level_1 = response.json()["ancestors"]
        child_ancestors_level_1.sort()
        self.assertEqual(child_ancestors_level_1, [uuid.UUID(saved_query_parent_id).hex])

        response = self.client.post(
            f"/api/projects/{self.team.id}/warehouse_saved_queries/{saved_query_child_id}/ancestors", {"level": 2}
        )
        self.assertEqual(response.status_code, 200, response.content)
        child_ancestors_level_2 = response.json()["ancestors"]
        child_ancestors_level_2.sort()
        self.assertEqual(child_ancestors_level_2, sorted([uuid.UUID(saved_query_parent_id).hex, "events", "persons"]))

        response = self.client.post(
            f"/api/projects/{self.team.id}/warehouse_saved_queries/{saved_query_child_id}/ancestors", {"level": 10}
        )
        self.assertEqual(response.status_code, 200, response.content)
        child_ancestors_level_10 = response.json()["ancestors"]
        child_ancestors_level_10.sort()
        self.assertEqual(child_ancestors_level_2, sorted([uuid.UUID(saved_query_parent_id).hex, "events", "persons"]))

    def test_descendants(self):
        query = """\
          select
            e.event as event,
            p.properties as properties
          from events as e
          left join persons as p on e.person_id = p.id
          where e.event = 'login'
        """

        response_parent = self.client.post(
            f"/api/projects/{self.team.id}/warehouse_saved_queries/",
            {
                "name": "event_view",
                "query": {
                    "kind": "HogQLQuery",
                    "query": query,
                },
            },
        )

        response_child = self.client.post(
            f"/api/projects/{self.team.id}/warehouse_saved_queries/",
            {
                "name": "event_view_2",
                "query": {
                    "kind": "HogQLQuery",
                    "query": "select event as event from event_view",
                },
            },
        )

        response_grand_child = self.client.post(
            f"/api/projects/{self.team.id}/warehouse_saved_queries/",
            {
                "name": "event_view_3",
                "query": {
                    "kind": "HogQLQuery",
                    "query": "select event as event from event_view_2",
                },
            },
        )

        self.assertEqual(response_parent.status_code, 201, response_parent.content)
        self.assertEqual(response_child.status_code, 201, response_child.content)
        self.assertEqual(response_grand_child.status_code, 201, response_grand_child.content)

        saved_query_parent_id = response_parent.json()["id"]
        saved_query_child_id = response_child.json()["id"]
        saved_query_grand_child_id = response_grand_child.json()["id"]
        response = self.client.post(
            f"/api/projects/{self.team.id}/warehouse_saved_queries/{saved_query_parent_id}/descendants",
        )

        self.assertEqual(response.status_code, 200, response.content)
        parent_descendants = response.json()["descendants"]
        self.assertEqual(
            sorted(parent_descendants),
            sorted([uuid.UUID(saved_query_child_id).hex, uuid.UUID(saved_query_grand_child_id).hex]),
        )

        response = self.client.post(
            f"/api/projects/{self.team.id}/warehouse_saved_queries/{saved_query_parent_id}/descendants", {"level": 1}
        )

        self.assertEqual(response.status_code, 200, response.content)
        parent_descendants_level_1 = response.json()["descendants"]
        self.assertEqual(
            parent_descendants_level_1,
            [uuid.UUID(saved_query_child_id).hex],
        )

        response = self.client.post(
            f"/api/projects/{self.team.id}/warehouse_saved_queries/{saved_query_parent_id}/descendants", {"level": 2}
        )

        self.assertEqual(response.status_code, 200, response.content)
        parent_descendants_level_2 = response.json()["descendants"]
        self.assertEqual(
            sorted(parent_descendants_level_2),
            sorted([uuid.UUID(saved_query_child_id).hex, uuid.UUID(saved_query_grand_child_id).hex]),
        )

        response = self.client.post(
            f"/api/projects/{self.team.id}/warehouse_saved_queries/{saved_query_child_id}/descendants",
        )

        self.assertEqual(response.status_code, 200, response.content)
        child_ancestors = response.json()["descendants"]
        self.assertEqual(child_ancestors, [uuid.UUID(saved_query_grand_child_id).hex])

        response = self.client.post(
            f"/api/projects/{self.team.id}/warehouse_saved_queries/{saved_query_grand_child_id}/descendants",
        )

        self.assertEqual(response.status_code, 200, response.content)
        child_ancestors = response.json()["descendants"]
        self.assertEqual(child_ancestors, [])<|MERGE_RESOLUTION|>--- conflicted
+++ resolved
@@ -230,12 +230,8 @@
 
         self.assertEqual(response.status_code, 200, response.content)
         child_ancestors = response.json()["ancestors"]
-<<<<<<< HEAD
-        self.assertEqual(child_ancestors, [saved_query_parent_id])
-=======
         child_ancestors.sort()
         self.assertEqual(child_ancestors, sorted([uuid.UUID(saved_query_parent_id).hex, "events", "persons"]))
->>>>>>> 04ef4039
 
         response = self.client.post(
             f"/api/projects/{self.team.id}/warehouse_saved_queries/{saved_query_child_id}/ancestors", {"level": 1}
