import uuid
from unittest.mock import patch

from posthog.test.base import APIBaseTest
from posthog.warehouse.models import DataWarehouseModelPath, DataWarehouseSavedQuery, DataWarehouseTable
from posthog.models import ActivityLog


class TestSavedQuery(APIBaseTest):
    def test_create(self):
        response = self.client.post(
            f"/api/environments/{self.team.id}/warehouse_saved_queries/",
            {
                "name": "event_view",
                "query": {
                    "kind": "HogQLQuery",
                    "query": "select event as event from events LIMIT 100",
                },
            },
        )
        self.assertEqual(response.status_code, 201, response.content)
        saved_query = response.json()
        self.assertEqual(saved_query["name"], "event_view")
        self.assertEqual(
            saved_query["columns"],
            [
                {
                    "key": "event",
                    "name": "event",
                    "type": "string",
                    "schema_valid": True,
                    "fields": None,
                    "table": None,
                    "chain": None,
                }
            ],
        )
        self.assertIsNotNone(saved_query["latest_history_id"])

    def test_create_with_types(self):
        with patch.object(DataWarehouseSavedQuery, "get_columns") as mock_get_columns:
            response = self.client.post(
                f"/api/environments/{self.team.id}/warehouse_saved_queries/",
                {
                    "name": "event_view",
                    "query": {
                        "kind": "HogQLQuery",
                        "query": "select event as event from events LIMIT 100",
                    },
                    "types": [["event", "Nullable(String)"]],
                },
            )
            assert response.status_code == 201
            saved_query = response.json()
            assert saved_query["name"] == "event_view"
            assert saved_query["columns"] == [
                {
                    "key": "event",
                    "name": "event",
                    "type": "string",
                    "schema_valid": True,
                    "fields": None,
                    "table": None,
                    "chain": None,
                }
            ]

            mock_get_columns.assert_not_called()

    def test_create_name_overlap_error(self):
        response = self.client.post(
            f"/api/environments/{self.team.id}/warehouse_saved_queries/",
            {
                "name": "events",
                "query": {
                    "kind": "HogQLQuery",
                    "query": "select event as event from events LIMIT 100",
                },
            },
        )
        self.assertEqual(response.status_code, 400, response.content)

    def test_create_using_placeholders(self):
        response = self.client.post(
            f"/api/environments/{self.team.id}/warehouse_saved_queries/",
            {
                "name": "test_1",
                "query": {
                    "kind": "HogQLQuery",
                    "query": "select * from events where {filters}",
                },
            },
        )
        assert response.status_code == 400

        response_json = response.json()
        assert "Variables like {filters} are not allowed in views" in response_json["detail"]

    def test_delete(self):
        query_name = "test_query"
        saved_query = DataWarehouseSavedQuery.objects.create(team=self.team, name=query_name)

        with patch("posthog.warehouse.api.saved_query.delete_saved_query_schedule") as mock_delete_saved_query_schedule:
            response = self.client.delete(
                f"/api/environments/{self.team.id}/warehouse_saved_queries/{saved_query.id}",
            )

            mock_delete_saved_query_schedule.assert_called()

            assert response.status_code == 204

        saved_query.refresh_from_db()

        assert saved_query.deleted is True
        assert saved_query.deleted_at is not None
        assert saved_query.deleted_name == query_name
        assert saved_query.name.startswith("POSTHOG_DELETED_")

    def test_listing_deleted_queries(self):
        DataWarehouseSavedQuery.objects.create(
            team=self.team,
            name="deleted_saved_query",
            query={
                "kind": "HogQLQuery",
                "query": "select event as event from events LIMIT 100",
            },
            deleted=True,
        )
        DataWarehouseSavedQuery.objects.create(
            team=self.team,
            name="saved_query",
            query={
                "kind": "HogQLQuery",
                "query": "select event as event from events LIMIT 100",
            },
        )

        response = self.client.get(
            f"/api/environments/{self.team.id}/warehouse_saved_queries/",
        )

        assert response.status_code == 200
        json = response.json()

        assert json["count"] == 1

    def test_get_deleted_query(self):
        query = DataWarehouseSavedQuery.objects.create(
            team=self.team,
            name="deleted_saved_query",
            query={
                "kind": "HogQLQuery",
                "query": "select event as event from events LIMIT 100",
            },
            deleted=True,
        )

        response = self.client.get(
            f"/api/environments/{self.team.id}/warehouse_saved_queries/{query.id}",
        )

        assert response.status_code == 404

    def test_update_sync_frequency_with_existing_schedule(self):
        response = self.client.post(
            f"/api/environments/{self.team.id}/warehouse_saved_queries/",
            {
                "name": "event_view",
                "query": {
                    "kind": "HogQLQuery",
                    "query": "select event as event from events LIMIT 100",
                },
            },
        )
        self.assertEqual(response.status_code, 201)
        saved_query = response.json()

        with (
            patch("posthog.warehouse.api.saved_query.sync_saved_query_workflow") as mock_sync_saved_query_workflow,
            patch("posthog.warehouse.api.saved_query.saved_query_workflow_exists") as mock_saved_query_workflow_exists,
        ):
            mock_saved_query_workflow_exists.return_value = True

            response = self.client.patch(
                f"/api/environments/{self.team.id}/warehouse_saved_queries/{saved_query['id']}",
                {"sync_frequency": "24hour"},
            )

            self.assertEqual(response.status_code, 200)
            mock_saved_query_workflow_exists.assert_called_once()
            mock_sync_saved_query_workflow.assert_called_once()

    def test_update_sync_frequency_to_never(self):
        response = self.client.post(
            f"/api/environments/{self.team.id}/warehouse_saved_queries/",
            {
                "name": "event_view",
                "query": {
                    "kind": "HogQLQuery",
                    "query": "select event as event from events LIMIT 100",
                },
            },
        )
        self.assertEqual(response.status_code, 201)
        saved_query = response.json()

        with patch("posthog.warehouse.api.saved_query.delete_saved_query_schedule") as mock_delete_saved_query_schedule:
            response = self.client.patch(
                f"/api/environments/{self.team.id}/warehouse_saved_queries/{saved_query['id']}",
                {"sync_frequency": "never"},
            )

            self.assertEqual(response.status_code, 200)
            mock_delete_saved_query_schedule.assert_called_once_with(saved_query["id"])

    def test_update_with_types(self):
        response = self.client.post(
            f"/api/projects/{self.team.id}/warehouse_saved_queries/",
            {
                "name": "event_view",
                "query": {
                    "kind": "HogQLQuery",
                    "query": "select event as event from events LIMIT 100",
                },
            },
        )
        self.assertEqual(response.status_code, 201)
        saved_query = response.json()

        with patch.object(DataWarehouseSavedQuery, "get_columns") as mock_get_columns:
            response = self.client.patch(
                f"/api/projects/{self.team.id}/warehouse_saved_queries/{saved_query['id']}",
                {
                    "name": "event_view",
                    "query": {
                        "kind": "HogQLQuery",
                        "query": "select event as event from events LIMIT 100",
                    },
                    "types": [["event", "Nullable(String)"]],
                },
            )

            mock_get_columns.assert_not_called()

    def test_delete_with_existing_schedule(self):
        response = self.client.post(
            f"/api/environments/{self.team.id}/warehouse_saved_queries/",
            {
                "name": "event_view",
                "query": {
                    "kind": "HogQLQuery",
                    "query": "select event as event from events LIMIT 100",
                },
            },
        )
        self.assertEqual(response.status_code, 201)
        saved_query = response.json()

        with patch("posthog.warehouse.api.saved_query.delete_saved_query_schedule") as mock_delete_saved_query_schedule:
            response = self.client.delete(
                f"/api/environments/{self.team.id}/warehouse_saved_queries/{saved_query['id']}",
            )

            self.assertEqual(response.status_code, 204)
            mock_delete_saved_query_schedule.assert_called_once_with(saved_query["id"])

    def test_saved_query_doesnt_exist(self):
        saved_query_1_response = self.client.post(
            f"/api/environments/{self.team.id}/warehouse_saved_queries/",
            {
                "name": "event_view",
                "query": {
                    "kind": "HogQLQuery",
                    "query": "select event as event from event_view LIMIT 100",
                },
            },
        )
        self.assertEqual(saved_query_1_response.status_code, 400, saved_query_1_response.content)

    def test_view_updated(self):
        response = self.client.post(
            f"/api/environments/{self.team.id}/warehouse_saved_queries/",
            {
                "name": "event_view",
                "query": {
                    "kind": "HogQLQuery",
                    "query": "select event as event from events LIMIT 100",
                },
            },
        )
        self.assertEqual(response.status_code, 201, response.content)
        saved_query_1_response = response.json()
        saved_query_1_response = self.client.patch(
            f"/api/environments/{self.team.id}/warehouse_saved_queries/" + saved_query_1_response["id"],
            {
                "query": {
                    "kind": "HogQLQuery",
                    "query": "select distinct_id as distinct_id from events LIMIT 100",
                },
                "edited_history_id": saved_query_1_response["latest_history_id"],
            },
        )

        self.assertEqual(saved_query_1_response.status_code, 200, saved_query_1_response.content)
        view_1 = saved_query_1_response.json()
        self.assertEqual(view_1["name"], "event_view")
        self.assertEqual(
            view_1["columns"],
            [
                {
                    "key": "distinct_id",
                    "name": "distinct_id",
                    "type": "string",
                    "schema_valid": True,
                    "fields": None,
                    "table": None,
                    "chain": None,
                }
            ],
        )

    def test_nested_view(self):
        saved_query_1_response = self.client.post(
            f"/api/environments/{self.team.id}/warehouse_saved_queries/",
            {
                "name": "event_view",
                "query": {
                    "kind": "HogQLQuery",
                    "query": "select event as event from events LIMIT 100",
                },
            },
        )
        self.assertEqual(saved_query_1_response.status_code, 201, saved_query_1_response.content)

        saved_view_2_response = self.client.post(
            f"/api/environments/{self.team.id}/warehouse_saved_queries/",
            {
                "name": "outer_event_view",
                "query": {
                    "kind": "HogQLQuery",
                    "query": "select event from event_view LIMIT 100",
                },
            },
        )
        self.assertEqual(saved_view_2_response.status_code, 201, saved_view_2_response.content)

    def test_create_with_saved_query(self):
        response = self.client.post(
            f"/api/environments/{self.team.id}/warehouse_saved_queries/",
            {
                "name": "event_view",
                "query": {
                    "kind": "HogQLQuery",
                    "query": "select event as event from events",
                },
            },
        )

        self.assertEqual(response.status_code, 201, response.content)
        saved_query_id = response.json()["id"]
        paths = list(DataWarehouseModelPath.objects.filter(saved_query_id=saved_query_id).all())
        self.assertEqual(len(paths), 1)
        self.assertEqual(["events", uuid.UUID(saved_query_id).hex], paths[0].path)

    def test_create_with_nested_saved_query(self):
        response_1 = self.client.post(
            f"/api/environments/{self.team.id}/warehouse_saved_queries/",
            {
                "name": "event_view",
                "query": {
                    "kind": "HogQLQuery",
                    "query": "select event as event from events",
                },
            },
        )
        self.assertEqual(response_1.status_code, 201, response_1.content)

        response_2 = self.client.post(
            f"/api/environments/{self.team.id}/warehouse_saved_queries/",
            {
                "name": "event_view_2",
                "query": {
                    "kind": "HogQLQuery",
                    "query": "select event as event from event_view",
                },
            },
        )
        self.assertEqual(response_2.status_code, 201, response_1.content)

        saved_query_id_hex_1 = uuid.UUID(response_1.json()["id"]).hex
        saved_query_id_hex_2 = uuid.UUID(response_2.json()["id"]).hex

        paths = [model_path.path for model_path in DataWarehouseModelPath.objects.all()]
        self.assertEqual(len(paths), 3)
        self.assertIn(["events"], paths)
        self.assertIn(["events", saved_query_id_hex_1], paths)
        self.assertIn(["events", saved_query_id_hex_1, saved_query_id_hex_2], paths)

    def test_ancestors(self):
        query = """\
          select
            e.event as event,
            p.properties as properties
          from events as e
          left join persons as p on e.person_id = p.id
          where e.event = 'login'
        """

        response_parent = self.client.post(
            f"/api/environments/{self.team.id}/warehouse_saved_queries/",
            {
                "name": "event_view",
                "query": {
                    "kind": "HogQLQuery",
                    "query": query,
                },
            },
        )

        response_child = self.client.post(
            f"/api/environments/{self.team.id}/warehouse_saved_queries/",
            {
                "name": "event_view_2",
                "query": {
                    "kind": "HogQLQuery",
                    "query": "select event as event from event_view",
                },
            },
        )

        self.assertEqual(response_parent.status_code, 201, response_parent.content)
        self.assertEqual(response_child.status_code, 201, response_child.content)

        saved_query_parent_id = response_parent.json()["id"]
        response = self.client.post(
            f"/api/environments/{self.team.id}/warehouse_saved_queries/{saved_query_parent_id}/ancestors",
        )

        self.assertEqual(response.status_code, 200, response.content)
        parent_ancestors = response.json()["ancestors"]
        parent_ancestors.sort()
        self.assertEqual(parent_ancestors, ["events", "persons"])

        saved_query_child_id = response_child.json()["id"]
        response = self.client.post(
            f"/api/environments/{self.team.id}/warehouse_saved_queries/{saved_query_child_id}/ancestors",
        )

        self.assertEqual(response.status_code, 200, response.content)
        child_ancestors = response.json()["ancestors"]
        child_ancestors.sort()
        self.assertEqual(child_ancestors, sorted([saved_query_parent_id, "events", "persons"]))

        response = self.client.post(
            f"/api/environments/{self.team.id}/warehouse_saved_queries/{saved_query_child_id}/ancestors", {"level": 1}
        )

        self.assertEqual(response.status_code, 200, response.content)
        child_ancestors_level_1 = response.json()["ancestors"]
        child_ancestors_level_1.sort()
        self.assertEqual(child_ancestors_level_1, [saved_query_parent_id])

        response = self.client.post(
            f"/api/environments/{self.team.id}/warehouse_saved_queries/{saved_query_child_id}/ancestors", {"level": 2}
        )
        self.assertEqual(response.status_code, 200, response.content)
        child_ancestors_level_2 = response.json()["ancestors"]
        child_ancestors_level_2.sort()
        self.assertEqual(child_ancestors_level_2, sorted([saved_query_parent_id, "events", "persons"]))

        response = self.client.post(
            f"/api/environments/{self.team.id}/warehouse_saved_queries/{saved_query_child_id}/ancestors", {"level": 10}
        )
        self.assertEqual(response.status_code, 200, response.content)
        child_ancestors_level_10 = response.json()["ancestors"]
        child_ancestors_level_10.sort()
        self.assertEqual(child_ancestors_level_10, sorted([saved_query_parent_id, "events", "persons"]))

    def test_descendants(self):
        query = """\
          select
            e.event as event,
            p.properties as properties
          from events as e
          left join persons as p on e.person_id = p.id
          where e.event = 'login'
        """

        response_parent = self.client.post(
            f"/api/environments/{self.team.id}/warehouse_saved_queries/",
            {
                "name": "event_view",
                "query": {
                    "kind": "HogQLQuery",
                    "query": query,
                },
            },
        )

        response_child = self.client.post(
            f"/api/environments/{self.team.id}/warehouse_saved_queries/",
            {
                "name": "event_view_2",
                "query": {
                    "kind": "HogQLQuery",
                    "query": "select event as event from event_view",
                },
            },
        )

        response_grand_child = self.client.post(
            f"/api/environments/{self.team.id}/warehouse_saved_queries/",
            {
                "name": "event_view_3",
                "query": {
                    "kind": "HogQLQuery",
                    "query": "select event as event from event_view_2",
                },
            },
        )

        self.assertEqual(response_parent.status_code, 201, response_parent.content)
        self.assertEqual(response_child.status_code, 201, response_child.content)
        self.assertEqual(response_grand_child.status_code, 201, response_grand_child.content)

        saved_query_parent_id = response_parent.json()["id"]
        saved_query_child_id = response_child.json()["id"]
        saved_query_grand_child_id = response_grand_child.json()["id"]
        response = self.client.post(
            f"/api/environments/{self.team.id}/warehouse_saved_queries/{saved_query_parent_id}/descendants",
        )

        self.assertEqual(response.status_code, 200, response.content)
        parent_descendants = response.json()["descendants"]
        self.assertEqual(
            sorted(parent_descendants),
            sorted([saved_query_child_id, saved_query_grand_child_id]),
        )

        response = self.client.post(
            f"/api/environments/{self.team.id}/warehouse_saved_queries/{saved_query_parent_id}/descendants",
            {"level": 1},
        )

        self.assertEqual(response.status_code, 200, response.content)
        parent_descendants_level_1 = response.json()["descendants"]
        self.assertEqual(
            parent_descendants_level_1,
            [saved_query_child_id],
        )

        response = self.client.post(
            f"/api/environments/{self.team.id}/warehouse_saved_queries/{saved_query_parent_id}/descendants",
            {"level": 2},
        )

        self.assertEqual(response.status_code, 200, response.content)
        parent_descendants_level_2 = response.json()["descendants"]
        self.assertEqual(
            sorted(parent_descendants_level_2),
            sorted([saved_query_child_id, saved_query_grand_child_id]),
        )

        response = self.client.post(
            f"/api/environments/{self.team.id}/warehouse_saved_queries/{saved_query_child_id}/descendants",
        )

        self.assertEqual(response.status_code, 200, response.content)
        child_ancestors = response.json()["descendants"]
        self.assertEqual(child_ancestors, [saved_query_grand_child_id])

        response = self.client.post(
            f"/api/environments/{self.team.id}/warehouse_saved_queries/{saved_query_grand_child_id}/descendants",
        )

        self.assertEqual(response.status_code, 200, response.content)
        child_ancestors = response.json()["descendants"]
        self.assertEqual(child_ancestors, [])

    def test_update_without_query_change_doesnt_call_get_columns(self):
        # First create a saved query
        response = self.client.post(
            f"/api/environments/{self.team.id}/warehouse_saved_queries/",
            {
                "name": "event_view",
                "query": {
                    "kind": "HogQLQuery",
                    "query": "select event as event from events LIMIT 100",
                },
            },
        )
        self.assertEqual(response.status_code, 201, response.content)
        saved_query = response.json()

        # Now update it without changing the query
        with patch.object(DataWarehouseSavedQuery, "get_columns") as mock_get_columns:
            response = self.client.patch(
                f"/api/environments/{self.team.id}/warehouse_saved_queries/{saved_query['id']}",
                {"name": "updated_event_view"},  # Only changing the name, not the query
            )

            self.assertEqual(response.status_code, 200, response.content)
            updated_query = response.json()
            self.assertEqual(updated_query["name"], "updated_event_view")

            # Verify get_columns was not called
            mock_get_columns.assert_not_called()

    def test_update_with_query_change_calls_get_columns(self):
        # First create a saved query
        response = self.client.post(
            f"/api/environments/{self.team.id}/warehouse_saved_queries/",
            {
                "name": "event_view",
                "query": {
                    "kind": "HogQLQuery",
                    "query": "select event as event from events LIMIT 100",
                },
            },
        )
        self.assertEqual(response.status_code, 201, response.content)
        saved_query = response.json()

        # Now update it with a query change
        with patch.object(DataWarehouseSavedQuery, "get_columns") as mock_get_columns:
            mock_get_columns.return_value = {}
            response = self.client.patch(
                f"/api/environments/{self.team.id}/warehouse_saved_queries/{saved_query['id']}",
                {
                    "query": {
                        "kind": "HogQLQuery",
                        "query": "select event as event from events LIMIT 10",
                    },
                    "edited_history_id": saved_query["latest_history_id"],
                },
            )

            self.assertEqual(response.status_code, 200, response.content)

            # Verify get_columns was called
            mock_get_columns.assert_called_once()

    def test_create_with_activity_log(self):
        response = self.client.post(
            f"/api/environments/{self.team.id}/warehouse_saved_queries/",
            {
                "name": "event_view",
                "query": {
                    "kind": "HogQLQuery",
                    "query": "select event as event from events LIMIT 100",
                },
            },
        )
        self.assertEqual(response.status_code, 201, response.content)
        saved_query = response.json()
        self.assertEqual(saved_query["name"], "event_view")
        self.assertEqual(saved_query["query"]["kind"], "HogQLQuery")
        self.assertEqual(saved_query["query"]["query"], "select event as event from events LIMIT 100")

        with patch.object(DataWarehouseSavedQuery, "get_columns") as mock_get_columns:
            mock_get_columns.return_value = {}
            response = self.client.patch(
                f"/api/environments/{self.team.id}/warehouse_saved_queries/{saved_query['id']}",
                {
                    "query": {
                        "kind": "HogQLQuery",
                        "query": "select event as event from events LIMIT 10",
                    },
                    "edited_history_id": saved_query["latest_history_id"],
                },
            )

            self.assertEqual(response.status_code, 200, response.content)

            activity_logs = ActivityLog.objects.filter(
                item_id=saved_query["id"], scope="DataWarehouseSavedQuery"
            ).order_by("-created_at")
            self.assertEqual(activity_logs.count(), 2)
            self.assertEqual(activity_logs[0].activity, "updated")
            query_change = next(change for change in activity_logs[0].detail["changes"] if change["field"] == "query")
            self.assertEqual(
                query_change["after"],
                {
                    "kind": "HogQLQuery",
                    "query": "select event as event from events LIMIT 10",
                },
            )
            self.assertEqual(
                query_change["before"],
                {
                    "kind": "HogQLQuery",
                    "query": "select event as event from events LIMIT 100",
                },
            )
            self.assertEqual(activity_logs[1].activity, "created")
            query_change = next(change for change in activity_logs[1].detail["changes"] if change["field"] == "query")
            self.assertEqual(
                query_change["after"],
                {
                    "kind": "HogQLQuery",
                    "query": "select event as event from events LIMIT 100",
                },
            )
            self.assertEqual(query_change["before"], None)

<<<<<<< HEAD
    def test_revert_materialization(self):
=======
            # this should fail because the activity log has changed
            response = self.client.patch(
                f"/api/environments/{self.team.id}/warehouse_saved_queries/{saved_query['id']}",
                {
                    "query": {
                        "kind": "HogQLQuery",
                        "query": "select event as event from events LIMIT 1",
                    },
                    "edited_history_id": saved_query["latest_history_id"],
                },
            )

            self.assertEqual(response.status_code, 400, response.content)
            self.assertEqual(response.json()["detail"], "The query was modified by someone else.")

    def test_create_with_activity_log_existing_view(self):
>>>>>>> 498dc077
        response = self.client.post(
            f"/api/environments/{self.team.id}/warehouse_saved_queries/",
            {
                "name": "event_view",
                "query": {
                    "kind": "HogQLQuery",
                    "query": "select event as event from events LIMIT 100",
                },
            },
        )
        self.assertEqual(response.status_code, 201, response.content)
        saved_query = response.json()
<<<<<<< HEAD
        saved_query_id = saved_query["id"]

        db_saved_query = DataWarehouseSavedQuery.objects.get(id=saved_query_id)
        db_saved_query.sync_frequency_interval = "24hours"
        db_saved_query.last_run_at = "2025-05-01T00:00:00Z"
        db_saved_query.status = DataWarehouseSavedQuery.Status.COMPLETED

        mock_table = DataWarehouseTable.objects.create(
            team=self.team, name="materialized_event_view", format="Parquet", url_pattern="s3://bucket/path"
        )
        db_saved_query.table = mock_table
        db_saved_query.save()

        DataWarehouseModelPath.objects.create(team=self.team, path=[mock_table.id.hex, db_saved_query.id.hex])

        with patch("posthog.warehouse.api.saved_query.delete_saved_query_schedule") as mock_delete_saved_query_schedule:
            response = self.client.post(
                f"/api/environments/{self.team.id}/warehouse_saved_queries/{saved_query_id}/revert_materialization",
            )

            self.assertEqual(response.status_code, 200, response.content)

            db_saved_query.refresh_from_db()
            self.assertIsNone(db_saved_query.sync_frequency_interval)
            self.assertIsNone(db_saved_query.last_run_at)
            self.assertIsNone(db_saved_query.latest_error)
            self.assertIsNone(db_saved_query.status)
            self.assertIsNone(db_saved_query.table_id)

            # Check the table has been deleted
            mock_table.refresh_from_db()
            self.assertTrue(mock_table.deleted)

            self.assertEqual(
                DataWarehouseModelPath.objects.filter(
                    team=self.team, path__lquery=f"*{{1,}}.{db_saved_query.id.hex}"
                ).count(),
                0,
            )

            mock_delete_saved_query_schedule.assert_called_once_with(str(db_saved_query.id))
=======
        self.assertEqual(saved_query["name"], "event_view")
        self.assertEqual(saved_query["query"]["kind"], "HogQLQuery")
        self.assertEqual(saved_query["query"]["query"], "select event as event from events LIMIT 100")

        ActivityLog.objects.filter(item_id=saved_query["id"], scope="DataWarehouseSavedQuery").delete()

        with patch.object(DataWarehouseSavedQuery, "get_columns") as mock_get_columns:
            mock_get_columns.return_value = {}
            response = self.client.patch(
                f"/api/environments/{self.team.id}/warehouse_saved_queries/{saved_query['id']}",
                {
                    "query": {
                        "kind": "HogQLQuery",
                        "query": "select event as event from events LIMIT 10",
                    },
                    "edited_history_id": None,
                },
            )

            self.assertEqual(response.status_code, 200, response.content)
>>>>>>> 498dc077
<|MERGE_RESOLUTION|>--- conflicted
+++ resolved
@@ -703,9 +703,6 @@
             )
             self.assertEqual(query_change["before"], None)
 
-<<<<<<< HEAD
-    def test_revert_materialization(self):
-=======
             # this should fail because the activity log has changed
             response = self.client.patch(
                 f"/api/environments/{self.team.id}/warehouse_saved_queries/{saved_query['id']}",
@@ -722,7 +719,6 @@
             self.assertEqual(response.json()["detail"], "The query was modified by someone else.")
 
     def test_create_with_activity_log_existing_view(self):
->>>>>>> 498dc077
         response = self.client.post(
             f"/api/environments/{self.team.id}/warehouse_saved_queries/",
             {
@@ -735,7 +731,40 @@
         )
         self.assertEqual(response.status_code, 201, response.content)
         saved_query = response.json()
-<<<<<<< HEAD
+        self.assertEqual(saved_query["name"], "event_view")
+        self.assertEqual(saved_query["query"]["kind"], "HogQLQuery")
+        self.assertEqual(saved_query["query"]["query"], "select event as event from events LIMIT 100")
+
+        ActivityLog.objects.filter(item_id=saved_query["id"], scope="DataWarehouseSavedQuery").delete()
+
+        with patch.object(DataWarehouseSavedQuery, "get_columns") as mock_get_columns:
+            mock_get_columns.return_value = {}
+            response = self.client.patch(
+                f"/api/environments/{self.team.id}/warehouse_saved_queries/{saved_query['id']}",
+                {
+                    "query": {
+                        "kind": "HogQLQuery",
+                        "query": "select event as event from events LIMIT 10",
+                    },
+                    "edited_history_id": None,
+                },
+            )
+
+            self.assertEqual(response.status_code, 200, response.content)
+
+    def test_revert_materialization(self):
+        response = self.client.post(
+            f"/api/environments/{self.team.id}/warehouse_saved_queries/",
+            {
+                "name": "event_view",
+                "query": {
+                    "kind": "HogQLQuery",
+                    "query": "select event as event from events LIMIT 100",
+                },
+            },
+        )
+        self.assertEqual(response.status_code, 201, response.content)
+        saved_query = response.json()
         saved_query_id = saved_query["id"]
 
         db_saved_query = DataWarehouseSavedQuery.objects.get(id=saved_query_id)
@@ -776,26 +805,4 @@
                 0,
             )
 
-            mock_delete_saved_query_schedule.assert_called_once_with(str(db_saved_query.id))
-=======
-        self.assertEqual(saved_query["name"], "event_view")
-        self.assertEqual(saved_query["query"]["kind"], "HogQLQuery")
-        self.assertEqual(saved_query["query"]["query"], "select event as event from events LIMIT 100")
-
-        ActivityLog.objects.filter(item_id=saved_query["id"], scope="DataWarehouseSavedQuery").delete()
-
-        with patch.object(DataWarehouseSavedQuery, "get_columns") as mock_get_columns:
-            mock_get_columns.return_value = {}
-            response = self.client.patch(
-                f"/api/environments/{self.team.id}/warehouse_saved_queries/{saved_query['id']}",
-                {
-                    "query": {
-                        "kind": "HogQLQuery",
-                        "query": "select event as event from events LIMIT 10",
-                    },
-                    "edited_history_id": None,
-                },
-            )
-
-            self.assertEqual(response.status_code, 200, response.content)
->>>>>>> 498dc077
+            mock_delete_saved_query_schedule.assert_called_once_with(str(db_saved_query.id))