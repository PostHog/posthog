from datetime import datetime
from uuid import UUID

import structlog
import temporalio
from django.db import models

from posthog.helpers.encrypted_fields import EncryptedJSONField
from posthog.models.team import Team
from posthog.models.utils import (
    CreatedMetaFields,
    DeletedMetaFields,
    UpdatedMetaFields,
    UUIDModel,
    sane_repr,
)
from posthog.sync import database_sync_to_async

logger = structlog.get_logger(__name__)


class ExternalDataSource(CreatedMetaFields, UpdatedMetaFields, UUIDModel, DeletedMetaFields):
    class Type(models.TextChoices):
        STRIPE = "Stripe", "Stripe"
        HUBSPOT = "Hubspot", "Hubspot"
        POSTGRES = "Postgres", "Postgres"
        ZENDESK = "Zendesk", "Zendesk"
        SNOWFLAKE = "Snowflake", "Snowflake"
        SALESFORCE = "Salesforce", "Salesforce"
        MYSQL = "MySQL", "MySQL"
        MONGODB = "MongoDB", "MongoDB"
        MSSQL = "MSSQL", "MSSQL"
        VITALLY = "Vitally", "Vitally"
        BIGQUERY = "BigQuery", "BigQuery"
        CHARGEBEE = "Chargebee", "Chargebee"
        GOOGLEADS = "GoogleAds", "GoogleAds"
        TEMPORALIO = "TemporalIO", "TemporalIO"
        DOIT = "DoIt", "DoIt"
        GOOGLESHEETS = "GoogleSheets", "GoogleSheets"
<<<<<<< HEAD
        META_ADS = "MetaAds", "MetaAds"
=======
        METAADS = "MetaAds", "MetaAds"
        KLAVIYO = "Klaviyo", "Klaviyo"
        MAILCHIMP = "Mailchimp", "Mailchimp"
        BRAZE = "Braze", "Braze"
        MAILJET = "Mailjet", "Mailjet"
        REDSHIFT = "Redshift", "Redshift"
>>>>>>> 62c4b90f

    class Status(models.TextChoices):
        RUNNING = "Running", "Running"
        PAUSED = "Paused", "Paused"
        ERROR = "Error", "Error"
        COMPLETED = "Completed", "Completed"
        CANCELLED = "Cancelled", "Cancelled"

    # Deprecated, use `ExternalDataSchema.SyncFrequency`
    class SyncFrequency(models.TextChoices):
        DAILY = "day", "Daily"
        WEEKLY = "week", "Weekly"
        MONTHLY = "month", "Monthly"
        # TODO provide flexible schedule definition

    source_id = models.CharField(max_length=400)
    connection_id = models.CharField(max_length=400)
    destination_id = models.CharField(max_length=400, null=True, blank=True)
    team = models.ForeignKey(Team, on_delete=models.CASCADE)

    # Deprecated, use `ExternalDataSchema.sync_frequency_interval`
    sync_frequency = models.CharField(
        max_length=128, choices=SyncFrequency.choices, default=SyncFrequency.DAILY, blank=True
    )

    # `status` is deprecated in favour of external_data_schema.status
    status = models.CharField(max_length=400)
    source_type = models.CharField(max_length=128, choices=Type.choices)
    job_inputs = EncryptedJSONField(null=True, blank=True)
    are_tables_created = models.BooleanField(default=False)
    prefix = models.CharField(max_length=100, null=True, blank=True)
    revenue_analytics_enabled = models.BooleanField(default=False, blank=True, null=True)

    __repr__ = sane_repr("id", "source_id", "connection_id", "destination_id", "team_id")

    def soft_delete(self):
        self.deleted = True
        self.deleted_at = datetime.now()
        self.save()

    def reload_schemas(self):
        from posthog.warehouse.data_load.service import (
            sync_external_data_job_workflow,
            trigger_external_data_workflow,
        )
        from posthog.warehouse.models.external_data_schema import ExternalDataSchema

        for schema in (
            ExternalDataSchema.objects.filter(team_id=self.team.pk, source_id=self.id, should_sync=True)
            .exclude(deleted=True)
            .all()
        ):
            try:
                trigger_external_data_workflow(schema)
            except temporalio.service.RPCError as e:
                if e.status == temporalio.service.RPCStatusCode.NOT_FOUND:
                    sync_external_data_job_workflow(schema, create=True, should_sync=True)

            except Exception as e:
                logger.exception(f"Could not trigger external data job for schema {schema.name}", exc_info=e)


@database_sync_to_async
def get_external_data_source(source_id: UUID) -> ExternalDataSource:
    return ExternalDataSource.objects.get(pk=source_id)<|MERGE_RESOLUTION|>--- conflicted
+++ resolved
@@ -37,16 +37,12 @@
         TEMPORALIO = "TemporalIO", "TemporalIO"
         DOIT = "DoIt", "DoIt"
         GOOGLESHEETS = "GoogleSheets", "GoogleSheets"
-<<<<<<< HEAD
-        META_ADS = "MetaAds", "MetaAds"
-=======
         METAADS = "MetaAds", "MetaAds"
         KLAVIYO = "Klaviyo", "Klaviyo"
         MAILCHIMP = "Mailchimp", "Mailchimp"
         BRAZE = "Braze", "Braze"
         MAILJET = "Mailjet", "Mailjet"
         REDSHIFT = "Redshift", "Redshift"
->>>>>>> 62c4b90f
 
     class Status(models.TextChoices):
         RUNNING = "Running", "Running"
