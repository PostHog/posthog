from django.conf import settings
from dlt.common.schema.typing import TSchemaTables
from dlt.common.data_types.typing import TDataType
from posthog.hogql.database.models import (
    BooleanDatabaseField,
    DatabaseField,
    DateTimeDatabaseField,
    IntegerDatabaseField,
    StringDatabaseField,
    StringJSONDatabaseField,
)

from posthog.warehouse.models import (
    get_latest_run_if_exists,
    get_or_create_datawarehouse_credential,
    DataWarehouseTable,
    DataWarehouseCredential,
    get_external_data_job,
    asave_datawarehousetable,
    acreate_datawarehousetable,
    asave_external_data_schema,
    get_table_by_schema_id,
    aget_schema_by_id,
)
from posthog.warehouse.models.external_data_job import ExternalDataJob
from posthog.temporal.common.logger import bind_temporal_worker_logger
from clickhouse_driver.errors import ServerException
from asgiref.sync import sync_to_async
<<<<<<< HEAD
from typing import Dict, Type


def dlt_to_hogql_type(dlt_type: TDataType | None) -> str:
    hogql_type: Type[DatabaseField] = DatabaseField

    if dlt_type is None:
        hogql_type = StringDatabaseField
    elif dlt_type == "text":
        hogql_type = StringDatabaseField
    elif dlt_type == "double":
        hogql_type = IntegerDatabaseField
    elif dlt_type == "bool":
        hogql_type = BooleanDatabaseField
    elif dlt_type == "timestamp":
        hogql_type = DateTimeDatabaseField
    elif dlt_type == "bigint":
        hogql_type = IntegerDatabaseField
    elif dlt_type == "binary":
        raise Exception("DLT type 'binary' is not a supported column type")
    elif dlt_type == "complex":
        hogql_type = StringJSONDatabaseField
    elif dlt_type == "decimal":
        hogql_type = IntegerDatabaseField
    elif dlt_type == "wei":
        raise Exception("DLT type 'wei' is not a supported column type")
    elif dlt_type == "date":
        hogql_type = DateTimeDatabaseField
    elif dlt_type == "time":
        hogql_type = DateTimeDatabaseField
    else:
        raise Exception(f"DLT type '{dlt_type}' is not a supported column type")

    return hogql_type.__name__
=======
from typing import Dict, Tuple
from posthog.utils import camel_to_snake_case
>>>>>>> ce10c14c


async def validate_schema(
    credential: DataWarehouseCredential, table_name: str, new_url_pattern: str, team_id: int
) -> Dict:
    params = {
        "credential": credential,
        "name": table_name,
        "format": "Parquet",
        "url_pattern": new_url_pattern,
        "team_id": team_id,
    }

    table = DataWarehouseTable(**params)
    table.columns = await sync_to_async(table.get_columns)(safe_expose_ch_error=False)

    return {
        "credential": credential,
        "name": table_name,
        "format": "Parquet",
        "url_pattern": new_url_pattern,
        "team_id": team_id,
    }


<<<<<<< HEAD
async def validate_schema_and_update_table(
    run_id: str, team_id: int, schemas: list[str], table_schema: TSchemaTables
) -> None:
=======
async def validate_schema_and_update_table(run_id: str, team_id: int, schemas: list[Tuple[str, str]]) -> None:
>>>>>>> ce10c14c
    """

    Validates the schemas of data that has been synced by external data job.
    If the schemas are valid, it creates or updates the DataWarehouseTable model with the new url pattern.

    Arguments:
        run_id: The id of the external data job
        team_id: The id of the team
        schemas: The list of schemas that have been synced by the external data job
    """

    logger = await bind_temporal_worker_logger(team_id=team_id)

    job: ExternalDataJob = await get_external_data_job(job_id=run_id)
    last_successful_job: ExternalDataJob | None = await get_latest_run_if_exists(job.team_id, job.pipeline_id)

    credential: DataWarehouseCredential = await get_or_create_datawarehouse_credential(
        team_id=job.team_id,
        access_key=settings.AIRBYTE_BUCKET_KEY,
        access_secret=settings.AIRBYTE_BUCKET_SECRET,
    )

    for _schema in schemas:
        _schema_id = _schema[0]
        _schema_name = _schema[1]

        table_name = f"{job.pipeline.prefix or ''}{job.pipeline.source_type}_{_schema_name}".lower()
        new_url_pattern = job.url_pattern_by_schema(camel_to_snake_case(_schema_name))

        # Check
        try:
            data = await validate_schema(
                credential=credential, table_name=table_name, new_url_pattern=new_url_pattern, team_id=team_id
            )
        except ServerException as err:
            if err.code == 636:
                logger.exception(
                    f"Data Warehouse: No data for schema {_schema_name} for external data job {job.pk}",
                    exc_info=err,
                )
            continue
        except Exception as e:
            # TODO: handle other exceptions here
            logger.exception(
                f"Data Warehouse: Could not validate schema for external data job {job.pk}",
                exc_info=e,
            )
            continue

        # create or update
        table_created = None
        if last_successful_job:
            try:
                table_created = await get_table_by_schema_id(_schema_id, team_id)
                if not table_created:
                    raise DataWarehouseTable.DoesNotExist
            except Exception:
                table_created = None
            else:
                table_created.url_pattern = new_url_pattern
                await asave_datawarehousetable(table_created)

        if not table_created:
            table_created = await acreate_datawarehousetable(external_data_source_id=job.pipeline.id, **data)

        for schema in table_schema.values():
            if schema.get("resource") == _schema_name:
                schema_columns = schema.get("columns") or {}
                db_columns: Dict[str, str] = await sync_to_async(table_created.get_columns)()

                columns = {}
                for column_name, db_column_type in db_columns.items():
                    dlt_column = schema_columns.get(column_name)
                    if dlt_column is not None:
                        dlt_data_type = dlt_column.get("data_type")
                        hogql_type = dlt_to_hogql_type(dlt_data_type)
                    else:
                        hogql_type = dlt_to_hogql_type(None)

                    columns[column_name] = {
                        "clickhouse": db_column_type,
                        "hogql": hogql_type,
                    }
                table_created.columns = columns
                break

        await asave_datawarehousetable(table_created)

        # schema could have been deleted by this point
        schema_model = await aget_schema_by_id(schema_id=_schema_id, team_id=job.team_id)

        if schema_model:
            schema_model.table = table_created
            schema_model.last_synced_at = job.created_at
            await asave_external_data_schema(schema_model)

    if last_successful_job:
        try:
            last_successful_job.delete_data_in_bucket()
        except Exception as e:
            logger.exception(
                f"Data Warehouse: Could not delete deprecated data source {last_successful_job.pk}",
                exc_info=e,
            )
            pass<|MERGE_RESOLUTION|>--- conflicted
+++ resolved
@@ -26,8 +26,8 @@
 from posthog.temporal.common.logger import bind_temporal_worker_logger
 from clickhouse_driver.errors import ServerException
 from asgiref.sync import sync_to_async
-<<<<<<< HEAD
-from typing import Dict, Type
+from typing import Dict, Tuple, Type
+from posthog.utils import camel_to_snake_case
 
 
 def dlt_to_hogql_type(dlt_type: TDataType | None) -> str:
@@ -61,10 +61,6 @@
         raise Exception(f"DLT type '{dlt_type}' is not a supported column type")
 
     return hogql_type.__name__
-=======
-from typing import Dict, Tuple
-from posthog.utils import camel_to_snake_case
->>>>>>> ce10c14c
 
 
 async def validate_schema(
@@ -90,13 +86,9 @@
     }
 
 
-<<<<<<< HEAD
 async def validate_schema_and_update_table(
-    run_id: str, team_id: int, schemas: list[str], table_schema: TSchemaTables
+    run_id: str, team_id: int, schemas: list[Tuple[str, str]]), table_schema: TSchemaTables
 ) -> None:
-=======
-async def validate_schema_and_update_table(run_id: str, team_id: int, schemas: list[Tuple[str, str]]) -> None:
->>>>>>> ce10c14c
     """
 
     Validates the schemas of data that has been synced by external data job.
