import typing
import builtins
import datetime as dt
import dataclasses
import collections.abc
from dataclasses import dataclass
from typing import Any, TypedDict, cast

from django.db import transaction
from django.dispatch import receiver
from django.utils.timezone import now
<<<<<<< HEAD
from rest_framework import (
    filters,
    mixins,
    request,
    response,
    serializers,
    status,
    viewsets,
)
from rest_framework.exceptions import (
    NotAuthenticated,
    NotFound,
    PermissionDenied,
    ValidationError,
)
=======

import structlog
import posthoganalytics
from loginas.utils import is_impersonated_session
from rest_framework import filters, mixins, request, response, serializers, status, viewsets
from rest_framework.exceptions import NotAuthenticated, NotFound, PermissionDenied, ValidationError
>>>>>>> 6c61fe0a
from rest_framework.pagination import CursorPagination

from posthog.schema import HogQLQueryModifiers, PersonsOnEventsMode

from posthog.hogql import ast, errors
from posthog.hogql.hogql import HogQLContext
from posthog.hogql.parser import parse_select
from posthog.hogql.printer import prepare_ast_for_printing, print_prepared_ast

from posthog.api.log_entries import LogEntryMixin
from posthog.api.routing import TeamAndOrgViewSetMixin
from posthog.api.utils import action
from posthog.batch_exports.models import BATCH_EXPORT_INTERVALS
from posthog.batch_exports.service import (
    DESTINATION_WORKFLOWS,
    BaseBatchExportInputs,
    BatchExportIdError,
    BatchExportSchema,
    BatchExportServiceError,
    BatchExportServiceRPCError,
    BatchExportWithNoEndNotAllowedError,
    backfill_export,
    cancel_running_batch_export_run,
    disable_and_delete_export,
    fetch_earliest_backfill_start_at,
    pause_batch_export,
    sync_batch_export,
    sync_cancel_running_batch_export_backfill,
    unpause_batch_export,
)
<<<<<<< HEAD
from posthog.hogql import ast, errors
from posthog.hogql.hogql import HogQLContext
from posthog.hogql.parser import parse_select
from posthog.hogql.printer import prepare_ast_for_printing, print_prepared_ast
from posthog.models import (
    BatchExport,
    BatchExportBackfill,
    BatchExportDestination,
    BatchExportRun,
    Team,
    User,
)
from posthog.models.activity_logging.activity_log import Detail, log_activity, changes_between, ActivityContextBase
=======
from posthog.cdp.validation import has_data_pipelines_addon
from posthog.models import BatchExport, BatchExportBackfill, BatchExportDestination, BatchExportRun, Team, User
from posthog.models.activity_logging.activity_log import ActivityContextBase, Detail, changes_between, log_activity
>>>>>>> 6c61fe0a
from posthog.models.signals import model_activity_signal
from posthog.temporal.common.client import sync_connect
from posthog.utils import relative_date_parse, str_to_bool

from products.batch_exports.backend.api.destination_tests import get_destination_test
from products.batch_exports.backend.temporal.destinations.s3_batch_export import SUPPORTED_COMPRESSIONS

logger = structlog.get_logger(__name__)


def validate_date_input(date_input: Any, team: Team | None = None) -> dt.datetime:
    """Parse any datetime input as a proper dt.datetime.

    Args:
        date_input: The datetime input to parse.

    Raises:
        ValidationError: If the input cannot be parsed.

    Returns:
        The parsed dt.datetime.
    """
    try:
        # The Right Way (TM) to check this would be by calling isinstance, but that doesn't feel very Pythonic.
        # As far as I'm concerned, if you give me something that quacks like an isoformatted str, you are golden.
        # Read more here: https://github.com/python/mypy/issues/2420.
        # Once PostHog is 3.11, try/except is zero cost if nothing is raised: https://bugs.python.org/issue40222.
        parsed = dt.datetime.fromisoformat(date_input)
    except (TypeError, ValueError):
        raise ValidationError(f"Input {date_input} is not a valid ISO formatted datetime.")

    if parsed.tzinfo is None:
        raise ValidationError(f"Input {date_input} is naive.")

    else:
        if team is not None:
            parsed = parsed.astimezone(team.timezone_info)

    return parsed


class BatchExportRunSerializer(serializers.ModelSerializer):
    """Serializer for a BatchExportRun model."""

    class Meta:
        model = BatchExportRun
        fields = "__all__"
        # TODO: Why aren't all these read only?
        read_only_fields = ["batch_export"]


class RunsCursorPagination(CursorPagination):
    page_size = 100


class BatchExportRunViewSet(TeamAndOrgViewSetMixin, LogEntryMixin, viewsets.ReadOnlyModelViewSet):
    scope_object = "batch_export"
    queryset = BatchExportRun.objects.all()
    serializer_class = BatchExportRunSerializer
    pagination_class = RunsCursorPagination
    filter_rewrite_rules = {"team_id": "batch_export__team_id"}
    filter_backends = [filters.OrderingFilter]
    ordering_fields = ["created_at", "data_interval_start"]
    ordering = "-created_at"
    log_source = "batch_exports"

    def get_log_entry_instance_id(self) -> str:
        return self.parents_query_dict.get("run_id", None)

    def safely_get_queryset(self, queryset):
        after = self.request.GET.get("after", None)
        before = self.request.GET.get("before", None)
        start = self.request.GET.get("start", None)
        end = self.request.GET.get("end", None)
        ordering = self.request.GET.get("ordering", None)

        # If we're ordering by data_interval_start, we need to filter by that otherwise we're ordering by created_at
        if ordering == "data_interval_start" or ordering == "-data_interval_start":
            start_timestamp = relative_date_parse(start if start else "-7d", self.team.timezone_info)
            end_timestamp = relative_date_parse(end, self.team.timezone_info) if end else now()
            queryset = queryset.filter(data_interval_start__gte=start_timestamp, data_interval_end__lte=end_timestamp)
        else:
            after_datetime = relative_date_parse(after if after else "-7d", self.team.timezone_info)
            before_datetime = relative_date_parse(before, self.team.timezone_info) if before else now()
            date_range = (after_datetime, before_datetime)
            queryset = queryset.filter(created_at__range=date_range)

        queryset = queryset.filter(batch_export_id=self.kwargs["parent_lookup_batch_export_id"])
        return queryset

    @action(methods=["POST"], detail=True, required_scopes=["batch_export:write"])
    def retry(self, *args, **kwargs) -> response.Response:
        """Retry a batch export run.

        We use the same underlying mechanism as when backfilling a batch export, as retrying
        a run is the same as backfilling one run.
        """
        batch_export_run = self.get_object()

        temporal = sync_connect()
        backfill_workflow_id = backfill_export(
            temporal,
            str(batch_export_run.batch_export.id),
            self.team_id,
            batch_export_run.data_interval_start,
            batch_export_run.data_interval_end,
        )

        return response.Response({"backfill_id": backfill_workflow_id})

    @action(methods=["POST"], detail=True, required_scopes=["batch_export:write"])
    def cancel(self, *args, **kwargs) -> response.Response:
        """Cancel a batch export run."""

        batch_export_run: BatchExportRun = self.get_object()

        if (
            batch_export_run.status == BatchExportRun.Status.RUNNING
            or batch_export_run.status == BatchExportRun.Status.STARTING
        ):
            temporal = sync_connect()
            try:
                cancel_running_batch_export_run(temporal, batch_export_run)
            except Exception as e:
                # It could be the case that the run is already cancelled but our database hasn't been updated yet. In
                # this case, we can just ignore the error but log it for visibility (in case there is an actual issue).
                logger.warning("Error cancelling batch export run: %s", e)
        else:
            raise ValidationError(f"Cannot cancel a run that is in '{batch_export_run.status}' status")

        return response.Response({"cancelled": True})


class BatchExportDestinationSerializer(serializers.ModelSerializer):
    """Serializer for an BatchExportDestination model."""

    class Meta:
        model = BatchExportDestination
        fields = ["type", "config"]

    def create(self, validated_data: collections.abc.Mapping[str, typing.Any]) -> BatchExportDestination:
        """Create a BatchExportDestination."""
        export_destination = BatchExportDestination.objects.create(**validated_data)
        return export_destination

    def validate(self, data: collections.abc.Mapping[str, typing.Any]) -> collections.abc.Mapping[str, typing.Any]:
        """Validate the destination configuration based on workflow inputs.

        Ensure that the submitted destination configuration passes the following checks:
        * Does NOT contain fields that do not exist in workflow inputs.
        * Contains all required fields as defined by workflow inputs.
        * Provided values match types required by workflow inputs.

        Raises:
            A `serializers.ValidationError` if any of these checks fail.
        """
        export_type, config = data["type"], data["config"]
        _, workflow_inputs = DESTINATION_WORKFLOWS[export_type]
        base_field_names = {field.name for field in dataclasses.fields(BaseBatchExportInputs)}
        workflow_fields = dataclasses.fields(workflow_inputs)
        destination_fields = {field for field in workflow_fields if field.name not in base_field_names}

        extra_fields = config.keys() - {field.name for field in destination_fields} - base_field_names
        if extra_fields:
            str_fields = ", ".join(f"'{extra_field}'" for extra_field in sorted(extra_fields))
            raise serializers.ValidationError(f"Configuration has unknown field/s: {str_fields}")

        for destination_field in destination_fields:
            is_required = (
                destination_field.default == dataclasses.MISSING
                and destination_field.default_factory == dataclasses.MISSING
            )
            if destination_field.name not in config:
                is_patch = self.context["request"].method == "PATCH"
                if is_required and not is_patch:
                    # When patching we expect a partial configuration. So, we don't
                    # error on missing required fields.
                    raise serializers.ValidationError(
                        f"Configuration missing required field: '{destination_field.name}'"
                    )
                else:
                    continue

            config_value = config[destination_field.name]
            field_type = destination_field.type

            if not isinstance(field_type, type):
                # `dataclasses.Field.type` could be something we can't work with.
                # TODO: Validate these ones too?
                continue

            if not isinstance(config_value, field_type):
                config_value, success = try_convert_to_type(config_value, field_type)

                if not success:
                    raise serializers.ValidationError(
                        f"Configuration has invalid type: got '{type(config_value).__name__}', expected '{field_type.__name__}'"
                    )

                config[destination_field.name] = config_value

        return data

    def to_representation(self, instance: BatchExportDestination) -> dict:
        data = super().to_representation(instance)
        data["config"] = {
            k: v for k, v in data["config"].items() if k not in BatchExportDestination.secret_fields[instance.type]
        }
        return data


Success = bool


def try_convert_to_type(value: typing.Any, target_type: type) -> tuple[typing.Any, Success]:
    """Attempt to convert value to target type based on well-known casting functions.

    This doesn't raise any exceptions but rather returns a tuple with a bool indicating
    if the value in the first position was successfully casted to `target_type` or not.
    If casting fails, the value in the first position is returned unchanged, otherwise a
    new value of type `target_type` is returned.
    """
    current_type = type(value)

    match (current_type, target_type):
        case (builtins.str, builtins.bool):
            cast_func: typing.Callable[[typing.Any], typing.Any] = str_to_bool
        case (builtins.str, builtins.int):
            cast_func = int
        case _:
            return (value, False)

    try:
        new_value = cast_func(value)
    except Exception:
        return (value, False)

    return (new_value, True)


class HogQLSelectQueryField(serializers.Field):
    def to_internal_value(self, data: str) -> ast.SelectQuery | ast.SelectSetQuery:
        """Parse a HogQL SelectQuery from a string query."""
        try:
            parsed_query = parse_select(data)
        except Exception:
            raise serializers.ValidationError("Failed to parse query")

        try:
            prepared_select_query: ast.SelectQuery = cast(
                ast.SelectQuery,
                prepare_ast_for_printing(
                    parsed_query,
                    context=HogQLContext(
                        team_id=self.context["team_id"],
                        enable_select_queries=True,
                        modifiers=HogQLQueryModifiers(
                            personsOnEventsMode=PersonsOnEventsMode.PERSON_ID_NO_OVERRIDE_PROPERTIES_ON_EVENTS
                        ),
                    ),
                    dialect="clickhouse",
                ),
            )
        except errors.ExposedHogQLError as e:
            raise serializers.ValidationError(f"Invalid HogQL query: {e}")

        return prepared_select_query


class BatchExportsField(TypedDict):
    expression: str
    alias: str


class BatchExportsSchema(TypedDict):
    fields: list[BatchExportsField]
    values: dict[str, str]
    hogql_query: str


class BatchExportSerializer(serializers.ModelSerializer):
    """Serializer for a BatchExport model."""

    destination = BatchExportDestinationSerializer()
    latest_runs = BatchExportRunSerializer(many=True, read_only=True)
    interval = serializers.ChoiceField(choices=BATCH_EXPORT_INTERVALS)
    hogql_query = HogQLSelectQueryField(required=False)

    class Meta:
        model = BatchExport
        fields = [
            "id",
            "team_id",
            "name",
            "model",
            "destination",
            "interval",
            "paused",
            "created_at",
            "last_updated_at",
            "last_paused_at",
            "start_at",
            "end_at",
            "latest_runs",
            "hogql_query",
            "schema",
            "filters",
        ]
        read_only_fields = ["id", "team_id", "created_at", "last_updated_at", "latest_runs", "schema"]

    def validate(self, attrs: dict) -> dict:
        team = self.context["get_team"]()
        attrs["team"] = team

        return attrs

    def validate_destination(self, destination_attrs: dict):
        destination_type = destination_attrs["type"]
        if destination_type == BatchExportDestination.Destination.SNOWFLAKE:
            config = destination_attrs["config"]
            # for updates, get the existing config
            self.instance: BatchExport | None
            view = self.context.get("view")

            if self.instance is not None:
                existing_config = self.instance.destination.config
            elif view is not None and "pk" in view.kwargs:
                # Running validation for a `detail=True` action.
                instance = view.get_object()
                existing_config = instance.destination.config
            else:
                existing_config = {}
            merged_config = {**existing_config, **config}

            if config.get("authentication_type") == "password" and merged_config.get("password") is None:
                raise serializers.ValidationError("Password is required if authentication type is password")
            if config.get("authentication_type") == "keypair" and merged_config.get("private_key") is None:
                raise serializers.ValidationError("Private key is required if authentication type is key pair")
        if destination_attrs["type"] == BatchExportDestination.Destination.S3:
            config = destination_attrs["config"]
            # JSONLines is the default file format for S3 exports for legacy reasons
            file_format = config.get("file_format", "JSONLines")
            supported_file_formats = SUPPORTED_COMPRESSIONS.keys()
            if file_format not in supported_file_formats:
                raise serializers.ValidationError(
                    f"File format {file_format} is not supported. Supported file formats are {list(supported_file_formats)}"
                )
            compression = config.get("compression", None)
            if compression and compression not in SUPPORTED_COMPRESSIONS[file_format]:
                raise serializers.ValidationError(
                    f"Compression {compression} is not supported for file format {file_format}. Supported compressions are {SUPPORTED_COMPRESSIONS[file_format]}"
                )
        return destination_attrs

    def create(self, validated_data: dict) -> BatchExport:
        """Create a BatchExport."""
        destination_data = validated_data.pop("destination")
        team_id = self.context["team_id"]

        if validated_data["interval"] not in ("hour", "day", "week"):
            team = Team.objects.get(id=team_id)

            if not posthoganalytics.feature_enabled(
                "high-frequency-batch-exports",
                str(team.uuid),
                groups={"organization": str(team.organization.id)},
                group_properties={
                    "organization": {
                        "id": str(team.organization.id),
                        "created_at": team.organization.created_at,
                    }
                },
                send_feature_flag_events=False,
            ):
                raise PermissionDenied("Higher frequency batch exports are not enabled for this team.")

        if validated_data.get("model", "events") == "sessions":
            team = Team.objects.get(id=team_id)

            if not posthoganalytics.feature_enabled(
                "sessions-batch-exports",
                str(team.uuid),
                groups={"organization": str(team.organization.id)},
                group_properties={
                    "organization": {
                        "id": str(team.organization.id),
                        "created_at": team.organization.created_at,
                    }
                },
                send_feature_flag_events=False,
            ):
                raise PermissionDenied("Sessions batch exports are not enabled for this team.")

        hogql_query = None
        if hogql_query := validated_data.pop("hogql_query", None):
            batch_export_schema = self.serialize_hogql_query_to_batch_export_schema(hogql_query)
            validated_data["schema"] = batch_export_schema

        destination = BatchExportDestination(**destination_data)
        batch_export = BatchExport(team_id=team_id, destination=destination, **validated_data)
        sync_batch_export(batch_export, created=True)

        with transaction.atomic():
            destination.save()
            batch_export.save()

        return batch_export

    def serialize_hogql_query_to_batch_export_schema(self, hogql_query: ast.SelectQuery) -> BatchExportSchema:
        """Return a batch export schema from a HogQL query ast."""
        try:
            # Print the query in ClickHouse dialect to catch unresolved field errors, and discard the result
            context = HogQLContext(
                team_id=self.context["team_id"],
                enable_select_queries=True,
                limit_top_select=False,
                modifiers=HogQLQueryModifiers(
                    personsOnEventsMode=PersonsOnEventsMode.PERSON_ID_NO_OVERRIDE_PROPERTIES_ON_EVENTS
                ),
            )
            print_prepared_ast(hogql_query, context=context, dialect="clickhouse")

            # Recreate the context
            context = HogQLContext(
                team_id=self.context["team_id"],
                enable_select_queries=True,
                limit_top_select=False,
            )
            batch_export_schema: BatchExportsSchema = {
                "fields": [],
                "values": {},
                "hogql_query": print_prepared_ast(hogql_query, context=context, dialect="hogql"),
            }
        except errors.ExposedHogQLError:
            raise serializers.ValidationError("Unsupported HogQL query")

        for field in hogql_query.select:
            expression = print_prepared_ast(
                field.expr,  # type: ignore
                context=context,
                dialect="clickhouse",
            )

            if isinstance(field, ast.Alias):
                alias = field.alias
            else:
                alias = expression

            batch_export_field: BatchExportsField = {
                "expression": expression,
                "alias": alias,
            }
            batch_export_schema["fields"].append(batch_export_field)

        batch_export_schema["values"] = context.values

        return batch_export_schema

    def validate_hogql_query(self, hogql_query: ast.SelectQuery | ast.SelectSetQuery) -> ast.SelectQuery:
        """Validate a HogQLQuery being used for batch exports.

        This method essentially checks that a query is supported by batch exports:
        1. UNION ALL is not supported.
        2. Any JOINs are not supported.
        3. Query must SELECT FROM events, and only from events.
        """

        if isinstance(hogql_query, ast.SelectSetQuery):
            raise serializers.ValidationError("UNIONs are not supported")

        parsed = cast(ast.SelectQuery, hogql_query)

        if parsed.select_from is None:
            raise serializers.ValidationError("Query must SELECT FROM events")

        # Not sure how to make mypy understand this works, hence the ignore comment.
        # And if it doesn't, it's still okay as it could mean an unsupported query.
        # We would come back with the example to properly type this.
        if parsed.select_from.table.chain != ["events"]:  # type: ignore
            raise serializers.ValidationError("Query must only SELECT FROM events")

        if parsed.select_from.next_join is not None:
            raise serializers.ValidationError("JOINs are not supported")

        return hogql_query

    def update(self, batch_export: BatchExport, validated_data: dict) -> BatchExport:
        """Update a BatchExport."""
        destination_data = validated_data.pop("destination", None)

        with transaction.atomic():
            if destination_data:
                batch_export.destination.type = destination_data.get("type", batch_export.destination.type)
                batch_export.destination.config = {
                    **batch_export.destination.config,
                    **destination_data.get("config", {}),
                }

            if hogql_query := validated_data.pop("hogql_query", None):
                batch_export_schema = self.serialize_hogql_query_to_batch_export_schema(hogql_query)
                validated_data["schema"] = batch_export_schema

            batch_export.destination.save()
            batch_export = super().update(batch_export, validated_data)

            sync_batch_export(batch_export, created=False)

        return batch_export


class BatchExportViewSet(TeamAndOrgViewSetMixin, LogEntryMixin, viewsets.ModelViewSet):
    scope_object = "batch_export"
    queryset = BatchExport.objects.exclude(deleted=True).order_by("-created_at").prefetch_related("destination").all()
    serializer_class = BatchExportSerializer
    log_source = "batch_exports"

    @action(methods=["POST"], detail=True, required_scopes=["batch_export:write"])
    def pause(self, request: request.Request, *args, **kwargs) -> response.Response:
        """Pause a BatchExport."""
        if not isinstance(request.user, User):
            raise NotAuthenticated()

        batch_export = self.get_object()
        user_id = request.user.distinct_id
        team_id = batch_export.team_id
        note = f"Pause requested by user {user_id} from team {team_id}"

        temporal = sync_connect()

        try:
            pause_batch_export(temporal, str(batch_export.id), note=note)
        except BatchExportIdError:
            raise NotFound(f"BatchExport ID '{str(batch_export.id)}' not found.")
        except BatchExportServiceRPCError:
            raise ValidationError("Invalid request to pause a BatchExport could not be carried out")
        except BatchExportServiceError:
            raise

        return response.Response({"paused": True})

    @action(methods=["POST"], detail=True, required_scopes=["batch_export:write"])
    def unpause(self, request: request.Request, *args, **kwargs) -> response.Response:
        """Unpause a BatchExport."""
        if not isinstance(request.user, User) or request.user.current_team is None:
            raise NotAuthenticated()

        user_id = request.user.distinct_id
        team_id = request.user.current_team.id
        note = f"Unpause requested by user {user_id} from team {team_id}"
        backfill = request.data.get("backfill", False)

        batch_export = self.get_object()
        temporal = sync_connect()

        try:
            unpause_batch_export(temporal, str(batch_export.id), note=note, backfill=backfill)
        except BatchExportIdError:
            raise NotFound(f"BatchExport ID '{str(batch_export.id)}' not found.")
        except BatchExportServiceRPCError:
            raise ValidationError("Invalid request to unpause a BatchExport could not be carried out")
        except BatchExportServiceError:
            raise

        return response.Response({"paused": False})

    @action(methods=["POST"], detail=True, required_scopes=["batch_export:write"])
    def backfill(self, request: request.Request, *args, **kwargs) -> response.Response:
        """Trigger a backfill for a BatchExport.

        Note: This endpoint is deprecated. Please use POST /batch_exports/<id>/backfills/ instead.
        """
        batch_export = self.get_object()
        backfill_workflow_id = create_backfill(
            self.team,
            batch_export,
            request.data.get("start_at"),
            request.data.get("end_at"),
        )
        return response.Response({"backfill_id": backfill_workflow_id})

    def perform_destroy(self, instance: BatchExport):
        """Perform a BatchExport destroy by clearing Temporal and Django state.

        If the underlying Temporal Schedule doesn't exist, we ignore the error and proceed with the delete anyways.
        The Schedule could have been manually deleted causing Django and Temporal to go out of sync. For whatever reason,
        since we are deleting, we assume that we can recover from this state by finishing the delete operation by calling
        instance.save().
        """
        disable_and_delete_export(instance)

    @action(methods=["GET"], detail=False, required_scopes=["INTERNAL"])
    def test(self, request: request.Request, *args, **kwargs) -> response.Response:
        destination = request.query_params.get("destination", None)
        if not destination:
            return response.Response(status=status.HTTP_400_BAD_REQUEST)

        try:
            destination_test = get_destination_test(destination=destination)
        except ValueError:
            return response.Response(status=status.HTTP_404_NOT_FOUND)

        return response.Response(destination_test.as_dict())

    @action(methods=["POST"], detail=False, required_scopes=["INTERNAL"])
    def run_test_step_new(self, request: request.Request, *args, **kwargs) -> response.Response:
        test_step = request.data.pop("step", 0)

        serializer = self.get_serializer(data=request.data)
        _ = serializer.is_valid(raise_exception=True)

        destination_test = get_destination_test(
            destination=serializer.validated_data["destination"]["type"],
        )
        test_configuration = serializer.validated_data["destination"]["config"]
        destination_test.configure(**test_configuration)

        result = destination_test.run_step(test_step)
        return response.Response(result.as_dict())

    @action(methods=["POST"], detail=True, required_scopes=["INTERNAL"])
    def run_test_step(self, request: request.Request, *args, **kwargs) -> response.Response:
        test_step = request.data.pop("step", 0)

        batch_export = self.get_object()

        # Remove any additional fields from stored configuration
        _, workflow_inputs = DESTINATION_WORKFLOWS[batch_export.destination.type]
        workflow_fields = {field.name for field in dataclasses.fields(BaseBatchExportInputs)} | {
            field.name for field in dataclasses.fields(workflow_inputs)
        }
        stored_config = {k: v for k, v in batch_export.destination.config.items() if k in workflow_fields}

        data = request.data
        data["destination"]["config"] = {**stored_config, **data["destination"]["config"]}

        serializer = self.get_serializer(data=data)
        _ = serializer.is_valid(raise_exception=True)

        destination_test = get_destination_test(
            destination=serializer.validated_data["destination"]["type"],
        )
        test_configuration = serializer.validated_data["destination"]["config"]
        destination_test.configure(**test_configuration)

        result = destination_test.run_step(test_step)
        return response.Response(result.as_dict())


class BatchExportOrganizationViewSet(BatchExportViewSet):
    filter_rewrite_rules = {"organization_id": "team__organization_id"}


@dataclass
class BatchExportBackfillProgress:
    """Progress information for a batch export backfill."""

    total_runs: int | None
    finished_runs: int | None
    progress: float | None


class BatchExportBackfillSerializer(serializers.ModelSerializer):
    progress = serializers.SerializerMethodField(read_only=True)

    class Meta:
        model = BatchExportBackfill
        fields = "__all__"

    def get_progress(self, obj: BatchExportBackfill) -> BatchExportBackfillProgress | None:
        """Return progress information containing total runs, finished runs, and progress percentage.

        To reduce the number of database calls we make (which could be expensive when fetching a list of backfills) we
        only get the list of completed runs from the DB if the backfill is still running.
        """
        if obj.status == obj.Status.COMPLETED:
            return BatchExportBackfillProgress(
                total_runs=obj.total_expected_runs, finished_runs=obj.total_expected_runs, progress=1.0
            )
        elif obj.status not in (obj.Status.RUNNING, obj.Status.STARTING):
            # if backfill finished in some other state then progress info may not be meaningful
            return None

        total_runs = obj.total_expected_runs
        if not total_runs:
            return None

        if obj.start_at is None:
            # if it's just a single run, backfilling from the beginning of time, we can't calculate progress based on
            # the number of completed runs so better to return None
            return None

        finished_runs = obj.get_finished_runs()
        # just make sure we never return a progress > 1
        total_runs = max(total_runs, finished_runs)
        return BatchExportBackfillProgress(
            total_runs=total_runs, finished_runs=finished_runs, progress=round(finished_runs / total_runs, ndigits=1)
        )


class BackfillsCursorPagination(CursorPagination):
    page_size = 50


def create_backfill(
    team: Team,
    batch_export: BatchExport,
    start_at_input: str | None,
    end_at_input: str | None,
) -> str:
    """Create a new backfill for a BatchExport.

    Args:
        team: The team creating the backfill
        batch_export: The batch export to backfill
        start_at_input: ISO formatted datetime string for backfill start
        end_at_input: ISO formatted datetime string for backfill end

    Returns:
        The backfill workflow ID
    """
    temporal = sync_connect()

    if start_at_input is not None:
        start_at = validate_date_input(start_at_input, team)
    else:
        start_at = None

    if end_at_input is not None:
        end_at = validate_date_input(end_at_input, team)
    else:
        end_at = None

    if (start_at is not None or end_at is not None) and batch_export.model is not None:
        try:
            earliest_backfill_start_at = fetch_earliest_backfill_start_at(
                team_id=team.pk,
                model=batch_export.model,
                interval_time_delta=batch_export.interval_time_delta,
                exclude_events=batch_export.destination.config.get("exclude_events", []),
                include_events=batch_export.destination.config.get("include_events", []),
            )
            if earliest_backfill_start_at is None:
                raise ValidationError("There is no data to backfill for this model.")

            earliest_backfill_start_at = earliest_backfill_start_at.astimezone(team.timezone_info)

            if end_at is not None and end_at < earliest_backfill_start_at:
                raise ValidationError(
                    "The provided backfill date range contains no data. The earliest possible backfill start date is "
                    f"{earliest_backfill_start_at.strftime('%Y-%m-%d %H:%M:%S')}",
                )

            if start_at is not None and start_at < earliest_backfill_start_at:
                logger.info(
                    "Backfill start_at '%s' is before the earliest possible backfill start_at '%s', setting start_at "
                    "to earliest_backfill_start_at",
                    start_at,
                    earliest_backfill_start_at,
                )
                start_at = earliest_backfill_start_at
        except NotImplementedError:
            logger.warning("No backfill check implemented for model: '%s'; skipping", batch_export.model)

    if start_at is None or end_at is None:
        return backfill_export(temporal, str(batch_export.pk), team.pk, start_at, end_at)

    if start_at >= end_at:
        raise ValidationError("The initial backfill datetime 'start_at' happens after 'end_at'")

    if end_at > dt.datetime.now(dt.UTC) + batch_export.interval_time_delta:
        raise ValidationError(
            f"The provided 'end_at' ({end_at.isoformat()}) is too far into the future. Cannot backfill beyond 1 batch period into the future."
        )

    try:
        return backfill_export(temporal, str(batch_export.pk), team.pk, start_at, end_at)
    except BatchExportWithNoEndNotAllowedError:
        raise ValidationError("Backfilling a BatchExport with no end date is not allowed")


class BatchExportBackfillViewSet(
    TeamAndOrgViewSetMixin,
    mixins.CreateModelMixin,
    mixins.ListModelMixin,
    mixins.RetrieveModelMixin,
    viewsets.GenericViewSet,
):
    """ViewSet for BatchExportBackfill models.

    Allows creating and reading backfills, but not updating or deleting them.
    """

    scope_object = "batch_export"
    queryset = BatchExportBackfill.objects.all()
    serializer_class = BatchExportBackfillSerializer
    pagination_class = BackfillsCursorPagination
    filter_rewrite_rules = {"team_id": "batch_export__team_id"}
    filter_backends = [filters.OrderingFilter]
    ordering_fields = ["created_at", "start_at"]
    ordering = "-created_at"

    def safely_get_queryset(self, queryset):
        return queryset.filter(batch_export_id=self.kwargs["parent_lookup_batch_export_id"])

    def create(self, request: request.Request, *args, **kwargs) -> response.Response:
        """Create a new backfill for a BatchExport."""
        try:
            batch_export = BatchExport.objects.get(
                id=self.kwargs["parent_lookup_batch_export_id"], team_id=self.team_id
            )
        except BatchExport.DoesNotExist:
            raise NotFound("BatchExport not found.")

        backfill_workflow_id = create_backfill(
            self.team,
            batch_export,
            request.data.get("start_at"),
            request.data.get("end_at"),
        )
        return response.Response({"backfill_id": backfill_workflow_id})

    @action(methods=["POST"], detail=True, required_scopes=["batch_export:write"])
    def cancel(self, *args, **kwargs) -> response.Response:
        """Cancel a batch export backfill."""

        batch_export_backfill: BatchExportBackfill = self.get_object()

        if (
            batch_export_backfill.status == BatchExportBackfill.Status.RUNNING
            or batch_export_backfill.status == BatchExportBackfill.Status.STARTING
        ):
            temporal = sync_connect()
            try:
                sync_cancel_running_batch_export_backfill(temporal, batch_export_backfill)
            except Exception as e:
                # It could be the case that the backfill is already cancelled but our database hasn't been updated yet.
                # In this case, we can just ignore the error but log it for visibility (in case there is an actual
                # issue).
                logger.warning("Error cancelling batch export backfill: %s", e)
        else:
            raise ValidationError(f"Cannot cancel a backfill that is in '{batch_export_backfill.status}' status")

        return response.Response({"cancelled": True})


@dataclasses.dataclass(frozen=True)
class BatchExportContext(ActivityContextBase):
    name: str
    destination_type: str
    interval: str
    created_by_user_id: str | None
    created_by_user_email: str | None
    created_by_user_name: str | None


@receiver(model_activity_signal, sender=BatchExport)
def handle_batch_export_change(
    sender, scope, before_update, after_update, activity, user, was_impersonated=False, **kwargs
):
    from posthog.models.activity_logging.batch_export_utils import (
        get_batch_export_created_by_info,
        get_batch_export_destination_type,
        get_batch_export_detail_name,
    )

    # Use after_update for create/update, before_update for delete
    batch_export = after_update or before_update

    if not batch_export:
        return

    destination_type = get_batch_export_destination_type(batch_export)
    created_by_user_id, created_by_user_email, created_by_user_name = get_batch_export_created_by_info(batch_export)
    detail_name = get_batch_export_detail_name(batch_export, destination_type)

    context = BatchExportContext(
        name=batch_export.name or "Unnamed Export",
        destination_type=destination_type,
        interval=batch_export.interval or "",
        created_by_user_id=created_by_user_id,
        created_by_user_email=created_by_user_email,
        created_by_user_name=created_by_user_name,
    )

    log_activity(
        organization_id=batch_export.team.organization_id,
        team_id=batch_export.team_id,
        user=user,
        was_impersonated=was_impersonated,
        item_id=batch_export.id,
        scope=scope,
        activity=activity,
        detail=Detail(
            changes=changes_between(scope, previous=before_update, current=after_update),
            name=detail_name,
            context=context,
        ),
    )<|MERGE_RESOLUTION|>--- conflicted
+++ resolved
@@ -9,30 +9,11 @@
 from django.db import transaction
 from django.dispatch import receiver
 from django.utils.timezone import now
-<<<<<<< HEAD
-from rest_framework import (
-    filters,
-    mixins,
-    request,
-    response,
-    serializers,
-    status,
-    viewsets,
-)
-from rest_framework.exceptions import (
-    NotAuthenticated,
-    NotFound,
-    PermissionDenied,
-    ValidationError,
-)
-=======
 
 import structlog
 import posthoganalytics
-from loginas.utils import is_impersonated_session
 from rest_framework import filters, mixins, request, response, serializers, status, viewsets
 from rest_framework.exceptions import NotAuthenticated, NotFound, PermissionDenied, ValidationError
->>>>>>> 6c61fe0a
 from rest_framework.pagination import CursorPagination
 
 from posthog.schema import HogQLQueryModifiers, PersonsOnEventsMode
@@ -63,25 +44,8 @@
     sync_cancel_running_batch_export_backfill,
     unpause_batch_export,
 )
-<<<<<<< HEAD
-from posthog.hogql import ast, errors
-from posthog.hogql.hogql import HogQLContext
-from posthog.hogql.parser import parse_select
-from posthog.hogql.printer import prepare_ast_for_printing, print_prepared_ast
-from posthog.models import (
-    BatchExport,
-    BatchExportBackfill,
-    BatchExportDestination,
-    BatchExportRun,
-    Team,
-    User,
-)
-from posthog.models.activity_logging.activity_log import Detail, log_activity, changes_between, ActivityContextBase
-=======
-from posthog.cdp.validation import has_data_pipelines_addon
 from posthog.models import BatchExport, BatchExportBackfill, BatchExportDestination, BatchExportRun, Team, User
 from posthog.models.activity_logging.activity_log import ActivityContextBase, Detail, changes_between, log_activity
->>>>>>> 6c61fe0a
 from posthog.models.signals import model_activity_signal
 from posthog.temporal.common.client import sync_connect
 from posthog.utils import relative_date_parse, str_to_bool
