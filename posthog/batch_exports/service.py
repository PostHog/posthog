import datetime as dt
from dataclasses import asdict, dataclass
from uuid import UUID, uuid4

from asgiref.sync import async_to_sync, sync_to_async
from temporalio.api.workflowservice.v1 import ResetWorkflowExecutionRequest
from temporalio.client import (
    Client,
    Schedule,
    ScheduleActionStartWorkflow,
    ScheduleBackfill,
    ScheduleIntervalSpec,
    ScheduleOverlapPolicy,
    ScheduleSpec,
    ScheduleState,
)

from posthog import settings
from posthog.batch_exports.models import (
    BatchExport,
    BatchExportDestination,
    BatchExportRun,
)
from posthog.temporal.client import sync_connect


@dataclass
class S3BatchExportInputs:
    """Inputs for S3 export workflow.

    Attributes:
        bucket_name: The S3 bucket we are exporting to.
        region: The AWS region where the bucket is located.
        file_name_prefix: A prefix for the file name to be created in S3.
        batch_window_size: The size in seconds of the batch window.
            For example, for one hour batches, this should be 3600.
        team_id: The team_id whose data we are exporting.
        file_format: The format of the file to be created in S3, supported by ClickHouse.
            A list of all supported formats can be found in https://clickhouse.com/docs/en/interfaces/formats.
        data_interval_end: For manual runs, the end date of the batch. This should be set to `None` for regularly
            scheduled runs and for backfills.
    """

    bucket_name: str
    region: str
    prefix: str
    batch_window_size: int
    team_id: int
    batch_export_id: str
    aws_access_key_id: str | None = None
    aws_secret_access_key: str | None = None
    data_interval_end: str | None = None


@dataclass
class SnowflakeBatchExportInputs:
    """Inputs for Snowflake export workflow."""

    batch_export_id: str
    team_id: int
    user: str
    password: str
    account: str
    database: str
    warehouse: str
    schema: str
    table_name: str = "events"
    data_interval_end: str | None = None


DESTINATION_WORKFLOWS = {
    "S3": ("s3-export", S3BatchExportInputs),
    "Snowflake": ("snowflake-export", SnowflakeBatchExportInputs),
}


class BatchExportServiceError(Exception):
    """Base class for BatchExport service exceptions."""


class BatchExportIdError(BatchExportServiceError):
    """Exception raised when an id for a BatchExport is not found."""

    def __init__(self, batch_export_id: str):
        super().__init__(f"No BatchExport found with ID: '{batch_export_id}'")


class BatchExportServiceRPCError(BatchExportServiceError):
    """Exception raised when the underlying Temporal RPC fails."""


@async_to_sync
async def create_schedule(temporal: Client, id: str, schedule: Schedule, trigger_immediately: bool = False):
    """Create a Temporal Schedule."""
    return await temporal.create_schedule(
        id=id,
        schedule=schedule,
        trigger_immediately=trigger_immediately,
    )


def pause_batch_export(temporal: Client, batch_export_id: str, note: str | None = None) -> None:
    """Pause this BatchExport.

    We pass the call to the underlying Temporal Schedule.
    """
<<<<<<< HEAD
    batch_export = BatchExport.objects.get(id=batch_export_id)

    if not batch_export:
=======
    try:
        batch_export = BatchExport.objects.get(id=batch_export_id)
    except BatchExport.DoesNotExist:
>>>>>>> 7582fad9
        raise BatchExportIdError(batch_export_id)

    if batch_export.paused is True:
        return

    try:
        pause_schedule(temporal, schedule_id=batch_export_id, note=note)
    except Exception as exc:
        raise BatchExportServiceRPCError(f"BatchExport {batch_export_id} could not be paused") from exc

    batch_export.paused = True
    batch_export.last_paused_at = dt.datetime.utcnow()
    batch_export.save()


@async_to_sync
async def pause_schedule(temporal: Client, schedule_id: str, note: str | None = None) -> None:
    """Pause a Temporal Schedule."""
    handle = temporal.get_schedule_handle(schedule_id)
    await handle.pause(note=note)


def unpause_batch_export(
    temporal: Client, batch_export_id: str, note: str | None = None, backfill: bool = False
) -> None:
    """Pause this BatchExport.

    We pass the call to the underlying Temporal Schedule. Additionally, we can trigger a backfill
    to backfill runs missed while paused.

    Args:
        temporal: The Temporal client to execute calls.
        batch_export_id: The ID of the BatchExport to unpause.
        note: An optional note to include in the Schedule when unpausing.
        backfill: If True, a backfill will be triggered since the BatchExport's last_paused_at.

    Raises:
        BatchExportIdError: If the provided batch_export_id doesn't point to an existing BatchExport.
    """
<<<<<<< HEAD
    batch_export = BatchExport.objects.get(id=batch_export_id)

    if not batch_export:
=======
    try:
        batch_export = BatchExport.objects.get(id=batch_export_id)
    except BatchExport.DoesNotExist:
>>>>>>> 7582fad9
        raise BatchExportIdError(batch_export_id)

    if batch_export.paused is False:
        return

    try:
        unpause_schedule(temporal, schedule_id=batch_export_id, note=note)
    except Exception as exc:
        raise BatchExportServiceRPCError(f"BatchExport {batch_export_id} could not be unpaused") from exc

    batch_export.paused = False
    batch_export.save()

    if backfill is False:
        return

    batch_export.refresh_from_db()
    start_at = batch_export.last_paused_at
    end_at = batch_export.last_updated_at

    backfill_export(temporal, batch_export_id, start_at, end_at)


@async_to_sync
async def unpause_schedule(temporal: Client, schedule_id: str, note: str | None = None) -> None:
    """Unpause a Temporal Schedule."""
    handle = temporal.get_schedule_handle(schedule_id)
    await handle.unpause(note=note)


@async_to_sync
async def delete_schedule(temporal: Client, schedule_id: str) -> None:
    """Delete a Temporal Schedule."""
    handle = temporal.get_schedule_handle(schedule_id)
    await handle.delete()


@async_to_sync
async def describe_schedule(temporal: Client, schedule_id: str):
    """Describe a Temporal Schedule."""
    handle = temporal.get_schedule_handle(schedule_id)
    return await handle.describe()


def backfill_export(temporal: Client, batch_export_id: str, start_at: dt.datetime, end_at: dt.datetime):
    """Creates an export run for the given BatchExport, and specified time range.

    Arguments:
        start_at: From when to backfill.
        end_at: Up to when to backfill.
    """
<<<<<<< HEAD
    batch_export = BatchExport.objects.get(id=batch_export_id)

    if not batch_export:
=======
    try:
        BatchExport.objects.get(id=batch_export_id)
    except BatchExport.DoesNotExist:
>>>>>>> 7582fad9
        raise BatchExportIdError(batch_export_id)

    schedule_backfill = ScheduleBackfill(start_at=start_at, end_at=end_at, overlap=ScheduleOverlapPolicy.ALLOW_ALL)
    backfill_schedule(temporal=temporal, schedule_id=batch_export_id, schedule_backfill=schedule_backfill)


@async_to_sync
async def backfill_schedule(temporal: Client, schedule_id: str, schedule_backfill: ScheduleBackfill):
    """Async call the Temporal client to execute a backfill on the given schedule."""
    handle = temporal.get_schedule_handle(schedule_id)
    await handle.backfill(schedule_backfill)


def create_batch_export_run(
    batch_export_id: UUID,
    data_interval_start: str,
    data_interval_end: str,
):
    """Create a BatchExportRun after a Temporal Workflow execution.

    In a first approach, this method is intended to be called only by Temporal Workflows,
    as only the Workflows themselves can know when they start.

    Args:
        data_interval_start:
        data_interval_end:
    """
    run = BatchExportRun(
        batch_export_id=batch_export_id,
        status=BatchExportRun.Status.STARTING,
        data_interval_start=dt.datetime.fromisoformat(data_interval_start),
        data_interval_end=dt.datetime.fromisoformat(data_interval_end),
    )
    run.save()

    return run


def update_batch_export_run_status(run_id: UUID, status: str, latest_error: str | None):
    """Update the status of an BatchExportRun with given id.

    Arguments:
        id: The id of the BatchExportRun to update.
    """
    updated = BatchExportRun.objects.filter(id=run_id).update(status=status, latest_error=latest_error)
    if not updated:
        raise ValueError(f"BatchExportRun with id {run_id} not found.")


def create_batch_export(
    team_id: int,
    interval: str,
    name: str,
    destination_data: dict,
    start_at: dt.datetime | None = None,
    end_at: dt.datetime | None = None,
    trigger_immediately: bool = False,
):
    """Create a BatchExport and its underlying Temporal Schedule.

    Args:
        team_id: The team this BatchExport belongs to.
        interval: The time interval the Schedule will use.
        name: An informative name for the BatchExport.
        destination_data: Deserialized data for a BatchExportDestination.
        start_at: No runs will be scheduled before the start_at datetime.
        end_at: No runs will be scheduled after the end_at datetime.
        trigger_immediately: Whether a run should be trigger as soon as the Schedule is created
            or when the next Schedule interval begins.
    """
    destination = BatchExportDestination.objects.create(**destination_data)

    batch_export = BatchExport.objects.create(team_id=team_id, name=name, interval=interval, destination=destination)

    workflow, workflow_inputs = DESTINATION_WORKFLOWS[batch_export.destination.type]

    state = ScheduleState(
        note=f"Schedule created for BatchExport {batch_export.id} to Destination {batch_export.destination.id} in Team {batch_export.team.id}.",
        paused=batch_export.paused,
    )

    temporal = sync_connect()

    time_delta_from_interval = dt.timedelta(hours=1) if interval == "hour" else dt.timedelta(days=1)

    create_schedule(
        temporal,
        id=str(batch_export.id),
        schedule=Schedule(
            action=ScheduleActionStartWorkflow(
                workflow,
                asdict(
                    workflow_inputs(
                        team_id=batch_export.team.id,
                        # We could take the batch_export_id from the Workflow id
                        # But temporal appends a timestamp at the end we would have to parse out.
                        batch_export_id=str(batch_export.id),
                        **batch_export.destination.config,
                    )
                ),
                id=str(batch_export.id),
                task_queue=settings.TEMPORAL_TASK_QUEUE,
            ),
            spec=ScheduleSpec(
                start_at=start_at,
                end_at=end_at,
                intervals=[ScheduleIntervalSpec(every=time_delta_from_interval)],
            ),
            state=state,
        ),
        trigger_immediately=trigger_immediately,
    )

    return batch_export


async def acreate_batch_export(team_id: int, interval: str, name: str, destination_data: dict) -> BatchExport:
    """Create a BatchExport and its underlying Schedule."""
    return await sync_to_async(create_batch_export)(team_id, interval, name, destination_data)  # type: ignore


def fetch_batch_export_runs(batch_export_id: UUID, limit: int = 100) -> list[BatchExportRun]:
    """Fetch the BatchExportRuns for a given BatchExport."""
    return list(BatchExportRun.objects.filter(batch_export_id=batch_export_id).order_by("-created_at")[:limit])


async def afetch_batch_export_runs(batch_export_id: UUID, limit: int = 100) -> list[BatchExportRun]:
    """Fetch the BatchExportRuns for a given BatchExport."""
    return await sync_to_async(fetch_batch_export_runs)(batch_export_id, limit)  # type: ignore


@async_to_sync
async def reset_batch_export_run(temporal, batch_export_id: str | UUID) -> str:
    """Reset an individual batch export run corresponding to a given batch export.

    Resetting a workflow is considered an "advanced concept" by Temporal, hence it's not exposed
    cleanly via the SDK, and it requries us to make a raw request.

    Resetting a workflow will create a new run with the same workflow id. The new run will have a
    reference to the original run_id that we can use to tie up re-runs with their originals.

    Returns:
        The run_id assigned to the new run.
    """
    request = ResetWorkflowExecutionRequest(
        namespace=settings.TEMPORAL_NAMESPACE,
        workflow_execution={
            "workflow_id": str(batch_export_id),
        },
        # Any unique identifier for the request would work.
        request_id=str(uuid4()),
        # Reset can only happen from 'WorkflowTaskStarted' events. The first one always has id = 3.
        # In other words, this means "reset from the beginning".
        workflow_task_finish_event_id=3,
    )
    resp = await temporal.workflow_service.reset_workflow_execution(request)

    return resp.run_id<|MERGE_RESOLUTION|>--- conflicted
+++ resolved
@@ -104,15 +104,9 @@
 
     We pass the call to the underlying Temporal Schedule.
     """
-<<<<<<< HEAD
-    batch_export = BatchExport.objects.get(id=batch_export_id)
-
-    if not batch_export:
-=======
     try:
         batch_export = BatchExport.objects.get(id=batch_export_id)
     except BatchExport.DoesNotExist:
->>>>>>> 7582fad9
         raise BatchExportIdError(batch_export_id)
 
     if batch_export.paused is True:
@@ -152,15 +146,9 @@
     Raises:
         BatchExportIdError: If the provided batch_export_id doesn't point to an existing BatchExport.
     """
-<<<<<<< HEAD
-    batch_export = BatchExport.objects.get(id=batch_export_id)
-
-    if not batch_export:
-=======
     try:
         batch_export = BatchExport.objects.get(id=batch_export_id)
     except BatchExport.DoesNotExist:
->>>>>>> 7582fad9
         raise BatchExportIdError(batch_export_id)
 
     if batch_export.paused is False:
@@ -212,15 +200,9 @@
         start_at: From when to backfill.
         end_at: Up to when to backfill.
     """
-<<<<<<< HEAD
-    batch_export = BatchExport.objects.get(id=batch_export_id)
-
-    if not batch_export:
-=======
     try:
         BatchExport.objects.get(id=batch_export_id)
     except BatchExport.DoesNotExist:
->>>>>>> 7582fad9
         raise BatchExportIdError(batch_export_id)
 
     schedule_backfill = ScheduleBackfill(start_at=start_at, end_at=end_at, overlap=ScheduleOverlapPolicy.ALLOW_ALL)
