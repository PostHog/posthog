--- conflicted
+++ resolved
@@ -804,160 +804,7 @@
                      AND "posthog_exportedasset"."export_context" IS NOT NULL))) subquery
   '''
 # ---
-<<<<<<< HEAD
-# name: TestSessionRecordingPlaylist.test_filters_playlist_by_type.28
-  '''
-  SELECT "posthog_grouptypemapping"."id",
-         "posthog_grouptypemapping"."team_id",
-         "posthog_grouptypemapping"."project_id",
-         "posthog_grouptypemapping"."group_type",
-         "posthog_grouptypemapping"."group_type_index",
-         "posthog_grouptypemapping"."name_singular",
-         "posthog_grouptypemapping"."name_plural",
-         "posthog_grouptypemapping"."default_columns",
-         "posthog_grouptypemapping"."detail_dashboard_id",
-         "posthog_grouptypemapping"."created_at"
-  FROM "posthog_grouptypemapping"
-  WHERE "posthog_grouptypemapping"."team_id" = 99999
-  '''
-# ---
-# name: TestSessionRecordingPlaylist.test_filters_playlist_by_type.29
-  '''
-  SELECT "posthog_grouptypemapping"."id",
-         "posthog_grouptypemapping"."team_id",
-         "posthog_grouptypemapping"."project_id",
-         "posthog_grouptypemapping"."group_type",
-         "posthog_grouptypemapping"."group_type_index",
-         "posthog_grouptypemapping"."name_singular",
-         "posthog_grouptypemapping"."name_plural",
-         "posthog_grouptypemapping"."default_columns",
-         "posthog_grouptypemapping"."detail_dashboard_id",
-         "posthog_grouptypemapping"."created_at"
-  FROM "posthog_grouptypemapping"
-  WHERE "posthog_grouptypemapping"."project_id" = 99999
-  '''
-# ---
-# name: TestSessionRecordingPlaylist.test_filters_playlist_by_type.3
-  '''
-  SELECT "posthog_sessionrecording"."id",
-         "posthog_sessionrecording"."session_id",
-         "posthog_sessionrecording"."team_id",
-         "posthog_sessionrecording"."created_at",
-         "posthog_sessionrecording"."deleted",
-         "posthog_sessionrecording"."object_storage_path",
-         "posthog_sessionrecording"."full_recording_v2_path",
-         "posthog_sessionrecording"."distinct_id",
-         "posthog_sessionrecording"."duration",
-         "posthog_sessionrecording"."active_seconds",
-         "posthog_sessionrecording"."inactive_seconds",
-         "posthog_sessionrecording"."start_time",
-         "posthog_sessionrecording"."end_time",
-         "posthog_sessionrecording"."click_count",
-         "posthog_sessionrecording"."keypress_count",
-         "posthog_sessionrecording"."mouse_activity_count",
-         "posthog_sessionrecording"."console_log_count",
-         "posthog_sessionrecording"."console_warn_count",
-         "posthog_sessionrecording"."console_error_count",
-         "posthog_sessionrecording"."start_url",
-         "posthog_sessionrecording"."storage_version",
-         "posthog_sessionrecording"."retention_period_days",
-         "posthog_team"."id",
-         "posthog_team"."uuid",
-         "posthog_team"."organization_id",
-         "posthog_team"."parent_team_id",
-         "posthog_team"."project_id",
-         "posthog_team"."api_token",
-         "posthog_team"."app_urls",
-         "posthog_team"."name",
-         "posthog_team"."slack_incoming_webhook",
-         "posthog_team"."created_at",
-         "posthog_team"."updated_at",
-         "posthog_team"."anonymize_ips",
-         "posthog_team"."completed_snippet_onboarding",
-         "posthog_team"."has_completed_onboarding_for",
-         "posthog_team"."onboarding_tasks",
-         "posthog_team"."ingested_event",
-         "posthog_team"."person_processing_opt_out",
-         "posthog_team"."secret_api_token",
-         "posthog_team"."secret_api_token_backup",
-         "posthog_team"."session_recording_opt_in",
-         "posthog_team"."session_recording_sample_rate",
-         "posthog_team"."session_recording_minimum_duration_milliseconds",
-         "posthog_team"."session_recording_linked_flag",
-         "posthog_team"."session_recording_network_payload_capture_config",
-         "posthog_team"."session_recording_masking_config",
-         "posthog_team"."session_recording_url_trigger_config",
-         "posthog_team"."session_recording_url_blocklist_config",
-         "posthog_team"."session_recording_event_trigger_config",
-         "posthog_team"."session_recording_trigger_match_type_config",
-         "posthog_team"."session_replay_config",
-         "posthog_team"."session_recording_retention_period",
-         "posthog_team"."survey_config",
-         "posthog_team"."surveys_opt_in",
-         "posthog_team"."capture_console_log_opt_in",
-         "posthog_team"."capture_performance_opt_in",
-         "posthog_team"."capture_dead_clicks",
-         "posthog_team"."autocapture_opt_out",
-         "posthog_team"."autocapture_web_vitals_opt_in",
-         "posthog_team"."autocapture_web_vitals_allowed_metrics",
-         "posthog_team"."autocapture_exceptions_opt_in",
-         "posthog_team"."autocapture_exceptions_errors_to_ignore",
-         "posthog_team"."heatmaps_opt_in",
-         "posthog_team"."receive_org_level_activity_logs",
-         "posthog_team"."web_analytics_pre_aggregated_tables_enabled",
-         "posthog_team"."web_analytics_pre_aggregated_tables_version",
-         "posthog_team"."flags_persistence_default",
-         "posthog_team"."feature_flag_confirmation_enabled",
-         "posthog_team"."feature_flag_confirmation_message",
-         "posthog_team"."default_evaluation_environments_enabled",
-         "posthog_team"."require_evaluation_environment_tags",
-         "posthog_team"."session_recording_version",
-         "posthog_team"."signup_token",
-         "posthog_team"."is_demo",
-         "posthog_team"."access_control",
-         "posthog_team"."week_start_day",
-         "posthog_team"."inject_web_apps",
-         "posthog_team"."test_account_filters",
-         "posthog_team"."test_account_filters_default_checked",
-         "posthog_team"."path_cleaning_filters",
-         "posthog_team"."timezone",
-         "posthog_team"."data_attributes",
-         "posthog_team"."person_display_name_properties",
-         "posthog_team"."live_events_columns",
-         "posthog_team"."recording_domains",
-         "posthog_team"."human_friendly_comparison_periods",
-         "posthog_team"."cookieless_server_hash_mode",
-         "posthog_team"."primary_dashboard_id",
-         "posthog_team"."default_data_theme",
-         "posthog_team"."extra_settings",
-         "posthog_team"."modifiers",
-         "posthog_team"."correlation_config",
-         "posthog_team"."session_recording_retention_period_days",
-         "posthog_team"."plugins_opt_in",
-         "posthog_team"."opt_out_capture",
-         "posthog_team"."event_names",
-         "posthog_team"."event_names_with_usage",
-         "posthog_team"."event_properties",
-         "posthog_team"."event_properties_with_usage",
-         "posthog_team"."event_properties_numerical",
-         "posthog_team"."external_data_workspace_id",
-         "posthog_team"."external_data_workspace_last_synced_at",
-         "posthog_team"."api_query_rate_limit",
-         "posthog_team"."revenue_tracking_config",
-         "posthog_team"."drop_events_older_than",
-         "posthog_team"."base_currency",
-         "posthog_team"."experiment_recalculation_time"
-  FROM "posthog_sessionrecording"
-  INNER JOIN "posthog_team" ON ("posthog_sessionrecording"."team_id" = "posthog_team"."id")
-  WHERE ("posthog_sessionrecording"."session_id" = '00000000-0000-0000-0000-000000000000'
-         AND "posthog_sessionrecording"."team_id" = 99999)
-  LIMIT 21
-  '''
-# ---
-# name: TestSessionRecordingPlaylist.test_filters_playlist_by_type.30
-=======
 # name: TestSessionRecordingPlaylist.test_filters_playlist_by_type.27
->>>>>>> cdd02a2a
   '''
   SELECT "posthog_datawarehousesavedquery"."created_by_id",
          "posthog_datawarehousesavedquery"."created_at",
@@ -1857,6 +1704,7 @@
          "posthog_team"."feature_flag_confirmation_enabled",
          "posthog_team"."feature_flag_confirmation_message",
          "posthog_team"."default_evaluation_environments_enabled",
+         "posthog_team"."require_evaluation_environment_tags",
          "posthog_team"."session_recording_version",
          "posthog_team"."signup_token",
          "posthog_team"."is_demo",
@@ -2103,97 +1951,7 @@
                   AND "posthog_datawarehousejoin"."deleted" IS NOT NULL))
   '''
 # ---
-<<<<<<< HEAD
-# name: TestSessionRecordingPlaylist.test_filters_playlist_by_type.6
-  '''
-  SELECT "posthog_team"."id",
-         "posthog_team"."uuid",
-         "posthog_team"."organization_id",
-         "posthog_team"."parent_team_id",
-         "posthog_team"."project_id",
-         "posthog_team"."api_token",
-         "posthog_team"."app_urls",
-         "posthog_team"."name",
-         "posthog_team"."slack_incoming_webhook",
-         "posthog_team"."created_at",
-         "posthog_team"."updated_at",
-         "posthog_team"."anonymize_ips",
-         "posthog_team"."completed_snippet_onboarding",
-         "posthog_team"."has_completed_onboarding_for",
-         "posthog_team"."onboarding_tasks",
-         "posthog_team"."ingested_event",
-         "posthog_team"."person_processing_opt_out",
-         "posthog_team"."secret_api_token",
-         "posthog_team"."secret_api_token_backup",
-         "posthog_team"."session_recording_opt_in",
-         "posthog_team"."session_recording_sample_rate",
-         "posthog_team"."session_recording_minimum_duration_milliseconds",
-         "posthog_team"."session_recording_linked_flag",
-         "posthog_team"."session_recording_network_payload_capture_config",
-         "posthog_team"."session_recording_masking_config",
-         "posthog_team"."session_recording_url_trigger_config",
-         "posthog_team"."session_recording_url_blocklist_config",
-         "posthog_team"."session_recording_event_trigger_config",
-         "posthog_team"."session_recording_trigger_match_type_config",
-         "posthog_team"."session_replay_config",
-         "posthog_team"."session_recording_retention_period",
-         "posthog_team"."survey_config",
-         "posthog_team"."surveys_opt_in",
-         "posthog_team"."capture_console_log_opt_in",
-         "posthog_team"."capture_performance_opt_in",
-         "posthog_team"."capture_dead_clicks",
-         "posthog_team"."autocapture_opt_out",
-         "posthog_team"."autocapture_web_vitals_opt_in",
-         "posthog_team"."autocapture_web_vitals_allowed_metrics",
-         "posthog_team"."autocapture_exceptions_opt_in",
-         "posthog_team"."autocapture_exceptions_errors_to_ignore",
-         "posthog_team"."heatmaps_opt_in",
-         "posthog_team"."receive_org_level_activity_logs",
-         "posthog_team"."web_analytics_pre_aggregated_tables_enabled",
-         "posthog_team"."web_analytics_pre_aggregated_tables_version",
-         "posthog_team"."flags_persistence_default",
-         "posthog_team"."feature_flag_confirmation_enabled",
-         "posthog_team"."feature_flag_confirmation_message",
-         "posthog_team"."default_evaluation_environments_enabled",
-         "posthog_team"."require_evaluation_environment_tags",
-         "posthog_team"."session_recording_version",
-         "posthog_team"."signup_token",
-         "posthog_team"."is_demo",
-         "posthog_team"."access_control",
-         "posthog_team"."week_start_day",
-         "posthog_team"."inject_web_apps",
-         "posthog_team"."test_account_filters",
-         "posthog_team"."test_account_filters_default_checked",
-         "posthog_team"."path_cleaning_filters",
-         "posthog_team"."timezone",
-         "posthog_team"."data_attributes",
-         "posthog_team"."person_display_name_properties",
-         "posthog_team"."live_events_columns",
-         "posthog_team"."recording_domains",
-         "posthog_team"."human_friendly_comparison_periods",
-         "posthog_team"."cookieless_server_hash_mode",
-         "posthog_team"."primary_dashboard_id",
-         "posthog_team"."default_data_theme",
-         "posthog_team"."extra_settings",
-         "posthog_team"."modifiers",
-         "posthog_team"."correlation_config",
-         "posthog_team"."session_recording_retention_period_days",
-         "posthog_team"."external_data_workspace_id",
-         "posthog_team"."external_data_workspace_last_synced_at",
-         "posthog_team"."api_query_rate_limit",
-         "posthog_team"."revenue_tracking_config",
-         "posthog_team"."drop_events_older_than",
-         "posthog_team"."base_currency",
-         "posthog_team"."experiment_recalculation_time"
-  FROM "posthog_team"
-  WHERE "posthog_team"."id" = 99999
-  LIMIT 21
-  '''
-# ---
-# name: TestSessionRecordingPlaylist.test_filters_playlist_by_type.60
-=======
 # name: TestSessionRecordingPlaylist.test_filters_playlist_by_type.55
->>>>>>> cdd02a2a
   '''
   SELECT COUNT(*)
   FROM
