# serializer version: 1
# name: TestSessionRecordingPlaylist.test_filters_playlist_by_type
  '''
  SELECT "posthog_filesystem"."team_id",
         "posthog_filesystem"."id",
         "posthog_filesystem"."path",
         "posthog_filesystem"."depth",
         "posthog_filesystem"."type",
         "posthog_filesystem"."ref",
         "posthog_filesystem"."href",
         "posthog_filesystem"."shortcut",
         "posthog_filesystem"."meta",
         "posthog_filesystem"."created_at",
         "posthog_filesystem"."created_by_id",
         "posthog_filesystem"."project_id"
  FROM "posthog_filesystem"
  WHERE ("posthog_filesystem"."ref" = '0001'
         AND "posthog_filesystem"."team_id" = 99999
         AND "posthog_filesystem"."type" = 'session_recording_playlist'
         AND NOT ("posthog_filesystem"."shortcut"
                  AND "posthog_filesystem"."shortcut" IS NOT NULL))
  '''
# ---
# name: TestSessionRecordingPlaylist.test_filters_playlist_by_type.1
  '''
  SELECT "posthog_filesystem"."team_id",
         "posthog_filesystem"."id",
         "posthog_filesystem"."path",
         "posthog_filesystem"."depth",
         "posthog_filesystem"."type",
         "posthog_filesystem"."ref",
         "posthog_filesystem"."href",
         "posthog_filesystem"."shortcut",
         "posthog_filesystem"."meta",
         "posthog_filesystem"."created_at",
         "posthog_filesystem"."created_by_id",
         "posthog_filesystem"."project_id"
  FROM "posthog_filesystem"
  WHERE ("posthog_filesystem"."ref" = '0001'
         AND "posthog_filesystem"."team_id" = 99999
         AND "posthog_filesystem"."type" = 'session_recording_playlist'
         AND NOT ("posthog_filesystem"."shortcut"
                  AND "posthog_filesystem"."shortcut" IS NOT NULL))
  '''
# ---
# name: TestSessionRecordingPlaylist.test_filters_playlist_by_type.10
  '''
  SELECT COUNT(*) AS "__count"
  FROM "posthog_sessionrecordingplaylist"
  WHERE (NOT "posthog_sessionrecordingplaylist"."deleted"
         AND NOT "posthog_sessionrecordingplaylist"."deleted"
         AND "posthog_sessionrecordingplaylist"."type" = 'filters'
         AND "posthog_sessionrecordingplaylist"."team_id" = 99999
         AND NOT "posthog_sessionrecordingplaylist"."deleted"
         AND NOT "posthog_sessionrecordingplaylist"."deleted"
         AND "posthog_sessionrecordingplaylist"."type" = 'filters')
  '''
# ---
# name: TestSessionRecordingPlaylist.test_filters_playlist_by_type.11
  '''
  SELECT "posthog_sessionrecordingplaylist"."id",
         "posthog_sessionrecordingplaylist"."short_id",
         "posthog_sessionrecordingplaylist"."name",
         "posthog_sessionrecordingplaylist"."derived_name",
         "posthog_sessionrecordingplaylist"."description",
         "posthog_sessionrecordingplaylist"."team_id",
         "posthog_sessionrecordingplaylist"."pinned",
         "posthog_sessionrecordingplaylist"."deleted",
         "posthog_sessionrecordingplaylist"."filters",
         "posthog_sessionrecordingplaylist"."type",
         "posthog_sessionrecordingplaylist"."created_at",
         "posthog_sessionrecordingplaylist"."created_by_id",
         "posthog_sessionrecordingplaylist"."last_modified_at",
         "posthog_sessionrecordingplaylist"."last_modified_by_id",
         "posthog_sessionrecordingplaylist"."last_counted_at",
         "posthog_sessionrecordingplaylist"."is_static",
         "posthog_team"."id",
         "posthog_team"."uuid",
         "posthog_team"."organization_id",
         "posthog_team"."parent_team_id",
         "posthog_team"."project_id",
         "posthog_team"."api_token",
         "posthog_team"."app_urls",
         "posthog_team"."name",
         "posthog_team"."slack_incoming_webhook",
         "posthog_team"."created_at",
         "posthog_team"."updated_at",
         "posthog_team"."anonymize_ips",
         "posthog_team"."completed_snippet_onboarding",
         "posthog_team"."has_completed_onboarding_for",
         "posthog_team"."onboarding_tasks",
         "posthog_team"."ingested_event",
         "posthog_team"."person_processing_opt_out",
         "posthog_team"."secret_api_token",
         "posthog_team"."secret_api_token_backup",
         "posthog_team"."session_recording_opt_in",
         "posthog_team"."session_recording_sample_rate",
         "posthog_team"."session_recording_minimum_duration_milliseconds",
         "posthog_team"."session_recording_linked_flag",
         "posthog_team"."session_recording_network_payload_capture_config",
         "posthog_team"."session_recording_masking_config",
         "posthog_team"."session_recording_url_trigger_config",
         "posthog_team"."session_recording_url_blocklist_config",
         "posthog_team"."session_recording_event_trigger_config",
         "posthog_team"."session_recording_trigger_match_type_config",
         "posthog_team"."session_replay_config",
         "posthog_team"."session_recording_retention_period",
         "posthog_team"."survey_config",
         "posthog_team"."surveys_opt_in",
         "posthog_team"."capture_console_log_opt_in",
         "posthog_team"."capture_performance_opt_in",
         "posthog_team"."capture_dead_clicks",
         "posthog_team"."autocapture_opt_out",
         "posthog_team"."autocapture_web_vitals_opt_in",
         "posthog_team"."autocapture_web_vitals_allowed_metrics",
         "posthog_team"."autocapture_exceptions_opt_in",
         "posthog_team"."autocapture_exceptions_errors_to_ignore",
         "posthog_team"."heatmaps_opt_in",
         "posthog_team"."receive_org_level_activity_logs",
         "posthog_team"."web_analytics_pre_aggregated_tables_enabled",
         "posthog_team"."web_analytics_pre_aggregated_tables_version",
         "posthog_team"."flags_persistence_default",
         "posthog_team"."feature_flag_confirmation_enabled",
         "posthog_team"."feature_flag_confirmation_message",
         "posthog_team"."default_evaluation_environments_enabled",
         "posthog_team"."session_recording_version",
         "posthog_team"."signup_token",
         "posthog_team"."is_demo",
         "posthog_team"."access_control",
         "posthog_team"."week_start_day",
         "posthog_team"."inject_web_apps",
         "posthog_team"."test_account_filters",
         "posthog_team"."test_account_filters_default_checked",
         "posthog_team"."path_cleaning_filters",
         "posthog_team"."timezone",
         "posthog_team"."data_attributes",
         "posthog_team"."person_display_name_properties",
         "posthog_team"."live_events_columns",
         "posthog_team"."recording_domains",
         "posthog_team"."human_friendly_comparison_periods",
         "posthog_team"."cookieless_server_hash_mode",
         "posthog_team"."primary_dashboard_id",
         "posthog_team"."default_data_theme",
         "posthog_team"."extra_settings",
         "posthog_team"."modifiers",
         "posthog_team"."correlation_config",
         "posthog_team"."session_recording_retention_period_days",
         "posthog_team"."plugins_opt_in",
         "posthog_team"."opt_out_capture",
         "posthog_team"."event_names",
         "posthog_team"."event_names_with_usage",
         "posthog_team"."event_properties",
         "posthog_team"."event_properties_with_usage",
         "posthog_team"."event_properties_numerical",
         "posthog_team"."external_data_workspace_id",
         "posthog_team"."external_data_workspace_last_synced_at",
         "posthog_team"."api_query_rate_limit",
         "posthog_team"."revenue_tracking_config",
         "posthog_team"."drop_events_older_than",
         "posthog_team"."base_currency",
         "posthog_team"."experiment_recalculation_time",
         "posthog_team"."business_model",
         "posthog_user"."id",
         "posthog_user"."password",
         "posthog_user"."last_login",
         "posthog_user"."first_name",
         "posthog_user"."last_name",
         "posthog_user"."is_staff",
         "posthog_user"."date_joined",
         "posthog_user"."uuid",
         "posthog_user"."current_organization_id",
         "posthog_user"."current_team_id",
         "posthog_user"."email",
         "posthog_user"."pending_email",
         "posthog_user"."temporary_token",
         "posthog_user"."distinct_id",
         "posthog_user"."is_email_verified",
         "posthog_user"."requested_password_reset_at",
         "posthog_user"."has_seen_product_intro_for",
         "posthog_user"."strapi_id",
         "posthog_user"."is_active",
         "posthog_user"."role_at_organization",
         "posthog_user"."theme_mode",
         "posthog_user"."partial_notification_settings",
         "posthog_user"."anonymize_data",
         "posthog_user"."toolbar_mode",
         "posthog_user"."hedgehog_config",
         "posthog_user"."allow_sidebar_suggestions",
         "posthog_user"."events_column_config",
         "posthog_user"."email_opt_in",
         T4."id",
         T4."password",
         T4."last_login",
         T4."first_name",
         T4."last_name",
         T4."is_staff",
         T4."date_joined",
         T4."uuid",
         T4."current_organization_id",
         T4."current_team_id",
         T4."email",
         T4."pending_email",
         T4."temporary_token",
         T4."distinct_id",
         T4."is_email_verified",
         T4."requested_password_reset_at",
         T4."has_seen_product_intro_for",
         T4."strapi_id",
         T4."is_active",
         T4."role_at_organization",
         T4."theme_mode",
         T4."partial_notification_settings",
         T4."anonymize_data",
         T4."toolbar_mode",
         T4."hedgehog_config",
         T4."allow_sidebar_suggestions",
         T4."events_column_config",
         T4."email_opt_in"
  FROM "posthog_sessionrecordingplaylist"
  INNER JOIN "posthog_team" ON ("posthog_sessionrecordingplaylist"."team_id" = "posthog_team"."id")
  LEFT OUTER JOIN "posthog_user" ON ("posthog_sessionrecordingplaylist"."created_by_id" = "posthog_user"."id")
  LEFT OUTER JOIN "posthog_user" T4 ON ("posthog_sessionrecordingplaylist"."last_modified_by_id" = T4."id")
  WHERE (NOT "posthog_sessionrecordingplaylist"."deleted"
         AND NOT "posthog_sessionrecordingplaylist"."deleted"
         AND "posthog_sessionrecordingplaylist"."type" = 'filters'
         AND "posthog_sessionrecordingplaylist"."team_id" = 99999
         AND NOT "posthog_sessionrecordingplaylist"."deleted"
         AND NOT "posthog_sessionrecordingplaylist"."deleted"
         AND "posthog_sessionrecordingplaylist"."type" = 'filters')
  ORDER BY "posthog_sessionrecordingplaylist"."last_modified_at" DESC
  LIMIT 100
  '''
# ---
# name: TestSessionRecordingPlaylist.test_filters_playlist_by_type.12
  '''
  SELECT "posthog_sessionrecordingplaylistitem"."session_id"
  FROM "posthog_sessionrecordingplaylistitem"
  WHERE "posthog_sessionrecordingplaylistitem"."playlist_id" = 99999
  '''
# ---
# name: TestSessionRecordingPlaylist.test_filters_playlist_by_type.13
  '''
  SELECT COUNT(*) AS "__count"
  FROM "posthog_sessionrecordingplaylistitem"
  WHERE ("posthog_sessionrecordingplaylistitem"."playlist_id" = 99999
         AND NOT ("posthog_sessionrecordingplaylistitem"."deleted"
                  AND "posthog_sessionrecordingplaylistitem"."deleted" IS NOT NULL))
  '''
# ---
# name: TestSessionRecordingPlaylist.test_filters_playlist_by_type.14
  '''
  SELECT "posthog_user"."id",
         "posthog_user"."password",
         "posthog_user"."last_login",
         "posthog_user"."first_name",
         "posthog_user"."last_name",
         "posthog_user"."is_staff",
         "posthog_user"."date_joined",
         "posthog_user"."uuid",
         "posthog_user"."current_organization_id",
         "posthog_user"."current_team_id",
         "posthog_user"."email",
         "posthog_user"."pending_email",
         "posthog_user"."temporary_token",
         "posthog_user"."distinct_id",
         "posthog_user"."is_email_verified",
         "posthog_user"."has_seen_product_intro_for",
         "posthog_user"."strapi_id",
         "posthog_user"."is_active",
         "posthog_user"."role_at_organization",
         "posthog_user"."theme_mode",
         "posthog_user"."partial_notification_settings",
         "posthog_user"."anonymize_data",
         "posthog_user"."toolbar_mode",
         "posthog_user"."hedgehog_config",
         "posthog_user"."allow_sidebar_suggestions",
         "posthog_user"."events_column_config",
         "posthog_user"."email_opt_in"
  FROM "posthog_user"
  WHERE "posthog_user"."id" = 99999
  LIMIT 21
  '''
# ---
# name: TestSessionRecordingPlaylist.test_filters_playlist_by_type.15
  '''
  SELECT "posthog_organization"."id",
         "posthog_organization"."name",
         "posthog_organization"."slug",
         "posthog_organization"."logo_media_id",
         "posthog_organization"."created_at",
         "posthog_organization"."updated_at",
         "posthog_organization"."session_cookie_age",
         "posthog_organization"."is_member_join_email_enabled",
         "posthog_organization"."is_ai_data_processing_approved",
         "posthog_organization"."enforce_2fa",
         "posthog_organization"."members_can_invite",
         "posthog_organization"."members_can_use_personal_api_keys",
         "posthog_organization"."allow_publicly_shared_resources",
         "posthog_organization"."default_role_id",
         "posthog_organization"."plugins_access_level",
         "posthog_organization"."for_internal_metrics",
         "posthog_organization"."default_experiment_stats_method",
         "posthog_organization"."default_anonymize_ips",
         "posthog_organization"."is_hipaa",
         "posthog_organization"."customer_id",
         "posthog_organization"."available_product_features",
         "posthog_organization"."usage",
         "posthog_organization"."never_drop_data",
         "posthog_organization"."customer_trust_scores",
         "posthog_organization"."setup_section_2_completed",
         "posthog_organization"."personalization",
         "posthog_organization"."domain_whitelist",
         "posthog_organization"."is_platform"
  FROM "posthog_organization"
  WHERE "posthog_organization"."id" = '00000000-0000-0000-0000-000000000000'::uuid
  LIMIT 21
  '''
# ---
# name: TestSessionRecordingPlaylist.test_filters_playlist_by_type.16
  '''
  SELECT "posthog_team"."id",
         "posthog_team"."uuid",
         "posthog_team"."organization_id",
         "posthog_team"."parent_team_id",
         "posthog_team"."project_id",
         "posthog_team"."api_token",
         "posthog_team"."app_urls",
         "posthog_team"."name",
         "posthog_team"."slack_incoming_webhook",
         "posthog_team"."created_at",
         "posthog_team"."updated_at",
         "posthog_team"."anonymize_ips",
         "posthog_team"."completed_snippet_onboarding",
         "posthog_team"."has_completed_onboarding_for",
         "posthog_team"."onboarding_tasks",
         "posthog_team"."ingested_event",
         "posthog_team"."person_processing_opt_out",
         "posthog_team"."secret_api_token",
         "posthog_team"."secret_api_token_backup",
         "posthog_team"."session_recording_opt_in",
         "posthog_team"."session_recording_sample_rate",
         "posthog_team"."session_recording_minimum_duration_milliseconds",
         "posthog_team"."session_recording_linked_flag",
         "posthog_team"."session_recording_network_payload_capture_config",
         "posthog_team"."session_recording_masking_config",
         "posthog_team"."session_recording_url_trigger_config",
         "posthog_team"."session_recording_url_blocklist_config",
         "posthog_team"."session_recording_event_trigger_config",
         "posthog_team"."session_recording_trigger_match_type_config",
         "posthog_team"."session_replay_config",
         "posthog_team"."session_recording_retention_period",
         "posthog_team"."survey_config",
         "posthog_team"."surveys_opt_in",
         "posthog_team"."capture_console_log_opt_in",
         "posthog_team"."capture_performance_opt_in",
         "posthog_team"."capture_dead_clicks",
         "posthog_team"."autocapture_opt_out",
         "posthog_team"."autocapture_web_vitals_opt_in",
         "posthog_team"."autocapture_web_vitals_allowed_metrics",
         "posthog_team"."autocapture_exceptions_opt_in",
         "posthog_team"."autocapture_exceptions_errors_to_ignore",
         "posthog_team"."heatmaps_opt_in",
         "posthog_team"."receive_org_level_activity_logs",
         "posthog_team"."web_analytics_pre_aggregated_tables_enabled",
         "posthog_team"."web_analytics_pre_aggregated_tables_version",
         "posthog_team"."flags_persistence_default",
         "posthog_team"."feature_flag_confirmation_enabled",
         "posthog_team"."feature_flag_confirmation_message",
         "posthog_team"."default_evaluation_environments_enabled",
         "posthog_team"."session_recording_version",
         "posthog_team"."signup_token",
         "posthog_team"."is_demo",
         "posthog_team"."access_control",
         "posthog_team"."week_start_day",
         "posthog_team"."inject_web_apps",
         "posthog_team"."test_account_filters",
         "posthog_team"."test_account_filters_default_checked",
         "posthog_team"."path_cleaning_filters",
         "posthog_team"."timezone",
         "posthog_team"."data_attributes",
         "posthog_team"."person_display_name_properties",
         "posthog_team"."live_events_columns",
         "posthog_team"."recording_domains",
         "posthog_team"."human_friendly_comparison_periods",
         "posthog_team"."cookieless_server_hash_mode",
         "posthog_team"."primary_dashboard_id",
         "posthog_team"."default_data_theme",
         "posthog_team"."extra_settings",
         "posthog_team"."modifiers",
         "posthog_team"."correlation_config",
         "posthog_team"."session_recording_retention_period_days",
         "posthog_team"."external_data_workspace_id",
         "posthog_team"."external_data_workspace_last_synced_at",
         "posthog_team"."api_query_rate_limit",
         "posthog_team"."revenue_tracking_config",
         "posthog_team"."drop_events_older_than",
         "posthog_team"."base_currency",
         "posthog_team"."experiment_recalculation_time",
         "posthog_team"."business_model"
  FROM "posthog_team"
  WHERE "posthog_team"."id" = 99999
  LIMIT 21
  '''
# ---
# name: TestSessionRecordingPlaylist.test_filters_playlist_by_type.17
  '''
  SELECT "posthog_organizationmembership"."id",
         "posthog_organizationmembership"."organization_id",
         "posthog_organizationmembership"."user_id",
         "posthog_organizationmembership"."level",
         "posthog_organizationmembership"."joined_at",
         "posthog_organizationmembership"."updated_at",
         "posthog_organization"."id",
         "posthog_organization"."name",
         "posthog_organization"."slug",
         "posthog_organization"."logo_media_id",
         "posthog_organization"."created_at",
         "posthog_organization"."updated_at",
         "posthog_organization"."session_cookie_age",
         "posthog_organization"."is_member_join_email_enabled",
         "posthog_organization"."is_ai_data_processing_approved",
         "posthog_organization"."enforce_2fa",
         "posthog_organization"."members_can_invite",
         "posthog_organization"."members_can_use_personal_api_keys",
         "posthog_organization"."allow_publicly_shared_resources",
         "posthog_organization"."default_role_id",
         "posthog_organization"."plugins_access_level",
         "posthog_organization"."for_internal_metrics",
         "posthog_organization"."default_experiment_stats_method",
         "posthog_organization"."default_anonymize_ips",
         "posthog_organization"."is_hipaa",
         "posthog_organization"."customer_id",
         "posthog_organization"."available_product_features",
         "posthog_organization"."usage",
         "posthog_organization"."never_drop_data",
         "posthog_organization"."customer_trust_scores",
         "posthog_organization"."setup_section_2_completed",
         "posthog_organization"."personalization",
         "posthog_organization"."domain_whitelist",
         "posthog_organization"."is_platform"
  FROM "posthog_organizationmembership"
  INNER JOIN "posthog_organization" ON ("posthog_organizationmembership"."organization_id" = "posthog_organization"."id")
  WHERE ("posthog_organizationmembership"."organization_id" = '00000000-0000-0000-0000-000000000000'::uuid
         AND "posthog_organizationmembership"."user_id" = 99999)
  LIMIT 21
  '''
# ---
# name: TestSessionRecordingPlaylist.test_filters_playlist_by_type.18
  '''
  SELECT "ee_accesscontrol"."id",
         "ee_accesscontrol"."team_id",
         "ee_accesscontrol"."access_level",
         "ee_accesscontrol"."resource",
         "ee_accesscontrol"."resource_id",
         "ee_accesscontrol"."organization_member_id",
         "ee_accesscontrol"."role_id",
         "ee_accesscontrol"."created_by_id",
         "ee_accesscontrol"."created_at",
         "ee_accesscontrol"."updated_at"
  FROM "ee_accesscontrol"
  LEFT OUTER JOIN "posthog_organizationmembership" ON ("ee_accesscontrol"."organization_member_id" = "posthog_organizationmembership"."id")
  WHERE (("ee_accesscontrol"."organization_member_id" IS NULL
          AND "ee_accesscontrol"."resource" = 'project'
          AND "ee_accesscontrol"."resource_id" = '99999'
          AND "ee_accesscontrol"."role_id" IS NULL
          AND "ee_accesscontrol"."team_id" = 99999)
         OR ("posthog_organizationmembership"."user_id" = 99999
             AND "ee_accesscontrol"."resource" = 'project'
             AND "ee_accesscontrol"."resource_id" = '99999'
             AND "ee_accesscontrol"."role_id" IS NULL
             AND "ee_accesscontrol"."team_id" = 99999)
         OR ("ee_accesscontrol"."organization_member_id" IS NULL
             AND "ee_accesscontrol"."resource" = 'session_recording_playlist'
             AND "ee_accesscontrol"."resource_id" IS NULL
             AND "ee_accesscontrol"."role_id" IS NULL
             AND "ee_accesscontrol"."team_id" = 99999)
         OR ("posthog_organizationmembership"."user_id" = 99999
             AND "ee_accesscontrol"."resource" = 'session_recording_playlist'
             AND "ee_accesscontrol"."resource_id" IS NULL
             AND "ee_accesscontrol"."role_id" IS NULL
             AND "ee_accesscontrol"."team_id" = 99999)
         OR ("ee_accesscontrol"."organization_member_id" IS NULL
             AND "ee_accesscontrol"."resource" = 'session_recording_playlist'
             AND "ee_accesscontrol"."resource_id" IS NOT NULL
             AND "ee_accesscontrol"."role_id" IS NULL
             AND "ee_accesscontrol"."team_id" = 99999)
         OR ("posthog_organizationmembership"."user_id" = 99999
             AND "ee_accesscontrol"."resource" = 'session_recording_playlist'
             AND "ee_accesscontrol"."resource_id" IS NOT NULL
             AND "ee_accesscontrol"."role_id" IS NULL
             AND "ee_accesscontrol"."team_id" = 99999))
  '''
# ---
# name: TestSessionRecordingPlaylist.test_filters_playlist_by_type.19
  '''
  SELECT "posthog_organizationmembership"."id",
         "posthog_organizationmembership"."organization_id",
         "posthog_organizationmembership"."user_id",
         "posthog_organizationmembership"."level",
         "posthog_organizationmembership"."joined_at",
         "posthog_organizationmembership"."updated_at",
         "posthog_organization"."id",
         "posthog_organization"."name",
         "posthog_organization"."slug",
         "posthog_organization"."logo_media_id",
         "posthog_organization"."created_at",
         "posthog_organization"."updated_at",
         "posthog_organization"."session_cookie_age",
         "posthog_organization"."is_member_join_email_enabled",
         "posthog_organization"."is_ai_data_processing_approved",
         "posthog_organization"."enforce_2fa",
         "posthog_organization"."members_can_invite",
         "posthog_organization"."members_can_use_personal_api_keys",
         "posthog_organization"."allow_publicly_shared_resources",
         "posthog_organization"."default_role_id",
         "posthog_organization"."plugins_access_level",
         "posthog_organization"."for_internal_metrics",
         "posthog_organization"."default_experiment_stats_method",
         "posthog_organization"."default_anonymize_ips",
         "posthog_organization"."is_hipaa",
         "posthog_organization"."customer_id",
         "posthog_organization"."available_product_features",
         "posthog_organization"."usage",
         "posthog_organization"."never_drop_data",
         "posthog_organization"."customer_trust_scores",
         "posthog_organization"."setup_section_2_completed",
         "posthog_organization"."personalization",
         "posthog_organization"."domain_whitelist",
         "posthog_organization"."is_platform"
  FROM "posthog_organizationmembership"
  INNER JOIN "posthog_organization" ON ("posthog_organizationmembership"."organization_id" = "posthog_organization"."id")
  WHERE "posthog_organizationmembership"."user_id" = 99999
  '''
# ---
# name: TestSessionRecordingPlaylist.test_filters_playlist_by_type.2
  '''
  SELECT "posthog_filesystem"."team_id",
         "posthog_filesystem"."id",
         "posthog_filesystem"."path",
         "posthog_filesystem"."depth",
         "posthog_filesystem"."type",
         "posthog_filesystem"."ref",
         "posthog_filesystem"."href",
         "posthog_filesystem"."shortcut",
         "posthog_filesystem"."meta",
         "posthog_filesystem"."created_at",
         "posthog_filesystem"."created_by_id",
         "posthog_filesystem"."project_id"
  FROM "posthog_filesystem"
  WHERE ("posthog_filesystem"."ref" = '0001'
         AND "posthog_filesystem"."team_id" = 99999
         AND "posthog_filesystem"."type" = 'session_recording_playlist'
         AND NOT ("posthog_filesystem"."shortcut"
                  AND "posthog_filesystem"."shortcut" IS NOT NULL))
  '''
# ---
# name: TestSessionRecordingPlaylist.test_filters_playlist_by_type.20
  '''
  SELECT COUNT(*) AS "__count"
  FROM "posthog_sessionrecordingplaylist"
  WHERE (NOT "posthog_sessionrecordingplaylist"."deleted"
         AND NOT "posthog_sessionrecordingplaylist"."deleted"
         AND "posthog_sessionrecordingplaylist"."type" = 'collection'
         AND "posthog_sessionrecordingplaylist"."team_id" = 99999
         AND NOT "posthog_sessionrecordingplaylist"."deleted"
         AND NOT "posthog_sessionrecordingplaylist"."deleted"
         AND "posthog_sessionrecordingplaylist"."type" = 'collection')
  '''
# ---
# name: TestSessionRecordingPlaylist.test_filters_playlist_by_type.21
  '''
  SELECT COUNT(*) AS "__count"
  FROM "posthog_sessionrecordingplaylist"
  WHERE (NOT "posthog_sessionrecordingplaylist"."deleted"
         AND NOT "posthog_sessionrecordingplaylist"."deleted"
         AND "posthog_sessionrecordingplaylist"."type" = 'collection'
         AND "posthog_sessionrecordingplaylist"."team_id" = 99999
         AND NOT "posthog_sessionrecordingplaylist"."deleted"
         AND NOT "posthog_sessionrecordingplaylist"."deleted"
         AND "posthog_sessionrecordingplaylist"."type" = 'collection')
  '''
# ---
# name: TestSessionRecordingPlaylist.test_filters_playlist_by_type.22
  '''
  SELECT "posthog_sessionrecordingplaylist"."id",
         "posthog_sessionrecordingplaylist"."short_id",
         "posthog_sessionrecordingplaylist"."name",
         "posthog_sessionrecordingplaylist"."derived_name",
         "posthog_sessionrecordingplaylist"."description",
         "posthog_sessionrecordingplaylist"."team_id",
         "posthog_sessionrecordingplaylist"."pinned",
         "posthog_sessionrecordingplaylist"."deleted",
         "posthog_sessionrecordingplaylist"."filters",
         "posthog_sessionrecordingplaylist"."type",
         "posthog_sessionrecordingplaylist"."created_at",
         "posthog_sessionrecordingplaylist"."created_by_id",
         "posthog_sessionrecordingplaylist"."last_modified_at",
         "posthog_sessionrecordingplaylist"."last_modified_by_id",
         "posthog_sessionrecordingplaylist"."last_counted_at",
         "posthog_sessionrecordingplaylist"."is_static",
         "posthog_team"."id",
         "posthog_team"."uuid",
         "posthog_team"."organization_id",
         "posthog_team"."parent_team_id",
         "posthog_team"."project_id",
         "posthog_team"."api_token",
         "posthog_team"."app_urls",
         "posthog_team"."name",
         "posthog_team"."slack_incoming_webhook",
         "posthog_team"."created_at",
         "posthog_team"."updated_at",
         "posthog_team"."anonymize_ips",
         "posthog_team"."completed_snippet_onboarding",
         "posthog_team"."has_completed_onboarding_for",
         "posthog_team"."onboarding_tasks",
         "posthog_team"."ingested_event",
         "posthog_team"."person_processing_opt_out",
         "posthog_team"."secret_api_token",
         "posthog_team"."secret_api_token_backup",
         "posthog_team"."session_recording_opt_in",
         "posthog_team"."session_recording_sample_rate",
         "posthog_team"."session_recording_minimum_duration_milliseconds",
         "posthog_team"."session_recording_linked_flag",
         "posthog_team"."session_recording_network_payload_capture_config",
         "posthog_team"."session_recording_masking_config",
         "posthog_team"."session_recording_url_trigger_config",
         "posthog_team"."session_recording_url_blocklist_config",
         "posthog_team"."session_recording_event_trigger_config",
         "posthog_team"."session_recording_trigger_match_type_config",
         "posthog_team"."session_replay_config",
         "posthog_team"."session_recording_retention_period",
         "posthog_team"."survey_config",
         "posthog_team"."surveys_opt_in",
         "posthog_team"."capture_console_log_opt_in",
         "posthog_team"."capture_performance_opt_in",
         "posthog_team"."capture_dead_clicks",
         "posthog_team"."autocapture_opt_out",
         "posthog_team"."autocapture_web_vitals_opt_in",
         "posthog_team"."autocapture_web_vitals_allowed_metrics",
         "posthog_team"."autocapture_exceptions_opt_in",
         "posthog_team"."autocapture_exceptions_errors_to_ignore",
         "posthog_team"."heatmaps_opt_in",
         "posthog_team"."receive_org_level_activity_logs",
         "posthog_team"."web_analytics_pre_aggregated_tables_enabled",
         "posthog_team"."web_analytics_pre_aggregated_tables_version",
         "posthog_team"."flags_persistence_default",
         "posthog_team"."feature_flag_confirmation_enabled",
         "posthog_team"."feature_flag_confirmation_message",
         "posthog_team"."default_evaluation_environments_enabled",
         "posthog_team"."session_recording_version",
         "posthog_team"."signup_token",
         "posthog_team"."is_demo",
         "posthog_team"."access_control",
         "posthog_team"."week_start_day",
         "posthog_team"."inject_web_apps",
         "posthog_team"."test_account_filters",
         "posthog_team"."test_account_filters_default_checked",
         "posthog_team"."path_cleaning_filters",
         "posthog_team"."timezone",
         "posthog_team"."data_attributes",
         "posthog_team"."person_display_name_properties",
         "posthog_team"."live_events_columns",
         "posthog_team"."recording_domains",
         "posthog_team"."human_friendly_comparison_periods",
         "posthog_team"."cookieless_server_hash_mode",
         "posthog_team"."primary_dashboard_id",
         "posthog_team"."default_data_theme",
         "posthog_team"."extra_settings",
         "posthog_team"."modifiers",
         "posthog_team"."correlation_config",
         "posthog_team"."session_recording_retention_period_days",
         "posthog_team"."plugins_opt_in",
         "posthog_team"."opt_out_capture",
         "posthog_team"."event_names",
         "posthog_team"."event_names_with_usage",
         "posthog_team"."event_properties",
         "posthog_team"."event_properties_with_usage",
         "posthog_team"."event_properties_numerical",
         "posthog_team"."external_data_workspace_id",
         "posthog_team"."external_data_workspace_last_synced_at",
         "posthog_team"."api_query_rate_limit",
         "posthog_team"."revenue_tracking_config",
         "posthog_team"."drop_events_older_than",
         "posthog_team"."base_currency",
         "posthog_team"."experiment_recalculation_time",
         "posthog_team"."business_model",
         "posthog_user"."id",
         "posthog_user"."password",
         "posthog_user"."last_login",
         "posthog_user"."first_name",
         "posthog_user"."last_name",
         "posthog_user"."is_staff",
         "posthog_user"."date_joined",
         "posthog_user"."uuid",
         "posthog_user"."current_organization_id",
         "posthog_user"."current_team_id",
         "posthog_user"."email",
         "posthog_user"."pending_email",
         "posthog_user"."temporary_token",
         "posthog_user"."distinct_id",
         "posthog_user"."is_email_verified",
         "posthog_user"."requested_password_reset_at",
         "posthog_user"."has_seen_product_intro_for",
         "posthog_user"."strapi_id",
         "posthog_user"."is_active",
         "posthog_user"."role_at_organization",
         "posthog_user"."theme_mode",
         "posthog_user"."partial_notification_settings",
         "posthog_user"."anonymize_data",
         "posthog_user"."toolbar_mode",
         "posthog_user"."hedgehog_config",
         "posthog_user"."allow_sidebar_suggestions",
         "posthog_user"."events_column_config",
         "posthog_user"."email_opt_in",
         T4."id",
         T4."password",
         T4."last_login",
         T4."first_name",
         T4."last_name",
         T4."is_staff",
         T4."date_joined",
         T4."uuid",
         T4."current_organization_id",
         T4."current_team_id",
         T4."email",
         T4."pending_email",
         T4."temporary_token",
         T4."distinct_id",
         T4."is_email_verified",
         T4."requested_password_reset_at",
         T4."has_seen_product_intro_for",
         T4."strapi_id",
         T4."is_active",
         T4."role_at_organization",
         T4."theme_mode",
         T4."partial_notification_settings",
         T4."anonymize_data",
         T4."toolbar_mode",
         T4."hedgehog_config",
         T4."allow_sidebar_suggestions",
         T4."events_column_config",
         T4."email_opt_in"
  FROM "posthog_sessionrecordingplaylist"
  INNER JOIN "posthog_team" ON ("posthog_sessionrecordingplaylist"."team_id" = "posthog_team"."id")
  LEFT OUTER JOIN "posthog_user" ON ("posthog_sessionrecordingplaylist"."created_by_id" = "posthog_user"."id")
  LEFT OUTER JOIN "posthog_user" T4 ON ("posthog_sessionrecordingplaylist"."last_modified_by_id" = T4."id")
  WHERE (NOT "posthog_sessionrecordingplaylist"."deleted"
         AND NOT "posthog_sessionrecordingplaylist"."deleted"
         AND "posthog_sessionrecordingplaylist"."type" = 'collection'
         AND "posthog_sessionrecordingplaylist"."team_id" = 99999
         AND NOT "posthog_sessionrecordingplaylist"."deleted"
         AND NOT "posthog_sessionrecordingplaylist"."deleted"
         AND "posthog_sessionrecordingplaylist"."type" = 'collection')
  ORDER BY "posthog_sessionrecordingplaylist"."last_modified_at" DESC
  LIMIT 100
  '''
# ---
# name: TestSessionRecordingPlaylist.test_filters_playlist_by_type.23
  '''
  SELECT COUNT(*) AS "__count"
  FROM "posthog_sessionrecordingviewed"
  WHERE ("posthog_sessionrecordingviewed"."team_id" = 99999
         AND "posthog_sessionrecordingviewed"."user_id" = 99999)
  '''
# ---
# name: TestSessionRecordingPlaylist.test_filters_playlist_by_type.24
  '''
  SELECT COUNT(*)
  FROM
    (SELECT DISTINCT "posthog_comment"."item_id" AS "col1"
     FROM "posthog_comment"
     WHERE (NOT "posthog_comment"."deleted"
            AND "posthog_comment"."scope" = 'Replay'
            AND "posthog_comment"."team_id" = 99999
            AND NOT ("posthog_comment"."item_id" IS NULL))) subquery
  '''
# ---
# name: TestSessionRecordingPlaylist.test_filters_playlist_by_type.25
  '''
  SELECT COUNT(*)
  FROM
    (SELECT DISTINCT "posthog_sharingconfiguration"."recording_id" AS "col1"
     FROM "posthog_sharingconfiguration"
     WHERE ("posthog_sharingconfiguration"."enabled"
            AND "posthog_sharingconfiguration"."team_id" = 99999
            AND NOT ("posthog_sharingconfiguration"."recording_id" IS NULL))) subquery
  '''
# ---
# name: TestSessionRecordingPlaylist.test_filters_playlist_by_type.26
  '''
  SELECT COUNT(*)
  FROM
    (SELECT DISTINCT ("posthog_exportedasset"."export_context" -> 'session_recording_id') AS "col1"
     FROM "posthog_exportedasset"
     WHERE (("posthog_exportedasset"."expires_after" >= '2025-01-01 12:00:00+00:00'::timestamptz
             OR "posthog_exportedasset"."expires_after" IS NULL)
            AND "posthog_exportedasset"."team_id" = 99999
            AND "posthog_exportedasset"."export_context" ? 'session_recording_id'
            AND NOT (("posthog_exportedasset"."export_context" -> 'session_recording_id') IS NULL)
            AND NOT (("posthog_exportedasset"."export_context" -> 'session_recording_id') = '""'::jsonb
                     AND "posthog_exportedasset"."export_context" IS NOT NULL))) subquery
  '''
# ---
# name: TestSessionRecordingPlaylist.test_filters_playlist_by_type.27
  '''
  SELECT "posthog_datawarehousesavedquery"."created_by_id",
         "posthog_datawarehousesavedquery"."created_at",
         "posthog_datawarehousesavedquery"."deleted",
         "posthog_datawarehousesavedquery"."deleted_at",
         "posthog_datawarehousesavedquery"."id",
         "posthog_datawarehousesavedquery"."name",
         "posthog_datawarehousesavedquery"."team_id",
         "posthog_datawarehousesavedquery"."latest_error",
         "posthog_datawarehousesavedquery"."columns",
         "posthog_datawarehousesavedquery"."external_tables",
         "posthog_datawarehousesavedquery"."query",
         "posthog_datawarehousesavedquery"."status",
         "posthog_datawarehousesavedquery"."last_run_at",
         "posthog_datawarehousesavedquery"."sync_frequency_interval",
         "posthog_datawarehousesavedquery"."table_id",
         "posthog_datawarehousesavedquery"."is_materialized",
         "posthog_datawarehousesavedquery"."deleted_name",
         "posthog_datawarehousesavedquery"."managed_viewset_id",
         "posthog_datawarehousesavedquery"."origin",
         "posthog_datawarehousetable"."created_by_id",
         "posthog_datawarehousetable"."created_at",
         "posthog_datawarehousetable"."updated_at",
         "posthog_datawarehousetable"."deleted",
         "posthog_datawarehousetable"."deleted_at",
         "posthog_datawarehousetable"."id",
         "posthog_datawarehousetable"."name",
         "posthog_datawarehousetable"."format",
         "posthog_datawarehousetable"."team_id",
         "posthog_datawarehousetable"."url_pattern",
         "posthog_datawarehousetable"."queryable_folder",
         "posthog_datawarehousetable"."credential_id",
         "posthog_datawarehousetable"."external_data_source_id",
         "posthog_datawarehousetable"."columns",
         "posthog_datawarehousetable"."row_count",
         "posthog_datawarehousetable"."size_in_s3_mib",
         "posthog_datawarehousecredential"."created_by_id",
         "posthog_datawarehousecredential"."created_at",
         "posthog_datawarehousecredential"."id",
         "posthog_datawarehousecredential"."access_key",
         "posthog_datawarehousecredential"."access_secret",
         "posthog_datawarehousecredential"."team_id",
         "posthog_datawarehousemanagedviewset"."created_by_id",
         "posthog_datawarehousemanagedviewset"."created_at",
         "posthog_datawarehousemanagedviewset"."updated_at",
         "posthog_datawarehousemanagedviewset"."id",
         "posthog_datawarehousemanagedviewset"."team_id",
         "posthog_datawarehousemanagedviewset"."kind"
  FROM "posthog_datawarehousesavedquery"
  LEFT OUTER JOIN "posthog_datawarehousemanagedviewset" ON ("posthog_datawarehousesavedquery"."managed_viewset_id" = "posthog_datawarehousemanagedviewset"."id")
  LEFT OUTER JOIN "posthog_datawarehousetable" ON ("posthog_datawarehousesavedquery"."table_id" = "posthog_datawarehousetable"."id")
  LEFT OUTER JOIN "posthog_datawarehousecredential" ON ("posthog_datawarehousetable"."credential_id" = "posthog_datawarehousecredential"."id")
  WHERE ("posthog_datawarehousesavedquery"."team_id" = 99999
         AND NOT ("posthog_datawarehousesavedquery"."deleted"
                  AND "posthog_datawarehousesavedquery"."deleted" IS NOT NULL)
         AND "posthog_datawarehousesavedquery"."managed_viewset_id" IS NULL)
  ORDER BY "posthog_datawarehousesavedquery"."name" ASC
  '''
# ---
# name: TestSessionRecordingPlaylist.test_filters_playlist_by_type.28
  '''
  SELECT "posthog_datawarehousesavedquery"."created_by_id",
         "posthog_datawarehousesavedquery"."created_at",
         "posthog_datawarehousesavedquery"."deleted",
         "posthog_datawarehousesavedquery"."deleted_at",
         "posthog_datawarehousesavedquery"."id",
         "posthog_datawarehousesavedquery"."name",
         "posthog_datawarehousesavedquery"."team_id",
         "posthog_datawarehousesavedquery"."latest_error",
         "posthog_datawarehousesavedquery"."columns",
         "posthog_datawarehousesavedquery"."external_tables",
         "posthog_datawarehousesavedquery"."query",
         "posthog_datawarehousesavedquery"."status",
         "posthog_datawarehousesavedquery"."last_run_at",
         "posthog_datawarehousesavedquery"."sync_frequency_interval",
         "posthog_datawarehousesavedquery"."table_id",
         "posthog_datawarehousesavedquery"."is_materialized",
         "posthog_datawarehousesavedquery"."deleted_name",
         "posthog_datawarehousesavedquery"."managed_viewset_id",
         "posthog_datawarehousesavedquery"."origin",
         "posthog_datawarehousetable"."created_by_id",
         "posthog_datawarehousetable"."created_at",
         "posthog_datawarehousetable"."updated_at",
         "posthog_datawarehousetable"."deleted",
         "posthog_datawarehousetable"."deleted_at",
         "posthog_datawarehousetable"."id",
         "posthog_datawarehousetable"."name",
         "posthog_datawarehousetable"."format",
         "posthog_datawarehousetable"."team_id",
         "posthog_datawarehousetable"."url_pattern",
         "posthog_datawarehousetable"."queryable_folder",
         "posthog_datawarehousetable"."credential_id",
         "posthog_datawarehousetable"."external_data_source_id",
         "posthog_datawarehousetable"."columns",
         "posthog_datawarehousetable"."row_count",
         "posthog_datawarehousetable"."size_in_s3_mib",
         "posthog_datawarehousecredential"."created_by_id",
         "posthog_datawarehousecredential"."created_at",
         "posthog_datawarehousecredential"."id",
         "posthog_datawarehousecredential"."access_key",
         "posthog_datawarehousecredential"."access_secret",
         "posthog_datawarehousecredential"."team_id"
  FROM "posthog_datawarehousesavedquery"
  LEFT OUTER JOIN "posthog_datawarehousetable" ON ("posthog_datawarehousesavedquery"."table_id" = "posthog_datawarehousetable"."id")
  LEFT OUTER JOIN "posthog_datawarehousecredential" ON ("posthog_datawarehousetable"."credential_id" = "posthog_datawarehousecredential"."id")
  WHERE ("posthog_datawarehousesavedquery"."team_id" = 99999
         AND "posthog_datawarehousesavedquery"."origin" = 'endpoint'
         AND NOT ("posthog_datawarehousesavedquery"."deleted"
                  AND "posthog_datawarehousesavedquery"."deleted" IS NOT NULL))
  '''
# ---
<<<<<<< HEAD
# name: TestSessionRecordingPlaylist.test_filters_playlist_by_type.3
  '''
  SELECT "posthog_sessionrecording"."id",
         "posthog_sessionrecording"."session_id",
         "posthog_sessionrecording"."team_id",
         "posthog_sessionrecording"."created_at",
         "posthog_sessionrecording"."deleted",
         "posthog_sessionrecording"."object_storage_path",
         "posthog_sessionrecording"."full_recording_v2_path",
         "posthog_sessionrecording"."distinct_id",
         "posthog_sessionrecording"."duration",
         "posthog_sessionrecording"."active_seconds",
         "posthog_sessionrecording"."inactive_seconds",
         "posthog_sessionrecording"."start_time",
         "posthog_sessionrecording"."end_time",
         "posthog_sessionrecording"."click_count",
         "posthog_sessionrecording"."keypress_count",
         "posthog_sessionrecording"."mouse_activity_count",
         "posthog_sessionrecording"."console_log_count",
         "posthog_sessionrecording"."console_warn_count",
         "posthog_sessionrecording"."console_error_count",
         "posthog_sessionrecording"."start_url",
         "posthog_sessionrecording"."storage_version",
         "posthog_sessionrecording"."retention_period_days",
         "posthog_team"."id",
         "posthog_team"."uuid",
         "posthog_team"."organization_id",
         "posthog_team"."parent_team_id",
         "posthog_team"."project_id",
         "posthog_team"."api_token",
         "posthog_team"."app_urls",
         "posthog_team"."name",
         "posthog_team"."slack_incoming_webhook",
         "posthog_team"."created_at",
         "posthog_team"."updated_at",
         "posthog_team"."anonymize_ips",
         "posthog_team"."completed_snippet_onboarding",
         "posthog_team"."has_completed_onboarding_for",
         "posthog_team"."onboarding_tasks",
         "posthog_team"."ingested_event",
         "posthog_team"."person_processing_opt_out",
         "posthog_team"."secret_api_token",
         "posthog_team"."secret_api_token_backup",
         "posthog_team"."session_recording_opt_in",
         "posthog_team"."session_recording_sample_rate",
         "posthog_team"."session_recording_minimum_duration_milliseconds",
         "posthog_team"."session_recording_linked_flag",
         "posthog_team"."session_recording_network_payload_capture_config",
         "posthog_team"."session_recording_masking_config",
         "posthog_team"."session_recording_url_trigger_config",
         "posthog_team"."session_recording_url_blocklist_config",
         "posthog_team"."session_recording_event_trigger_config",
         "posthog_team"."session_recording_trigger_match_type_config",
         "posthog_team"."session_replay_config",
         "posthog_team"."session_recording_retention_period",
         "posthog_team"."survey_config",
         "posthog_team"."surveys_opt_in",
         "posthog_team"."capture_console_log_opt_in",
         "posthog_team"."capture_performance_opt_in",
         "posthog_team"."capture_dead_clicks",
         "posthog_team"."autocapture_opt_out",
         "posthog_team"."autocapture_web_vitals_opt_in",
         "posthog_team"."autocapture_web_vitals_allowed_metrics",
         "posthog_team"."autocapture_exceptions_opt_in",
         "posthog_team"."autocapture_exceptions_errors_to_ignore",
         "posthog_team"."heatmaps_opt_in",
         "posthog_team"."receive_org_level_activity_logs",
         "posthog_team"."web_analytics_pre_aggregated_tables_enabled",
         "posthog_team"."web_analytics_pre_aggregated_tables_version",
         "posthog_team"."flags_persistence_default",
         "posthog_team"."feature_flag_confirmation_enabled",
         "posthog_team"."feature_flag_confirmation_message",
         "posthog_team"."default_evaluation_environments_enabled",
         "posthog_team"."session_recording_version",
         "posthog_team"."signup_token",
         "posthog_team"."is_demo",
         "posthog_team"."access_control",
         "posthog_team"."week_start_day",
         "posthog_team"."inject_web_apps",
         "posthog_team"."test_account_filters",
         "posthog_team"."test_account_filters_default_checked",
         "posthog_team"."path_cleaning_filters",
         "posthog_team"."timezone",
         "posthog_team"."data_attributes",
         "posthog_team"."person_display_name_properties",
         "posthog_team"."live_events_columns",
         "posthog_team"."recording_domains",
         "posthog_team"."human_friendly_comparison_periods",
         "posthog_team"."cookieless_server_hash_mode",
         "posthog_team"."primary_dashboard_id",
         "posthog_team"."default_data_theme",
         "posthog_team"."extra_settings",
         "posthog_team"."modifiers",
         "posthog_team"."correlation_config",
         "posthog_team"."session_recording_retention_period_days",
         "posthog_team"."plugins_opt_in",
         "posthog_team"."opt_out_capture",
         "posthog_team"."event_names",
         "posthog_team"."event_names_with_usage",
         "posthog_team"."event_properties",
         "posthog_team"."event_properties_with_usage",
         "posthog_team"."event_properties_numerical",
         "posthog_team"."external_data_workspace_id",
         "posthog_team"."external_data_workspace_last_synced_at",
         "posthog_team"."api_query_rate_limit",
         "posthog_team"."revenue_tracking_config",
         "posthog_team"."drop_events_older_than",
         "posthog_team"."base_currency",
         "posthog_team"."experiment_recalculation_time",
         "posthog_team"."business_model"
  FROM "posthog_sessionrecording"
  INNER JOIN "posthog_team" ON ("posthog_sessionrecording"."team_id" = "posthog_team"."id")
  WHERE ("posthog_sessionrecording"."session_id" = '00000000-0000-0000-0000-000000000000'
         AND "posthog_sessionrecording"."team_id" = 99999)
  LIMIT 21
  '''
# ---
# name: TestSessionRecordingPlaylist.test_filters_playlist_by_type.30
=======
# name: TestSessionRecordingPlaylist.test_filters_playlist_by_type.29
>>>>>>> 40b6f530
  '''
  SELECT "posthog_externaldatasource"."created_by_id",
         "posthog_externaldatasource"."created_at",
         "posthog_externaldatasource"."updated_at",
         "posthog_externaldatasource"."deleted",
         "posthog_externaldatasource"."deleted_at",
         "posthog_externaldatasource"."id",
         "posthog_externaldatasource"."source_id",
         "posthog_externaldatasource"."connection_id",
         "posthog_externaldatasource"."destination_id",
         "posthog_externaldatasource"."team_id",
         "posthog_externaldatasource"."sync_frequency",
         "posthog_externaldatasource"."status",
         "posthog_externaldatasource"."source_type",
         "posthog_externaldatasource"."job_inputs",
         "posthog_externaldatasource"."are_tables_created",
         "posthog_externaldatasource"."prefix",
         "posthog_externaldatasource"."revenue_analytics_enabled",
         "posthog_externaldatasourcerevenueanalyticsconfig"."external_data_source_id",
         "posthog_externaldatasourcerevenueanalyticsconfig"."enabled",
         "posthog_externaldatasourcerevenueanalyticsconfig"."include_invoiceless_charges"
  FROM "posthog_externaldatasource"
  LEFT OUTER JOIN "posthog_externaldatasourcerevenueanalyticsconfig" ON ("posthog_externaldatasource"."id" = "posthog_externaldatasourcerevenueanalyticsconfig"."external_data_source_id")
  WHERE ("posthog_externaldatasource"."source_type" IN ('Stripe')
         AND "posthog_externaldatasource"."team_id" = 99999
         AND NOT ("posthog_externaldatasource"."deleted"
                  AND "posthog_externaldatasource"."deleted" IS NOT NULL))
  '''
# ---
# name: TestSessionRecordingPlaylist.test_filters_playlist_by_type.3
  '''
  SELECT "posthog_user"."id",
         "posthog_user"."password",
         "posthog_user"."last_login",
         "posthog_user"."first_name",
         "posthog_user"."last_name",
         "posthog_user"."is_staff",
         "posthog_user"."date_joined",
         "posthog_user"."uuid",
         "posthog_user"."current_organization_id",
         "posthog_user"."current_team_id",
         "posthog_user"."email",
         "posthog_user"."pending_email",
         "posthog_user"."temporary_token",
         "posthog_user"."distinct_id",
         "posthog_user"."is_email_verified",
         "posthog_user"."has_seen_product_intro_for",
         "posthog_user"."strapi_id",
         "posthog_user"."is_active",
         "posthog_user"."role_at_organization",
         "posthog_user"."theme_mode",
         "posthog_user"."partial_notification_settings",
         "posthog_user"."anonymize_data",
         "posthog_user"."toolbar_mode",
         "posthog_user"."hedgehog_config",
         "posthog_user"."allow_sidebar_suggestions",
         "posthog_user"."events_column_config",
         "posthog_user"."email_opt_in"
  FROM "posthog_user"
  WHERE "posthog_user"."id" = 99999
  LIMIT 21
  '''
# ---
# name: TestSessionRecordingPlaylist.test_filters_playlist_by_type.30
  '''
  SELECT "posthog_datawarehousetable"."created_by_id",
         "posthog_datawarehousetable"."created_at",
         "posthog_datawarehousetable"."updated_at",
         "posthog_datawarehousetable"."deleted",
         "posthog_datawarehousetable"."deleted_at",
         "posthog_datawarehousetable"."id",
         "posthog_datawarehousetable"."name",
         "posthog_datawarehousetable"."format",
         "posthog_datawarehousetable"."team_id",
         "posthog_datawarehousetable"."url_pattern",
         "posthog_datawarehousetable"."queryable_folder",
         "posthog_datawarehousetable"."credential_id",
         "posthog_datawarehousetable"."external_data_source_id",
         "posthog_datawarehousetable"."columns",
         "posthog_datawarehousetable"."row_count",
         "posthog_datawarehousetable"."size_in_s3_mib",
         "posthog_datawarehousecredential"."created_by_id",
         "posthog_datawarehousecredential"."created_at",
         "posthog_datawarehousecredential"."id",
         "posthog_datawarehousecredential"."access_key",
         "posthog_datawarehousecredential"."access_secret",
         "posthog_datawarehousecredential"."team_id",
         "posthog_externaldatasource"."created_by_id",
         "posthog_externaldatasource"."created_at",
         "posthog_externaldatasource"."updated_at",
         "posthog_externaldatasource"."deleted",
         "posthog_externaldatasource"."deleted_at",
         "posthog_externaldatasource"."id",
         "posthog_externaldatasource"."source_id",
         "posthog_externaldatasource"."connection_id",
         "posthog_externaldatasource"."destination_id",
         "posthog_externaldatasource"."team_id",
         "posthog_externaldatasource"."sync_frequency",
         "posthog_externaldatasource"."status",
         "posthog_externaldatasource"."source_type",
         "posthog_externaldatasource"."job_inputs",
         "posthog_externaldatasource"."are_tables_created",
         "posthog_externaldatasource"."prefix",
         "posthog_externaldatasource"."revenue_analytics_enabled"
  FROM "posthog_datawarehousetable"
  LEFT OUTER JOIN "posthog_datawarehousecredential" ON ("posthog_datawarehousetable"."credential_id" = "posthog_datawarehousecredential"."id")
  LEFT OUTER JOIN "posthog_externaldatasource" ON ("posthog_datawarehousetable"."external_data_source_id" = "posthog_externaldatasource"."id")
  WHERE ("posthog_datawarehousetable"."team_id" = 99999
         AND NOT ("posthog_datawarehousetable"."deleted"
                  AND "posthog_datawarehousetable"."deleted" IS NOT NULL))
  '''
# ---
# name: TestSessionRecordingPlaylist.test_filters_playlist_by_type.31
  '''
  SELECT "posthog_datawarehousejoin"."created_by_id",
         "posthog_datawarehousejoin"."created_at",
         "posthog_datawarehousejoin"."deleted",
         "posthog_datawarehousejoin"."deleted_at",
         "posthog_datawarehousejoin"."id",
         "posthog_datawarehousejoin"."team_id",
         "posthog_datawarehousejoin"."source_table_name",
         "posthog_datawarehousejoin"."source_table_key",
         "posthog_datawarehousejoin"."joining_table_name",
         "posthog_datawarehousejoin"."joining_table_key",
         "posthog_datawarehousejoin"."field_name",
         "posthog_datawarehousejoin"."configuration"
  FROM "posthog_datawarehousejoin"
  WHERE ("posthog_datawarehousejoin"."team_id" = 99999
         AND NOT ("posthog_datawarehousejoin"."deleted"
                  AND "posthog_datawarehousejoin"."deleted" IS NOT NULL))
  '''
# ---
# name: TestSessionRecordingPlaylist.test_filters_playlist_by_type.32
  '''
  SELECT COUNT(*)
  FROM
    (SELECT DISTINCT "ee_single_session_summary"."session_id" AS "col1"
     FROM "ee_single_session_summary"
     WHERE "ee_single_session_summary"."team_id" = 99999) subquery
  '''
# ---
# name: TestSessionRecordingPlaylist.test_filters_playlist_by_type.33
  '''
  SELECT "posthog_sessionrecordingplaylistitem"."session_id"
  FROM "posthog_sessionrecordingplaylistitem"
  WHERE "posthog_sessionrecordingplaylistitem"."playlist_id" = 99999
  '''
# ---
# name: TestSessionRecordingPlaylist.test_filters_playlist_by_type.34
  '''
  SELECT COUNT(*) AS "__count"
  FROM "posthog_sessionrecordingplaylistitem"
  WHERE ("posthog_sessionrecordingplaylistitem"."playlist_id" = 99999
         AND NOT ("posthog_sessionrecordingplaylistitem"."deleted"
                  AND "posthog_sessionrecordingplaylistitem"."deleted" IS NOT NULL))
  '''
# ---
# name: TestSessionRecordingPlaylist.test_filters_playlist_by_type.35
  '''
  SELECT "posthog_sessionrecordingplaylistitem"."session_id"
  FROM "posthog_sessionrecordingplaylistitem"
  WHERE "posthog_sessionrecordingplaylistitem"."playlist_id" = 99999
  '''
# ---
# name: TestSessionRecordingPlaylist.test_filters_playlist_by_type.36
  '''
  SELECT COUNT(*) AS "__count"
  FROM "posthog_sessionrecordingplaylistitem"
  WHERE ("posthog_sessionrecordingplaylistitem"."playlist_id" = 99999
         AND NOT ("posthog_sessionrecordingplaylistitem"."deleted"
                  AND "posthog_sessionrecordingplaylistitem"."deleted" IS NOT NULL))
  '''
# ---
# name: TestSessionRecordingPlaylist.test_filters_playlist_by_type.37
  '''
  SELECT "posthog_user"."id",
         "posthog_user"."password",
         "posthog_user"."last_login",
         "posthog_user"."first_name",
         "posthog_user"."last_name",
         "posthog_user"."is_staff",
         "posthog_user"."date_joined",
         "posthog_user"."uuid",
         "posthog_user"."current_organization_id",
         "posthog_user"."current_team_id",
         "posthog_user"."email",
         "posthog_user"."pending_email",
         "posthog_user"."temporary_token",
         "posthog_user"."distinct_id",
         "posthog_user"."is_email_verified",
         "posthog_user"."has_seen_product_intro_for",
         "posthog_user"."strapi_id",
         "posthog_user"."is_active",
         "posthog_user"."role_at_organization",
         "posthog_user"."theme_mode",
         "posthog_user"."partial_notification_settings",
         "posthog_user"."anonymize_data",
         "posthog_user"."toolbar_mode",
         "posthog_user"."hedgehog_config",
         "posthog_user"."allow_sidebar_suggestions",
         "posthog_user"."events_column_config",
         "posthog_user"."email_opt_in"
  FROM "posthog_user"
  WHERE "posthog_user"."id" = 99999
  LIMIT 21
  '''
# ---
# name: TestSessionRecordingPlaylist.test_filters_playlist_by_type.38
  '''
  SELECT "posthog_organization"."id",
         "posthog_organization"."name",
         "posthog_organization"."slug",
         "posthog_organization"."logo_media_id",
         "posthog_organization"."created_at",
         "posthog_organization"."updated_at",
         "posthog_organization"."session_cookie_age",
         "posthog_organization"."is_member_join_email_enabled",
         "posthog_organization"."is_ai_data_processing_approved",
         "posthog_organization"."enforce_2fa",
         "posthog_organization"."members_can_invite",
         "posthog_organization"."members_can_use_personal_api_keys",
         "posthog_organization"."allow_publicly_shared_resources",
         "posthog_organization"."default_role_id",
         "posthog_organization"."plugins_access_level",
         "posthog_organization"."for_internal_metrics",
         "posthog_organization"."default_experiment_stats_method",
         "posthog_organization"."default_anonymize_ips",
         "posthog_organization"."is_hipaa",
         "posthog_organization"."customer_id",
         "posthog_organization"."available_product_features",
         "posthog_organization"."usage",
         "posthog_organization"."never_drop_data",
         "posthog_organization"."customer_trust_scores",
         "posthog_organization"."setup_section_2_completed",
         "posthog_organization"."personalization",
         "posthog_organization"."domain_whitelist",
         "posthog_organization"."is_platform"
  FROM "posthog_organization"
  WHERE "posthog_organization"."id" = '00000000-0000-0000-0000-000000000000'::uuid
  LIMIT 21
  '''
# ---
# name: TestSessionRecordingPlaylist.test_filters_playlist_by_type.39
  '''
  SELECT "posthog_team"."id",
         "posthog_team"."uuid",
         "posthog_team"."organization_id",
         "posthog_team"."parent_team_id",
         "posthog_team"."project_id",
         "posthog_team"."api_token",
         "posthog_team"."app_urls",
         "posthog_team"."name",
         "posthog_team"."slack_incoming_webhook",
         "posthog_team"."created_at",
         "posthog_team"."updated_at",
         "posthog_team"."anonymize_ips",
         "posthog_team"."completed_snippet_onboarding",
         "posthog_team"."has_completed_onboarding_for",
         "posthog_team"."onboarding_tasks",
         "posthog_team"."ingested_event",
         "posthog_team"."person_processing_opt_out",
         "posthog_team"."secret_api_token",
         "posthog_team"."secret_api_token_backup",
         "posthog_team"."session_recording_opt_in",
         "posthog_team"."session_recording_sample_rate",
         "posthog_team"."session_recording_minimum_duration_milliseconds",
         "posthog_team"."session_recording_linked_flag",
         "posthog_team"."session_recording_network_payload_capture_config",
         "posthog_team"."session_recording_masking_config",
         "posthog_team"."session_recording_url_trigger_config",
         "posthog_team"."session_recording_url_blocklist_config",
         "posthog_team"."session_recording_event_trigger_config",
         "posthog_team"."session_recording_trigger_match_type_config",
         "posthog_team"."session_replay_config",
         "posthog_team"."session_recording_retention_period",
         "posthog_team"."survey_config",
         "posthog_team"."surveys_opt_in",
         "posthog_team"."capture_console_log_opt_in",
         "posthog_team"."capture_performance_opt_in",
         "posthog_team"."capture_dead_clicks",
         "posthog_team"."autocapture_opt_out",
         "posthog_team"."autocapture_web_vitals_opt_in",
         "posthog_team"."autocapture_web_vitals_allowed_metrics",
         "posthog_team"."autocapture_exceptions_opt_in",
         "posthog_team"."autocapture_exceptions_errors_to_ignore",
         "posthog_team"."heatmaps_opt_in",
         "posthog_team"."receive_org_level_activity_logs",
         "posthog_team"."web_analytics_pre_aggregated_tables_enabled",
         "posthog_team"."web_analytics_pre_aggregated_tables_version",
         "posthog_team"."flags_persistence_default",
         "posthog_team"."feature_flag_confirmation_enabled",
         "posthog_team"."feature_flag_confirmation_message",
         "posthog_team"."default_evaluation_environments_enabled",
         "posthog_team"."session_recording_version",
         "posthog_team"."signup_token",
         "posthog_team"."is_demo",
         "posthog_team"."access_control",
         "posthog_team"."week_start_day",
         "posthog_team"."inject_web_apps",
         "posthog_team"."test_account_filters",
         "posthog_team"."test_account_filters_default_checked",
         "posthog_team"."path_cleaning_filters",
         "posthog_team"."timezone",
         "posthog_team"."data_attributes",
         "posthog_team"."person_display_name_properties",
         "posthog_team"."live_events_columns",
         "posthog_team"."recording_domains",
         "posthog_team"."human_friendly_comparison_periods",
         "posthog_team"."cookieless_server_hash_mode",
         "posthog_team"."primary_dashboard_id",
         "posthog_team"."default_data_theme",
         "posthog_team"."extra_settings",
         "posthog_team"."modifiers",
         "posthog_team"."correlation_config",
         "posthog_team"."session_recording_retention_period_days",
         "posthog_team"."external_data_workspace_id",
         "posthog_team"."external_data_workspace_last_synced_at",
         "posthog_team"."api_query_rate_limit",
         "posthog_team"."revenue_tracking_config",
         "posthog_team"."drop_events_older_than",
         "posthog_team"."base_currency",
         "posthog_team"."experiment_recalculation_time",
         "posthog_team"."business_model"
  FROM "posthog_team"
  WHERE "posthog_team"."id" = 99999
  LIMIT 21
  '''
# ---
# name: TestSessionRecordingPlaylist.test_filters_playlist_by_type.4
  '''
  SELECT "posthog_organization"."id",
         "posthog_organization"."name",
         "posthog_organization"."slug",
         "posthog_organization"."logo_media_id",
         "posthog_organization"."created_at",
         "posthog_organization"."updated_at",
         "posthog_organization"."session_cookie_age",
         "posthog_organization"."is_member_join_email_enabled",
         "posthog_organization"."is_ai_data_processing_approved",
         "posthog_organization"."enforce_2fa",
         "posthog_organization"."members_can_invite",
         "posthog_organization"."members_can_use_personal_api_keys",
         "posthog_organization"."allow_publicly_shared_resources",
         "posthog_organization"."default_role_id",
         "posthog_organization"."plugins_access_level",
         "posthog_organization"."for_internal_metrics",
         "posthog_organization"."default_experiment_stats_method",
         "posthog_organization"."default_anonymize_ips",
         "posthog_organization"."is_hipaa",
         "posthog_organization"."customer_id",
         "posthog_organization"."available_product_features",
         "posthog_organization"."usage",
         "posthog_organization"."never_drop_data",
         "posthog_organization"."customer_trust_scores",
         "posthog_organization"."setup_section_2_completed",
         "posthog_organization"."personalization",
         "posthog_organization"."domain_whitelist",
         "posthog_organization"."is_platform"
  FROM "posthog_organization"
  WHERE "posthog_organization"."id" = '00000000-0000-0000-0000-000000000000'::uuid
  LIMIT 21
  '''
# ---
# name: TestSessionRecordingPlaylist.test_filters_playlist_by_type.40
  '''
  SELECT "posthog_organizationmembership"."id",
         "posthog_organizationmembership"."organization_id",
         "posthog_organizationmembership"."user_id",
         "posthog_organizationmembership"."level",
         "posthog_organizationmembership"."joined_at",
         "posthog_organizationmembership"."updated_at",
         "posthog_organization"."id",
         "posthog_organization"."name",
         "posthog_organization"."slug",
         "posthog_organization"."logo_media_id",
         "posthog_organization"."created_at",
         "posthog_organization"."updated_at",
         "posthog_organization"."session_cookie_age",
         "posthog_organization"."is_member_join_email_enabled",
         "posthog_organization"."is_ai_data_processing_approved",
         "posthog_organization"."enforce_2fa",
         "posthog_organization"."members_can_invite",
         "posthog_organization"."members_can_use_personal_api_keys",
         "posthog_organization"."allow_publicly_shared_resources",
         "posthog_organization"."default_role_id",
         "posthog_organization"."plugins_access_level",
         "posthog_organization"."for_internal_metrics",
         "posthog_organization"."default_experiment_stats_method",
         "posthog_organization"."default_anonymize_ips",
         "posthog_organization"."is_hipaa",
         "posthog_organization"."customer_id",
         "posthog_organization"."available_product_features",
         "posthog_organization"."usage",
         "posthog_organization"."never_drop_data",
         "posthog_organization"."customer_trust_scores",
         "posthog_organization"."setup_section_2_completed",
         "posthog_organization"."personalization",
         "posthog_organization"."domain_whitelist",
         "posthog_organization"."is_platform"
  FROM "posthog_organizationmembership"
  INNER JOIN "posthog_organization" ON ("posthog_organizationmembership"."organization_id" = "posthog_organization"."id")
  WHERE ("posthog_organizationmembership"."organization_id" = '00000000-0000-0000-0000-000000000000'::uuid
         AND "posthog_organizationmembership"."user_id" = 99999)
  LIMIT 21
  '''
# ---
# name: TestSessionRecordingPlaylist.test_filters_playlist_by_type.41
  '''
  SELECT "ee_accesscontrol"."id",
         "ee_accesscontrol"."team_id",
         "ee_accesscontrol"."access_level",
         "ee_accesscontrol"."resource",
         "ee_accesscontrol"."resource_id",
         "ee_accesscontrol"."organization_member_id",
         "ee_accesscontrol"."role_id",
         "ee_accesscontrol"."created_by_id",
         "ee_accesscontrol"."created_at",
         "ee_accesscontrol"."updated_at"
  FROM "ee_accesscontrol"
  LEFT OUTER JOIN "posthog_organizationmembership" ON ("ee_accesscontrol"."organization_member_id" = "posthog_organizationmembership"."id")
  WHERE (("ee_accesscontrol"."organization_member_id" IS NULL
          AND "ee_accesscontrol"."resource" = 'project'
          AND "ee_accesscontrol"."resource_id" = '99999'
          AND "ee_accesscontrol"."role_id" IS NULL
          AND "ee_accesscontrol"."team_id" = 99999)
         OR ("posthog_organizationmembership"."user_id" = 99999
             AND "ee_accesscontrol"."resource" = 'project'
             AND "ee_accesscontrol"."resource_id" = '99999'
             AND "ee_accesscontrol"."role_id" IS NULL
             AND "ee_accesscontrol"."team_id" = 99999)
         OR ("ee_accesscontrol"."organization_member_id" IS NULL
             AND "ee_accesscontrol"."resource" = 'session_recording_playlist'
             AND "ee_accesscontrol"."resource_id" IS NULL
             AND "ee_accesscontrol"."role_id" IS NULL
             AND "ee_accesscontrol"."team_id" = 99999)
         OR ("posthog_organizationmembership"."user_id" = 99999
             AND "ee_accesscontrol"."resource" = 'session_recording_playlist'
             AND "ee_accesscontrol"."resource_id" IS NULL
             AND "ee_accesscontrol"."role_id" IS NULL
             AND "ee_accesscontrol"."team_id" = 99999)
         OR ("ee_accesscontrol"."organization_member_id" IS NULL
             AND "ee_accesscontrol"."resource" = 'session_recording_playlist'
             AND "ee_accesscontrol"."resource_id" IS NOT NULL
             AND "ee_accesscontrol"."role_id" IS NULL
             AND "ee_accesscontrol"."team_id" = 99999)
         OR ("posthog_organizationmembership"."user_id" = 99999
             AND "ee_accesscontrol"."resource" = 'session_recording_playlist'
             AND "ee_accesscontrol"."resource_id" IS NOT NULL
             AND "ee_accesscontrol"."role_id" IS NULL
             AND "ee_accesscontrol"."team_id" = 99999))
  '''
# ---
# name: TestSessionRecordingPlaylist.test_filters_playlist_by_type.42
  '''
  SELECT "posthog_organizationmembership"."id",
         "posthog_organizationmembership"."organization_id",
         "posthog_organizationmembership"."user_id",
         "posthog_organizationmembership"."level",
         "posthog_organizationmembership"."joined_at",
         "posthog_organizationmembership"."updated_at",
         "posthog_organization"."id",
         "posthog_organization"."name",
         "posthog_organization"."slug",
         "posthog_organization"."logo_media_id",
         "posthog_organization"."created_at",
         "posthog_organization"."updated_at",
         "posthog_organization"."session_cookie_age",
         "posthog_organization"."is_member_join_email_enabled",
         "posthog_organization"."is_ai_data_processing_approved",
         "posthog_organization"."enforce_2fa",
         "posthog_organization"."members_can_invite",
         "posthog_organization"."members_can_use_personal_api_keys",
         "posthog_organization"."allow_publicly_shared_resources",
         "posthog_organization"."default_role_id",
         "posthog_organization"."plugins_access_level",
         "posthog_organization"."for_internal_metrics",
         "posthog_organization"."default_experiment_stats_method",
         "posthog_organization"."default_anonymize_ips",
         "posthog_organization"."is_hipaa",
         "posthog_organization"."customer_id",
         "posthog_organization"."available_product_features",
         "posthog_organization"."usage",
         "posthog_organization"."never_drop_data",
         "posthog_organization"."customer_trust_scores",
         "posthog_organization"."setup_section_2_completed",
         "posthog_organization"."personalization",
         "posthog_organization"."domain_whitelist",
         "posthog_organization"."is_platform"
  FROM "posthog_organizationmembership"
  INNER JOIN "posthog_organization" ON ("posthog_organizationmembership"."organization_id" = "posthog_organization"."id")
  WHERE "posthog_organizationmembership"."user_id" = 99999
  '''
# ---
# name: TestSessionRecordingPlaylist.test_filters_playlist_by_type.43
  '''
  SELECT COUNT(*) AS "__count"
  FROM "posthog_sessionrecordingplaylist"
  WHERE (NOT "posthog_sessionrecordingplaylist"."deleted"
         AND NOT "posthog_sessionrecordingplaylist"."deleted"
         AND "posthog_sessionrecordingplaylist"."team_id" = 99999
         AND NOT "posthog_sessionrecordingplaylist"."deleted"
         AND NOT "posthog_sessionrecordingplaylist"."deleted")
  '''
# ---
# name: TestSessionRecordingPlaylist.test_filters_playlist_by_type.44
  '''
  SELECT COUNT(*) AS "__count"
  FROM "posthog_sessionrecordingplaylist"
  WHERE (NOT "posthog_sessionrecordingplaylist"."deleted"
         AND NOT "posthog_sessionrecordingplaylist"."deleted"
         AND "posthog_sessionrecordingplaylist"."team_id" = 99999
         AND NOT "posthog_sessionrecordingplaylist"."deleted"
         AND NOT "posthog_sessionrecordingplaylist"."deleted")
  '''
# ---
# name: TestSessionRecordingPlaylist.test_filters_playlist_by_type.45
  '''
  SELECT "posthog_sessionrecordingplaylist"."id",
         "posthog_sessionrecordingplaylist"."short_id",
         "posthog_sessionrecordingplaylist"."name",
         "posthog_sessionrecordingplaylist"."derived_name",
         "posthog_sessionrecordingplaylist"."description",
         "posthog_sessionrecordingplaylist"."team_id",
         "posthog_sessionrecordingplaylist"."pinned",
         "posthog_sessionrecordingplaylist"."deleted",
         "posthog_sessionrecordingplaylist"."filters",
         "posthog_sessionrecordingplaylist"."type",
         "posthog_sessionrecordingplaylist"."created_at",
         "posthog_sessionrecordingplaylist"."created_by_id",
         "posthog_sessionrecordingplaylist"."last_modified_at",
         "posthog_sessionrecordingplaylist"."last_modified_by_id",
         "posthog_sessionrecordingplaylist"."last_counted_at",
         "posthog_sessionrecordingplaylist"."is_static",
         "posthog_team"."id",
         "posthog_team"."uuid",
         "posthog_team"."organization_id",
         "posthog_team"."parent_team_id",
         "posthog_team"."project_id",
         "posthog_team"."api_token",
         "posthog_team"."app_urls",
         "posthog_team"."name",
         "posthog_team"."slack_incoming_webhook",
         "posthog_team"."created_at",
         "posthog_team"."updated_at",
         "posthog_team"."anonymize_ips",
         "posthog_team"."completed_snippet_onboarding",
         "posthog_team"."has_completed_onboarding_for",
         "posthog_team"."onboarding_tasks",
         "posthog_team"."ingested_event",
         "posthog_team"."person_processing_opt_out",
         "posthog_team"."secret_api_token",
         "posthog_team"."secret_api_token_backup",
         "posthog_team"."session_recording_opt_in",
         "posthog_team"."session_recording_sample_rate",
         "posthog_team"."session_recording_minimum_duration_milliseconds",
         "posthog_team"."session_recording_linked_flag",
         "posthog_team"."session_recording_network_payload_capture_config",
         "posthog_team"."session_recording_masking_config",
         "posthog_team"."session_recording_url_trigger_config",
         "posthog_team"."session_recording_url_blocklist_config",
         "posthog_team"."session_recording_event_trigger_config",
         "posthog_team"."session_recording_trigger_match_type_config",
         "posthog_team"."session_replay_config",
         "posthog_team"."session_recording_retention_period",
         "posthog_team"."survey_config",
         "posthog_team"."surveys_opt_in",
         "posthog_team"."capture_console_log_opt_in",
         "posthog_team"."capture_performance_opt_in",
         "posthog_team"."capture_dead_clicks",
         "posthog_team"."autocapture_opt_out",
         "posthog_team"."autocapture_web_vitals_opt_in",
         "posthog_team"."autocapture_web_vitals_allowed_metrics",
         "posthog_team"."autocapture_exceptions_opt_in",
         "posthog_team"."autocapture_exceptions_errors_to_ignore",
         "posthog_team"."heatmaps_opt_in",
         "posthog_team"."receive_org_level_activity_logs",
         "posthog_team"."web_analytics_pre_aggregated_tables_enabled",
         "posthog_team"."web_analytics_pre_aggregated_tables_version",
         "posthog_team"."flags_persistence_default",
         "posthog_team"."feature_flag_confirmation_enabled",
         "posthog_team"."feature_flag_confirmation_message",
         "posthog_team"."default_evaluation_environments_enabled",
         "posthog_team"."session_recording_version",
         "posthog_team"."signup_token",
         "posthog_team"."is_demo",
         "posthog_team"."access_control",
         "posthog_team"."week_start_day",
         "posthog_team"."inject_web_apps",
         "posthog_team"."test_account_filters",
         "posthog_team"."test_account_filters_default_checked",
         "posthog_team"."path_cleaning_filters",
         "posthog_team"."timezone",
         "posthog_team"."data_attributes",
         "posthog_team"."person_display_name_properties",
         "posthog_team"."live_events_columns",
         "posthog_team"."recording_domains",
         "posthog_team"."human_friendly_comparison_periods",
         "posthog_team"."cookieless_server_hash_mode",
         "posthog_team"."primary_dashboard_id",
         "posthog_team"."default_data_theme",
         "posthog_team"."extra_settings",
         "posthog_team"."modifiers",
         "posthog_team"."correlation_config",
         "posthog_team"."session_recording_retention_period_days",
         "posthog_team"."plugins_opt_in",
         "posthog_team"."opt_out_capture",
         "posthog_team"."event_names",
         "posthog_team"."event_names_with_usage",
         "posthog_team"."event_properties",
         "posthog_team"."event_properties_with_usage",
         "posthog_team"."event_properties_numerical",
         "posthog_team"."external_data_workspace_id",
         "posthog_team"."external_data_workspace_last_synced_at",
         "posthog_team"."api_query_rate_limit",
         "posthog_team"."revenue_tracking_config",
         "posthog_team"."drop_events_older_than",
         "posthog_team"."base_currency",
         "posthog_team"."experiment_recalculation_time",
         "posthog_team"."business_model",
         "posthog_user"."id",
         "posthog_user"."password",
         "posthog_user"."last_login",
         "posthog_user"."first_name",
         "posthog_user"."last_name",
         "posthog_user"."is_staff",
         "posthog_user"."date_joined",
         "posthog_user"."uuid",
         "posthog_user"."current_organization_id",
         "posthog_user"."current_team_id",
         "posthog_user"."email",
         "posthog_user"."pending_email",
         "posthog_user"."temporary_token",
         "posthog_user"."distinct_id",
         "posthog_user"."is_email_verified",
         "posthog_user"."requested_password_reset_at",
         "posthog_user"."has_seen_product_intro_for",
         "posthog_user"."strapi_id",
         "posthog_user"."is_active",
         "posthog_user"."role_at_organization",
         "posthog_user"."theme_mode",
         "posthog_user"."partial_notification_settings",
         "posthog_user"."anonymize_data",
         "posthog_user"."toolbar_mode",
         "posthog_user"."hedgehog_config",
         "posthog_user"."allow_sidebar_suggestions",
         "posthog_user"."events_column_config",
         "posthog_user"."email_opt_in",
         T4."id",
         T4."password",
         T4."last_login",
         T4."first_name",
         T4."last_name",
         T4."is_staff",
         T4."date_joined",
         T4."uuid",
         T4."current_organization_id",
         T4."current_team_id",
         T4."email",
         T4."pending_email",
         T4."temporary_token",
         T4."distinct_id",
         T4."is_email_verified",
         T4."requested_password_reset_at",
         T4."has_seen_product_intro_for",
         T4."strapi_id",
         T4."is_active",
         T4."role_at_organization",
         T4."theme_mode",
         T4."partial_notification_settings",
         T4."anonymize_data",
         T4."toolbar_mode",
         T4."hedgehog_config",
         T4."allow_sidebar_suggestions",
         T4."events_column_config",
         T4."email_opt_in"
  FROM "posthog_sessionrecordingplaylist"
  INNER JOIN "posthog_team" ON ("posthog_sessionrecordingplaylist"."team_id" = "posthog_team"."id")
  LEFT OUTER JOIN "posthog_user" ON ("posthog_sessionrecordingplaylist"."created_by_id" = "posthog_user"."id")
  LEFT OUTER JOIN "posthog_user" T4 ON ("posthog_sessionrecordingplaylist"."last_modified_by_id" = T4."id")
  WHERE (NOT "posthog_sessionrecordingplaylist"."deleted"
         AND NOT "posthog_sessionrecordingplaylist"."deleted"
         AND "posthog_sessionrecordingplaylist"."team_id" = 99999
         AND NOT "posthog_sessionrecordingplaylist"."deleted"
         AND NOT "posthog_sessionrecordingplaylist"."deleted")
  ORDER BY "posthog_sessionrecordingplaylist"."last_modified_at" DESC
  LIMIT 100
  '''
# ---
# name: TestSessionRecordingPlaylist.test_filters_playlist_by_type.46
  '''
  SELECT COUNT(*) AS "__count"
  FROM "posthog_sessionrecordingviewed"
  WHERE ("posthog_sessionrecordingviewed"."team_id" = 99999
         AND "posthog_sessionrecordingviewed"."user_id" = 99999)
  '''
# ---
# name: TestSessionRecordingPlaylist.test_filters_playlist_by_type.47
  '''
  SELECT COUNT(*)
  FROM
    (SELECT DISTINCT "posthog_comment"."item_id" AS "col1"
     FROM "posthog_comment"
     WHERE (NOT "posthog_comment"."deleted"
            AND "posthog_comment"."scope" = 'Replay'
            AND "posthog_comment"."team_id" = 99999
            AND NOT ("posthog_comment"."item_id" IS NULL))) subquery
  '''
# ---
# name: TestSessionRecordingPlaylist.test_filters_playlist_by_type.48
  '''
  SELECT COUNT(*)
  FROM
    (SELECT DISTINCT "posthog_sharingconfiguration"."recording_id" AS "col1"
     FROM "posthog_sharingconfiguration"
     WHERE ("posthog_sharingconfiguration"."enabled"
            AND "posthog_sharingconfiguration"."team_id" = 99999
            AND NOT ("posthog_sharingconfiguration"."recording_id" IS NULL))) subquery
  '''
# ---
# name: TestSessionRecordingPlaylist.test_filters_playlist_by_type.49
  '''
  SELECT COUNT(*)
  FROM
    (SELECT DISTINCT ("posthog_exportedasset"."export_context" -> 'session_recording_id') AS "col1"
     FROM "posthog_exportedasset"
     WHERE (("posthog_exportedasset"."expires_after" >= '2025-01-01 12:00:00+00:00'::timestamptz
             OR "posthog_exportedasset"."expires_after" IS NULL)
            AND "posthog_exportedasset"."team_id" = 99999
            AND "posthog_exportedasset"."export_context" ? 'session_recording_id'
            AND NOT (("posthog_exportedasset"."export_context" -> 'session_recording_id') IS NULL)
            AND NOT (("posthog_exportedasset"."export_context" -> 'session_recording_id') = '""'::jsonb
                     AND "posthog_exportedasset"."export_context" IS NOT NULL))) subquery
  '''
# ---
# name: TestSessionRecordingPlaylist.test_filters_playlist_by_type.5
  '''
  SELECT "posthog_team"."id",
         "posthog_team"."uuid",
         "posthog_team"."organization_id",
         "posthog_team"."parent_team_id",
         "posthog_team"."project_id",
         "posthog_team"."api_token",
         "posthog_team"."app_urls",
         "posthog_team"."name",
         "posthog_team"."slack_incoming_webhook",
         "posthog_team"."created_at",
         "posthog_team"."updated_at",
         "posthog_team"."anonymize_ips",
         "posthog_team"."completed_snippet_onboarding",
         "posthog_team"."has_completed_onboarding_for",
         "posthog_team"."onboarding_tasks",
         "posthog_team"."ingested_event",
         "posthog_team"."person_processing_opt_out",
         "posthog_team"."secret_api_token",
         "posthog_team"."secret_api_token_backup",
         "posthog_team"."session_recording_opt_in",
         "posthog_team"."session_recording_sample_rate",
         "posthog_team"."session_recording_minimum_duration_milliseconds",
         "posthog_team"."session_recording_linked_flag",
         "posthog_team"."session_recording_network_payload_capture_config",
         "posthog_team"."session_recording_masking_config",
         "posthog_team"."session_recording_url_trigger_config",
         "posthog_team"."session_recording_url_blocklist_config",
         "posthog_team"."session_recording_event_trigger_config",
         "posthog_team"."session_recording_trigger_match_type_config",
         "posthog_team"."session_replay_config",
         "posthog_team"."session_recording_retention_period",
         "posthog_team"."survey_config",
         "posthog_team"."surveys_opt_in",
         "posthog_team"."capture_console_log_opt_in",
         "posthog_team"."capture_performance_opt_in",
         "posthog_team"."capture_dead_clicks",
         "posthog_team"."autocapture_opt_out",
         "posthog_team"."autocapture_web_vitals_opt_in",
         "posthog_team"."autocapture_web_vitals_allowed_metrics",
         "posthog_team"."autocapture_exceptions_opt_in",
         "posthog_team"."autocapture_exceptions_errors_to_ignore",
         "posthog_team"."heatmaps_opt_in",
         "posthog_team"."receive_org_level_activity_logs",
         "posthog_team"."web_analytics_pre_aggregated_tables_enabled",
         "posthog_team"."web_analytics_pre_aggregated_tables_version",
         "posthog_team"."flags_persistence_default",
         "posthog_team"."feature_flag_confirmation_enabled",
         "posthog_team"."feature_flag_confirmation_message",
         "posthog_team"."default_evaluation_environments_enabled",
         "posthog_team"."session_recording_version",
         "posthog_team"."signup_token",
         "posthog_team"."is_demo",
         "posthog_team"."access_control",
         "posthog_team"."week_start_day",
         "posthog_team"."inject_web_apps",
         "posthog_team"."test_account_filters",
         "posthog_team"."test_account_filters_default_checked",
         "posthog_team"."path_cleaning_filters",
         "posthog_team"."timezone",
         "posthog_team"."data_attributes",
         "posthog_team"."person_display_name_properties",
         "posthog_team"."live_events_columns",
         "posthog_team"."recording_domains",
         "posthog_team"."human_friendly_comparison_periods",
         "posthog_team"."cookieless_server_hash_mode",
         "posthog_team"."primary_dashboard_id",
         "posthog_team"."default_data_theme",
         "posthog_team"."extra_settings",
         "posthog_team"."modifiers",
         "posthog_team"."correlation_config",
         "posthog_team"."session_recording_retention_period_days",
         "posthog_team"."external_data_workspace_id",
         "posthog_team"."external_data_workspace_last_synced_at",
         "posthog_team"."api_query_rate_limit",
         "posthog_team"."revenue_tracking_config",
         "posthog_team"."drop_events_older_than",
         "posthog_team"."base_currency",
         "posthog_team"."experiment_recalculation_time"
  FROM "posthog_team"
  WHERE "posthog_team"."id" = 99999
  LIMIT 21
  '''
# ---
# name: TestSessionRecordingPlaylist.test_filters_playlist_by_type.50
  '''
  SELECT "posthog_datawarehousesavedquery"."created_by_id",
         "posthog_datawarehousesavedquery"."created_at",
         "posthog_datawarehousesavedquery"."deleted",
         "posthog_datawarehousesavedquery"."deleted_at",
         "posthog_datawarehousesavedquery"."id",
         "posthog_datawarehousesavedquery"."name",
         "posthog_datawarehousesavedquery"."team_id",
         "posthog_datawarehousesavedquery"."latest_error",
         "posthog_datawarehousesavedquery"."columns",
         "posthog_datawarehousesavedquery"."external_tables",
         "posthog_datawarehousesavedquery"."query",
         "posthog_datawarehousesavedquery"."status",
         "posthog_datawarehousesavedquery"."last_run_at",
         "posthog_datawarehousesavedquery"."sync_frequency_interval",
         "posthog_datawarehousesavedquery"."table_id",
         "posthog_datawarehousesavedquery"."is_materialized",
         "posthog_datawarehousesavedquery"."deleted_name",
         "posthog_datawarehousesavedquery"."managed_viewset_id",
         "posthog_datawarehousesavedquery"."origin",
         "posthog_datawarehousetable"."created_by_id",
         "posthog_datawarehousetable"."created_at",
         "posthog_datawarehousetable"."updated_at",
         "posthog_datawarehousetable"."deleted",
         "posthog_datawarehousetable"."deleted_at",
         "posthog_datawarehousetable"."id",
         "posthog_datawarehousetable"."name",
         "posthog_datawarehousetable"."format",
         "posthog_datawarehousetable"."team_id",
         "posthog_datawarehousetable"."url_pattern",
         "posthog_datawarehousetable"."queryable_folder",
         "posthog_datawarehousetable"."credential_id",
         "posthog_datawarehousetable"."external_data_source_id",
         "posthog_datawarehousetable"."columns",
         "posthog_datawarehousetable"."row_count",
         "posthog_datawarehousetable"."size_in_s3_mib",
         "posthog_datawarehousecredential"."created_by_id",
         "posthog_datawarehousecredential"."created_at",
         "posthog_datawarehousecredential"."id",
         "posthog_datawarehousecredential"."access_key",
         "posthog_datawarehousecredential"."access_secret",
         "posthog_datawarehousecredential"."team_id",
         "posthog_datawarehousemanagedviewset"."created_by_id",
         "posthog_datawarehousemanagedviewset"."created_at",
         "posthog_datawarehousemanagedviewset"."updated_at",
         "posthog_datawarehousemanagedviewset"."id",
         "posthog_datawarehousemanagedviewset"."team_id",
         "posthog_datawarehousemanagedviewset"."kind"
  FROM "posthog_datawarehousesavedquery"
  LEFT OUTER JOIN "posthog_datawarehousemanagedviewset" ON ("posthog_datawarehousesavedquery"."managed_viewset_id" = "posthog_datawarehousemanagedviewset"."id")
  LEFT OUTER JOIN "posthog_datawarehousetable" ON ("posthog_datawarehousesavedquery"."table_id" = "posthog_datawarehousetable"."id")
  LEFT OUTER JOIN "posthog_datawarehousecredential" ON ("posthog_datawarehousetable"."credential_id" = "posthog_datawarehousecredential"."id")
  WHERE ("posthog_datawarehousesavedquery"."team_id" = 99999
         AND NOT ("posthog_datawarehousesavedquery"."deleted"
                  AND "posthog_datawarehousesavedquery"."deleted" IS NOT NULL)
         AND "posthog_datawarehousesavedquery"."managed_viewset_id" IS NULL)
  ORDER BY "posthog_datawarehousesavedquery"."name" ASC
  '''
# ---
# name: TestSessionRecordingPlaylist.test_filters_playlist_by_type.51
  '''
  SELECT "posthog_datawarehousesavedquery"."created_by_id",
         "posthog_datawarehousesavedquery"."created_at",
         "posthog_datawarehousesavedquery"."deleted",
         "posthog_datawarehousesavedquery"."deleted_at",
         "posthog_datawarehousesavedquery"."id",
         "posthog_datawarehousesavedquery"."name",
         "posthog_datawarehousesavedquery"."team_id",
         "posthog_datawarehousesavedquery"."latest_error",
         "posthog_datawarehousesavedquery"."columns",
         "posthog_datawarehousesavedquery"."external_tables",
         "posthog_datawarehousesavedquery"."query",
         "posthog_datawarehousesavedquery"."status",
         "posthog_datawarehousesavedquery"."last_run_at",
         "posthog_datawarehousesavedquery"."sync_frequency_interval",
         "posthog_datawarehousesavedquery"."table_id",
         "posthog_datawarehousesavedquery"."is_materialized",
         "posthog_datawarehousesavedquery"."deleted_name",
         "posthog_datawarehousesavedquery"."managed_viewset_id",
         "posthog_datawarehousesavedquery"."origin",
         "posthog_datawarehousetable"."created_by_id",
         "posthog_datawarehousetable"."created_at",
         "posthog_datawarehousetable"."updated_at",
         "posthog_datawarehousetable"."deleted",
         "posthog_datawarehousetable"."deleted_at",
         "posthog_datawarehousetable"."id",
         "posthog_datawarehousetable"."name",
         "posthog_datawarehousetable"."format",
         "posthog_datawarehousetable"."team_id",
         "posthog_datawarehousetable"."url_pattern",
         "posthog_datawarehousetable"."queryable_folder",
         "posthog_datawarehousetable"."credential_id",
         "posthog_datawarehousetable"."external_data_source_id",
         "posthog_datawarehousetable"."columns",
         "posthog_datawarehousetable"."row_count",
         "posthog_datawarehousetable"."size_in_s3_mib",
         "posthog_datawarehousecredential"."created_by_id",
         "posthog_datawarehousecredential"."created_at",
         "posthog_datawarehousecredential"."id",
         "posthog_datawarehousecredential"."access_key",
         "posthog_datawarehousecredential"."access_secret",
         "posthog_datawarehousecredential"."team_id"
  FROM "posthog_datawarehousesavedquery"
  LEFT OUTER JOIN "posthog_datawarehousetable" ON ("posthog_datawarehousesavedquery"."table_id" = "posthog_datawarehousetable"."id")
  LEFT OUTER JOIN "posthog_datawarehousecredential" ON ("posthog_datawarehousetable"."credential_id" = "posthog_datawarehousecredential"."id")
  WHERE ("posthog_datawarehousesavedquery"."team_id" = 99999
         AND "posthog_datawarehousesavedquery"."origin" = 'endpoint'
         AND NOT ("posthog_datawarehousesavedquery"."deleted"
                  AND "posthog_datawarehousesavedquery"."deleted" IS NOT NULL))
  '''
# ---
# name: TestSessionRecordingPlaylist.test_filters_playlist_by_type.52
  '''
  SELECT "posthog_externaldatasource"."created_by_id",
         "posthog_externaldatasource"."created_at",
         "posthog_externaldatasource"."updated_at",
         "posthog_externaldatasource"."deleted",
         "posthog_externaldatasource"."deleted_at",
         "posthog_externaldatasource"."id",
         "posthog_externaldatasource"."source_id",
         "posthog_externaldatasource"."connection_id",
         "posthog_externaldatasource"."destination_id",
         "posthog_externaldatasource"."team_id",
         "posthog_externaldatasource"."sync_frequency",
         "posthog_externaldatasource"."status",
         "posthog_externaldatasource"."source_type",
         "posthog_externaldatasource"."job_inputs",
         "posthog_externaldatasource"."are_tables_created",
         "posthog_externaldatasource"."prefix",
         "posthog_externaldatasource"."revenue_analytics_enabled",
         "posthog_externaldatasourcerevenueanalyticsconfig"."external_data_source_id",
         "posthog_externaldatasourcerevenueanalyticsconfig"."enabled",
         "posthog_externaldatasourcerevenueanalyticsconfig"."include_invoiceless_charges"
  FROM "posthog_externaldatasource"
  LEFT OUTER JOIN "posthog_externaldatasourcerevenueanalyticsconfig" ON ("posthog_externaldatasource"."id" = "posthog_externaldatasourcerevenueanalyticsconfig"."external_data_source_id")
  WHERE ("posthog_externaldatasource"."source_type" IN ('Stripe')
         AND "posthog_externaldatasource"."team_id" = 99999
         AND NOT ("posthog_externaldatasource"."deleted"
                  AND "posthog_externaldatasource"."deleted" IS NOT NULL))
  '''
# ---
# name: TestSessionRecordingPlaylist.test_filters_playlist_by_type.53
  '''
  SELECT "posthog_datawarehousetable"."created_by_id",
         "posthog_datawarehousetable"."created_at",
         "posthog_datawarehousetable"."updated_at",
         "posthog_datawarehousetable"."deleted",
         "posthog_datawarehousetable"."deleted_at",
         "posthog_datawarehousetable"."id",
         "posthog_datawarehousetable"."name",
         "posthog_datawarehousetable"."format",
         "posthog_datawarehousetable"."team_id",
         "posthog_datawarehousetable"."url_pattern",
         "posthog_datawarehousetable"."queryable_folder",
         "posthog_datawarehousetable"."credential_id",
         "posthog_datawarehousetable"."external_data_source_id",
         "posthog_datawarehousetable"."columns",
         "posthog_datawarehousetable"."row_count",
         "posthog_datawarehousetable"."size_in_s3_mib",
         "posthog_datawarehousecredential"."created_by_id",
         "posthog_datawarehousecredential"."created_at",
         "posthog_datawarehousecredential"."id",
         "posthog_datawarehousecredential"."access_key",
         "posthog_datawarehousecredential"."access_secret",
         "posthog_datawarehousecredential"."team_id",
         "posthog_externaldatasource"."created_by_id",
         "posthog_externaldatasource"."created_at",
         "posthog_externaldatasource"."updated_at",
         "posthog_externaldatasource"."deleted",
         "posthog_externaldatasource"."deleted_at",
         "posthog_externaldatasource"."id",
         "posthog_externaldatasource"."source_id",
         "posthog_externaldatasource"."connection_id",
         "posthog_externaldatasource"."destination_id",
         "posthog_externaldatasource"."team_id",
         "posthog_externaldatasource"."sync_frequency",
         "posthog_externaldatasource"."status",
         "posthog_externaldatasource"."source_type",
         "posthog_externaldatasource"."job_inputs",
         "posthog_externaldatasource"."are_tables_created",
         "posthog_externaldatasource"."prefix",
         "posthog_externaldatasource"."revenue_analytics_enabled"
  FROM "posthog_datawarehousetable"
  LEFT OUTER JOIN "posthog_datawarehousecredential" ON ("posthog_datawarehousetable"."credential_id" = "posthog_datawarehousecredential"."id")
  LEFT OUTER JOIN "posthog_externaldatasource" ON ("posthog_datawarehousetable"."external_data_source_id" = "posthog_externaldatasource"."id")
  WHERE ("posthog_datawarehousetable"."team_id" = 99999
         AND NOT ("posthog_datawarehousetable"."deleted"
                  AND "posthog_datawarehousetable"."deleted" IS NOT NULL))
  '''
# ---
# name: TestSessionRecordingPlaylist.test_filters_playlist_by_type.54
  '''
  SELECT "posthog_datawarehousejoin"."created_by_id",
         "posthog_datawarehousejoin"."created_at",
         "posthog_datawarehousejoin"."deleted",
         "posthog_datawarehousejoin"."deleted_at",
         "posthog_datawarehousejoin"."id",
         "posthog_datawarehousejoin"."team_id",
         "posthog_datawarehousejoin"."source_table_name",
         "posthog_datawarehousejoin"."source_table_key",
         "posthog_datawarehousejoin"."joining_table_name",
         "posthog_datawarehousejoin"."joining_table_key",
         "posthog_datawarehousejoin"."field_name",
         "posthog_datawarehousejoin"."configuration"
  FROM "posthog_datawarehousejoin"
  WHERE ("posthog_datawarehousejoin"."team_id" = 99999
         AND NOT ("posthog_datawarehousejoin"."deleted"
                  AND "posthog_datawarehousejoin"."deleted" IS NOT NULL))
  '''
# ---
# name: TestSessionRecordingPlaylist.test_filters_playlist_by_type.55
  '''
  SELECT COUNT(*)
  FROM
    (SELECT DISTINCT "ee_single_session_summary"."session_id" AS "col1"
     FROM "ee_single_session_summary"
     WHERE "ee_single_session_summary"."team_id" = 99999) subquery
  '''
# ---
# name: TestSessionRecordingPlaylist.test_filters_playlist_by_type.56
  '''
  SELECT "posthog_sessionrecordingplaylistitem"."session_id"
  FROM "posthog_sessionrecordingplaylistitem"
  WHERE "posthog_sessionrecordingplaylistitem"."playlist_id" = 99999
  '''
# ---
# name: TestSessionRecordingPlaylist.test_filters_playlist_by_type.57
  '''
  SELECT COUNT(*) AS "__count"
  FROM "posthog_sessionrecordingplaylistitem"
  WHERE ("posthog_sessionrecordingplaylistitem"."playlist_id" = 99999
         AND NOT ("posthog_sessionrecordingplaylistitem"."deleted"
                  AND "posthog_sessionrecordingplaylistitem"."deleted" IS NOT NULL))
  '''
# ---
# name: TestSessionRecordingPlaylist.test_filters_playlist_by_type.58
  '''
  SELECT "posthog_sessionrecordingplaylistitem"."session_id"
  FROM "posthog_sessionrecordingplaylistitem"
  WHERE "posthog_sessionrecordingplaylistitem"."playlist_id" = 99999
  '''
# ---
# name: TestSessionRecordingPlaylist.test_filters_playlist_by_type.59
  '''
  SELECT COUNT(*) AS "__count"
  FROM "posthog_sessionrecordingplaylistitem"
  WHERE ("posthog_sessionrecordingplaylistitem"."playlist_id" = 99999
         AND NOT ("posthog_sessionrecordingplaylistitem"."deleted"
                  AND "posthog_sessionrecordingplaylistitem"."deleted" IS NOT NULL))
  '''
# ---
# name: TestSessionRecordingPlaylist.test_filters_playlist_by_type.6
  '''
<<<<<<< HEAD
  SELECT "posthog_team"."id",
         "posthog_team"."uuid",
         "posthog_team"."organization_id",
         "posthog_team"."parent_team_id",
         "posthog_team"."project_id",
         "posthog_team"."api_token",
         "posthog_team"."app_urls",
         "posthog_team"."name",
         "posthog_team"."slack_incoming_webhook",
         "posthog_team"."created_at",
         "posthog_team"."updated_at",
         "posthog_team"."anonymize_ips",
         "posthog_team"."completed_snippet_onboarding",
         "posthog_team"."has_completed_onboarding_for",
         "posthog_team"."onboarding_tasks",
         "posthog_team"."ingested_event",
         "posthog_team"."person_processing_opt_out",
         "posthog_team"."secret_api_token",
         "posthog_team"."secret_api_token_backup",
         "posthog_team"."session_recording_opt_in",
         "posthog_team"."session_recording_sample_rate",
         "posthog_team"."session_recording_minimum_duration_milliseconds",
         "posthog_team"."session_recording_linked_flag",
         "posthog_team"."session_recording_network_payload_capture_config",
         "posthog_team"."session_recording_masking_config",
         "posthog_team"."session_recording_url_trigger_config",
         "posthog_team"."session_recording_url_blocklist_config",
         "posthog_team"."session_recording_event_trigger_config",
         "posthog_team"."session_recording_trigger_match_type_config",
         "posthog_team"."session_replay_config",
         "posthog_team"."session_recording_retention_period",
         "posthog_team"."survey_config",
         "posthog_team"."surveys_opt_in",
         "posthog_team"."capture_console_log_opt_in",
         "posthog_team"."capture_performance_opt_in",
         "posthog_team"."capture_dead_clicks",
         "posthog_team"."autocapture_opt_out",
         "posthog_team"."autocapture_web_vitals_opt_in",
         "posthog_team"."autocapture_web_vitals_allowed_metrics",
         "posthog_team"."autocapture_exceptions_opt_in",
         "posthog_team"."autocapture_exceptions_errors_to_ignore",
         "posthog_team"."heatmaps_opt_in",
         "posthog_team"."receive_org_level_activity_logs",
         "posthog_team"."web_analytics_pre_aggregated_tables_enabled",
         "posthog_team"."web_analytics_pre_aggregated_tables_version",
         "posthog_team"."flags_persistence_default",
         "posthog_team"."feature_flag_confirmation_enabled",
         "posthog_team"."feature_flag_confirmation_message",
         "posthog_team"."default_evaluation_environments_enabled",
         "posthog_team"."session_recording_version",
         "posthog_team"."signup_token",
         "posthog_team"."is_demo",
         "posthog_team"."access_control",
         "posthog_team"."week_start_day",
         "posthog_team"."inject_web_apps",
         "posthog_team"."test_account_filters",
         "posthog_team"."test_account_filters_default_checked",
         "posthog_team"."path_cleaning_filters",
         "posthog_team"."timezone",
         "posthog_team"."data_attributes",
         "posthog_team"."person_display_name_properties",
         "posthog_team"."live_events_columns",
         "posthog_team"."recording_domains",
         "posthog_team"."human_friendly_comparison_periods",
         "posthog_team"."cookieless_server_hash_mode",
         "posthog_team"."primary_dashboard_id",
         "posthog_team"."default_data_theme",
         "posthog_team"."extra_settings",
         "posthog_team"."modifiers",
         "posthog_team"."correlation_config",
         "posthog_team"."session_recording_retention_period_days",
         "posthog_team"."external_data_workspace_id",
         "posthog_team"."external_data_workspace_last_synced_at",
         "posthog_team"."api_query_rate_limit",
         "posthog_team"."revenue_tracking_config",
         "posthog_team"."drop_events_older_than",
         "posthog_team"."base_currency",
         "posthog_team"."experiment_recalculation_time",
         "posthog_team"."business_model"
  FROM "posthog_team"
  WHERE "posthog_team"."id" = 99999
=======
  SELECT "posthog_organizationmembership"."id",
         "posthog_organizationmembership"."organization_id",
         "posthog_organizationmembership"."user_id",
         "posthog_organizationmembership"."level",
         "posthog_organizationmembership"."joined_at",
         "posthog_organizationmembership"."updated_at",
         "posthog_organization"."id",
         "posthog_organization"."name",
         "posthog_organization"."slug",
         "posthog_organization"."logo_media_id",
         "posthog_organization"."created_at",
         "posthog_organization"."updated_at",
         "posthog_organization"."session_cookie_age",
         "posthog_organization"."is_member_join_email_enabled",
         "posthog_organization"."is_ai_data_processing_approved",
         "posthog_organization"."enforce_2fa",
         "posthog_organization"."members_can_invite",
         "posthog_organization"."members_can_use_personal_api_keys",
         "posthog_organization"."allow_publicly_shared_resources",
         "posthog_organization"."default_role_id",
         "posthog_organization"."plugins_access_level",
         "posthog_organization"."for_internal_metrics",
         "posthog_organization"."default_experiment_stats_method",
         "posthog_organization"."default_anonymize_ips",
         "posthog_organization"."is_hipaa",
         "posthog_organization"."customer_id",
         "posthog_organization"."available_product_features",
         "posthog_organization"."usage",
         "posthog_organization"."never_drop_data",
         "posthog_organization"."customer_trust_scores",
         "posthog_organization"."setup_section_2_completed",
         "posthog_organization"."personalization",
         "posthog_organization"."domain_whitelist",
         "posthog_organization"."is_platform"
  FROM "posthog_organizationmembership"
  INNER JOIN "posthog_organization" ON ("posthog_organizationmembership"."organization_id" = "posthog_organization"."id")
  WHERE ("posthog_organizationmembership"."organization_id" = '00000000-0000-0000-0000-000000000000'::uuid
         AND "posthog_organizationmembership"."user_id" = 99999)
>>>>>>> 40b6f530
  LIMIT 21
  '''
# ---
# name: TestSessionRecordingPlaylist.test_filters_playlist_by_type.60
  '''
  SELECT "posthog_sessionrecordingplaylistitem"."session_id"
  FROM "posthog_sessionrecordingplaylistitem"
  WHERE "posthog_sessionrecordingplaylistitem"."playlist_id" = 99999
  '''
# ---
# name: TestSessionRecordingPlaylist.test_filters_playlist_by_type.61
  '''
  SELECT COUNT(*) AS "__count"
  FROM "posthog_sessionrecordingplaylistitem"
  WHERE ("posthog_sessionrecordingplaylistitem"."playlist_id" = 99999
         AND NOT ("posthog_sessionrecordingplaylistitem"."deleted"
                  AND "posthog_sessionrecordingplaylistitem"."deleted" IS NOT NULL))
  '''
# ---
# name: TestSessionRecordingPlaylist.test_filters_playlist_by_type.62
  '''
  SELECT COUNT(*) AS "__count"
  FROM "posthog_sessionrecordingplaylistitem"
  WHERE ("posthog_sessionrecordingplaylistitem"."playlist_id" = 99999
         AND NOT ("posthog_sessionrecordingplaylistitem"."deleted"
                  AND "posthog_sessionrecordingplaylistitem"."deleted" IS NOT NULL))
  '''
# ---
# name: TestSessionRecordingPlaylist.test_filters_playlist_by_type.63
  '''
  SELECT "posthog_sessionrecordingplaylistitem"."session_id"
  FROM "posthog_sessionrecordingplaylistitem"
  WHERE "posthog_sessionrecordingplaylistitem"."playlist_id" = 99999
  '''
# ---
# name: TestSessionRecordingPlaylist.test_filters_playlist_by_type.64
  '''
  SELECT COUNT(*) AS "__count"
  FROM "posthog_sessionrecordingplaylistitem"
  WHERE ("posthog_sessionrecordingplaylistitem"."playlist_id" = 99999
         AND NOT ("posthog_sessionrecordingplaylistitem"."deleted"
                  AND "posthog_sessionrecordingplaylistitem"."deleted" IS NOT NULL))
  '''
# ---
# name: TestSessionRecordingPlaylist.test_filters_playlist_by_type.65
  '''
  SELECT "posthog_sessionrecordingplaylistitem"."session_id"
  FROM "posthog_sessionrecordingplaylistitem"
  WHERE "posthog_sessionrecordingplaylistitem"."playlist_id" = 99999
  '''
# ---
# name: TestSessionRecordingPlaylist.test_filters_playlist_by_type.66
  '''
  SELECT COUNT(*) AS "__count"
  FROM "posthog_sessionrecordingplaylistitem"
  WHERE ("posthog_sessionrecordingplaylistitem"."playlist_id" = 99999
         AND NOT ("posthog_sessionrecordingplaylistitem"."deleted"
                  AND "posthog_sessionrecordingplaylistitem"."deleted" IS NOT NULL))
  '''
# ---
# name: TestSessionRecordingPlaylist.test_filters_playlist_by_type.7
  '''
  SELECT "ee_accesscontrol"."id",
         "ee_accesscontrol"."team_id",
         "ee_accesscontrol"."access_level",
         "ee_accesscontrol"."resource",
         "ee_accesscontrol"."resource_id",
         "ee_accesscontrol"."organization_member_id",
         "ee_accesscontrol"."role_id",
         "ee_accesscontrol"."created_by_id",
         "ee_accesscontrol"."created_at",
         "ee_accesscontrol"."updated_at"
  FROM "ee_accesscontrol"
  LEFT OUTER JOIN "posthog_organizationmembership" ON ("ee_accesscontrol"."organization_member_id" = "posthog_organizationmembership"."id")
  WHERE (("ee_accesscontrol"."organization_member_id" IS NULL
          AND "ee_accesscontrol"."resource" = 'project'
          AND "ee_accesscontrol"."resource_id" = '99999'
          AND "ee_accesscontrol"."role_id" IS NULL
          AND "ee_accesscontrol"."team_id" = 99999)
         OR ("posthog_organizationmembership"."user_id" = 99999
             AND "ee_accesscontrol"."resource" = 'project'
             AND "ee_accesscontrol"."resource_id" = '99999'
             AND "ee_accesscontrol"."role_id" IS NULL
             AND "ee_accesscontrol"."team_id" = 99999)
         OR ("ee_accesscontrol"."organization_member_id" IS NULL
             AND "ee_accesscontrol"."resource" = 'session_recording_playlist'
             AND "ee_accesscontrol"."resource_id" IS NULL
             AND "ee_accesscontrol"."role_id" IS NULL
             AND "ee_accesscontrol"."team_id" = 99999)
         OR ("posthog_organizationmembership"."user_id" = 99999
             AND "ee_accesscontrol"."resource" = 'session_recording_playlist'
             AND "ee_accesscontrol"."resource_id" IS NULL
             AND "ee_accesscontrol"."role_id" IS NULL
             AND "ee_accesscontrol"."team_id" = 99999)
         OR ("ee_accesscontrol"."organization_member_id" IS NULL
             AND "ee_accesscontrol"."resource" = 'session_recording_playlist'
             AND "ee_accesscontrol"."resource_id" IS NOT NULL
             AND "ee_accesscontrol"."role_id" IS NULL
             AND "ee_accesscontrol"."team_id" = 99999)
         OR ("posthog_organizationmembership"."user_id" = 99999
             AND "ee_accesscontrol"."resource" = 'session_recording_playlist'
             AND "ee_accesscontrol"."resource_id" IS NOT NULL
             AND "ee_accesscontrol"."role_id" IS NULL
             AND "ee_accesscontrol"."team_id" = 99999))
  '''
# ---
# name: TestSessionRecordingPlaylist.test_filters_playlist_by_type.8
  '''
  SELECT "posthog_organizationmembership"."id",
         "posthog_organizationmembership"."organization_id",
         "posthog_organizationmembership"."user_id",
         "posthog_organizationmembership"."level",
         "posthog_organizationmembership"."joined_at",
         "posthog_organizationmembership"."updated_at",
         "posthog_organization"."id",
         "posthog_organization"."name",
         "posthog_organization"."slug",
         "posthog_organization"."logo_media_id",
         "posthog_organization"."created_at",
         "posthog_organization"."updated_at",
         "posthog_organization"."session_cookie_age",
         "posthog_organization"."is_member_join_email_enabled",
         "posthog_organization"."is_ai_data_processing_approved",
         "posthog_organization"."enforce_2fa",
         "posthog_organization"."members_can_invite",
         "posthog_organization"."members_can_use_personal_api_keys",
         "posthog_organization"."allow_publicly_shared_resources",
         "posthog_organization"."default_role_id",
         "posthog_organization"."plugins_access_level",
         "posthog_organization"."for_internal_metrics",
         "posthog_organization"."default_experiment_stats_method",
         "posthog_organization"."default_anonymize_ips",
         "posthog_organization"."is_hipaa",
         "posthog_organization"."customer_id",
         "posthog_organization"."available_product_features",
         "posthog_organization"."usage",
         "posthog_organization"."never_drop_data",
         "posthog_organization"."customer_trust_scores",
         "posthog_organization"."setup_section_2_completed",
         "posthog_organization"."personalization",
         "posthog_organization"."domain_whitelist",
         "posthog_organization"."is_platform"
  FROM "posthog_organizationmembership"
  INNER JOIN "posthog_organization" ON ("posthog_organizationmembership"."organization_id" = "posthog_organization"."id")
  WHERE "posthog_organizationmembership"."user_id" = 99999
  '''
# ---
# name: TestSessionRecordingPlaylist.test_filters_playlist_by_type.9
  '''
  SELECT COUNT(*) AS "__count"
  FROM "posthog_sessionrecordingplaylist"
  WHERE (NOT "posthog_sessionrecordingplaylist"."deleted"
         AND NOT "posthog_sessionrecordingplaylist"."deleted"
         AND "posthog_sessionrecordingplaylist"."type" = 'filters'
         AND "posthog_sessionrecordingplaylist"."team_id" = 99999
         AND NOT "posthog_sessionrecordingplaylist"."deleted"
         AND NOT "posthog_sessionrecordingplaylist"."deleted"
         AND "posthog_sessionrecordingplaylist"."type" = 'filters')
  '''
# ---<|MERGE_RESOLUTION|>--- conflicted
+++ resolved
@@ -913,7 +913,6 @@
                   AND "posthog_datawarehousesavedquery"."deleted" IS NOT NULL))
   '''
 # ---
-<<<<<<< HEAD
 # name: TestSessionRecordingPlaylist.test_filters_playlist_by_type.3
   '''
   SELECT "posthog_sessionrecording"."id",
@@ -1032,9 +1031,6 @@
   '''
 # ---
 # name: TestSessionRecordingPlaylist.test_filters_playlist_by_type.30
-=======
-# name: TestSessionRecordingPlaylist.test_filters_playlist_by_type.29
->>>>>>> 40b6f530
   '''
   SELECT "posthog_externaldatasource"."created_by_id",
          "posthog_externaldatasource"."created_at",
@@ -1848,7 +1844,8 @@
          "posthog_team"."revenue_tracking_config",
          "posthog_team"."drop_events_older_than",
          "posthog_team"."base_currency",
-         "posthog_team"."experiment_recalculation_time"
+         "posthog_team"."experiment_recalculation_time",
+         "posthog_team"."business_model"
   FROM "posthog_team"
   WHERE "posthog_team"."id" = 99999
   LIMIT 21
@@ -2108,89 +2105,6 @@
 # ---
 # name: TestSessionRecordingPlaylist.test_filters_playlist_by_type.6
   '''
-<<<<<<< HEAD
-  SELECT "posthog_team"."id",
-         "posthog_team"."uuid",
-         "posthog_team"."organization_id",
-         "posthog_team"."parent_team_id",
-         "posthog_team"."project_id",
-         "posthog_team"."api_token",
-         "posthog_team"."app_urls",
-         "posthog_team"."name",
-         "posthog_team"."slack_incoming_webhook",
-         "posthog_team"."created_at",
-         "posthog_team"."updated_at",
-         "posthog_team"."anonymize_ips",
-         "posthog_team"."completed_snippet_onboarding",
-         "posthog_team"."has_completed_onboarding_for",
-         "posthog_team"."onboarding_tasks",
-         "posthog_team"."ingested_event",
-         "posthog_team"."person_processing_opt_out",
-         "posthog_team"."secret_api_token",
-         "posthog_team"."secret_api_token_backup",
-         "posthog_team"."session_recording_opt_in",
-         "posthog_team"."session_recording_sample_rate",
-         "posthog_team"."session_recording_minimum_duration_milliseconds",
-         "posthog_team"."session_recording_linked_flag",
-         "posthog_team"."session_recording_network_payload_capture_config",
-         "posthog_team"."session_recording_masking_config",
-         "posthog_team"."session_recording_url_trigger_config",
-         "posthog_team"."session_recording_url_blocklist_config",
-         "posthog_team"."session_recording_event_trigger_config",
-         "posthog_team"."session_recording_trigger_match_type_config",
-         "posthog_team"."session_replay_config",
-         "posthog_team"."session_recording_retention_period",
-         "posthog_team"."survey_config",
-         "posthog_team"."surveys_opt_in",
-         "posthog_team"."capture_console_log_opt_in",
-         "posthog_team"."capture_performance_opt_in",
-         "posthog_team"."capture_dead_clicks",
-         "posthog_team"."autocapture_opt_out",
-         "posthog_team"."autocapture_web_vitals_opt_in",
-         "posthog_team"."autocapture_web_vitals_allowed_metrics",
-         "posthog_team"."autocapture_exceptions_opt_in",
-         "posthog_team"."autocapture_exceptions_errors_to_ignore",
-         "posthog_team"."heatmaps_opt_in",
-         "posthog_team"."receive_org_level_activity_logs",
-         "posthog_team"."web_analytics_pre_aggregated_tables_enabled",
-         "posthog_team"."web_analytics_pre_aggregated_tables_version",
-         "posthog_team"."flags_persistence_default",
-         "posthog_team"."feature_flag_confirmation_enabled",
-         "posthog_team"."feature_flag_confirmation_message",
-         "posthog_team"."default_evaluation_environments_enabled",
-         "posthog_team"."session_recording_version",
-         "posthog_team"."signup_token",
-         "posthog_team"."is_demo",
-         "posthog_team"."access_control",
-         "posthog_team"."week_start_day",
-         "posthog_team"."inject_web_apps",
-         "posthog_team"."test_account_filters",
-         "posthog_team"."test_account_filters_default_checked",
-         "posthog_team"."path_cleaning_filters",
-         "posthog_team"."timezone",
-         "posthog_team"."data_attributes",
-         "posthog_team"."person_display_name_properties",
-         "posthog_team"."live_events_columns",
-         "posthog_team"."recording_domains",
-         "posthog_team"."human_friendly_comparison_periods",
-         "posthog_team"."cookieless_server_hash_mode",
-         "posthog_team"."primary_dashboard_id",
-         "posthog_team"."default_data_theme",
-         "posthog_team"."extra_settings",
-         "posthog_team"."modifiers",
-         "posthog_team"."correlation_config",
-         "posthog_team"."session_recording_retention_period_days",
-         "posthog_team"."external_data_workspace_id",
-         "posthog_team"."external_data_workspace_last_synced_at",
-         "posthog_team"."api_query_rate_limit",
-         "posthog_team"."revenue_tracking_config",
-         "posthog_team"."drop_events_older_than",
-         "posthog_team"."base_currency",
-         "posthog_team"."experiment_recalculation_time",
-         "posthog_team"."business_model"
-  FROM "posthog_team"
-  WHERE "posthog_team"."id" = 99999
-=======
   SELECT "posthog_organizationmembership"."id",
          "posthog_organizationmembership"."organization_id",
          "posthog_organizationmembership"."user_id",
@@ -2229,7 +2143,6 @@
   INNER JOIN "posthog_organization" ON ("posthog_organizationmembership"."organization_id" = "posthog_organization"."id")
   WHERE ("posthog_organizationmembership"."organization_id" = '00000000-0000-0000-0000-000000000000'::uuid
          AND "posthog_organizationmembership"."user_id" = 99999)
->>>>>>> 40b6f530
   LIMIT 21
   '''
 # ---
