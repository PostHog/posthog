# serializer version: 1
# name: TestSessionRecordings.test_get_session_recordings
  '''
  SELECT "posthog_team"."id",
         "posthog_team"."uuid",
         "posthog_team"."organization_id",
         "posthog_team"."project_id",
         "posthog_team"."api_token",
         "posthog_team"."app_urls",
         "posthog_team"."name",
         "posthog_team"."slack_incoming_webhook",
         "posthog_team"."created_at",
         "posthog_team"."updated_at",
         "posthog_team"."anonymize_ips",
         "posthog_team"."completed_snippet_onboarding",
         "posthog_team"."has_completed_onboarding_for",
         "posthog_team"."ingested_event",
         "posthog_team"."autocapture_opt_out",
         "posthog_team"."autocapture_web_vitals_opt_in",
         "posthog_team"."autocapture_web_vitals_allowed_metrics",
         "posthog_team"."autocapture_exceptions_opt_in",
         "posthog_team"."autocapture_exceptions_errors_to_ignore",
         "posthog_team"."person_processing_opt_out",
         "posthog_team"."session_recording_opt_in",
         "posthog_team"."session_recording_sample_rate",
         "posthog_team"."session_recording_minimum_duration_milliseconds",
         "posthog_team"."session_recording_linked_flag",
         "posthog_team"."session_recording_network_payload_capture_config",
         "posthog_team"."session_recording_url_trigger_config",
         "posthog_team"."session_recording_url_blocklist_config",
         "posthog_team"."session_recording_event_trigger_config",
         "posthog_team"."session_replay_config",
         "posthog_team"."survey_config",
         "posthog_team"."capture_console_log_opt_in",
         "posthog_team"."capture_performance_opt_in",
         "posthog_team"."capture_dead_clicks",
         "posthog_team"."surveys_opt_in",
         "posthog_team"."heatmaps_opt_in",
         "posthog_team"."session_recording_version",
         "posthog_team"."signup_token",
         "posthog_team"."is_demo",
         "posthog_team"."access_control",
         "posthog_team"."week_start_day",
         "posthog_team"."inject_web_apps",
         "posthog_team"."test_account_filters",
         "posthog_team"."test_account_filters_default_checked",
         "posthog_team"."path_cleaning_filters",
         "posthog_team"."timezone",
         "posthog_team"."data_attributes",
         "posthog_team"."person_display_name_properties",
         "posthog_team"."live_events_columns",
         "posthog_team"."recording_domains",
         "posthog_team"."primary_dashboard_id",
         "posthog_team"."extra_settings",
         "posthog_team"."modifiers",
         "posthog_team"."correlation_config",
         "posthog_team"."session_recording_retention_period_days",
         "posthog_team"."plugins_opt_in",
         "posthog_team"."opt_out_capture",
         "posthog_team"."event_names",
         "posthog_team"."event_names_with_usage",
         "posthog_team"."event_properties",
         "posthog_team"."event_properties_with_usage",
         "posthog_team"."event_properties_numerical",
         "posthog_team"."external_data_workspace_id",
         "posthog_team"."external_data_workspace_last_synced_at"
  FROM "posthog_team"
  WHERE "posthog_team"."id" = 99999
  LIMIT 21
  '''
# ---
# name: TestSessionRecordings.test_get_session_recordings.1
  '''
  SELECT "posthog_team"."id",
         "posthog_team"."uuid",
         "posthog_team"."organization_id",
         "posthog_team"."project_id",
         "posthog_team"."api_token",
         "posthog_team"."app_urls",
         "posthog_team"."name",
         "posthog_team"."slack_incoming_webhook",
         "posthog_team"."created_at",
         "posthog_team"."updated_at",
         "posthog_team"."anonymize_ips",
         "posthog_team"."completed_snippet_onboarding",
         "posthog_team"."has_completed_onboarding_for",
         "posthog_team"."ingested_event",
         "posthog_team"."autocapture_opt_out",
         "posthog_team"."autocapture_web_vitals_opt_in",
         "posthog_team"."autocapture_web_vitals_allowed_metrics",
         "posthog_team"."autocapture_exceptions_opt_in",
         "posthog_team"."autocapture_exceptions_errors_to_ignore",
         "posthog_team"."person_processing_opt_out",
         "posthog_team"."session_recording_opt_in",
         "posthog_team"."session_recording_sample_rate",
         "posthog_team"."session_recording_minimum_duration_milliseconds",
         "posthog_team"."session_recording_linked_flag",
         "posthog_team"."session_recording_network_payload_capture_config",
         "posthog_team"."session_recording_url_trigger_config",
         "posthog_team"."session_recording_url_blocklist_config",
         "posthog_team"."session_recording_event_trigger_config",
         "posthog_team"."session_replay_config",
         "posthog_team"."survey_config",
         "posthog_team"."capture_console_log_opt_in",
         "posthog_team"."capture_performance_opt_in",
         "posthog_team"."capture_dead_clicks",
         "posthog_team"."surveys_opt_in",
         "posthog_team"."heatmaps_opt_in",
         "posthog_team"."session_recording_version",
         "posthog_team"."signup_token",
         "posthog_team"."is_demo",
         "posthog_team"."access_control",
         "posthog_team"."week_start_day",
         "posthog_team"."inject_web_apps",
         "posthog_team"."test_account_filters",
         "posthog_team"."test_account_filters_default_checked",
         "posthog_team"."path_cleaning_filters",
         "posthog_team"."timezone",
         "posthog_team"."data_attributes",
         "posthog_team"."person_display_name_properties",
         "posthog_team"."live_events_columns",
         "posthog_team"."recording_domains",
         "posthog_team"."primary_dashboard_id",
         "posthog_team"."extra_settings",
         "posthog_team"."modifiers",
         "posthog_team"."correlation_config",
         "posthog_team"."session_recording_retention_period_days",
         "posthog_team"."plugins_opt_in",
         "posthog_team"."opt_out_capture",
         "posthog_team"."event_names",
         "posthog_team"."event_names_with_usage",
         "posthog_team"."event_properties",
         "posthog_team"."event_properties_with_usage",
         "posthog_team"."event_properties_numerical",
         "posthog_team"."external_data_workspace_id",
         "posthog_team"."external_data_workspace_last_synced_at"
  FROM "posthog_team"
  WHERE "posthog_team"."id" = 99999
  LIMIT 21
  '''
# ---
# name: TestSessionRecordings.test_get_session_recordings.10
  '''
  SELECT "posthog_team"."id",
         "posthog_team"."uuid",
         "posthog_team"."organization_id",
         "posthog_team"."project_id",
         "posthog_team"."api_token",
         "posthog_team"."app_urls",
         "posthog_team"."name",
         "posthog_team"."slack_incoming_webhook",
         "posthog_team"."created_at",
         "posthog_team"."updated_at",
         "posthog_team"."anonymize_ips",
         "posthog_team"."completed_snippet_onboarding",
         "posthog_team"."has_completed_onboarding_for",
         "posthog_team"."ingested_event",
         "posthog_team"."autocapture_opt_out",
         "posthog_team"."autocapture_web_vitals_opt_in",
         "posthog_team"."autocapture_web_vitals_allowed_metrics",
         "posthog_team"."autocapture_exceptions_opt_in",
         "posthog_team"."autocapture_exceptions_errors_to_ignore",
         "posthog_team"."person_processing_opt_out",
         "posthog_team"."session_recording_opt_in",
         "posthog_team"."session_recording_sample_rate",
         "posthog_team"."session_recording_minimum_duration_milliseconds",
         "posthog_team"."session_recording_linked_flag",
         "posthog_team"."session_recording_network_payload_capture_config",
         "posthog_team"."session_recording_url_trigger_config",
         "posthog_team"."session_recording_url_blocklist_config",
         "posthog_team"."session_recording_event_trigger_config",
         "posthog_team"."session_replay_config",
         "posthog_team"."survey_config",
         "posthog_team"."capture_console_log_opt_in",
         "posthog_team"."capture_performance_opt_in",
         "posthog_team"."capture_dead_clicks",
         "posthog_team"."surveys_opt_in",
         "posthog_team"."heatmaps_opt_in",
         "posthog_team"."session_recording_version",
         "posthog_team"."signup_token",
         "posthog_team"."is_demo",
         "posthog_team"."access_control",
         "posthog_team"."week_start_day",
         "posthog_team"."inject_web_apps",
         "posthog_team"."test_account_filters",
         "posthog_team"."test_account_filters_default_checked",
         "posthog_team"."path_cleaning_filters",
         "posthog_team"."timezone",
         "posthog_team"."data_attributes",
         "posthog_team"."person_display_name_properties",
         "posthog_team"."live_events_columns",
         "posthog_team"."recording_domains",
         "posthog_team"."primary_dashboard_id",
         "posthog_team"."extra_settings",
         "posthog_team"."modifiers",
         "posthog_team"."correlation_config",
         "posthog_team"."session_recording_retention_period_days",
         "posthog_team"."plugins_opt_in",
         "posthog_team"."opt_out_capture",
         "posthog_team"."event_names",
         "posthog_team"."event_names_with_usage",
         "posthog_team"."event_properties",
         "posthog_team"."event_properties_with_usage",
         "posthog_team"."event_properties_numerical",
         "posthog_team"."external_data_workspace_id",
         "posthog_team"."external_data_workspace_last_synced_at"
  FROM "posthog_team"
  WHERE "posthog_team"."id" = 99999
  LIMIT 21
  '''
# ---
# name: TestSessionRecordings.test_get_session_recordings.11
  '''
  SELECT "posthog_team"."id",
         "posthog_team"."uuid",
         "posthog_team"."organization_id",
         "posthog_team"."project_id",
         "posthog_team"."api_token",
         "posthog_team"."app_urls",
         "posthog_team"."name",
         "posthog_team"."slack_incoming_webhook",
         "posthog_team"."created_at",
         "posthog_team"."updated_at",
         "posthog_team"."anonymize_ips",
         "posthog_team"."completed_snippet_onboarding",
         "posthog_team"."has_completed_onboarding_for",
         "posthog_team"."ingested_event",
         "posthog_team"."autocapture_opt_out",
         "posthog_team"."autocapture_web_vitals_opt_in",
         "posthog_team"."autocapture_web_vitals_allowed_metrics",
         "posthog_team"."autocapture_exceptions_opt_in",
         "posthog_team"."autocapture_exceptions_errors_to_ignore",
         "posthog_team"."person_processing_opt_out",
         "posthog_team"."session_recording_opt_in",
         "posthog_team"."session_recording_sample_rate",
         "posthog_team"."session_recording_minimum_duration_milliseconds",
         "posthog_team"."session_recording_linked_flag",
         "posthog_team"."session_recording_network_payload_capture_config",
         "posthog_team"."session_recording_url_trigger_config",
         "posthog_team"."session_recording_url_blocklist_config",
         "posthog_team"."session_recording_event_trigger_config",
         "posthog_team"."session_replay_config",
         "posthog_team"."survey_config",
         "posthog_team"."capture_console_log_opt_in",
         "posthog_team"."capture_performance_opt_in",
         "posthog_team"."capture_dead_clicks",
         "posthog_team"."surveys_opt_in",
         "posthog_team"."heatmaps_opt_in",
         "posthog_team"."session_recording_version",
         "posthog_team"."signup_token",
         "posthog_team"."is_demo",
         "posthog_team"."access_control",
         "posthog_team"."week_start_day",
         "posthog_team"."inject_web_apps",
         "posthog_team"."test_account_filters",
         "posthog_team"."test_account_filters_default_checked",
         "posthog_team"."path_cleaning_filters",
         "posthog_team"."timezone",
         "posthog_team"."data_attributes",
         "posthog_team"."person_display_name_properties",
         "posthog_team"."live_events_columns",
         "posthog_team"."recording_domains",
         "posthog_team"."primary_dashboard_id",
         "posthog_team"."extra_settings",
         "posthog_team"."modifiers",
         "posthog_team"."correlation_config",
         "posthog_team"."session_recording_retention_period_days",
         "posthog_team"."plugins_opt_in",
         "posthog_team"."opt_out_capture",
         "posthog_team"."event_names",
         "posthog_team"."event_names_with_usage",
         "posthog_team"."event_properties",
         "posthog_team"."event_properties_with_usage",
         "posthog_team"."event_properties_numerical",
         "posthog_team"."external_data_workspace_id",
         "posthog_team"."external_data_workspace_last_synced_at"
  FROM "posthog_team"
  WHERE "posthog_team"."id" = 99999
  LIMIT 21
  '''
# ---
# name: TestSessionRecordings.test_get_session_recordings.12
  '''
  SELECT "posthog_team"."id",
         "posthog_team"."uuid",
         "posthog_team"."organization_id",
         "posthog_team"."project_id",
         "posthog_team"."api_token",
         "posthog_team"."app_urls",
         "posthog_team"."name",
         "posthog_team"."slack_incoming_webhook",
         "posthog_team"."created_at",
         "posthog_team"."updated_at",
         "posthog_team"."anonymize_ips",
         "posthog_team"."completed_snippet_onboarding",
         "posthog_team"."has_completed_onboarding_for",
         "posthog_team"."ingested_event",
         "posthog_team"."autocapture_opt_out",
         "posthog_team"."autocapture_web_vitals_opt_in",
         "posthog_team"."autocapture_web_vitals_allowed_metrics",
         "posthog_team"."autocapture_exceptions_opt_in",
         "posthog_team"."autocapture_exceptions_errors_to_ignore",
         "posthog_team"."person_processing_opt_out",
         "posthog_team"."session_recording_opt_in",
         "posthog_team"."session_recording_sample_rate",
         "posthog_team"."session_recording_minimum_duration_milliseconds",
         "posthog_team"."session_recording_linked_flag",
         "posthog_team"."session_recording_network_payload_capture_config",
         "posthog_team"."session_recording_url_trigger_config",
         "posthog_team"."session_recording_url_blocklist_config",
         "posthog_team"."session_recording_event_trigger_config",
         "posthog_team"."session_replay_config",
         "posthog_team"."survey_config",
         "posthog_team"."capture_console_log_opt_in",
         "posthog_team"."capture_performance_opt_in",
         "posthog_team"."capture_dead_clicks",
         "posthog_team"."surveys_opt_in",
         "posthog_team"."heatmaps_opt_in",
         "posthog_team"."session_recording_version",
         "posthog_team"."signup_token",
         "posthog_team"."is_demo",
         "posthog_team"."access_control",
         "posthog_team"."week_start_day",
         "posthog_team"."inject_web_apps",
         "posthog_team"."test_account_filters",
         "posthog_team"."test_account_filters_default_checked",
         "posthog_team"."path_cleaning_filters",
         "posthog_team"."timezone",
         "posthog_team"."data_attributes",
         "posthog_team"."person_display_name_properties",
         "posthog_team"."live_events_columns",
         "posthog_team"."recording_domains",
         "posthog_team"."primary_dashboard_id",
         "posthog_team"."extra_settings",
         "posthog_team"."modifiers",
         "posthog_team"."correlation_config",
         "posthog_team"."session_recording_retention_period_days",
         "posthog_team"."plugins_opt_in",
         "posthog_team"."opt_out_capture",
         "posthog_team"."event_names",
         "posthog_team"."event_names_with_usage",
         "posthog_team"."event_properties",
         "posthog_team"."event_properties_with_usage",
         "posthog_team"."event_properties_numerical",
         "posthog_team"."external_data_workspace_id",
         "posthog_team"."external_data_workspace_last_synced_at"
  FROM "posthog_team"
  WHERE "posthog_team"."id" = 99999
  LIMIT 21
  '''
# ---
# name: TestSessionRecordings.test_get_session_recordings.13
  '''
  SELECT "posthog_person"."id",
         "posthog_person"."created_at",
         "posthog_person"."properties_last_updated_at",
         "posthog_person"."properties_last_operation",
         "posthog_person"."team_id",
         "posthog_person"."properties",
         "posthog_person"."is_user_id",
         "posthog_person"."is_identified",
         "posthog_person"."uuid",
         "posthog_person"."version"
  FROM "posthog_person"
  INNER JOIN "posthog_persondistinctid" ON ("posthog_person"."id" = "posthog_persondistinctid"."person_id")
  WHERE ("posthog_persondistinctid"."distinct_id" = 'user_one_0'
         AND "posthog_persondistinctid"."team_id" = 99999)
  LIMIT 21
  '''
# ---
# name: TestSessionRecordings.test_get_session_recordings.14
  '''
  SELECT "posthog_person"."id",
         "posthog_person"."created_at",
         "posthog_person"."properties_last_updated_at",
         "posthog_person"."properties_last_operation",
         "posthog_person"."team_id",
         "posthog_person"."properties",
         "posthog_person"."is_user_id",
         "posthog_person"."is_identified",
         "posthog_person"."uuid",
         "posthog_person"."version"
  FROM "posthog_person"
  INNER JOIN "posthog_persondistinctid" ON ("posthog_person"."id" = "posthog_persondistinctid"."person_id")
  WHERE ("posthog_persondistinctid"."distinct_id" = 'user_one_0'
         AND "posthog_persondistinctid"."team_id" = 99999)
  LIMIT 21
  '''
# ---
# name: TestSessionRecordings.test_get_session_recordings.15
  '''
  SELECT "posthog_person"."id",
         "posthog_person"."created_at",
         "posthog_person"."properties_last_updated_at",
         "posthog_person"."properties_last_operation",
         "posthog_person"."team_id",
         "posthog_person"."properties",
         "posthog_person"."is_user_id",
         "posthog_person"."is_identified",
         "posthog_person"."uuid",
         "posthog_person"."version"
  FROM "posthog_person"
  INNER JOIN "posthog_persondistinctid" ON ("posthog_person"."id" = "posthog_persondistinctid"."person_id")
  WHERE ("posthog_persondistinctid"."distinct_id" = 'user_one_0'
         AND "posthog_persondistinctid"."team_id" = 99999)
  LIMIT 21
  '''
# ---
# name: TestSessionRecordings.test_get_session_recordings.16
  '''
  SELECT "posthog_person"."id",
         "posthog_person"."created_at",
         "posthog_person"."properties_last_updated_at",
         "posthog_person"."properties_last_operation",
         "posthog_person"."team_id",
         "posthog_person"."properties",
         "posthog_person"."is_user_id",
         "posthog_person"."is_identified",
         "posthog_person"."uuid",
         "posthog_person"."version"
  FROM "posthog_person"
  INNER JOIN "posthog_persondistinctid" ON ("posthog_person"."id" = "posthog_persondistinctid"."person_id")
  WHERE ("posthog_persondistinctid"."distinct_id" = 'user2'
         AND "posthog_persondistinctid"."team_id" = 99999)
  LIMIT 21
  '''
# ---
# name: TestSessionRecordings.test_get_session_recordings.17
  '''
  SELECT "posthog_user"."id",
         "posthog_user"."password",
         "posthog_user"."last_login",
         "posthog_user"."first_name",
         "posthog_user"."last_name",
         "posthog_user"."is_staff",
         "posthog_user"."date_joined",
         "posthog_user"."uuid",
         "posthog_user"."current_organization_id",
         "posthog_user"."current_team_id",
         "posthog_user"."email",
         "posthog_user"."pending_email",
         "posthog_user"."distinct_id",
         "posthog_user"."is_email_verified",
         "posthog_user"."has_seen_product_intro_for",
         "posthog_user"."strapi_id",
         "posthog_user"."is_active",
         "posthog_user"."theme_mode",
         "posthog_user"."partial_notification_settings",
         "posthog_user"."anonymize_data",
         "posthog_user"."toolbar_mode",
         "posthog_user"."hedgehog_config",
         "posthog_user"."events_column_config",
         "posthog_user"."temporary_token",
         "posthog_user"."email_opt_in"
  FROM "posthog_user"
  WHERE "posthog_user"."id" = 99999
  LIMIT 21
  '''
# ---
# name: TestSessionRecordings.test_get_session_recordings.18
  '''
  SELECT "posthog_team"."id",
         "posthog_team"."uuid",
         "posthog_team"."organization_id",
         "posthog_team"."project_id",
         "posthog_team"."api_token",
         "posthog_team"."app_urls",
         "posthog_team"."name",
         "posthog_team"."slack_incoming_webhook",
         "posthog_team"."created_at",
         "posthog_team"."updated_at",
         "posthog_team"."anonymize_ips",
         "posthog_team"."completed_snippet_onboarding",
         "posthog_team"."has_completed_onboarding_for",
         "posthog_team"."ingested_event",
         "posthog_team"."autocapture_opt_out",
         "posthog_team"."autocapture_web_vitals_opt_in",
         "posthog_team"."autocapture_web_vitals_allowed_metrics",
         "posthog_team"."autocapture_exceptions_opt_in",
         "posthog_team"."autocapture_exceptions_errors_to_ignore",
         "posthog_team"."person_processing_opt_out",
         "posthog_team"."session_recording_opt_in",
         "posthog_team"."session_recording_sample_rate",
         "posthog_team"."session_recording_minimum_duration_milliseconds",
         "posthog_team"."session_recording_linked_flag",
         "posthog_team"."session_recording_network_payload_capture_config",
         "posthog_team"."session_recording_url_trigger_config",
         "posthog_team"."session_recording_url_blocklist_config",
         "posthog_team"."session_recording_event_trigger_config",
         "posthog_team"."session_replay_config",
         "posthog_team"."survey_config",
         "posthog_team"."capture_console_log_opt_in",
         "posthog_team"."capture_performance_opt_in",
         "posthog_team"."capture_dead_clicks",
         "posthog_team"."surveys_opt_in",
         "posthog_team"."heatmaps_opt_in",
         "posthog_team"."session_recording_version",
         "posthog_team"."signup_token",
         "posthog_team"."is_demo",
         "posthog_team"."access_control",
         "posthog_team"."week_start_day",
         "posthog_team"."inject_web_apps",
         "posthog_team"."test_account_filters",
         "posthog_team"."test_account_filters_default_checked",
         "posthog_team"."path_cleaning_filters",
         "posthog_team"."timezone",
         "posthog_team"."data_attributes",
         "posthog_team"."person_display_name_properties",
         "posthog_team"."live_events_columns",
         "posthog_team"."recording_domains",
         "posthog_team"."primary_dashboard_id",
         "posthog_team"."extra_settings",
         "posthog_team"."modifiers",
         "posthog_team"."correlation_config",
         "posthog_team"."session_recording_retention_period_days",
         "posthog_team"."external_data_workspace_id",
         "posthog_team"."external_data_workspace_last_synced_at"
  FROM "posthog_team"
  WHERE "posthog_team"."id" = 99999
  LIMIT 21
  '''
# ---
# name: TestSessionRecordings.test_get_session_recordings.19
  '''
  SELECT "posthog_organizationmembership"."id",
         "posthog_organizationmembership"."organization_id",
         "posthog_organizationmembership"."user_id",
         "posthog_organizationmembership"."level",
         "posthog_organizationmembership"."joined_at",
         "posthog_organizationmembership"."updated_at",
         "posthog_organization"."id",
         "posthog_organization"."name",
         "posthog_organization"."slug",
         "posthog_organization"."logo_media_id",
         "posthog_organization"."created_at",
         "posthog_organization"."updated_at",
         "posthog_organization"."plugins_access_level",
         "posthog_organization"."for_internal_metrics",
         "posthog_organization"."is_member_join_email_enabled",
         "posthog_organization"."enforce_2fa",
         "posthog_organization"."is_hipaa",
         "posthog_organization"."customer_id",
         "posthog_organization"."available_product_features",
         "posthog_organization"."usage",
         "posthog_organization"."never_drop_data",
         "posthog_organization"."customer_trust_scores",
         "posthog_organization"."setup_section_2_completed",
         "posthog_organization"."personalization",
         "posthog_organization"."domain_whitelist"
  FROM "posthog_organizationmembership"
  INNER JOIN "posthog_organization" ON ("posthog_organizationmembership"."organization_id" = "posthog_organization"."id")
  WHERE ("posthog_organizationmembership"."organization_id" = '00000000-0000-0000-0000-000000000000'::uuid
         AND "posthog_organizationmembership"."user_id" = 99999)
  LIMIT 21
  '''
# ---
# name: TestSessionRecordings.test_get_session_recordings.2
  '''
  SELECT "posthog_team"."id",
         "posthog_team"."uuid",
         "posthog_team"."organization_id",
         "posthog_team"."project_id",
         "posthog_team"."api_token",
         "posthog_team"."app_urls",
         "posthog_team"."name",
         "posthog_team"."slack_incoming_webhook",
         "posthog_team"."created_at",
         "posthog_team"."updated_at",
         "posthog_team"."anonymize_ips",
         "posthog_team"."completed_snippet_onboarding",
         "posthog_team"."has_completed_onboarding_for",
         "posthog_team"."ingested_event",
         "posthog_team"."autocapture_opt_out",
         "posthog_team"."autocapture_web_vitals_opt_in",
         "posthog_team"."autocapture_web_vitals_allowed_metrics",
         "posthog_team"."autocapture_exceptions_opt_in",
         "posthog_team"."autocapture_exceptions_errors_to_ignore",
         "posthog_team"."person_processing_opt_out",
         "posthog_team"."session_recording_opt_in",
         "posthog_team"."session_recording_sample_rate",
         "posthog_team"."session_recording_minimum_duration_milliseconds",
         "posthog_team"."session_recording_linked_flag",
         "posthog_team"."session_recording_network_payload_capture_config",
         "posthog_team"."session_recording_url_trigger_config",
         "posthog_team"."session_recording_url_blocklist_config",
         "posthog_team"."session_recording_event_trigger_config",
         "posthog_team"."session_replay_config",
         "posthog_team"."survey_config",
         "posthog_team"."capture_console_log_opt_in",
         "posthog_team"."capture_performance_opt_in",
         "posthog_team"."capture_dead_clicks",
         "posthog_team"."surveys_opt_in",
         "posthog_team"."heatmaps_opt_in",
         "posthog_team"."session_recording_version",
         "posthog_team"."signup_token",
         "posthog_team"."is_demo",
         "posthog_team"."access_control",
         "posthog_team"."week_start_day",
         "posthog_team"."inject_web_apps",
         "posthog_team"."test_account_filters",
         "posthog_team"."test_account_filters_default_checked",
         "posthog_team"."path_cleaning_filters",
         "posthog_team"."timezone",
         "posthog_team"."data_attributes",
         "posthog_team"."person_display_name_properties",
         "posthog_team"."live_events_columns",
         "posthog_team"."recording_domains",
         "posthog_team"."primary_dashboard_id",
         "posthog_team"."extra_settings",
         "posthog_team"."modifiers",
         "posthog_team"."correlation_config",
         "posthog_team"."session_recording_retention_period_days",
         "posthog_team"."plugins_opt_in",
         "posthog_team"."opt_out_capture",
         "posthog_team"."event_names",
         "posthog_team"."event_names_with_usage",
         "posthog_team"."event_properties",
         "posthog_team"."event_properties_with_usage",
         "posthog_team"."event_properties_numerical",
         "posthog_team"."external_data_workspace_id",
         "posthog_team"."external_data_workspace_last_synced_at"
  FROM "posthog_team"
  WHERE "posthog_team"."id" = 99999
  LIMIT 21
  '''
# ---
# name: TestSessionRecordings.test_get_session_recordings.20
  '''
  SELECT "ee_accesscontrol"."id",
         "ee_accesscontrol"."team_id",
         "ee_accesscontrol"."access_level",
         "ee_accesscontrol"."resource",
         "ee_accesscontrol"."resource_id",
         "ee_accesscontrol"."organization_member_id",
         "ee_accesscontrol"."role_id",
         "ee_accesscontrol"."created_by_id",
         "ee_accesscontrol"."created_at",
         "ee_accesscontrol"."updated_at"
  FROM "ee_accesscontrol"
  LEFT OUTER JOIN "posthog_organizationmembership" ON ("ee_accesscontrol"."organization_member_id" = "posthog_organizationmembership"."id")
  WHERE (("ee_accesscontrol"."organization_member_id" IS NULL
          AND "ee_accesscontrol"."resource" = 'project'
          AND "ee_accesscontrol"."resource_id" = '99999'
          AND "ee_accesscontrol"."role_id" IS NULL
          AND "ee_accesscontrol"."team_id" = 99999)
         OR ("posthog_organizationmembership"."user_id" = 99999
             AND "ee_accesscontrol"."resource" = 'project'
             AND "ee_accesscontrol"."resource_id" = '99999'
             AND "ee_accesscontrol"."role_id" IS NULL
             AND "ee_accesscontrol"."team_id" = 99999)
         OR ("ee_accesscontrol"."organization_member_id" IS NULL
             AND "ee_accesscontrol"."resource" = 'session_recording'
             AND "ee_accesscontrol"."resource_id" IS NULL
             AND "ee_accesscontrol"."role_id" IS NULL
             AND "ee_accesscontrol"."team_id" = 99999)
         OR ("posthog_organizationmembership"."user_id" = 99999
             AND "ee_accesscontrol"."resource" = 'session_recording'
             AND "ee_accesscontrol"."resource_id" IS NULL
             AND "ee_accesscontrol"."role_id" IS NULL
             AND "ee_accesscontrol"."team_id" = 99999)
         OR ("ee_accesscontrol"."organization_member_id" IS NULL
             AND "ee_accesscontrol"."resource" = 'session_recording'
             AND "ee_accesscontrol"."resource_id" IS NOT NULL
             AND "ee_accesscontrol"."role_id" IS NULL
             AND "ee_accesscontrol"."team_id" = 99999)
         OR ("posthog_organizationmembership"."user_id" = 99999
             AND "ee_accesscontrol"."resource" = 'session_recording'
             AND "ee_accesscontrol"."resource_id" IS NOT NULL
             AND "ee_accesscontrol"."role_id" IS NULL
             AND "ee_accesscontrol"."team_id" = 99999))
  '''
# ---
# name: TestSessionRecordings.test_get_session_recordings.21
  '''
  SELECT "posthog_organizationmembership"."id",
         "posthog_organizationmembership"."organization_id",
         "posthog_organizationmembership"."user_id",
         "posthog_organizationmembership"."level",
         "posthog_organizationmembership"."joined_at",
         "posthog_organizationmembership"."updated_at",
         "posthog_organization"."id",
         "posthog_organization"."name",
         "posthog_organization"."slug",
         "posthog_organization"."logo_media_id",
         "posthog_organization"."created_at",
         "posthog_organization"."updated_at",
         "posthog_organization"."plugins_access_level",
         "posthog_organization"."for_internal_metrics",
         "posthog_organization"."is_member_join_email_enabled",
         "posthog_organization"."enforce_2fa",
         "posthog_organization"."is_hipaa",
         "posthog_organization"."customer_id",
         "posthog_organization"."available_product_features",
         "posthog_organization"."usage",
         "posthog_organization"."never_drop_data",
         "posthog_organization"."customer_trust_scores",
         "posthog_organization"."setup_section_2_completed",
         "posthog_organization"."personalization",
         "posthog_organization"."domain_whitelist"
  FROM "posthog_organizationmembership"
  INNER JOIN "posthog_organization" ON ("posthog_organizationmembership"."organization_id" = "posthog_organization"."id")
  WHERE "posthog_organizationmembership"."user_id" = 99999
  '''
# ---
# name: TestSessionRecordings.test_get_session_recordings.22
  '''
  SELECT "posthog_organization"."id",
         "posthog_organization"."name",
         "posthog_organization"."slug",
         "posthog_organization"."logo_media_id",
         "posthog_organization"."created_at",
         "posthog_organization"."updated_at",
         "posthog_organization"."plugins_access_level",
         "posthog_organization"."for_internal_metrics",
         "posthog_organization"."is_member_join_email_enabled",
         "posthog_organization"."enforce_2fa",
         "posthog_organization"."is_hipaa",
         "posthog_organization"."customer_id",
         "posthog_organization"."available_product_features",
         "posthog_organization"."usage",
         "posthog_organization"."never_drop_data",
         "posthog_organization"."customer_trust_scores",
         "posthog_organization"."setup_section_2_completed",
         "posthog_organization"."personalization",
         "posthog_organization"."domain_whitelist"
  FROM "posthog_organization"
  WHERE "posthog_organization"."id" = '00000000-0000-0000-0000-000000000000'::uuid
  LIMIT 21
  '''
# ---
# name: TestSessionRecordings.test_get_session_recordings.23
  '''
  SELECT "posthog_grouptypemapping"."id",
         "posthog_grouptypemapping"."team_id",
         "posthog_grouptypemapping"."project_id",
         "posthog_grouptypemapping"."group_type",
         "posthog_grouptypemapping"."group_type_index",
         "posthog_grouptypemapping"."name_singular",
         "posthog_grouptypemapping"."name_plural"
  FROM "posthog_grouptypemapping"
  WHERE "posthog_grouptypemapping"."project_id" = 99999
  '''
# ---
# name: TestSessionRecordings.test_get_session_recordings.24
  '''
  SELECT "posthog_datawarehousesavedquery"."created_by_id",
         "posthog_datawarehousesavedquery"."created_at",
         "posthog_datawarehousesavedquery"."deleted",
         "posthog_datawarehousesavedquery"."deleted_at",
         "posthog_datawarehousesavedquery"."id",
         "posthog_datawarehousesavedquery"."name",
         "posthog_datawarehousesavedquery"."team_id",
         "posthog_datawarehousesavedquery"."columns",
         "posthog_datawarehousesavedquery"."external_tables",
         "posthog_datawarehousesavedquery"."query",
         "posthog_datawarehousesavedquery"."status",
         "posthog_datawarehousesavedquery"."last_run_at",
         "posthog_datawarehousesavedquery"."table_id"
  FROM "posthog_datawarehousesavedquery"
  WHERE ("posthog_datawarehousesavedquery"."team_id" = 99999
         AND NOT ("posthog_datawarehousesavedquery"."deleted"
                  AND "posthog_datawarehousesavedquery"."deleted" IS NOT NULL))
  '''
# ---
# name: TestSessionRecordings.test_get_session_recordings.25
  '''
  SELECT "posthog_datawarehousetable"."created_by_id",
         "posthog_datawarehousetable"."created_at",
         "posthog_datawarehousetable"."updated_at",
         "posthog_datawarehousetable"."deleted",
         "posthog_datawarehousetable"."deleted_at",
         "posthog_datawarehousetable"."id",
         "posthog_datawarehousetable"."name",
         "posthog_datawarehousetable"."format",
         "posthog_datawarehousetable"."team_id",
         "posthog_datawarehousetable"."url_pattern",
         "posthog_datawarehousetable"."credential_id",
         "posthog_datawarehousetable"."external_data_source_id",
         "posthog_datawarehousetable"."columns",
         "posthog_datawarehousetable"."row_count",
         "posthog_user"."id",
         "posthog_user"."password",
         "posthog_user"."last_login",
         "posthog_user"."first_name",
         "posthog_user"."last_name",
         "posthog_user"."is_staff",
         "posthog_user"."date_joined",
         "posthog_user"."uuid",
         "posthog_user"."current_organization_id",
         "posthog_user"."current_team_id",
         "posthog_user"."email",
         "posthog_user"."pending_email",
         "posthog_user"."temporary_token",
         "posthog_user"."distinct_id",
         "posthog_user"."is_email_verified",
         "posthog_user"."requested_password_reset_at",
         "posthog_user"."has_seen_product_intro_for",
         "posthog_user"."strapi_id",
         "posthog_user"."is_active",
         "posthog_user"."theme_mode",
         "posthog_user"."partial_notification_settings",
         "posthog_user"."anonymize_data",
         "posthog_user"."toolbar_mode",
         "posthog_user"."hedgehog_config",
         "posthog_user"."events_column_config",
         "posthog_user"."email_opt_in",
         "posthog_datawarehousecredential"."created_by_id",
         "posthog_datawarehousecredential"."created_at",
         "posthog_datawarehousecredential"."id",
         "posthog_datawarehousecredential"."access_key",
         "posthog_datawarehousecredential"."access_secret",
         "posthog_datawarehousecredential"."team_id",
         "posthog_externaldatasource"."created_by_id",
         "posthog_externaldatasource"."created_at",
         "posthog_externaldatasource"."updated_at",
         "posthog_externaldatasource"."deleted",
         "posthog_externaldatasource"."deleted_at",
         "posthog_externaldatasource"."id",
         "posthog_externaldatasource"."source_id",
         "posthog_externaldatasource"."connection_id",
         "posthog_externaldatasource"."destination_id",
         "posthog_externaldatasource"."team_id",
         "posthog_externaldatasource"."sync_frequency",
         "posthog_externaldatasource"."status",
         "posthog_externaldatasource"."source_type",
         "posthog_externaldatasource"."job_inputs",
         "posthog_externaldatasource"."are_tables_created",
         "posthog_externaldatasource"."prefix"
  FROM "posthog_datawarehousetable"
  LEFT OUTER JOIN "posthog_user" ON ("posthog_datawarehousetable"."created_by_id" = "posthog_user"."id")
  LEFT OUTER JOIN "posthog_datawarehousecredential" ON ("posthog_datawarehousetable"."credential_id" = "posthog_datawarehousecredential"."id")
  LEFT OUTER JOIN "posthog_externaldatasource" ON ("posthog_datawarehousetable"."external_data_source_id" = "posthog_externaldatasource"."id")
  WHERE ("posthog_datawarehousetable"."team_id" = 99999
         AND NOT ("posthog_datawarehousetable"."deleted"
                  AND "posthog_datawarehousetable"."deleted" IS NOT NULL))
  '''
# ---
# name: TestSessionRecordings.test_get_session_recordings.26
  '''
  SELECT "posthog_datawarehousejoin"."created_by_id",
         "posthog_datawarehousejoin"."created_at",
         "posthog_datawarehousejoin"."deleted",
         "posthog_datawarehousejoin"."deleted_at",
         "posthog_datawarehousejoin"."id",
         "posthog_datawarehousejoin"."team_id",
         "posthog_datawarehousejoin"."source_table_name",
         "posthog_datawarehousejoin"."source_table_key",
         "posthog_datawarehousejoin"."joining_table_name",
         "posthog_datawarehousejoin"."joining_table_key",
         "posthog_datawarehousejoin"."field_name",
         "posthog_datawarehousejoin"."configuration"
  FROM "posthog_datawarehousejoin"
  WHERE ("posthog_datawarehousejoin"."team_id" = 99999
         AND NOT ("posthog_datawarehousejoin"."deleted"
                  AND "posthog_datawarehousejoin"."deleted" IS NOT NULL))
  '''
# ---
# name: TestSessionRecordings.test_get_session_recordings.27
  '''
  SELECT "posthog_grouptypemapping"."id",
         "posthog_grouptypemapping"."team_id",
         "posthog_grouptypemapping"."project_id",
         "posthog_grouptypemapping"."group_type",
         "posthog_grouptypemapping"."group_type_index",
         "posthog_grouptypemapping"."name_singular",
         "posthog_grouptypemapping"."name_plural"
  FROM "posthog_grouptypemapping"
  WHERE "posthog_grouptypemapping"."project_id" = 99999
  '''
# ---
# name: TestSessionRecordings.test_get_session_recordings.28
  '''
  SELECT "posthog_datawarehousesavedquery"."created_by_id",
         "posthog_datawarehousesavedquery"."created_at",
         "posthog_datawarehousesavedquery"."deleted",
         "posthog_datawarehousesavedquery"."deleted_at",
         "posthog_datawarehousesavedquery"."id",
         "posthog_datawarehousesavedquery"."name",
         "posthog_datawarehousesavedquery"."team_id",
         "posthog_datawarehousesavedquery"."columns",
         "posthog_datawarehousesavedquery"."external_tables",
         "posthog_datawarehousesavedquery"."query",
         "posthog_datawarehousesavedquery"."status",
         "posthog_datawarehousesavedquery"."last_run_at",
         "posthog_datawarehousesavedquery"."table_id"
  FROM "posthog_datawarehousesavedquery"
  WHERE ("posthog_datawarehousesavedquery"."team_id" = 99999
         AND NOT ("posthog_datawarehousesavedquery"."deleted"
                  AND "posthog_datawarehousesavedquery"."deleted" IS NOT NULL))
  '''
# ---
# name: TestSessionRecordings.test_get_session_recordings.29
  '''
  SELECT "posthog_datawarehousetable"."created_by_id",
         "posthog_datawarehousetable"."created_at",
         "posthog_datawarehousetable"."updated_at",
         "posthog_datawarehousetable"."deleted",
         "posthog_datawarehousetable"."deleted_at",
         "posthog_datawarehousetable"."id",
         "posthog_datawarehousetable"."name",
         "posthog_datawarehousetable"."format",
         "posthog_datawarehousetable"."team_id",
         "posthog_datawarehousetable"."url_pattern",
         "posthog_datawarehousetable"."credential_id",
         "posthog_datawarehousetable"."external_data_source_id",
         "posthog_datawarehousetable"."columns",
         "posthog_datawarehousetable"."row_count",
         "posthog_user"."id",
         "posthog_user"."password",
         "posthog_user"."last_login",
         "posthog_user"."first_name",
         "posthog_user"."last_name",
         "posthog_user"."is_staff",
         "posthog_user"."date_joined",
         "posthog_user"."uuid",
         "posthog_user"."current_organization_id",
         "posthog_user"."current_team_id",
         "posthog_user"."email",
         "posthog_user"."pending_email",
         "posthog_user"."temporary_token",
         "posthog_user"."distinct_id",
         "posthog_user"."is_email_verified",
         "posthog_user"."requested_password_reset_at",
         "posthog_user"."has_seen_product_intro_for",
         "posthog_user"."strapi_id",
         "posthog_user"."is_active",
         "posthog_user"."theme_mode",
         "posthog_user"."partial_notification_settings",
         "posthog_user"."anonymize_data",
         "posthog_user"."toolbar_mode",
         "posthog_user"."hedgehog_config",
         "posthog_user"."events_column_config",
         "posthog_user"."email_opt_in",
         "posthog_datawarehousecredential"."created_by_id",
         "posthog_datawarehousecredential"."created_at",
         "posthog_datawarehousecredential"."id",
         "posthog_datawarehousecredential"."access_key",
         "posthog_datawarehousecredential"."access_secret",
         "posthog_datawarehousecredential"."team_id",
         "posthog_externaldatasource"."created_by_id",
         "posthog_externaldatasource"."created_at",
         "posthog_externaldatasource"."updated_at",
         "posthog_externaldatasource"."deleted",
         "posthog_externaldatasource"."deleted_at",
         "posthog_externaldatasource"."id",
         "posthog_externaldatasource"."source_id",
         "posthog_externaldatasource"."connection_id",
         "posthog_externaldatasource"."destination_id",
         "posthog_externaldatasource"."team_id",
         "posthog_externaldatasource"."sync_frequency",
         "posthog_externaldatasource"."status",
         "posthog_externaldatasource"."source_type",
         "posthog_externaldatasource"."job_inputs",
         "posthog_externaldatasource"."are_tables_created",
         "posthog_externaldatasource"."prefix"
  FROM "posthog_datawarehousetable"
  LEFT OUTER JOIN "posthog_user" ON ("posthog_datawarehousetable"."created_by_id" = "posthog_user"."id")
  LEFT OUTER JOIN "posthog_datawarehousecredential" ON ("posthog_datawarehousetable"."credential_id" = "posthog_datawarehousecredential"."id")
  LEFT OUTER JOIN "posthog_externaldatasource" ON ("posthog_datawarehousetable"."external_data_source_id" = "posthog_externaldatasource"."id")
  WHERE ("posthog_datawarehousetable"."team_id" = 99999
         AND NOT ("posthog_datawarehousetable"."deleted"
                  AND "posthog_datawarehousetable"."deleted" IS NOT NULL))
  '''
# ---
# name: TestSessionRecordings.test_get_session_recordings.3
  '''
  SELECT "posthog_team"."id",
         "posthog_team"."uuid",
         "posthog_team"."organization_id",
         "posthog_team"."project_id",
         "posthog_team"."api_token",
         "posthog_team"."app_urls",
         "posthog_team"."name",
         "posthog_team"."slack_incoming_webhook",
         "posthog_team"."created_at",
         "posthog_team"."updated_at",
         "posthog_team"."anonymize_ips",
         "posthog_team"."completed_snippet_onboarding",
         "posthog_team"."has_completed_onboarding_for",
         "posthog_team"."ingested_event",
         "posthog_team"."autocapture_opt_out",
         "posthog_team"."autocapture_web_vitals_opt_in",
         "posthog_team"."autocapture_web_vitals_allowed_metrics",
         "posthog_team"."autocapture_exceptions_opt_in",
         "posthog_team"."autocapture_exceptions_errors_to_ignore",
         "posthog_team"."person_processing_opt_out",
         "posthog_team"."session_recording_opt_in",
         "posthog_team"."session_recording_sample_rate",
         "posthog_team"."session_recording_minimum_duration_milliseconds",
         "posthog_team"."session_recording_linked_flag",
         "posthog_team"."session_recording_network_payload_capture_config",
         "posthog_team"."session_recording_url_trigger_config",
         "posthog_team"."session_recording_url_blocklist_config",
         "posthog_team"."session_recording_event_trigger_config",
         "posthog_team"."session_replay_config",
         "posthog_team"."survey_config",
         "posthog_team"."capture_console_log_opt_in",
         "posthog_team"."capture_performance_opt_in",
         "posthog_team"."capture_dead_clicks",
         "posthog_team"."surveys_opt_in",
         "posthog_team"."heatmaps_opt_in",
         "posthog_team"."session_recording_version",
         "posthog_team"."signup_token",
         "posthog_team"."is_demo",
         "posthog_team"."access_control",
         "posthog_team"."week_start_day",
         "posthog_team"."inject_web_apps",
         "posthog_team"."test_account_filters",
         "posthog_team"."test_account_filters_default_checked",
         "posthog_team"."path_cleaning_filters",
         "posthog_team"."timezone",
         "posthog_team"."data_attributes",
         "posthog_team"."person_display_name_properties",
         "posthog_team"."live_events_columns",
         "posthog_team"."recording_domains",
         "posthog_team"."primary_dashboard_id",
         "posthog_team"."extra_settings",
         "posthog_team"."modifiers",
         "posthog_team"."correlation_config",
         "posthog_team"."session_recording_retention_period_days",
         "posthog_team"."plugins_opt_in",
         "posthog_team"."opt_out_capture",
         "posthog_team"."event_names",
         "posthog_team"."event_names_with_usage",
         "posthog_team"."event_properties",
         "posthog_team"."event_properties_with_usage",
         "posthog_team"."event_properties_numerical",
         "posthog_team"."external_data_workspace_id",
         "posthog_team"."external_data_workspace_last_synced_at"
  FROM "posthog_team"
  WHERE "posthog_team"."id" = 99999
  LIMIT 21
  '''
# ---
# name: TestSessionRecordings.test_get_session_recordings.30
  '''
  SELECT "posthog_datawarehousejoin"."created_by_id",
         "posthog_datawarehousejoin"."created_at",
         "posthog_datawarehousejoin"."deleted",
         "posthog_datawarehousejoin"."deleted_at",
         "posthog_datawarehousejoin"."id",
         "posthog_datawarehousejoin"."team_id",
         "posthog_datawarehousejoin"."source_table_name",
         "posthog_datawarehousejoin"."source_table_key",
         "posthog_datawarehousejoin"."joining_table_name",
         "posthog_datawarehousejoin"."joining_table_key",
         "posthog_datawarehousejoin"."field_name",
         "posthog_datawarehousejoin"."configuration"
  FROM "posthog_datawarehousejoin"
  WHERE ("posthog_datawarehousejoin"."team_id" = 99999
         AND NOT ("posthog_datawarehousejoin"."deleted"
                  AND "posthog_datawarehousejoin"."deleted" IS NOT NULL))
  '''
# ---
# name: TestSessionRecordings.test_get_session_recordings.31
  '''
  SELECT "posthog_sessionrecording"."id",
         "posthog_sessionrecording"."session_id",
         "posthog_sessionrecording"."team_id",
         "posthog_sessionrecording"."created_at",
         "posthog_sessionrecording"."deleted",
         "posthog_sessionrecording"."object_storage_path",
         "posthog_sessionrecording"."distinct_id",
         "posthog_sessionrecording"."duration",
         "posthog_sessionrecording"."active_seconds",
         "posthog_sessionrecording"."inactive_seconds",
         "posthog_sessionrecording"."start_time",
         "posthog_sessionrecording"."end_time",
         "posthog_sessionrecording"."click_count",
         "posthog_sessionrecording"."keypress_count",
         "posthog_sessionrecording"."mouse_activity_count",
         "posthog_sessionrecording"."console_log_count",
         "posthog_sessionrecording"."console_warn_count",
         "posthog_sessionrecording"."console_error_count",
         "posthog_sessionrecording"."start_url",
         "posthog_sessionrecording"."storage_version"
  FROM "posthog_sessionrecording"
  WHERE ("posthog_sessionrecording"."session_id" IN ('test_get_session_recordings-1',
                                                     'test_get_session_recordings-2')
         AND "posthog_sessionrecording"."team_id" = 99999)
  '''
# ---
# name: TestSessionRecordings.test_get_session_recordings.32
  '''
  SELECT "posthog_sessionrecordingviewed"."session_id"
  FROM "posthog_sessionrecordingviewed"
  WHERE ("posthog_sessionrecordingviewed"."team_id" = 99999
         AND "posthog_sessionrecordingviewed"."user_id" = 99999)
  '''
# ---
# name: TestSessionRecordings.test_get_session_recordings.33
  '''
  SELECT "posthog_persondistinctid"."id",
         "posthog_persondistinctid"."team_id",
         "posthog_persondistinctid"."person_id",
         "posthog_persondistinctid"."distinct_id",
         "posthog_persondistinctid"."version",
         "posthog_person"."id",
         "posthog_person"."created_at",
         "posthog_person"."properties_last_updated_at",
         "posthog_person"."properties_last_operation",
         "posthog_person"."team_id",
         "posthog_person"."properties",
         "posthog_person"."is_user_id",
         "posthog_person"."is_identified",
         "posthog_person"."uuid",
         "posthog_person"."version"
  FROM "posthog_persondistinctid"
  INNER JOIN "posthog_person" ON ("posthog_persondistinctid"."person_id" = "posthog_person"."id")
  WHERE ("posthog_persondistinctid"."distinct_id" IN ('user2',
                                                      'user_one_0')
         AND "posthog_persondistinctid"."team_id" = 99999)
  '''
# ---
# name: TestSessionRecordings.test_get_session_recordings.4
  '''
  SELECT "posthog_team"."id",
         "posthog_team"."uuid",
         "posthog_team"."organization_id",
         "posthog_team"."project_id",
         "posthog_team"."api_token",
         "posthog_team"."app_urls",
         "posthog_team"."name",
         "posthog_team"."slack_incoming_webhook",
         "posthog_team"."created_at",
         "posthog_team"."updated_at",
         "posthog_team"."anonymize_ips",
         "posthog_team"."completed_snippet_onboarding",
         "posthog_team"."has_completed_onboarding_for",
         "posthog_team"."ingested_event",
         "posthog_team"."autocapture_opt_out",
         "posthog_team"."autocapture_web_vitals_opt_in",
         "posthog_team"."autocapture_web_vitals_allowed_metrics",
         "posthog_team"."autocapture_exceptions_opt_in",
         "posthog_team"."autocapture_exceptions_errors_to_ignore",
         "posthog_team"."person_processing_opt_out",
         "posthog_team"."session_recording_opt_in",
         "posthog_team"."session_recording_sample_rate",
         "posthog_team"."session_recording_minimum_duration_milliseconds",
         "posthog_team"."session_recording_linked_flag",
         "posthog_team"."session_recording_network_payload_capture_config",
         "posthog_team"."session_recording_url_trigger_config",
         "posthog_team"."session_recording_url_blocklist_config",
         "posthog_team"."session_recording_event_trigger_config",
         "posthog_team"."session_replay_config",
         "posthog_team"."survey_config",
         "posthog_team"."capture_console_log_opt_in",
         "posthog_team"."capture_performance_opt_in",
         "posthog_team"."capture_dead_clicks",
         "posthog_team"."surveys_opt_in",
         "posthog_team"."heatmaps_opt_in",
         "posthog_team"."session_recording_version",
         "posthog_team"."signup_token",
         "posthog_team"."is_demo",
         "posthog_team"."access_control",
         "posthog_team"."week_start_day",
         "posthog_team"."inject_web_apps",
         "posthog_team"."test_account_filters",
         "posthog_team"."test_account_filters_default_checked",
         "posthog_team"."path_cleaning_filters",
         "posthog_team"."timezone",
         "posthog_team"."data_attributes",
         "posthog_team"."person_display_name_properties",
         "posthog_team"."live_events_columns",
         "posthog_team"."recording_domains",
         "posthog_team"."primary_dashboard_id",
         "posthog_team"."extra_settings",
         "posthog_team"."modifiers",
         "posthog_team"."correlation_config",
         "posthog_team"."session_recording_retention_period_days",
         "posthog_team"."plugins_opt_in",
         "posthog_team"."opt_out_capture",
         "posthog_team"."event_names",
         "posthog_team"."event_names_with_usage",
         "posthog_team"."event_properties",
         "posthog_team"."event_properties_with_usage",
         "posthog_team"."event_properties_numerical",
         "posthog_team"."external_data_workspace_id",
         "posthog_team"."external_data_workspace_last_synced_at"
  FROM "posthog_team"
  WHERE "posthog_team"."id" = 99999
  LIMIT 21
  '''
# ---
# name: TestSessionRecordings.test_get_session_recordings.5
  '''
  SELECT "posthog_team"."id",
         "posthog_team"."uuid",
         "posthog_team"."organization_id",
         "posthog_team"."project_id",
         "posthog_team"."api_token",
         "posthog_team"."app_urls",
         "posthog_team"."name",
         "posthog_team"."slack_incoming_webhook",
         "posthog_team"."created_at",
         "posthog_team"."updated_at",
         "posthog_team"."anonymize_ips",
         "posthog_team"."completed_snippet_onboarding",
         "posthog_team"."has_completed_onboarding_for",
         "posthog_team"."ingested_event",
         "posthog_team"."autocapture_opt_out",
         "posthog_team"."autocapture_web_vitals_opt_in",
         "posthog_team"."autocapture_web_vitals_allowed_metrics",
         "posthog_team"."autocapture_exceptions_opt_in",
         "posthog_team"."autocapture_exceptions_errors_to_ignore",
         "posthog_team"."person_processing_opt_out",
         "posthog_team"."session_recording_opt_in",
         "posthog_team"."session_recording_sample_rate",
         "posthog_team"."session_recording_minimum_duration_milliseconds",
         "posthog_team"."session_recording_linked_flag",
         "posthog_team"."session_recording_network_payload_capture_config",
         "posthog_team"."session_recording_url_trigger_config",
         "posthog_team"."session_recording_url_blocklist_config",
         "posthog_team"."session_recording_event_trigger_config",
         "posthog_team"."session_replay_config",
         "posthog_team"."survey_config",
         "posthog_team"."capture_console_log_opt_in",
         "posthog_team"."capture_performance_opt_in",
         "posthog_team"."capture_dead_clicks",
         "posthog_team"."surveys_opt_in",
         "posthog_team"."heatmaps_opt_in",
         "posthog_team"."session_recording_version",
         "posthog_team"."signup_token",
         "posthog_team"."is_demo",
         "posthog_team"."access_control",
         "posthog_team"."week_start_day",
         "posthog_team"."inject_web_apps",
         "posthog_team"."test_account_filters",
         "posthog_team"."test_account_filters_default_checked",
         "posthog_team"."path_cleaning_filters",
         "posthog_team"."timezone",
         "posthog_team"."data_attributes",
         "posthog_team"."person_display_name_properties",
         "posthog_team"."live_events_columns",
         "posthog_team"."recording_domains",
         "posthog_team"."primary_dashboard_id",
         "posthog_team"."extra_settings",
         "posthog_team"."modifiers",
         "posthog_team"."correlation_config",
         "posthog_team"."session_recording_retention_period_days",
         "posthog_team"."plugins_opt_in",
         "posthog_team"."opt_out_capture",
         "posthog_team"."event_names",
         "posthog_team"."event_names_with_usage",
         "posthog_team"."event_properties",
         "posthog_team"."event_properties_with_usage",
         "posthog_team"."event_properties_numerical",
         "posthog_team"."external_data_workspace_id",
         "posthog_team"."external_data_workspace_last_synced_at"
  FROM "posthog_team"
  WHERE "posthog_team"."id" = 99999
  LIMIT 21
  '''
# ---
# name: TestSessionRecordings.test_get_session_recordings.6
  '''
  SELECT "posthog_team"."id",
         "posthog_team"."uuid",
         "posthog_team"."organization_id",
         "posthog_team"."project_id",
         "posthog_team"."api_token",
         "posthog_team"."app_urls",
         "posthog_team"."name",
         "posthog_team"."slack_incoming_webhook",
         "posthog_team"."created_at",
         "posthog_team"."updated_at",
         "posthog_team"."anonymize_ips",
         "posthog_team"."completed_snippet_onboarding",
         "posthog_team"."has_completed_onboarding_for",
         "posthog_team"."ingested_event",
         "posthog_team"."autocapture_opt_out",
         "posthog_team"."autocapture_web_vitals_opt_in",
         "posthog_team"."autocapture_web_vitals_allowed_metrics",
         "posthog_team"."autocapture_exceptions_opt_in",
         "posthog_team"."autocapture_exceptions_errors_to_ignore",
         "posthog_team"."person_processing_opt_out",
         "posthog_team"."session_recording_opt_in",
         "posthog_team"."session_recording_sample_rate",
         "posthog_team"."session_recording_minimum_duration_milliseconds",
         "posthog_team"."session_recording_linked_flag",
         "posthog_team"."session_recording_network_payload_capture_config",
         "posthog_team"."session_recording_url_trigger_config",
         "posthog_team"."session_recording_url_blocklist_config",
         "posthog_team"."session_recording_event_trigger_config",
         "posthog_team"."session_replay_config",
         "posthog_team"."survey_config",
         "posthog_team"."capture_console_log_opt_in",
         "posthog_team"."capture_performance_opt_in",
         "posthog_team"."capture_dead_clicks",
         "posthog_team"."surveys_opt_in",
         "posthog_team"."heatmaps_opt_in",
         "posthog_team"."session_recording_version",
         "posthog_team"."signup_token",
         "posthog_team"."is_demo",
         "posthog_team"."access_control",
         "posthog_team"."week_start_day",
         "posthog_team"."inject_web_apps",
         "posthog_team"."test_account_filters",
         "posthog_team"."test_account_filters_default_checked",
         "posthog_team"."path_cleaning_filters",
         "posthog_team"."timezone",
         "posthog_team"."data_attributes",
         "posthog_team"."person_display_name_properties",
         "posthog_team"."live_events_columns",
         "posthog_team"."recording_domains",
         "posthog_team"."primary_dashboard_id",
         "posthog_team"."extra_settings",
         "posthog_team"."modifiers",
         "posthog_team"."correlation_config",
         "posthog_team"."session_recording_retention_period_days",
         "posthog_team"."plugins_opt_in",
         "posthog_team"."opt_out_capture",
         "posthog_team"."event_names",
         "posthog_team"."event_names_with_usage",
         "posthog_team"."event_properties",
         "posthog_team"."event_properties_with_usage",
         "posthog_team"."event_properties_numerical",
         "posthog_team"."external_data_workspace_id",
         "posthog_team"."external_data_workspace_last_synced_at"
  FROM "posthog_team"
  WHERE "posthog_team"."id" = 99999
  LIMIT 21
  '''
# ---
# name: TestSessionRecordings.test_get_session_recordings.7
  '''
  SELECT "posthog_team"."id",
         "posthog_team"."uuid",
         "posthog_team"."organization_id",
         "posthog_team"."project_id",
         "posthog_team"."api_token",
         "posthog_team"."app_urls",
         "posthog_team"."name",
         "posthog_team"."slack_incoming_webhook",
         "posthog_team"."created_at",
         "posthog_team"."updated_at",
         "posthog_team"."anonymize_ips",
         "posthog_team"."completed_snippet_onboarding",
         "posthog_team"."has_completed_onboarding_for",
         "posthog_team"."ingested_event",
         "posthog_team"."autocapture_opt_out",
         "posthog_team"."autocapture_web_vitals_opt_in",
         "posthog_team"."autocapture_web_vitals_allowed_metrics",
         "posthog_team"."autocapture_exceptions_opt_in",
         "posthog_team"."autocapture_exceptions_errors_to_ignore",
         "posthog_team"."person_processing_opt_out",
         "posthog_team"."session_recording_opt_in",
         "posthog_team"."session_recording_sample_rate",
         "posthog_team"."session_recording_minimum_duration_milliseconds",
         "posthog_team"."session_recording_linked_flag",
         "posthog_team"."session_recording_network_payload_capture_config",
         "posthog_team"."session_recording_url_trigger_config",
         "posthog_team"."session_recording_url_blocklist_config",
         "posthog_team"."session_recording_event_trigger_config",
         "posthog_team"."session_replay_config",
         "posthog_team"."survey_config",
         "posthog_team"."capture_console_log_opt_in",
         "posthog_team"."capture_performance_opt_in",
         "posthog_team"."capture_dead_clicks",
         "posthog_team"."surveys_opt_in",
         "posthog_team"."heatmaps_opt_in",
         "posthog_team"."session_recording_version",
         "posthog_team"."signup_token",
         "posthog_team"."is_demo",
         "posthog_team"."access_control",
         "posthog_team"."week_start_day",
         "posthog_team"."inject_web_apps",
         "posthog_team"."test_account_filters",
         "posthog_team"."test_account_filters_default_checked",
         "posthog_team"."path_cleaning_filters",
         "posthog_team"."timezone",
         "posthog_team"."data_attributes",
         "posthog_team"."person_display_name_properties",
         "posthog_team"."live_events_columns",
         "posthog_team"."recording_domains",
         "posthog_team"."primary_dashboard_id",
         "posthog_team"."extra_settings",
         "posthog_team"."modifiers",
         "posthog_team"."correlation_config",
         "posthog_team"."session_recording_retention_period_days",
         "posthog_team"."plugins_opt_in",
         "posthog_team"."opt_out_capture",
         "posthog_team"."event_names",
         "posthog_team"."event_names_with_usage",
         "posthog_team"."event_properties",
         "posthog_team"."event_properties_with_usage",
         "posthog_team"."event_properties_numerical",
         "posthog_team"."external_data_workspace_id",
         "posthog_team"."external_data_workspace_last_synced_at"
  FROM "posthog_team"
  WHERE "posthog_team"."id" = 99999
  LIMIT 21
  '''
# ---
# name: TestSessionRecordings.test_get_session_recordings.8
  '''
  SELECT "posthog_team"."id",
         "posthog_team"."uuid",
         "posthog_team"."organization_id",
         "posthog_team"."project_id",
         "posthog_team"."api_token",
         "posthog_team"."app_urls",
         "posthog_team"."name",
         "posthog_team"."slack_incoming_webhook",
         "posthog_team"."created_at",
         "posthog_team"."updated_at",
         "posthog_team"."anonymize_ips",
         "posthog_team"."completed_snippet_onboarding",
         "posthog_team"."has_completed_onboarding_for",
         "posthog_team"."ingested_event",
         "posthog_team"."autocapture_opt_out",
         "posthog_team"."autocapture_web_vitals_opt_in",
         "posthog_team"."autocapture_web_vitals_allowed_metrics",
         "posthog_team"."autocapture_exceptions_opt_in",
         "posthog_team"."autocapture_exceptions_errors_to_ignore",
         "posthog_team"."person_processing_opt_out",
         "posthog_team"."session_recording_opt_in",
         "posthog_team"."session_recording_sample_rate",
         "posthog_team"."session_recording_minimum_duration_milliseconds",
         "posthog_team"."session_recording_linked_flag",
         "posthog_team"."session_recording_network_payload_capture_config",
         "posthog_team"."session_recording_url_trigger_config",
         "posthog_team"."session_recording_url_blocklist_config",
         "posthog_team"."session_recording_event_trigger_config",
         "posthog_team"."session_replay_config",
         "posthog_team"."survey_config",
         "posthog_team"."capture_console_log_opt_in",
         "posthog_team"."capture_performance_opt_in",
         "posthog_team"."capture_dead_clicks",
         "posthog_team"."surveys_opt_in",
         "posthog_team"."heatmaps_opt_in",
         "posthog_team"."session_recording_version",
         "posthog_team"."signup_token",
         "posthog_team"."is_demo",
         "posthog_team"."access_control",
         "posthog_team"."week_start_day",
         "posthog_team"."inject_web_apps",
         "posthog_team"."test_account_filters",
         "posthog_team"."test_account_filters_default_checked",
         "posthog_team"."path_cleaning_filters",
         "posthog_team"."timezone",
         "posthog_team"."data_attributes",
         "posthog_team"."person_display_name_properties",
         "posthog_team"."live_events_columns",
         "posthog_team"."recording_domains",
         "posthog_team"."primary_dashboard_id",
         "posthog_team"."extra_settings",
         "posthog_team"."modifiers",
         "posthog_team"."correlation_config",
         "posthog_team"."session_recording_retention_period_days",
         "posthog_team"."plugins_opt_in",
         "posthog_team"."opt_out_capture",
         "posthog_team"."event_names",
         "posthog_team"."event_names_with_usage",
         "posthog_team"."event_properties",
         "posthog_team"."event_properties_with_usage",
         "posthog_team"."event_properties_numerical",
         "posthog_team"."external_data_workspace_id",
         "posthog_team"."external_data_workspace_last_synced_at"
  FROM "posthog_team"
<<<<<<< HEAD
  WHERE "posthog_team"."id" = 2
  LIMIT 21
  '''
# ---
# name: TestSessionRecordings.test_listing_recordings_is_not_nplus1_for_persons
  '''
  SELECT "posthog_user"."id",
         "posthog_user"."password",
         "posthog_user"."last_login",
         "posthog_user"."first_name",
         "posthog_user"."last_name",
         "posthog_user"."is_staff",
         "posthog_user"."is_active",
         "posthog_user"."date_joined",
         "posthog_user"."uuid",
         "posthog_user"."current_organization_id",
         "posthog_user"."current_team_id",
         "posthog_user"."email",
         "posthog_user"."pending_email",
         "posthog_user"."distinct_id",
         "posthog_user"."is_email_verified",
         "posthog_user"."has_seen_product_intro_for",
         "posthog_user"."strapi_id",
         "posthog_user"."theme_mode",
         "posthog_user"."partial_notification_settings",
         "posthog_user"."anonymize_data",
         "posthog_user"."toolbar_mode",
         "posthog_user"."hedgehog_config",
         "posthog_user"."events_column_config",
         "posthog_user"."temporary_token",
         "posthog_user"."email_opt_in"
  FROM "posthog_user"
  WHERE "posthog_user"."id" = 2
  LIMIT 21
  '''
# ---
# name: TestSessionRecordings.test_listing_recordings_is_not_nplus1_for_persons.1
  '''
  SELECT "posthog_team"."id",
         "posthog_team"."uuid",
         "posthog_team"."organization_id",
         "posthog_team"."project_id",
         "posthog_team"."api_token",
         "posthog_team"."app_urls",
         "posthog_team"."name",
         "posthog_team"."slack_incoming_webhook",
         "posthog_team"."created_at",
         "posthog_team"."updated_at",
         "posthog_team"."anonymize_ips",
         "posthog_team"."completed_snippet_onboarding",
         "posthog_team"."has_completed_onboarding_for",
         "posthog_team"."ingested_event",
         "posthog_team"."autocapture_opt_out",
         "posthog_team"."autocapture_exceptions_opt_in",
         "posthog_team"."autocapture_exceptions_errors_to_ignore",
         "posthog_team"."session_recording_opt_in",
         "posthog_team"."session_recording_sample_rate",
         "posthog_team"."session_recording_minimum_duration_milliseconds",
         "posthog_team"."session_recording_linked_flag",
         "posthog_team"."session_recording_network_payload_capture_config",
         "posthog_team"."session_replay_config",
         "posthog_team"."capture_console_log_opt_in",
         "posthog_team"."capture_performance_opt_in",
         "posthog_team"."surveys_opt_in",
         "posthog_team"."heatmaps_opt_in",
         "posthog_team"."session_recording_version",
         "posthog_team"."signup_token",
         "posthog_team"."is_demo",
         "posthog_team"."access_control",
         "posthog_team"."week_start_day",
         "posthog_team"."inject_web_apps",
         "posthog_team"."test_account_filters",
         "posthog_team"."test_account_filters_default_checked",
         "posthog_team"."path_cleaning_filters",
         "posthog_team"."timezone",
         "posthog_team"."data_attributes",
         "posthog_team"."person_display_name_properties",
         "posthog_team"."live_events_columns",
         "posthog_team"."recording_domains",
         "posthog_team"."primary_dashboard_id",
         "posthog_team"."extra_settings",
         "posthog_team"."modifiers",
         "posthog_team"."correlation_config",
         "posthog_team"."session_recording_retention_period_days",
         "posthog_team"."external_data_workspace_id",
         "posthog_team"."external_data_workspace_last_synced_at"
  FROM "posthog_team"
  WHERE "posthog_team"."id" = 2
=======
  WHERE "posthog_team"."id" = 99999
>>>>>>> 37c6b413
  LIMIT 21
  '''
# ---
# name: TestSessionRecordings.test_get_session_recordings.9
  '''
  SELECT "posthog_team"."id",
         "posthog_team"."uuid",
         "posthog_team"."organization_id",
         "posthog_team"."project_id",
         "posthog_team"."api_token",
         "posthog_team"."app_urls",
         "posthog_team"."name",
         "posthog_team"."slack_incoming_webhook",
         "posthog_team"."created_at",
         "posthog_team"."updated_at",
         "posthog_team"."anonymize_ips",
         "posthog_team"."completed_snippet_onboarding",
         "posthog_team"."has_completed_onboarding_for",
         "posthog_team"."ingested_event",
         "posthog_team"."autocapture_opt_out",
         "posthog_team"."autocapture_web_vitals_opt_in",
         "posthog_team"."autocapture_web_vitals_allowed_metrics",
         "posthog_team"."autocapture_exceptions_opt_in",
         "posthog_team"."autocapture_exceptions_errors_to_ignore",
         "posthog_team"."person_processing_opt_out",
         "posthog_team"."session_recording_opt_in",
         "posthog_team"."session_recording_sample_rate",
         "posthog_team"."session_recording_minimum_duration_milliseconds",
         "posthog_team"."session_recording_linked_flag",
         "posthog_team"."session_recording_network_payload_capture_config",
         "posthog_team"."session_recording_url_trigger_config",
         "posthog_team"."session_recording_url_blocklist_config",
         "posthog_team"."session_recording_event_trigger_config",
         "posthog_team"."session_replay_config",
         "posthog_team"."survey_config",
         "posthog_team"."capture_console_log_opt_in",
         "posthog_team"."capture_performance_opt_in",
         "posthog_team"."capture_dead_clicks",
         "posthog_team"."surveys_opt_in",
         "posthog_team"."heatmaps_opt_in",
         "posthog_team"."session_recording_version",
         "posthog_team"."signup_token",
         "posthog_team"."is_demo",
         "posthog_team"."access_control",
         "posthog_team"."week_start_day",
         "posthog_team"."inject_web_apps",
         "posthog_team"."test_account_filters",
         "posthog_team"."test_account_filters_default_checked",
         "posthog_team"."path_cleaning_filters",
         "posthog_team"."timezone",
         "posthog_team"."data_attributes",
         "posthog_team"."person_display_name_properties",
         "posthog_team"."live_events_columns",
         "posthog_team"."recording_domains",
         "posthog_team"."primary_dashboard_id",
         "posthog_team"."extra_settings",
         "posthog_team"."modifiers",
         "posthog_team"."correlation_config",
         "posthog_team"."session_recording_retention_period_days",
         "posthog_team"."plugins_opt_in",
         "posthog_team"."opt_out_capture",
         "posthog_team"."event_names",
         "posthog_team"."event_names_with_usage",
         "posthog_team"."event_properties",
         "posthog_team"."event_properties_with_usage",
         "posthog_team"."event_properties_numerical",
         "posthog_team"."external_data_workspace_id",
         "posthog_team"."external_data_workspace_last_synced_at"
  FROM "posthog_team"
  WHERE "posthog_team"."id" = 99999
  LIMIT 21
  '''
# ---
# name: TestSessionRecordings.test_listing_recordings_is_not_nplus1_for_persons
  '''
  SELECT "posthog_user"."id",
         "posthog_user"."password",
         "posthog_user"."last_login",
         "posthog_user"."first_name",
         "posthog_user"."last_name",
         "posthog_user"."is_staff",
         "posthog_user"."date_joined",
         "posthog_user"."uuid",
         "posthog_user"."current_organization_id",
         "posthog_user"."current_team_id",
         "posthog_user"."email",
         "posthog_user"."pending_email",
         "posthog_user"."distinct_id",
         "posthog_user"."is_email_verified",
         "posthog_user"."has_seen_product_intro_for",
         "posthog_user"."strapi_id",
         "posthog_user"."is_active",
         "posthog_user"."theme_mode",
         "posthog_user"."partial_notification_settings",
         "posthog_user"."anonymize_data",
         "posthog_user"."toolbar_mode",
         "posthog_user"."hedgehog_config",
         "posthog_user"."events_column_config",
         "posthog_user"."temporary_token",
         "posthog_user"."email_opt_in"
  FROM "posthog_user"
  WHERE "posthog_user"."id" = 99999
  LIMIT 21
  '''
# ---
# name: TestSessionRecordings.test_listing_recordings_is_not_nplus1_for_persons.1
  '''
  SELECT "posthog_team"."id",
         "posthog_team"."uuid",
         "posthog_team"."organization_id",
         "posthog_team"."project_id",
         "posthog_team"."api_token",
         "posthog_team"."app_urls",
         "posthog_team"."name",
         "posthog_team"."slack_incoming_webhook",
         "posthog_team"."created_at",
         "posthog_team"."updated_at",
         "posthog_team"."anonymize_ips",
         "posthog_team"."completed_snippet_onboarding",
         "posthog_team"."has_completed_onboarding_for",
         "posthog_team"."ingested_event",
         "posthog_team"."autocapture_opt_out",
         "posthog_team"."autocapture_web_vitals_opt_in",
         "posthog_team"."autocapture_web_vitals_allowed_metrics",
         "posthog_team"."autocapture_exceptions_opt_in",
         "posthog_team"."autocapture_exceptions_errors_to_ignore",
         "posthog_team"."person_processing_opt_out",
         "posthog_team"."session_recording_opt_in",
         "posthog_team"."session_recording_sample_rate",
         "posthog_team"."session_recording_minimum_duration_milliseconds",
         "posthog_team"."session_recording_linked_flag",
         "posthog_team"."session_recording_network_payload_capture_config",
         "posthog_team"."session_recording_url_trigger_config",
         "posthog_team"."session_recording_url_blocklist_config",
         "posthog_team"."session_recording_event_trigger_config",
         "posthog_team"."session_replay_config",
         "posthog_team"."survey_config",
         "posthog_team"."capture_console_log_opt_in",
         "posthog_team"."capture_performance_opt_in",
         "posthog_team"."capture_dead_clicks",
         "posthog_team"."surveys_opt_in",
         "posthog_team"."heatmaps_opt_in",
         "posthog_team"."session_recording_version",
         "posthog_team"."signup_token",
         "posthog_team"."is_demo",
         "posthog_team"."access_control",
         "posthog_team"."week_start_day",
         "posthog_team"."inject_web_apps",
         "posthog_team"."test_account_filters",
         "posthog_team"."test_account_filters_default_checked",
         "posthog_team"."path_cleaning_filters",
         "posthog_team"."timezone",
         "posthog_team"."data_attributes",
         "posthog_team"."person_display_name_properties",
         "posthog_team"."live_events_columns",
         "posthog_team"."recording_domains",
         "posthog_team"."primary_dashboard_id",
         "posthog_team"."extra_settings",
         "posthog_team"."modifiers",
         "posthog_team"."correlation_config",
         "posthog_team"."session_recording_retention_period_days",
         "posthog_team"."external_data_workspace_id",
         "posthog_team"."external_data_workspace_last_synced_at"
  FROM "posthog_team"
  WHERE "posthog_team"."id" = 99999
  LIMIT 21
  '''
# ---
# name: TestSessionRecordings.test_listing_recordings_is_not_nplus1_for_persons.10
  '''
  SELECT "posthog_grouptypemapping"."id",
         "posthog_grouptypemapping"."team_id",
         "posthog_grouptypemapping"."project_id",
         "posthog_grouptypemapping"."group_type",
         "posthog_grouptypemapping"."group_type_index",
         "posthog_grouptypemapping"."name_singular",
         "posthog_grouptypemapping"."name_plural"
  FROM "posthog_grouptypemapping"
  WHERE "posthog_grouptypemapping"."project_id" = 99999
  '''
# ---
# name: TestSessionRecordings.test_listing_recordings_is_not_nplus1_for_persons.100
  '''
  SELECT "posthog_organizationmembership"."id",
         "posthog_organizationmembership"."organization_id",
         "posthog_organizationmembership"."user_id",
         "posthog_organizationmembership"."level",
         "posthog_organizationmembership"."joined_at",
         "posthog_organizationmembership"."updated_at",
         "posthog_organization"."id",
         "posthog_organization"."name",
         "posthog_organization"."slug",
         "posthog_organization"."logo_media_id",
         "posthog_organization"."created_at",
         "posthog_organization"."updated_at",
         "posthog_organization"."plugins_access_level",
         "posthog_organization"."for_internal_metrics",
         "posthog_organization"."is_member_join_email_enabled",
         "posthog_organization"."enforce_2fa",
         "posthog_organization"."is_hipaa",
         "posthog_organization"."customer_id",
         "posthog_organization"."available_product_features",
         "posthog_organization"."usage",
         "posthog_organization"."never_drop_data",
         "posthog_organization"."customer_trust_scores",
         "posthog_organization"."setup_section_2_completed",
         "posthog_organization"."personalization",
         "posthog_organization"."domain_whitelist"
  FROM "posthog_organizationmembership"
  INNER JOIN "posthog_organization" ON ("posthog_organizationmembership"."organization_id" = "posthog_organization"."id")
  WHERE ("posthog_organizationmembership"."organization_id" = '00000000-0000-0000-0000-000000000000'::uuid
         AND "posthog_organizationmembership"."user_id" = 99999)
  LIMIT 21
  '''
# ---
# name: TestSessionRecordings.test_listing_recordings_is_not_nplus1_for_persons.101
  '''
  SELECT "ee_accesscontrol"."id",
         "ee_accesscontrol"."team_id",
         "ee_accesscontrol"."access_level",
         "ee_accesscontrol"."resource",
         "ee_accesscontrol"."resource_id",
         "ee_accesscontrol"."organization_member_id",
         "ee_accesscontrol"."role_id",
         "ee_accesscontrol"."created_by_id",
         "ee_accesscontrol"."created_at",
         "ee_accesscontrol"."updated_at"
  FROM "ee_accesscontrol"
  LEFT OUTER JOIN "posthog_organizationmembership" ON ("ee_accesscontrol"."organization_member_id" = "posthog_organizationmembership"."id")
  WHERE (("ee_accesscontrol"."organization_member_id" IS NULL
          AND "ee_accesscontrol"."resource" = 'project'
          AND "ee_accesscontrol"."resource_id" = '99999'
          AND "ee_accesscontrol"."role_id" IS NULL
          AND "ee_accesscontrol"."team_id" = 99999)
         OR ("posthog_organizationmembership"."user_id" = 99999
             AND "ee_accesscontrol"."resource" = 'project'
             AND "ee_accesscontrol"."resource_id" = '99999'
             AND "ee_accesscontrol"."role_id" IS NULL
             AND "ee_accesscontrol"."team_id" = 99999)
         OR ("ee_accesscontrol"."organization_member_id" IS NULL
             AND "ee_accesscontrol"."resource" = 'session_recording'
             AND "ee_accesscontrol"."resource_id" IS NULL
             AND "ee_accesscontrol"."role_id" IS NULL
             AND "ee_accesscontrol"."team_id" = 99999)
         OR ("posthog_organizationmembership"."user_id" = 99999
             AND "ee_accesscontrol"."resource" = 'session_recording'
             AND "ee_accesscontrol"."resource_id" IS NULL
             AND "ee_accesscontrol"."role_id" IS NULL
             AND "ee_accesscontrol"."team_id" = 99999)
         OR ("ee_accesscontrol"."organization_member_id" IS NULL
             AND "ee_accesscontrol"."resource" = 'session_recording'
             AND "ee_accesscontrol"."resource_id" IS NOT NULL
             AND "ee_accesscontrol"."role_id" IS NULL
             AND "ee_accesscontrol"."team_id" = 99999)
         OR ("posthog_organizationmembership"."user_id" = 99999
             AND "ee_accesscontrol"."resource" = 'session_recording'
             AND "ee_accesscontrol"."resource_id" IS NOT NULL
             AND "ee_accesscontrol"."role_id" IS NULL
             AND "ee_accesscontrol"."team_id" = 99999))
  '''
# ---
# name: TestSessionRecordings.test_listing_recordings_is_not_nplus1_for_persons.102
  '''
  SELECT "posthog_organizationmembership"."id",
         "posthog_organizationmembership"."organization_id",
         "posthog_organizationmembership"."user_id",
         "posthog_organizationmembership"."level",
         "posthog_organizationmembership"."joined_at",
         "posthog_organizationmembership"."updated_at",
         "posthog_organization"."id",
         "posthog_organization"."name",
         "posthog_organization"."slug",
         "posthog_organization"."logo_media_id",
         "posthog_organization"."created_at",
         "posthog_organization"."updated_at",
         "posthog_organization"."plugins_access_level",
         "posthog_organization"."for_internal_metrics",
         "posthog_organization"."is_member_join_email_enabled",
         "posthog_organization"."enforce_2fa",
         "posthog_organization"."is_hipaa",
         "posthog_organization"."customer_id",
         "posthog_organization"."available_product_features",
         "posthog_organization"."usage",
         "posthog_organization"."never_drop_data",
         "posthog_organization"."customer_trust_scores",
         "posthog_organization"."setup_section_2_completed",
         "posthog_organization"."personalization",
         "posthog_organization"."domain_whitelist"
  FROM "posthog_organizationmembership"
  INNER JOIN "posthog_organization" ON ("posthog_organizationmembership"."organization_id" = "posthog_organization"."id")
  WHERE "posthog_organizationmembership"."user_id" = 99999
  '''
# ---
# name: TestSessionRecordings.test_listing_recordings_is_not_nplus1_for_persons.103
  '''
  SELECT "posthog_organization"."id",
         "posthog_organization"."name",
         "posthog_organization"."slug",
         "posthog_organization"."logo_media_id",
         "posthog_organization"."created_at",
         "posthog_organization"."updated_at",
         "posthog_organization"."plugins_access_level",
         "posthog_organization"."for_internal_metrics",
         "posthog_organization"."is_member_join_email_enabled",
         "posthog_organization"."enforce_2fa",
         "posthog_organization"."is_hipaa",
         "posthog_organization"."customer_id",
         "posthog_organization"."available_product_features",
         "posthog_organization"."usage",
         "posthog_organization"."never_drop_data",
         "posthog_organization"."customer_trust_scores",
         "posthog_organization"."setup_section_2_completed",
         "posthog_organization"."personalization",
         "posthog_organization"."domain_whitelist"
  FROM "posthog_organization"
  WHERE "posthog_organization"."id" = '00000000-0000-0000-0000-000000000000'::uuid
  LIMIT 21
  '''
# ---
# name: TestSessionRecordings.test_listing_recordings_is_not_nplus1_for_persons.104
  '''
  SELECT "posthog_grouptypemapping"."id",
         "posthog_grouptypemapping"."team_id",
         "posthog_grouptypemapping"."project_id",
         "posthog_grouptypemapping"."group_type",
         "posthog_grouptypemapping"."group_type_index",
         "posthog_grouptypemapping"."name_singular",
         "posthog_grouptypemapping"."name_plural"
  FROM "posthog_grouptypemapping"
  WHERE "posthog_grouptypemapping"."project_id" = 99999
  '''
# ---
# name: TestSessionRecordings.test_listing_recordings_is_not_nplus1_for_persons.105
  '''
  SELECT "posthog_datawarehousesavedquery"."created_by_id",
         "posthog_datawarehousesavedquery"."created_at",
         "posthog_datawarehousesavedquery"."deleted",
         "posthog_datawarehousesavedquery"."deleted_at",
         "posthog_datawarehousesavedquery"."id",
         "posthog_datawarehousesavedquery"."name",
         "posthog_datawarehousesavedquery"."team_id",
         "posthog_datawarehousesavedquery"."columns",
         "posthog_datawarehousesavedquery"."external_tables",
         "posthog_datawarehousesavedquery"."query",
         "posthog_datawarehousesavedquery"."status",
         "posthog_datawarehousesavedquery"."last_run_at",
         "posthog_datawarehousesavedquery"."table_id"
  FROM "posthog_datawarehousesavedquery"
  WHERE ("posthog_datawarehousesavedquery"."team_id" = 99999
         AND NOT ("posthog_datawarehousesavedquery"."deleted"
                  AND "posthog_datawarehousesavedquery"."deleted" IS NOT NULL))
  '''
# ---
# name: TestSessionRecordings.test_listing_recordings_is_not_nplus1_for_persons.106
  '''
  SELECT "posthog_datawarehousetable"."created_by_id",
         "posthog_datawarehousetable"."created_at",
         "posthog_datawarehousetable"."updated_at",
         "posthog_datawarehousetable"."deleted",
         "posthog_datawarehousetable"."deleted_at",
         "posthog_datawarehousetable"."id",
         "posthog_datawarehousetable"."name",
         "posthog_datawarehousetable"."format",
         "posthog_datawarehousetable"."team_id",
         "posthog_datawarehousetable"."url_pattern",
         "posthog_datawarehousetable"."credential_id",
         "posthog_datawarehousetable"."external_data_source_id",
         "posthog_datawarehousetable"."columns",
         "posthog_datawarehousetable"."row_count",
         "posthog_user"."id",
         "posthog_user"."password",
         "posthog_user"."last_login",
         "posthog_user"."first_name",
         "posthog_user"."last_name",
         "posthog_user"."is_staff",
         "posthog_user"."date_joined",
         "posthog_user"."uuid",
         "posthog_user"."current_organization_id",
         "posthog_user"."current_team_id",
         "posthog_user"."email",
         "posthog_user"."pending_email",
         "posthog_user"."temporary_token",
         "posthog_user"."distinct_id",
         "posthog_user"."is_email_verified",
         "posthog_user"."requested_password_reset_at",
         "posthog_user"."has_seen_product_intro_for",
         "posthog_user"."strapi_id",
         "posthog_user"."is_active",
         "posthog_user"."theme_mode",
         "posthog_user"."partial_notification_settings",
         "posthog_user"."anonymize_data",
         "posthog_user"."toolbar_mode",
         "posthog_user"."hedgehog_config",
         "posthog_user"."events_column_config",
         "posthog_user"."email_opt_in",
         "posthog_datawarehousecredential"."created_by_id",
         "posthog_datawarehousecredential"."created_at",
         "posthog_datawarehousecredential"."id",
         "posthog_datawarehousecredential"."access_key",
         "posthog_datawarehousecredential"."access_secret",
         "posthog_datawarehousecredential"."team_id",
         "posthog_externaldatasource"."created_by_id",
         "posthog_externaldatasource"."created_at",
         "posthog_externaldatasource"."updated_at",
         "posthog_externaldatasource"."deleted",
         "posthog_externaldatasource"."deleted_at",
         "posthog_externaldatasource"."id",
         "posthog_externaldatasource"."source_id",
         "posthog_externaldatasource"."connection_id",
         "posthog_externaldatasource"."destination_id",
         "posthog_externaldatasource"."team_id",
         "posthog_externaldatasource"."sync_frequency",
         "posthog_externaldatasource"."status",
         "posthog_externaldatasource"."source_type",
         "posthog_externaldatasource"."job_inputs",
         "posthog_externaldatasource"."are_tables_created",
         "posthog_externaldatasource"."prefix"
  FROM "posthog_datawarehousetable"
  LEFT OUTER JOIN "posthog_user" ON ("posthog_datawarehousetable"."created_by_id" = "posthog_user"."id")
  LEFT OUTER JOIN "posthog_datawarehousecredential" ON ("posthog_datawarehousetable"."credential_id" = "posthog_datawarehousecredential"."id")
  LEFT OUTER JOIN "posthog_externaldatasource" ON ("posthog_datawarehousetable"."external_data_source_id" = "posthog_externaldatasource"."id")
  WHERE ("posthog_datawarehousetable"."team_id" = 99999
         AND NOT ("posthog_datawarehousetable"."deleted"
                  AND "posthog_datawarehousetable"."deleted" IS NOT NULL))
  '''
# ---
# name: TestSessionRecordings.test_listing_recordings_is_not_nplus1_for_persons.107
  '''
  SELECT "posthog_datawarehousejoin"."created_by_id",
         "posthog_datawarehousejoin"."created_at",
         "posthog_datawarehousejoin"."deleted",
         "posthog_datawarehousejoin"."deleted_at",
         "posthog_datawarehousejoin"."id",
         "posthog_datawarehousejoin"."team_id",
         "posthog_datawarehousejoin"."source_table_name",
         "posthog_datawarehousejoin"."source_table_key",
         "posthog_datawarehousejoin"."joining_table_name",
         "posthog_datawarehousejoin"."joining_table_key",
         "posthog_datawarehousejoin"."field_name",
         "posthog_datawarehousejoin"."configuration"
  FROM "posthog_datawarehousejoin"
  WHERE ("posthog_datawarehousejoin"."team_id" = 99999
         AND NOT ("posthog_datawarehousejoin"."deleted"
                  AND "posthog_datawarehousejoin"."deleted" IS NOT NULL))
  '''
# ---
# name: TestSessionRecordings.test_listing_recordings_is_not_nplus1_for_persons.108
  '''
  SELECT "posthog_grouptypemapping"."id",
         "posthog_grouptypemapping"."team_id",
         "posthog_grouptypemapping"."project_id",
         "posthog_grouptypemapping"."group_type",
         "posthog_grouptypemapping"."group_type_index",
         "posthog_grouptypemapping"."name_singular",
         "posthog_grouptypemapping"."name_plural"
  FROM "posthog_grouptypemapping"
  WHERE "posthog_grouptypemapping"."project_id" = 99999
  '''
# ---
# name: TestSessionRecordings.test_listing_recordings_is_not_nplus1_for_persons.109
  '''
  SELECT "posthog_datawarehousesavedquery"."created_by_id",
         "posthog_datawarehousesavedquery"."created_at",
         "posthog_datawarehousesavedquery"."deleted",
         "posthog_datawarehousesavedquery"."deleted_at",
         "posthog_datawarehousesavedquery"."id",
         "posthog_datawarehousesavedquery"."name",
         "posthog_datawarehousesavedquery"."team_id",
         "posthog_datawarehousesavedquery"."columns",
         "posthog_datawarehousesavedquery"."external_tables",
         "posthog_datawarehousesavedquery"."query",
         "posthog_datawarehousesavedquery"."status",
         "posthog_datawarehousesavedquery"."last_run_at",
         "posthog_datawarehousesavedquery"."table_id"
  FROM "posthog_datawarehousesavedquery"
  WHERE ("posthog_datawarehousesavedquery"."team_id" = 99999
         AND NOT ("posthog_datawarehousesavedquery"."deleted"
                  AND "posthog_datawarehousesavedquery"."deleted" IS NOT NULL))
  '''
# ---
# name: TestSessionRecordings.test_listing_recordings_is_not_nplus1_for_persons.11
  '''
  SELECT "posthog_datawarehousesavedquery"."created_by_id",
         "posthog_datawarehousesavedquery"."created_at",
         "posthog_datawarehousesavedquery"."deleted",
         "posthog_datawarehousesavedquery"."deleted_at",
         "posthog_datawarehousesavedquery"."id",
         "posthog_datawarehousesavedquery"."name",
         "posthog_datawarehousesavedquery"."team_id",
         "posthog_datawarehousesavedquery"."columns",
         "posthog_datawarehousesavedquery"."external_tables",
         "posthog_datawarehousesavedquery"."query",
         "posthog_datawarehousesavedquery"."status",
         "posthog_datawarehousesavedquery"."last_run_at",
         "posthog_datawarehousesavedquery"."table_id"
  FROM "posthog_datawarehousesavedquery"
  WHERE ("posthog_datawarehousesavedquery"."team_id" = 99999
         AND NOT ("posthog_datawarehousesavedquery"."deleted"
                  AND "posthog_datawarehousesavedquery"."deleted" IS NOT NULL))
  '''
# ---
# name: TestSessionRecordings.test_listing_recordings_is_not_nplus1_for_persons.110
  '''
  SELECT "posthog_datawarehousetable"."created_by_id",
         "posthog_datawarehousetable"."created_at",
         "posthog_datawarehousetable"."updated_at",
         "posthog_datawarehousetable"."deleted",
         "posthog_datawarehousetable"."deleted_at",
         "posthog_datawarehousetable"."id",
         "posthog_datawarehousetable"."name",
         "posthog_datawarehousetable"."format",
         "posthog_datawarehousetable"."team_id",
         "posthog_datawarehousetable"."url_pattern",
         "posthog_datawarehousetable"."credential_id",
         "posthog_datawarehousetable"."external_data_source_id",
         "posthog_datawarehousetable"."columns",
         "posthog_datawarehousetable"."row_count",
         "posthog_user"."id",
         "posthog_user"."password",
         "posthog_user"."last_login",
         "posthog_user"."first_name",
         "posthog_user"."last_name",
         "posthog_user"."is_staff",
         "posthog_user"."date_joined",
         "posthog_user"."uuid",
         "posthog_user"."current_organization_id",
         "posthog_user"."current_team_id",
         "posthog_user"."email",
         "posthog_user"."pending_email",
         "posthog_user"."temporary_token",
         "posthog_user"."distinct_id",
         "posthog_user"."is_email_verified",
         "posthog_user"."requested_password_reset_at",
         "posthog_user"."has_seen_product_intro_for",
         "posthog_user"."strapi_id",
         "posthog_user"."is_active",
         "posthog_user"."theme_mode",
         "posthog_user"."partial_notification_settings",
         "posthog_user"."anonymize_data",
         "posthog_user"."toolbar_mode",
         "posthog_user"."hedgehog_config",
         "posthog_user"."events_column_config",
         "posthog_user"."email_opt_in",
         "posthog_datawarehousecredential"."created_by_id",
         "posthog_datawarehousecredential"."created_at",
         "posthog_datawarehousecredential"."id",
         "posthog_datawarehousecredential"."access_key",
         "posthog_datawarehousecredential"."access_secret",
         "posthog_datawarehousecredential"."team_id",
         "posthog_externaldatasource"."created_by_id",
         "posthog_externaldatasource"."created_at",
         "posthog_externaldatasource"."updated_at",
         "posthog_externaldatasource"."deleted",
         "posthog_externaldatasource"."deleted_at",
         "posthog_externaldatasource"."id",
         "posthog_externaldatasource"."source_id",
         "posthog_externaldatasource"."connection_id",
         "posthog_externaldatasource"."destination_id",
         "posthog_externaldatasource"."team_id",
         "posthog_externaldatasource"."sync_frequency",
         "posthog_externaldatasource"."status",
         "posthog_externaldatasource"."source_type",
         "posthog_externaldatasource"."job_inputs",
         "posthog_externaldatasource"."are_tables_created",
         "posthog_externaldatasource"."prefix"
  FROM "posthog_datawarehousetable"
  LEFT OUTER JOIN "posthog_user" ON ("posthog_datawarehousetable"."created_by_id" = "posthog_user"."id")
  LEFT OUTER JOIN "posthog_datawarehousecredential" ON ("posthog_datawarehousetable"."credential_id" = "posthog_datawarehousecredential"."id")
  LEFT OUTER JOIN "posthog_externaldatasource" ON ("posthog_datawarehousetable"."external_data_source_id" = "posthog_externaldatasource"."id")
  WHERE ("posthog_datawarehousetable"."team_id" = 99999
         AND NOT ("posthog_datawarehousetable"."deleted"
                  AND "posthog_datawarehousetable"."deleted" IS NOT NULL))
  '''
# ---
# name: TestSessionRecordings.test_listing_recordings_is_not_nplus1_for_persons.111
  '''
  SELECT "posthog_datawarehousejoin"."created_by_id",
         "posthog_datawarehousejoin"."created_at",
         "posthog_datawarehousejoin"."deleted",
         "posthog_datawarehousejoin"."deleted_at",
         "posthog_datawarehousejoin"."id",
         "posthog_datawarehousejoin"."team_id",
         "posthog_datawarehousejoin"."source_table_name",
         "posthog_datawarehousejoin"."source_table_key",
         "posthog_datawarehousejoin"."joining_table_name",
         "posthog_datawarehousejoin"."joining_table_key",
         "posthog_datawarehousejoin"."field_name",
         "posthog_datawarehousejoin"."configuration"
  FROM "posthog_datawarehousejoin"
  WHERE ("posthog_datawarehousejoin"."team_id" = 99999
         AND NOT ("posthog_datawarehousejoin"."deleted"
                  AND "posthog_datawarehousejoin"."deleted" IS NOT NULL))
  '''
# ---
# name: TestSessionRecordings.test_listing_recordings_is_not_nplus1_for_persons.112
  '''
  SELECT "posthog_sessionrecording"."id",
         "posthog_sessionrecording"."session_id",
         "posthog_sessionrecording"."team_id",
         "posthog_sessionrecording"."created_at",
         "posthog_sessionrecording"."deleted",
         "posthog_sessionrecording"."object_storage_path",
         "posthog_sessionrecording"."distinct_id",
         "posthog_sessionrecording"."duration",
         "posthog_sessionrecording"."active_seconds",
         "posthog_sessionrecording"."inactive_seconds",
         "posthog_sessionrecording"."start_time",
         "posthog_sessionrecording"."end_time",
         "posthog_sessionrecording"."click_count",
         "posthog_sessionrecording"."keypress_count",
         "posthog_sessionrecording"."mouse_activity_count",
         "posthog_sessionrecording"."console_log_count",
         "posthog_sessionrecording"."console_warn_count",
         "posthog_sessionrecording"."console_error_count",
         "posthog_sessionrecording"."start_url",
         "posthog_sessionrecording"."storage_version"
  FROM "posthog_sessionrecording"
  WHERE ("posthog_sessionrecording"."session_id" IN ('1',
                                                     '2',
                                                     '3',
                                                     '4',
                                                     '5')
         AND "posthog_sessionrecording"."team_id" = 99999)
  '''
# ---
# name: TestSessionRecordings.test_listing_recordings_is_not_nplus1_for_persons.113
  '''
  SELECT "posthog_sessionrecordingviewed"."session_id"
  FROM "posthog_sessionrecordingviewed"
  WHERE ("posthog_sessionrecordingviewed"."team_id" = 99999
         AND "posthog_sessionrecordingviewed"."user_id" = 99999)
  '''
# ---
# name: TestSessionRecordings.test_listing_recordings_is_not_nplus1_for_persons.114
  '''
  SELECT "posthog_persondistinctid"."id",
         "posthog_persondistinctid"."team_id",
         "posthog_persondistinctid"."person_id",
         "posthog_persondistinctid"."distinct_id",
         "posthog_persondistinctid"."version",
         "posthog_person"."id",
         "posthog_person"."created_at",
         "posthog_person"."properties_last_updated_at",
         "posthog_person"."properties_last_operation",
         "posthog_person"."team_id",
         "posthog_person"."properties",
         "posthog_person"."is_user_id",
         "posthog_person"."is_identified",
         "posthog_person"."uuid",
         "posthog_person"."version"
  FROM "posthog_persondistinctid"
  INNER JOIN "posthog_person" ON ("posthog_persondistinctid"."person_id" = "posthog_person"."id")
  WHERE ("posthog_persondistinctid"."distinct_id" IN ('user1',
                                                      'user2',
                                                      'user3',
                                                      'user4',
                                                      'user5')
         AND "posthog_persondistinctid"."team_id" = 99999)
  '''
# ---
# name: TestSessionRecordings.test_listing_recordings_is_not_nplus1_for_persons.115
  '''
  SELECT "posthog_team"."id",
         "posthog_team"."uuid",
         "posthog_team"."organization_id",
         "posthog_team"."project_id",
         "posthog_team"."api_token",
         "posthog_team"."app_urls",
         "posthog_team"."name",
         "posthog_team"."slack_incoming_webhook",
         "posthog_team"."created_at",
         "posthog_team"."updated_at",
         "posthog_team"."anonymize_ips",
         "posthog_team"."completed_snippet_onboarding",
         "posthog_team"."has_completed_onboarding_for",
         "posthog_team"."ingested_event",
         "posthog_team"."autocapture_opt_out",
         "posthog_team"."autocapture_web_vitals_opt_in",
         "posthog_team"."autocapture_web_vitals_allowed_metrics",
         "posthog_team"."autocapture_exceptions_opt_in",
         "posthog_team"."autocapture_exceptions_errors_to_ignore",
         "posthog_team"."person_processing_opt_out",
         "posthog_team"."session_recording_opt_in",
         "posthog_team"."session_recording_sample_rate",
         "posthog_team"."session_recording_minimum_duration_milliseconds",
         "posthog_team"."session_recording_linked_flag",
         "posthog_team"."session_recording_network_payload_capture_config",
         "posthog_team"."session_recording_url_trigger_config",
         "posthog_team"."session_recording_url_blocklist_config",
         "posthog_team"."session_recording_event_trigger_config",
         "posthog_team"."session_replay_config",
         "posthog_team"."survey_config",
         "posthog_team"."capture_console_log_opt_in",
         "posthog_team"."capture_performance_opt_in",
         "posthog_team"."capture_dead_clicks",
         "posthog_team"."surveys_opt_in",
         "posthog_team"."heatmaps_opt_in",
         "posthog_team"."session_recording_version",
         "posthog_team"."signup_token",
         "posthog_team"."is_demo",
         "posthog_team"."access_control",
         "posthog_team"."week_start_day",
         "posthog_team"."inject_web_apps",
         "posthog_team"."test_account_filters",
         "posthog_team"."test_account_filters_default_checked",
         "posthog_team"."path_cleaning_filters",
         "posthog_team"."timezone",
         "posthog_team"."data_attributes",
         "posthog_team"."person_display_name_properties",
         "posthog_team"."live_events_columns",
         "posthog_team"."recording_domains",
         "posthog_team"."primary_dashboard_id",
         "posthog_team"."extra_settings",
         "posthog_team"."modifiers",
         "posthog_team"."correlation_config",
         "posthog_team"."session_recording_retention_period_days",
         "posthog_team"."plugins_opt_in",
         "posthog_team"."opt_out_capture",
         "posthog_team"."event_names",
         "posthog_team"."event_names_with_usage",
         "posthog_team"."event_properties",
         "posthog_team"."event_properties_with_usage",
         "posthog_team"."event_properties_numerical",
         "posthog_team"."external_data_workspace_id",
         "posthog_team"."external_data_workspace_last_synced_at"
  FROM "posthog_team"
  WHERE "posthog_team"."id" = 99999
  LIMIT 21
  '''
# ---
# name: TestSessionRecordings.test_listing_recordings_is_not_nplus1_for_persons.116
  '''
  SELECT "posthog_person"."id",
         "posthog_person"."created_at",
         "posthog_person"."properties_last_updated_at",
         "posthog_person"."properties_last_operation",
         "posthog_person"."team_id",
         "posthog_person"."properties",
         "posthog_person"."is_user_id",
         "posthog_person"."is_identified",
         "posthog_person"."uuid",
         "posthog_person"."version"
  FROM "posthog_person"
  INNER JOIN "posthog_persondistinctid" ON ("posthog_person"."id" = "posthog_persondistinctid"."person_id")
  WHERE ("posthog_persondistinctid"."distinct_id" = 'user6'
         AND "posthog_persondistinctid"."team_id" = 99999)
  LIMIT 21
  '''
# ---
# name: TestSessionRecordings.test_listing_recordings_is_not_nplus1_for_persons.117
  '''
  SELECT "posthog_person"."id",
         "posthog_person"."created_at",
         "posthog_person"."properties_last_updated_at",
         "posthog_person"."properties_last_operation",
         "posthog_person"."team_id",
         "posthog_person"."properties",
         "posthog_person"."is_user_id",
         "posthog_person"."is_identified",
         "posthog_person"."uuid",
         "posthog_person"."version"
  FROM "posthog_person"
  INNER JOIN "posthog_persondistinctid" ON ("posthog_person"."id" = "posthog_persondistinctid"."person_id")
  WHERE ("posthog_persondistinctid"."distinct_id" = 'user6'
         AND "posthog_persondistinctid"."team_id" = 99999)
  LIMIT 21
  '''
# ---
# name: TestSessionRecordings.test_listing_recordings_is_not_nplus1_for_persons.118
  '''
  SELECT "posthog_user"."id",
         "posthog_user"."password",
         "posthog_user"."last_login",
         "posthog_user"."first_name",
         "posthog_user"."last_name",
         "posthog_user"."is_staff",
         "posthog_user"."date_joined",
         "posthog_user"."uuid",
         "posthog_user"."current_organization_id",
         "posthog_user"."current_team_id",
         "posthog_user"."email",
         "posthog_user"."pending_email",
         "posthog_user"."distinct_id",
         "posthog_user"."is_email_verified",
         "posthog_user"."has_seen_product_intro_for",
         "posthog_user"."strapi_id",
         "posthog_user"."is_active",
         "posthog_user"."theme_mode",
         "posthog_user"."partial_notification_settings",
         "posthog_user"."anonymize_data",
         "posthog_user"."toolbar_mode",
         "posthog_user"."hedgehog_config",
         "posthog_user"."events_column_config",
         "posthog_user"."temporary_token",
         "posthog_user"."email_opt_in"
  FROM "posthog_user"
  WHERE "posthog_user"."id" = 99999
  LIMIT 21
  '''
# ---
# name: TestSessionRecordings.test_listing_recordings_is_not_nplus1_for_persons.119
  '''
  SELECT "posthog_team"."id",
         "posthog_team"."uuid",
         "posthog_team"."organization_id",
         "posthog_team"."project_id",
         "posthog_team"."api_token",
         "posthog_team"."app_urls",
         "posthog_team"."name",
         "posthog_team"."slack_incoming_webhook",
         "posthog_team"."created_at",
         "posthog_team"."updated_at",
         "posthog_team"."anonymize_ips",
         "posthog_team"."completed_snippet_onboarding",
         "posthog_team"."has_completed_onboarding_for",
         "posthog_team"."ingested_event",
         "posthog_team"."autocapture_opt_out",
         "posthog_team"."autocapture_web_vitals_opt_in",
         "posthog_team"."autocapture_web_vitals_allowed_metrics",
         "posthog_team"."autocapture_exceptions_opt_in",
         "posthog_team"."autocapture_exceptions_errors_to_ignore",
         "posthog_team"."person_processing_opt_out",
         "posthog_team"."session_recording_opt_in",
         "posthog_team"."session_recording_sample_rate",
         "posthog_team"."session_recording_minimum_duration_milliseconds",
         "posthog_team"."session_recording_linked_flag",
         "posthog_team"."session_recording_network_payload_capture_config",
         "posthog_team"."session_recording_url_trigger_config",
         "posthog_team"."session_recording_url_blocklist_config",
         "posthog_team"."session_recording_event_trigger_config",
         "posthog_team"."session_replay_config",
         "posthog_team"."survey_config",
         "posthog_team"."capture_console_log_opt_in",
         "posthog_team"."capture_performance_opt_in",
         "posthog_team"."capture_dead_clicks",
         "posthog_team"."surveys_opt_in",
         "posthog_team"."heatmaps_opt_in",
         "posthog_team"."session_recording_version",
         "posthog_team"."signup_token",
         "posthog_team"."is_demo",
         "posthog_team"."access_control",
         "posthog_team"."week_start_day",
         "posthog_team"."inject_web_apps",
         "posthog_team"."test_account_filters",
         "posthog_team"."test_account_filters_default_checked",
         "posthog_team"."path_cleaning_filters",
         "posthog_team"."timezone",
         "posthog_team"."data_attributes",
         "posthog_team"."person_display_name_properties",
         "posthog_team"."live_events_columns",
         "posthog_team"."recording_domains",
         "posthog_team"."primary_dashboard_id",
         "posthog_team"."extra_settings",
         "posthog_team"."modifiers",
         "posthog_team"."correlation_config",
         "posthog_team"."session_recording_retention_period_days",
         "posthog_team"."external_data_workspace_id",
         "posthog_team"."external_data_workspace_last_synced_at"
  FROM "posthog_team"
  WHERE "posthog_team"."id" = 99999
  LIMIT 21
  '''
# ---
# name: TestSessionRecordings.test_listing_recordings_is_not_nplus1_for_persons.12
  '''
  SELECT "posthog_datawarehousetable"."created_by_id",
         "posthog_datawarehousetable"."created_at",
         "posthog_datawarehousetable"."updated_at",
         "posthog_datawarehousetable"."deleted",
         "posthog_datawarehousetable"."deleted_at",
         "posthog_datawarehousetable"."id",
         "posthog_datawarehousetable"."name",
         "posthog_datawarehousetable"."format",
         "posthog_datawarehousetable"."team_id",
         "posthog_datawarehousetable"."url_pattern",
         "posthog_datawarehousetable"."credential_id",
         "posthog_datawarehousetable"."external_data_source_id",
         "posthog_datawarehousetable"."columns",
         "posthog_datawarehousetable"."row_count",
         "posthog_user"."id",
         "posthog_user"."password",
         "posthog_user"."last_login",
         "posthog_user"."first_name",
         "posthog_user"."last_name",
         "posthog_user"."is_staff",
         "posthog_user"."date_joined",
         "posthog_user"."uuid",
         "posthog_user"."current_organization_id",
         "posthog_user"."current_team_id",
         "posthog_user"."email",
         "posthog_user"."pending_email",
         "posthog_user"."temporary_token",
         "posthog_user"."distinct_id",
         "posthog_user"."is_email_verified",
         "posthog_user"."requested_password_reset_at",
         "posthog_user"."has_seen_product_intro_for",
         "posthog_user"."strapi_id",
         "posthog_user"."is_active",
         "posthog_user"."theme_mode",
         "posthog_user"."partial_notification_settings",
         "posthog_user"."anonymize_data",
         "posthog_user"."toolbar_mode",
         "posthog_user"."hedgehog_config",
         "posthog_user"."events_column_config",
         "posthog_user"."email_opt_in",
         "posthog_datawarehousecredential"."created_by_id",
         "posthog_datawarehousecredential"."created_at",
         "posthog_datawarehousecredential"."id",
         "posthog_datawarehousecredential"."access_key",
         "posthog_datawarehousecredential"."access_secret",
         "posthog_datawarehousecredential"."team_id",
         "posthog_externaldatasource"."created_by_id",
         "posthog_externaldatasource"."created_at",
         "posthog_externaldatasource"."updated_at",
         "posthog_externaldatasource"."deleted",
         "posthog_externaldatasource"."deleted_at",
         "posthog_externaldatasource"."id",
         "posthog_externaldatasource"."source_id",
         "posthog_externaldatasource"."connection_id",
         "posthog_externaldatasource"."destination_id",
         "posthog_externaldatasource"."team_id",
         "posthog_externaldatasource"."sync_frequency",
         "posthog_externaldatasource"."status",
         "posthog_externaldatasource"."source_type",
         "posthog_externaldatasource"."job_inputs",
         "posthog_externaldatasource"."are_tables_created",
         "posthog_externaldatasource"."prefix"
  FROM "posthog_datawarehousetable"
  LEFT OUTER JOIN "posthog_user" ON ("posthog_datawarehousetable"."created_by_id" = "posthog_user"."id")
  LEFT OUTER JOIN "posthog_datawarehousecredential" ON ("posthog_datawarehousetable"."credential_id" = "posthog_datawarehousecredential"."id")
  LEFT OUTER JOIN "posthog_externaldatasource" ON ("posthog_datawarehousetable"."external_data_source_id" = "posthog_externaldatasource"."id")
  WHERE ("posthog_datawarehousetable"."team_id" = 99999
         AND NOT ("posthog_datawarehousetable"."deleted"
                  AND "posthog_datawarehousetable"."deleted" IS NOT NULL))
  '''
# ---
# name: TestSessionRecordings.test_listing_recordings_is_not_nplus1_for_persons.120
  '''
  SELECT "posthog_organizationmembership"."id",
         "posthog_organizationmembership"."organization_id",
         "posthog_organizationmembership"."user_id",
         "posthog_organizationmembership"."level",
         "posthog_organizationmembership"."joined_at",
         "posthog_organizationmembership"."updated_at",
         "posthog_organization"."id",
         "posthog_organization"."name",
         "posthog_organization"."slug",
         "posthog_organization"."logo_media_id",
         "posthog_organization"."created_at",
         "posthog_organization"."updated_at",
         "posthog_organization"."plugins_access_level",
         "posthog_organization"."for_internal_metrics",
         "posthog_organization"."is_member_join_email_enabled",
         "posthog_organization"."enforce_2fa",
         "posthog_organization"."is_hipaa",
         "posthog_organization"."customer_id",
         "posthog_organization"."available_product_features",
         "posthog_organization"."usage",
         "posthog_organization"."never_drop_data",
         "posthog_organization"."customer_trust_scores",
         "posthog_organization"."setup_section_2_completed",
         "posthog_organization"."personalization",
         "posthog_organization"."domain_whitelist"
  FROM "posthog_organizationmembership"
  INNER JOIN "posthog_organization" ON ("posthog_organizationmembership"."organization_id" = "posthog_organization"."id")
  WHERE ("posthog_organizationmembership"."organization_id" = '00000000-0000-0000-0000-000000000000'::uuid
         AND "posthog_organizationmembership"."user_id" = 99999)
  LIMIT 21
  '''
# ---
# name: TestSessionRecordings.test_listing_recordings_is_not_nplus1_for_persons.121
  '''
  SELECT "ee_accesscontrol"."id",
         "ee_accesscontrol"."team_id",
         "ee_accesscontrol"."access_level",
         "ee_accesscontrol"."resource",
         "ee_accesscontrol"."resource_id",
         "ee_accesscontrol"."organization_member_id",
         "ee_accesscontrol"."role_id",
         "ee_accesscontrol"."created_by_id",
         "ee_accesscontrol"."created_at",
         "ee_accesscontrol"."updated_at"
  FROM "ee_accesscontrol"
  LEFT OUTER JOIN "posthog_organizationmembership" ON ("ee_accesscontrol"."organization_member_id" = "posthog_organizationmembership"."id")
  WHERE (("ee_accesscontrol"."organization_member_id" IS NULL
          AND "ee_accesscontrol"."resource" = 'project'
          AND "ee_accesscontrol"."resource_id" = '99999'
          AND "ee_accesscontrol"."role_id" IS NULL
          AND "ee_accesscontrol"."team_id" = 99999)
         OR ("posthog_organizationmembership"."user_id" = 99999
             AND "ee_accesscontrol"."resource" = 'project'
             AND "ee_accesscontrol"."resource_id" = '99999'
             AND "ee_accesscontrol"."role_id" IS NULL
             AND "ee_accesscontrol"."team_id" = 99999)
         OR ("ee_accesscontrol"."organization_member_id" IS NULL
             AND "ee_accesscontrol"."resource" = 'session_recording'
             AND "ee_accesscontrol"."resource_id" IS NULL
             AND "ee_accesscontrol"."role_id" IS NULL
             AND "ee_accesscontrol"."team_id" = 99999)
         OR ("posthog_organizationmembership"."user_id" = 99999
             AND "ee_accesscontrol"."resource" = 'session_recording'
             AND "ee_accesscontrol"."resource_id" IS NULL
             AND "ee_accesscontrol"."role_id" IS NULL
             AND "ee_accesscontrol"."team_id" = 99999)
         OR ("ee_accesscontrol"."organization_member_id" IS NULL
             AND "ee_accesscontrol"."resource" = 'session_recording'
             AND "ee_accesscontrol"."resource_id" IS NOT NULL
             AND "ee_accesscontrol"."role_id" IS NULL
             AND "ee_accesscontrol"."team_id" = 99999)
         OR ("posthog_organizationmembership"."user_id" = 99999
             AND "ee_accesscontrol"."resource" = 'session_recording'
             AND "ee_accesscontrol"."resource_id" IS NOT NULL
             AND "ee_accesscontrol"."role_id" IS NULL
             AND "ee_accesscontrol"."team_id" = 99999))
  '''
# ---
# name: TestSessionRecordings.test_listing_recordings_is_not_nplus1_for_persons.122
  '''
  SELECT "posthog_organizationmembership"."id",
         "posthog_organizationmembership"."organization_id",
         "posthog_organizationmembership"."user_id",
         "posthog_organizationmembership"."level",
         "posthog_organizationmembership"."joined_at",
         "posthog_organizationmembership"."updated_at",
         "posthog_organization"."id",
         "posthog_organization"."name",
         "posthog_organization"."slug",
         "posthog_organization"."logo_media_id",
         "posthog_organization"."created_at",
         "posthog_organization"."updated_at",
         "posthog_organization"."plugins_access_level",
         "posthog_organization"."for_internal_metrics",
         "posthog_organization"."is_member_join_email_enabled",
         "posthog_organization"."enforce_2fa",
         "posthog_organization"."is_hipaa",
         "posthog_organization"."customer_id",
         "posthog_organization"."available_product_features",
         "posthog_organization"."usage",
         "posthog_organization"."never_drop_data",
         "posthog_organization"."customer_trust_scores",
         "posthog_organization"."setup_section_2_completed",
         "posthog_organization"."personalization",
         "posthog_organization"."domain_whitelist"
  FROM "posthog_organizationmembership"
  INNER JOIN "posthog_organization" ON ("posthog_organizationmembership"."organization_id" = "posthog_organization"."id")
  WHERE "posthog_organizationmembership"."user_id" = 99999
  '''
# ---
# name: TestSessionRecordings.test_listing_recordings_is_not_nplus1_for_persons.123
  '''
  SELECT "posthog_organization"."id",
         "posthog_organization"."name",
         "posthog_organization"."slug",
         "posthog_organization"."logo_media_id",
         "posthog_organization"."created_at",
         "posthog_organization"."updated_at",
         "posthog_organization"."plugins_access_level",
         "posthog_organization"."for_internal_metrics",
         "posthog_organization"."is_member_join_email_enabled",
         "posthog_organization"."enforce_2fa",
         "posthog_organization"."is_hipaa",
         "posthog_organization"."customer_id",
         "posthog_organization"."available_product_features",
         "posthog_organization"."usage",
         "posthog_organization"."never_drop_data",
         "posthog_organization"."customer_trust_scores",
         "posthog_organization"."setup_section_2_completed",
         "posthog_organization"."personalization",
         "posthog_organization"."domain_whitelist"
  FROM "posthog_organization"
  WHERE "posthog_organization"."id" = '00000000-0000-0000-0000-000000000000'::uuid
  LIMIT 21
  '''
# ---
# name: TestSessionRecordings.test_listing_recordings_is_not_nplus1_for_persons.124
  '''
  SELECT "posthog_grouptypemapping"."id",
         "posthog_grouptypemapping"."team_id",
         "posthog_grouptypemapping"."project_id",
         "posthog_grouptypemapping"."group_type",
         "posthog_grouptypemapping"."group_type_index",
         "posthog_grouptypemapping"."name_singular",
         "posthog_grouptypemapping"."name_plural"
  FROM "posthog_grouptypemapping"
  WHERE "posthog_grouptypemapping"."project_id" = 99999
  '''
# ---
# name: TestSessionRecordings.test_listing_recordings_is_not_nplus1_for_persons.125
  '''
  SELECT "posthog_datawarehousesavedquery"."created_by_id",
         "posthog_datawarehousesavedquery"."created_at",
         "posthog_datawarehousesavedquery"."deleted",
         "posthog_datawarehousesavedquery"."deleted_at",
         "posthog_datawarehousesavedquery"."id",
         "posthog_datawarehousesavedquery"."name",
         "posthog_datawarehousesavedquery"."team_id",
         "posthog_datawarehousesavedquery"."columns",
         "posthog_datawarehousesavedquery"."external_tables",
         "posthog_datawarehousesavedquery"."query",
         "posthog_datawarehousesavedquery"."status",
         "posthog_datawarehousesavedquery"."last_run_at",
         "posthog_datawarehousesavedquery"."table_id"
  FROM "posthog_datawarehousesavedquery"
  WHERE ("posthog_datawarehousesavedquery"."team_id" = 99999
         AND NOT ("posthog_datawarehousesavedquery"."deleted"
                  AND "posthog_datawarehousesavedquery"."deleted" IS NOT NULL))
  '''
# ---
# name: TestSessionRecordings.test_listing_recordings_is_not_nplus1_for_persons.126
  '''
  SELECT "posthog_datawarehousetable"."created_by_id",
         "posthog_datawarehousetable"."created_at",
         "posthog_datawarehousetable"."updated_at",
         "posthog_datawarehousetable"."deleted",
         "posthog_datawarehousetable"."deleted_at",
         "posthog_datawarehousetable"."id",
         "posthog_datawarehousetable"."name",
         "posthog_datawarehousetable"."format",
         "posthog_datawarehousetable"."team_id",
         "posthog_datawarehousetable"."url_pattern",
         "posthog_datawarehousetable"."credential_id",
         "posthog_datawarehousetable"."external_data_source_id",
         "posthog_datawarehousetable"."columns",
         "posthog_datawarehousetable"."row_count",
         "posthog_user"."id",
         "posthog_user"."password",
         "posthog_user"."last_login",
         "posthog_user"."first_name",
         "posthog_user"."last_name",
         "posthog_user"."is_staff",
         "posthog_user"."date_joined",
         "posthog_user"."uuid",
         "posthog_user"."current_organization_id",
         "posthog_user"."current_team_id",
         "posthog_user"."email",
         "posthog_user"."pending_email",
         "posthog_user"."temporary_token",
         "posthog_user"."distinct_id",
         "posthog_user"."is_email_verified",
         "posthog_user"."requested_password_reset_at",
         "posthog_user"."has_seen_product_intro_for",
         "posthog_user"."strapi_id",
         "posthog_user"."is_active",
         "posthog_user"."theme_mode",
         "posthog_user"."partial_notification_settings",
         "posthog_user"."anonymize_data",
         "posthog_user"."toolbar_mode",
         "posthog_user"."hedgehog_config",
         "posthog_user"."events_column_config",
         "posthog_user"."email_opt_in",
         "posthog_datawarehousecredential"."created_by_id",
         "posthog_datawarehousecredential"."created_at",
         "posthog_datawarehousecredential"."id",
         "posthog_datawarehousecredential"."access_key",
         "posthog_datawarehousecredential"."access_secret",
         "posthog_datawarehousecredential"."team_id",
         "posthog_externaldatasource"."created_by_id",
         "posthog_externaldatasource"."created_at",
         "posthog_externaldatasource"."updated_at",
         "posthog_externaldatasource"."deleted",
         "posthog_externaldatasource"."deleted_at",
         "posthog_externaldatasource"."id",
         "posthog_externaldatasource"."source_id",
         "posthog_externaldatasource"."connection_id",
         "posthog_externaldatasource"."destination_id",
         "posthog_externaldatasource"."team_id",
         "posthog_externaldatasource"."sync_frequency",
         "posthog_externaldatasource"."status",
         "posthog_externaldatasource"."source_type",
         "posthog_externaldatasource"."job_inputs",
         "posthog_externaldatasource"."are_tables_created",
         "posthog_externaldatasource"."prefix"
  FROM "posthog_datawarehousetable"
  LEFT OUTER JOIN "posthog_user" ON ("posthog_datawarehousetable"."created_by_id" = "posthog_user"."id")
  LEFT OUTER JOIN "posthog_datawarehousecredential" ON ("posthog_datawarehousetable"."credential_id" = "posthog_datawarehousecredential"."id")
  LEFT OUTER JOIN "posthog_externaldatasource" ON ("posthog_datawarehousetable"."external_data_source_id" = "posthog_externaldatasource"."id")
  WHERE ("posthog_datawarehousetable"."team_id" = 99999
         AND NOT ("posthog_datawarehousetable"."deleted"
                  AND "posthog_datawarehousetable"."deleted" IS NOT NULL))
  '''
# ---
# name: TestSessionRecordings.test_listing_recordings_is_not_nplus1_for_persons.127
  '''
  SELECT "posthog_datawarehousejoin"."created_by_id",
         "posthog_datawarehousejoin"."created_at",
         "posthog_datawarehousejoin"."deleted",
         "posthog_datawarehousejoin"."deleted_at",
         "posthog_datawarehousejoin"."id",
         "posthog_datawarehousejoin"."team_id",
         "posthog_datawarehousejoin"."source_table_name",
         "posthog_datawarehousejoin"."source_table_key",
         "posthog_datawarehousejoin"."joining_table_name",
         "posthog_datawarehousejoin"."joining_table_key",
         "posthog_datawarehousejoin"."field_name",
         "posthog_datawarehousejoin"."configuration"
  FROM "posthog_datawarehousejoin"
  WHERE ("posthog_datawarehousejoin"."team_id" = 99999
         AND NOT ("posthog_datawarehousejoin"."deleted"
                  AND "posthog_datawarehousejoin"."deleted" IS NOT NULL))
  '''
# ---
# name: TestSessionRecordings.test_listing_recordings_is_not_nplus1_for_persons.128
  '''
  SELECT "posthog_grouptypemapping"."id",
         "posthog_grouptypemapping"."team_id",
         "posthog_grouptypemapping"."project_id",
         "posthog_grouptypemapping"."group_type",
         "posthog_grouptypemapping"."group_type_index",
         "posthog_grouptypemapping"."name_singular",
         "posthog_grouptypemapping"."name_plural"
  FROM "posthog_grouptypemapping"
  WHERE "posthog_grouptypemapping"."project_id" = 99999
  '''
# ---
# name: TestSessionRecordings.test_listing_recordings_is_not_nplus1_for_persons.129
  '''
  SELECT "posthog_datawarehousesavedquery"."created_by_id",
         "posthog_datawarehousesavedquery"."created_at",
         "posthog_datawarehousesavedquery"."deleted",
         "posthog_datawarehousesavedquery"."deleted_at",
         "posthog_datawarehousesavedquery"."id",
         "posthog_datawarehousesavedquery"."name",
         "posthog_datawarehousesavedquery"."team_id",
         "posthog_datawarehousesavedquery"."columns",
         "posthog_datawarehousesavedquery"."external_tables",
         "posthog_datawarehousesavedquery"."query",
         "posthog_datawarehousesavedquery"."status",
         "posthog_datawarehousesavedquery"."last_run_at",
         "posthog_datawarehousesavedquery"."table_id"
  FROM "posthog_datawarehousesavedquery"
  WHERE ("posthog_datawarehousesavedquery"."team_id" = 99999
         AND NOT ("posthog_datawarehousesavedquery"."deleted"
                  AND "posthog_datawarehousesavedquery"."deleted" IS NOT NULL))
  '''
# ---
# name: TestSessionRecordings.test_listing_recordings_is_not_nplus1_for_persons.13
  '''
  SELECT "posthog_datawarehousejoin"."created_by_id",
         "posthog_datawarehousejoin"."created_at",
         "posthog_datawarehousejoin"."deleted",
         "posthog_datawarehousejoin"."deleted_at",
         "posthog_datawarehousejoin"."id",
         "posthog_datawarehousejoin"."team_id",
         "posthog_datawarehousejoin"."source_table_name",
         "posthog_datawarehousejoin"."source_table_key",
         "posthog_datawarehousejoin"."joining_table_name",
         "posthog_datawarehousejoin"."joining_table_key",
         "posthog_datawarehousejoin"."field_name",
         "posthog_datawarehousejoin"."configuration"
  FROM "posthog_datawarehousejoin"
  WHERE ("posthog_datawarehousejoin"."team_id" = 99999
         AND NOT ("posthog_datawarehousejoin"."deleted"
                  AND "posthog_datawarehousejoin"."deleted" IS NOT NULL))
  '''
# ---
# name: TestSessionRecordings.test_listing_recordings_is_not_nplus1_for_persons.130
  '''
  SELECT "posthog_datawarehousetable"."created_by_id",
         "posthog_datawarehousetable"."created_at",
         "posthog_datawarehousetable"."updated_at",
         "posthog_datawarehousetable"."deleted",
         "posthog_datawarehousetable"."deleted_at",
         "posthog_datawarehousetable"."id",
         "posthog_datawarehousetable"."name",
         "posthog_datawarehousetable"."format",
         "posthog_datawarehousetable"."team_id",
         "posthog_datawarehousetable"."url_pattern",
         "posthog_datawarehousetable"."credential_id",
         "posthog_datawarehousetable"."external_data_source_id",
         "posthog_datawarehousetable"."columns",
         "posthog_datawarehousetable"."row_count",
         "posthog_user"."id",
         "posthog_user"."password",
         "posthog_user"."last_login",
         "posthog_user"."first_name",
         "posthog_user"."last_name",
         "posthog_user"."is_staff",
         "posthog_user"."date_joined",
         "posthog_user"."uuid",
         "posthog_user"."current_organization_id",
         "posthog_user"."current_team_id",
         "posthog_user"."email",
         "posthog_user"."pending_email",
         "posthog_user"."temporary_token",
         "posthog_user"."distinct_id",
         "posthog_user"."is_email_verified",
         "posthog_user"."requested_password_reset_at",
         "posthog_user"."has_seen_product_intro_for",
         "posthog_user"."strapi_id",
         "posthog_user"."is_active",
         "posthog_user"."theme_mode",
         "posthog_user"."partial_notification_settings",
         "posthog_user"."anonymize_data",
         "posthog_user"."toolbar_mode",
         "posthog_user"."hedgehog_config",
         "posthog_user"."events_column_config",
         "posthog_user"."email_opt_in",
         "posthog_datawarehousecredential"."created_by_id",
         "posthog_datawarehousecredential"."created_at",
         "posthog_datawarehousecredential"."id",
         "posthog_datawarehousecredential"."access_key",
         "posthog_datawarehousecredential"."access_secret",
         "posthog_datawarehousecredential"."team_id",
         "posthog_externaldatasource"."created_by_id",
         "posthog_externaldatasource"."created_at",
         "posthog_externaldatasource"."updated_at",
         "posthog_externaldatasource"."deleted",
         "posthog_externaldatasource"."deleted_at",
         "posthog_externaldatasource"."id",
         "posthog_externaldatasource"."source_id",
         "posthog_externaldatasource"."connection_id",
         "posthog_externaldatasource"."destination_id",
         "posthog_externaldatasource"."team_id",
         "posthog_externaldatasource"."sync_frequency",
         "posthog_externaldatasource"."status",
         "posthog_externaldatasource"."source_type",
         "posthog_externaldatasource"."job_inputs",
         "posthog_externaldatasource"."are_tables_created",
         "posthog_externaldatasource"."prefix"
  FROM "posthog_datawarehousetable"
  LEFT OUTER JOIN "posthog_user" ON ("posthog_datawarehousetable"."created_by_id" = "posthog_user"."id")
  LEFT OUTER JOIN "posthog_datawarehousecredential" ON ("posthog_datawarehousetable"."credential_id" = "posthog_datawarehousecredential"."id")
  LEFT OUTER JOIN "posthog_externaldatasource" ON ("posthog_datawarehousetable"."external_data_source_id" = "posthog_externaldatasource"."id")
  WHERE ("posthog_datawarehousetable"."team_id" = 99999
         AND NOT ("posthog_datawarehousetable"."deleted"
                  AND "posthog_datawarehousetable"."deleted" IS NOT NULL))
  '''
# ---
# name: TestSessionRecordings.test_listing_recordings_is_not_nplus1_for_persons.131
  '''
  SELECT "posthog_datawarehousejoin"."created_by_id",
         "posthog_datawarehousejoin"."created_at",
         "posthog_datawarehousejoin"."deleted",
         "posthog_datawarehousejoin"."deleted_at",
         "posthog_datawarehousejoin"."id",
         "posthog_datawarehousejoin"."team_id",
         "posthog_datawarehousejoin"."source_table_name",
         "posthog_datawarehousejoin"."source_table_key",
         "posthog_datawarehousejoin"."joining_table_name",
         "posthog_datawarehousejoin"."joining_table_key",
         "posthog_datawarehousejoin"."field_name",
         "posthog_datawarehousejoin"."configuration"
  FROM "posthog_datawarehousejoin"
  WHERE ("posthog_datawarehousejoin"."team_id" = 99999
         AND NOT ("posthog_datawarehousejoin"."deleted"
                  AND "posthog_datawarehousejoin"."deleted" IS NOT NULL))
  '''
# ---
# name: TestSessionRecordings.test_listing_recordings_is_not_nplus1_for_persons.132
  '''
  SELECT "posthog_sessionrecording"."id",
         "posthog_sessionrecording"."session_id",
         "posthog_sessionrecording"."team_id",
         "posthog_sessionrecording"."created_at",
         "posthog_sessionrecording"."deleted",
         "posthog_sessionrecording"."object_storage_path",
         "posthog_sessionrecording"."distinct_id",
         "posthog_sessionrecording"."duration",
         "posthog_sessionrecording"."active_seconds",
         "posthog_sessionrecording"."inactive_seconds",
         "posthog_sessionrecording"."start_time",
         "posthog_sessionrecording"."end_time",
         "posthog_sessionrecording"."click_count",
         "posthog_sessionrecording"."keypress_count",
         "posthog_sessionrecording"."mouse_activity_count",
         "posthog_sessionrecording"."console_log_count",
         "posthog_sessionrecording"."console_warn_count",
         "posthog_sessionrecording"."console_error_count",
         "posthog_sessionrecording"."start_url",
         "posthog_sessionrecording"."storage_version"
  FROM "posthog_sessionrecording"
  WHERE ("posthog_sessionrecording"."session_id" IN ('1',
                                                     '2',
                                                     '3',
                                                     '4',
                                                     '5',
                                                     '6')
         AND "posthog_sessionrecording"."team_id" = 99999)
  '''
# ---
# name: TestSessionRecordings.test_listing_recordings_is_not_nplus1_for_persons.133
  '''
  SELECT "posthog_sessionrecordingviewed"."session_id"
  FROM "posthog_sessionrecordingviewed"
  WHERE ("posthog_sessionrecordingviewed"."team_id" = 99999
         AND "posthog_sessionrecordingviewed"."user_id" = 99999)
  '''
# ---
# name: TestSessionRecordings.test_listing_recordings_is_not_nplus1_for_persons.134
  '''
  SELECT "posthog_persondistinctid"."id",
         "posthog_persondistinctid"."team_id",
         "posthog_persondistinctid"."person_id",
         "posthog_persondistinctid"."distinct_id",
         "posthog_persondistinctid"."version",
         "posthog_person"."id",
         "posthog_person"."created_at",
         "posthog_person"."properties_last_updated_at",
         "posthog_person"."properties_last_operation",
         "posthog_person"."team_id",
         "posthog_person"."properties",
         "posthog_person"."is_user_id",
         "posthog_person"."is_identified",
         "posthog_person"."uuid",
         "posthog_person"."version"
  FROM "posthog_persondistinctid"
  INNER JOIN "posthog_person" ON ("posthog_persondistinctid"."person_id" = "posthog_person"."id")
  WHERE ("posthog_persondistinctid"."distinct_id" IN ('user1',
                                                      'user2',
                                                      'user3',
                                                      'user4',
                                                      'user5',
                                                      'user6')
         AND "posthog_persondistinctid"."team_id" = 99999)
  '''
# ---
# name: TestSessionRecordings.test_listing_recordings_is_not_nplus1_for_persons.135
  '''
  SELECT "posthog_team"."id",
         "posthog_team"."uuid",
         "posthog_team"."organization_id",
         "posthog_team"."project_id",
         "posthog_team"."api_token",
         "posthog_team"."app_urls",
         "posthog_team"."name",
         "posthog_team"."slack_incoming_webhook",
         "posthog_team"."created_at",
         "posthog_team"."updated_at",
         "posthog_team"."anonymize_ips",
         "posthog_team"."completed_snippet_onboarding",
         "posthog_team"."has_completed_onboarding_for",
         "posthog_team"."ingested_event",
         "posthog_team"."autocapture_opt_out",
         "posthog_team"."autocapture_web_vitals_opt_in",
         "posthog_team"."autocapture_web_vitals_allowed_metrics",
         "posthog_team"."autocapture_exceptions_opt_in",
         "posthog_team"."autocapture_exceptions_errors_to_ignore",
         "posthog_team"."person_processing_opt_out",
         "posthog_team"."session_recording_opt_in",
         "posthog_team"."session_recording_sample_rate",
         "posthog_team"."session_recording_minimum_duration_milliseconds",
         "posthog_team"."session_recording_linked_flag",
         "posthog_team"."session_recording_network_payload_capture_config",
         "posthog_team"."session_recording_url_trigger_config",
         "posthog_team"."session_recording_url_blocklist_config",
         "posthog_team"."session_recording_event_trigger_config",
         "posthog_team"."session_replay_config",
         "posthog_team"."survey_config",
         "posthog_team"."capture_console_log_opt_in",
         "posthog_team"."capture_performance_opt_in",
         "posthog_team"."capture_dead_clicks",
         "posthog_team"."surveys_opt_in",
         "posthog_team"."heatmaps_opt_in",
         "posthog_team"."session_recording_version",
         "posthog_team"."signup_token",
         "posthog_team"."is_demo",
         "posthog_team"."access_control",
         "posthog_team"."week_start_day",
         "posthog_team"."inject_web_apps",
         "posthog_team"."test_account_filters",
         "posthog_team"."test_account_filters_default_checked",
         "posthog_team"."path_cleaning_filters",
         "posthog_team"."timezone",
         "posthog_team"."data_attributes",
         "posthog_team"."person_display_name_properties",
         "posthog_team"."live_events_columns",
         "posthog_team"."recording_domains",
         "posthog_team"."primary_dashboard_id",
         "posthog_team"."extra_settings",
         "posthog_team"."modifiers",
         "posthog_team"."correlation_config",
         "posthog_team"."session_recording_retention_period_days",
         "posthog_team"."plugins_opt_in",
         "posthog_team"."opt_out_capture",
         "posthog_team"."event_names",
         "posthog_team"."event_names_with_usage",
         "posthog_team"."event_properties",
         "posthog_team"."event_properties_with_usage",
         "posthog_team"."event_properties_numerical",
         "posthog_team"."external_data_workspace_id",
         "posthog_team"."external_data_workspace_last_synced_at"
  FROM "posthog_team"
  WHERE "posthog_team"."id" = 99999
  LIMIT 21
  '''
# ---
# name: TestSessionRecordings.test_listing_recordings_is_not_nplus1_for_persons.136
  '''
  SELECT "posthog_person"."id",
         "posthog_person"."created_at",
         "posthog_person"."properties_last_updated_at",
         "posthog_person"."properties_last_operation",
         "posthog_person"."team_id",
         "posthog_person"."properties",
         "posthog_person"."is_user_id",
         "posthog_person"."is_identified",
         "posthog_person"."uuid",
         "posthog_person"."version"
  FROM "posthog_person"
  INNER JOIN "posthog_persondistinctid" ON ("posthog_person"."id" = "posthog_persondistinctid"."person_id")
  WHERE ("posthog_persondistinctid"."distinct_id" = 'user7'
         AND "posthog_persondistinctid"."team_id" = 99999)
  LIMIT 21
  '''
# ---
# name: TestSessionRecordings.test_listing_recordings_is_not_nplus1_for_persons.137
  '''
  SELECT "posthog_person"."id",
         "posthog_person"."created_at",
         "posthog_person"."properties_last_updated_at",
         "posthog_person"."properties_last_operation",
         "posthog_person"."team_id",
         "posthog_person"."properties",
         "posthog_person"."is_user_id",
         "posthog_person"."is_identified",
         "posthog_person"."uuid",
         "posthog_person"."version"
  FROM "posthog_person"
  INNER JOIN "posthog_persondistinctid" ON ("posthog_person"."id" = "posthog_persondistinctid"."person_id")
  WHERE ("posthog_persondistinctid"."distinct_id" = 'user7'
         AND "posthog_persondistinctid"."team_id" = 99999)
  LIMIT 21
  '''
# ---
# name: TestSessionRecordings.test_listing_recordings_is_not_nplus1_for_persons.138
  '''
  SELECT "posthog_user"."id",
         "posthog_user"."password",
         "posthog_user"."last_login",
         "posthog_user"."first_name",
         "posthog_user"."last_name",
         "posthog_user"."is_staff",
         "posthog_user"."date_joined",
         "posthog_user"."uuid",
         "posthog_user"."current_organization_id",
         "posthog_user"."current_team_id",
         "posthog_user"."email",
         "posthog_user"."pending_email",
         "posthog_user"."distinct_id",
         "posthog_user"."is_email_verified",
         "posthog_user"."has_seen_product_intro_for",
         "posthog_user"."strapi_id",
         "posthog_user"."is_active",
         "posthog_user"."theme_mode",
         "posthog_user"."partial_notification_settings",
         "posthog_user"."anonymize_data",
         "posthog_user"."toolbar_mode",
         "posthog_user"."hedgehog_config",
         "posthog_user"."events_column_config",
         "posthog_user"."temporary_token",
         "posthog_user"."email_opt_in"
  FROM "posthog_user"
  WHERE "posthog_user"."id" = 99999
  LIMIT 21
  '''
# ---
# name: TestSessionRecordings.test_listing_recordings_is_not_nplus1_for_persons.139
  '''
  SELECT "posthog_team"."id",
         "posthog_team"."uuid",
         "posthog_team"."organization_id",
         "posthog_team"."project_id",
         "posthog_team"."api_token",
         "posthog_team"."app_urls",
         "posthog_team"."name",
         "posthog_team"."slack_incoming_webhook",
         "posthog_team"."created_at",
         "posthog_team"."updated_at",
         "posthog_team"."anonymize_ips",
         "posthog_team"."completed_snippet_onboarding",
         "posthog_team"."has_completed_onboarding_for",
         "posthog_team"."ingested_event",
         "posthog_team"."autocapture_opt_out",
         "posthog_team"."autocapture_web_vitals_opt_in",
         "posthog_team"."autocapture_web_vitals_allowed_metrics",
         "posthog_team"."autocapture_exceptions_opt_in",
         "posthog_team"."autocapture_exceptions_errors_to_ignore",
         "posthog_team"."person_processing_opt_out",
         "posthog_team"."session_recording_opt_in",
         "posthog_team"."session_recording_sample_rate",
         "posthog_team"."session_recording_minimum_duration_milliseconds",
         "posthog_team"."session_recording_linked_flag",
         "posthog_team"."session_recording_network_payload_capture_config",
         "posthog_team"."session_recording_url_trigger_config",
         "posthog_team"."session_recording_url_blocklist_config",
         "posthog_team"."session_recording_event_trigger_config",
         "posthog_team"."session_replay_config",
         "posthog_team"."survey_config",
         "posthog_team"."capture_console_log_opt_in",
         "posthog_team"."capture_performance_opt_in",
         "posthog_team"."capture_dead_clicks",
         "posthog_team"."surveys_opt_in",
         "posthog_team"."heatmaps_opt_in",
         "posthog_team"."session_recording_version",
         "posthog_team"."signup_token",
         "posthog_team"."is_demo",
         "posthog_team"."access_control",
         "posthog_team"."week_start_day",
         "posthog_team"."inject_web_apps",
         "posthog_team"."test_account_filters",
         "posthog_team"."test_account_filters_default_checked",
         "posthog_team"."path_cleaning_filters",
         "posthog_team"."timezone",
         "posthog_team"."data_attributes",
         "posthog_team"."person_display_name_properties",
         "posthog_team"."live_events_columns",
         "posthog_team"."recording_domains",
         "posthog_team"."primary_dashboard_id",
         "posthog_team"."extra_settings",
         "posthog_team"."modifiers",
         "posthog_team"."correlation_config",
         "posthog_team"."session_recording_retention_period_days",
         "posthog_team"."external_data_workspace_id",
         "posthog_team"."external_data_workspace_last_synced_at"
  FROM "posthog_team"
  WHERE "posthog_team"."id" = 99999
  LIMIT 21
  '''
# ---
# name: TestSessionRecordings.test_listing_recordings_is_not_nplus1_for_persons.14
  '''
  SELECT "posthog_sessionrecordingviewed"."session_id"
  FROM "posthog_sessionrecordingviewed"
  WHERE ("posthog_sessionrecordingviewed"."team_id" = 99999
         AND "posthog_sessionrecordingviewed"."user_id" = 99999)
  '''
# ---
# name: TestSessionRecordings.test_listing_recordings_is_not_nplus1_for_persons.140
  '''
  SELECT "posthog_organizationmembership"."id",
         "posthog_organizationmembership"."organization_id",
         "posthog_organizationmembership"."user_id",
         "posthog_organizationmembership"."level",
         "posthog_organizationmembership"."joined_at",
         "posthog_organizationmembership"."updated_at",
         "posthog_organization"."id",
         "posthog_organization"."name",
         "posthog_organization"."slug",
         "posthog_organization"."logo_media_id",
         "posthog_organization"."created_at",
         "posthog_organization"."updated_at",
         "posthog_organization"."plugins_access_level",
         "posthog_organization"."for_internal_metrics",
         "posthog_organization"."is_member_join_email_enabled",
         "posthog_organization"."enforce_2fa",
         "posthog_organization"."is_hipaa",
         "posthog_organization"."customer_id",
         "posthog_organization"."available_product_features",
         "posthog_organization"."usage",
         "posthog_organization"."never_drop_data",
         "posthog_organization"."customer_trust_scores",
         "posthog_organization"."setup_section_2_completed",
         "posthog_organization"."personalization",
         "posthog_organization"."domain_whitelist"
  FROM "posthog_organizationmembership"
  INNER JOIN "posthog_organization" ON ("posthog_organizationmembership"."organization_id" = "posthog_organization"."id")
  WHERE ("posthog_organizationmembership"."organization_id" = '00000000-0000-0000-0000-000000000000'::uuid
         AND "posthog_organizationmembership"."user_id" = 99999)
  LIMIT 21
  '''
# ---
# name: TestSessionRecordings.test_listing_recordings_is_not_nplus1_for_persons.141
  '''
  SELECT "ee_accesscontrol"."id",
         "ee_accesscontrol"."team_id",
         "ee_accesscontrol"."access_level",
         "ee_accesscontrol"."resource",
         "ee_accesscontrol"."resource_id",
         "ee_accesscontrol"."organization_member_id",
         "ee_accesscontrol"."role_id",
         "ee_accesscontrol"."created_by_id",
         "ee_accesscontrol"."created_at",
         "ee_accesscontrol"."updated_at"
  FROM "ee_accesscontrol"
  LEFT OUTER JOIN "posthog_organizationmembership" ON ("ee_accesscontrol"."organization_member_id" = "posthog_organizationmembership"."id")
  WHERE (("ee_accesscontrol"."organization_member_id" IS NULL
          AND "ee_accesscontrol"."resource" = 'project'
          AND "ee_accesscontrol"."resource_id" = '99999'
          AND "ee_accesscontrol"."role_id" IS NULL
          AND "ee_accesscontrol"."team_id" = 99999)
         OR ("posthog_organizationmembership"."user_id" = 99999
             AND "ee_accesscontrol"."resource" = 'project'
             AND "ee_accesscontrol"."resource_id" = '99999'
             AND "ee_accesscontrol"."role_id" IS NULL
             AND "ee_accesscontrol"."team_id" = 99999)
         OR ("ee_accesscontrol"."organization_member_id" IS NULL
             AND "ee_accesscontrol"."resource" = 'session_recording'
             AND "ee_accesscontrol"."resource_id" IS NULL
             AND "ee_accesscontrol"."role_id" IS NULL
             AND "ee_accesscontrol"."team_id" = 99999)
         OR ("posthog_organizationmembership"."user_id" = 99999
             AND "ee_accesscontrol"."resource" = 'session_recording'
             AND "ee_accesscontrol"."resource_id" IS NULL
             AND "ee_accesscontrol"."role_id" IS NULL
             AND "ee_accesscontrol"."team_id" = 99999)
         OR ("ee_accesscontrol"."organization_member_id" IS NULL
             AND "ee_accesscontrol"."resource" = 'session_recording'
             AND "ee_accesscontrol"."resource_id" IS NOT NULL
             AND "ee_accesscontrol"."role_id" IS NULL
             AND "ee_accesscontrol"."team_id" = 99999)
         OR ("posthog_organizationmembership"."user_id" = 99999
             AND "ee_accesscontrol"."resource" = 'session_recording'
             AND "ee_accesscontrol"."resource_id" IS NOT NULL
             AND "ee_accesscontrol"."role_id" IS NULL
             AND "ee_accesscontrol"."team_id" = 99999))
  '''
# ---
# name: TestSessionRecordings.test_listing_recordings_is_not_nplus1_for_persons.142
  '''
  SELECT "posthog_organizationmembership"."id",
         "posthog_organizationmembership"."organization_id",
         "posthog_organizationmembership"."user_id",
         "posthog_organizationmembership"."level",
         "posthog_organizationmembership"."joined_at",
         "posthog_organizationmembership"."updated_at",
         "posthog_organization"."id",
         "posthog_organization"."name",
         "posthog_organization"."slug",
         "posthog_organization"."logo_media_id",
         "posthog_organization"."created_at",
         "posthog_organization"."updated_at",
         "posthog_organization"."plugins_access_level",
         "posthog_organization"."for_internal_metrics",
         "posthog_organization"."is_member_join_email_enabled",
         "posthog_organization"."enforce_2fa",
         "posthog_organization"."is_hipaa",
         "posthog_organization"."customer_id",
         "posthog_organization"."available_product_features",
         "posthog_organization"."usage",
         "posthog_organization"."never_drop_data",
         "posthog_organization"."customer_trust_scores",
         "posthog_organization"."setup_section_2_completed",
         "posthog_organization"."personalization",
         "posthog_organization"."domain_whitelist"
  FROM "posthog_organizationmembership"
  INNER JOIN "posthog_organization" ON ("posthog_organizationmembership"."organization_id" = "posthog_organization"."id")
  WHERE "posthog_organizationmembership"."user_id" = 99999
  '''
# ---
# name: TestSessionRecordings.test_listing_recordings_is_not_nplus1_for_persons.143
  '''
  SELECT "posthog_organization"."id",
         "posthog_organization"."name",
         "posthog_organization"."slug",
         "posthog_organization"."logo_media_id",
         "posthog_organization"."created_at",
         "posthog_organization"."updated_at",
         "posthog_organization"."plugins_access_level",
         "posthog_organization"."for_internal_metrics",
         "posthog_organization"."is_member_join_email_enabled",
         "posthog_organization"."enforce_2fa",
         "posthog_organization"."is_hipaa",
         "posthog_organization"."customer_id",
         "posthog_organization"."available_product_features",
         "posthog_organization"."usage",
         "posthog_organization"."never_drop_data",
         "posthog_organization"."customer_trust_scores",
         "posthog_organization"."setup_section_2_completed",
         "posthog_organization"."personalization",
         "posthog_organization"."domain_whitelist"
  FROM "posthog_organization"
  WHERE "posthog_organization"."id" = '00000000-0000-0000-0000-000000000000'::uuid
  LIMIT 21
  '''
# ---
# name: TestSessionRecordings.test_listing_recordings_is_not_nplus1_for_persons.144
  '''
  SELECT "posthog_grouptypemapping"."id",
         "posthog_grouptypemapping"."team_id",
         "posthog_grouptypemapping"."project_id",
         "posthog_grouptypemapping"."group_type",
         "posthog_grouptypemapping"."group_type_index",
         "posthog_grouptypemapping"."name_singular",
         "posthog_grouptypemapping"."name_plural"
  FROM "posthog_grouptypemapping"
  WHERE "posthog_grouptypemapping"."project_id" = 99999
  '''
# ---
# name: TestSessionRecordings.test_listing_recordings_is_not_nplus1_for_persons.145
  '''
  SELECT "posthog_datawarehousesavedquery"."created_by_id",
         "posthog_datawarehousesavedquery"."created_at",
         "posthog_datawarehousesavedquery"."deleted",
         "posthog_datawarehousesavedquery"."deleted_at",
         "posthog_datawarehousesavedquery"."id",
         "posthog_datawarehousesavedquery"."name",
         "posthog_datawarehousesavedquery"."team_id",
         "posthog_datawarehousesavedquery"."columns",
         "posthog_datawarehousesavedquery"."external_tables",
         "posthog_datawarehousesavedquery"."query",
         "posthog_datawarehousesavedquery"."status",
         "posthog_datawarehousesavedquery"."last_run_at",
         "posthog_datawarehousesavedquery"."table_id"
  FROM "posthog_datawarehousesavedquery"
  WHERE ("posthog_datawarehousesavedquery"."team_id" = 99999
         AND NOT ("posthog_datawarehousesavedquery"."deleted"
                  AND "posthog_datawarehousesavedquery"."deleted" IS NOT NULL))
  '''
# ---
# name: TestSessionRecordings.test_listing_recordings_is_not_nplus1_for_persons.146
  '''
  SELECT "posthog_datawarehousetable"."created_by_id",
         "posthog_datawarehousetable"."created_at",
         "posthog_datawarehousetable"."updated_at",
         "posthog_datawarehousetable"."deleted",
         "posthog_datawarehousetable"."deleted_at",
         "posthog_datawarehousetable"."id",
         "posthog_datawarehousetable"."name",
         "posthog_datawarehousetable"."format",
         "posthog_datawarehousetable"."team_id",
         "posthog_datawarehousetable"."url_pattern",
         "posthog_datawarehousetable"."credential_id",
         "posthog_datawarehousetable"."external_data_source_id",
         "posthog_datawarehousetable"."columns",
         "posthog_datawarehousetable"."row_count",
         "posthog_user"."id",
         "posthog_user"."password",
         "posthog_user"."last_login",
         "posthog_user"."first_name",
         "posthog_user"."last_name",
         "posthog_user"."is_staff",
         "posthog_user"."date_joined",
         "posthog_user"."uuid",
         "posthog_user"."current_organization_id",
         "posthog_user"."current_team_id",
         "posthog_user"."email",
         "posthog_user"."pending_email",
         "posthog_user"."temporary_token",
         "posthog_user"."distinct_id",
         "posthog_user"."is_email_verified",
         "posthog_user"."requested_password_reset_at",
         "posthog_user"."has_seen_product_intro_for",
         "posthog_user"."strapi_id",
         "posthog_user"."is_active",
         "posthog_user"."theme_mode",
         "posthog_user"."partial_notification_settings",
         "posthog_user"."anonymize_data",
         "posthog_user"."toolbar_mode",
         "posthog_user"."hedgehog_config",
         "posthog_user"."events_column_config",
         "posthog_user"."email_opt_in",
         "posthog_datawarehousecredential"."created_by_id",
         "posthog_datawarehousecredential"."created_at",
         "posthog_datawarehousecredential"."id",
         "posthog_datawarehousecredential"."access_key",
         "posthog_datawarehousecredential"."access_secret",
         "posthog_datawarehousecredential"."team_id",
         "posthog_externaldatasource"."created_by_id",
         "posthog_externaldatasource"."created_at",
         "posthog_externaldatasource"."updated_at",
         "posthog_externaldatasource"."deleted",
         "posthog_externaldatasource"."deleted_at",
         "posthog_externaldatasource"."id",
         "posthog_externaldatasource"."source_id",
         "posthog_externaldatasource"."connection_id",
         "posthog_externaldatasource"."destination_id",
         "posthog_externaldatasource"."team_id",
         "posthog_externaldatasource"."sync_frequency",
         "posthog_externaldatasource"."status",
         "posthog_externaldatasource"."source_type",
         "posthog_externaldatasource"."job_inputs",
         "posthog_externaldatasource"."are_tables_created",
         "posthog_externaldatasource"."prefix"
  FROM "posthog_datawarehousetable"
  LEFT OUTER JOIN "posthog_user" ON ("posthog_datawarehousetable"."created_by_id" = "posthog_user"."id")
  LEFT OUTER JOIN "posthog_datawarehousecredential" ON ("posthog_datawarehousetable"."credential_id" = "posthog_datawarehousecredential"."id")
  LEFT OUTER JOIN "posthog_externaldatasource" ON ("posthog_datawarehousetable"."external_data_source_id" = "posthog_externaldatasource"."id")
  WHERE ("posthog_datawarehousetable"."team_id" = 99999
         AND NOT ("posthog_datawarehousetable"."deleted"
                  AND "posthog_datawarehousetable"."deleted" IS NOT NULL))
  '''
# ---
# name: TestSessionRecordings.test_listing_recordings_is_not_nplus1_for_persons.147
  '''
  SELECT "posthog_datawarehousejoin"."created_by_id",
         "posthog_datawarehousejoin"."created_at",
         "posthog_datawarehousejoin"."deleted",
         "posthog_datawarehousejoin"."deleted_at",
         "posthog_datawarehousejoin"."id",
         "posthog_datawarehousejoin"."team_id",
         "posthog_datawarehousejoin"."source_table_name",
         "posthog_datawarehousejoin"."source_table_key",
         "posthog_datawarehousejoin"."joining_table_name",
         "posthog_datawarehousejoin"."joining_table_key",
         "posthog_datawarehousejoin"."field_name",
         "posthog_datawarehousejoin"."configuration"
  FROM "posthog_datawarehousejoin"
  WHERE ("posthog_datawarehousejoin"."team_id" = 99999
         AND NOT ("posthog_datawarehousejoin"."deleted"
                  AND "posthog_datawarehousejoin"."deleted" IS NOT NULL))
  '''
# ---
# name: TestSessionRecordings.test_listing_recordings_is_not_nplus1_for_persons.148
  '''
  SELECT "posthog_grouptypemapping"."id",
         "posthog_grouptypemapping"."team_id",
         "posthog_grouptypemapping"."project_id",
         "posthog_grouptypemapping"."group_type",
         "posthog_grouptypemapping"."group_type_index",
         "posthog_grouptypemapping"."name_singular",
         "posthog_grouptypemapping"."name_plural"
  FROM "posthog_grouptypemapping"
  WHERE "posthog_grouptypemapping"."project_id" = 99999
  '''
# ---
# name: TestSessionRecordings.test_listing_recordings_is_not_nplus1_for_persons.149
  '''
  SELECT "posthog_datawarehousesavedquery"."created_by_id",
         "posthog_datawarehousesavedquery"."created_at",
         "posthog_datawarehousesavedquery"."deleted",
         "posthog_datawarehousesavedquery"."deleted_at",
         "posthog_datawarehousesavedquery"."id",
         "posthog_datawarehousesavedquery"."name",
         "posthog_datawarehousesavedquery"."team_id",
         "posthog_datawarehousesavedquery"."columns",
         "posthog_datawarehousesavedquery"."external_tables",
         "posthog_datawarehousesavedquery"."query",
         "posthog_datawarehousesavedquery"."status",
         "posthog_datawarehousesavedquery"."last_run_at",
         "posthog_datawarehousesavedquery"."table_id"
  FROM "posthog_datawarehousesavedquery"
  WHERE ("posthog_datawarehousesavedquery"."team_id" = 99999
         AND NOT ("posthog_datawarehousesavedquery"."deleted"
                  AND "posthog_datawarehousesavedquery"."deleted" IS NOT NULL))
  '''
# ---
# name: TestSessionRecordings.test_listing_recordings_is_not_nplus1_for_persons.15
  '''
  SELECT "posthog_team"."id",
         "posthog_team"."uuid",
         "posthog_team"."organization_id",
         "posthog_team"."project_id",
         "posthog_team"."api_token",
         "posthog_team"."app_urls",
         "posthog_team"."name",
         "posthog_team"."slack_incoming_webhook",
         "posthog_team"."created_at",
         "posthog_team"."updated_at",
         "posthog_team"."anonymize_ips",
         "posthog_team"."completed_snippet_onboarding",
         "posthog_team"."has_completed_onboarding_for",
         "posthog_team"."ingested_event",
         "posthog_team"."autocapture_opt_out",
         "posthog_team"."autocapture_web_vitals_opt_in",
         "posthog_team"."autocapture_web_vitals_allowed_metrics",
         "posthog_team"."autocapture_exceptions_opt_in",
         "posthog_team"."autocapture_exceptions_errors_to_ignore",
         "posthog_team"."person_processing_opt_out",
         "posthog_team"."session_recording_opt_in",
         "posthog_team"."session_recording_sample_rate",
         "posthog_team"."session_recording_minimum_duration_milliseconds",
         "posthog_team"."session_recording_linked_flag",
         "posthog_team"."session_recording_network_payload_capture_config",
         "posthog_team"."session_recording_url_trigger_config",
         "posthog_team"."session_recording_url_blocklist_config",
         "posthog_team"."session_recording_event_trigger_config",
         "posthog_team"."session_replay_config",
         "posthog_team"."survey_config",
         "posthog_team"."capture_console_log_opt_in",
         "posthog_team"."capture_performance_opt_in",
         "posthog_team"."capture_dead_clicks",
         "posthog_team"."surveys_opt_in",
         "posthog_team"."heatmaps_opt_in",
         "posthog_team"."session_recording_version",
         "posthog_team"."signup_token",
         "posthog_team"."is_demo",
         "posthog_team"."access_control",
         "posthog_team"."week_start_day",
         "posthog_team"."inject_web_apps",
         "posthog_team"."test_account_filters",
         "posthog_team"."test_account_filters_default_checked",
         "posthog_team"."path_cleaning_filters",
         "posthog_team"."timezone",
         "posthog_team"."data_attributes",
         "posthog_team"."person_display_name_properties",
         "posthog_team"."live_events_columns",
         "posthog_team"."recording_domains",
         "posthog_team"."primary_dashboard_id",
         "posthog_team"."extra_settings",
         "posthog_team"."modifiers",
         "posthog_team"."correlation_config",
         "posthog_team"."session_recording_retention_period_days",
         "posthog_team"."plugins_opt_in",
         "posthog_team"."opt_out_capture",
         "posthog_team"."event_names",
         "posthog_team"."event_names_with_usage",
         "posthog_team"."event_properties",
         "posthog_team"."event_properties_with_usage",
         "posthog_team"."event_properties_numerical",
         "posthog_team"."external_data_workspace_id",
         "posthog_team"."external_data_workspace_last_synced_at"
  FROM "posthog_team"
  WHERE "posthog_team"."id" = 99999
  LIMIT 21
  '''
# ---
# name: TestSessionRecordings.test_listing_recordings_is_not_nplus1_for_persons.150
  '''
  SELECT "posthog_datawarehousetable"."created_by_id",
         "posthog_datawarehousetable"."created_at",
         "posthog_datawarehousetable"."updated_at",
         "posthog_datawarehousetable"."deleted",
         "posthog_datawarehousetable"."deleted_at",
         "posthog_datawarehousetable"."id",
         "posthog_datawarehousetable"."name",
         "posthog_datawarehousetable"."format",
         "posthog_datawarehousetable"."team_id",
         "posthog_datawarehousetable"."url_pattern",
         "posthog_datawarehousetable"."credential_id",
         "posthog_datawarehousetable"."external_data_source_id",
         "posthog_datawarehousetable"."columns",
         "posthog_datawarehousetable"."row_count",
         "posthog_user"."id",
         "posthog_user"."password",
         "posthog_user"."last_login",
         "posthog_user"."first_name",
         "posthog_user"."last_name",
         "posthog_user"."is_staff",
         "posthog_user"."date_joined",
         "posthog_user"."uuid",
         "posthog_user"."current_organization_id",
         "posthog_user"."current_team_id",
         "posthog_user"."email",
         "posthog_user"."pending_email",
         "posthog_user"."distinct_id",
         "posthog_user"."is_email_verified",
         "posthog_user"."requested_password_reset_at",
         "posthog_user"."has_seen_product_intro_for",
         "posthog_user"."strapi_id",
         "posthog_user"."is_active",
         "posthog_user"."theme_mode",
         "posthog_user"."partial_notification_settings",
         "posthog_user"."anonymize_data",
         "posthog_user"."toolbar_mode",
         "posthog_user"."hedgehog_config",
         "posthog_user"."events_column_config",
<<<<<<< HEAD
         "posthog_user"."temporary_token",
         "posthog_user"."email_opt_in"
  FROM "posthog_user"
  WHERE "posthog_user"."id" = 2
  LIMIT 21
  '''
# ---
# name: TestSessionRecordings.test_listing_recordings_is_not_nplus1_for_persons.34
  '''
  SELECT "posthog_team"."id",
         "posthog_team"."uuid",
         "posthog_team"."organization_id",
         "posthog_team"."project_id",
         "posthog_team"."api_token",
         "posthog_team"."app_urls",
         "posthog_team"."name",
         "posthog_team"."slack_incoming_webhook",
         "posthog_team"."created_at",
         "posthog_team"."updated_at",
         "posthog_team"."anonymize_ips",
         "posthog_team"."completed_snippet_onboarding",
         "posthog_team"."has_completed_onboarding_for",
         "posthog_team"."ingested_event",
         "posthog_team"."autocapture_opt_out",
         "posthog_team"."autocapture_exceptions_opt_in",
         "posthog_team"."autocapture_exceptions_errors_to_ignore",
         "posthog_team"."session_recording_opt_in",
         "posthog_team"."session_recording_sample_rate",
         "posthog_team"."session_recording_minimum_duration_milliseconds",
         "posthog_team"."session_recording_linked_flag",
         "posthog_team"."session_recording_network_payload_capture_config",
         "posthog_team"."session_replay_config",
         "posthog_team"."capture_console_log_opt_in",
         "posthog_team"."capture_performance_opt_in",
         "posthog_team"."surveys_opt_in",
         "posthog_team"."heatmaps_opt_in",
         "posthog_team"."session_recording_version",
         "posthog_team"."signup_token",
         "posthog_team"."is_demo",
         "posthog_team"."access_control",
         "posthog_team"."week_start_day",
         "posthog_team"."inject_web_apps",
         "posthog_team"."test_account_filters",
         "posthog_team"."test_account_filters_default_checked",
         "posthog_team"."path_cleaning_filters",
         "posthog_team"."timezone",
         "posthog_team"."data_attributes",
         "posthog_team"."person_display_name_properties",
         "posthog_team"."live_events_columns",
         "posthog_team"."recording_domains",
         "posthog_team"."primary_dashboard_id",
         "posthog_team"."extra_settings",
         "posthog_team"."modifiers",
         "posthog_team"."correlation_config",
         "posthog_team"."session_recording_retention_period_days",
         "posthog_team"."external_data_workspace_id",
         "posthog_team"."external_data_workspace_last_synced_at"
  FROM "posthog_team"
  WHERE "posthog_team"."id" = 2
  LIMIT 21
=======
         "posthog_user"."email_opt_in",
         "posthog_datawarehousecredential"."created_by_id",
         "posthog_datawarehousecredential"."created_at",
         "posthog_datawarehousecredential"."id",
         "posthog_datawarehousecredential"."access_key",
         "posthog_datawarehousecredential"."access_secret",
         "posthog_datawarehousecredential"."team_id",
         "posthog_externaldatasource"."created_by_id",
         "posthog_externaldatasource"."created_at",
         "posthog_externaldatasource"."updated_at",
         "posthog_externaldatasource"."deleted",
         "posthog_externaldatasource"."deleted_at",
         "posthog_externaldatasource"."id",
         "posthog_externaldatasource"."source_id",
         "posthog_externaldatasource"."connection_id",
         "posthog_externaldatasource"."destination_id",
         "posthog_externaldatasource"."team_id",
         "posthog_externaldatasource"."sync_frequency",
         "posthog_externaldatasource"."status",
         "posthog_externaldatasource"."source_type",
         "posthog_externaldatasource"."job_inputs",
         "posthog_externaldatasource"."are_tables_created",
         "posthog_externaldatasource"."prefix"
  FROM "posthog_datawarehousetable"
  LEFT OUTER JOIN "posthog_user" ON ("posthog_datawarehousetable"."created_by_id" = "posthog_user"."id")
  LEFT OUTER JOIN "posthog_datawarehousecredential" ON ("posthog_datawarehousetable"."credential_id" = "posthog_datawarehousecredential"."id")
  LEFT OUTER JOIN "posthog_externaldatasource" ON ("posthog_datawarehousetable"."external_data_source_id" = "posthog_externaldatasource"."id")
  WHERE ("posthog_datawarehousetable"."team_id" = 99999
         AND NOT ("posthog_datawarehousetable"."deleted"
                  AND "posthog_datawarehousetable"."deleted" IS NOT NULL))
>>>>>>> 37c6b413
  '''
# ---
# name: TestSessionRecordings.test_listing_recordings_is_not_nplus1_for_persons.151
  '''
  SELECT "posthog_datawarehousejoin"."created_by_id",
         "posthog_datawarehousejoin"."created_at",
         "posthog_datawarehousejoin"."deleted",
         "posthog_datawarehousejoin"."deleted_at",
         "posthog_datawarehousejoin"."id",
         "posthog_datawarehousejoin"."team_id",
         "posthog_datawarehousejoin"."source_table_name",
         "posthog_datawarehousejoin"."source_table_key",
         "posthog_datawarehousejoin"."joining_table_name",
         "posthog_datawarehousejoin"."joining_table_key",
         "posthog_datawarehousejoin"."field_name",
         "posthog_datawarehousejoin"."configuration"
  FROM "posthog_datawarehousejoin"
  WHERE ("posthog_datawarehousejoin"."team_id" = 99999
         AND NOT ("posthog_datawarehousejoin"."deleted"
                  AND "posthog_datawarehousejoin"."deleted" IS NOT NULL))
  '''
# ---
# name: TestSessionRecordings.test_listing_recordings_is_not_nplus1_for_persons.152
  '''
  SELECT "posthog_sessionrecording"."id",
         "posthog_sessionrecording"."session_id",
         "posthog_sessionrecording"."team_id",
         "posthog_sessionrecording"."created_at",
         "posthog_sessionrecording"."deleted",
         "posthog_sessionrecording"."object_storage_path",
         "posthog_sessionrecording"."distinct_id",
         "posthog_sessionrecording"."duration",
         "posthog_sessionrecording"."active_seconds",
         "posthog_sessionrecording"."inactive_seconds",
         "posthog_sessionrecording"."start_time",
         "posthog_sessionrecording"."end_time",
         "posthog_sessionrecording"."click_count",
         "posthog_sessionrecording"."keypress_count",
         "posthog_sessionrecording"."mouse_activity_count",
         "posthog_sessionrecording"."console_log_count",
         "posthog_sessionrecording"."console_warn_count",
         "posthog_sessionrecording"."console_error_count",
         "posthog_sessionrecording"."start_url",
         "posthog_sessionrecording"."storage_version"
  FROM "posthog_sessionrecording"
  WHERE ("posthog_sessionrecording"."session_id" IN ('1',
                                                     '2',
                                                     '3',
                                                     '4',
                                                     '5',
                                                     '6',
                                                     '7')
         AND "posthog_sessionrecording"."team_id" = 99999)
  '''
# ---
# name: TestSessionRecordings.test_listing_recordings_is_not_nplus1_for_persons.153
  '''
  SELECT "posthog_sessionrecordingviewed"."session_id"
  FROM "posthog_sessionrecordingviewed"
  WHERE ("posthog_sessionrecordingviewed"."team_id" = 99999
         AND "posthog_sessionrecordingviewed"."user_id" = 99999)
  '''
# ---
# name: TestSessionRecordings.test_listing_recordings_is_not_nplus1_for_persons.154
  '''
  SELECT "posthog_persondistinctid"."id",
         "posthog_persondistinctid"."team_id",
         "posthog_persondistinctid"."person_id",
         "posthog_persondistinctid"."distinct_id",
         "posthog_persondistinctid"."version",
         "posthog_person"."id",
         "posthog_person"."created_at",
         "posthog_person"."properties_last_updated_at",
         "posthog_person"."properties_last_operation",
         "posthog_person"."team_id",
         "posthog_person"."properties",
         "posthog_person"."is_user_id",
         "posthog_person"."is_identified",
         "posthog_person"."uuid",
         "posthog_person"."version"
  FROM "posthog_persondistinctid"
  INNER JOIN "posthog_person" ON ("posthog_persondistinctid"."person_id" = "posthog_person"."id")
  WHERE ("posthog_persondistinctid"."distinct_id" IN ('user1',
                                                      'user2',
                                                      'user3',
                                                      'user4',
                                                      'user5',
                                                      'user6',
                                                      'user7')
         AND "posthog_persondistinctid"."team_id" = 99999)
  '''
# ---
# name: TestSessionRecordings.test_listing_recordings_is_not_nplus1_for_persons.155
  '''
  SELECT "posthog_team"."id",
         "posthog_team"."uuid",
         "posthog_team"."organization_id",
         "posthog_team"."project_id",
         "posthog_team"."api_token",
         "posthog_team"."app_urls",
         "posthog_team"."name",
         "posthog_team"."slack_incoming_webhook",
         "posthog_team"."created_at",
         "posthog_team"."updated_at",
         "posthog_team"."anonymize_ips",
         "posthog_team"."completed_snippet_onboarding",
         "posthog_team"."has_completed_onboarding_for",
         "posthog_team"."ingested_event",
         "posthog_team"."autocapture_opt_out",
         "posthog_team"."autocapture_web_vitals_opt_in",
         "posthog_team"."autocapture_web_vitals_allowed_metrics",
         "posthog_team"."autocapture_exceptions_opt_in",
         "posthog_team"."autocapture_exceptions_errors_to_ignore",
         "posthog_team"."person_processing_opt_out",
         "posthog_team"."session_recording_opt_in",
         "posthog_team"."session_recording_sample_rate",
         "posthog_team"."session_recording_minimum_duration_milliseconds",
         "posthog_team"."session_recording_linked_flag",
         "posthog_team"."session_recording_network_payload_capture_config",
         "posthog_team"."session_recording_url_trigger_config",
         "posthog_team"."session_recording_url_blocklist_config",
         "posthog_team"."session_recording_event_trigger_config",
         "posthog_team"."session_replay_config",
         "posthog_team"."survey_config",
         "posthog_team"."capture_console_log_opt_in",
         "posthog_team"."capture_performance_opt_in",
         "posthog_team"."capture_dead_clicks",
         "posthog_team"."surveys_opt_in",
         "posthog_team"."heatmaps_opt_in",
         "posthog_team"."session_recording_version",
         "posthog_team"."signup_token",
         "posthog_team"."is_demo",
         "posthog_team"."access_control",
         "posthog_team"."week_start_day",
         "posthog_team"."inject_web_apps",
         "posthog_team"."test_account_filters",
         "posthog_team"."test_account_filters_default_checked",
         "posthog_team"."path_cleaning_filters",
         "posthog_team"."timezone",
         "posthog_team"."data_attributes",
         "posthog_team"."person_display_name_properties",
         "posthog_team"."live_events_columns",
         "posthog_team"."recording_domains",
         "posthog_team"."primary_dashboard_id",
         "posthog_team"."extra_settings",
         "posthog_team"."modifiers",
         "posthog_team"."correlation_config",
         "posthog_team"."session_recording_retention_period_days",
         "posthog_team"."plugins_opt_in",
         "posthog_team"."opt_out_capture",
         "posthog_team"."event_names",
         "posthog_team"."event_names_with_usage",
         "posthog_team"."event_properties",
         "posthog_team"."event_properties_with_usage",
         "posthog_team"."event_properties_numerical",
         "posthog_team"."external_data_workspace_id",
         "posthog_team"."external_data_workspace_last_synced_at"
  FROM "posthog_team"
  WHERE "posthog_team"."id" = 99999
  LIMIT 21
  '''
# ---
# name: TestSessionRecordings.test_listing_recordings_is_not_nplus1_for_persons.156
  '''
  SELECT "posthog_person"."id",
         "posthog_person"."created_at",
         "posthog_person"."properties_last_updated_at",
         "posthog_person"."properties_last_operation",
         "posthog_person"."team_id",
         "posthog_person"."properties",
         "posthog_person"."is_user_id",
         "posthog_person"."is_identified",
         "posthog_person"."uuid",
         "posthog_person"."version"
  FROM "posthog_person"
  INNER JOIN "posthog_persondistinctid" ON ("posthog_person"."id" = "posthog_persondistinctid"."person_id")
  WHERE ("posthog_persondistinctid"."distinct_id" = 'user8'
         AND "posthog_persondistinctid"."team_id" = 99999)
  LIMIT 21
  '''
# ---
# name: TestSessionRecordings.test_listing_recordings_is_not_nplus1_for_persons.157
  '''
  SELECT "posthog_person"."id",
         "posthog_person"."created_at",
         "posthog_person"."properties_last_updated_at",
         "posthog_person"."properties_last_operation",
         "posthog_person"."team_id",
         "posthog_person"."properties",
         "posthog_person"."is_user_id",
         "posthog_person"."is_identified",
         "posthog_person"."uuid",
         "posthog_person"."version"
  FROM "posthog_person"
  INNER JOIN "posthog_persondistinctid" ON ("posthog_person"."id" = "posthog_persondistinctid"."person_id")
  WHERE ("posthog_persondistinctid"."distinct_id" = 'user8'
         AND "posthog_persondistinctid"."team_id" = 99999)
  LIMIT 21
  '''
# ---
# name: TestSessionRecordings.test_listing_recordings_is_not_nplus1_for_persons.158
  '''
  SELECT "posthog_user"."id",
         "posthog_user"."password",
         "posthog_user"."last_login",
         "posthog_user"."first_name",
         "posthog_user"."last_name",
         "posthog_user"."is_staff",
         "posthog_user"."date_joined",
         "posthog_user"."uuid",
         "posthog_user"."current_organization_id",
         "posthog_user"."current_team_id",
         "posthog_user"."email",
         "posthog_user"."pending_email",
         "posthog_user"."distinct_id",
         "posthog_user"."is_email_verified",
         "posthog_user"."has_seen_product_intro_for",
         "posthog_user"."strapi_id",
         "posthog_user"."is_active",
         "posthog_user"."theme_mode",
         "posthog_user"."partial_notification_settings",
         "posthog_user"."anonymize_data",
         "posthog_user"."toolbar_mode",
         "posthog_user"."hedgehog_config",
         "posthog_user"."events_column_config",
         "posthog_user"."temporary_token",
         "posthog_user"."email_opt_in"
  FROM "posthog_user"
  WHERE "posthog_user"."id" = 99999
  LIMIT 21
  '''
# ---
# name: TestSessionRecordings.test_listing_recordings_is_not_nplus1_for_persons.159
  '''
  SELECT "posthog_team"."id",
         "posthog_team"."uuid",
         "posthog_team"."organization_id",
         "posthog_team"."project_id",
         "posthog_team"."api_token",
         "posthog_team"."app_urls",
         "posthog_team"."name",
         "posthog_team"."slack_incoming_webhook",
         "posthog_team"."created_at",
         "posthog_team"."updated_at",
         "posthog_team"."anonymize_ips",
         "posthog_team"."completed_snippet_onboarding",
         "posthog_team"."has_completed_onboarding_for",
         "posthog_team"."ingested_event",
         "posthog_team"."autocapture_opt_out",
         "posthog_team"."autocapture_web_vitals_opt_in",
         "posthog_team"."autocapture_web_vitals_allowed_metrics",
         "posthog_team"."autocapture_exceptions_opt_in",
         "posthog_team"."autocapture_exceptions_errors_to_ignore",
         "posthog_team"."person_processing_opt_out",
         "posthog_team"."session_recording_opt_in",
         "posthog_team"."session_recording_sample_rate",
         "posthog_team"."session_recording_minimum_duration_milliseconds",
         "posthog_team"."session_recording_linked_flag",
         "posthog_team"."session_recording_network_payload_capture_config",
         "posthog_team"."session_recording_url_trigger_config",
         "posthog_team"."session_recording_url_blocklist_config",
         "posthog_team"."session_recording_event_trigger_config",
         "posthog_team"."session_replay_config",
         "posthog_team"."survey_config",
         "posthog_team"."capture_console_log_opt_in",
         "posthog_team"."capture_performance_opt_in",
         "posthog_team"."capture_dead_clicks",
         "posthog_team"."surveys_opt_in",
         "posthog_team"."heatmaps_opt_in",
         "posthog_team"."session_recording_version",
         "posthog_team"."signup_token",
         "posthog_team"."is_demo",
         "posthog_team"."access_control",
         "posthog_team"."week_start_day",
         "posthog_team"."inject_web_apps",
         "posthog_team"."test_account_filters",
         "posthog_team"."test_account_filters_default_checked",
         "posthog_team"."path_cleaning_filters",
         "posthog_team"."timezone",
         "posthog_team"."data_attributes",
         "posthog_team"."person_display_name_properties",
         "posthog_team"."live_events_columns",
         "posthog_team"."recording_domains",
         "posthog_team"."primary_dashboard_id",
         "posthog_team"."extra_settings",
         "posthog_team"."modifiers",
         "posthog_team"."correlation_config",
         "posthog_team"."session_recording_retention_period_days",
         "posthog_team"."external_data_workspace_id",
         "posthog_team"."external_data_workspace_last_synced_at"
  FROM "posthog_team"
  WHERE "posthog_team"."id" = 99999
  LIMIT 21
  '''
# ---
# name: TestSessionRecordings.test_listing_recordings_is_not_nplus1_for_persons.16
  '''
  SELECT "posthog_person"."id",
         "posthog_person"."created_at",
         "posthog_person"."properties_last_updated_at",
         "posthog_person"."properties_last_operation",
         "posthog_person"."team_id",
         "posthog_person"."properties",
         "posthog_person"."is_user_id",
         "posthog_person"."is_identified",
         "posthog_person"."uuid",
         "posthog_person"."version"
  FROM "posthog_person"
  INNER JOIN "posthog_persondistinctid" ON ("posthog_person"."id" = "posthog_persondistinctid"."person_id")
  WHERE ("posthog_persondistinctid"."distinct_id" = 'user1'
         AND "posthog_persondistinctid"."team_id" = 99999)
  LIMIT 21
  '''
# ---
# name: TestSessionRecordings.test_listing_recordings_is_not_nplus1_for_persons.160
  '''
  SELECT "posthog_organizationmembership"."id",
         "posthog_organizationmembership"."organization_id",
         "posthog_organizationmembership"."user_id",
         "posthog_organizationmembership"."level",
         "posthog_organizationmembership"."joined_at",
         "posthog_organizationmembership"."updated_at",
         "posthog_organization"."id",
         "posthog_organization"."name",
         "posthog_organization"."slug",
         "posthog_organization"."logo_media_id",
         "posthog_organization"."created_at",
         "posthog_organization"."updated_at",
         "posthog_organization"."plugins_access_level",
         "posthog_organization"."for_internal_metrics",
         "posthog_organization"."is_member_join_email_enabled",
         "posthog_organization"."enforce_2fa",
         "posthog_organization"."is_hipaa",
         "posthog_organization"."customer_id",
         "posthog_organization"."available_product_features",
         "posthog_organization"."usage",
         "posthog_organization"."never_drop_data",
         "posthog_organization"."customer_trust_scores",
         "posthog_organization"."setup_section_2_completed",
         "posthog_organization"."personalization",
         "posthog_organization"."domain_whitelist"
  FROM "posthog_organizationmembership"
  INNER JOIN "posthog_organization" ON ("posthog_organizationmembership"."organization_id" = "posthog_organization"."id")
  WHERE ("posthog_organizationmembership"."organization_id" = '00000000-0000-0000-0000-000000000000'::uuid
         AND "posthog_organizationmembership"."user_id" = 99999)
  LIMIT 21
  '''
# ---
# name: TestSessionRecordings.test_listing_recordings_is_not_nplus1_for_persons.161
  '''
  SELECT "ee_accesscontrol"."id",
         "ee_accesscontrol"."team_id",
         "ee_accesscontrol"."access_level",
         "ee_accesscontrol"."resource",
         "ee_accesscontrol"."resource_id",
         "ee_accesscontrol"."organization_member_id",
         "ee_accesscontrol"."role_id",
         "ee_accesscontrol"."created_by_id",
         "ee_accesscontrol"."created_at",
         "ee_accesscontrol"."updated_at"
  FROM "ee_accesscontrol"
  LEFT OUTER JOIN "posthog_organizationmembership" ON ("ee_accesscontrol"."organization_member_id" = "posthog_organizationmembership"."id")
  WHERE (("ee_accesscontrol"."organization_member_id" IS NULL
          AND "ee_accesscontrol"."resource" = 'project'
          AND "ee_accesscontrol"."resource_id" = '99999'
          AND "ee_accesscontrol"."role_id" IS NULL
          AND "ee_accesscontrol"."team_id" = 99999)
         OR ("posthog_organizationmembership"."user_id" = 99999
             AND "ee_accesscontrol"."resource" = 'project'
             AND "ee_accesscontrol"."resource_id" = '99999'
             AND "ee_accesscontrol"."role_id" IS NULL
             AND "ee_accesscontrol"."team_id" = 99999)
         OR ("ee_accesscontrol"."organization_member_id" IS NULL
             AND "ee_accesscontrol"."resource" = 'session_recording'
             AND "ee_accesscontrol"."resource_id" IS NULL
             AND "ee_accesscontrol"."role_id" IS NULL
             AND "ee_accesscontrol"."team_id" = 99999)
         OR ("posthog_organizationmembership"."user_id" = 99999
             AND "ee_accesscontrol"."resource" = 'session_recording'
             AND "ee_accesscontrol"."resource_id" IS NULL
             AND "ee_accesscontrol"."role_id" IS NULL
             AND "ee_accesscontrol"."team_id" = 99999)
         OR ("ee_accesscontrol"."organization_member_id" IS NULL
             AND "ee_accesscontrol"."resource" = 'session_recording'
             AND "ee_accesscontrol"."resource_id" IS NOT NULL
             AND "ee_accesscontrol"."role_id" IS NULL
             AND "ee_accesscontrol"."team_id" = 99999)
         OR ("posthog_organizationmembership"."user_id" = 99999
             AND "ee_accesscontrol"."resource" = 'session_recording'
             AND "ee_accesscontrol"."resource_id" IS NOT NULL
             AND "ee_accesscontrol"."role_id" IS NULL
             AND "ee_accesscontrol"."team_id" = 99999))
  '''
# ---
# name: TestSessionRecordings.test_listing_recordings_is_not_nplus1_for_persons.162
  '''
  SELECT "posthog_organizationmembership"."id",
         "posthog_organizationmembership"."organization_id",
         "posthog_organizationmembership"."user_id",
         "posthog_organizationmembership"."level",
         "posthog_organizationmembership"."joined_at",
         "posthog_organizationmembership"."updated_at",
         "posthog_organization"."id",
         "posthog_organization"."name",
         "posthog_organization"."slug",
         "posthog_organization"."logo_media_id",
         "posthog_organization"."created_at",
         "posthog_organization"."updated_at",
         "posthog_organization"."plugins_access_level",
         "posthog_organization"."for_internal_metrics",
         "posthog_organization"."is_member_join_email_enabled",
         "posthog_organization"."enforce_2fa",
         "posthog_organization"."is_hipaa",
         "posthog_organization"."customer_id",
         "posthog_organization"."available_product_features",
         "posthog_organization"."usage",
         "posthog_organization"."never_drop_data",
         "posthog_organization"."customer_trust_scores",
         "posthog_organization"."setup_section_2_completed",
         "posthog_organization"."personalization",
         "posthog_organization"."domain_whitelist"
  FROM "posthog_organizationmembership"
  INNER JOIN "posthog_organization" ON ("posthog_organizationmembership"."organization_id" = "posthog_organization"."id")
  WHERE "posthog_organizationmembership"."user_id" = 99999
  '''
# ---
# name: TestSessionRecordings.test_listing_recordings_is_not_nplus1_for_persons.163
  '''
  SELECT "posthog_organization"."id",
         "posthog_organization"."name",
         "posthog_organization"."slug",
         "posthog_organization"."logo_media_id",
         "posthog_organization"."created_at",
         "posthog_organization"."updated_at",
         "posthog_organization"."plugins_access_level",
         "posthog_organization"."for_internal_metrics",
         "posthog_organization"."is_member_join_email_enabled",
         "posthog_organization"."enforce_2fa",
         "posthog_organization"."is_hipaa",
         "posthog_organization"."customer_id",
         "posthog_organization"."available_product_features",
         "posthog_organization"."usage",
         "posthog_organization"."never_drop_data",
         "posthog_organization"."customer_trust_scores",
         "posthog_organization"."setup_section_2_completed",
         "posthog_organization"."personalization",
         "posthog_organization"."domain_whitelist"
  FROM "posthog_organization"
  WHERE "posthog_organization"."id" = '00000000-0000-0000-0000-000000000000'::uuid
  LIMIT 21
  '''
# ---
# name: TestSessionRecordings.test_listing_recordings_is_not_nplus1_for_persons.164
  '''
  SELECT "posthog_grouptypemapping"."id",
         "posthog_grouptypemapping"."team_id",
         "posthog_grouptypemapping"."project_id",
         "posthog_grouptypemapping"."group_type",
         "posthog_grouptypemapping"."group_type_index",
         "posthog_grouptypemapping"."name_singular",
         "posthog_grouptypemapping"."name_plural"
  FROM "posthog_grouptypemapping"
  WHERE "posthog_grouptypemapping"."project_id" = 99999
  '''
# ---
# name: TestSessionRecordings.test_listing_recordings_is_not_nplus1_for_persons.165
  '''
  SELECT "posthog_datawarehousesavedquery"."created_by_id",
         "posthog_datawarehousesavedquery"."created_at",
         "posthog_datawarehousesavedquery"."deleted",
         "posthog_datawarehousesavedquery"."deleted_at",
         "posthog_datawarehousesavedquery"."id",
         "posthog_datawarehousesavedquery"."name",
         "posthog_datawarehousesavedquery"."team_id",
         "posthog_datawarehousesavedquery"."columns",
         "posthog_datawarehousesavedquery"."external_tables",
         "posthog_datawarehousesavedquery"."query",
         "posthog_datawarehousesavedquery"."status",
         "posthog_datawarehousesavedquery"."last_run_at",
         "posthog_datawarehousesavedquery"."table_id"
  FROM "posthog_datawarehousesavedquery"
  WHERE ("posthog_datawarehousesavedquery"."team_id" = 99999
         AND NOT ("posthog_datawarehousesavedquery"."deleted"
                  AND "posthog_datawarehousesavedquery"."deleted" IS NOT NULL))
  '''
# ---
# name: TestSessionRecordings.test_listing_recordings_is_not_nplus1_for_persons.166
  '''
  SELECT "posthog_datawarehousetable"."created_by_id",
         "posthog_datawarehousetable"."created_at",
         "posthog_datawarehousetable"."updated_at",
         "posthog_datawarehousetable"."deleted",
         "posthog_datawarehousetable"."deleted_at",
         "posthog_datawarehousetable"."id",
         "posthog_datawarehousetable"."name",
         "posthog_datawarehousetable"."format",
         "posthog_datawarehousetable"."team_id",
         "posthog_datawarehousetable"."url_pattern",
         "posthog_datawarehousetable"."credential_id",
         "posthog_datawarehousetable"."external_data_source_id",
         "posthog_datawarehousetable"."columns",
         "posthog_datawarehousetable"."row_count",
         "posthog_user"."id",
         "posthog_user"."password",
         "posthog_user"."last_login",
         "posthog_user"."first_name",
         "posthog_user"."last_name",
         "posthog_user"."is_staff",
         "posthog_user"."date_joined",
         "posthog_user"."uuid",
         "posthog_user"."current_organization_id",
         "posthog_user"."current_team_id",
         "posthog_user"."email",
         "posthog_user"."pending_email",
         "posthog_user"."temporary_token",
         "posthog_user"."distinct_id",
         "posthog_user"."is_email_verified",
         "posthog_user"."requested_password_reset_at",
         "posthog_user"."has_seen_product_intro_for",
         "posthog_user"."strapi_id",
         "posthog_user"."is_active",
         "posthog_user"."theme_mode",
         "posthog_user"."partial_notification_settings",
         "posthog_user"."anonymize_data",
         "posthog_user"."toolbar_mode",
         "posthog_user"."hedgehog_config",
         "posthog_user"."events_column_config",
         "posthog_user"."email_opt_in",
         "posthog_datawarehousecredential"."created_by_id",
         "posthog_datawarehousecredential"."created_at",
         "posthog_datawarehousecredential"."id",
         "posthog_datawarehousecredential"."access_key",
         "posthog_datawarehousecredential"."access_secret",
         "posthog_datawarehousecredential"."team_id",
         "posthog_externaldatasource"."created_by_id",
         "posthog_externaldatasource"."created_at",
         "posthog_externaldatasource"."updated_at",
         "posthog_externaldatasource"."deleted",
         "posthog_externaldatasource"."deleted_at",
         "posthog_externaldatasource"."id",
         "posthog_externaldatasource"."source_id",
         "posthog_externaldatasource"."connection_id",
         "posthog_externaldatasource"."destination_id",
         "posthog_externaldatasource"."team_id",
         "posthog_externaldatasource"."sync_frequency",
         "posthog_externaldatasource"."status",
         "posthog_externaldatasource"."source_type",
         "posthog_externaldatasource"."job_inputs",
         "posthog_externaldatasource"."are_tables_created",
         "posthog_externaldatasource"."prefix"
  FROM "posthog_datawarehousetable"
  LEFT OUTER JOIN "posthog_user" ON ("posthog_datawarehousetable"."created_by_id" = "posthog_user"."id")
  LEFT OUTER JOIN "posthog_datawarehousecredential" ON ("posthog_datawarehousetable"."credential_id" = "posthog_datawarehousecredential"."id")
  LEFT OUTER JOIN "posthog_externaldatasource" ON ("posthog_datawarehousetable"."external_data_source_id" = "posthog_externaldatasource"."id")
  WHERE ("posthog_datawarehousetable"."team_id" = 99999
         AND NOT ("posthog_datawarehousetable"."deleted"
                  AND "posthog_datawarehousetable"."deleted" IS NOT NULL))
  '''
# ---
# name: TestSessionRecordings.test_listing_recordings_is_not_nplus1_for_persons.167
  '''
  SELECT "posthog_datawarehousejoin"."created_by_id",
         "posthog_datawarehousejoin"."created_at",
         "posthog_datawarehousejoin"."deleted",
         "posthog_datawarehousejoin"."deleted_at",
         "posthog_datawarehousejoin"."id",
         "posthog_datawarehousejoin"."team_id",
         "posthog_datawarehousejoin"."source_table_name",
         "posthog_datawarehousejoin"."source_table_key",
         "posthog_datawarehousejoin"."joining_table_name",
         "posthog_datawarehousejoin"."joining_table_key",
         "posthog_datawarehousejoin"."field_name",
         "posthog_datawarehousejoin"."configuration"
  FROM "posthog_datawarehousejoin"
  WHERE ("posthog_datawarehousejoin"."team_id" = 99999
         AND NOT ("posthog_datawarehousejoin"."deleted"
                  AND "posthog_datawarehousejoin"."deleted" IS NOT NULL))
  '''
# ---
# name: TestSessionRecordings.test_listing_recordings_is_not_nplus1_for_persons.168
  '''
  SELECT "posthog_grouptypemapping"."id",
         "posthog_grouptypemapping"."team_id",
         "posthog_grouptypemapping"."project_id",
         "posthog_grouptypemapping"."group_type",
         "posthog_grouptypemapping"."group_type_index",
         "posthog_grouptypemapping"."name_singular",
         "posthog_grouptypemapping"."name_plural"
  FROM "posthog_grouptypemapping"
  WHERE "posthog_grouptypemapping"."project_id" = 99999
  '''
# ---
# name: TestSessionRecordings.test_listing_recordings_is_not_nplus1_for_persons.169
  '''
  SELECT "posthog_datawarehousesavedquery"."created_by_id",
         "posthog_datawarehousesavedquery"."created_at",
         "posthog_datawarehousesavedquery"."deleted",
         "posthog_datawarehousesavedquery"."deleted_at",
         "posthog_datawarehousesavedquery"."id",
         "posthog_datawarehousesavedquery"."name",
         "posthog_datawarehousesavedquery"."team_id",
         "posthog_datawarehousesavedquery"."columns",
         "posthog_datawarehousesavedquery"."external_tables",
         "posthog_datawarehousesavedquery"."query",
         "posthog_datawarehousesavedquery"."status",
         "posthog_datawarehousesavedquery"."last_run_at",
         "posthog_datawarehousesavedquery"."table_id"
  FROM "posthog_datawarehousesavedquery"
  WHERE ("posthog_datawarehousesavedquery"."team_id" = 99999
         AND NOT ("posthog_datawarehousesavedquery"."deleted"
                  AND "posthog_datawarehousesavedquery"."deleted" IS NOT NULL))
  '''
# ---
# name: TestSessionRecordings.test_listing_recordings_is_not_nplus1_for_persons.17
  '''
  SELECT "posthog_person"."id",
         "posthog_person"."created_at",
         "posthog_person"."properties_last_updated_at",
         "posthog_person"."properties_last_operation",
         "posthog_person"."team_id",
         "posthog_person"."properties",
         "posthog_person"."is_user_id",
         "posthog_person"."is_identified",
         "posthog_person"."uuid",
         "posthog_person"."version"
  FROM "posthog_person"
  INNER JOIN "posthog_persondistinctid" ON ("posthog_person"."id" = "posthog_persondistinctid"."person_id")
  WHERE ("posthog_persondistinctid"."distinct_id" = 'user1'
         AND "posthog_persondistinctid"."team_id" = 99999)
  LIMIT 21
  '''
# ---
# name: TestSessionRecordings.test_listing_recordings_is_not_nplus1_for_persons.170
  '''
  SELECT "posthog_datawarehousetable"."created_by_id",
         "posthog_datawarehousetable"."created_at",
         "posthog_datawarehousetable"."updated_at",
         "posthog_datawarehousetable"."deleted",
         "posthog_datawarehousetable"."deleted_at",
         "posthog_datawarehousetable"."id",
         "posthog_datawarehousetable"."name",
         "posthog_datawarehousetable"."format",
         "posthog_datawarehousetable"."team_id",
         "posthog_datawarehousetable"."url_pattern",
         "posthog_datawarehousetable"."credential_id",
         "posthog_datawarehousetable"."external_data_source_id",
         "posthog_datawarehousetable"."columns",
         "posthog_datawarehousetable"."row_count",
         "posthog_user"."id",
         "posthog_user"."password",
         "posthog_user"."last_login",
         "posthog_user"."first_name",
         "posthog_user"."last_name",
         "posthog_user"."is_staff",
         "posthog_user"."date_joined",
         "posthog_user"."uuid",
         "posthog_user"."current_organization_id",
         "posthog_user"."current_team_id",
         "posthog_user"."email",
         "posthog_user"."pending_email",
         "posthog_user"."temporary_token",
         "posthog_user"."distinct_id",
         "posthog_user"."is_email_verified",
         "posthog_user"."requested_password_reset_at",
         "posthog_user"."has_seen_product_intro_for",
         "posthog_user"."strapi_id",
         "posthog_user"."is_active",
         "posthog_user"."theme_mode",
         "posthog_user"."partial_notification_settings",
         "posthog_user"."anonymize_data",
         "posthog_user"."toolbar_mode",
         "posthog_user"."hedgehog_config",
         "posthog_user"."events_column_config",
         "posthog_user"."email_opt_in",
         "posthog_datawarehousecredential"."created_by_id",
         "posthog_datawarehousecredential"."created_at",
         "posthog_datawarehousecredential"."id",
         "posthog_datawarehousecredential"."access_key",
         "posthog_datawarehousecredential"."access_secret",
         "posthog_datawarehousecredential"."team_id",
         "posthog_externaldatasource"."created_by_id",
         "posthog_externaldatasource"."created_at",
         "posthog_externaldatasource"."updated_at",
         "posthog_externaldatasource"."deleted",
         "posthog_externaldatasource"."deleted_at",
         "posthog_externaldatasource"."id",
         "posthog_externaldatasource"."source_id",
         "posthog_externaldatasource"."connection_id",
         "posthog_externaldatasource"."destination_id",
         "posthog_externaldatasource"."team_id",
         "posthog_externaldatasource"."sync_frequency",
         "posthog_externaldatasource"."status",
         "posthog_externaldatasource"."source_type",
         "posthog_externaldatasource"."job_inputs",
         "posthog_externaldatasource"."are_tables_created",
         "posthog_externaldatasource"."prefix"
  FROM "posthog_datawarehousetable"
  LEFT OUTER JOIN "posthog_user" ON ("posthog_datawarehousetable"."created_by_id" = "posthog_user"."id")
  LEFT OUTER JOIN "posthog_datawarehousecredential" ON ("posthog_datawarehousetable"."credential_id" = "posthog_datawarehousecredential"."id")
  LEFT OUTER JOIN "posthog_externaldatasource" ON ("posthog_datawarehousetable"."external_data_source_id" = "posthog_externaldatasource"."id")
  WHERE ("posthog_datawarehousetable"."team_id" = 99999
         AND NOT ("posthog_datawarehousetable"."deleted"
                  AND "posthog_datawarehousetable"."deleted" IS NOT NULL))
  '''
# ---
# name: TestSessionRecordings.test_listing_recordings_is_not_nplus1_for_persons.171
  '''
  SELECT "posthog_datawarehousejoin"."created_by_id",
         "posthog_datawarehousejoin"."created_at",
         "posthog_datawarehousejoin"."deleted",
         "posthog_datawarehousejoin"."deleted_at",
         "posthog_datawarehousejoin"."id",
         "posthog_datawarehousejoin"."team_id",
         "posthog_datawarehousejoin"."source_table_name",
         "posthog_datawarehousejoin"."source_table_key",
         "posthog_datawarehousejoin"."joining_table_name",
         "posthog_datawarehousejoin"."joining_table_key",
         "posthog_datawarehousejoin"."field_name",
         "posthog_datawarehousejoin"."configuration"
  FROM "posthog_datawarehousejoin"
  WHERE ("posthog_datawarehousejoin"."team_id" = 99999
         AND NOT ("posthog_datawarehousejoin"."deleted"
                  AND "posthog_datawarehousejoin"."deleted" IS NOT NULL))
  '''
# ---
# name: TestSessionRecordings.test_listing_recordings_is_not_nplus1_for_persons.172
  '''
  SELECT "posthog_sessionrecording"."id",
         "posthog_sessionrecording"."session_id",
         "posthog_sessionrecording"."team_id",
         "posthog_sessionrecording"."created_at",
         "posthog_sessionrecording"."deleted",
         "posthog_sessionrecording"."object_storage_path",
         "posthog_sessionrecording"."distinct_id",
         "posthog_sessionrecording"."duration",
         "posthog_sessionrecording"."active_seconds",
         "posthog_sessionrecording"."inactive_seconds",
         "posthog_sessionrecording"."start_time",
         "posthog_sessionrecording"."end_time",
         "posthog_sessionrecording"."click_count",
         "posthog_sessionrecording"."keypress_count",
         "posthog_sessionrecording"."mouse_activity_count",
         "posthog_sessionrecording"."console_log_count",
         "posthog_sessionrecording"."console_warn_count",
         "posthog_sessionrecording"."console_error_count",
         "posthog_sessionrecording"."start_url",
         "posthog_sessionrecording"."storage_version"
  FROM "posthog_sessionrecording"
  WHERE ("posthog_sessionrecording"."session_id" IN ('1',
                                                     '2',
                                                     '3',
                                                     '4',
                                                     '5',
                                                     '6',
                                                     '7',
                                                     '8')
         AND "posthog_sessionrecording"."team_id" = 99999)
  '''
# ---
# name: TestSessionRecordings.test_listing_recordings_is_not_nplus1_for_persons.173
  '''
  SELECT "posthog_sessionrecordingviewed"."session_id"
  FROM "posthog_sessionrecordingviewed"
  WHERE ("posthog_sessionrecordingviewed"."team_id" = 99999
         AND "posthog_sessionrecordingviewed"."user_id" = 99999)
  '''
# ---
# name: TestSessionRecordings.test_listing_recordings_is_not_nplus1_for_persons.174
  '''
  SELECT "posthog_persondistinctid"."id",
         "posthog_persondistinctid"."team_id",
         "posthog_persondistinctid"."person_id",
         "posthog_persondistinctid"."distinct_id",
         "posthog_persondistinctid"."version",
         "posthog_person"."id",
         "posthog_person"."created_at",
         "posthog_person"."properties_last_updated_at",
         "posthog_person"."properties_last_operation",
         "posthog_person"."team_id",
         "posthog_person"."properties",
         "posthog_person"."is_user_id",
         "posthog_person"."is_identified",
         "posthog_person"."uuid",
         "posthog_person"."version"
  FROM "posthog_persondistinctid"
  INNER JOIN "posthog_person" ON ("posthog_persondistinctid"."person_id" = "posthog_person"."id")
  WHERE ("posthog_persondistinctid"."distinct_id" IN ('user1',
                                                      'user2',
                                                      'user3',
                                                      'user4',
                                                      'user5',
                                                      'user6',
                                                      'user7',
                                                      'user8')
         AND "posthog_persondistinctid"."team_id" = 99999)
  '''
# ---
# name: TestSessionRecordings.test_listing_recordings_is_not_nplus1_for_persons.175
  '''
  SELECT "posthog_team"."id",
         "posthog_team"."uuid",
         "posthog_team"."organization_id",
         "posthog_team"."project_id",
         "posthog_team"."api_token",
         "posthog_team"."app_urls",
         "posthog_team"."name",
         "posthog_team"."slack_incoming_webhook",
         "posthog_team"."created_at",
         "posthog_team"."updated_at",
         "posthog_team"."anonymize_ips",
         "posthog_team"."completed_snippet_onboarding",
         "posthog_team"."has_completed_onboarding_for",
         "posthog_team"."ingested_event",
         "posthog_team"."autocapture_opt_out",
         "posthog_team"."autocapture_web_vitals_opt_in",
         "posthog_team"."autocapture_web_vitals_allowed_metrics",
         "posthog_team"."autocapture_exceptions_opt_in",
         "posthog_team"."autocapture_exceptions_errors_to_ignore",
         "posthog_team"."person_processing_opt_out",
         "posthog_team"."session_recording_opt_in",
         "posthog_team"."session_recording_sample_rate",
         "posthog_team"."session_recording_minimum_duration_milliseconds",
         "posthog_team"."session_recording_linked_flag",
         "posthog_team"."session_recording_network_payload_capture_config",
         "posthog_team"."session_recording_url_trigger_config",
         "posthog_team"."session_recording_url_blocklist_config",
         "posthog_team"."session_recording_event_trigger_config",
         "posthog_team"."session_replay_config",
         "posthog_team"."survey_config",
         "posthog_team"."capture_console_log_opt_in",
         "posthog_team"."capture_performance_opt_in",
         "posthog_team"."capture_dead_clicks",
         "posthog_team"."surveys_opt_in",
         "posthog_team"."heatmaps_opt_in",
         "posthog_team"."session_recording_version",
         "posthog_team"."signup_token",
         "posthog_team"."is_demo",
         "posthog_team"."access_control",
         "posthog_team"."week_start_day",
         "posthog_team"."inject_web_apps",
         "posthog_team"."test_account_filters",
         "posthog_team"."test_account_filters_default_checked",
         "posthog_team"."path_cleaning_filters",
         "posthog_team"."timezone",
         "posthog_team"."data_attributes",
         "posthog_team"."person_display_name_properties",
         "posthog_team"."live_events_columns",
         "posthog_team"."recording_domains",
         "posthog_team"."primary_dashboard_id",
         "posthog_team"."extra_settings",
         "posthog_team"."modifiers",
         "posthog_team"."correlation_config",
         "posthog_team"."session_recording_retention_period_days",
         "posthog_team"."plugins_opt_in",
         "posthog_team"."opt_out_capture",
         "posthog_team"."event_names",
         "posthog_team"."event_names_with_usage",
         "posthog_team"."event_properties",
         "posthog_team"."event_properties_with_usage",
         "posthog_team"."event_properties_numerical",
         "posthog_team"."external_data_workspace_id",
         "posthog_team"."external_data_workspace_last_synced_at"
  FROM "posthog_team"
  WHERE "posthog_team"."id" = 99999
  LIMIT 21
  '''
# ---
# name: TestSessionRecordings.test_listing_recordings_is_not_nplus1_for_persons.176
  '''
  SELECT "posthog_person"."id",
         "posthog_person"."created_at",
         "posthog_person"."properties_last_updated_at",
         "posthog_person"."properties_last_operation",
         "posthog_person"."team_id",
         "posthog_person"."properties",
         "posthog_person"."is_user_id",
         "posthog_person"."is_identified",
         "posthog_person"."uuid",
         "posthog_person"."version"
  FROM "posthog_person"
  INNER JOIN "posthog_persondistinctid" ON ("posthog_person"."id" = "posthog_persondistinctid"."person_id")
  WHERE ("posthog_persondistinctid"."distinct_id" = 'user9'
         AND "posthog_persondistinctid"."team_id" = 99999)
  LIMIT 21
  '''
# ---
# name: TestSessionRecordings.test_listing_recordings_is_not_nplus1_for_persons.177
  '''
  SELECT "posthog_person"."id",
         "posthog_person"."created_at",
         "posthog_person"."properties_last_updated_at",
         "posthog_person"."properties_last_operation",
         "posthog_person"."team_id",
         "posthog_person"."properties",
         "posthog_person"."is_user_id",
         "posthog_person"."is_identified",
         "posthog_person"."uuid",
         "posthog_person"."version"
  FROM "posthog_person"
  INNER JOIN "posthog_persondistinctid" ON ("posthog_person"."id" = "posthog_persondistinctid"."person_id")
  WHERE ("posthog_persondistinctid"."distinct_id" = 'user9'
         AND "posthog_persondistinctid"."team_id" = 99999)
  LIMIT 21
  '''
# ---
# name: TestSessionRecordings.test_listing_recordings_is_not_nplus1_for_persons.178
  '''
  SELECT "posthog_user"."id",
         "posthog_user"."password",
         "posthog_user"."last_login",
         "posthog_user"."first_name",
         "posthog_user"."last_name",
         "posthog_user"."is_staff",
         "posthog_user"."date_joined",
         "posthog_user"."uuid",
         "posthog_user"."current_organization_id",
         "posthog_user"."current_team_id",
         "posthog_user"."email",
         "posthog_user"."pending_email",
         "posthog_user"."distinct_id",
         "posthog_user"."is_email_verified",
         "posthog_user"."has_seen_product_intro_for",
         "posthog_user"."strapi_id",
         "posthog_user"."is_active",
         "posthog_user"."theme_mode",
         "posthog_user"."partial_notification_settings",
         "posthog_user"."anonymize_data",
         "posthog_user"."toolbar_mode",
         "posthog_user"."hedgehog_config",
         "posthog_user"."events_column_config",
         "posthog_user"."temporary_token",
         "posthog_user"."email_opt_in"
  FROM "posthog_user"
  WHERE "posthog_user"."id" = 99999
  LIMIT 21
  '''
# ---
# name: TestSessionRecordings.test_listing_recordings_is_not_nplus1_for_persons.179
  '''
  SELECT "posthog_team"."id",
         "posthog_team"."uuid",
         "posthog_team"."organization_id",
         "posthog_team"."project_id",
         "posthog_team"."api_token",
         "posthog_team"."app_urls",
         "posthog_team"."name",
         "posthog_team"."slack_incoming_webhook",
         "posthog_team"."created_at",
         "posthog_team"."updated_at",
         "posthog_team"."anonymize_ips",
         "posthog_team"."completed_snippet_onboarding",
         "posthog_team"."has_completed_onboarding_for",
         "posthog_team"."ingested_event",
         "posthog_team"."autocapture_opt_out",
         "posthog_team"."autocapture_web_vitals_opt_in",
         "posthog_team"."autocapture_web_vitals_allowed_metrics",
         "posthog_team"."autocapture_exceptions_opt_in",
         "posthog_team"."autocapture_exceptions_errors_to_ignore",
         "posthog_team"."person_processing_opt_out",
         "posthog_team"."session_recording_opt_in",
         "posthog_team"."session_recording_sample_rate",
         "posthog_team"."session_recording_minimum_duration_milliseconds",
         "posthog_team"."session_recording_linked_flag",
         "posthog_team"."session_recording_network_payload_capture_config",
         "posthog_team"."session_recording_url_trigger_config",
         "posthog_team"."session_recording_url_blocklist_config",
         "posthog_team"."session_recording_event_trigger_config",
         "posthog_team"."session_replay_config",
         "posthog_team"."survey_config",
         "posthog_team"."capture_console_log_opt_in",
         "posthog_team"."capture_performance_opt_in",
         "posthog_team"."capture_dead_clicks",
         "posthog_team"."surveys_opt_in",
         "posthog_team"."heatmaps_opt_in",
         "posthog_team"."session_recording_version",
         "posthog_team"."signup_token",
         "posthog_team"."is_demo",
         "posthog_team"."access_control",
         "posthog_team"."week_start_day",
         "posthog_team"."inject_web_apps",
         "posthog_team"."test_account_filters",
         "posthog_team"."test_account_filters_default_checked",
         "posthog_team"."path_cleaning_filters",
         "posthog_team"."timezone",
         "posthog_team"."data_attributes",
         "posthog_team"."person_display_name_properties",
         "posthog_team"."live_events_columns",
         "posthog_team"."recording_domains",
         "posthog_team"."primary_dashboard_id",
         "posthog_team"."extra_settings",
         "posthog_team"."modifiers",
         "posthog_team"."correlation_config",
         "posthog_team"."session_recording_retention_period_days",
         "posthog_team"."external_data_workspace_id",
         "posthog_team"."external_data_workspace_last_synced_at"
  FROM "posthog_team"
  WHERE "posthog_team"."id" = 99999
  LIMIT 21
  '''
# ---
# name: TestSessionRecordings.test_listing_recordings_is_not_nplus1_for_persons.18
  '''
  SELECT "posthog_user"."id",
         "posthog_user"."password",
         "posthog_user"."last_login",
         "posthog_user"."first_name",
         "posthog_user"."last_name",
         "posthog_user"."is_staff",
         "posthog_user"."date_joined",
         "posthog_user"."uuid",
         "posthog_user"."current_organization_id",
         "posthog_user"."current_team_id",
         "posthog_user"."email",
         "posthog_user"."pending_email",
         "posthog_user"."temporary_token",
         "posthog_user"."distinct_id",
         "posthog_user"."is_email_verified",
         "posthog_user"."has_seen_product_intro_for",
         "posthog_user"."strapi_id",
         "posthog_user"."is_active",
         "posthog_user"."theme_mode",
         "posthog_user"."partial_notification_settings",
         "posthog_user"."anonymize_data",
         "posthog_user"."toolbar_mode",
         "posthog_user"."hedgehog_config",
         "posthog_user"."events_column_config",
         "posthog_user"."email_opt_in"
  FROM "posthog_user"
  WHERE "posthog_user"."id" = 99999
  LIMIT 21
  '''
# ---
# name: TestSessionRecordings.test_listing_recordings_is_not_nplus1_for_persons.180
  '''
  SELECT "posthog_organizationmembership"."id",
         "posthog_organizationmembership"."organization_id",
         "posthog_organizationmembership"."user_id",
         "posthog_organizationmembership"."level",
         "posthog_organizationmembership"."joined_at",
         "posthog_organizationmembership"."updated_at",
         "posthog_organization"."id",
         "posthog_organization"."name",
         "posthog_organization"."slug",
         "posthog_organization"."logo_media_id",
         "posthog_organization"."created_at",
         "posthog_organization"."updated_at",
         "posthog_organization"."plugins_access_level",
         "posthog_organization"."for_internal_metrics",
         "posthog_organization"."is_member_join_email_enabled",
         "posthog_organization"."enforce_2fa",
         "posthog_organization"."is_hipaa",
         "posthog_organization"."customer_id",
         "posthog_organization"."available_product_features",
         "posthog_organization"."usage",
         "posthog_organization"."never_drop_data",
         "posthog_organization"."customer_trust_scores",
         "posthog_organization"."setup_section_2_completed",
         "posthog_organization"."personalization",
         "posthog_organization"."domain_whitelist"
  FROM "posthog_organizationmembership"
  INNER JOIN "posthog_organization" ON ("posthog_organizationmembership"."organization_id" = "posthog_organization"."id")
  WHERE ("posthog_organizationmembership"."organization_id" = '00000000-0000-0000-0000-000000000000'::uuid
         AND "posthog_organizationmembership"."user_id" = 99999)
  LIMIT 21
  '''
# ---
<<<<<<< HEAD
# name: TestSessionRecordings.test_listing_recordings_is_not_nplus1_for_persons.5
  '''
  SELECT "posthog_user"."id",
         "posthog_user"."password",
         "posthog_user"."last_login",
         "posthog_user"."first_name",
         "posthog_user"."last_name",
         "posthog_user"."is_staff",
         "posthog_user"."is_active",
         "posthog_user"."date_joined",
         "posthog_user"."uuid",
         "posthog_user"."current_organization_id",
         "posthog_user"."current_team_id",
         "posthog_user"."email",
         "posthog_user"."pending_email",
         "posthog_user"."distinct_id",
         "posthog_user"."is_email_verified",
         "posthog_user"."has_seen_product_intro_for",
         "posthog_user"."strapi_id",
         "posthog_user"."theme_mode",
         "posthog_user"."partial_notification_settings",
         "posthog_user"."anonymize_data",
         "posthog_user"."toolbar_mode",
         "posthog_user"."hedgehog_config",
         "posthog_user"."events_column_config",
         "posthog_user"."temporary_token",
         "posthog_user"."email_opt_in"
  FROM "posthog_user"
  WHERE "posthog_user"."id" = 2
  LIMIT 21
=======
# name: TestSessionRecordings.test_listing_recordings_is_not_nplus1_for_persons.181
  '''
  SELECT "ee_accesscontrol"."id",
         "ee_accesscontrol"."team_id",
         "ee_accesscontrol"."access_level",
         "ee_accesscontrol"."resource",
         "ee_accesscontrol"."resource_id",
         "ee_accesscontrol"."organization_member_id",
         "ee_accesscontrol"."role_id",
         "ee_accesscontrol"."created_by_id",
         "ee_accesscontrol"."created_at",
         "ee_accesscontrol"."updated_at"
  FROM "ee_accesscontrol"
  LEFT OUTER JOIN "posthog_organizationmembership" ON ("ee_accesscontrol"."organization_member_id" = "posthog_organizationmembership"."id")
  WHERE (("ee_accesscontrol"."organization_member_id" IS NULL
          AND "ee_accesscontrol"."resource" = 'project'
          AND "ee_accesscontrol"."resource_id" = '99999'
          AND "ee_accesscontrol"."role_id" IS NULL
          AND "ee_accesscontrol"."team_id" = 99999)
         OR ("posthog_organizationmembership"."user_id" = 99999
             AND "ee_accesscontrol"."resource" = 'project'
             AND "ee_accesscontrol"."resource_id" = '99999'
             AND "ee_accesscontrol"."role_id" IS NULL
             AND "ee_accesscontrol"."team_id" = 99999)
         OR ("ee_accesscontrol"."organization_member_id" IS NULL
             AND "ee_accesscontrol"."resource" = 'session_recording'
             AND "ee_accesscontrol"."resource_id" IS NULL
             AND "ee_accesscontrol"."role_id" IS NULL
             AND "ee_accesscontrol"."team_id" = 99999)
         OR ("posthog_organizationmembership"."user_id" = 99999
             AND "ee_accesscontrol"."resource" = 'session_recording'
             AND "ee_accesscontrol"."resource_id" IS NULL
             AND "ee_accesscontrol"."role_id" IS NULL
             AND "ee_accesscontrol"."team_id" = 99999)
         OR ("ee_accesscontrol"."organization_member_id" IS NULL
             AND "ee_accesscontrol"."resource" = 'session_recording'
             AND "ee_accesscontrol"."resource_id" IS NOT NULL
             AND "ee_accesscontrol"."role_id" IS NULL
             AND "ee_accesscontrol"."team_id" = 99999)
         OR ("posthog_organizationmembership"."user_id" = 99999
             AND "ee_accesscontrol"."resource" = 'session_recording'
             AND "ee_accesscontrol"."resource_id" IS NOT NULL
             AND "ee_accesscontrol"."role_id" IS NULL
             AND "ee_accesscontrol"."team_id" = 99999))
>>>>>>> 37c6b413
  '''
# ---
# name: TestSessionRecordings.test_listing_recordings_is_not_nplus1_for_persons.182
  '''
  SELECT "posthog_organizationmembership"."id",
         "posthog_organizationmembership"."organization_id",
         "posthog_organizationmembership"."user_id",
         "posthog_organizationmembership"."level",
         "posthog_organizationmembership"."joined_at",
         "posthog_organizationmembership"."updated_at",
         "posthog_organization"."id",
         "posthog_organization"."name",
         "posthog_organization"."slug",
         "posthog_organization"."logo_media_id",
         "posthog_organization"."created_at",
         "posthog_organization"."updated_at",
         "posthog_organization"."plugins_access_level",
         "posthog_organization"."for_internal_metrics",
         "posthog_organization"."is_member_join_email_enabled",
         "posthog_organization"."enforce_2fa",
         "posthog_organization"."is_hipaa",
         "posthog_organization"."customer_id",
         "posthog_organization"."available_product_features",
         "posthog_organization"."usage",
         "posthog_organization"."never_drop_data",
         "posthog_organization"."customer_trust_scores",
         "posthog_organization"."setup_section_2_completed",
         "posthog_organization"."personalization",
         "posthog_organization"."domain_whitelist"
  FROM "posthog_organizationmembership"
  INNER JOIN "posthog_organization" ON ("posthog_organizationmembership"."organization_id" = "posthog_organization"."id")
  WHERE "posthog_organizationmembership"."user_id" = 99999
  '''
# ---
# name: TestSessionRecordings.test_listing_recordings_is_not_nplus1_for_persons.183
  '''
  SELECT "posthog_organization"."id",
         "posthog_organization"."name",
         "posthog_organization"."slug",
         "posthog_organization"."logo_media_id",
         "posthog_organization"."created_at",
         "posthog_organization"."updated_at",
         "posthog_organization"."plugins_access_level",
         "posthog_organization"."for_internal_metrics",
         "posthog_organization"."is_member_join_email_enabled",
         "posthog_organization"."enforce_2fa",
         "posthog_organization"."is_hipaa",
         "posthog_organization"."customer_id",
         "posthog_organization"."available_product_features",
         "posthog_organization"."usage",
         "posthog_organization"."never_drop_data",
         "posthog_organization"."customer_trust_scores",
         "posthog_organization"."setup_section_2_completed",
         "posthog_organization"."personalization",
         "posthog_organization"."domain_whitelist"
  FROM "posthog_organization"
  WHERE "posthog_organization"."id" = '00000000-0000-0000-0000-000000000000'::uuid
  LIMIT 21
  '''
# ---
# name: TestSessionRecordings.test_listing_recordings_is_not_nplus1_for_persons.184
  '''
  SELECT "posthog_grouptypemapping"."id",
         "posthog_grouptypemapping"."team_id",
         "posthog_grouptypemapping"."project_id",
         "posthog_grouptypemapping"."group_type",
         "posthog_grouptypemapping"."group_type_index",
         "posthog_grouptypemapping"."name_singular",
         "posthog_grouptypemapping"."name_plural"
  FROM "posthog_grouptypemapping"
  WHERE "posthog_grouptypemapping"."project_id" = 99999
  '''
# ---
# name: TestSessionRecordings.test_listing_recordings_is_not_nplus1_for_persons.185
  '''
  SELECT "posthog_datawarehousesavedquery"."created_by_id",
         "posthog_datawarehousesavedquery"."created_at",
         "posthog_datawarehousesavedquery"."deleted",
         "posthog_datawarehousesavedquery"."deleted_at",
         "posthog_datawarehousesavedquery"."id",
         "posthog_datawarehousesavedquery"."name",
         "posthog_datawarehousesavedquery"."team_id",
         "posthog_datawarehousesavedquery"."columns",
         "posthog_datawarehousesavedquery"."external_tables",
         "posthog_datawarehousesavedquery"."query",
         "posthog_datawarehousesavedquery"."status",
         "posthog_datawarehousesavedquery"."last_run_at",
         "posthog_datawarehousesavedquery"."table_id"
  FROM "posthog_datawarehousesavedquery"
  WHERE ("posthog_datawarehousesavedquery"."team_id" = 99999
         AND NOT ("posthog_datawarehousesavedquery"."deleted"
                  AND "posthog_datawarehousesavedquery"."deleted" IS NOT NULL))
  '''
# ---
# name: TestSessionRecordings.test_listing_recordings_is_not_nplus1_for_persons.186
  '''
  SELECT "posthog_datawarehousetable"."created_by_id",
         "posthog_datawarehousetable"."created_at",
         "posthog_datawarehousetable"."updated_at",
         "posthog_datawarehousetable"."deleted",
         "posthog_datawarehousetable"."deleted_at",
         "posthog_datawarehousetable"."id",
         "posthog_datawarehousetable"."name",
         "posthog_datawarehousetable"."format",
         "posthog_datawarehousetable"."team_id",
         "posthog_datawarehousetable"."url_pattern",
         "posthog_datawarehousetable"."credential_id",
         "posthog_datawarehousetable"."external_data_source_id",
         "posthog_datawarehousetable"."columns",
         "posthog_datawarehousetable"."row_count",
         "posthog_user"."id",
         "posthog_user"."password",
         "posthog_user"."last_login",
         "posthog_user"."first_name",
         "posthog_user"."last_name",
         "posthog_user"."is_staff",
         "posthog_user"."date_joined",
         "posthog_user"."uuid",
         "posthog_user"."current_organization_id",
         "posthog_user"."current_team_id",
         "posthog_user"."email",
         "posthog_user"."pending_email",
         "posthog_user"."temporary_token",
         "posthog_user"."distinct_id",
         "posthog_user"."is_email_verified",
         "posthog_user"."requested_password_reset_at",
         "posthog_user"."has_seen_product_intro_for",
         "posthog_user"."strapi_id",
         "posthog_user"."is_active",
         "posthog_user"."theme_mode",
         "posthog_user"."partial_notification_settings",
         "posthog_user"."anonymize_data",
         "posthog_user"."toolbar_mode",
         "posthog_user"."hedgehog_config",
         "posthog_user"."events_column_config",
         "posthog_user"."email_opt_in",
         "posthog_datawarehousecredential"."created_by_id",
         "posthog_datawarehousecredential"."created_at",
         "posthog_datawarehousecredential"."id",
         "posthog_datawarehousecredential"."access_key",
         "posthog_datawarehousecredential"."access_secret",
         "posthog_datawarehousecredential"."team_id",
         "posthog_externaldatasource"."created_by_id",
         "posthog_externaldatasource"."created_at",
         "posthog_externaldatasource"."updated_at",
         "posthog_externaldatasource"."deleted",
         "posthog_externaldatasource"."deleted_at",
         "posthog_externaldatasource"."id",
         "posthog_externaldatasource"."source_id",
         "posthog_externaldatasource"."connection_id",
         "posthog_externaldatasource"."destination_id",
         "posthog_externaldatasource"."team_id",
         "posthog_externaldatasource"."sync_frequency",
         "posthog_externaldatasource"."status",
         "posthog_externaldatasource"."source_type",
         "posthog_externaldatasource"."job_inputs",
         "posthog_externaldatasource"."are_tables_created",
         "posthog_externaldatasource"."prefix"
  FROM "posthog_datawarehousetable"
  LEFT OUTER JOIN "posthog_user" ON ("posthog_datawarehousetable"."created_by_id" = "posthog_user"."id")
  LEFT OUTER JOIN "posthog_datawarehousecredential" ON ("posthog_datawarehousetable"."credential_id" = "posthog_datawarehousecredential"."id")
  LEFT OUTER JOIN "posthog_externaldatasource" ON ("posthog_datawarehousetable"."external_data_source_id" = "posthog_externaldatasource"."id")
  WHERE ("posthog_datawarehousetable"."team_id" = 99999
         AND NOT ("posthog_datawarehousetable"."deleted"
                  AND "posthog_datawarehousetable"."deleted" IS NOT NULL))
  '''
# ---
# name: TestSessionRecordings.test_listing_recordings_is_not_nplus1_for_persons.187
  '''
  SELECT "posthog_datawarehousejoin"."created_by_id",
         "posthog_datawarehousejoin"."created_at",
         "posthog_datawarehousejoin"."deleted",
         "posthog_datawarehousejoin"."deleted_at",
         "posthog_datawarehousejoin"."id",
         "posthog_datawarehousejoin"."team_id",
         "posthog_datawarehousejoin"."source_table_name",
         "posthog_datawarehousejoin"."source_table_key",
         "posthog_datawarehousejoin"."joining_table_name",
         "posthog_datawarehousejoin"."joining_table_key",
         "posthog_datawarehousejoin"."field_name",
         "posthog_datawarehousejoin"."configuration"
  FROM "posthog_datawarehousejoin"
  WHERE ("posthog_datawarehousejoin"."team_id" = 99999
         AND NOT ("posthog_datawarehousejoin"."deleted"
                  AND "posthog_datawarehousejoin"."deleted" IS NOT NULL))
  '''
# ---
# name: TestSessionRecordings.test_listing_recordings_is_not_nplus1_for_persons.188
  '''
  SELECT "posthog_grouptypemapping"."id",
         "posthog_grouptypemapping"."team_id",
         "posthog_grouptypemapping"."project_id",
         "posthog_grouptypemapping"."group_type",
         "posthog_grouptypemapping"."group_type_index",
         "posthog_grouptypemapping"."name_singular",
         "posthog_grouptypemapping"."name_plural"
  FROM "posthog_grouptypemapping"
  WHERE "posthog_grouptypemapping"."project_id" = 99999
  '''
# ---
# name: TestSessionRecordings.test_listing_recordings_is_not_nplus1_for_persons.189
  '''
  SELECT "posthog_datawarehousesavedquery"."created_by_id",
         "posthog_datawarehousesavedquery"."created_at",
         "posthog_datawarehousesavedquery"."deleted",
         "posthog_datawarehousesavedquery"."deleted_at",
         "posthog_datawarehousesavedquery"."id",
         "posthog_datawarehousesavedquery"."name",
         "posthog_datawarehousesavedquery"."team_id",
         "posthog_datawarehousesavedquery"."columns",
         "posthog_datawarehousesavedquery"."external_tables",
         "posthog_datawarehousesavedquery"."query",
         "posthog_datawarehousesavedquery"."status",
         "posthog_datawarehousesavedquery"."last_run_at",
         "posthog_datawarehousesavedquery"."table_id"
  FROM "posthog_datawarehousesavedquery"
  WHERE ("posthog_datawarehousesavedquery"."team_id" = 99999
         AND NOT ("posthog_datawarehousesavedquery"."deleted"
                  AND "posthog_datawarehousesavedquery"."deleted" IS NOT NULL))
  '''
# ---
# name: TestSessionRecordings.test_listing_recordings_is_not_nplus1_for_persons.19
  '''
  SELECT "posthog_team"."id",
         "posthog_team"."uuid",
         "posthog_team"."organization_id",
         "posthog_team"."project_id",
         "posthog_team"."api_token",
         "posthog_team"."app_urls",
         "posthog_team"."name",
         "posthog_team"."slack_incoming_webhook",
         "posthog_team"."created_at",
         "posthog_team"."updated_at",
         "posthog_team"."anonymize_ips",
         "posthog_team"."completed_snippet_onboarding",
         "posthog_team"."has_completed_onboarding_for",
         "posthog_team"."ingested_event",
         "posthog_team"."autocapture_opt_out",
         "posthog_team"."autocapture_web_vitals_opt_in",
         "posthog_team"."autocapture_web_vitals_allowed_metrics",
         "posthog_team"."autocapture_exceptions_opt_in",
         "posthog_team"."autocapture_exceptions_errors_to_ignore",
         "posthog_team"."person_processing_opt_out",
         "posthog_team"."session_recording_opt_in",
         "posthog_team"."session_recording_sample_rate",
         "posthog_team"."session_recording_minimum_duration_milliseconds",
         "posthog_team"."session_recording_linked_flag",
         "posthog_team"."session_recording_network_payload_capture_config",
         "posthog_team"."session_recording_url_trigger_config",
         "posthog_team"."session_recording_url_blocklist_config",
         "posthog_team"."session_recording_event_trigger_config",
         "posthog_team"."session_replay_config",
         "posthog_team"."survey_config",
         "posthog_team"."capture_console_log_opt_in",
         "posthog_team"."capture_performance_opt_in",
         "posthog_team"."capture_dead_clicks",
         "posthog_team"."surveys_opt_in",
         "posthog_team"."heatmaps_opt_in",
         "posthog_team"."session_recording_version",
         "posthog_team"."signup_token",
         "posthog_team"."is_demo",
         "posthog_team"."access_control",
         "posthog_team"."week_start_day",
         "posthog_team"."inject_web_apps",
         "posthog_team"."test_account_filters",
         "posthog_team"."test_account_filters_default_checked",
         "posthog_team"."path_cleaning_filters",
         "posthog_team"."timezone",
         "posthog_team"."data_attributes",
         "posthog_team"."person_display_name_properties",
         "posthog_team"."live_events_columns",
         "posthog_team"."recording_domains",
         "posthog_team"."primary_dashboard_id",
         "posthog_team"."extra_settings",
         "posthog_team"."modifiers",
         "posthog_team"."correlation_config",
         "posthog_team"."session_recording_retention_period_days",
         "posthog_team"."external_data_workspace_id",
         "posthog_team"."external_data_workspace_last_synced_at"
  FROM "posthog_team"
  WHERE "posthog_team"."id" = 99999
  LIMIT 21
  '''
# ---
# name: TestSessionRecordings.test_listing_recordings_is_not_nplus1_for_persons.190
  '''
  SELECT "posthog_datawarehousetable"."created_by_id",
         "posthog_datawarehousetable"."created_at",
         "posthog_datawarehousetable"."updated_at",
         "posthog_datawarehousetable"."deleted",
         "posthog_datawarehousetable"."deleted_at",
         "posthog_datawarehousetable"."id",
         "posthog_datawarehousetable"."name",
         "posthog_datawarehousetable"."format",
         "posthog_datawarehousetable"."team_id",
         "posthog_datawarehousetable"."url_pattern",
         "posthog_datawarehousetable"."credential_id",
         "posthog_datawarehousetable"."external_data_source_id",
         "posthog_datawarehousetable"."columns",
         "posthog_datawarehousetable"."row_count",
         "posthog_user"."id",
         "posthog_user"."password",
         "posthog_user"."last_login",
         "posthog_user"."first_name",
         "posthog_user"."last_name",
         "posthog_user"."is_staff",
         "posthog_user"."date_joined",
         "posthog_user"."uuid",
         "posthog_user"."current_organization_id",
         "posthog_user"."current_team_id",
         "posthog_user"."email",
         "posthog_user"."pending_email",
         "posthog_user"."temporary_token",
         "posthog_user"."distinct_id",
         "posthog_user"."is_email_verified",
         "posthog_user"."requested_password_reset_at",
         "posthog_user"."has_seen_product_intro_for",
         "posthog_user"."strapi_id",
         "posthog_user"."is_active",
         "posthog_user"."theme_mode",
         "posthog_user"."partial_notification_settings",
         "posthog_user"."anonymize_data",
         "posthog_user"."toolbar_mode",
         "posthog_user"."hedgehog_config",
         "posthog_user"."events_column_config",
         "posthog_user"."email_opt_in",
         "posthog_datawarehousecredential"."created_by_id",
         "posthog_datawarehousecredential"."created_at",
         "posthog_datawarehousecredential"."id",
         "posthog_datawarehousecredential"."access_key",
         "posthog_datawarehousecredential"."access_secret",
         "posthog_datawarehousecredential"."team_id",
         "posthog_externaldatasource"."created_by_id",
         "posthog_externaldatasource"."created_at",
         "posthog_externaldatasource"."updated_at",
         "posthog_externaldatasource"."deleted",
         "posthog_externaldatasource"."deleted_at",
         "posthog_externaldatasource"."id",
         "posthog_externaldatasource"."source_id",
         "posthog_externaldatasource"."connection_id",
         "posthog_externaldatasource"."destination_id",
         "posthog_externaldatasource"."team_id",
         "posthog_externaldatasource"."sync_frequency",
         "posthog_externaldatasource"."status",
         "posthog_externaldatasource"."source_type",
         "posthog_externaldatasource"."job_inputs",
         "posthog_externaldatasource"."are_tables_created",
         "posthog_externaldatasource"."prefix"
  FROM "posthog_datawarehousetable"
  LEFT OUTER JOIN "posthog_user" ON ("posthog_datawarehousetable"."created_by_id" = "posthog_user"."id")
  LEFT OUTER JOIN "posthog_datawarehousecredential" ON ("posthog_datawarehousetable"."credential_id" = "posthog_datawarehousecredential"."id")
  LEFT OUTER JOIN "posthog_externaldatasource" ON ("posthog_datawarehousetable"."external_data_source_id" = "posthog_externaldatasource"."id")
  WHERE ("posthog_datawarehousetable"."team_id" = 99999
         AND NOT ("posthog_datawarehousetable"."deleted"
                  AND "posthog_datawarehousetable"."deleted" IS NOT NULL))
  '''
# ---
# name: TestSessionRecordings.test_listing_recordings_is_not_nplus1_for_persons.191
  '''
  SELECT "posthog_datawarehousejoin"."created_by_id",
         "posthog_datawarehousejoin"."created_at",
         "posthog_datawarehousejoin"."deleted",
         "posthog_datawarehousejoin"."deleted_at",
         "posthog_datawarehousejoin"."id",
         "posthog_datawarehousejoin"."team_id",
         "posthog_datawarehousejoin"."source_table_name",
         "posthog_datawarehousejoin"."source_table_key",
         "posthog_datawarehousejoin"."joining_table_name",
         "posthog_datawarehousejoin"."joining_table_key",
         "posthog_datawarehousejoin"."field_name",
         "posthog_datawarehousejoin"."configuration"
  FROM "posthog_datawarehousejoin"
  WHERE ("posthog_datawarehousejoin"."team_id" = 99999
         AND NOT ("posthog_datawarehousejoin"."deleted"
                  AND "posthog_datawarehousejoin"."deleted" IS NOT NULL))
  '''
# ---
# name: TestSessionRecordings.test_listing_recordings_is_not_nplus1_for_persons.192
  '''
  SELECT "posthog_sessionrecording"."id",
         "posthog_sessionrecording"."session_id",
         "posthog_sessionrecording"."team_id",
         "posthog_sessionrecording"."created_at",
         "posthog_sessionrecording"."deleted",
         "posthog_sessionrecording"."object_storage_path",
         "posthog_sessionrecording"."distinct_id",
         "posthog_sessionrecording"."duration",
         "posthog_sessionrecording"."active_seconds",
         "posthog_sessionrecording"."inactive_seconds",
         "posthog_sessionrecording"."start_time",
         "posthog_sessionrecording"."end_time",
         "posthog_sessionrecording"."click_count",
         "posthog_sessionrecording"."keypress_count",
         "posthog_sessionrecording"."mouse_activity_count",
         "posthog_sessionrecording"."console_log_count",
         "posthog_sessionrecording"."console_warn_count",
         "posthog_sessionrecording"."console_error_count",
         "posthog_sessionrecording"."start_url",
         "posthog_sessionrecording"."storage_version"
  FROM "posthog_sessionrecording"
  WHERE ("posthog_sessionrecording"."session_id" IN ('1',
                                                     '2',
                                                     '3',
                                                     '4',
                                                     '5',
                                                     '6',
                                                     '7',
                                                     '8',
                                                     '9')
         AND "posthog_sessionrecording"."team_id" = 99999)
  '''
# ---
# name: TestSessionRecordings.test_listing_recordings_is_not_nplus1_for_persons.193
  '''
  SELECT "posthog_sessionrecordingviewed"."session_id"
  FROM "posthog_sessionrecordingviewed"
  WHERE ("posthog_sessionrecordingviewed"."team_id" = 99999
         AND "posthog_sessionrecordingviewed"."user_id" = 99999)
  '''
# ---
# name: TestSessionRecordings.test_listing_recordings_is_not_nplus1_for_persons.194
  '''
  SELECT "posthog_persondistinctid"."id",
         "posthog_persondistinctid"."team_id",
         "posthog_persondistinctid"."person_id",
         "posthog_persondistinctid"."distinct_id",
         "posthog_persondistinctid"."version",
         "posthog_person"."id",
         "posthog_person"."created_at",
         "posthog_person"."properties_last_updated_at",
         "posthog_person"."properties_last_operation",
         "posthog_person"."team_id",
         "posthog_person"."properties",
         "posthog_person"."is_user_id",
         "posthog_person"."is_identified",
         "posthog_person"."uuid",
         "posthog_person"."version"
  FROM "posthog_persondistinctid"
  INNER JOIN "posthog_person" ON ("posthog_persondistinctid"."person_id" = "posthog_person"."id")
  WHERE ("posthog_persondistinctid"."distinct_id" IN ('user1',
                                                      'user2',
                                                      'user3',
                                                      'user4',
                                                      'user5',
                                                      'user6',
                                                      'user7',
                                                      'user8',
                                                      'user9')
         AND "posthog_persondistinctid"."team_id" = 99999)
  '''
# ---
# name: TestSessionRecordings.test_listing_recordings_is_not_nplus1_for_persons.195
  '''
  SELECT "posthog_team"."id",
         "posthog_team"."uuid",
         "posthog_team"."organization_id",
         "posthog_team"."project_id",
         "posthog_team"."api_token",
         "posthog_team"."app_urls",
         "posthog_team"."name",
         "posthog_team"."slack_incoming_webhook",
         "posthog_team"."created_at",
         "posthog_team"."updated_at",
         "posthog_team"."anonymize_ips",
         "posthog_team"."completed_snippet_onboarding",
         "posthog_team"."has_completed_onboarding_for",
         "posthog_team"."ingested_event",
         "posthog_team"."autocapture_opt_out",
         "posthog_team"."autocapture_web_vitals_opt_in",
         "posthog_team"."autocapture_web_vitals_allowed_metrics",
         "posthog_team"."autocapture_exceptions_opt_in",
         "posthog_team"."autocapture_exceptions_errors_to_ignore",
         "posthog_team"."person_processing_opt_out",
         "posthog_team"."session_recording_opt_in",
         "posthog_team"."session_recording_sample_rate",
         "posthog_team"."session_recording_minimum_duration_milliseconds",
         "posthog_team"."session_recording_linked_flag",
         "posthog_team"."session_recording_network_payload_capture_config",
         "posthog_team"."session_recording_url_trigger_config",
         "posthog_team"."session_recording_url_blocklist_config",
         "posthog_team"."session_recording_event_trigger_config",
         "posthog_team"."session_replay_config",
         "posthog_team"."survey_config",
         "posthog_team"."capture_console_log_opt_in",
         "posthog_team"."capture_performance_opt_in",
         "posthog_team"."capture_dead_clicks",
         "posthog_team"."surveys_opt_in",
         "posthog_team"."heatmaps_opt_in",
         "posthog_team"."session_recording_version",
         "posthog_team"."signup_token",
         "posthog_team"."is_demo",
         "posthog_team"."access_control",
         "posthog_team"."week_start_day",
         "posthog_team"."inject_web_apps",
         "posthog_team"."test_account_filters",
         "posthog_team"."test_account_filters_default_checked",
         "posthog_team"."path_cleaning_filters",
         "posthog_team"."timezone",
         "posthog_team"."data_attributes",
         "posthog_team"."person_display_name_properties",
         "posthog_team"."live_events_columns",
         "posthog_team"."recording_domains",
         "posthog_team"."primary_dashboard_id",
         "posthog_team"."extra_settings",
         "posthog_team"."modifiers",
         "posthog_team"."correlation_config",
         "posthog_team"."session_recording_retention_period_days",
         "posthog_team"."plugins_opt_in",
         "posthog_team"."opt_out_capture",
         "posthog_team"."event_names",
         "posthog_team"."event_names_with_usage",
         "posthog_team"."event_properties",
         "posthog_team"."event_properties_with_usage",
         "posthog_team"."event_properties_numerical",
         "posthog_team"."external_data_workspace_id",
         "posthog_team"."external_data_workspace_last_synced_at"
  FROM "posthog_team"
  WHERE "posthog_team"."id" = 99999
  LIMIT 21
  '''
# ---
# name: TestSessionRecordings.test_listing_recordings_is_not_nplus1_for_persons.196
  '''
  SELECT "posthog_person"."id",
         "posthog_person"."created_at",
         "posthog_person"."properties_last_updated_at",
         "posthog_person"."properties_last_operation",
         "posthog_person"."team_id",
         "posthog_person"."properties",
         "posthog_person"."is_user_id",
         "posthog_person"."is_identified",
         "posthog_person"."uuid",
         "posthog_person"."version"
  FROM "posthog_person"
  INNER JOIN "posthog_persondistinctid" ON ("posthog_person"."id" = "posthog_persondistinctid"."person_id")
  WHERE ("posthog_persondistinctid"."distinct_id" = 'user10'
         AND "posthog_persondistinctid"."team_id" = 99999)
  LIMIT 21
  '''
# ---
# name: TestSessionRecordings.test_listing_recordings_is_not_nplus1_for_persons.197
  '''
  SELECT "posthog_person"."id",
         "posthog_person"."created_at",
         "posthog_person"."properties_last_updated_at",
         "posthog_person"."properties_last_operation",
         "posthog_person"."team_id",
         "posthog_person"."properties",
         "posthog_person"."is_user_id",
         "posthog_person"."is_identified",
         "posthog_person"."uuid",
         "posthog_person"."version"
  FROM "posthog_person"
  INNER JOIN "posthog_persondistinctid" ON ("posthog_person"."id" = "posthog_persondistinctid"."person_id")
  WHERE ("posthog_persondistinctid"."distinct_id" = 'user10'
         AND "posthog_persondistinctid"."team_id" = 99999)
  LIMIT 21
  '''
# ---
# name: TestSessionRecordings.test_listing_recordings_is_not_nplus1_for_persons.198
  '''
  SELECT "posthog_user"."id",
         "posthog_user"."password",
         "posthog_user"."last_login",
         "posthog_user"."first_name",
         "posthog_user"."last_name",
         "posthog_user"."is_staff",
         "posthog_user"."date_joined",
         "posthog_user"."uuid",
         "posthog_user"."current_organization_id",
         "posthog_user"."current_team_id",
         "posthog_user"."email",
         "posthog_user"."pending_email",
         "posthog_user"."distinct_id",
         "posthog_user"."is_email_verified",
         "posthog_user"."has_seen_product_intro_for",
         "posthog_user"."strapi_id",
         "posthog_user"."is_active",
         "posthog_user"."theme_mode",
         "posthog_user"."partial_notification_settings",
         "posthog_user"."anonymize_data",
         "posthog_user"."toolbar_mode",
         "posthog_user"."hedgehog_config",
         "posthog_user"."events_column_config",
         "posthog_user"."temporary_token",
         "posthog_user"."email_opt_in"
  FROM "posthog_user"
  WHERE "posthog_user"."id" = 99999
  LIMIT 21
  '''
# ---
# name: TestSessionRecordings.test_listing_recordings_is_not_nplus1_for_persons.199
  '''
  SELECT "posthog_team"."id",
         "posthog_team"."uuid",
         "posthog_team"."organization_id",
         "posthog_team"."project_id",
         "posthog_team"."api_token",
         "posthog_team"."app_urls",
         "posthog_team"."name",
         "posthog_team"."slack_incoming_webhook",
         "posthog_team"."created_at",
         "posthog_team"."updated_at",
         "posthog_team"."anonymize_ips",
         "posthog_team"."completed_snippet_onboarding",
         "posthog_team"."has_completed_onboarding_for",
         "posthog_team"."ingested_event",
         "posthog_team"."autocapture_opt_out",
         "posthog_team"."autocapture_web_vitals_opt_in",
         "posthog_team"."autocapture_web_vitals_allowed_metrics",
         "posthog_team"."autocapture_exceptions_opt_in",
         "posthog_team"."autocapture_exceptions_errors_to_ignore",
         "posthog_team"."person_processing_opt_out",
         "posthog_team"."session_recording_opt_in",
         "posthog_team"."session_recording_sample_rate",
         "posthog_team"."session_recording_minimum_duration_milliseconds",
         "posthog_team"."session_recording_linked_flag",
         "posthog_team"."session_recording_network_payload_capture_config",
         "posthog_team"."session_recording_url_trigger_config",
         "posthog_team"."session_recording_url_blocklist_config",
         "posthog_team"."session_recording_event_trigger_config",
         "posthog_team"."session_replay_config",
         "posthog_team"."survey_config",
         "posthog_team"."capture_console_log_opt_in",
         "posthog_team"."capture_performance_opt_in",
         "posthog_team"."capture_dead_clicks",
         "posthog_team"."surveys_opt_in",
         "posthog_team"."heatmaps_opt_in",
         "posthog_team"."session_recording_version",
         "posthog_team"."signup_token",
         "posthog_team"."is_demo",
         "posthog_team"."access_control",
         "posthog_team"."week_start_day",
         "posthog_team"."inject_web_apps",
         "posthog_team"."test_account_filters",
         "posthog_team"."test_account_filters_default_checked",
         "posthog_team"."path_cleaning_filters",
         "posthog_team"."timezone",
         "posthog_team"."data_attributes",
         "posthog_team"."person_display_name_properties",
         "posthog_team"."live_events_columns",
         "posthog_team"."recording_domains",
         "posthog_team"."primary_dashboard_id",
         "posthog_team"."extra_settings",
         "posthog_team"."modifiers",
         "posthog_team"."correlation_config",
         "posthog_team"."session_recording_retention_period_days",
         "posthog_team"."external_data_workspace_id",
         "posthog_team"."external_data_workspace_last_synced_at"
  FROM "posthog_team"
  WHERE "posthog_team"."id" = 99999
  LIMIT 21
  '''
# ---
# name: TestSessionRecordings.test_listing_recordings_is_not_nplus1_for_persons.2
  '''
  SELECT "posthog_organizationmembership"."id",
         "posthog_organizationmembership"."organization_id",
         "posthog_organizationmembership"."user_id",
         "posthog_organizationmembership"."level",
         "posthog_organizationmembership"."joined_at",
         "posthog_organizationmembership"."updated_at",
         "posthog_organization"."id",
         "posthog_organization"."name",
         "posthog_organization"."slug",
         "posthog_organization"."logo_media_id",
         "posthog_organization"."created_at",
         "posthog_organization"."updated_at",
         "posthog_organization"."plugins_access_level",
         "posthog_organization"."for_internal_metrics",
         "posthog_organization"."is_member_join_email_enabled",
         "posthog_organization"."enforce_2fa",
         "posthog_organization"."is_hipaa",
         "posthog_organization"."customer_id",
         "posthog_organization"."available_product_features",
         "posthog_organization"."usage",
         "posthog_organization"."never_drop_data",
         "posthog_organization"."customer_trust_scores",
         "posthog_organization"."setup_section_2_completed",
         "posthog_organization"."personalization",
         "posthog_organization"."domain_whitelist"
  FROM "posthog_organizationmembership"
  INNER JOIN "posthog_organization" ON ("posthog_organizationmembership"."organization_id" = "posthog_organization"."id")
  WHERE ("posthog_organizationmembership"."organization_id" = '00000000-0000-0000-0000-000000000000'::uuid
         AND "posthog_organizationmembership"."user_id" = 99999)
  LIMIT 21
  '''
# ---
# name: TestSessionRecordings.test_listing_recordings_is_not_nplus1_for_persons.20
  '''
  SELECT "posthog_organizationmembership"."id",
         "posthog_organizationmembership"."organization_id",
         "posthog_organizationmembership"."user_id",
         "posthog_organizationmembership"."level",
         "posthog_organizationmembership"."joined_at",
         "posthog_organizationmembership"."updated_at",
         "posthog_organization"."id",
         "posthog_organization"."name",
         "posthog_organization"."slug",
         "posthog_organization"."logo_media_id",
         "posthog_organization"."created_at",
         "posthog_organization"."updated_at",
         "posthog_organization"."plugins_access_level",
         "posthog_organization"."for_internal_metrics",
         "posthog_organization"."is_member_join_email_enabled",
         "posthog_organization"."enforce_2fa",
         "posthog_organization"."is_hipaa",
         "posthog_organization"."customer_id",
         "posthog_organization"."available_product_features",
         "posthog_organization"."usage",
         "posthog_organization"."never_drop_data",
         "posthog_organization"."customer_trust_scores",
         "posthog_organization"."setup_section_2_completed",
         "posthog_organization"."personalization",
         "posthog_organization"."domain_whitelist"
  FROM "posthog_organizationmembership"
  INNER JOIN "posthog_organization" ON ("posthog_organizationmembership"."organization_id" = "posthog_organization"."id")
  WHERE ("posthog_organizationmembership"."organization_id" = '00000000-0000-0000-0000-000000000000'::uuid
         AND "posthog_organizationmembership"."user_id" = 99999)
  LIMIT 21
  '''
# ---
# name: TestSessionRecordings.test_listing_recordings_is_not_nplus1_for_persons.200
  '''
  SELECT "posthog_organizationmembership"."id",
         "posthog_organizationmembership"."organization_id",
         "posthog_organizationmembership"."user_id",
         "posthog_organizationmembership"."level",
         "posthog_organizationmembership"."joined_at",
         "posthog_organizationmembership"."updated_at",
         "posthog_organization"."id",
         "posthog_organization"."name",
         "posthog_organization"."slug",
         "posthog_organization"."logo_media_id",
         "posthog_organization"."created_at",
         "posthog_organization"."updated_at",
         "posthog_organization"."plugins_access_level",
         "posthog_organization"."for_internal_metrics",
         "posthog_organization"."is_member_join_email_enabled",
         "posthog_organization"."enforce_2fa",
         "posthog_organization"."is_hipaa",
         "posthog_organization"."customer_id",
         "posthog_organization"."available_product_features",
         "posthog_organization"."usage",
         "posthog_organization"."never_drop_data",
         "posthog_organization"."customer_trust_scores",
         "posthog_organization"."setup_section_2_completed",
         "posthog_organization"."personalization",
         "posthog_organization"."domain_whitelist"
  FROM "posthog_organizationmembership"
  INNER JOIN "posthog_organization" ON ("posthog_organizationmembership"."organization_id" = "posthog_organization"."id")
  WHERE ("posthog_organizationmembership"."organization_id" = '00000000-0000-0000-0000-000000000000'::uuid
         AND "posthog_organizationmembership"."user_id" = 99999)
  LIMIT 21
  '''
# ---
# name: TestSessionRecordings.test_listing_recordings_is_not_nplus1_for_persons.201
  '''
  SELECT "ee_accesscontrol"."id",
         "ee_accesscontrol"."team_id",
         "ee_accesscontrol"."access_level",
         "ee_accesscontrol"."resource",
         "ee_accesscontrol"."resource_id",
         "ee_accesscontrol"."organization_member_id",
         "ee_accesscontrol"."role_id",
         "ee_accesscontrol"."created_by_id",
         "ee_accesscontrol"."created_at",
         "ee_accesscontrol"."updated_at"
  FROM "ee_accesscontrol"
  LEFT OUTER JOIN "posthog_organizationmembership" ON ("ee_accesscontrol"."organization_member_id" = "posthog_organizationmembership"."id")
  WHERE (("ee_accesscontrol"."organization_member_id" IS NULL
          AND "ee_accesscontrol"."resource" = 'project'
          AND "ee_accesscontrol"."resource_id" = '99999'
          AND "ee_accesscontrol"."role_id" IS NULL
          AND "ee_accesscontrol"."team_id" = 99999)
         OR ("posthog_organizationmembership"."user_id" = 99999
             AND "ee_accesscontrol"."resource" = 'project'
             AND "ee_accesscontrol"."resource_id" = '99999'
             AND "ee_accesscontrol"."role_id" IS NULL
             AND "ee_accesscontrol"."team_id" = 99999)
         OR ("ee_accesscontrol"."organization_member_id" IS NULL
             AND "ee_accesscontrol"."resource" = 'session_recording'
             AND "ee_accesscontrol"."resource_id" IS NULL
             AND "ee_accesscontrol"."role_id" IS NULL
             AND "ee_accesscontrol"."team_id" = 99999)
         OR ("posthog_organizationmembership"."user_id" = 99999
             AND "ee_accesscontrol"."resource" = 'session_recording'
             AND "ee_accesscontrol"."resource_id" IS NULL
             AND "ee_accesscontrol"."role_id" IS NULL
             AND "ee_accesscontrol"."team_id" = 99999)
         OR ("ee_accesscontrol"."organization_member_id" IS NULL
             AND "ee_accesscontrol"."resource" = 'session_recording'
             AND "ee_accesscontrol"."resource_id" IS NOT NULL
             AND "ee_accesscontrol"."role_id" IS NULL
             AND "ee_accesscontrol"."team_id" = 99999)
         OR ("posthog_organizationmembership"."user_id" = 99999
             AND "ee_accesscontrol"."resource" = 'session_recording'
             AND "ee_accesscontrol"."resource_id" IS NOT NULL
             AND "ee_accesscontrol"."role_id" IS NULL
             AND "ee_accesscontrol"."team_id" = 99999))
  '''
# ---
# name: TestSessionRecordings.test_listing_recordings_is_not_nplus1_for_persons.202
  '''
  SELECT "posthog_organizationmembership"."id",
         "posthog_organizationmembership"."organization_id",
         "posthog_organizationmembership"."user_id",
         "posthog_organizationmembership"."level",
         "posthog_organizationmembership"."joined_at",
         "posthog_organizationmembership"."updated_at",
         "posthog_organization"."id",
         "posthog_organization"."name",
         "posthog_organization"."slug",
         "posthog_organization"."logo_media_id",
         "posthog_organization"."created_at",
         "posthog_organization"."updated_at",
         "posthog_organization"."plugins_access_level",
         "posthog_organization"."for_internal_metrics",
         "posthog_organization"."is_member_join_email_enabled",
         "posthog_organization"."enforce_2fa",
         "posthog_organization"."is_hipaa",
         "posthog_organization"."customer_id",
         "posthog_organization"."available_product_features",
         "posthog_organization"."usage",
         "posthog_organization"."never_drop_data",
         "posthog_organization"."customer_trust_scores",
         "posthog_organization"."setup_section_2_completed",
         "posthog_organization"."personalization",
         "posthog_organization"."domain_whitelist"
  FROM "posthog_organizationmembership"
  INNER JOIN "posthog_organization" ON ("posthog_organizationmembership"."organization_id" = "posthog_organization"."id")
  WHERE "posthog_organizationmembership"."user_id" = 99999
  '''
# ---
# name: TestSessionRecordings.test_listing_recordings_is_not_nplus1_for_persons.203
  '''
  SELECT "posthog_organization"."id",
         "posthog_organization"."name",
         "posthog_organization"."slug",
         "posthog_organization"."logo_media_id",
         "posthog_organization"."created_at",
         "posthog_organization"."updated_at",
         "posthog_organization"."plugins_access_level",
         "posthog_organization"."for_internal_metrics",
         "posthog_organization"."is_member_join_email_enabled",
         "posthog_organization"."enforce_2fa",
         "posthog_organization"."is_hipaa",
         "posthog_organization"."customer_id",
         "posthog_organization"."available_product_features",
         "posthog_organization"."usage",
         "posthog_organization"."never_drop_data",
         "posthog_organization"."customer_trust_scores",
         "posthog_organization"."setup_section_2_completed",
         "posthog_organization"."personalization",
         "posthog_organization"."domain_whitelist"
  FROM "posthog_organization"
  WHERE "posthog_organization"."id" = '00000000-0000-0000-0000-000000000000'::uuid
  LIMIT 21
  '''
# ---
# name: TestSessionRecordings.test_listing_recordings_is_not_nplus1_for_persons.204
  '''
  SELECT "posthog_grouptypemapping"."id",
         "posthog_grouptypemapping"."team_id",
         "posthog_grouptypemapping"."project_id",
         "posthog_grouptypemapping"."group_type",
         "posthog_grouptypemapping"."group_type_index",
         "posthog_grouptypemapping"."name_singular",
         "posthog_grouptypemapping"."name_plural"
  FROM "posthog_grouptypemapping"
  WHERE "posthog_grouptypemapping"."project_id" = 99999
  '''
# ---
# name: TestSessionRecordings.test_listing_recordings_is_not_nplus1_for_persons.205
  '''
  SELECT "posthog_datawarehousesavedquery"."created_by_id",
         "posthog_datawarehousesavedquery"."created_at",
         "posthog_datawarehousesavedquery"."deleted",
         "posthog_datawarehousesavedquery"."deleted_at",
         "posthog_datawarehousesavedquery"."id",
         "posthog_datawarehousesavedquery"."name",
         "posthog_datawarehousesavedquery"."team_id",
         "posthog_datawarehousesavedquery"."columns",
         "posthog_datawarehousesavedquery"."external_tables",
         "posthog_datawarehousesavedquery"."query",
         "posthog_datawarehousesavedquery"."status",
         "posthog_datawarehousesavedquery"."last_run_at",
         "posthog_datawarehousesavedquery"."table_id"
  FROM "posthog_datawarehousesavedquery"
  WHERE ("posthog_datawarehousesavedquery"."team_id" = 99999
         AND NOT ("posthog_datawarehousesavedquery"."deleted"
                  AND "posthog_datawarehousesavedquery"."deleted" IS NOT NULL))
  '''
# ---
# name: TestSessionRecordings.test_listing_recordings_is_not_nplus1_for_persons.206
  '''
  SELECT "posthog_datawarehousetable"."created_by_id",
         "posthog_datawarehousetable"."created_at",
         "posthog_datawarehousetable"."updated_at",
         "posthog_datawarehousetable"."deleted",
         "posthog_datawarehousetable"."deleted_at",
         "posthog_datawarehousetable"."id",
         "posthog_datawarehousetable"."name",
         "posthog_datawarehousetable"."format",
         "posthog_datawarehousetable"."team_id",
         "posthog_datawarehousetable"."url_pattern",
         "posthog_datawarehousetable"."credential_id",
         "posthog_datawarehousetable"."external_data_source_id",
         "posthog_datawarehousetable"."columns",
         "posthog_datawarehousetable"."row_count",
         "posthog_user"."id",
         "posthog_user"."password",
         "posthog_user"."last_login",
         "posthog_user"."first_name",
         "posthog_user"."last_name",
         "posthog_user"."is_staff",
         "posthog_user"."date_joined",
         "posthog_user"."uuid",
         "posthog_user"."current_organization_id",
         "posthog_user"."current_team_id",
         "posthog_user"."email",
         "posthog_user"."pending_email",
         "posthog_user"."temporary_token",
         "posthog_user"."distinct_id",
         "posthog_user"."is_email_verified",
         "posthog_user"."requested_password_reset_at",
         "posthog_user"."has_seen_product_intro_for",
         "posthog_user"."strapi_id",
         "posthog_user"."is_active",
         "posthog_user"."theme_mode",
         "posthog_user"."partial_notification_settings",
         "posthog_user"."anonymize_data",
         "posthog_user"."toolbar_mode",
         "posthog_user"."hedgehog_config",
         "posthog_user"."events_column_config",
         "posthog_user"."email_opt_in",
         "posthog_datawarehousecredential"."created_by_id",
         "posthog_datawarehousecredential"."created_at",
         "posthog_datawarehousecredential"."id",
         "posthog_datawarehousecredential"."access_key",
         "posthog_datawarehousecredential"."access_secret",
         "posthog_datawarehousecredential"."team_id",
         "posthog_externaldatasource"."created_by_id",
         "posthog_externaldatasource"."created_at",
         "posthog_externaldatasource"."updated_at",
         "posthog_externaldatasource"."deleted",
         "posthog_externaldatasource"."deleted_at",
         "posthog_externaldatasource"."id",
         "posthog_externaldatasource"."source_id",
         "posthog_externaldatasource"."connection_id",
         "posthog_externaldatasource"."destination_id",
         "posthog_externaldatasource"."team_id",
         "posthog_externaldatasource"."sync_frequency",
         "posthog_externaldatasource"."status",
         "posthog_externaldatasource"."source_type",
         "posthog_externaldatasource"."job_inputs",
         "posthog_externaldatasource"."are_tables_created",
         "posthog_externaldatasource"."prefix"
  FROM "posthog_datawarehousetable"
  LEFT OUTER JOIN "posthog_user" ON ("posthog_datawarehousetable"."created_by_id" = "posthog_user"."id")
  LEFT OUTER JOIN "posthog_datawarehousecredential" ON ("posthog_datawarehousetable"."credential_id" = "posthog_datawarehousecredential"."id")
  LEFT OUTER JOIN "posthog_externaldatasource" ON ("posthog_datawarehousetable"."external_data_source_id" = "posthog_externaldatasource"."id")
  WHERE ("posthog_datawarehousetable"."team_id" = 99999
         AND NOT ("posthog_datawarehousetable"."deleted"
                  AND "posthog_datawarehousetable"."deleted" IS NOT NULL))
  '''
# ---
# name: TestSessionRecordings.test_listing_recordings_is_not_nplus1_for_persons.207
  '''
  SELECT "posthog_datawarehousejoin"."created_by_id",
         "posthog_datawarehousejoin"."created_at",
         "posthog_datawarehousejoin"."deleted",
         "posthog_datawarehousejoin"."deleted_at",
         "posthog_datawarehousejoin"."id",
         "posthog_datawarehousejoin"."team_id",
         "posthog_datawarehousejoin"."source_table_name",
         "posthog_datawarehousejoin"."source_table_key",
         "posthog_datawarehousejoin"."joining_table_name",
         "posthog_datawarehousejoin"."joining_table_key",
         "posthog_datawarehousejoin"."field_name",
         "posthog_datawarehousejoin"."configuration"
  FROM "posthog_datawarehousejoin"
  WHERE ("posthog_datawarehousejoin"."team_id" = 99999
         AND NOT ("posthog_datawarehousejoin"."deleted"
                  AND "posthog_datawarehousejoin"."deleted" IS NOT NULL))
  '''
# ---
# name: TestSessionRecordings.test_listing_recordings_is_not_nplus1_for_persons.208
  '''
  SELECT "posthog_grouptypemapping"."id",
         "posthog_grouptypemapping"."team_id",
         "posthog_grouptypemapping"."project_id",
         "posthog_grouptypemapping"."group_type",
         "posthog_grouptypemapping"."group_type_index",
         "posthog_grouptypemapping"."name_singular",
         "posthog_grouptypemapping"."name_plural"
  FROM "posthog_grouptypemapping"
  WHERE "posthog_grouptypemapping"."project_id" = 99999
  '''
# ---
# name: TestSessionRecordings.test_listing_recordings_is_not_nplus1_for_persons.209
  '''
  SELECT "posthog_datawarehousesavedquery"."created_by_id",
         "posthog_datawarehousesavedquery"."created_at",
         "posthog_datawarehousesavedquery"."deleted",
         "posthog_datawarehousesavedquery"."deleted_at",
         "posthog_datawarehousesavedquery"."id",
         "posthog_datawarehousesavedquery"."name",
         "posthog_datawarehousesavedquery"."team_id",
         "posthog_datawarehousesavedquery"."columns",
         "posthog_datawarehousesavedquery"."external_tables",
         "posthog_datawarehousesavedquery"."query",
         "posthog_datawarehousesavedquery"."status",
         "posthog_datawarehousesavedquery"."last_run_at",
         "posthog_datawarehousesavedquery"."table_id"
  FROM "posthog_datawarehousesavedquery"
  WHERE ("posthog_datawarehousesavedquery"."team_id" = 99999
         AND NOT ("posthog_datawarehousesavedquery"."deleted"
                  AND "posthog_datawarehousesavedquery"."deleted" IS NOT NULL))
  '''
# ---
# name: TestSessionRecordings.test_listing_recordings_is_not_nplus1_for_persons.21
  '''
  SELECT "ee_accesscontrol"."id",
         "ee_accesscontrol"."team_id",
         "ee_accesscontrol"."access_level",
         "ee_accesscontrol"."resource",
         "ee_accesscontrol"."resource_id",
         "ee_accesscontrol"."organization_member_id",
         "ee_accesscontrol"."role_id",
         "ee_accesscontrol"."created_by_id",
         "ee_accesscontrol"."created_at",
         "ee_accesscontrol"."updated_at"
  FROM "ee_accesscontrol"
  LEFT OUTER JOIN "posthog_organizationmembership" ON ("ee_accesscontrol"."organization_member_id" = "posthog_organizationmembership"."id")
  WHERE (("ee_accesscontrol"."organization_member_id" IS NULL
          AND "ee_accesscontrol"."resource" = 'project'
          AND "ee_accesscontrol"."resource_id" = '99999'
          AND "ee_accesscontrol"."role_id" IS NULL
          AND "ee_accesscontrol"."team_id" = 99999)
         OR ("posthog_organizationmembership"."user_id" = 99999
             AND "ee_accesscontrol"."resource" = 'project'
             AND "ee_accesscontrol"."resource_id" = '99999'
             AND "ee_accesscontrol"."role_id" IS NULL
             AND "ee_accesscontrol"."team_id" = 99999)
         OR ("ee_accesscontrol"."organization_member_id" IS NULL
             AND "ee_accesscontrol"."resource" = 'session_recording'
             AND "ee_accesscontrol"."resource_id" IS NULL
             AND "ee_accesscontrol"."role_id" IS NULL
             AND "ee_accesscontrol"."team_id" = 99999)
         OR ("posthog_organizationmembership"."user_id" = 99999
             AND "ee_accesscontrol"."resource" = 'session_recording'
             AND "ee_accesscontrol"."resource_id" IS NULL
             AND "ee_accesscontrol"."role_id" IS NULL
             AND "ee_accesscontrol"."team_id" = 99999)
         OR ("ee_accesscontrol"."organization_member_id" IS NULL
             AND "ee_accesscontrol"."resource" = 'session_recording'
             AND "ee_accesscontrol"."resource_id" IS NOT NULL
             AND "ee_accesscontrol"."role_id" IS NULL
             AND "ee_accesscontrol"."team_id" = 99999)
         OR ("posthog_organizationmembership"."user_id" = 99999
             AND "ee_accesscontrol"."resource" = 'session_recording'
             AND "ee_accesscontrol"."resource_id" IS NOT NULL
             AND "ee_accesscontrol"."role_id" IS NULL
             AND "ee_accesscontrol"."team_id" = 99999))
  '''
# ---
# name: TestSessionRecordings.test_listing_recordings_is_not_nplus1_for_persons.210
  '''
  SELECT "posthog_datawarehousetable"."created_by_id",
         "posthog_datawarehousetable"."created_at",
         "posthog_datawarehousetable"."updated_at",
         "posthog_datawarehousetable"."deleted",
         "posthog_datawarehousetable"."deleted_at",
         "posthog_datawarehousetable"."id",
         "posthog_datawarehousetable"."name",
         "posthog_datawarehousetable"."format",
         "posthog_datawarehousetable"."team_id",
         "posthog_datawarehousetable"."url_pattern",
         "posthog_datawarehousetable"."credential_id",
         "posthog_datawarehousetable"."external_data_source_id",
         "posthog_datawarehousetable"."columns",
         "posthog_datawarehousetable"."row_count",
         "posthog_user"."id",
         "posthog_user"."password",
         "posthog_user"."last_login",
         "posthog_user"."first_name",
         "posthog_user"."last_name",
         "posthog_user"."is_staff",
         "posthog_user"."date_joined",
         "posthog_user"."uuid",
         "posthog_user"."current_organization_id",
         "posthog_user"."current_team_id",
         "posthog_user"."email",
         "posthog_user"."pending_email",
         "posthog_user"."temporary_token",
         "posthog_user"."distinct_id",
         "posthog_user"."is_email_verified",
         "posthog_user"."requested_password_reset_at",
         "posthog_user"."has_seen_product_intro_for",
         "posthog_user"."strapi_id",
         "posthog_user"."is_active",
         "posthog_user"."theme_mode",
         "posthog_user"."partial_notification_settings",
         "posthog_user"."anonymize_data",
         "posthog_user"."toolbar_mode",
         "posthog_user"."hedgehog_config",
         "posthog_user"."events_column_config",
         "posthog_user"."email_opt_in",
         "posthog_datawarehousecredential"."created_by_id",
         "posthog_datawarehousecredential"."created_at",
         "posthog_datawarehousecredential"."id",
         "posthog_datawarehousecredential"."access_key",
         "posthog_datawarehousecredential"."access_secret",
         "posthog_datawarehousecredential"."team_id",
         "posthog_externaldatasource"."created_by_id",
         "posthog_externaldatasource"."created_at",
         "posthog_externaldatasource"."updated_at",
         "posthog_externaldatasource"."deleted",
         "posthog_externaldatasource"."deleted_at",
         "posthog_externaldatasource"."id",
         "posthog_externaldatasource"."source_id",
         "posthog_externaldatasource"."connection_id",
         "posthog_externaldatasource"."destination_id",
         "posthog_externaldatasource"."team_id",
         "posthog_externaldatasource"."sync_frequency",
         "posthog_externaldatasource"."status",
         "posthog_externaldatasource"."source_type",
         "posthog_externaldatasource"."job_inputs",
         "posthog_externaldatasource"."are_tables_created",
         "posthog_externaldatasource"."prefix"
  FROM "posthog_datawarehousetable"
  LEFT OUTER JOIN "posthog_user" ON ("posthog_datawarehousetable"."created_by_id" = "posthog_user"."id")
  LEFT OUTER JOIN "posthog_datawarehousecredential" ON ("posthog_datawarehousetable"."credential_id" = "posthog_datawarehousecredential"."id")
  LEFT OUTER JOIN "posthog_externaldatasource" ON ("posthog_datawarehousetable"."external_data_source_id" = "posthog_externaldatasource"."id")
  WHERE ("posthog_datawarehousetable"."team_id" = 99999
         AND NOT ("posthog_datawarehousetable"."deleted"
                  AND "posthog_datawarehousetable"."deleted" IS NOT NULL))
  '''
# ---
# name: TestSessionRecordings.test_listing_recordings_is_not_nplus1_for_persons.211
  '''
  SELECT "posthog_datawarehousejoin"."created_by_id",
         "posthog_datawarehousejoin"."created_at",
         "posthog_datawarehousejoin"."deleted",
         "posthog_datawarehousejoin"."deleted_at",
         "posthog_datawarehousejoin"."id",
         "posthog_datawarehousejoin"."team_id",
         "posthog_datawarehousejoin"."source_table_name",
         "posthog_datawarehousejoin"."source_table_key",
         "posthog_datawarehousejoin"."joining_table_name",
         "posthog_datawarehousejoin"."joining_table_key",
         "posthog_datawarehousejoin"."field_name",
         "posthog_datawarehousejoin"."configuration"
  FROM "posthog_datawarehousejoin"
  WHERE ("posthog_datawarehousejoin"."team_id" = 99999
         AND NOT ("posthog_datawarehousejoin"."deleted"
                  AND "posthog_datawarehousejoin"."deleted" IS NOT NULL))
  '''
# ---
# name: TestSessionRecordings.test_listing_recordings_is_not_nplus1_for_persons.212
  '''
  SELECT "posthog_sessionrecording"."id",
         "posthog_sessionrecording"."session_id",
         "posthog_sessionrecording"."team_id",
         "posthog_sessionrecording"."created_at",
         "posthog_sessionrecording"."deleted",
         "posthog_sessionrecording"."object_storage_path",
         "posthog_sessionrecording"."distinct_id",
         "posthog_sessionrecording"."duration",
         "posthog_sessionrecording"."active_seconds",
         "posthog_sessionrecording"."inactive_seconds",
         "posthog_sessionrecording"."start_time",
         "posthog_sessionrecording"."end_time",
         "posthog_sessionrecording"."click_count",
         "posthog_sessionrecording"."keypress_count",
         "posthog_sessionrecording"."mouse_activity_count",
         "posthog_sessionrecording"."console_log_count",
         "posthog_sessionrecording"."console_warn_count",
         "posthog_sessionrecording"."console_error_count",
         "posthog_sessionrecording"."start_url",
         "posthog_sessionrecording"."storage_version"
  FROM "posthog_sessionrecording"
  WHERE ("posthog_sessionrecording"."session_id" IN ('1',
                                                     '10',
                                                     '2',
                                                     '3',
                                                     '4',
                                                     '5',
                                                     '6',
                                                     '7',
                                                     '8',
                                                     '9')
         AND "posthog_sessionrecording"."team_id" = 99999)
  '''
# ---
# name: TestSessionRecordings.test_listing_recordings_is_not_nplus1_for_persons.213
  '''
  SELECT "posthog_sessionrecordingviewed"."session_id"
  FROM "posthog_sessionrecordingviewed"
  WHERE ("posthog_sessionrecordingviewed"."team_id" = 99999
         AND "posthog_sessionrecordingviewed"."user_id" = 99999)
  '''
# ---
# name: TestSessionRecordings.test_listing_recordings_is_not_nplus1_for_persons.214
  '''
  SELECT "posthog_persondistinctid"."id",
         "posthog_persondistinctid"."team_id",
         "posthog_persondistinctid"."person_id",
         "posthog_persondistinctid"."distinct_id",
         "posthog_persondistinctid"."version",
         "posthog_person"."id",
         "posthog_person"."created_at",
         "posthog_person"."properties_last_updated_at",
         "posthog_person"."properties_last_operation",
         "posthog_person"."team_id",
         "posthog_person"."properties",
         "posthog_person"."is_user_id",
         "posthog_person"."is_identified",
         "posthog_person"."uuid",
         "posthog_person"."version"
  FROM "posthog_persondistinctid"
  INNER JOIN "posthog_person" ON ("posthog_persondistinctid"."person_id" = "posthog_person"."id")
  WHERE ("posthog_persondistinctid"."distinct_id" IN ('user1',
                                                      'user10',
                                                      'user2',
                                                      'user3',
                                                      'user4',
                                                      'user5',
                                                      'user6',
                                                      'user7',
                                                      'user8',
                                                      'user9')
         AND "posthog_persondistinctid"."team_id" = 99999)
  '''
# ---
# name: TestSessionRecordings.test_listing_recordings_is_not_nplus1_for_persons.22
  '''
  SELECT "posthog_organizationmembership"."id",
         "posthog_organizationmembership"."organization_id",
         "posthog_organizationmembership"."user_id",
         "posthog_organizationmembership"."level",
         "posthog_organizationmembership"."joined_at",
         "posthog_organizationmembership"."updated_at",
         "posthog_organization"."id",
         "posthog_organization"."name",
         "posthog_organization"."slug",
         "posthog_organization"."logo_media_id",
         "posthog_organization"."created_at",
         "posthog_organization"."updated_at",
         "posthog_organization"."plugins_access_level",
         "posthog_organization"."for_internal_metrics",
         "posthog_organization"."is_member_join_email_enabled",
         "posthog_organization"."enforce_2fa",
         "posthog_organization"."is_hipaa",
         "posthog_organization"."customer_id",
         "posthog_organization"."available_product_features",
         "posthog_organization"."usage",
         "posthog_organization"."never_drop_data",
         "posthog_organization"."customer_trust_scores",
         "posthog_organization"."setup_section_2_completed",
         "posthog_organization"."personalization",
         "posthog_organization"."domain_whitelist"
  FROM "posthog_organizationmembership"
  INNER JOIN "posthog_organization" ON ("posthog_organizationmembership"."organization_id" = "posthog_organization"."id")
  WHERE "posthog_organizationmembership"."user_id" = 99999
  '''
# ---
# name: TestSessionRecordings.test_listing_recordings_is_not_nplus1_for_persons.23
  '''
  SELECT "posthog_organization"."id",
         "posthog_organization"."name",
         "posthog_organization"."slug",
         "posthog_organization"."logo_media_id",
         "posthog_organization"."created_at",
         "posthog_organization"."updated_at",
         "posthog_organization"."plugins_access_level",
         "posthog_organization"."for_internal_metrics",
         "posthog_organization"."is_member_join_email_enabled",
         "posthog_organization"."enforce_2fa",
         "posthog_organization"."is_hipaa",
         "posthog_organization"."customer_id",
         "posthog_organization"."available_product_features",
         "posthog_organization"."usage",
         "posthog_organization"."never_drop_data",
         "posthog_organization"."customer_trust_scores",
         "posthog_organization"."setup_section_2_completed",
         "posthog_organization"."personalization",
         "posthog_organization"."domain_whitelist"
  FROM "posthog_organization"
  WHERE "posthog_organization"."id" = '00000000-0000-0000-0000-000000000000'::uuid
  LIMIT 21
  '''
# ---
# name: TestSessionRecordings.test_listing_recordings_is_not_nplus1_for_persons.24
  '''
  SELECT "posthog_grouptypemapping"."id",
         "posthog_grouptypemapping"."team_id",
         "posthog_grouptypemapping"."project_id",
         "posthog_grouptypemapping"."group_type",
         "posthog_grouptypemapping"."group_type_index",
         "posthog_grouptypemapping"."name_singular",
         "posthog_grouptypemapping"."name_plural"
  FROM "posthog_grouptypemapping"
  WHERE "posthog_grouptypemapping"."project_id" = 99999
  '''
# ---
# name: TestSessionRecordings.test_listing_recordings_is_not_nplus1_for_persons.25
  '''
  SELECT "posthog_datawarehousesavedquery"."created_by_id",
         "posthog_datawarehousesavedquery"."created_at",
         "posthog_datawarehousesavedquery"."deleted",
         "posthog_datawarehousesavedquery"."deleted_at",
         "posthog_datawarehousesavedquery"."id",
         "posthog_datawarehousesavedquery"."name",
         "posthog_datawarehousesavedquery"."team_id",
         "posthog_datawarehousesavedquery"."columns",
         "posthog_datawarehousesavedquery"."external_tables",
         "posthog_datawarehousesavedquery"."query",
         "posthog_datawarehousesavedquery"."status",
         "posthog_datawarehousesavedquery"."last_run_at",
         "posthog_datawarehousesavedquery"."table_id"
  FROM "posthog_datawarehousesavedquery"
  WHERE ("posthog_datawarehousesavedquery"."team_id" = 99999
         AND NOT ("posthog_datawarehousesavedquery"."deleted"
                  AND "posthog_datawarehousesavedquery"."deleted" IS NOT NULL))
  '''
# ---
# name: TestSessionRecordings.test_listing_recordings_is_not_nplus1_for_persons.26
  '''
  SELECT "posthog_datawarehousetable"."created_by_id",
         "posthog_datawarehousetable"."created_at",
         "posthog_datawarehousetable"."updated_at",
         "posthog_datawarehousetable"."deleted",
         "posthog_datawarehousetable"."deleted_at",
         "posthog_datawarehousetable"."id",
         "posthog_datawarehousetable"."name",
         "posthog_datawarehousetable"."format",
         "posthog_datawarehousetable"."team_id",
         "posthog_datawarehousetable"."url_pattern",
         "posthog_datawarehousetable"."credential_id",
         "posthog_datawarehousetable"."external_data_source_id",
         "posthog_datawarehousetable"."columns",
         "posthog_datawarehousetable"."row_count",
         "posthog_user"."id",
         "posthog_user"."password",
         "posthog_user"."last_login",
         "posthog_user"."first_name",
         "posthog_user"."last_name",
         "posthog_user"."is_staff",
         "posthog_user"."date_joined",
         "posthog_user"."uuid",
         "posthog_user"."current_organization_id",
         "posthog_user"."current_team_id",
         "posthog_user"."email",
         "posthog_user"."pending_email",
         "posthog_user"."temporary_token",
         "posthog_user"."distinct_id",
         "posthog_user"."is_email_verified",
         "posthog_user"."requested_password_reset_at",
         "posthog_user"."has_seen_product_intro_for",
         "posthog_user"."strapi_id",
         "posthog_user"."is_active",
         "posthog_user"."theme_mode",
         "posthog_user"."partial_notification_settings",
         "posthog_user"."anonymize_data",
         "posthog_user"."toolbar_mode",
         "posthog_user"."hedgehog_config",
         "posthog_user"."events_column_config",
         "posthog_user"."email_opt_in",
         "posthog_datawarehousecredential"."created_by_id",
         "posthog_datawarehousecredential"."created_at",
         "posthog_datawarehousecredential"."id",
         "posthog_datawarehousecredential"."access_key",
         "posthog_datawarehousecredential"."access_secret",
         "posthog_datawarehousecredential"."team_id",
         "posthog_externaldatasource"."created_by_id",
         "posthog_externaldatasource"."created_at",
         "posthog_externaldatasource"."updated_at",
         "posthog_externaldatasource"."deleted",
         "posthog_externaldatasource"."deleted_at",
         "posthog_externaldatasource"."id",
         "posthog_externaldatasource"."source_id",
         "posthog_externaldatasource"."connection_id",
         "posthog_externaldatasource"."destination_id",
         "posthog_externaldatasource"."team_id",
         "posthog_externaldatasource"."sync_frequency",
         "posthog_externaldatasource"."status",
         "posthog_externaldatasource"."source_type",
         "posthog_externaldatasource"."job_inputs",
         "posthog_externaldatasource"."are_tables_created",
         "posthog_externaldatasource"."prefix"
  FROM "posthog_datawarehousetable"
  LEFT OUTER JOIN "posthog_user" ON ("posthog_datawarehousetable"."created_by_id" = "posthog_user"."id")
  LEFT OUTER JOIN "posthog_datawarehousecredential" ON ("posthog_datawarehousetable"."credential_id" = "posthog_datawarehousecredential"."id")
  LEFT OUTER JOIN "posthog_externaldatasource" ON ("posthog_datawarehousetable"."external_data_source_id" = "posthog_externaldatasource"."id")
  WHERE ("posthog_datawarehousetable"."team_id" = 99999
         AND NOT ("posthog_datawarehousetable"."deleted"
                  AND "posthog_datawarehousetable"."deleted" IS NOT NULL))
  '''
# ---
# name: TestSessionRecordings.test_listing_recordings_is_not_nplus1_for_persons.27
  '''
  SELECT "posthog_datawarehousejoin"."created_by_id",
         "posthog_datawarehousejoin"."created_at",
         "posthog_datawarehousejoin"."deleted",
         "posthog_datawarehousejoin"."deleted_at",
         "posthog_datawarehousejoin"."id",
         "posthog_datawarehousejoin"."team_id",
         "posthog_datawarehousejoin"."source_table_name",
         "posthog_datawarehousejoin"."source_table_key",
         "posthog_datawarehousejoin"."joining_table_name",
         "posthog_datawarehousejoin"."joining_table_key",
         "posthog_datawarehousejoin"."field_name",
         "posthog_datawarehousejoin"."configuration"
  FROM "posthog_datawarehousejoin"
  WHERE ("posthog_datawarehousejoin"."team_id" = 99999
         AND NOT ("posthog_datawarehousejoin"."deleted"
                  AND "posthog_datawarehousejoin"."deleted" IS NOT NULL))
  '''
# ---
# name: TestSessionRecordings.test_listing_recordings_is_not_nplus1_for_persons.28
  '''
  SELECT "posthog_grouptypemapping"."id",
         "posthog_grouptypemapping"."team_id",
         "posthog_grouptypemapping"."project_id",
         "posthog_grouptypemapping"."group_type",
         "posthog_grouptypemapping"."group_type_index",
         "posthog_grouptypemapping"."name_singular",
         "posthog_grouptypemapping"."name_plural"
  FROM "posthog_grouptypemapping"
  WHERE "posthog_grouptypemapping"."project_id" = 99999
  '''
# ---
# name: TestSessionRecordings.test_listing_recordings_is_not_nplus1_for_persons.29
  '''
  SELECT "posthog_datawarehousesavedquery"."created_by_id",
         "posthog_datawarehousesavedquery"."created_at",
         "posthog_datawarehousesavedquery"."deleted",
         "posthog_datawarehousesavedquery"."deleted_at",
         "posthog_datawarehousesavedquery"."id",
         "posthog_datawarehousesavedquery"."name",
         "posthog_datawarehousesavedquery"."team_id",
         "posthog_datawarehousesavedquery"."columns",
         "posthog_datawarehousesavedquery"."external_tables",
         "posthog_datawarehousesavedquery"."query",
         "posthog_datawarehousesavedquery"."status",
         "posthog_datawarehousesavedquery"."last_run_at",
         "posthog_datawarehousesavedquery"."table_id"
  FROM "posthog_datawarehousesavedquery"
  WHERE ("posthog_datawarehousesavedquery"."team_id" = 99999
         AND NOT ("posthog_datawarehousesavedquery"."deleted"
                  AND "posthog_datawarehousesavedquery"."deleted" IS NOT NULL))
  '''
# ---
# name: TestSessionRecordings.test_listing_recordings_is_not_nplus1_for_persons.3
  '''
  SELECT "ee_accesscontrol"."id",
         "ee_accesscontrol"."team_id",
         "ee_accesscontrol"."access_level",
         "ee_accesscontrol"."resource",
         "ee_accesscontrol"."resource_id",
         "ee_accesscontrol"."organization_member_id",
         "ee_accesscontrol"."role_id",
         "ee_accesscontrol"."created_by_id",
         "ee_accesscontrol"."created_at",
         "ee_accesscontrol"."updated_at"
  FROM "ee_accesscontrol"
  LEFT OUTER JOIN "posthog_organizationmembership" ON ("ee_accesscontrol"."organization_member_id" = "posthog_organizationmembership"."id")
  WHERE (("ee_accesscontrol"."organization_member_id" IS NULL
          AND "ee_accesscontrol"."resource" = 'project'
          AND "ee_accesscontrol"."resource_id" = '99999'
          AND "ee_accesscontrol"."role_id" IS NULL
          AND "ee_accesscontrol"."team_id" = 99999)
         OR ("posthog_organizationmembership"."user_id" = 99999
             AND "ee_accesscontrol"."resource" = 'project'
             AND "ee_accesscontrol"."resource_id" = '99999'
             AND "ee_accesscontrol"."role_id" IS NULL
             AND "ee_accesscontrol"."team_id" = 99999)
         OR ("ee_accesscontrol"."organization_member_id" IS NULL
             AND "ee_accesscontrol"."resource" = 'session_recording'
             AND "ee_accesscontrol"."resource_id" IS NULL
             AND "ee_accesscontrol"."role_id" IS NULL
             AND "ee_accesscontrol"."team_id" = 99999)
         OR ("posthog_organizationmembership"."user_id" = 99999
             AND "ee_accesscontrol"."resource" = 'session_recording'
             AND "ee_accesscontrol"."resource_id" IS NULL
             AND "ee_accesscontrol"."role_id" IS NULL
             AND "ee_accesscontrol"."team_id" = 99999)
         OR ("ee_accesscontrol"."organization_member_id" IS NULL
             AND "ee_accesscontrol"."resource" = 'session_recording'
             AND "ee_accesscontrol"."resource_id" IS NOT NULL
             AND "ee_accesscontrol"."role_id" IS NULL
             AND "ee_accesscontrol"."team_id" = 99999)
         OR ("posthog_organizationmembership"."user_id" = 99999
             AND "ee_accesscontrol"."resource" = 'session_recording'
             AND "ee_accesscontrol"."resource_id" IS NOT NULL
             AND "ee_accesscontrol"."role_id" IS NULL
             AND "ee_accesscontrol"."team_id" = 99999))
  '''
# ---
# name: TestSessionRecordings.test_listing_recordings_is_not_nplus1_for_persons.30
  '''
  SELECT "posthog_datawarehousetable"."created_by_id",
         "posthog_datawarehousetable"."created_at",
         "posthog_datawarehousetable"."updated_at",
         "posthog_datawarehousetable"."deleted",
         "posthog_datawarehousetable"."deleted_at",
         "posthog_datawarehousetable"."id",
         "posthog_datawarehousetable"."name",
         "posthog_datawarehousetable"."format",
         "posthog_datawarehousetable"."team_id",
         "posthog_datawarehousetable"."url_pattern",
         "posthog_datawarehousetable"."credential_id",
         "posthog_datawarehousetable"."external_data_source_id",
         "posthog_datawarehousetable"."columns",
         "posthog_datawarehousetable"."row_count",
         "posthog_user"."id",
         "posthog_user"."password",
         "posthog_user"."last_login",
         "posthog_user"."first_name",
         "posthog_user"."last_name",
         "posthog_user"."is_staff",
         "posthog_user"."date_joined",
         "posthog_user"."uuid",
         "posthog_user"."current_organization_id",
         "posthog_user"."current_team_id",
         "posthog_user"."email",
         "posthog_user"."pending_email",
         "posthog_user"."temporary_token",
         "posthog_user"."distinct_id",
         "posthog_user"."is_email_verified",
         "posthog_user"."requested_password_reset_at",
         "posthog_user"."has_seen_product_intro_for",
         "posthog_user"."strapi_id",
         "posthog_user"."is_active",
         "posthog_user"."theme_mode",
         "posthog_user"."partial_notification_settings",
         "posthog_user"."anonymize_data",
         "posthog_user"."toolbar_mode",
         "posthog_user"."hedgehog_config",
         "posthog_user"."events_column_config",
         "posthog_user"."email_opt_in",
         "posthog_datawarehousecredential"."created_by_id",
         "posthog_datawarehousecredential"."created_at",
         "posthog_datawarehousecredential"."id",
         "posthog_datawarehousecredential"."access_key",
         "posthog_datawarehousecredential"."access_secret",
         "posthog_datawarehousecredential"."team_id",
         "posthog_externaldatasource"."created_by_id",
         "posthog_externaldatasource"."created_at",
         "posthog_externaldatasource"."updated_at",
         "posthog_externaldatasource"."deleted",
         "posthog_externaldatasource"."deleted_at",
         "posthog_externaldatasource"."id",
         "posthog_externaldatasource"."source_id",
         "posthog_externaldatasource"."connection_id",
         "posthog_externaldatasource"."destination_id",
         "posthog_externaldatasource"."team_id",
         "posthog_externaldatasource"."sync_frequency",
         "posthog_externaldatasource"."status",
         "posthog_externaldatasource"."source_type",
         "posthog_externaldatasource"."job_inputs",
         "posthog_externaldatasource"."are_tables_created",
         "posthog_externaldatasource"."prefix"
  FROM "posthog_datawarehousetable"
  LEFT OUTER JOIN "posthog_user" ON ("posthog_datawarehousetable"."created_by_id" = "posthog_user"."id")
  LEFT OUTER JOIN "posthog_datawarehousecredential" ON ("posthog_datawarehousetable"."credential_id" = "posthog_datawarehousecredential"."id")
  LEFT OUTER JOIN "posthog_externaldatasource" ON ("posthog_datawarehousetable"."external_data_source_id" = "posthog_externaldatasource"."id")
  WHERE ("posthog_datawarehousetable"."team_id" = 99999
         AND NOT ("posthog_datawarehousetable"."deleted"
                  AND "posthog_datawarehousetable"."deleted" IS NOT NULL))
  '''
# ---
# name: TestSessionRecordings.test_listing_recordings_is_not_nplus1_for_persons.31
  '''
  SELECT "posthog_datawarehousejoin"."created_by_id",
         "posthog_datawarehousejoin"."created_at",
         "posthog_datawarehousejoin"."deleted",
         "posthog_datawarehousejoin"."deleted_at",
         "posthog_datawarehousejoin"."id",
         "posthog_datawarehousejoin"."team_id",
         "posthog_datawarehousejoin"."source_table_name",
         "posthog_datawarehousejoin"."source_table_key",
         "posthog_datawarehousejoin"."joining_table_name",
         "posthog_datawarehousejoin"."joining_table_key",
         "posthog_datawarehousejoin"."field_name",
         "posthog_datawarehousejoin"."configuration"
  FROM "posthog_datawarehousejoin"
  WHERE ("posthog_datawarehousejoin"."team_id" = 99999
         AND NOT ("posthog_datawarehousejoin"."deleted"
                  AND "posthog_datawarehousejoin"."deleted" IS NOT NULL))
  '''
# ---
# name: TestSessionRecordings.test_listing_recordings_is_not_nplus1_for_persons.32
  '''
  SELECT "posthog_sessionrecording"."id",
         "posthog_sessionrecording"."session_id",
         "posthog_sessionrecording"."team_id",
         "posthog_sessionrecording"."created_at",
         "posthog_sessionrecording"."deleted",
         "posthog_sessionrecording"."object_storage_path",
         "posthog_sessionrecording"."distinct_id",
         "posthog_sessionrecording"."duration",
         "posthog_sessionrecording"."active_seconds",
         "posthog_sessionrecording"."inactive_seconds",
         "posthog_sessionrecording"."start_time",
         "posthog_sessionrecording"."end_time",
         "posthog_sessionrecording"."click_count",
         "posthog_sessionrecording"."keypress_count",
         "posthog_sessionrecording"."mouse_activity_count",
         "posthog_sessionrecording"."console_log_count",
         "posthog_sessionrecording"."console_warn_count",
         "posthog_sessionrecording"."console_error_count",
         "posthog_sessionrecording"."start_url",
         "posthog_sessionrecording"."storage_version"
  FROM "posthog_sessionrecording"
  WHERE ("posthog_sessionrecording"."session_id" IN ('1')
         AND "posthog_sessionrecording"."team_id" = 99999)
  '''
# ---
# name: TestSessionRecordings.test_listing_recordings_is_not_nplus1_for_persons.33
  '''
  SELECT "posthog_sessionrecordingviewed"."session_id"
  FROM "posthog_sessionrecordingviewed"
  WHERE ("posthog_sessionrecordingviewed"."team_id" = 99999
         AND "posthog_sessionrecordingviewed"."user_id" = 99999)
  '''
# ---
# name: TestSessionRecordings.test_listing_recordings_is_not_nplus1_for_persons.34
  '''
  SELECT "posthog_persondistinctid"."id",
         "posthog_persondistinctid"."team_id",
         "posthog_persondistinctid"."person_id",
         "posthog_persondistinctid"."distinct_id",
         "posthog_persondistinctid"."version",
         "posthog_person"."id",
         "posthog_person"."created_at",
         "posthog_person"."properties_last_updated_at",
         "posthog_person"."properties_last_operation",
         "posthog_person"."team_id",
         "posthog_person"."properties",
         "posthog_person"."is_user_id",
         "posthog_person"."is_identified",
         "posthog_person"."uuid",
         "posthog_person"."version"
  FROM "posthog_persondistinctid"
  INNER JOIN "posthog_person" ON ("posthog_persondistinctid"."person_id" = "posthog_person"."id")
  WHERE ("posthog_persondistinctid"."distinct_id" IN ('user1')
         AND "posthog_persondistinctid"."team_id" = 99999)
  '''
# ---
# name: TestSessionRecordings.test_listing_recordings_is_not_nplus1_for_persons.35
  '''
  SELECT "posthog_team"."id",
         "posthog_team"."uuid",
         "posthog_team"."organization_id",
         "posthog_team"."project_id",
         "posthog_team"."api_token",
         "posthog_team"."app_urls",
         "posthog_team"."name",
         "posthog_team"."slack_incoming_webhook",
         "posthog_team"."created_at",
         "posthog_team"."updated_at",
         "posthog_team"."anonymize_ips",
         "posthog_team"."completed_snippet_onboarding",
         "posthog_team"."has_completed_onboarding_for",
         "posthog_team"."ingested_event",
         "posthog_team"."autocapture_opt_out",
         "posthog_team"."autocapture_web_vitals_opt_in",
         "posthog_team"."autocapture_web_vitals_allowed_metrics",
         "posthog_team"."autocapture_exceptions_opt_in",
         "posthog_team"."autocapture_exceptions_errors_to_ignore",
         "posthog_team"."person_processing_opt_out",
         "posthog_team"."session_recording_opt_in",
         "posthog_team"."session_recording_sample_rate",
         "posthog_team"."session_recording_minimum_duration_milliseconds",
         "posthog_team"."session_recording_linked_flag",
         "posthog_team"."session_recording_network_payload_capture_config",
         "posthog_team"."session_recording_url_trigger_config",
         "posthog_team"."session_recording_url_blocklist_config",
         "posthog_team"."session_recording_event_trigger_config",
         "posthog_team"."session_replay_config",
         "posthog_team"."survey_config",
         "posthog_team"."capture_console_log_opt_in",
         "posthog_team"."capture_performance_opt_in",
         "posthog_team"."capture_dead_clicks",
         "posthog_team"."surveys_opt_in",
         "posthog_team"."heatmaps_opt_in",
         "posthog_team"."session_recording_version",
         "posthog_team"."signup_token",
         "posthog_team"."is_demo",
         "posthog_team"."access_control",
         "posthog_team"."week_start_day",
         "posthog_team"."inject_web_apps",
         "posthog_team"."test_account_filters",
         "posthog_team"."test_account_filters_default_checked",
         "posthog_team"."path_cleaning_filters",
         "posthog_team"."timezone",
         "posthog_team"."data_attributes",
         "posthog_team"."person_display_name_properties",
         "posthog_team"."live_events_columns",
         "posthog_team"."recording_domains",
         "posthog_team"."primary_dashboard_id",
         "posthog_team"."extra_settings",
         "posthog_team"."modifiers",
         "posthog_team"."correlation_config",
         "posthog_team"."session_recording_retention_period_days",
         "posthog_team"."plugins_opt_in",
         "posthog_team"."opt_out_capture",
         "posthog_team"."event_names",
         "posthog_team"."event_names_with_usage",
         "posthog_team"."event_properties",
         "posthog_team"."event_properties_with_usage",
         "posthog_team"."event_properties_numerical",
         "posthog_team"."external_data_workspace_id",
         "posthog_team"."external_data_workspace_last_synced_at"
  FROM "posthog_team"
  WHERE "posthog_team"."id" = 99999
  LIMIT 21
  '''
# ---
# name: TestSessionRecordings.test_listing_recordings_is_not_nplus1_for_persons.36
  '''
  SELECT "posthog_person"."id",
         "posthog_person"."created_at",
         "posthog_person"."properties_last_updated_at",
         "posthog_person"."properties_last_operation",
         "posthog_person"."team_id",
         "posthog_person"."properties",
         "posthog_person"."is_user_id",
         "posthog_person"."is_identified",
         "posthog_person"."uuid",
         "posthog_person"."version"
  FROM "posthog_person"
  INNER JOIN "posthog_persondistinctid" ON ("posthog_person"."id" = "posthog_persondistinctid"."person_id")
  WHERE ("posthog_persondistinctid"."distinct_id" = 'user2'
         AND "posthog_persondistinctid"."team_id" = 99999)
  LIMIT 21
  '''
# ---
# name: TestSessionRecordings.test_listing_recordings_is_not_nplus1_for_persons.37
  '''
  SELECT "posthog_person"."id",
         "posthog_person"."created_at",
         "posthog_person"."properties_last_updated_at",
         "posthog_person"."properties_last_operation",
         "posthog_person"."team_id",
         "posthog_person"."properties",
         "posthog_person"."is_user_id",
         "posthog_person"."is_identified",
         "posthog_person"."uuid",
         "posthog_person"."version"
  FROM "posthog_person"
  INNER JOIN "posthog_persondistinctid" ON ("posthog_person"."id" = "posthog_persondistinctid"."person_id")
  WHERE ("posthog_persondistinctid"."distinct_id" = 'user2'
         AND "posthog_persondistinctid"."team_id" = 99999)
  LIMIT 21
  '''
# ---
# name: TestSessionRecordings.test_listing_recordings_is_not_nplus1_for_persons.38
  '''
  SELECT "posthog_user"."id",
         "posthog_user"."password",
         "posthog_user"."last_login",
         "posthog_user"."first_name",
         "posthog_user"."last_name",
         "posthog_user"."is_staff",
         "posthog_user"."date_joined",
         "posthog_user"."uuid",
         "posthog_user"."current_organization_id",
         "posthog_user"."current_team_id",
         "posthog_user"."email",
         "posthog_user"."pending_email",
         "posthog_user"."temporary_token",
         "posthog_user"."distinct_id",
         "posthog_user"."is_email_verified",
         "posthog_user"."has_seen_product_intro_for",
         "posthog_user"."strapi_id",
         "posthog_user"."is_active",
         "posthog_user"."theme_mode",
         "posthog_user"."partial_notification_settings",
         "posthog_user"."anonymize_data",
         "posthog_user"."toolbar_mode",
         "posthog_user"."hedgehog_config",
         "posthog_user"."events_column_config",
         "posthog_user"."email_opt_in"
  FROM "posthog_user"
  WHERE "posthog_user"."id" = 99999
  LIMIT 21
  '''
# ---
# name: TestSessionRecordings.test_listing_recordings_is_not_nplus1_for_persons.39
  '''
  SELECT "posthog_team"."id",
         "posthog_team"."uuid",
         "posthog_team"."organization_id",
         "posthog_team"."project_id",
         "posthog_team"."api_token",
         "posthog_team"."app_urls",
         "posthog_team"."name",
         "posthog_team"."slack_incoming_webhook",
         "posthog_team"."created_at",
         "posthog_team"."updated_at",
         "posthog_team"."anonymize_ips",
         "posthog_team"."completed_snippet_onboarding",
         "posthog_team"."has_completed_onboarding_for",
         "posthog_team"."ingested_event",
         "posthog_team"."autocapture_opt_out",
         "posthog_team"."autocapture_web_vitals_opt_in",
         "posthog_team"."autocapture_web_vitals_allowed_metrics",
         "posthog_team"."autocapture_exceptions_opt_in",
         "posthog_team"."autocapture_exceptions_errors_to_ignore",
         "posthog_team"."person_processing_opt_out",
         "posthog_team"."session_recording_opt_in",
         "posthog_team"."session_recording_sample_rate",
         "posthog_team"."session_recording_minimum_duration_milliseconds",
         "posthog_team"."session_recording_linked_flag",
         "posthog_team"."session_recording_network_payload_capture_config",
         "posthog_team"."session_recording_url_trigger_config",
         "posthog_team"."session_recording_url_blocklist_config",
         "posthog_team"."session_recording_event_trigger_config",
         "posthog_team"."session_replay_config",
         "posthog_team"."survey_config",
         "posthog_team"."capture_console_log_opt_in",
         "posthog_team"."capture_performance_opt_in",
         "posthog_team"."capture_dead_clicks",
         "posthog_team"."surveys_opt_in",
         "posthog_team"."heatmaps_opt_in",
         "posthog_team"."session_recording_version",
         "posthog_team"."signup_token",
         "posthog_team"."is_demo",
         "posthog_team"."access_control",
         "posthog_team"."week_start_day",
         "posthog_team"."inject_web_apps",
         "posthog_team"."test_account_filters",
         "posthog_team"."test_account_filters_default_checked",
         "posthog_team"."path_cleaning_filters",
         "posthog_team"."timezone",
         "posthog_team"."data_attributes",
         "posthog_team"."person_display_name_properties",
         "posthog_team"."live_events_columns",
         "posthog_team"."recording_domains",
         "posthog_team"."primary_dashboard_id",
         "posthog_team"."extra_settings",
         "posthog_team"."modifiers",
         "posthog_team"."correlation_config",
         "posthog_team"."session_recording_retention_period_days",
         "posthog_team"."external_data_workspace_id",
         "posthog_team"."external_data_workspace_last_synced_at"
  FROM "posthog_team"
  WHERE "posthog_team"."id" = 99999
  LIMIT 21
  '''
# ---
# name: TestSessionRecordings.test_listing_recordings_is_not_nplus1_for_persons.4
  '''
  SELECT "posthog_organizationmembership"."id",
         "posthog_organizationmembership"."organization_id",
         "posthog_organizationmembership"."user_id",
         "posthog_organizationmembership"."level",
         "posthog_organizationmembership"."joined_at",
         "posthog_organizationmembership"."updated_at",
         "posthog_organization"."id",
         "posthog_organization"."name",
         "posthog_organization"."slug",
         "posthog_organization"."logo_media_id",
         "posthog_organization"."created_at",
         "posthog_organization"."updated_at",
         "posthog_organization"."plugins_access_level",
         "posthog_organization"."for_internal_metrics",
         "posthog_organization"."is_member_join_email_enabled",
         "posthog_organization"."enforce_2fa",
         "posthog_organization"."is_hipaa",
         "posthog_organization"."customer_id",
         "posthog_organization"."available_product_features",
         "posthog_organization"."usage",
         "posthog_organization"."never_drop_data",
         "posthog_organization"."customer_trust_scores",
         "posthog_organization"."setup_section_2_completed",
         "posthog_organization"."personalization",
         "posthog_organization"."domain_whitelist"
  FROM "posthog_organizationmembership"
  INNER JOIN "posthog_organization" ON ("posthog_organizationmembership"."organization_id" = "posthog_organization"."id")
  WHERE "posthog_organizationmembership"."user_id" = 99999
  '''
# ---
# name: TestSessionRecordings.test_listing_recordings_is_not_nplus1_for_persons.40
  '''
  SELECT "posthog_organizationmembership"."id",
         "posthog_organizationmembership"."organization_id",
         "posthog_organizationmembership"."user_id",
         "posthog_organizationmembership"."level",
         "posthog_organizationmembership"."joined_at",
         "posthog_organizationmembership"."updated_at",
         "posthog_organization"."id",
         "posthog_organization"."name",
         "posthog_organization"."slug",
         "posthog_organization"."logo_media_id",
         "posthog_organization"."created_at",
         "posthog_organization"."updated_at",
         "posthog_organization"."plugins_access_level",
         "posthog_organization"."for_internal_metrics",
         "posthog_organization"."is_member_join_email_enabled",
         "posthog_organization"."enforce_2fa",
         "posthog_organization"."is_hipaa",
         "posthog_organization"."customer_id",
         "posthog_organization"."available_product_features",
         "posthog_organization"."usage",
         "posthog_organization"."never_drop_data",
         "posthog_organization"."customer_trust_scores",
         "posthog_organization"."setup_section_2_completed",
         "posthog_organization"."personalization",
         "posthog_organization"."domain_whitelist"
  FROM "posthog_organizationmembership"
  INNER JOIN "posthog_organization" ON ("posthog_organizationmembership"."organization_id" = "posthog_organization"."id")
  WHERE ("posthog_organizationmembership"."organization_id" = '00000000-0000-0000-0000-000000000000'::uuid
         AND "posthog_organizationmembership"."user_id" = 99999)
  LIMIT 21
  '''
# ---
# name: TestSessionRecordings.test_listing_recordings_is_not_nplus1_for_persons.41
  '''
  SELECT "ee_accesscontrol"."id",
         "ee_accesscontrol"."team_id",
         "ee_accesscontrol"."access_level",
         "ee_accesscontrol"."resource",
         "ee_accesscontrol"."resource_id",
         "ee_accesscontrol"."organization_member_id",
         "ee_accesscontrol"."role_id",
         "ee_accesscontrol"."created_by_id",
         "ee_accesscontrol"."created_at",
         "ee_accesscontrol"."updated_at"
  FROM "ee_accesscontrol"
  LEFT OUTER JOIN "posthog_organizationmembership" ON ("ee_accesscontrol"."organization_member_id" = "posthog_organizationmembership"."id")
  WHERE (("ee_accesscontrol"."organization_member_id" IS NULL
          AND "ee_accesscontrol"."resource" = 'project'
          AND "ee_accesscontrol"."resource_id" = '99999'
          AND "ee_accesscontrol"."role_id" IS NULL
          AND "ee_accesscontrol"."team_id" = 99999)
         OR ("posthog_organizationmembership"."user_id" = 99999
             AND "ee_accesscontrol"."resource" = 'project'
             AND "ee_accesscontrol"."resource_id" = '99999'
             AND "ee_accesscontrol"."role_id" IS NULL
             AND "ee_accesscontrol"."team_id" = 99999)
         OR ("ee_accesscontrol"."organization_member_id" IS NULL
             AND "ee_accesscontrol"."resource" = 'session_recording'
             AND "ee_accesscontrol"."resource_id" IS NULL
             AND "ee_accesscontrol"."role_id" IS NULL
             AND "ee_accesscontrol"."team_id" = 99999)
         OR ("posthog_organizationmembership"."user_id" = 99999
             AND "ee_accesscontrol"."resource" = 'session_recording'
             AND "ee_accesscontrol"."resource_id" IS NULL
             AND "ee_accesscontrol"."role_id" IS NULL
             AND "ee_accesscontrol"."team_id" = 99999)
         OR ("ee_accesscontrol"."organization_member_id" IS NULL
             AND "ee_accesscontrol"."resource" = 'session_recording'
             AND "ee_accesscontrol"."resource_id" IS NOT NULL
             AND "ee_accesscontrol"."role_id" IS NULL
             AND "ee_accesscontrol"."team_id" = 99999)
         OR ("posthog_organizationmembership"."user_id" = 99999
             AND "ee_accesscontrol"."resource" = 'session_recording'
             AND "ee_accesscontrol"."resource_id" IS NOT NULL
             AND "ee_accesscontrol"."role_id" IS NULL
             AND "ee_accesscontrol"."team_id" = 99999))
  '''
# ---
# name: TestSessionRecordings.test_listing_recordings_is_not_nplus1_for_persons.42
  '''
  SELECT "posthog_organizationmembership"."id",
         "posthog_organizationmembership"."organization_id",
         "posthog_organizationmembership"."user_id",
         "posthog_organizationmembership"."level",
         "posthog_organizationmembership"."joined_at",
         "posthog_organizationmembership"."updated_at",
         "posthog_organization"."id",
         "posthog_organization"."name",
         "posthog_organization"."slug",
         "posthog_organization"."logo_media_id",
         "posthog_organization"."created_at",
         "posthog_organization"."updated_at",
         "posthog_organization"."plugins_access_level",
         "posthog_organization"."for_internal_metrics",
         "posthog_organization"."is_member_join_email_enabled",
         "posthog_organization"."enforce_2fa",
         "posthog_organization"."is_hipaa",
         "posthog_organization"."customer_id",
         "posthog_organization"."available_product_features",
         "posthog_organization"."usage",
         "posthog_organization"."never_drop_data",
         "posthog_organization"."customer_trust_scores",
         "posthog_organization"."setup_section_2_completed",
         "posthog_organization"."personalization",
         "posthog_organization"."domain_whitelist"
  FROM "posthog_organizationmembership"
  INNER JOIN "posthog_organization" ON ("posthog_organizationmembership"."organization_id" = "posthog_organization"."id")
  WHERE "posthog_organizationmembership"."user_id" = 99999
  '''
# ---
# name: TestSessionRecordings.test_listing_recordings_is_not_nplus1_for_persons.43
  '''
  SELECT "posthog_organization"."id",
         "posthog_organization"."name",
         "posthog_organization"."slug",
         "posthog_organization"."logo_media_id",
         "posthog_organization"."created_at",
         "posthog_organization"."updated_at",
         "posthog_organization"."plugins_access_level",
         "posthog_organization"."for_internal_metrics",
         "posthog_organization"."is_member_join_email_enabled",
         "posthog_organization"."enforce_2fa",
         "posthog_organization"."is_hipaa",
         "posthog_organization"."customer_id",
         "posthog_organization"."available_product_features",
         "posthog_organization"."usage",
         "posthog_organization"."never_drop_data",
         "posthog_organization"."customer_trust_scores",
         "posthog_organization"."setup_section_2_completed",
         "posthog_organization"."personalization",
         "posthog_organization"."domain_whitelist"
  FROM "posthog_organization"
  WHERE "posthog_organization"."id" = '00000000-0000-0000-0000-000000000000'::uuid
  LIMIT 21
  '''
# ---
# name: TestSessionRecordings.test_listing_recordings_is_not_nplus1_for_persons.44
  '''
  SELECT "posthog_grouptypemapping"."id",
         "posthog_grouptypemapping"."team_id",
         "posthog_grouptypemapping"."project_id",
         "posthog_grouptypemapping"."group_type",
         "posthog_grouptypemapping"."group_type_index",
         "posthog_grouptypemapping"."name_singular",
         "posthog_grouptypemapping"."name_plural"
  FROM "posthog_grouptypemapping"
  WHERE "posthog_grouptypemapping"."project_id" = 99999
  '''
# ---
# name: TestSessionRecordings.test_listing_recordings_is_not_nplus1_for_persons.45
  '''
  SELECT "posthog_datawarehousesavedquery"."created_by_id",
         "posthog_datawarehousesavedquery"."created_at",
         "posthog_datawarehousesavedquery"."deleted",
         "posthog_datawarehousesavedquery"."deleted_at",
         "posthog_datawarehousesavedquery"."id",
         "posthog_datawarehousesavedquery"."name",
         "posthog_datawarehousesavedquery"."team_id",
         "posthog_datawarehousesavedquery"."columns",
         "posthog_datawarehousesavedquery"."external_tables",
         "posthog_datawarehousesavedquery"."query",
         "posthog_datawarehousesavedquery"."status",
         "posthog_datawarehousesavedquery"."last_run_at",
         "posthog_datawarehousesavedquery"."table_id"
  FROM "posthog_datawarehousesavedquery"
  WHERE ("posthog_datawarehousesavedquery"."team_id" = 99999
         AND NOT ("posthog_datawarehousesavedquery"."deleted"
                  AND "posthog_datawarehousesavedquery"."deleted" IS NOT NULL))
  '''
# ---
# name: TestSessionRecordings.test_listing_recordings_is_not_nplus1_for_persons.46
  '''
  SELECT "posthog_datawarehousetable"."created_by_id",
         "posthog_datawarehousetable"."created_at",
         "posthog_datawarehousetable"."updated_at",
         "posthog_datawarehousetable"."deleted",
         "posthog_datawarehousetable"."deleted_at",
         "posthog_datawarehousetable"."id",
         "posthog_datawarehousetable"."name",
         "posthog_datawarehousetable"."format",
         "posthog_datawarehousetable"."team_id",
         "posthog_datawarehousetable"."url_pattern",
         "posthog_datawarehousetable"."credential_id",
         "posthog_datawarehousetable"."external_data_source_id",
         "posthog_datawarehousetable"."columns",
         "posthog_datawarehousetable"."row_count",
         "posthog_user"."id",
         "posthog_user"."password",
         "posthog_user"."last_login",
         "posthog_user"."first_name",
         "posthog_user"."last_name",
         "posthog_user"."is_staff",
         "posthog_user"."date_joined",
         "posthog_user"."uuid",
         "posthog_user"."current_organization_id",
         "posthog_user"."current_team_id",
         "posthog_user"."email",
         "posthog_user"."pending_email",
         "posthog_user"."temporary_token",
         "posthog_user"."distinct_id",
         "posthog_user"."is_email_verified",
         "posthog_user"."requested_password_reset_at",
         "posthog_user"."has_seen_product_intro_for",
         "posthog_user"."strapi_id",
         "posthog_user"."is_active",
         "posthog_user"."theme_mode",
         "posthog_user"."partial_notification_settings",
         "posthog_user"."anonymize_data",
         "posthog_user"."toolbar_mode",
         "posthog_user"."hedgehog_config",
         "posthog_user"."events_column_config",
         "posthog_user"."email_opt_in",
         "posthog_datawarehousecredential"."created_by_id",
         "posthog_datawarehousecredential"."created_at",
         "posthog_datawarehousecredential"."id",
         "posthog_datawarehousecredential"."access_key",
         "posthog_datawarehousecredential"."access_secret",
         "posthog_datawarehousecredential"."team_id",
         "posthog_externaldatasource"."created_by_id",
         "posthog_externaldatasource"."created_at",
         "posthog_externaldatasource"."updated_at",
         "posthog_externaldatasource"."deleted",
         "posthog_externaldatasource"."deleted_at",
         "posthog_externaldatasource"."id",
         "posthog_externaldatasource"."source_id",
         "posthog_externaldatasource"."connection_id",
         "posthog_externaldatasource"."destination_id",
         "posthog_externaldatasource"."team_id",
         "posthog_externaldatasource"."sync_frequency",
         "posthog_externaldatasource"."status",
         "posthog_externaldatasource"."source_type",
         "posthog_externaldatasource"."job_inputs",
         "posthog_externaldatasource"."are_tables_created",
         "posthog_externaldatasource"."prefix"
  FROM "posthog_datawarehousetable"
  LEFT OUTER JOIN "posthog_user" ON ("posthog_datawarehousetable"."created_by_id" = "posthog_user"."id")
  LEFT OUTER JOIN "posthog_datawarehousecredential" ON ("posthog_datawarehousetable"."credential_id" = "posthog_datawarehousecredential"."id")
  LEFT OUTER JOIN "posthog_externaldatasource" ON ("posthog_datawarehousetable"."external_data_source_id" = "posthog_externaldatasource"."id")
  WHERE ("posthog_datawarehousetable"."team_id" = 99999
         AND NOT ("posthog_datawarehousetable"."deleted"
                  AND "posthog_datawarehousetable"."deleted" IS NOT NULL))
  '''
# ---
# name: TestSessionRecordings.test_listing_recordings_is_not_nplus1_for_persons.47
  '''
  SELECT "posthog_datawarehousejoin"."created_by_id",
         "posthog_datawarehousejoin"."created_at",
         "posthog_datawarehousejoin"."deleted",
         "posthog_datawarehousejoin"."deleted_at",
         "posthog_datawarehousejoin"."id",
         "posthog_datawarehousejoin"."team_id",
         "posthog_datawarehousejoin"."source_table_name",
         "posthog_datawarehousejoin"."source_table_key",
         "posthog_datawarehousejoin"."joining_table_name",
         "posthog_datawarehousejoin"."joining_table_key",
         "posthog_datawarehousejoin"."field_name",
         "posthog_datawarehousejoin"."configuration"
  FROM "posthog_datawarehousejoin"
  WHERE ("posthog_datawarehousejoin"."team_id" = 99999
         AND NOT ("posthog_datawarehousejoin"."deleted"
                  AND "posthog_datawarehousejoin"."deleted" IS NOT NULL))
  '''
# ---
# name: TestSessionRecordings.test_listing_recordings_is_not_nplus1_for_persons.48
  '''
  SELECT "posthog_grouptypemapping"."id",
         "posthog_grouptypemapping"."team_id",
         "posthog_grouptypemapping"."project_id",
         "posthog_grouptypemapping"."group_type",
         "posthog_grouptypemapping"."group_type_index",
         "posthog_grouptypemapping"."name_singular",
         "posthog_grouptypemapping"."name_plural"
  FROM "posthog_grouptypemapping"
  WHERE "posthog_grouptypemapping"."project_id" = 99999
  '''
# ---
# name: TestSessionRecordings.test_listing_recordings_is_not_nplus1_for_persons.49
  '''
  SELECT "posthog_datawarehousesavedquery"."created_by_id",
         "posthog_datawarehousesavedquery"."created_at",
         "posthog_datawarehousesavedquery"."deleted",
         "posthog_datawarehousesavedquery"."deleted_at",
         "posthog_datawarehousesavedquery"."id",
         "posthog_datawarehousesavedquery"."name",
         "posthog_datawarehousesavedquery"."team_id",
         "posthog_datawarehousesavedquery"."columns",
         "posthog_datawarehousesavedquery"."external_tables",
         "posthog_datawarehousesavedquery"."query",
         "posthog_datawarehousesavedquery"."status",
         "posthog_datawarehousesavedquery"."last_run_at",
         "posthog_datawarehousesavedquery"."table_id"
  FROM "posthog_datawarehousesavedquery"
  WHERE ("posthog_datawarehousesavedquery"."team_id" = 99999
         AND NOT ("posthog_datawarehousesavedquery"."deleted"
                  AND "posthog_datawarehousesavedquery"."deleted" IS NOT NULL))
  '''
# ---
# name: TestSessionRecordings.test_listing_recordings_is_not_nplus1_for_persons.5
  '''
  SELECT "posthog_organization"."id",
         "posthog_organization"."name",
         "posthog_organization"."slug",
         "posthog_organization"."logo_media_id",
         "posthog_organization"."created_at",
         "posthog_organization"."updated_at",
         "posthog_organization"."plugins_access_level",
         "posthog_organization"."for_internal_metrics",
         "posthog_organization"."is_member_join_email_enabled",
         "posthog_organization"."enforce_2fa",
         "posthog_organization"."is_hipaa",
         "posthog_organization"."customer_id",
         "posthog_organization"."available_product_features",
         "posthog_organization"."usage",
         "posthog_organization"."never_drop_data",
         "posthog_organization"."customer_trust_scores",
         "posthog_organization"."setup_section_2_completed",
         "posthog_organization"."personalization",
         "posthog_organization"."domain_whitelist"
  FROM "posthog_organization"
  WHERE "posthog_organization"."id" = '00000000-0000-0000-0000-000000000000'::uuid
  LIMIT 21
  '''
# ---
# name: TestSessionRecordings.test_listing_recordings_is_not_nplus1_for_persons.50
  '''
  SELECT "posthog_datawarehousetable"."created_by_id",
         "posthog_datawarehousetable"."created_at",
         "posthog_datawarehousetable"."updated_at",
         "posthog_datawarehousetable"."deleted",
         "posthog_datawarehousetable"."deleted_at",
         "posthog_datawarehousetable"."id",
         "posthog_datawarehousetable"."name",
         "posthog_datawarehousetable"."format",
         "posthog_datawarehousetable"."team_id",
         "posthog_datawarehousetable"."url_pattern",
         "posthog_datawarehousetable"."credential_id",
         "posthog_datawarehousetable"."external_data_source_id",
         "posthog_datawarehousetable"."columns",
         "posthog_datawarehousetable"."row_count",
         "posthog_user"."id",
         "posthog_user"."password",
         "posthog_user"."last_login",
         "posthog_user"."first_name",
         "posthog_user"."last_name",
         "posthog_user"."is_staff",
         "posthog_user"."date_joined",
         "posthog_user"."uuid",
         "posthog_user"."current_organization_id",
         "posthog_user"."current_team_id",
         "posthog_user"."email",
         "posthog_user"."pending_email",
         "posthog_user"."temporary_token",
         "posthog_user"."distinct_id",
         "posthog_user"."is_email_verified",
         "posthog_user"."requested_password_reset_at",
         "posthog_user"."has_seen_product_intro_for",
         "posthog_user"."strapi_id",
         "posthog_user"."is_active",
         "posthog_user"."theme_mode",
         "posthog_user"."partial_notification_settings",
         "posthog_user"."anonymize_data",
         "posthog_user"."toolbar_mode",
         "posthog_user"."hedgehog_config",
         "posthog_user"."events_column_config",
         "posthog_user"."email_opt_in",
         "posthog_datawarehousecredential"."created_by_id",
         "posthog_datawarehousecredential"."created_at",
         "posthog_datawarehousecredential"."id",
         "posthog_datawarehousecredential"."access_key",
         "posthog_datawarehousecredential"."access_secret",
         "posthog_datawarehousecredential"."team_id",
         "posthog_externaldatasource"."created_by_id",
         "posthog_externaldatasource"."created_at",
         "posthog_externaldatasource"."updated_at",
         "posthog_externaldatasource"."deleted",
         "posthog_externaldatasource"."deleted_at",
         "posthog_externaldatasource"."id",
         "posthog_externaldatasource"."source_id",
         "posthog_externaldatasource"."connection_id",
         "posthog_externaldatasource"."destination_id",
         "posthog_externaldatasource"."team_id",
         "posthog_externaldatasource"."sync_frequency",
         "posthog_externaldatasource"."status",
         "posthog_externaldatasource"."source_type",
         "posthog_externaldatasource"."job_inputs",
         "posthog_externaldatasource"."are_tables_created",
         "posthog_externaldatasource"."prefix"
  FROM "posthog_datawarehousetable"
  LEFT OUTER JOIN "posthog_user" ON ("posthog_datawarehousetable"."created_by_id" = "posthog_user"."id")
  LEFT OUTER JOIN "posthog_datawarehousecredential" ON ("posthog_datawarehousetable"."credential_id" = "posthog_datawarehousecredential"."id")
  LEFT OUTER JOIN "posthog_externaldatasource" ON ("posthog_datawarehousetable"."external_data_source_id" = "posthog_externaldatasource"."id")
  WHERE ("posthog_datawarehousetable"."team_id" = 99999
         AND NOT ("posthog_datawarehousetable"."deleted"
                  AND "posthog_datawarehousetable"."deleted" IS NOT NULL))
  '''
# ---
# name: TestSessionRecordings.test_listing_recordings_is_not_nplus1_for_persons.51
  '''
  SELECT "posthog_datawarehousejoin"."created_by_id",
         "posthog_datawarehousejoin"."created_at",
         "posthog_datawarehousejoin"."deleted",
         "posthog_datawarehousejoin"."deleted_at",
         "posthog_datawarehousejoin"."id",
         "posthog_datawarehousejoin"."team_id",
         "posthog_datawarehousejoin"."source_table_name",
         "posthog_datawarehousejoin"."source_table_key",
         "posthog_datawarehousejoin"."joining_table_name",
         "posthog_datawarehousejoin"."joining_table_key",
         "posthog_datawarehousejoin"."field_name",
         "posthog_datawarehousejoin"."configuration"
  FROM "posthog_datawarehousejoin"
  WHERE ("posthog_datawarehousejoin"."team_id" = 99999
         AND NOT ("posthog_datawarehousejoin"."deleted"
                  AND "posthog_datawarehousejoin"."deleted" IS NOT NULL))
  '''
# ---
# name: TestSessionRecordings.test_listing_recordings_is_not_nplus1_for_persons.52
  '''
  SELECT "posthog_sessionrecording"."id",
         "posthog_sessionrecording"."session_id",
         "posthog_sessionrecording"."team_id",
         "posthog_sessionrecording"."created_at",
         "posthog_sessionrecording"."deleted",
         "posthog_sessionrecording"."object_storage_path",
         "posthog_sessionrecording"."distinct_id",
         "posthog_sessionrecording"."duration",
         "posthog_sessionrecording"."active_seconds",
         "posthog_sessionrecording"."inactive_seconds",
         "posthog_sessionrecording"."start_time",
         "posthog_sessionrecording"."end_time",
         "posthog_sessionrecording"."click_count",
         "posthog_sessionrecording"."keypress_count",
         "posthog_sessionrecording"."mouse_activity_count",
         "posthog_sessionrecording"."console_log_count",
         "posthog_sessionrecording"."console_warn_count",
         "posthog_sessionrecording"."console_error_count",
         "posthog_sessionrecording"."start_url",
         "posthog_sessionrecording"."storage_version"
  FROM "posthog_sessionrecording"
  WHERE ("posthog_sessionrecording"."session_id" IN ('1',
                                                     '2')
         AND "posthog_sessionrecording"."team_id" = 99999)
  '''
# ---
# name: TestSessionRecordings.test_listing_recordings_is_not_nplus1_for_persons.53
  '''
  SELECT "posthog_sessionrecordingviewed"."session_id"
  FROM "posthog_sessionrecordingviewed"
  WHERE ("posthog_sessionrecordingviewed"."team_id" = 99999
         AND "posthog_sessionrecordingviewed"."user_id" = 99999)
  '''
# ---
# name: TestSessionRecordings.test_listing_recordings_is_not_nplus1_for_persons.54
  '''
  SELECT "posthog_persondistinctid"."id",
         "posthog_persondistinctid"."team_id",
         "posthog_persondistinctid"."person_id",
         "posthog_persondistinctid"."distinct_id",
         "posthog_persondistinctid"."version",
         "posthog_person"."id",
         "posthog_person"."created_at",
         "posthog_person"."properties_last_updated_at",
         "posthog_person"."properties_last_operation",
         "posthog_person"."team_id",
         "posthog_person"."properties",
         "posthog_person"."is_user_id",
         "posthog_person"."is_identified",
         "posthog_person"."uuid",
         "posthog_person"."version"
  FROM "posthog_persondistinctid"
  INNER JOIN "posthog_person" ON ("posthog_persondistinctid"."person_id" = "posthog_person"."id")
  WHERE ("posthog_persondistinctid"."distinct_id" IN ('user1',
                                                      'user2')
         AND "posthog_persondistinctid"."team_id" = 99999)
  '''
# ---
# name: TestSessionRecordings.test_listing_recordings_is_not_nplus1_for_persons.55
  '''
  SELECT "posthog_team"."id",
         "posthog_team"."uuid",
         "posthog_team"."organization_id",
         "posthog_team"."project_id",
         "posthog_team"."api_token",
         "posthog_team"."app_urls",
         "posthog_team"."name",
         "posthog_team"."slack_incoming_webhook",
         "posthog_team"."created_at",
         "posthog_team"."updated_at",
         "posthog_team"."anonymize_ips",
         "posthog_team"."completed_snippet_onboarding",
         "posthog_team"."has_completed_onboarding_for",
         "posthog_team"."ingested_event",
         "posthog_team"."autocapture_opt_out",
         "posthog_team"."autocapture_web_vitals_opt_in",
         "posthog_team"."autocapture_web_vitals_allowed_metrics",
         "posthog_team"."autocapture_exceptions_opt_in",
         "posthog_team"."autocapture_exceptions_errors_to_ignore",
         "posthog_team"."person_processing_opt_out",
         "posthog_team"."session_recording_opt_in",
         "posthog_team"."session_recording_sample_rate",
         "posthog_team"."session_recording_minimum_duration_milliseconds",
         "posthog_team"."session_recording_linked_flag",
         "posthog_team"."session_recording_network_payload_capture_config",
         "posthog_team"."session_recording_url_trigger_config",
         "posthog_team"."session_recording_url_blocklist_config",
         "posthog_team"."session_recording_event_trigger_config",
         "posthog_team"."session_replay_config",
         "posthog_team"."survey_config",
         "posthog_team"."capture_console_log_opt_in",
         "posthog_team"."capture_performance_opt_in",
         "posthog_team"."capture_dead_clicks",
         "posthog_team"."surveys_opt_in",
         "posthog_team"."heatmaps_opt_in",
         "posthog_team"."session_recording_version",
         "posthog_team"."signup_token",
         "posthog_team"."is_demo",
         "posthog_team"."access_control",
         "posthog_team"."week_start_day",
         "posthog_team"."inject_web_apps",
         "posthog_team"."test_account_filters",
         "posthog_team"."test_account_filters_default_checked",
         "posthog_team"."path_cleaning_filters",
         "posthog_team"."timezone",
         "posthog_team"."data_attributes",
         "posthog_team"."person_display_name_properties",
         "posthog_team"."live_events_columns",
         "posthog_team"."recording_domains",
         "posthog_team"."primary_dashboard_id",
         "posthog_team"."extra_settings",
         "posthog_team"."modifiers",
         "posthog_team"."correlation_config",
         "posthog_team"."session_recording_retention_period_days",
         "posthog_team"."plugins_opt_in",
         "posthog_team"."opt_out_capture",
         "posthog_team"."event_names",
         "posthog_team"."event_names_with_usage",
         "posthog_team"."event_properties",
         "posthog_team"."event_properties_with_usage",
         "posthog_team"."event_properties_numerical",
         "posthog_team"."external_data_workspace_id",
         "posthog_team"."external_data_workspace_last_synced_at"
  FROM "posthog_team"
  WHERE "posthog_team"."id" = 99999
  LIMIT 21
  '''
# ---
# name: TestSessionRecordings.test_listing_recordings_is_not_nplus1_for_persons.56
  '''
  SELECT "posthog_person"."id",
         "posthog_person"."created_at",
         "posthog_person"."properties_last_updated_at",
         "posthog_person"."properties_last_operation",
         "posthog_person"."team_id",
         "posthog_person"."properties",
         "posthog_person"."is_user_id",
         "posthog_person"."is_identified",
         "posthog_person"."uuid",
         "posthog_person"."version"
  FROM "posthog_person"
  INNER JOIN "posthog_persondistinctid" ON ("posthog_person"."id" = "posthog_persondistinctid"."person_id")
  WHERE ("posthog_persondistinctid"."distinct_id" = 'user3'
         AND "posthog_persondistinctid"."team_id" = 99999)
  LIMIT 21
  '''
# ---
# name: TestSessionRecordings.test_listing_recordings_is_not_nplus1_for_persons.57
  '''
  SELECT "posthog_person"."id",
         "posthog_person"."created_at",
         "posthog_person"."properties_last_updated_at",
         "posthog_person"."properties_last_operation",
         "posthog_person"."team_id",
         "posthog_person"."properties",
         "posthog_person"."is_user_id",
         "posthog_person"."is_identified",
         "posthog_person"."uuid",
         "posthog_person"."version"
  FROM "posthog_person"
  INNER JOIN "posthog_persondistinctid" ON ("posthog_person"."id" = "posthog_persondistinctid"."person_id")
  WHERE ("posthog_persondistinctid"."distinct_id" = 'user3'
         AND "posthog_persondistinctid"."team_id" = 99999)
  LIMIT 21
  '''
# ---
# name: TestSessionRecordings.test_listing_recordings_is_not_nplus1_for_persons.58
  '''
  SELECT "posthog_user"."id",
         "posthog_user"."password",
         "posthog_user"."last_login",
         "posthog_user"."first_name",
         "posthog_user"."last_name",
         "posthog_user"."is_staff",
         "posthog_user"."date_joined",
         "posthog_user"."uuid",
         "posthog_user"."current_organization_id",
         "posthog_user"."current_team_id",
         "posthog_user"."email",
         "posthog_user"."pending_email",
         "posthog_user"."temporary_token",
         "posthog_user"."distinct_id",
         "posthog_user"."is_email_verified",
         "posthog_user"."has_seen_product_intro_for",
         "posthog_user"."strapi_id",
         "posthog_user"."is_active",
         "posthog_user"."theme_mode",
         "posthog_user"."partial_notification_settings",
         "posthog_user"."anonymize_data",
         "posthog_user"."toolbar_mode",
         "posthog_user"."hedgehog_config",
         "posthog_user"."events_column_config",
         "posthog_user"."email_opt_in"
  FROM "posthog_user"
  WHERE "posthog_user"."id" = 99999
  LIMIT 21
  '''
# ---
# name: TestSessionRecordings.test_listing_recordings_is_not_nplus1_for_persons.59
  '''
  SELECT "posthog_team"."id",
         "posthog_team"."uuid",
         "posthog_team"."organization_id",
         "posthog_team"."project_id",
         "posthog_team"."api_token",
         "posthog_team"."app_urls",
         "posthog_team"."name",
         "posthog_team"."slack_incoming_webhook",
         "posthog_team"."created_at",
         "posthog_team"."updated_at",
         "posthog_team"."anonymize_ips",
         "posthog_team"."completed_snippet_onboarding",
         "posthog_team"."has_completed_onboarding_for",
         "posthog_team"."ingested_event",
         "posthog_team"."autocapture_opt_out",
         "posthog_team"."autocapture_web_vitals_opt_in",
         "posthog_team"."autocapture_web_vitals_allowed_metrics",
         "posthog_team"."autocapture_exceptions_opt_in",
         "posthog_team"."autocapture_exceptions_errors_to_ignore",
         "posthog_team"."person_processing_opt_out",
         "posthog_team"."session_recording_opt_in",
         "posthog_team"."session_recording_sample_rate",
         "posthog_team"."session_recording_minimum_duration_milliseconds",
         "posthog_team"."session_recording_linked_flag",
         "posthog_team"."session_recording_network_payload_capture_config",
         "posthog_team"."session_recording_url_trigger_config",
         "posthog_team"."session_recording_url_blocklist_config",
         "posthog_team"."session_recording_event_trigger_config",
         "posthog_team"."session_replay_config",
         "posthog_team"."survey_config",
         "posthog_team"."capture_console_log_opt_in",
         "posthog_team"."capture_performance_opt_in",
         "posthog_team"."capture_dead_clicks",
         "posthog_team"."surveys_opt_in",
         "posthog_team"."heatmaps_opt_in",
         "posthog_team"."session_recording_version",
         "posthog_team"."signup_token",
         "posthog_team"."is_demo",
         "posthog_team"."access_control",
         "posthog_team"."week_start_day",
         "posthog_team"."inject_web_apps",
         "posthog_team"."test_account_filters",
         "posthog_team"."test_account_filters_default_checked",
         "posthog_team"."path_cleaning_filters",
         "posthog_team"."timezone",
         "posthog_team"."data_attributes",
         "posthog_team"."person_display_name_properties",
         "posthog_team"."live_events_columns",
         "posthog_team"."recording_domains",
         "posthog_team"."primary_dashboard_id",
         "posthog_team"."extra_settings",
         "posthog_team"."modifiers",
         "posthog_team"."correlation_config",
         "posthog_team"."session_recording_retention_period_days",
         "posthog_team"."external_data_workspace_id",
         "posthog_team"."external_data_workspace_last_synced_at"
  FROM "posthog_team"
  WHERE "posthog_team"."id" = 99999
  LIMIT 21
  '''
# ---
# name: TestSessionRecordings.test_listing_recordings_is_not_nplus1_for_persons.6
  '''
  SELECT "posthog_grouptypemapping"."id",
         "posthog_grouptypemapping"."team_id",
         "posthog_grouptypemapping"."project_id",
         "posthog_grouptypemapping"."group_type",
         "posthog_grouptypemapping"."group_type_index",
         "posthog_grouptypemapping"."name_singular",
         "posthog_grouptypemapping"."name_plural"
  FROM "posthog_grouptypemapping"
  WHERE "posthog_grouptypemapping"."project_id" = 99999
  '''
# ---
# name: TestSessionRecordings.test_listing_recordings_is_not_nplus1_for_persons.60
  '''
  SELECT "posthog_organizationmembership"."id",
         "posthog_organizationmembership"."organization_id",
         "posthog_organizationmembership"."user_id",
         "posthog_organizationmembership"."level",
         "posthog_organizationmembership"."joined_at",
         "posthog_organizationmembership"."updated_at",
         "posthog_organization"."id",
         "posthog_organization"."name",
         "posthog_organization"."slug",
         "posthog_organization"."logo_media_id",
         "posthog_organization"."created_at",
         "posthog_organization"."updated_at",
         "posthog_organization"."plugins_access_level",
         "posthog_organization"."for_internal_metrics",
         "posthog_organization"."is_member_join_email_enabled",
         "posthog_organization"."enforce_2fa",
         "posthog_organization"."is_hipaa",
         "posthog_organization"."customer_id",
         "posthog_organization"."available_product_features",
         "posthog_organization"."usage",
         "posthog_organization"."never_drop_data",
         "posthog_organization"."customer_trust_scores",
         "posthog_organization"."setup_section_2_completed",
         "posthog_organization"."personalization",
         "posthog_organization"."domain_whitelist"
  FROM "posthog_organizationmembership"
  INNER JOIN "posthog_organization" ON ("posthog_organizationmembership"."organization_id" = "posthog_organization"."id")
  WHERE ("posthog_organizationmembership"."organization_id" = '00000000-0000-0000-0000-000000000000'::uuid
         AND "posthog_organizationmembership"."user_id" = 99999)
  LIMIT 21
  '''
# ---
# name: TestSessionRecordings.test_listing_recordings_is_not_nplus1_for_persons.61
  '''
  SELECT "ee_accesscontrol"."id",
         "ee_accesscontrol"."team_id",
         "ee_accesscontrol"."access_level",
         "ee_accesscontrol"."resource",
         "ee_accesscontrol"."resource_id",
         "ee_accesscontrol"."organization_member_id",
         "ee_accesscontrol"."role_id",
         "ee_accesscontrol"."created_by_id",
         "ee_accesscontrol"."created_at",
         "ee_accesscontrol"."updated_at"
  FROM "ee_accesscontrol"
  LEFT OUTER JOIN "posthog_organizationmembership" ON ("ee_accesscontrol"."organization_member_id" = "posthog_organizationmembership"."id")
  WHERE (("ee_accesscontrol"."organization_member_id" IS NULL
          AND "ee_accesscontrol"."resource" = 'project'
          AND "ee_accesscontrol"."resource_id" = '99999'
          AND "ee_accesscontrol"."role_id" IS NULL
          AND "ee_accesscontrol"."team_id" = 99999)
         OR ("posthog_organizationmembership"."user_id" = 99999
             AND "ee_accesscontrol"."resource" = 'project'
             AND "ee_accesscontrol"."resource_id" = '99999'
             AND "ee_accesscontrol"."role_id" IS NULL
             AND "ee_accesscontrol"."team_id" = 99999)
         OR ("ee_accesscontrol"."organization_member_id" IS NULL
             AND "ee_accesscontrol"."resource" = 'session_recording'
             AND "ee_accesscontrol"."resource_id" IS NULL
             AND "ee_accesscontrol"."role_id" IS NULL
             AND "ee_accesscontrol"."team_id" = 99999)
         OR ("posthog_organizationmembership"."user_id" = 99999
             AND "ee_accesscontrol"."resource" = 'session_recording'
             AND "ee_accesscontrol"."resource_id" IS NULL
             AND "ee_accesscontrol"."role_id" IS NULL
             AND "ee_accesscontrol"."team_id" = 99999)
         OR ("ee_accesscontrol"."organization_member_id" IS NULL
             AND "ee_accesscontrol"."resource" = 'session_recording'
             AND "ee_accesscontrol"."resource_id" IS NOT NULL
             AND "ee_accesscontrol"."role_id" IS NULL
             AND "ee_accesscontrol"."team_id" = 99999)
         OR ("posthog_organizationmembership"."user_id" = 99999
             AND "ee_accesscontrol"."resource" = 'session_recording'
             AND "ee_accesscontrol"."resource_id" IS NOT NULL
             AND "ee_accesscontrol"."role_id" IS NULL
             AND "ee_accesscontrol"."team_id" = 99999))
  '''
# ---
# name: TestSessionRecordings.test_listing_recordings_is_not_nplus1_for_persons.62
  '''
  SELECT "posthog_organizationmembership"."id",
         "posthog_organizationmembership"."organization_id",
         "posthog_organizationmembership"."user_id",
         "posthog_organizationmembership"."level",
         "posthog_organizationmembership"."joined_at",
         "posthog_organizationmembership"."updated_at",
         "posthog_organization"."id",
         "posthog_organization"."name",
         "posthog_organization"."slug",
         "posthog_organization"."logo_media_id",
         "posthog_organization"."created_at",
         "posthog_organization"."updated_at",
         "posthog_organization"."plugins_access_level",
         "posthog_organization"."for_internal_metrics",
         "posthog_organization"."is_member_join_email_enabled",
         "posthog_organization"."enforce_2fa",
         "posthog_organization"."is_hipaa",
         "posthog_organization"."customer_id",
         "posthog_organization"."available_product_features",
         "posthog_organization"."usage",
         "posthog_organization"."never_drop_data",
         "posthog_organization"."customer_trust_scores",
         "posthog_organization"."setup_section_2_completed",
         "posthog_organization"."personalization",
         "posthog_organization"."domain_whitelist"
  FROM "posthog_organizationmembership"
  INNER JOIN "posthog_organization" ON ("posthog_organizationmembership"."organization_id" = "posthog_organization"."id")
  WHERE "posthog_organizationmembership"."user_id" = 99999
  '''
# ---
# name: TestSessionRecordings.test_listing_recordings_is_not_nplus1_for_persons.63
  '''
  SELECT "posthog_organization"."id",
         "posthog_organization"."name",
         "posthog_organization"."slug",
         "posthog_organization"."logo_media_id",
         "posthog_organization"."created_at",
         "posthog_organization"."updated_at",
         "posthog_organization"."plugins_access_level",
         "posthog_organization"."for_internal_metrics",
         "posthog_organization"."is_member_join_email_enabled",
         "posthog_organization"."enforce_2fa",
         "posthog_organization"."is_hipaa",
         "posthog_organization"."customer_id",
         "posthog_organization"."available_product_features",
         "posthog_organization"."usage",
         "posthog_organization"."never_drop_data",
         "posthog_organization"."customer_trust_scores",
         "posthog_organization"."setup_section_2_completed",
         "posthog_organization"."personalization",
         "posthog_organization"."domain_whitelist"
  FROM "posthog_organization"
  WHERE "posthog_organization"."id" = '00000000-0000-0000-0000-000000000000'::uuid
  LIMIT 21
  '''
# ---
# name: TestSessionRecordings.test_listing_recordings_is_not_nplus1_for_persons.64
  '''
  SELECT "posthog_grouptypemapping"."id",
         "posthog_grouptypemapping"."team_id",
         "posthog_grouptypemapping"."project_id",
         "posthog_grouptypemapping"."group_type",
         "posthog_grouptypemapping"."group_type_index",
         "posthog_grouptypemapping"."name_singular",
         "posthog_grouptypemapping"."name_plural"
  FROM "posthog_grouptypemapping"
  WHERE "posthog_grouptypemapping"."project_id" = 99999
  '''
# ---
# name: TestSessionRecordings.test_listing_recordings_is_not_nplus1_for_persons.65
  '''
  SELECT "posthog_datawarehousesavedquery"."created_by_id",
         "posthog_datawarehousesavedquery"."created_at",
         "posthog_datawarehousesavedquery"."deleted",
         "posthog_datawarehousesavedquery"."deleted_at",
         "posthog_datawarehousesavedquery"."id",
         "posthog_datawarehousesavedquery"."name",
         "posthog_datawarehousesavedquery"."team_id",
         "posthog_datawarehousesavedquery"."columns",
         "posthog_datawarehousesavedquery"."external_tables",
         "posthog_datawarehousesavedquery"."query",
         "posthog_datawarehousesavedquery"."status",
         "posthog_datawarehousesavedquery"."last_run_at",
         "posthog_datawarehousesavedquery"."table_id"
  FROM "posthog_datawarehousesavedquery"
  WHERE ("posthog_datawarehousesavedquery"."team_id" = 99999
         AND NOT ("posthog_datawarehousesavedquery"."deleted"
                  AND "posthog_datawarehousesavedquery"."deleted" IS NOT NULL))
  '''
# ---
# name: TestSessionRecordings.test_listing_recordings_is_not_nplus1_for_persons.66
  '''
  SELECT "posthog_datawarehousetable"."created_by_id",
         "posthog_datawarehousetable"."created_at",
         "posthog_datawarehousetable"."updated_at",
         "posthog_datawarehousetable"."deleted",
         "posthog_datawarehousetable"."deleted_at",
         "posthog_datawarehousetable"."id",
         "posthog_datawarehousetable"."name",
         "posthog_datawarehousetable"."format",
         "posthog_datawarehousetable"."team_id",
         "posthog_datawarehousetable"."url_pattern",
         "posthog_datawarehousetable"."credential_id",
         "posthog_datawarehousetable"."external_data_source_id",
         "posthog_datawarehousetable"."columns",
         "posthog_datawarehousetable"."row_count",
         "posthog_user"."id",
         "posthog_user"."password",
         "posthog_user"."last_login",
         "posthog_user"."first_name",
         "posthog_user"."last_name",
         "posthog_user"."is_staff",
         "posthog_user"."date_joined",
         "posthog_user"."uuid",
         "posthog_user"."current_organization_id",
         "posthog_user"."current_team_id",
         "posthog_user"."email",
         "posthog_user"."pending_email",
         "posthog_user"."temporary_token",
         "posthog_user"."distinct_id",
         "posthog_user"."is_email_verified",
         "posthog_user"."requested_password_reset_at",
         "posthog_user"."has_seen_product_intro_for",
         "posthog_user"."strapi_id",
         "posthog_user"."is_active",
         "posthog_user"."theme_mode",
         "posthog_user"."partial_notification_settings",
         "posthog_user"."anonymize_data",
         "posthog_user"."toolbar_mode",
         "posthog_user"."hedgehog_config",
         "posthog_user"."events_column_config",
         "posthog_user"."email_opt_in",
         "posthog_datawarehousecredential"."created_by_id",
         "posthog_datawarehousecredential"."created_at",
         "posthog_datawarehousecredential"."id",
         "posthog_datawarehousecredential"."access_key",
         "posthog_datawarehousecredential"."access_secret",
         "posthog_datawarehousecredential"."team_id",
         "posthog_externaldatasource"."created_by_id",
         "posthog_externaldatasource"."created_at",
         "posthog_externaldatasource"."updated_at",
         "posthog_externaldatasource"."deleted",
         "posthog_externaldatasource"."deleted_at",
         "posthog_externaldatasource"."id",
         "posthog_externaldatasource"."source_id",
         "posthog_externaldatasource"."connection_id",
         "posthog_externaldatasource"."destination_id",
         "posthog_externaldatasource"."team_id",
         "posthog_externaldatasource"."sync_frequency",
         "posthog_externaldatasource"."status",
         "posthog_externaldatasource"."source_type",
         "posthog_externaldatasource"."job_inputs",
         "posthog_externaldatasource"."are_tables_created",
         "posthog_externaldatasource"."prefix"
  FROM "posthog_datawarehousetable"
  LEFT OUTER JOIN "posthog_user" ON ("posthog_datawarehousetable"."created_by_id" = "posthog_user"."id")
  LEFT OUTER JOIN "posthog_datawarehousecredential" ON ("posthog_datawarehousetable"."credential_id" = "posthog_datawarehousecredential"."id")
  LEFT OUTER JOIN "posthog_externaldatasource" ON ("posthog_datawarehousetable"."external_data_source_id" = "posthog_externaldatasource"."id")
  WHERE ("posthog_datawarehousetable"."team_id" = 99999
         AND NOT ("posthog_datawarehousetable"."deleted"
                  AND "posthog_datawarehousetable"."deleted" IS NOT NULL))
  '''
# ---
# name: TestSessionRecordings.test_listing_recordings_is_not_nplus1_for_persons.67
  '''
  SELECT "posthog_datawarehousejoin"."created_by_id",
         "posthog_datawarehousejoin"."created_at",
         "posthog_datawarehousejoin"."deleted",
         "posthog_datawarehousejoin"."deleted_at",
         "posthog_datawarehousejoin"."id",
         "posthog_datawarehousejoin"."team_id",
         "posthog_datawarehousejoin"."source_table_name",
         "posthog_datawarehousejoin"."source_table_key",
         "posthog_datawarehousejoin"."joining_table_name",
         "posthog_datawarehousejoin"."joining_table_key",
         "posthog_datawarehousejoin"."field_name",
         "posthog_datawarehousejoin"."configuration"
  FROM "posthog_datawarehousejoin"
  WHERE ("posthog_datawarehousejoin"."team_id" = 99999
         AND NOT ("posthog_datawarehousejoin"."deleted"
                  AND "posthog_datawarehousejoin"."deleted" IS NOT NULL))
  '''
# ---
# name: TestSessionRecordings.test_listing_recordings_is_not_nplus1_for_persons.68
  '''
  SELECT "posthog_grouptypemapping"."id",
         "posthog_grouptypemapping"."team_id",
         "posthog_grouptypemapping"."project_id",
         "posthog_grouptypemapping"."group_type",
         "posthog_grouptypemapping"."group_type_index",
         "posthog_grouptypemapping"."name_singular",
         "posthog_grouptypemapping"."name_plural"
  FROM "posthog_grouptypemapping"
  WHERE "posthog_grouptypemapping"."project_id" = 99999
  '''
# ---
# name: TestSessionRecordings.test_listing_recordings_is_not_nplus1_for_persons.69
  '''
  SELECT "posthog_datawarehousesavedquery"."created_by_id",
         "posthog_datawarehousesavedquery"."created_at",
         "posthog_datawarehousesavedquery"."deleted",
         "posthog_datawarehousesavedquery"."deleted_at",
         "posthog_datawarehousesavedquery"."id",
         "posthog_datawarehousesavedquery"."name",
         "posthog_datawarehousesavedquery"."team_id",
         "posthog_datawarehousesavedquery"."columns",
         "posthog_datawarehousesavedquery"."external_tables",
         "posthog_datawarehousesavedquery"."query",
         "posthog_datawarehousesavedquery"."status",
         "posthog_datawarehousesavedquery"."last_run_at",
         "posthog_datawarehousesavedquery"."table_id"
  FROM "posthog_datawarehousesavedquery"
  WHERE ("posthog_datawarehousesavedquery"."team_id" = 99999
         AND NOT ("posthog_datawarehousesavedquery"."deleted"
                  AND "posthog_datawarehousesavedquery"."deleted" IS NOT NULL))
  '''
# ---
# name: TestSessionRecordings.test_listing_recordings_is_not_nplus1_for_persons.7
  '''
  SELECT "posthog_datawarehousesavedquery"."created_by_id",
         "posthog_datawarehousesavedquery"."created_at",
         "posthog_datawarehousesavedquery"."deleted",
         "posthog_datawarehousesavedquery"."deleted_at",
         "posthog_datawarehousesavedquery"."id",
         "posthog_datawarehousesavedquery"."name",
         "posthog_datawarehousesavedquery"."team_id",
         "posthog_datawarehousesavedquery"."columns",
         "posthog_datawarehousesavedquery"."external_tables",
         "posthog_datawarehousesavedquery"."query",
         "posthog_datawarehousesavedquery"."status",
         "posthog_datawarehousesavedquery"."last_run_at",
         "posthog_datawarehousesavedquery"."table_id"
  FROM "posthog_datawarehousesavedquery"
  WHERE ("posthog_datawarehousesavedquery"."team_id" = 99999
         AND NOT ("posthog_datawarehousesavedquery"."deleted"
                  AND "posthog_datawarehousesavedquery"."deleted" IS NOT NULL))
  '''
# ---
# name: TestSessionRecordings.test_listing_recordings_is_not_nplus1_for_persons.70
  '''
  SELECT "posthog_datawarehousetable"."created_by_id",
         "posthog_datawarehousetable"."created_at",
         "posthog_datawarehousetable"."updated_at",
         "posthog_datawarehousetable"."deleted",
         "posthog_datawarehousetable"."deleted_at",
         "posthog_datawarehousetable"."id",
         "posthog_datawarehousetable"."name",
         "posthog_datawarehousetable"."format",
         "posthog_datawarehousetable"."team_id",
         "posthog_datawarehousetable"."url_pattern",
         "posthog_datawarehousetable"."credential_id",
         "posthog_datawarehousetable"."external_data_source_id",
         "posthog_datawarehousetable"."columns",
         "posthog_datawarehousetable"."row_count",
         "posthog_user"."id",
         "posthog_user"."password",
         "posthog_user"."last_login",
         "posthog_user"."first_name",
         "posthog_user"."last_name",
         "posthog_user"."is_staff",
         "posthog_user"."date_joined",
         "posthog_user"."uuid",
         "posthog_user"."current_organization_id",
         "posthog_user"."current_team_id",
         "posthog_user"."email",
         "posthog_user"."pending_email",
         "posthog_user"."temporary_token",
         "posthog_user"."distinct_id",
         "posthog_user"."is_email_verified",
         "posthog_user"."requested_password_reset_at",
         "posthog_user"."has_seen_product_intro_for",
         "posthog_user"."strapi_id",
         "posthog_user"."is_active",
         "posthog_user"."theme_mode",
         "posthog_user"."partial_notification_settings",
         "posthog_user"."anonymize_data",
         "posthog_user"."toolbar_mode",
         "posthog_user"."hedgehog_config",
         "posthog_user"."events_column_config",
         "posthog_user"."email_opt_in",
         "posthog_datawarehousecredential"."created_by_id",
         "posthog_datawarehousecredential"."created_at",
         "posthog_datawarehousecredential"."id",
         "posthog_datawarehousecredential"."access_key",
         "posthog_datawarehousecredential"."access_secret",
         "posthog_datawarehousecredential"."team_id",
         "posthog_externaldatasource"."created_by_id",
         "posthog_externaldatasource"."created_at",
         "posthog_externaldatasource"."updated_at",
         "posthog_externaldatasource"."deleted",
         "posthog_externaldatasource"."deleted_at",
         "posthog_externaldatasource"."id",
         "posthog_externaldatasource"."source_id",
         "posthog_externaldatasource"."connection_id",
         "posthog_externaldatasource"."destination_id",
         "posthog_externaldatasource"."team_id",
         "posthog_externaldatasource"."sync_frequency",
         "posthog_externaldatasource"."status",
         "posthog_externaldatasource"."source_type",
         "posthog_externaldatasource"."job_inputs",
         "posthog_externaldatasource"."are_tables_created",
         "posthog_externaldatasource"."prefix"
  FROM "posthog_datawarehousetable"
  LEFT OUTER JOIN "posthog_user" ON ("posthog_datawarehousetable"."created_by_id" = "posthog_user"."id")
  LEFT OUTER JOIN "posthog_datawarehousecredential" ON ("posthog_datawarehousetable"."credential_id" = "posthog_datawarehousecredential"."id")
  LEFT OUTER JOIN "posthog_externaldatasource" ON ("posthog_datawarehousetable"."external_data_source_id" = "posthog_externaldatasource"."id")
  WHERE ("posthog_datawarehousetable"."team_id" = 99999
         AND NOT ("posthog_datawarehousetable"."deleted"
                  AND "posthog_datawarehousetable"."deleted" IS NOT NULL))
  '''
# ---
# name: TestSessionRecordings.test_listing_recordings_is_not_nplus1_for_persons.71
  '''
  SELECT "posthog_datawarehousejoin"."created_by_id",
         "posthog_datawarehousejoin"."created_at",
         "posthog_datawarehousejoin"."deleted",
         "posthog_datawarehousejoin"."deleted_at",
         "posthog_datawarehousejoin"."id",
         "posthog_datawarehousejoin"."team_id",
         "posthog_datawarehousejoin"."source_table_name",
         "posthog_datawarehousejoin"."source_table_key",
         "posthog_datawarehousejoin"."joining_table_name",
         "posthog_datawarehousejoin"."joining_table_key",
         "posthog_datawarehousejoin"."field_name",
         "posthog_datawarehousejoin"."configuration"
  FROM "posthog_datawarehousejoin"
  WHERE ("posthog_datawarehousejoin"."team_id" = 99999
         AND NOT ("posthog_datawarehousejoin"."deleted"
                  AND "posthog_datawarehousejoin"."deleted" IS NOT NULL))
  '''
# ---
# name: TestSessionRecordings.test_listing_recordings_is_not_nplus1_for_persons.72
  '''
  SELECT "posthog_sessionrecording"."id",
         "posthog_sessionrecording"."session_id",
         "posthog_sessionrecording"."team_id",
         "posthog_sessionrecording"."created_at",
         "posthog_sessionrecording"."deleted",
         "posthog_sessionrecording"."object_storage_path",
         "posthog_sessionrecording"."distinct_id",
         "posthog_sessionrecording"."duration",
         "posthog_sessionrecording"."active_seconds",
         "posthog_sessionrecording"."inactive_seconds",
         "posthog_sessionrecording"."start_time",
         "posthog_sessionrecording"."end_time",
         "posthog_sessionrecording"."click_count",
         "posthog_sessionrecording"."keypress_count",
         "posthog_sessionrecording"."mouse_activity_count",
         "posthog_sessionrecording"."console_log_count",
         "posthog_sessionrecording"."console_warn_count",
         "posthog_sessionrecording"."console_error_count",
         "posthog_sessionrecording"."start_url",
         "posthog_sessionrecording"."storage_version"
  FROM "posthog_sessionrecording"
  WHERE ("posthog_sessionrecording"."session_id" IN ('1',
                                                     '2',
                                                     '3')
         AND "posthog_sessionrecording"."team_id" = 99999)
  '''
# ---
# name: TestSessionRecordings.test_listing_recordings_is_not_nplus1_for_persons.73
  '''
  SELECT "posthog_sessionrecordingviewed"."session_id"
  FROM "posthog_sessionrecordingviewed"
  WHERE ("posthog_sessionrecordingviewed"."team_id" = 99999
         AND "posthog_sessionrecordingviewed"."user_id" = 99999)
  '''
# ---
# name: TestSessionRecordings.test_listing_recordings_is_not_nplus1_for_persons.74
  '''
  SELECT "posthog_persondistinctid"."id",
         "posthog_persondistinctid"."team_id",
         "posthog_persondistinctid"."person_id",
         "posthog_persondistinctid"."distinct_id",
         "posthog_persondistinctid"."version",
         "posthog_person"."id",
         "posthog_person"."created_at",
         "posthog_person"."properties_last_updated_at",
         "posthog_person"."properties_last_operation",
         "posthog_person"."team_id",
         "posthog_person"."properties",
         "posthog_person"."is_user_id",
         "posthog_person"."is_identified",
         "posthog_person"."uuid",
         "posthog_person"."version"
  FROM "posthog_persondistinctid"
  INNER JOIN "posthog_person" ON ("posthog_persondistinctid"."person_id" = "posthog_person"."id")
  WHERE ("posthog_persondistinctid"."distinct_id" IN ('user1',
                                                      'user2',
                                                      'user3')
         AND "posthog_persondistinctid"."team_id" = 99999)
  '''
# ---
# name: TestSessionRecordings.test_listing_recordings_is_not_nplus1_for_persons.75
  '''
  SELECT "posthog_team"."id",
         "posthog_team"."uuid",
         "posthog_team"."organization_id",
         "posthog_team"."project_id",
         "posthog_team"."api_token",
         "posthog_team"."app_urls",
         "posthog_team"."name",
         "posthog_team"."slack_incoming_webhook",
         "posthog_team"."created_at",
         "posthog_team"."updated_at",
         "posthog_team"."anonymize_ips",
         "posthog_team"."completed_snippet_onboarding",
         "posthog_team"."has_completed_onboarding_for",
         "posthog_team"."ingested_event",
         "posthog_team"."autocapture_opt_out",
         "posthog_team"."autocapture_web_vitals_opt_in",
         "posthog_team"."autocapture_web_vitals_allowed_metrics",
         "posthog_team"."autocapture_exceptions_opt_in",
         "posthog_team"."autocapture_exceptions_errors_to_ignore",
         "posthog_team"."person_processing_opt_out",
         "posthog_team"."session_recording_opt_in",
         "posthog_team"."session_recording_sample_rate",
         "posthog_team"."session_recording_minimum_duration_milliseconds",
         "posthog_team"."session_recording_linked_flag",
         "posthog_team"."session_recording_network_payload_capture_config",
         "posthog_team"."session_recording_url_trigger_config",
         "posthog_team"."session_recording_url_blocklist_config",
         "posthog_team"."session_recording_event_trigger_config",
         "posthog_team"."session_replay_config",
         "posthog_team"."survey_config",
         "posthog_team"."capture_console_log_opt_in",
         "posthog_team"."capture_performance_opt_in",
         "posthog_team"."capture_dead_clicks",
         "posthog_team"."surveys_opt_in",
         "posthog_team"."heatmaps_opt_in",
         "posthog_team"."session_recording_version",
         "posthog_team"."signup_token",
         "posthog_team"."is_demo",
         "posthog_team"."access_control",
         "posthog_team"."week_start_day",
         "posthog_team"."inject_web_apps",
         "posthog_team"."test_account_filters",
         "posthog_team"."test_account_filters_default_checked",
         "posthog_team"."path_cleaning_filters",
         "posthog_team"."timezone",
         "posthog_team"."data_attributes",
         "posthog_team"."person_display_name_properties",
         "posthog_team"."live_events_columns",
         "posthog_team"."recording_domains",
         "posthog_team"."primary_dashboard_id",
         "posthog_team"."extra_settings",
         "posthog_team"."modifiers",
         "posthog_team"."correlation_config",
         "posthog_team"."session_recording_retention_period_days",
         "posthog_team"."plugins_opt_in",
         "posthog_team"."opt_out_capture",
         "posthog_team"."event_names",
         "posthog_team"."event_names_with_usage",
         "posthog_team"."event_properties",
         "posthog_team"."event_properties_with_usage",
         "posthog_team"."event_properties_numerical",
         "posthog_team"."external_data_workspace_id",
         "posthog_team"."external_data_workspace_last_synced_at"
  FROM "posthog_team"
  WHERE "posthog_team"."id" = 99999
  LIMIT 21
  '''
# ---
# name: TestSessionRecordings.test_listing_recordings_is_not_nplus1_for_persons.76
  '''
  SELECT "posthog_person"."id",
         "posthog_person"."created_at",
         "posthog_person"."properties_last_updated_at",
         "posthog_person"."properties_last_operation",
         "posthog_person"."team_id",
         "posthog_person"."properties",
         "posthog_person"."is_user_id",
         "posthog_person"."is_identified",
         "posthog_person"."uuid",
         "posthog_person"."version"
  FROM "posthog_person"
  INNER JOIN "posthog_persondistinctid" ON ("posthog_person"."id" = "posthog_persondistinctid"."person_id")
  WHERE ("posthog_persondistinctid"."distinct_id" = 'user4'
         AND "posthog_persondistinctid"."team_id" = 99999)
  LIMIT 21
  '''
# ---
# name: TestSessionRecordings.test_listing_recordings_is_not_nplus1_for_persons.77
  '''
  SELECT "posthog_person"."id",
         "posthog_person"."created_at",
         "posthog_person"."properties_last_updated_at",
         "posthog_person"."properties_last_operation",
         "posthog_person"."team_id",
         "posthog_person"."properties",
         "posthog_person"."is_user_id",
         "posthog_person"."is_identified",
         "posthog_person"."uuid",
         "posthog_person"."version"
  FROM "posthog_person"
  INNER JOIN "posthog_persondistinctid" ON ("posthog_person"."id" = "posthog_persondistinctid"."person_id")
  WHERE ("posthog_persondistinctid"."distinct_id" = 'user4'
         AND "posthog_persondistinctid"."team_id" = 99999)
  LIMIT 21
  '''
# ---
# name: TestSessionRecordings.test_listing_recordings_is_not_nplus1_for_persons.78
  '''
  SELECT "posthog_user"."id",
         "posthog_user"."password",
         "posthog_user"."last_login",
         "posthog_user"."first_name",
         "posthog_user"."last_name",
         "posthog_user"."is_staff",
         "posthog_user"."date_joined",
         "posthog_user"."uuid",
         "posthog_user"."current_organization_id",
         "posthog_user"."current_team_id",
         "posthog_user"."email",
         "posthog_user"."pending_email",
         "posthog_user"."distinct_id",
         "posthog_user"."is_email_verified",
         "posthog_user"."has_seen_product_intro_for",
         "posthog_user"."strapi_id",
         "posthog_user"."is_active",
         "posthog_user"."theme_mode",
         "posthog_user"."partial_notification_settings",
         "posthog_user"."anonymize_data",
         "posthog_user"."toolbar_mode",
         "posthog_user"."hedgehog_config",
         "posthog_user"."events_column_config",
         "posthog_user"."temporary_token",
         "posthog_user"."email_opt_in"
  FROM "posthog_user"
  WHERE "posthog_user"."id" = 99999
  LIMIT 21
  '''
# ---
# name: TestSessionRecordings.test_listing_recordings_is_not_nplus1_for_persons.79
  '''
  SELECT "posthog_team"."id",
         "posthog_team"."uuid",
         "posthog_team"."organization_id",
         "posthog_team"."project_id",
         "posthog_team"."api_token",
         "posthog_team"."app_urls",
         "posthog_team"."name",
         "posthog_team"."slack_incoming_webhook",
         "posthog_team"."created_at",
         "posthog_team"."updated_at",
         "posthog_team"."anonymize_ips",
         "posthog_team"."completed_snippet_onboarding",
         "posthog_team"."has_completed_onboarding_for",
         "posthog_team"."ingested_event",
         "posthog_team"."autocapture_opt_out",
         "posthog_team"."autocapture_web_vitals_opt_in",
         "posthog_team"."autocapture_web_vitals_allowed_metrics",
         "posthog_team"."autocapture_exceptions_opt_in",
         "posthog_team"."autocapture_exceptions_errors_to_ignore",
         "posthog_team"."person_processing_opt_out",
         "posthog_team"."session_recording_opt_in",
         "posthog_team"."session_recording_sample_rate",
         "posthog_team"."session_recording_minimum_duration_milliseconds",
         "posthog_team"."session_recording_linked_flag",
         "posthog_team"."session_recording_network_payload_capture_config",
         "posthog_team"."session_recording_url_trigger_config",
         "posthog_team"."session_recording_url_blocklist_config",
         "posthog_team"."session_recording_event_trigger_config",
         "posthog_team"."session_replay_config",
         "posthog_team"."survey_config",
         "posthog_team"."capture_console_log_opt_in",
         "posthog_team"."capture_performance_opt_in",
         "posthog_team"."capture_dead_clicks",
         "posthog_team"."surveys_opt_in",
         "posthog_team"."heatmaps_opt_in",
         "posthog_team"."session_recording_version",
         "posthog_team"."signup_token",
         "posthog_team"."is_demo",
         "posthog_team"."access_control",
         "posthog_team"."week_start_day",
         "posthog_team"."inject_web_apps",
         "posthog_team"."test_account_filters",
         "posthog_team"."test_account_filters_default_checked",
         "posthog_team"."path_cleaning_filters",
         "posthog_team"."timezone",
         "posthog_team"."data_attributes",
         "posthog_team"."person_display_name_properties",
         "posthog_team"."live_events_columns",
         "posthog_team"."recording_domains",
         "posthog_team"."primary_dashboard_id",
         "posthog_team"."extra_settings",
         "posthog_team"."modifiers",
         "posthog_team"."correlation_config",
         "posthog_team"."session_recording_retention_period_days",
         "posthog_team"."external_data_workspace_id",
         "posthog_team"."external_data_workspace_last_synced_at"
  FROM "posthog_team"
  WHERE "posthog_team"."id" = 99999
  LIMIT 21
  '''
# ---
# name: TestSessionRecordings.test_listing_recordings_is_not_nplus1_for_persons.8
  '''
  SELECT "posthog_datawarehousetable"."created_by_id",
         "posthog_datawarehousetable"."created_at",
         "posthog_datawarehousetable"."updated_at",
         "posthog_datawarehousetable"."deleted",
         "posthog_datawarehousetable"."deleted_at",
         "posthog_datawarehousetable"."id",
         "posthog_datawarehousetable"."name",
         "posthog_datawarehousetable"."format",
         "posthog_datawarehousetable"."team_id",
         "posthog_datawarehousetable"."url_pattern",
         "posthog_datawarehousetable"."credential_id",
         "posthog_datawarehousetable"."external_data_source_id",
         "posthog_datawarehousetable"."columns",
         "posthog_datawarehousetable"."row_count",
         "posthog_user"."id",
         "posthog_user"."password",
         "posthog_user"."last_login",
         "posthog_user"."first_name",
         "posthog_user"."last_name",
         "posthog_user"."is_staff",
         "posthog_user"."date_joined",
         "posthog_user"."uuid",
         "posthog_user"."current_organization_id",
         "posthog_user"."current_team_id",
         "posthog_user"."email",
         "posthog_user"."pending_email",
         "posthog_user"."temporary_token",
         "posthog_user"."distinct_id",
         "posthog_user"."is_email_verified",
         "posthog_user"."requested_password_reset_at",
         "posthog_user"."has_seen_product_intro_for",
         "posthog_user"."strapi_id",
         "posthog_user"."is_active",
         "posthog_user"."theme_mode",
         "posthog_user"."partial_notification_settings",
         "posthog_user"."anonymize_data",
         "posthog_user"."toolbar_mode",
         "posthog_user"."hedgehog_config",
         "posthog_user"."events_column_config",
         "posthog_user"."email_opt_in",
         "posthog_datawarehousecredential"."created_by_id",
         "posthog_datawarehousecredential"."created_at",
         "posthog_datawarehousecredential"."id",
         "posthog_datawarehousecredential"."access_key",
         "posthog_datawarehousecredential"."access_secret",
         "posthog_datawarehousecredential"."team_id",
         "posthog_externaldatasource"."created_by_id",
         "posthog_externaldatasource"."created_at",
         "posthog_externaldatasource"."updated_at",
         "posthog_externaldatasource"."deleted",
         "posthog_externaldatasource"."deleted_at",
         "posthog_externaldatasource"."id",
         "posthog_externaldatasource"."source_id",
         "posthog_externaldatasource"."connection_id",
         "posthog_externaldatasource"."destination_id",
         "posthog_externaldatasource"."team_id",
         "posthog_externaldatasource"."sync_frequency",
         "posthog_externaldatasource"."status",
         "posthog_externaldatasource"."source_type",
         "posthog_externaldatasource"."job_inputs",
         "posthog_externaldatasource"."are_tables_created",
         "posthog_externaldatasource"."prefix"
  FROM "posthog_datawarehousetable"
  LEFT OUTER JOIN "posthog_user" ON ("posthog_datawarehousetable"."created_by_id" = "posthog_user"."id")
  LEFT OUTER JOIN "posthog_datawarehousecredential" ON ("posthog_datawarehousetable"."credential_id" = "posthog_datawarehousecredential"."id")
  LEFT OUTER JOIN "posthog_externaldatasource" ON ("posthog_datawarehousetable"."external_data_source_id" = "posthog_externaldatasource"."id")
  WHERE ("posthog_datawarehousetable"."team_id" = 99999
         AND NOT ("posthog_datawarehousetable"."deleted"
                  AND "posthog_datawarehousetable"."deleted" IS NOT NULL))
  '''
# ---
# name: TestSessionRecordings.test_listing_recordings_is_not_nplus1_for_persons.80
  '''
  SELECT "posthog_organizationmembership"."id",
         "posthog_organizationmembership"."organization_id",
         "posthog_organizationmembership"."user_id",
         "posthog_organizationmembership"."level",
         "posthog_organizationmembership"."joined_at",
         "posthog_organizationmembership"."updated_at",
         "posthog_organization"."id",
         "posthog_organization"."name",
         "posthog_organization"."slug",
         "posthog_organization"."logo_media_id",
         "posthog_organization"."created_at",
         "posthog_organization"."updated_at",
         "posthog_organization"."plugins_access_level",
         "posthog_organization"."for_internal_metrics",
         "posthog_organization"."is_member_join_email_enabled",
         "posthog_organization"."enforce_2fa",
         "posthog_organization"."is_hipaa",
         "posthog_organization"."customer_id",
         "posthog_organization"."available_product_features",
         "posthog_organization"."usage",
         "posthog_organization"."never_drop_data",
         "posthog_organization"."customer_trust_scores",
         "posthog_organization"."setup_section_2_completed",
         "posthog_organization"."personalization",
         "posthog_organization"."domain_whitelist"
  FROM "posthog_organizationmembership"
  INNER JOIN "posthog_organization" ON ("posthog_organizationmembership"."organization_id" = "posthog_organization"."id")
  WHERE ("posthog_organizationmembership"."organization_id" = '00000000-0000-0000-0000-000000000000'::uuid
         AND "posthog_organizationmembership"."user_id" = 99999)
  LIMIT 21
  '''
# ---
# name: TestSessionRecordings.test_listing_recordings_is_not_nplus1_for_persons.81
  '''
  SELECT "ee_accesscontrol"."id",
         "ee_accesscontrol"."team_id",
         "ee_accesscontrol"."access_level",
         "ee_accesscontrol"."resource",
         "ee_accesscontrol"."resource_id",
         "ee_accesscontrol"."organization_member_id",
         "ee_accesscontrol"."role_id",
         "ee_accesscontrol"."created_by_id",
         "ee_accesscontrol"."created_at",
         "ee_accesscontrol"."updated_at"
  FROM "ee_accesscontrol"
  LEFT OUTER JOIN "posthog_organizationmembership" ON ("ee_accesscontrol"."organization_member_id" = "posthog_organizationmembership"."id")
  WHERE (("ee_accesscontrol"."organization_member_id" IS NULL
          AND "ee_accesscontrol"."resource" = 'project'
          AND "ee_accesscontrol"."resource_id" = '99999'
          AND "ee_accesscontrol"."role_id" IS NULL
          AND "ee_accesscontrol"."team_id" = 99999)
         OR ("posthog_organizationmembership"."user_id" = 99999
             AND "ee_accesscontrol"."resource" = 'project'
             AND "ee_accesscontrol"."resource_id" = '99999'
             AND "ee_accesscontrol"."role_id" IS NULL
             AND "ee_accesscontrol"."team_id" = 99999)
         OR ("ee_accesscontrol"."organization_member_id" IS NULL
             AND "ee_accesscontrol"."resource" = 'session_recording'
             AND "ee_accesscontrol"."resource_id" IS NULL
             AND "ee_accesscontrol"."role_id" IS NULL
             AND "ee_accesscontrol"."team_id" = 99999)
         OR ("posthog_organizationmembership"."user_id" = 99999
             AND "ee_accesscontrol"."resource" = 'session_recording'
             AND "ee_accesscontrol"."resource_id" IS NULL
             AND "ee_accesscontrol"."role_id" IS NULL
             AND "ee_accesscontrol"."team_id" = 99999)
         OR ("ee_accesscontrol"."organization_member_id" IS NULL
             AND "ee_accesscontrol"."resource" = 'session_recording'
             AND "ee_accesscontrol"."resource_id" IS NOT NULL
             AND "ee_accesscontrol"."role_id" IS NULL
             AND "ee_accesscontrol"."team_id" = 99999)
         OR ("posthog_organizationmembership"."user_id" = 99999
             AND "ee_accesscontrol"."resource" = 'session_recording'
             AND "ee_accesscontrol"."resource_id" IS NOT NULL
             AND "ee_accesscontrol"."role_id" IS NULL
             AND "ee_accesscontrol"."team_id" = 99999))
  '''
# ---
# name: TestSessionRecordings.test_listing_recordings_is_not_nplus1_for_persons.82
  '''
  SELECT "posthog_organizationmembership"."id",
         "posthog_organizationmembership"."organization_id",
         "posthog_organizationmembership"."user_id",
         "posthog_organizationmembership"."level",
         "posthog_organizationmembership"."joined_at",
         "posthog_organizationmembership"."updated_at",
         "posthog_organization"."id",
         "posthog_organization"."name",
         "posthog_organization"."slug",
         "posthog_organization"."logo_media_id",
         "posthog_organization"."created_at",
         "posthog_organization"."updated_at",
         "posthog_organization"."plugins_access_level",
         "posthog_organization"."for_internal_metrics",
         "posthog_organization"."is_member_join_email_enabled",
         "posthog_organization"."enforce_2fa",
         "posthog_organization"."is_hipaa",
         "posthog_organization"."customer_id",
         "posthog_organization"."available_product_features",
         "posthog_organization"."usage",
         "posthog_organization"."never_drop_data",
         "posthog_organization"."customer_trust_scores",
         "posthog_organization"."setup_section_2_completed",
         "posthog_organization"."personalization",
         "posthog_organization"."domain_whitelist"
  FROM "posthog_organizationmembership"
  INNER JOIN "posthog_organization" ON ("posthog_organizationmembership"."organization_id" = "posthog_organization"."id")
  WHERE "posthog_organizationmembership"."user_id" = 99999
  '''
# ---
# name: TestSessionRecordings.test_listing_recordings_is_not_nplus1_for_persons.83
  '''
  SELECT "posthog_organization"."id",
         "posthog_organization"."name",
         "posthog_organization"."slug",
         "posthog_organization"."logo_media_id",
         "posthog_organization"."created_at",
         "posthog_organization"."updated_at",
         "posthog_organization"."plugins_access_level",
         "posthog_organization"."for_internal_metrics",
         "posthog_organization"."is_member_join_email_enabled",
         "posthog_organization"."enforce_2fa",
         "posthog_organization"."is_hipaa",
         "posthog_organization"."customer_id",
         "posthog_organization"."available_product_features",
         "posthog_organization"."usage",
         "posthog_organization"."never_drop_data",
         "posthog_organization"."customer_trust_scores",
         "posthog_organization"."setup_section_2_completed",
         "posthog_organization"."personalization",
         "posthog_organization"."domain_whitelist"
  FROM "posthog_organization"
  WHERE "posthog_organization"."id" = '00000000-0000-0000-0000-000000000000'::uuid
  LIMIT 21
  '''
# ---
# name: TestSessionRecordings.test_listing_recordings_is_not_nplus1_for_persons.84
  '''
  SELECT "posthog_grouptypemapping"."id",
         "posthog_grouptypemapping"."team_id",
         "posthog_grouptypemapping"."project_id",
         "posthog_grouptypemapping"."group_type",
         "posthog_grouptypemapping"."group_type_index",
         "posthog_grouptypemapping"."name_singular",
         "posthog_grouptypemapping"."name_plural"
  FROM "posthog_grouptypemapping"
  WHERE "posthog_grouptypemapping"."project_id" = 99999
  '''
# ---
# name: TestSessionRecordings.test_listing_recordings_is_not_nplus1_for_persons.85
  '''
  SELECT "posthog_datawarehousesavedquery"."created_by_id",
         "posthog_datawarehousesavedquery"."created_at",
         "posthog_datawarehousesavedquery"."deleted",
         "posthog_datawarehousesavedquery"."deleted_at",
         "posthog_datawarehousesavedquery"."id",
         "posthog_datawarehousesavedquery"."name",
         "posthog_datawarehousesavedquery"."team_id",
         "posthog_datawarehousesavedquery"."columns",
         "posthog_datawarehousesavedquery"."external_tables",
         "posthog_datawarehousesavedquery"."query",
         "posthog_datawarehousesavedquery"."status",
         "posthog_datawarehousesavedquery"."last_run_at",
         "posthog_datawarehousesavedquery"."table_id"
  FROM "posthog_datawarehousesavedquery"
  WHERE ("posthog_datawarehousesavedquery"."team_id" = 99999
         AND NOT ("posthog_datawarehousesavedquery"."deleted"
                  AND "posthog_datawarehousesavedquery"."deleted" IS NOT NULL))
  '''
# ---
# name: TestSessionRecordings.test_listing_recordings_is_not_nplus1_for_persons.86
  '''
  SELECT "posthog_datawarehousetable"."created_by_id",
         "posthog_datawarehousetable"."created_at",
         "posthog_datawarehousetable"."updated_at",
         "posthog_datawarehousetable"."deleted",
         "posthog_datawarehousetable"."deleted_at",
         "posthog_datawarehousetable"."id",
         "posthog_datawarehousetable"."name",
         "posthog_datawarehousetable"."format",
         "posthog_datawarehousetable"."team_id",
         "posthog_datawarehousetable"."url_pattern",
         "posthog_datawarehousetable"."credential_id",
         "posthog_datawarehousetable"."external_data_source_id",
         "posthog_datawarehousetable"."columns",
         "posthog_datawarehousetable"."row_count",
         "posthog_user"."id",
         "posthog_user"."password",
         "posthog_user"."last_login",
         "posthog_user"."first_name",
         "posthog_user"."last_name",
         "posthog_user"."is_staff",
         "posthog_user"."date_joined",
         "posthog_user"."uuid",
         "posthog_user"."current_organization_id",
         "posthog_user"."current_team_id",
         "posthog_user"."email",
         "posthog_user"."pending_email",
         "posthog_user"."temporary_token",
         "posthog_user"."distinct_id",
         "posthog_user"."is_email_verified",
         "posthog_user"."requested_password_reset_at",
         "posthog_user"."has_seen_product_intro_for",
         "posthog_user"."strapi_id",
         "posthog_user"."is_active",
         "posthog_user"."theme_mode",
         "posthog_user"."partial_notification_settings",
         "posthog_user"."anonymize_data",
         "posthog_user"."toolbar_mode",
         "posthog_user"."hedgehog_config",
         "posthog_user"."events_column_config",
         "posthog_user"."email_opt_in",
         "posthog_datawarehousecredential"."created_by_id",
         "posthog_datawarehousecredential"."created_at",
         "posthog_datawarehousecredential"."id",
         "posthog_datawarehousecredential"."access_key",
         "posthog_datawarehousecredential"."access_secret",
         "posthog_datawarehousecredential"."team_id",
         "posthog_externaldatasource"."created_by_id",
         "posthog_externaldatasource"."created_at",
         "posthog_externaldatasource"."updated_at",
         "posthog_externaldatasource"."deleted",
         "posthog_externaldatasource"."deleted_at",
         "posthog_externaldatasource"."id",
         "posthog_externaldatasource"."source_id",
         "posthog_externaldatasource"."connection_id",
         "posthog_externaldatasource"."destination_id",
         "posthog_externaldatasource"."team_id",
         "posthog_externaldatasource"."sync_frequency",
         "posthog_externaldatasource"."status",
         "posthog_externaldatasource"."source_type",
         "posthog_externaldatasource"."job_inputs",
         "posthog_externaldatasource"."are_tables_created",
         "posthog_externaldatasource"."prefix"
  FROM "posthog_datawarehousetable"
  LEFT OUTER JOIN "posthog_user" ON ("posthog_datawarehousetable"."created_by_id" = "posthog_user"."id")
  LEFT OUTER JOIN "posthog_datawarehousecredential" ON ("posthog_datawarehousetable"."credential_id" = "posthog_datawarehousecredential"."id")
  LEFT OUTER JOIN "posthog_externaldatasource" ON ("posthog_datawarehousetable"."external_data_source_id" = "posthog_externaldatasource"."id")
  WHERE ("posthog_datawarehousetable"."team_id" = 99999
         AND NOT ("posthog_datawarehousetable"."deleted"
                  AND "posthog_datawarehousetable"."deleted" IS NOT NULL))
  '''
# ---
# name: TestSessionRecordings.test_listing_recordings_is_not_nplus1_for_persons.87
  '''
  SELECT "posthog_datawarehousejoin"."created_by_id",
         "posthog_datawarehousejoin"."created_at",
         "posthog_datawarehousejoin"."deleted",
         "posthog_datawarehousejoin"."deleted_at",
         "posthog_datawarehousejoin"."id",
         "posthog_datawarehousejoin"."team_id",
         "posthog_datawarehousejoin"."source_table_name",
         "posthog_datawarehousejoin"."source_table_key",
         "posthog_datawarehousejoin"."joining_table_name",
         "posthog_datawarehousejoin"."joining_table_key",
         "posthog_datawarehousejoin"."field_name",
         "posthog_datawarehousejoin"."configuration"
  FROM "posthog_datawarehousejoin"
  WHERE ("posthog_datawarehousejoin"."team_id" = 99999
         AND NOT ("posthog_datawarehousejoin"."deleted"
                  AND "posthog_datawarehousejoin"."deleted" IS NOT NULL))
  '''
# ---
# name: TestSessionRecordings.test_listing_recordings_is_not_nplus1_for_persons.88
  '''
  SELECT "posthog_grouptypemapping"."id",
         "posthog_grouptypemapping"."team_id",
         "posthog_grouptypemapping"."project_id",
         "posthog_grouptypemapping"."group_type",
         "posthog_grouptypemapping"."group_type_index",
         "posthog_grouptypemapping"."name_singular",
         "posthog_grouptypemapping"."name_plural"
  FROM "posthog_grouptypemapping"
  WHERE "posthog_grouptypemapping"."project_id" = 99999
  '''
# ---
# name: TestSessionRecordings.test_listing_recordings_is_not_nplus1_for_persons.89
  '''
  SELECT "posthog_datawarehousesavedquery"."created_by_id",
         "posthog_datawarehousesavedquery"."created_at",
         "posthog_datawarehousesavedquery"."deleted",
         "posthog_datawarehousesavedquery"."deleted_at",
         "posthog_datawarehousesavedquery"."id",
         "posthog_datawarehousesavedquery"."name",
         "posthog_datawarehousesavedquery"."team_id",
         "posthog_datawarehousesavedquery"."columns",
         "posthog_datawarehousesavedquery"."external_tables",
         "posthog_datawarehousesavedquery"."query",
         "posthog_datawarehousesavedquery"."status",
         "posthog_datawarehousesavedquery"."last_run_at",
         "posthog_datawarehousesavedquery"."table_id"
  FROM "posthog_datawarehousesavedquery"
  WHERE ("posthog_datawarehousesavedquery"."team_id" = 99999
         AND NOT ("posthog_datawarehousesavedquery"."deleted"
                  AND "posthog_datawarehousesavedquery"."deleted" IS NOT NULL))
  '''
# ---
# name: TestSessionRecordings.test_listing_recordings_is_not_nplus1_for_persons.9
  '''
  SELECT "posthog_datawarehousejoin"."created_by_id",
         "posthog_datawarehousejoin"."created_at",
         "posthog_datawarehousejoin"."deleted",
         "posthog_datawarehousejoin"."deleted_at",
         "posthog_datawarehousejoin"."id",
         "posthog_datawarehousejoin"."team_id",
         "posthog_datawarehousejoin"."source_table_name",
         "posthog_datawarehousejoin"."source_table_key",
         "posthog_datawarehousejoin"."joining_table_name",
         "posthog_datawarehousejoin"."joining_table_key",
         "posthog_datawarehousejoin"."field_name",
         "posthog_datawarehousejoin"."configuration"
  FROM "posthog_datawarehousejoin"
  WHERE ("posthog_datawarehousejoin"."team_id" = 99999
         AND NOT ("posthog_datawarehousejoin"."deleted"
                  AND "posthog_datawarehousejoin"."deleted" IS NOT NULL))
  '''
# ---
# name: TestSessionRecordings.test_listing_recordings_is_not_nplus1_for_persons.90
  '''
  SELECT "posthog_datawarehousetable"."created_by_id",
         "posthog_datawarehousetable"."created_at",
         "posthog_datawarehousetable"."updated_at",
         "posthog_datawarehousetable"."deleted",
         "posthog_datawarehousetable"."deleted_at",
         "posthog_datawarehousetable"."id",
         "posthog_datawarehousetable"."name",
         "posthog_datawarehousetable"."format",
         "posthog_datawarehousetable"."team_id",
         "posthog_datawarehousetable"."url_pattern",
         "posthog_datawarehousetable"."credential_id",
         "posthog_datawarehousetable"."external_data_source_id",
         "posthog_datawarehousetable"."columns",
         "posthog_datawarehousetable"."row_count",
         "posthog_user"."id",
         "posthog_user"."password",
         "posthog_user"."last_login",
         "posthog_user"."first_name",
         "posthog_user"."last_name",
         "posthog_user"."is_staff",
         "posthog_user"."date_joined",
         "posthog_user"."uuid",
         "posthog_user"."current_organization_id",
         "posthog_user"."current_team_id",
         "posthog_user"."email",
         "posthog_user"."pending_email",
         "posthog_user"."temporary_token",
         "posthog_user"."distinct_id",
         "posthog_user"."is_email_verified",
         "posthog_user"."requested_password_reset_at",
         "posthog_user"."has_seen_product_intro_for",
         "posthog_user"."strapi_id",
         "posthog_user"."is_active",
         "posthog_user"."theme_mode",
         "posthog_user"."partial_notification_settings",
         "posthog_user"."anonymize_data",
         "posthog_user"."toolbar_mode",
         "posthog_user"."hedgehog_config",
         "posthog_user"."events_column_config",
         "posthog_user"."email_opt_in",
         "posthog_datawarehousecredential"."created_by_id",
         "posthog_datawarehousecredential"."created_at",
         "posthog_datawarehousecredential"."id",
         "posthog_datawarehousecredential"."access_key",
         "posthog_datawarehousecredential"."access_secret",
         "posthog_datawarehousecredential"."team_id",
         "posthog_externaldatasource"."created_by_id",
         "posthog_externaldatasource"."created_at",
         "posthog_externaldatasource"."updated_at",
         "posthog_externaldatasource"."deleted",
         "posthog_externaldatasource"."deleted_at",
         "posthog_externaldatasource"."id",
         "posthog_externaldatasource"."source_id",
         "posthog_externaldatasource"."connection_id",
         "posthog_externaldatasource"."destination_id",
         "posthog_externaldatasource"."team_id",
         "posthog_externaldatasource"."sync_frequency",
         "posthog_externaldatasource"."status",
         "posthog_externaldatasource"."source_type",
         "posthog_externaldatasource"."job_inputs",
         "posthog_externaldatasource"."are_tables_created",
         "posthog_externaldatasource"."prefix"
  FROM "posthog_datawarehousetable"
  LEFT OUTER JOIN "posthog_user" ON ("posthog_datawarehousetable"."created_by_id" = "posthog_user"."id")
  LEFT OUTER JOIN "posthog_datawarehousecredential" ON ("posthog_datawarehousetable"."credential_id" = "posthog_datawarehousecredential"."id")
  LEFT OUTER JOIN "posthog_externaldatasource" ON ("posthog_datawarehousetable"."external_data_source_id" = "posthog_externaldatasource"."id")
  WHERE ("posthog_datawarehousetable"."team_id" = 99999
         AND NOT ("posthog_datawarehousetable"."deleted"
                  AND "posthog_datawarehousetable"."deleted" IS NOT NULL))
  '''
# ---
# name: TestSessionRecordings.test_listing_recordings_is_not_nplus1_for_persons.91
  '''
  SELECT "posthog_datawarehousejoin"."created_by_id",
         "posthog_datawarehousejoin"."created_at",
         "posthog_datawarehousejoin"."deleted",
         "posthog_datawarehousejoin"."deleted_at",
         "posthog_datawarehousejoin"."id",
         "posthog_datawarehousejoin"."team_id",
         "posthog_datawarehousejoin"."source_table_name",
         "posthog_datawarehousejoin"."source_table_key",
         "posthog_datawarehousejoin"."joining_table_name",
         "posthog_datawarehousejoin"."joining_table_key",
         "posthog_datawarehousejoin"."field_name",
         "posthog_datawarehousejoin"."configuration"
  FROM "posthog_datawarehousejoin"
  WHERE ("posthog_datawarehousejoin"."team_id" = 99999
         AND NOT ("posthog_datawarehousejoin"."deleted"
                  AND "posthog_datawarehousejoin"."deleted" IS NOT NULL))
  '''
# ---
# name: TestSessionRecordings.test_listing_recordings_is_not_nplus1_for_persons.92
  '''
  SELECT "posthog_sessionrecording"."id",
         "posthog_sessionrecording"."session_id",
         "posthog_sessionrecording"."team_id",
         "posthog_sessionrecording"."created_at",
         "posthog_sessionrecording"."deleted",
         "posthog_sessionrecording"."object_storage_path",
         "posthog_sessionrecording"."distinct_id",
         "posthog_sessionrecording"."duration",
         "posthog_sessionrecording"."active_seconds",
         "posthog_sessionrecording"."inactive_seconds",
         "posthog_sessionrecording"."start_time",
         "posthog_sessionrecording"."end_time",
         "posthog_sessionrecording"."click_count",
         "posthog_sessionrecording"."keypress_count",
         "posthog_sessionrecording"."mouse_activity_count",
         "posthog_sessionrecording"."console_log_count",
         "posthog_sessionrecording"."console_warn_count",
         "posthog_sessionrecording"."console_error_count",
         "posthog_sessionrecording"."start_url",
         "posthog_sessionrecording"."storage_version"
  FROM "posthog_sessionrecording"
  WHERE ("posthog_sessionrecording"."session_id" IN ('1',
                                                     '2',
                                                     '3',
                                                     '4')
         AND "posthog_sessionrecording"."team_id" = 99999)
  '''
# ---
# name: TestSessionRecordings.test_listing_recordings_is_not_nplus1_for_persons.93
  '''
  SELECT "posthog_sessionrecordingviewed"."session_id"
  FROM "posthog_sessionrecordingviewed"
  WHERE ("posthog_sessionrecordingviewed"."team_id" = 99999
         AND "posthog_sessionrecordingviewed"."user_id" = 99999)
  '''
# ---
# name: TestSessionRecordings.test_listing_recordings_is_not_nplus1_for_persons.94
  '''
  SELECT "posthog_persondistinctid"."id",
         "posthog_persondistinctid"."team_id",
         "posthog_persondistinctid"."person_id",
         "posthog_persondistinctid"."distinct_id",
         "posthog_persondistinctid"."version",
         "posthog_person"."id",
         "posthog_person"."created_at",
         "posthog_person"."properties_last_updated_at",
         "posthog_person"."properties_last_operation",
         "posthog_person"."team_id",
         "posthog_person"."properties",
         "posthog_person"."is_user_id",
         "posthog_person"."is_identified",
         "posthog_person"."uuid",
         "posthog_person"."version"
  FROM "posthog_persondistinctid"
  INNER JOIN "posthog_person" ON ("posthog_persondistinctid"."person_id" = "posthog_person"."id")
  WHERE ("posthog_persondistinctid"."distinct_id" IN ('user1',
                                                      'user2',
                                                      'user3',
                                                      'user4')
         AND "posthog_persondistinctid"."team_id" = 99999)
  '''
# ---
# name: TestSessionRecordings.test_listing_recordings_is_not_nplus1_for_persons.95
  '''
  SELECT "posthog_team"."id",
         "posthog_team"."uuid",
         "posthog_team"."organization_id",
         "posthog_team"."project_id",
         "posthog_team"."api_token",
         "posthog_team"."app_urls",
         "posthog_team"."name",
         "posthog_team"."slack_incoming_webhook",
         "posthog_team"."created_at",
         "posthog_team"."updated_at",
         "posthog_team"."anonymize_ips",
         "posthog_team"."completed_snippet_onboarding",
         "posthog_team"."has_completed_onboarding_for",
         "posthog_team"."ingested_event",
         "posthog_team"."autocapture_opt_out",
         "posthog_team"."autocapture_web_vitals_opt_in",
         "posthog_team"."autocapture_web_vitals_allowed_metrics",
         "posthog_team"."autocapture_exceptions_opt_in",
         "posthog_team"."autocapture_exceptions_errors_to_ignore",
         "posthog_team"."person_processing_opt_out",
         "posthog_team"."session_recording_opt_in",
         "posthog_team"."session_recording_sample_rate",
         "posthog_team"."session_recording_minimum_duration_milliseconds",
         "posthog_team"."session_recording_linked_flag",
         "posthog_team"."session_recording_network_payload_capture_config",
         "posthog_team"."session_recording_url_trigger_config",
         "posthog_team"."session_recording_url_blocklist_config",
         "posthog_team"."session_recording_event_trigger_config",
         "posthog_team"."session_replay_config",
         "posthog_team"."survey_config",
         "posthog_team"."capture_console_log_opt_in",
         "posthog_team"."capture_performance_opt_in",
         "posthog_team"."capture_dead_clicks",
         "posthog_team"."surveys_opt_in",
         "posthog_team"."heatmaps_opt_in",
         "posthog_team"."session_recording_version",
         "posthog_team"."signup_token",
         "posthog_team"."is_demo",
         "posthog_team"."access_control",
         "posthog_team"."week_start_day",
         "posthog_team"."inject_web_apps",
         "posthog_team"."test_account_filters",
         "posthog_team"."test_account_filters_default_checked",
         "posthog_team"."path_cleaning_filters",
         "posthog_team"."timezone",
         "posthog_team"."data_attributes",
         "posthog_team"."person_display_name_properties",
         "posthog_team"."live_events_columns",
         "posthog_team"."recording_domains",
         "posthog_team"."primary_dashboard_id",
         "posthog_team"."extra_settings",
         "posthog_team"."modifiers",
         "posthog_team"."correlation_config",
         "posthog_team"."session_recording_retention_period_days",
         "posthog_team"."plugins_opt_in",
         "posthog_team"."opt_out_capture",
         "posthog_team"."event_names",
         "posthog_team"."event_names_with_usage",
         "posthog_team"."event_properties",
         "posthog_team"."event_properties_with_usage",
         "posthog_team"."event_properties_numerical",
         "posthog_team"."external_data_workspace_id",
         "posthog_team"."external_data_workspace_last_synced_at"
  FROM "posthog_team"
  WHERE "posthog_team"."id" = 99999
  LIMIT 21
  '''
# ---
# name: TestSessionRecordings.test_listing_recordings_is_not_nplus1_for_persons.96
  '''
  SELECT "posthog_person"."id",
         "posthog_person"."created_at",
         "posthog_person"."properties_last_updated_at",
         "posthog_person"."properties_last_operation",
         "posthog_person"."team_id",
         "posthog_person"."properties",
         "posthog_person"."is_user_id",
         "posthog_person"."is_identified",
         "posthog_person"."uuid",
         "posthog_person"."version"
  FROM "posthog_person"
  INNER JOIN "posthog_persondistinctid" ON ("posthog_person"."id" = "posthog_persondistinctid"."person_id")
  WHERE ("posthog_persondistinctid"."distinct_id" = 'user5'
         AND "posthog_persondistinctid"."team_id" = 99999)
  LIMIT 21
  '''
# ---
# name: TestSessionRecordings.test_listing_recordings_is_not_nplus1_for_persons.97
  '''
  SELECT "posthog_person"."id",
         "posthog_person"."created_at",
         "posthog_person"."properties_last_updated_at",
         "posthog_person"."properties_last_operation",
         "posthog_person"."team_id",
         "posthog_person"."properties",
         "posthog_person"."is_user_id",
         "posthog_person"."is_identified",
         "posthog_person"."uuid",
         "posthog_person"."version"
  FROM "posthog_person"
  INNER JOIN "posthog_persondistinctid" ON ("posthog_person"."id" = "posthog_persondistinctid"."person_id")
  WHERE ("posthog_persondistinctid"."distinct_id" = 'user5'
         AND "posthog_persondistinctid"."team_id" = 99999)
  LIMIT 21
  '''
# ---
# name: TestSessionRecordings.test_listing_recordings_is_not_nplus1_for_persons.98
  '''
  SELECT "posthog_user"."id",
         "posthog_user"."password",
         "posthog_user"."last_login",
         "posthog_user"."first_name",
         "posthog_user"."last_name",
         "posthog_user"."is_staff",
         "posthog_user"."date_joined",
         "posthog_user"."uuid",
         "posthog_user"."current_organization_id",
         "posthog_user"."current_team_id",
         "posthog_user"."email",
         "posthog_user"."pending_email",
         "posthog_user"."distinct_id",
         "posthog_user"."is_email_verified",
         "posthog_user"."has_seen_product_intro_for",
         "posthog_user"."strapi_id",
         "posthog_user"."is_active",
         "posthog_user"."theme_mode",
         "posthog_user"."partial_notification_settings",
         "posthog_user"."anonymize_data",
         "posthog_user"."toolbar_mode",
         "posthog_user"."hedgehog_config",
         "posthog_user"."events_column_config",
         "posthog_user"."temporary_token",
         "posthog_user"."email_opt_in"
  FROM "posthog_user"
  WHERE "posthog_user"."id" = 99999
  LIMIT 21
  '''
# ---
# name: TestSessionRecordings.test_listing_recordings_is_not_nplus1_for_persons.99
  '''
  SELECT "posthog_team"."id",
         "posthog_team"."uuid",
         "posthog_team"."organization_id",
         "posthog_team"."project_id",
         "posthog_team"."api_token",
         "posthog_team"."app_urls",
         "posthog_team"."name",
         "posthog_team"."slack_incoming_webhook",
         "posthog_team"."created_at",
         "posthog_team"."updated_at",
         "posthog_team"."anonymize_ips",
         "posthog_team"."completed_snippet_onboarding",
         "posthog_team"."has_completed_onboarding_for",
         "posthog_team"."ingested_event",
         "posthog_team"."autocapture_opt_out",
         "posthog_team"."autocapture_web_vitals_opt_in",
         "posthog_team"."autocapture_web_vitals_allowed_metrics",
         "posthog_team"."autocapture_exceptions_opt_in",
         "posthog_team"."autocapture_exceptions_errors_to_ignore",
         "posthog_team"."person_processing_opt_out",
         "posthog_team"."session_recording_opt_in",
         "posthog_team"."session_recording_sample_rate",
         "posthog_team"."session_recording_minimum_duration_milliseconds",
         "posthog_team"."session_recording_linked_flag",
         "posthog_team"."session_recording_network_payload_capture_config",
         "posthog_team"."session_recording_url_trigger_config",
         "posthog_team"."session_recording_url_blocklist_config",
         "posthog_team"."session_recording_event_trigger_config",
         "posthog_team"."session_replay_config",
         "posthog_team"."survey_config",
         "posthog_team"."capture_console_log_opt_in",
         "posthog_team"."capture_performance_opt_in",
         "posthog_team"."capture_dead_clicks",
         "posthog_team"."surveys_opt_in",
         "posthog_team"."heatmaps_opt_in",
         "posthog_team"."session_recording_version",
         "posthog_team"."signup_token",
         "posthog_team"."is_demo",
         "posthog_team"."access_control",
         "posthog_team"."week_start_day",
         "posthog_team"."inject_web_apps",
         "posthog_team"."test_account_filters",
         "posthog_team"."test_account_filters_default_checked",
         "posthog_team"."path_cleaning_filters",
         "posthog_team"."timezone",
         "posthog_team"."data_attributes",
         "posthog_team"."person_display_name_properties",
         "posthog_team"."live_events_columns",
         "posthog_team"."recording_domains",
         "posthog_team"."primary_dashboard_id",
         "posthog_team"."extra_settings",
         "posthog_team"."modifiers",
         "posthog_team"."correlation_config",
         "posthog_team"."session_recording_retention_period_days",
         "posthog_team"."external_data_workspace_id",
         "posthog_team"."external_data_workspace_last_synced_at"
  FROM "posthog_team"
  WHERE "posthog_team"."id" = 99999
  LIMIT 21
  '''
# ---<|MERGE_RESOLUTION|>--- conflicted
+++ resolved
@@ -1458,98 +1458,7 @@
          "posthog_team"."external_data_workspace_id",
          "posthog_team"."external_data_workspace_last_synced_at"
   FROM "posthog_team"
-<<<<<<< HEAD
-  WHERE "posthog_team"."id" = 2
-  LIMIT 21
-  '''
-# ---
-# name: TestSessionRecordings.test_listing_recordings_is_not_nplus1_for_persons
-  '''
-  SELECT "posthog_user"."id",
-         "posthog_user"."password",
-         "posthog_user"."last_login",
-         "posthog_user"."first_name",
-         "posthog_user"."last_name",
-         "posthog_user"."is_staff",
-         "posthog_user"."is_active",
-         "posthog_user"."date_joined",
-         "posthog_user"."uuid",
-         "posthog_user"."current_organization_id",
-         "posthog_user"."current_team_id",
-         "posthog_user"."email",
-         "posthog_user"."pending_email",
-         "posthog_user"."distinct_id",
-         "posthog_user"."is_email_verified",
-         "posthog_user"."has_seen_product_intro_for",
-         "posthog_user"."strapi_id",
-         "posthog_user"."theme_mode",
-         "posthog_user"."partial_notification_settings",
-         "posthog_user"."anonymize_data",
-         "posthog_user"."toolbar_mode",
-         "posthog_user"."hedgehog_config",
-         "posthog_user"."events_column_config",
-         "posthog_user"."temporary_token",
-         "posthog_user"."email_opt_in"
-  FROM "posthog_user"
-  WHERE "posthog_user"."id" = 2
-  LIMIT 21
-  '''
-# ---
-# name: TestSessionRecordings.test_listing_recordings_is_not_nplus1_for_persons.1
-  '''
-  SELECT "posthog_team"."id",
-         "posthog_team"."uuid",
-         "posthog_team"."organization_id",
-         "posthog_team"."project_id",
-         "posthog_team"."api_token",
-         "posthog_team"."app_urls",
-         "posthog_team"."name",
-         "posthog_team"."slack_incoming_webhook",
-         "posthog_team"."created_at",
-         "posthog_team"."updated_at",
-         "posthog_team"."anonymize_ips",
-         "posthog_team"."completed_snippet_onboarding",
-         "posthog_team"."has_completed_onboarding_for",
-         "posthog_team"."ingested_event",
-         "posthog_team"."autocapture_opt_out",
-         "posthog_team"."autocapture_exceptions_opt_in",
-         "posthog_team"."autocapture_exceptions_errors_to_ignore",
-         "posthog_team"."session_recording_opt_in",
-         "posthog_team"."session_recording_sample_rate",
-         "posthog_team"."session_recording_minimum_duration_milliseconds",
-         "posthog_team"."session_recording_linked_flag",
-         "posthog_team"."session_recording_network_payload_capture_config",
-         "posthog_team"."session_replay_config",
-         "posthog_team"."capture_console_log_opt_in",
-         "posthog_team"."capture_performance_opt_in",
-         "posthog_team"."surveys_opt_in",
-         "posthog_team"."heatmaps_opt_in",
-         "posthog_team"."session_recording_version",
-         "posthog_team"."signup_token",
-         "posthog_team"."is_demo",
-         "posthog_team"."access_control",
-         "posthog_team"."week_start_day",
-         "posthog_team"."inject_web_apps",
-         "posthog_team"."test_account_filters",
-         "posthog_team"."test_account_filters_default_checked",
-         "posthog_team"."path_cleaning_filters",
-         "posthog_team"."timezone",
-         "posthog_team"."data_attributes",
-         "posthog_team"."person_display_name_properties",
-         "posthog_team"."live_events_columns",
-         "posthog_team"."recording_domains",
-         "posthog_team"."primary_dashboard_id",
-         "posthog_team"."extra_settings",
-         "posthog_team"."modifiers",
-         "posthog_team"."correlation_config",
-         "posthog_team"."session_recording_retention_period_days",
-         "posthog_team"."external_data_workspace_id",
-         "posthog_team"."external_data_workspace_last_synced_at"
-  FROM "posthog_team"
-  WHERE "posthog_team"."id" = 2
-=======
   WHERE "posthog_team"."id" = 99999
->>>>>>> 37c6b413
   LIMIT 21
   '''
 # ---
@@ -3586,68 +3495,6 @@
          "posthog_user"."toolbar_mode",
          "posthog_user"."hedgehog_config",
          "posthog_user"."events_column_config",
-<<<<<<< HEAD
-         "posthog_user"."temporary_token",
-         "posthog_user"."email_opt_in"
-  FROM "posthog_user"
-  WHERE "posthog_user"."id" = 2
-  LIMIT 21
-  '''
-# ---
-# name: TestSessionRecordings.test_listing_recordings_is_not_nplus1_for_persons.34
-  '''
-  SELECT "posthog_team"."id",
-         "posthog_team"."uuid",
-         "posthog_team"."organization_id",
-         "posthog_team"."project_id",
-         "posthog_team"."api_token",
-         "posthog_team"."app_urls",
-         "posthog_team"."name",
-         "posthog_team"."slack_incoming_webhook",
-         "posthog_team"."created_at",
-         "posthog_team"."updated_at",
-         "posthog_team"."anonymize_ips",
-         "posthog_team"."completed_snippet_onboarding",
-         "posthog_team"."has_completed_onboarding_for",
-         "posthog_team"."ingested_event",
-         "posthog_team"."autocapture_opt_out",
-         "posthog_team"."autocapture_exceptions_opt_in",
-         "posthog_team"."autocapture_exceptions_errors_to_ignore",
-         "posthog_team"."session_recording_opt_in",
-         "posthog_team"."session_recording_sample_rate",
-         "posthog_team"."session_recording_minimum_duration_milliseconds",
-         "posthog_team"."session_recording_linked_flag",
-         "posthog_team"."session_recording_network_payload_capture_config",
-         "posthog_team"."session_replay_config",
-         "posthog_team"."capture_console_log_opt_in",
-         "posthog_team"."capture_performance_opt_in",
-         "posthog_team"."surveys_opt_in",
-         "posthog_team"."heatmaps_opt_in",
-         "posthog_team"."session_recording_version",
-         "posthog_team"."signup_token",
-         "posthog_team"."is_demo",
-         "posthog_team"."access_control",
-         "posthog_team"."week_start_day",
-         "posthog_team"."inject_web_apps",
-         "posthog_team"."test_account_filters",
-         "posthog_team"."test_account_filters_default_checked",
-         "posthog_team"."path_cleaning_filters",
-         "posthog_team"."timezone",
-         "posthog_team"."data_attributes",
-         "posthog_team"."person_display_name_properties",
-         "posthog_team"."live_events_columns",
-         "posthog_team"."recording_domains",
-         "posthog_team"."primary_dashboard_id",
-         "posthog_team"."extra_settings",
-         "posthog_team"."modifiers",
-         "posthog_team"."correlation_config",
-         "posthog_team"."session_recording_retention_period_days",
-         "posthog_team"."external_data_workspace_id",
-         "posthog_team"."external_data_workspace_last_synced_at"
-  FROM "posthog_team"
-  WHERE "posthog_team"."id" = 2
-  LIMIT 21
-=======
          "posthog_user"."email_opt_in",
          "posthog_datawarehousecredential"."created_by_id",
          "posthog_datawarehousecredential"."created_at",
@@ -3678,7 +3525,6 @@
   WHERE ("posthog_datawarehousetable"."team_id" = 99999
          AND NOT ("posthog_datawarehousetable"."deleted"
                   AND "posthog_datawarehousetable"."deleted" IS NOT NULL))
->>>>>>> 37c6b413
   '''
 # ---
 # name: TestSessionRecordings.test_listing_recordings_is_not_nplus1_for_persons.151
@@ -4745,38 +4591,6 @@
   LIMIT 21
   '''
 # ---
-<<<<<<< HEAD
-# name: TestSessionRecordings.test_listing_recordings_is_not_nplus1_for_persons.5
-  '''
-  SELECT "posthog_user"."id",
-         "posthog_user"."password",
-         "posthog_user"."last_login",
-         "posthog_user"."first_name",
-         "posthog_user"."last_name",
-         "posthog_user"."is_staff",
-         "posthog_user"."is_active",
-         "posthog_user"."date_joined",
-         "posthog_user"."uuid",
-         "posthog_user"."current_organization_id",
-         "posthog_user"."current_team_id",
-         "posthog_user"."email",
-         "posthog_user"."pending_email",
-         "posthog_user"."distinct_id",
-         "posthog_user"."is_email_verified",
-         "posthog_user"."has_seen_product_intro_for",
-         "posthog_user"."strapi_id",
-         "posthog_user"."theme_mode",
-         "posthog_user"."partial_notification_settings",
-         "posthog_user"."anonymize_data",
-         "posthog_user"."toolbar_mode",
-         "posthog_user"."hedgehog_config",
-         "posthog_user"."events_column_config",
-         "posthog_user"."temporary_token",
-         "posthog_user"."email_opt_in"
-  FROM "posthog_user"
-  WHERE "posthog_user"."id" = 2
-  LIMIT 21
-=======
 # name: TestSessionRecordings.test_listing_recordings_is_not_nplus1_for_persons.181
   '''
   SELECT "ee_accesscontrol"."id",
@@ -4821,7 +4635,6 @@
              AND "ee_accesscontrol"."resource_id" IS NOT NULL
              AND "ee_accesscontrol"."role_id" IS NULL
              AND "ee_accesscontrol"."team_id" = 99999))
->>>>>>> 37c6b413
   '''
 # ---
 # name: TestSessionRecordings.test_listing_recordings_is_not_nplus1_for_persons.182
