from typing import Any, NamedTuple, Union
from datetime import datetime, timedelta

from posthog.hogql import ast
from posthog.hogql.ast import Constant
from posthog.hogql.parser import parse_expr, parse_select
from posthog.hogql.query import execute_hogql_query
from posthog.hogql.property import entity_to_expr
from posthog.models import Entity, Team
from posthog.models.action.util import format_entity_filter
from posthog.models.property.util import parse_prop_grouped_clauses
from posthog.models.filters.session_recordings_filter import SessionRecordingsFilter
from posthog.constants import TREND_FILTER_TYPE_ACTIONS
from posthog.session_recordings.queries.session_replay_events import ttl_days


class SessionRecordingQueryResult(NamedTuple):
    results: list
    has_more_recording: bool


class SessionRecordingListFromFilters:
    SESSION_RECORDINGS_DEFAULT_LIMIT = 50

    _team: Team
    _filter: SessionRecordingsFilter

    SAMPLE_QUERY: str = """
        SELECT s.session_id,
            any(s.team_id),
            any(s.distinct_id),
            min(s.min_first_timestamp) as start_time,
            max(s.max_last_timestamp) as end_time,
            dateDiff('SECOND', start_time, end_time) as duration,
            argMinMerge(s.first_url) as first_url,
            sum(s.click_count),
            sum(s.keypress_count),
            sum(s.mouse_activity_count),
            sum(s.active_milliseconds)/1000 as active_seconds,
            duration-active_seconds as inactive_seconds,
            sum(s.console_log_count) as console_log_count,
            sum(s.console_warn_count) as console_warn_count,
            sum(s.console_error_count) as console_error_count
        FROM raw_session_replay_events s
        WHERE {where_predicates}
        GROUP BY session_id
        HAVING {having_predicates}
        ORDER BY {order_by} DESC
        LIMIT 10
        """

    @staticmethod
    def _data_to_return(results: list[Any]) -> list[dict[str, Any]]:
        default_columns = [
            "session_id",
            "team_id",
            "distinct_id",
            "start_time",
            "end_time",
            "duration",
            "first_url",
            "click_count",
            "keypress_count",
            "mouse_activity_count",
            "active_seconds",
            "inactive_seconds",
            "console_log_count",
            "console_warn_count",
            "console_error_count",
        ]

        return [
            {
                **dict(zip(default_columns, row[: len(default_columns)])),
            }
            for row in results
        ]

    def __init__(
        self,
        team: Team,
        filter: SessionRecordingsFilter,
        **_,
    ):
        self._team = team
        self._filter = filter

    @property
    def ttl_days(self):
        return ttl_days(self._team)

    def run(self) -> SessionRecordingQueryResult:
        # query = parse_select(
        #     self.SAMPLE_QUERY,
        #     {
        #         "order_by": self._order_by_clause(),
        #         "where_predicates": self._where_predicates(),
        #         "having_predicates": self._having_predicates(),
        #     },
        # )

        query = parse_select(
            "select session_id, any(events.properties.$browser) from raw_session_replay_events group by session_id order by session_id asc"
        )

        response = execute_hogql_query(
            query=query,
            team=self._team,
        )

        print("results:")
        print(response.results)
        print(response.hogql)

        session_recordings = self._data_to_return(response.results)
        return SessionRecordingQueryResult(results=session_recordings, has_more_recording=False)

    def _order_by_clause(self) -> Constant:
        order = self._filter.target_entity_order or "start_time"
        return ast.Field(chain=[order])

    def _where_predicates(self) -> ast.And:
        exprs: list[ast.Expr] = [
            ast.CompareOperation(
                op=ast.CompareOperationOp.GtEq,
                left=ast.Field(chain=["s", "min_first_timestamp"]),
                right=ast.Constant(value=datetime.now() - timedelta(days=self.ttl_days)),
            )
        ]

        if self._filter.date_from:
            exprs.append(
                ast.CompareOperation(
                    op=ast.CompareOperationOp.GtEq,
                    left=ast.Field(chain=["s", "min_first_timestamp"]),
                    right=ast.Constant(value=self._filter.date_from),
                )
            )
        if self._filter.date_to:
            exprs.append(
                ast.CompareOperation(
                    op=ast.CompareOperationOp.LtEq,
                    left=ast.Field(chain=["s", "max_last_timestamp"]),
                    right=ast.Constant(value=self._filter.date_to),
                )
            )

        if self._filter.session_ids:
            exprs.append(
                ast.CompareOperation(
                    op=ast.CompareOperationOp.In,
                    left=ast.Field(chain=["session_id"]),
                    right=ast.Constant(value=self._filter.session_ids),
                )
            )

<<<<<<< HEAD
        if self._filter.entities:
            (event_names, event_exprs) = self._event_where_predicates(self._filter.entities)
            exprs.append(ast.Or(exprs=event_exprs))
            exprs.append(
                ast.CompareOperation(
                    op=ast.CompareOperationOp.In,
                    left=ast.Field(chain=["events", "event"]),
                    right=ast.Constant(value=event_names),
                )
            )

=======
        # we need to combine search by console message and log level
        # since if someone filters for text = "foo bar" and level = "info"
        # it doesn't make sense to return all "info" logs and all logs with "foo bar"
        log_level_condition = ast.Constant(value=True)
        if self._filter.console_logs_filter:
            log_level_condition = ast.CompareOperation(
                op=ast.CompareOperationOp.In,
                left=ast.Field(chain=["console_logs", "level"]),
                right=ast.Constant(value=self._filter.console_logs_filter),
            )

        log_message_condition = ast.Constant(value=True)
        if self._filter.console_search_query:
            log_message_condition = ast.CompareOperation(
                op=ast.CompareOperationOp.Gt,
                left=ast.Call(
                    name="positionCaseInsensitive",
                    args=[
                        ast.Field(chain=["console_logs", "message"]),
                        ast.Constant(value=self._filter.console_search_query),
                    ],
                ),
                right=ast.Constant(value=0),
            )

        exprs.append(ast.And(exprs=[log_level_condition, log_message_condition]))

>>>>>>> e8282f83
        return ast.And(exprs=exprs)

    def _event_where_predicates(self, entities: list[Entity]) -> ast.Or:
        event_names: list[Union[int, str]] = []
        event_exprs: list[ast.Expr] = []

        for entity in entities:
            event_exprs.append(entity_to_expr(entity=entity))

            if entity.type == TREND_FILTER_TYPE_ACTIONS:
                action = entity.get_action()
                event_names.extend([ae for ae in action.get_step_events() if ae not in event_names])
            else:
                if entity.id and entity.id not in event_names:
                    event_names.append(entity.id)

        return event_names, event_exprs

    def _having_predicates(self) -> ast.And | Constant:
        exprs: list[ast.Expr] = []

        if self._filter.recording_duration_filter:
            op = (
                ast.CompareOperationOp.GtEq
                if self._filter.recording_duration_filter.operator == "gt"
                else ast.CompareOperationOp.LtEq
            )
            exprs.append(
                ast.CompareOperation(
                    op=op,
                    left=ast.Field(chain=[self._filter.duration_type_filter]),
                    right=ast.Constant(value=self._filter.recording_duration_filter.value),
                ),
            )

        return ast.And(exprs=exprs) if exprs else Constant(value=True)<|MERGE_RESOLUTION|>--- conflicted
+++ resolved
@@ -154,7 +154,6 @@
                 )
             )
 
-<<<<<<< HEAD
         if self._filter.entities:
             (event_names, event_exprs) = self._event_where_predicates(self._filter.entities)
             exprs.append(ast.Or(exprs=event_exprs))
@@ -166,7 +165,6 @@
                 )
             )
 
-=======
         # we need to combine search by console message and log level
         # since if someone filters for text = "foo bar" and level = "info"
         # it doesn't make sense to return all "info" logs and all logs with "foo bar"
@@ -194,7 +192,6 @@
 
         exprs.append(ast.And(exprs=[log_level_condition, log_message_condition]))
 
->>>>>>> e8282f83
         return ast.And(exprs=exprs)
 
     def _event_where_predicates(self, entities: list[Entity]) -> ast.Or:
