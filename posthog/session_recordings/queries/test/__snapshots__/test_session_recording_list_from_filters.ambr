# serializer version: 1
# name: TestSessionRecordingsListFromFilters.test_basic_query
  '''
  SELECT s.session_id AS session_id,
         any(s.team_id),
         any(s.distinct_id),
         min(toTimeZone(s.min_first_timestamp, 'UTC')) AS start_time,
         max(toTimeZone(s.max_last_timestamp, 'UTC')) AS end_time,
         dateDiff('SECOND', start_time, end_time) AS duration,
         argMinMerge(s.first_url) AS first_url,
         sum(s.click_count),
         sum(s.keypress_count),
         sum(s.mouse_activity_count),
         divide(sum(s.active_milliseconds), 1000) AS active_seconds,
         minus(duration, active_seconds) AS inactive_seconds,
         sum(s.console_log_count) AS console_log_count,
         sum(s.console_warn_count) AS console_warn_count,
         sum(s.console_error_count) AS console_error_count
  FROM session_replay_events AS s
  WHERE and(equals(s.team_id, 2), ifNull(greaterOrEquals(toTimeZone(s.min_first_timestamp, 'UTC'), toDateTime64('2020-12-11 13:46:23.000000', 6, 'UTC')), 0), ifNull(greaterOrEquals(toTimeZone(s.min_first_timestamp, 'UTC'), toDateTime64('2020-12-25 00:00:00.000000', 6, 'UTC')), 0), ifNull(lessOrEquals(toTimeZone(s.max_last_timestamp, 'UTC'), toDateTime64('2021-01-01 13:46:23.000000', 6, 'UTC')), 0), true)
  GROUP BY s.session_id
  HAVING true
  ORDER BY start_time DESC
  LIMIT 51
  OFFSET 0 SETTINGS readonly=2,
                    max_execution_time=60,
                    allow_experimental_object_type=1,
                    format_csv_allow_double_quotes=0,
                    max_ast_elements=1000000,
                    max_expanded_ast_elements=1000000,
                    max_query_size=524288
  '''
# ---
# name: TestSessionRecordingsListFromFilters.test_basic_query_active_sessions
  '''
  SELECT s.session_id AS session_id,
         any(s.team_id),
         any(s.distinct_id),
         min(toTimeZone(s.min_first_timestamp, 'UTC')) AS start_time,
         max(toTimeZone(s.max_last_timestamp, 'UTC')) AS end_time,
         dateDiff('SECOND', start_time, end_time) AS duration,
         argMinMerge(s.first_url) AS first_url,
         sum(s.click_count),
         sum(s.keypress_count),
         sum(s.mouse_activity_count),
         divide(sum(s.active_milliseconds), 1000) AS active_seconds,
         minus(duration, active_seconds) AS inactive_seconds,
         sum(s.console_log_count) AS console_log_count,
         sum(s.console_warn_count) AS console_warn_count,
         sum(s.console_error_count) AS console_error_count
  FROM session_replay_events AS s
  WHERE and(equals(s.team_id, 2), ifNull(greaterOrEquals(toTimeZone(s.min_first_timestamp, 'UTC'), toDateTime64('2020-12-11 13:46:23.000000', 6, 'UTC')), 0), ifNull(greaterOrEquals(toTimeZone(s.min_first_timestamp, 'UTC'), toDateTime64('2020-12-25 00:00:00.000000', 6, 'UTC')), 0), ifNull(lessOrEquals(toTimeZone(s.max_last_timestamp, 'UTC'), toDateTime64('2021-01-01 13:46:23.000000', 6, 'UTC')), 0), true)
  GROUP BY s.session_id
  HAVING ifNull(greaterOrEquals(duration, 60), 0)
  ORDER BY start_time DESC
  LIMIT 51
  OFFSET 0 SETTINGS readonly=2,
                    max_execution_time=60,
                    allow_experimental_object_type=1,
                    format_csv_allow_double_quotes=0,
                    max_ast_elements=1000000,
                    max_expanded_ast_elements=1000000,
                    max_query_size=524288
  '''
# ---
# name: TestSessionRecordingsListFromFilters.test_basic_query_active_sessions.1
  '''
  SELECT s.session_id AS session_id,
         any(s.team_id),
         any(s.distinct_id),
         min(toTimeZone(s.min_first_timestamp, 'UTC')) AS start_time,
         max(toTimeZone(s.max_last_timestamp, 'UTC')) AS end_time,
         dateDiff('SECOND', start_time, end_time) AS duration,
         argMinMerge(s.first_url) AS first_url,
         sum(s.click_count),
         sum(s.keypress_count),
         sum(s.mouse_activity_count),
         divide(sum(s.active_milliseconds), 1000) AS active_seconds,
         minus(duration, active_seconds) AS inactive_seconds,
         sum(s.console_log_count) AS console_log_count,
         sum(s.console_warn_count) AS console_warn_count,
         sum(s.console_error_count) AS console_error_count
  FROM session_replay_events AS s
  WHERE and(equals(s.team_id, 2), ifNull(greaterOrEquals(toTimeZone(s.min_first_timestamp, 'UTC'), toDateTime64('2020-12-11 13:46:23.000000', 6, 'UTC')), 0), ifNull(greaterOrEquals(toTimeZone(s.min_first_timestamp, 'UTC'), toDateTime64('2020-12-25 00:00:00.000000', 6, 'UTC')), 0), ifNull(lessOrEquals(toTimeZone(s.max_last_timestamp, 'UTC'), toDateTime64('2021-01-01 13:46:23.000000', 6, 'UTC')), 0), true)
  GROUP BY s.session_id
  HAVING ifNull(greaterOrEquals(active_seconds, 60), 0)
  ORDER BY start_time DESC
  LIMIT 51
  OFFSET 0 SETTINGS readonly=2,
                    max_execution_time=60,
                    allow_experimental_object_type=1,
                    format_csv_allow_double_quotes=0,
                    max_ast_elements=1000000,
                    max_expanded_ast_elements=1000000,
                    max_query_size=524288
  '''
# ---
# name: TestSessionRecordingsListFromFilters.test_basic_query_active_sessions.2
  '''
  SELECT s.session_id AS session_id,
         any(s.team_id),
         any(s.distinct_id),
         min(toTimeZone(s.min_first_timestamp, 'UTC')) AS start_time,
         max(toTimeZone(s.max_last_timestamp, 'UTC')) AS end_time,
         dateDiff('SECOND', start_time, end_time) AS duration,
         argMinMerge(s.first_url) AS first_url,
         sum(s.click_count),
         sum(s.keypress_count),
         sum(s.mouse_activity_count),
         divide(sum(s.active_milliseconds), 1000) AS active_seconds,
         minus(duration, active_seconds) AS inactive_seconds,
         sum(s.console_log_count) AS console_log_count,
         sum(s.console_warn_count) AS console_warn_count,
         sum(s.console_error_count) AS console_error_count
  FROM session_replay_events AS s
  WHERE and(equals(s.team_id, 2), ifNull(greaterOrEquals(toTimeZone(s.min_first_timestamp, 'UTC'), toDateTime64('2020-12-11 13:46:23.000000', 6, 'UTC')), 0), ifNull(greaterOrEquals(toTimeZone(s.min_first_timestamp, 'UTC'), toDateTime64('2020-12-25 00:00:00.000000', 6, 'UTC')), 0), ifNull(lessOrEquals(toTimeZone(s.max_last_timestamp, 'UTC'), toDateTime64('2021-01-01 13:46:23.000000', 6, 'UTC')), 0), true)
  GROUP BY s.session_id
  HAVING ifNull(greaterOrEquals(inactive_seconds, 60), 0)
  ORDER BY start_time DESC
  LIMIT 51
  OFFSET 0 SETTINGS readonly=2,
                    max_execution_time=60,
                    allow_experimental_object_type=1,
                    format_csv_allow_double_quotes=0,
                    max_ast_elements=1000000,
                    max_expanded_ast_elements=1000000,
                    max_query_size=524288
  '''
# ---
# name: TestSessionRecordingsListFromFilters.test_basic_query_with_ordering
  '''
  SELECT s.session_id AS session_id,
         any(s.team_id),
         any(s.distinct_id),
         min(toTimeZone(s.min_first_timestamp, 'UTC')) AS start_time,
         max(toTimeZone(s.max_last_timestamp, 'UTC')) AS end_time,
         dateDiff('SECOND', start_time, end_time) AS duration,
         argMinMerge(s.first_url) AS first_url,
         sum(s.click_count),
         sum(s.keypress_count),
         sum(s.mouse_activity_count),
         divide(sum(s.active_milliseconds), 1000) AS active_seconds,
         minus(duration, active_seconds) AS inactive_seconds,
         sum(s.console_log_count) AS console_log_count,
         sum(s.console_warn_count) AS console_warn_count,
         sum(s.console_error_count) AS console_error_count
  FROM session_replay_events AS s
  WHERE and(equals(s.team_id, 2), ifNull(greaterOrEquals(toTimeZone(s.min_first_timestamp, 'UTC'), toDateTime64('2020-12-11 13:46:23.000000', 6, 'UTC')), 0), ifNull(greaterOrEquals(toTimeZone(s.min_first_timestamp, 'UTC'), toDateTime64('2020-12-25 00:00:00.000000', 6, 'UTC')), 0), ifNull(lessOrEquals(toTimeZone(s.max_last_timestamp, 'UTC'), toDateTime64('2021-01-01 13:46:23.000000', 6, 'UTC')), 0), true)
  GROUP BY s.session_id
  HAVING true
  ORDER BY active_seconds DESC
  LIMIT 4
  OFFSET 0 SETTINGS readonly=2,
                    max_execution_time=60,
                    allow_experimental_object_type=1,
                    format_csv_allow_double_quotes=0,
                    max_ast_elements=1000000,
                    max_expanded_ast_elements=1000000,
                    max_query_size=524288
  '''
# ---
# name: TestSessionRecordingsListFromFilters.test_basic_query_with_ordering.1
  '''
  SELECT s.session_id AS session_id,
         any(s.team_id),
         any(s.distinct_id),
         min(toTimeZone(s.min_first_timestamp, 'UTC')) AS start_time,
         max(toTimeZone(s.max_last_timestamp, 'UTC')) AS end_time,
         dateDiff('SECOND', start_time, end_time) AS duration,
         argMinMerge(s.first_url) AS first_url,
         sum(s.click_count),
         sum(s.keypress_count),
         sum(s.mouse_activity_count),
         divide(sum(s.active_milliseconds), 1000) AS active_seconds,
         minus(duration, active_seconds) AS inactive_seconds,
         sum(s.console_log_count) AS console_log_count,
         sum(s.console_warn_count) AS console_warn_count,
         sum(s.console_error_count) AS console_error_count
  FROM session_replay_events AS s
  WHERE and(equals(s.team_id, 2), ifNull(greaterOrEquals(toTimeZone(s.min_first_timestamp, 'UTC'), toDateTime64('2020-12-11 13:46:23.000000', 6, 'UTC')), 0), ifNull(greaterOrEquals(toTimeZone(s.min_first_timestamp, 'UTC'), toDateTime64('2020-12-25 00:00:00.000000', 6, 'UTC')), 0), ifNull(lessOrEquals(toTimeZone(s.max_last_timestamp, 'UTC'), toDateTime64('2021-01-01 13:46:23.000000', 6, 'UTC')), 0), true)
  GROUP BY s.session_id
  HAVING true
  ORDER BY console_error_count DESC
  LIMIT 4
  OFFSET 0 SETTINGS readonly=2,
                    max_execution_time=60,
                    allow_experimental_object_type=1,
                    format_csv_allow_double_quotes=0,
                    max_ast_elements=1000000,
                    max_expanded_ast_elements=1000000,
                    max_query_size=524288
  '''
# ---
# name: TestSessionRecordingsListFromFilters.test_basic_query_with_ordering.2
  '''
  SELECT s.session_id AS session_id,
         any(s.team_id),
         any(s.distinct_id),
         min(toTimeZone(s.min_first_timestamp, 'UTC')) AS start_time,
         max(toTimeZone(s.max_last_timestamp, 'UTC')) AS end_time,
         dateDiff('SECOND', start_time, end_time) AS duration,
         argMinMerge(s.first_url) AS first_url,
         sum(s.click_count),
         sum(s.keypress_count),
         sum(s.mouse_activity_count),
         divide(sum(s.active_milliseconds), 1000) AS active_seconds,
         minus(duration, active_seconds) AS inactive_seconds,
         sum(s.console_log_count) AS console_log_count,
         sum(s.console_warn_count) AS console_warn_count,
         sum(s.console_error_count) AS console_error_count
  FROM session_replay_events AS s
  WHERE and(equals(s.team_id, 2), ifNull(greaterOrEquals(toTimeZone(s.min_first_timestamp, 'UTC'), toDateTime64('2020-12-11 13:46:23.000000', 6, 'UTC')), 0), ifNull(greaterOrEquals(toTimeZone(s.min_first_timestamp, 'UTC'), toDateTime64('2020-12-25 00:00:00.000000', 6, 'UTC')), 0), ifNull(lessOrEquals(toTimeZone(s.max_last_timestamp, 'UTC'), toDateTime64('2021-01-01 13:46:23.000000', 6, 'UTC')), 0), true)
  GROUP BY s.session_id
  HAVING true
  ORDER BY start_time DESC
  LIMIT 4
  OFFSET 0 SETTINGS readonly=2,
                    max_execution_time=60,
                    allow_experimental_object_type=1,
                    format_csv_allow_double_quotes=0,
                    max_ast_elements=1000000,
                    max_expanded_ast_elements=1000000,
                    max_query_size=524288
  '''
# ---
# name: TestSessionRecordingsListFromFilters.test_basic_query_with_paging
  '''
  SELECT s.session_id AS session_id,
         any(s.team_id),
         any(s.distinct_id),
         min(toTimeZone(s.min_first_timestamp, 'UTC')) AS start_time,
         max(toTimeZone(s.max_last_timestamp, 'UTC')) AS end_time,
         dateDiff('SECOND', start_time, end_time) AS duration,
         argMinMerge(s.first_url) AS first_url,
         sum(s.click_count),
         sum(s.keypress_count),
         sum(s.mouse_activity_count),
         divide(sum(s.active_milliseconds), 1000) AS active_seconds,
         minus(duration, active_seconds) AS inactive_seconds,
         sum(s.console_log_count) AS console_log_count,
         sum(s.console_warn_count) AS console_warn_count,
         sum(s.console_error_count) AS console_error_count
  FROM session_replay_events AS s
  WHERE and(equals(s.team_id, 2), ifNull(greaterOrEquals(toTimeZone(s.min_first_timestamp, 'UTC'), toDateTime64('2020-12-11 13:46:23.000000', 6, 'UTC')), 0), ifNull(greaterOrEquals(toTimeZone(s.min_first_timestamp, 'UTC'), toDateTime64('2020-12-25 00:00:00.000000', 6, 'UTC')), 0), ifNull(lessOrEquals(toTimeZone(s.max_last_timestamp, 'UTC'), toDateTime64('2021-01-01 13:46:23.000000', 6, 'UTC')), 0), true)
  GROUP BY s.session_id
  HAVING true
  ORDER BY start_time DESC
  LIMIT 2
  OFFSET 0 SETTINGS readonly=2,
                    max_execution_time=60,
                    allow_experimental_object_type=1,
                    format_csv_allow_double_quotes=0,
                    max_ast_elements=1000000,
                    max_expanded_ast_elements=1000000,
                    max_query_size=524288
  '''
# ---
# name: TestSessionRecordingsListFromFilters.test_basic_query_with_paging.1
  '''
  SELECT s.session_id AS session_id,
         any(s.team_id),
         any(s.distinct_id),
         min(toTimeZone(s.min_first_timestamp, 'UTC')) AS start_time,
         max(toTimeZone(s.max_last_timestamp, 'UTC')) AS end_time,
         dateDiff('SECOND', start_time, end_time) AS duration,
         argMinMerge(s.first_url) AS first_url,
         sum(s.click_count),
         sum(s.keypress_count),
         sum(s.mouse_activity_count),
         divide(sum(s.active_milliseconds), 1000) AS active_seconds,
         minus(duration, active_seconds) AS inactive_seconds,
         sum(s.console_log_count) AS console_log_count,
         sum(s.console_warn_count) AS console_warn_count,
         sum(s.console_error_count) AS console_error_count
  FROM session_replay_events AS s
  WHERE and(equals(s.team_id, 2), ifNull(greaterOrEquals(toTimeZone(s.min_first_timestamp, 'UTC'), toDateTime64('2020-12-11 13:46:23.000000', 6, 'UTC')), 0), ifNull(greaterOrEquals(toTimeZone(s.min_first_timestamp, 'UTC'), toDateTime64('2020-12-25 00:00:00.000000', 6, 'UTC')), 0), ifNull(lessOrEquals(toTimeZone(s.max_last_timestamp, 'UTC'), toDateTime64('2021-01-01 13:46:23.000000', 6, 'UTC')), 0), true)
  GROUP BY s.session_id
  HAVING true
  ORDER BY start_time DESC
  LIMIT 2
  OFFSET 1 SETTINGS readonly=2,
                    max_execution_time=60,
                    allow_experimental_object_type=1,
                    format_csv_allow_double_quotes=0,
                    max_ast_elements=1000000,
                    max_expanded_ast_elements=1000000,
                    max_query_size=524288
  '''
# ---
# name: TestSessionRecordingsListFromFilters.test_basic_query_with_paging.2
  '''
  SELECT s.session_id AS session_id,
         any(s.team_id),
         any(s.distinct_id),
         min(toTimeZone(s.min_first_timestamp, 'UTC')) AS start_time,
         max(toTimeZone(s.max_last_timestamp, 'UTC')) AS end_time,
         dateDiff('SECOND', start_time, end_time) AS duration,
         argMinMerge(s.first_url) AS first_url,
         sum(s.click_count),
         sum(s.keypress_count),
         sum(s.mouse_activity_count),
         divide(sum(s.active_milliseconds), 1000) AS active_seconds,
         minus(duration, active_seconds) AS inactive_seconds,
         sum(s.console_log_count) AS console_log_count,
         sum(s.console_warn_count) AS console_warn_count,
         sum(s.console_error_count) AS console_error_count
  FROM session_replay_events AS s
  WHERE and(equals(s.team_id, 2), ifNull(greaterOrEquals(toTimeZone(s.min_first_timestamp, 'UTC'), toDateTime64('2020-12-11 13:46:23.000000', 6, 'UTC')), 0), ifNull(greaterOrEquals(toTimeZone(s.min_first_timestamp, 'UTC'), toDateTime64('2020-12-25 00:00:00.000000', 6, 'UTC')), 0), ifNull(lessOrEquals(toTimeZone(s.max_last_timestamp, 'UTC'), toDateTime64('2021-01-01 13:46:23.000000', 6, 'UTC')), 0), true)
  GROUP BY s.session_id
  HAVING true
  ORDER BY start_time DESC
  LIMIT 2
  OFFSET 2 SETTINGS readonly=2,
                    max_execution_time=60,
                    allow_experimental_object_type=1,
                    format_csv_allow_double_quotes=0,
                    max_ast_elements=1000000,
                    max_expanded_ast_elements=1000000,
                    max_query_size=524288
  '''
# ---
# name: TestSessionRecordingsListFromFilters.test_date_from_filter
  '''
  SELECT s.session_id AS session_id,
         any(s.team_id),
         any(s.distinct_id),
         min(toTimeZone(s.min_first_timestamp, 'UTC')) AS start_time,
         max(toTimeZone(s.max_last_timestamp, 'UTC')) AS end_time,
         dateDiff('SECOND', start_time, end_time) AS duration,
         argMinMerge(s.first_url) AS first_url,
         sum(s.click_count),
         sum(s.keypress_count),
         sum(s.mouse_activity_count),
         divide(sum(s.active_milliseconds), 1000) AS active_seconds,
         minus(duration, active_seconds) AS inactive_seconds,
         sum(s.console_log_count) AS console_log_count,
         sum(s.console_warn_count) AS console_warn_count,
         sum(s.console_error_count) AS console_error_count
  FROM session_replay_events AS s
  WHERE and(equals(s.team_id, 2), ifNull(greaterOrEquals(toTimeZone(s.min_first_timestamp, 'UTC'), toDateTime64('2020-12-11 13:46:23.000000', 6, 'UTC')), 0), ifNull(greaterOrEquals(toTimeZone(s.min_first_timestamp, 'UTC'), toDateTime64('2021-01-01 00:00:00.000000', 6, 'UTC')), 0), ifNull(lessOrEquals(toTimeZone(s.max_last_timestamp, 'UTC'), toDateTime64('2021-01-01 13:46:23.000000', 6, 'UTC')), 0), true)
  GROUP BY s.session_id
  HAVING true
  ORDER BY start_time DESC
  LIMIT 51
  OFFSET 0 SETTINGS readonly=2,
                    max_execution_time=60,
                    allow_experimental_object_type=1,
                    format_csv_allow_double_quotes=0,
                    max_ast_elements=1000000,
                    max_expanded_ast_elements=1000000,
                    max_query_size=524288
  '''
# ---
# name: TestSessionRecordingsListFromFilters.test_date_from_filter.1
  '''
  SELECT s.session_id AS session_id,
         any(s.team_id),
         any(s.distinct_id),
         min(toTimeZone(s.min_first_timestamp, 'UTC')) AS start_time,
         max(toTimeZone(s.max_last_timestamp, 'UTC')) AS end_time,
         dateDiff('SECOND', start_time, end_time) AS duration,
         argMinMerge(s.first_url) AS first_url,
         sum(s.click_count),
         sum(s.keypress_count),
         sum(s.mouse_activity_count),
         divide(sum(s.active_milliseconds), 1000) AS active_seconds,
         minus(duration, active_seconds) AS inactive_seconds,
         sum(s.console_log_count) AS console_log_count,
         sum(s.console_warn_count) AS console_warn_count,
         sum(s.console_error_count) AS console_error_count
  FROM session_replay_events AS s
  WHERE and(equals(s.team_id, 2), ifNull(greaterOrEquals(toTimeZone(s.min_first_timestamp, 'UTC'), toDateTime64('2020-12-11 13:46:23.000000', 6, 'UTC')), 0), ifNull(greaterOrEquals(toTimeZone(s.min_first_timestamp, 'UTC'), toDateTime64('2020-12-30 00:00:00.000000', 6, 'UTC')), 0), ifNull(lessOrEquals(toTimeZone(s.max_last_timestamp, 'UTC'), toDateTime64('2021-01-01 13:46:23.000000', 6, 'UTC')), 0), true)
  GROUP BY s.session_id
  HAVING true
  ORDER BY start_time DESC
  LIMIT 51
  OFFSET 0 SETTINGS readonly=2,
                    max_execution_time=60,
                    allow_experimental_object_type=1,
                    format_csv_allow_double_quotes=0,
                    max_ast_elements=1000000,
                    max_expanded_ast_elements=1000000,
                    max_query_size=524288
  '''
# ---
# name: TestSessionRecordingsListFromFilters.test_date_from_filter_cannot_search_before_ttl
  '''
  SELECT s.session_id AS session_id,
         any(s.team_id),
         any(s.distinct_id),
         min(toTimeZone(s.min_first_timestamp, 'UTC')) AS start_time,
         max(toTimeZone(s.max_last_timestamp, 'UTC')) AS end_time,
         dateDiff('SECOND', start_time, end_time) AS duration,
         argMinMerge(s.first_url) AS first_url,
         sum(s.click_count),
         sum(s.keypress_count),
         sum(s.mouse_activity_count),
         divide(sum(s.active_milliseconds), 1000) AS active_seconds,
         minus(duration, active_seconds) AS inactive_seconds,
         sum(s.console_log_count) AS console_log_count,
         sum(s.console_warn_count) AS console_warn_count,
         sum(s.console_error_count) AS console_error_count
  FROM session_replay_events AS s
  WHERE and(equals(s.team_id, 2), ifNull(greaterOrEquals(toTimeZone(s.min_first_timestamp, 'UTC'), toDateTime64('2020-12-11 12:46:00.000000', 6, 'UTC')), 0), ifNull(greaterOrEquals(toTimeZone(s.min_first_timestamp, 'UTC'), toDateTime64('2020-12-12 00:00:00.000000', 6, 'UTC')), 0), ifNull(lessOrEquals(toTimeZone(s.max_last_timestamp, 'UTC'), toDateTime64('2021-01-01 12:46:00.000000', 6, 'UTC')), 0), true)
  GROUP BY s.session_id
  HAVING true
  ORDER BY start_time DESC
  LIMIT 51
  OFFSET 0 SETTINGS readonly=2,
                    max_execution_time=60,
                    allow_experimental_object_type=1,
                    format_csv_allow_double_quotes=0,
                    max_ast_elements=1000000,
                    max_expanded_ast_elements=1000000,
                    max_query_size=524288
  '''
# ---
# name: TestSessionRecordingsListFromFilters.test_date_from_filter_cannot_search_before_ttl.1
  '''
  SELECT s.session_id AS session_id,
         any(s.team_id),
         any(s.distinct_id),
         min(toTimeZone(s.min_first_timestamp, 'UTC')) AS start_time,
         max(toTimeZone(s.max_last_timestamp, 'UTC')) AS end_time,
         dateDiff('SECOND', start_time, end_time) AS duration,
         argMinMerge(s.first_url) AS first_url,
         sum(s.click_count),
         sum(s.keypress_count),
         sum(s.mouse_activity_count),
         divide(sum(s.active_milliseconds), 1000) AS active_seconds,
         minus(duration, active_seconds) AS inactive_seconds,
         sum(s.console_log_count) AS console_log_count,
         sum(s.console_warn_count) AS console_warn_count,
         sum(s.console_error_count) AS console_error_count
  FROM session_replay_events AS s
  WHERE and(equals(s.team_id, 2), ifNull(greaterOrEquals(toTimeZone(s.min_first_timestamp, 'UTC'), toDateTime64('2020-12-11 12:46:00.000000', 6, 'UTC')), 0), ifNull(greaterOrEquals(toTimeZone(s.min_first_timestamp, 'UTC'), toDateTime64('2020-12-11 00:00:00.000000', 6, 'UTC')), 0), ifNull(lessOrEquals(toTimeZone(s.max_last_timestamp, 'UTC'), toDateTime64('2021-01-01 12:46:00.000000', 6, 'UTC')), 0), true)
  GROUP BY s.session_id
  HAVING true
  ORDER BY start_time DESC
  LIMIT 51
  OFFSET 0 SETTINGS readonly=2,
                    max_execution_time=60,
                    allow_experimental_object_type=1,
                    format_csv_allow_double_quotes=0,
                    max_ast_elements=1000000,
                    max_expanded_ast_elements=1000000,
                    max_query_size=524288
  '''
# ---
# name: TestSessionRecordingsListFromFilters.test_date_from_filter_cannot_search_before_ttl.2
  '''
  SELECT s.session_id AS session_id,
         any(s.team_id),
         any(s.distinct_id),
         min(toTimeZone(s.min_first_timestamp, 'UTC')) AS start_time,
         max(toTimeZone(s.max_last_timestamp, 'UTC')) AS end_time,
         dateDiff('SECOND', start_time, end_time) AS duration,
         argMinMerge(s.first_url) AS first_url,
         sum(s.click_count),
         sum(s.keypress_count),
         sum(s.mouse_activity_count),
         divide(sum(s.active_milliseconds), 1000) AS active_seconds,
         minus(duration, active_seconds) AS inactive_seconds,
         sum(s.console_log_count) AS console_log_count,
         sum(s.console_warn_count) AS console_warn_count,
         sum(s.console_error_count) AS console_error_count
  FROM session_replay_events AS s
  WHERE and(equals(s.team_id, 2), ifNull(greaterOrEquals(toTimeZone(s.min_first_timestamp, 'UTC'), toDateTime64('2020-12-11 12:46:00.000000', 6, 'UTC')), 0), ifNull(greaterOrEquals(toTimeZone(s.min_first_timestamp, 'UTC'), toDateTime64('2020-12-10 00:00:00.000000', 6, 'UTC')), 0), ifNull(lessOrEquals(toTimeZone(s.max_last_timestamp, 'UTC'), toDateTime64('2021-01-01 12:46:00.000000', 6, 'UTC')), 0), true)
  GROUP BY s.session_id
  HAVING true
  ORDER BY start_time DESC
  LIMIT 51
  OFFSET 0 SETTINGS readonly=2,
                    max_execution_time=60,
                    allow_experimental_object_type=1,
                    format_csv_allow_double_quotes=0,
                    max_ast_elements=1000000,
                    max_expanded_ast_elements=1000000,
                    max_query_size=524288
  '''
# ---
# name: TestSessionRecordingsListFromFilters.test_date_to_filter
  '''
  SELECT s.session_id AS session_id,
         any(s.team_id),
         any(s.distinct_id),
         min(toTimeZone(s.min_first_timestamp, 'UTC')) AS start_time,
         max(toTimeZone(s.max_last_timestamp, 'UTC')) AS end_time,
         dateDiff('SECOND', start_time, end_time) AS duration,
         argMinMerge(s.first_url) AS first_url,
         sum(s.click_count),
         sum(s.keypress_count),
         sum(s.mouse_activity_count),
         divide(sum(s.active_milliseconds), 1000) AS active_seconds,
         minus(duration, active_seconds) AS inactive_seconds,
         sum(s.console_log_count) AS console_log_count,
         sum(s.console_warn_count) AS console_warn_count,
         sum(s.console_error_count) AS console_error_count
  FROM session_replay_events AS s
  WHERE and(equals(s.team_id, 2), ifNull(greaterOrEquals(toTimeZone(s.min_first_timestamp, 'UTC'), toDateTime64('2020-12-11 13:46:23.000000', 6, 'UTC')), 0), ifNull(greaterOrEquals(toTimeZone(s.min_first_timestamp, 'UTC'), toDateTime64('2020-12-25 00:00:00.000000', 6, 'UTC')), 0), ifNull(lessOrEquals(toTimeZone(s.max_last_timestamp, 'UTC'), toDateTime64('2020-12-28 23:59:59.999999', 6, 'UTC')), 0), true)
  GROUP BY s.session_id
  HAVING true
  ORDER BY start_time DESC
  LIMIT 51
  OFFSET 0 SETTINGS readonly=2,
                    max_execution_time=60,
                    allow_experimental_object_type=1,
                    format_csv_allow_double_quotes=0,
                    max_ast_elements=1000000,
                    max_expanded_ast_elements=1000000,
                    max_query_size=524288
  '''
# ---
# name: TestSessionRecordingsListFromFilters.test_date_to_filter.1
  '''
  SELECT s.session_id AS session_id,
         any(s.team_id),
         any(s.distinct_id),
         min(toTimeZone(s.min_first_timestamp, 'UTC')) AS start_time,
         max(toTimeZone(s.max_last_timestamp, 'UTC')) AS end_time,
         dateDiff('SECOND', start_time, end_time) AS duration,
         argMinMerge(s.first_url) AS first_url,
         sum(s.click_count),
         sum(s.keypress_count),
         sum(s.mouse_activity_count),
         divide(sum(s.active_milliseconds), 1000) AS active_seconds,
         minus(duration, active_seconds) AS inactive_seconds,
         sum(s.console_log_count) AS console_log_count,
         sum(s.console_warn_count) AS console_warn_count,
         sum(s.console_error_count) AS console_error_count
  FROM session_replay_events AS s
  WHERE and(equals(s.team_id, 2), ifNull(greaterOrEquals(toTimeZone(s.min_first_timestamp, 'UTC'), toDateTime64('2020-12-11 13:46:23.000000', 6, 'UTC')), 0), ifNull(greaterOrEquals(toTimeZone(s.min_first_timestamp, 'UTC'), toDateTime64('2020-12-25 00:00:00.000000', 6, 'UTC')), 0), ifNull(lessOrEquals(toTimeZone(s.max_last_timestamp, 'UTC'), toDateTime64('2020-12-29 23:59:59.999999', 6, 'UTC')), 0), true)
  GROUP BY s.session_id
  HAVING true
  ORDER BY start_time DESC
  LIMIT 51
  OFFSET 0 SETTINGS readonly=2,
                    max_execution_time=60,
                    allow_experimental_object_type=1,
                    format_csv_allow_double_quotes=0,
                    max_ast_elements=1000000,
                    max_expanded_ast_elements=1000000,
                    max_query_size=524288
  '''
# ---
# name: TestSessionRecordingsListFromFilters.test_duration_filter
  '''
  SELECT s.session_id AS session_id,
         any(s.team_id),
         any(s.distinct_id),
         min(toTimeZone(s.min_first_timestamp, 'UTC')) AS start_time,
         max(toTimeZone(s.max_last_timestamp, 'UTC')) AS end_time,
         dateDiff('SECOND', start_time, end_time) AS duration,
         argMinMerge(s.first_url) AS first_url,
         sum(s.click_count),
         sum(s.keypress_count),
         sum(s.mouse_activity_count),
         divide(sum(s.active_milliseconds), 1000) AS active_seconds,
         minus(duration, active_seconds) AS inactive_seconds,
         sum(s.console_log_count) AS console_log_count,
         sum(s.console_warn_count) AS console_warn_count,
         sum(s.console_error_count) AS console_error_count
  FROM session_replay_events AS s
  WHERE and(equals(s.team_id, 2), ifNull(greaterOrEquals(toTimeZone(s.min_first_timestamp, 'UTC'), toDateTime64('2020-12-11 13:46:23.000000', 6, 'UTC')), 0), ifNull(greaterOrEquals(toTimeZone(s.min_first_timestamp, 'UTC'), toDateTime64('2020-12-25 00:00:00.000000', 6, 'UTC')), 0), ifNull(lessOrEquals(toTimeZone(s.max_last_timestamp, 'UTC'), toDateTime64('2021-01-01 13:46:23.000000', 6, 'UTC')), 0), true)
  GROUP BY s.session_id
  HAVING ifNull(greaterOrEquals(duration, 60), 0)
  ORDER BY start_time DESC
  LIMIT 51
  OFFSET 0 SETTINGS readonly=2,
                    max_execution_time=60,
                    allow_experimental_object_type=1,
                    format_csv_allow_double_quotes=0,
                    max_ast_elements=1000000,
                    max_expanded_ast_elements=1000000,
                    max_query_size=524288
  '''
# ---
# name: TestSessionRecordingsListFromFilters.test_duration_filter.1
  '''
  SELECT s.session_id AS session_id,
         any(s.team_id),
         any(s.distinct_id),
         min(toTimeZone(s.min_first_timestamp, 'UTC')) AS start_time,
         max(toTimeZone(s.max_last_timestamp, 'UTC')) AS end_time,
         dateDiff('SECOND', start_time, end_time) AS duration,
         argMinMerge(s.first_url) AS first_url,
         sum(s.click_count),
         sum(s.keypress_count),
         sum(s.mouse_activity_count),
         divide(sum(s.active_milliseconds), 1000) AS active_seconds,
         minus(duration, active_seconds) AS inactive_seconds,
         sum(s.console_log_count) AS console_log_count,
         sum(s.console_warn_count) AS console_warn_count,
         sum(s.console_error_count) AS console_error_count
  FROM session_replay_events AS s
  WHERE and(equals(s.team_id, 2), ifNull(greaterOrEquals(toTimeZone(s.min_first_timestamp, 'UTC'), toDateTime64('2020-12-11 13:46:23.000000', 6, 'UTC')), 0), ifNull(greaterOrEquals(toTimeZone(s.min_first_timestamp, 'UTC'), toDateTime64('2020-12-25 00:00:00.000000', 6, 'UTC')), 0), ifNull(lessOrEquals(toTimeZone(s.max_last_timestamp, 'UTC'), toDateTime64('2021-01-01 13:46:23.000000', 6, 'UTC')), 0), true)
  GROUP BY s.session_id
  HAVING ifNull(lessOrEquals(duration, 60), 0)
  ORDER BY start_time DESC
  LIMIT 51
  OFFSET 0 SETTINGS readonly=2,
                    max_execution_time=60,
                    allow_experimental_object_type=1,
                    format_csv_allow_double_quotes=0,
                    max_ast_elements=1000000,
                    max_expanded_ast_elements=1000000,
                    max_query_size=524288
  '''
# ---
# name: TestSessionRecordingsListFromFilters.test_event_filter
  '''
  SELECT s.session_id AS session_id,
         any(s.team_id),
         any(s.distinct_id),
         min(toTimeZone(s.min_first_timestamp, 'UTC')) AS start_time,
         max(toTimeZone(s.max_last_timestamp, 'UTC')) AS end_time,
         dateDiff('SECOND', start_time, end_time) AS duration,
         argMinMerge(s.first_url) AS first_url,
         sum(s.click_count),
         sum(s.keypress_count),
         sum(s.mouse_activity_count),
         divide(sum(s.active_milliseconds), 1000) AS active_seconds,
         minus(duration, active_seconds) AS inactive_seconds,
         sum(s.console_log_count) AS console_log_count,
         sum(s.console_warn_count) AS console_warn_count,
         sum(s.console_error_count) AS console_error_count
  FROM session_replay_events AS s
  JOIN
    (SELECT events.event AS event,
            events.`$session_id` AS `$session_id`
     FROM events PREWHERE ifNull(greaterOrEquals(events.timestamp, minus(toDateTime64('2021-01-01 13:46:23.000000', 6, 'UTC'), toIntervalDay(90))), 0)
     WHERE equals(events.team_id, 2)) AS s__events ON equals(s.session_id, s__events.`$session_id`)
  WHERE and(equals(s.team_id, 2), ifNull(greaterOrEquals(toTimeZone(s.min_first_timestamp, 'UTC'), toDateTime64('2020-12-11 13:46:23.000000', 6, 'UTC')), 0), ifNull(greaterOrEquals(toTimeZone(s.min_first_timestamp, 'UTC'), toDateTime64('2020-12-25 00:00:00.000000', 6, 'UTC')), 0), ifNull(lessOrEquals(toTimeZone(s.max_last_timestamp, 'UTC'), toDateTime64('2021-01-01 13:46:23.000000', 6, 'UTC')), 0), and(ifNull(equals(s__events.event, '$pageview'), 0), true), true)
  GROUP BY s.session_id
  HAVING hasAll(groupUniqArray(s__events.event), ['$pageview'])
  ORDER BY start_time DESC
  LIMIT 51
  OFFSET 0 SETTINGS readonly=2,
                    max_execution_time=60,
                    allow_experimental_object_type=1,
                    format_csv_allow_double_quotes=0,
                    max_ast_elements=1000000,
                    max_expanded_ast_elements=1000000,
                    max_query_size=524288
  '''
# ---
# name: TestSessionRecordingsListFromFilters.test_event_filter.1
  '''
  SELECT s.session_id AS session_id,
         any(s.team_id),
         any(s.distinct_id),
         min(toTimeZone(s.min_first_timestamp, 'UTC')) AS start_time,
         max(toTimeZone(s.max_last_timestamp, 'UTC')) AS end_time,
         dateDiff('SECOND', start_time, end_time) AS duration,
         argMinMerge(s.first_url) AS first_url,
         sum(s.click_count),
         sum(s.keypress_count),
         sum(s.mouse_activity_count),
         divide(sum(s.active_milliseconds), 1000) AS active_seconds,
         minus(duration, active_seconds) AS inactive_seconds,
         sum(s.console_log_count) AS console_log_count,
         sum(s.console_warn_count) AS console_warn_count,
         sum(s.console_error_count) AS console_error_count
  FROM session_replay_events AS s
  JOIN
    (SELECT events.event AS event,
            events.`$session_id` AS `$session_id`
     FROM events PREWHERE ifNull(greaterOrEquals(events.timestamp, minus(toDateTime64('2021-01-01 13:46:23.000000', 6, 'UTC'), toIntervalDay(90))), 0)
     WHERE equals(events.team_id, 2)) AS s__events ON equals(s.session_id, s__events.`$session_id`)
  WHERE and(equals(s.team_id, 2), ifNull(greaterOrEquals(toTimeZone(s.min_first_timestamp, 'UTC'), toDateTime64('2020-12-11 13:46:23.000000', 6, 'UTC')), 0), ifNull(greaterOrEquals(toTimeZone(s.min_first_timestamp, 'UTC'), toDateTime64('2020-12-25 00:00:00.000000', 6, 'UTC')), 0), ifNull(lessOrEquals(toTimeZone(s.max_last_timestamp, 'UTC'), toDateTime64('2021-01-01 13:46:23.000000', 6, 'UTC')), 0), and(ifNull(equals(s__events.event, '$autocapture'), 0), true), true)
  GROUP BY s.session_id
  HAVING hasAll(groupUniqArray(s__events.event), ['$autocapture'])
  ORDER BY start_time DESC
  LIMIT 51
  OFFSET 0 SETTINGS readonly=2,
                    max_execution_time=60,
                    allow_experimental_object_type=1,
                    format_csv_allow_double_quotes=0,
                    max_ast_elements=1000000,
                    max_expanded_ast_elements=1000000,
                    max_query_size=524288
  '''
# ---
# name: TestSessionRecordingsListFromFilters.test_event_filter_with_active_sessions
  '''
  SELECT s.session_id AS session_id,
         any(s.team_id),
         any(s.distinct_id),
         min(toTimeZone(s.min_first_timestamp, 'UTC')) AS start_time,
         max(toTimeZone(s.max_last_timestamp, 'UTC')) AS end_time,
         dateDiff('SECOND', start_time, end_time) AS duration,
         argMinMerge(s.first_url) AS first_url,
         sum(s.click_count),
         sum(s.keypress_count),
         sum(s.mouse_activity_count),
         divide(sum(s.active_milliseconds), 1000) AS active_seconds,
         minus(duration, active_seconds) AS inactive_seconds,
         sum(s.console_log_count) AS console_log_count,
         sum(s.console_warn_count) AS console_warn_count,
         sum(s.console_error_count) AS console_error_count
  FROM session_replay_events AS s
  JOIN
    (SELECT events.event AS event,
            events.`$session_id` AS `$session_id`
     FROM events PREWHERE ifNull(greaterOrEquals(events.timestamp, minus(toDateTime64('2021-01-01 13:46:23.000000', 6, 'UTC'), toIntervalDay(90))), 0)
     WHERE equals(events.team_id, 2)) AS s__events ON equals(s.session_id, s__events.`$session_id`)
  WHERE and(equals(s.team_id, 2), ifNull(greaterOrEquals(toTimeZone(s.min_first_timestamp, 'UTC'), toDateTime64('2020-12-11 13:46:23.000000', 6, 'UTC')), 0), ifNull(greaterOrEquals(toTimeZone(s.min_first_timestamp, 'UTC'), toDateTime64('2020-12-25 00:00:00.000000', 6, 'UTC')), 0), ifNull(lessOrEquals(toTimeZone(s.max_last_timestamp, 'UTC'), toDateTime64('2021-01-01 13:46:23.000000', 6, 'UTC')), 0), and(ifNull(equals(s__events.event, '$pageview'), 0), true), true)
  GROUP BY s.session_id
  HAVING and(ifNull(greaterOrEquals(duration, 60), 0), hasAll(groupUniqArray(s__events.event), ['$pageview']))
  ORDER BY start_time DESC
  LIMIT 51
  OFFSET 0 SETTINGS readonly=2,
                    max_execution_time=60,
                    allow_experimental_object_type=1,
                    format_csv_allow_double_quotes=0,
                    max_ast_elements=1000000,
                    max_expanded_ast_elements=1000000,
                    max_query_size=524288
  '''
# ---
# name: TestSessionRecordingsListFromFilters.test_event_filter_with_active_sessions.1
  '''
  SELECT s.session_id AS session_id,
         any(s.team_id),
         any(s.distinct_id),
         min(toTimeZone(s.min_first_timestamp, 'UTC')) AS start_time,
         max(toTimeZone(s.max_last_timestamp, 'UTC')) AS end_time,
         dateDiff('SECOND', start_time, end_time) AS duration,
         argMinMerge(s.first_url) AS first_url,
         sum(s.click_count),
         sum(s.keypress_count),
         sum(s.mouse_activity_count),
         divide(sum(s.active_milliseconds), 1000) AS active_seconds,
         minus(duration, active_seconds) AS inactive_seconds,
         sum(s.console_log_count) AS console_log_count,
         sum(s.console_warn_count) AS console_warn_count,
         sum(s.console_error_count) AS console_error_count
  FROM session_replay_events AS s
  JOIN
    (SELECT events.event AS event,
            events.`$session_id` AS `$session_id`
     FROM events PREWHERE ifNull(greaterOrEquals(events.timestamp, minus(toDateTime64('2021-01-01 13:46:23.000000', 6, 'UTC'), toIntervalDay(90))), 0)
     WHERE equals(events.team_id, 2)) AS s__events ON equals(s.session_id, s__events.`$session_id`)
  WHERE and(equals(s.team_id, 2), ifNull(greaterOrEquals(toTimeZone(s.min_first_timestamp, 'UTC'), toDateTime64('2020-12-11 13:46:23.000000', 6, 'UTC')), 0), ifNull(greaterOrEquals(toTimeZone(s.min_first_timestamp, 'UTC'), toDateTime64('2020-12-25 00:00:00.000000', 6, 'UTC')), 0), ifNull(lessOrEquals(toTimeZone(s.max_last_timestamp, 'UTC'), toDateTime64('2021-01-01 13:46:23.000000', 6, 'UTC')), 0), and(ifNull(equals(s__events.event, '$pageview'), 0), true), true)
  GROUP BY s.session_id
  HAVING and(ifNull(greaterOrEquals(active_seconds, 60), 0), hasAll(groupUniqArray(s__events.event), ['$pageview']))
  ORDER BY start_time DESC
  LIMIT 51
  OFFSET 0 SETTINGS readonly=2,
                    max_execution_time=60,
                    allow_experimental_object_type=1,
                    format_csv_allow_double_quotes=0,
                    max_ast_elements=1000000,
                    max_expanded_ast_elements=1000000,
                    max_query_size=524288
  '''
# ---
# name: TestSessionRecordingsListFromFilters.test_event_filter_with_hogql_properties
  '''
  SELECT s.session_id AS session_id,
         any(s.team_id),
         any(s.distinct_id),
         min(toTimeZone(s.min_first_timestamp, 'UTC')) AS start_time,
         max(toTimeZone(s.max_last_timestamp, 'UTC')) AS end_time,
         dateDiff('SECOND', start_time, end_time) AS duration,
         argMinMerge(s.first_url) AS first_url,
         sum(s.click_count),
         sum(s.keypress_count),
         sum(s.mouse_activity_count),
         divide(sum(s.active_milliseconds), 1000) AS active_seconds,
         minus(duration, active_seconds) AS inactive_seconds,
         sum(s.console_log_count) AS console_log_count,
         sum(s.console_warn_count) AS console_warn_count,
         sum(s.console_error_count) AS console_error_count
  FROM session_replay_events AS s
  JOIN
    (SELECT replaceRegexpAll(nullIf(nullIf(JSONExtractRaw(events.properties, '$browser'), ''), 'null'), '^"|"$', '') AS `properties___$browser`,
            events.event AS event,
            events.`$session_id` AS `$session_id`
     FROM events PREWHERE ifNull(greaterOrEquals(events.timestamp, minus(toDateTime64('2021-01-01 13:46:23.000000', 6, 'UTC'), toIntervalDay(90))), 0)
     WHERE equals(events.team_id, 2)) AS s__events ON equals(s.session_id, s__events.`$session_id`)
  WHERE and(equals(s.team_id, 2), ifNull(greaterOrEquals(toTimeZone(s.min_first_timestamp, 'UTC'), toDateTime64('2020-12-11 13:46:23.000000', 6, 'UTC')), 0), ifNull(greaterOrEquals(toTimeZone(s.min_first_timestamp, 'UTC'), toDateTime64('2020-12-25 00:00:00.000000', 6, 'UTC')), 0), ifNull(lessOrEquals(toTimeZone(s.max_last_timestamp, 'UTC'), toDateTime64('2021-01-01 13:46:23.000000', 6, 'UTC')), 0), and(ifNull(equals(s__events.event, '$pageview'), 0), ifNull(equals(s__events.`properties___$browser`, 'Chrome'), 0)), true)
  GROUP BY s.session_id
  HAVING hasAll(groupUniqArray(s__events.event), ['$pageview'])
  ORDER BY start_time DESC
  LIMIT 51
  OFFSET 0 SETTINGS readonly=2,
                    max_execution_time=60,
                    allow_experimental_object_type=1,
                    format_csv_allow_double_quotes=0,
                    max_ast_elements=1000000,
                    max_expanded_ast_elements=1000000,
                    max_query_size=524288
  '''
# ---
# name: TestSessionRecordingsListFromFilters.test_event_filter_with_hogql_properties.1
  '''
  SELECT s.session_id AS session_id,
         any(s.team_id),
         any(s.distinct_id),
         min(toTimeZone(s.min_first_timestamp, 'UTC')) AS start_time,
         max(toTimeZone(s.max_last_timestamp, 'UTC')) AS end_time,
         dateDiff('SECOND', start_time, end_time) AS duration,
         argMinMerge(s.first_url) AS first_url,
         sum(s.click_count),
         sum(s.keypress_count),
         sum(s.mouse_activity_count),
         divide(sum(s.active_milliseconds), 1000) AS active_seconds,
         minus(duration, active_seconds) AS inactive_seconds,
         sum(s.console_log_count) AS console_log_count,
         sum(s.console_warn_count) AS console_warn_count,
         sum(s.console_error_count) AS console_error_count
  FROM session_replay_events AS s
  JOIN
    (SELECT replaceRegexpAll(nullIf(nullIf(JSONExtractRaw(events.properties, '$browser'), ''), 'null'), '^"|"$', '') AS `properties___$browser`,
            events.event AS event,
            events.`$session_id` AS `$session_id`
     FROM events PREWHERE ifNull(greaterOrEquals(events.timestamp, minus(toDateTime64('2021-01-01 13:46:23.000000', 6, 'UTC'), toIntervalDay(90))), 0)
     WHERE equals(events.team_id, 2)) AS s__events ON equals(s.session_id, s__events.`$session_id`)
  WHERE and(equals(s.team_id, 2), ifNull(greaterOrEquals(toTimeZone(s.min_first_timestamp, 'UTC'), toDateTime64('2020-12-11 13:46:23.000000', 6, 'UTC')), 0), ifNull(greaterOrEquals(toTimeZone(s.min_first_timestamp, 'UTC'), toDateTime64('2020-12-25 00:00:00.000000', 6, 'UTC')), 0), ifNull(lessOrEquals(toTimeZone(s.max_last_timestamp, 'UTC'), toDateTime64('2021-01-01 13:46:23.000000', 6, 'UTC')), 0), and(ifNull(equals(s__events.event, '$pageview'), 0), ifNull(equals(s__events.`properties___$browser`, 'Firefox'), 0)), true)
  GROUP BY s.session_id
  HAVING hasAll(groupUniqArray(s__events.event), ['$pageview'])
  ORDER BY start_time DESC
  LIMIT 51
  OFFSET 0 SETTINGS readonly=2,
                    max_execution_time=60,
                    allow_experimental_object_type=1,
                    format_csv_allow_double_quotes=0,
                    max_ast_elements=1000000,
                    max_expanded_ast_elements=1000000,
                    max_query_size=524288
  '''
# ---
# name: TestSessionRecordingsListFromFilters.test_event_filter_with_hogql_properties_materialized
  '''
  SELECT s.session_id AS session_id,
         any(s.team_id),
         any(s.distinct_id),
         min(toTimeZone(s.min_first_timestamp, 'UTC')) AS start_time,
         max(toTimeZone(s.max_last_timestamp, 'UTC')) AS end_time,
         dateDiff('SECOND', start_time, end_time) AS duration,
         argMinMerge(s.first_url) AS first_url,
         sum(s.click_count),
         sum(s.keypress_count),
         sum(s.mouse_activity_count),
         divide(sum(s.active_milliseconds), 1000) AS active_seconds,
         minus(duration, active_seconds) AS inactive_seconds,
         sum(s.console_log_count) AS console_log_count,
         sum(s.console_warn_count) AS console_warn_count,
         sum(s.console_error_count) AS console_error_count
  FROM session_replay_events AS s
  JOIN
    (SELECT nullIf(nullIf(events.`mat_$browser`, ''), 'null') AS `properties___$browser`,
            events.event AS event,
            events.`$session_id` AS `$session_id`
     FROM events PREWHERE ifNull(greaterOrEquals(events.timestamp, minus(toDateTime64('2021-01-01 13:46:23.000000', 6, 'UTC'), toIntervalDay(90))), 0)
     WHERE equals(events.team_id, 2)) AS s__events ON equals(s.session_id, s__events.`$session_id`)
  WHERE and(equals(s.team_id, 2), ifNull(greaterOrEquals(toTimeZone(s.min_first_timestamp, 'UTC'), toDateTime64('2020-12-11 13:46:23.000000', 6, 'UTC')), 0), ifNull(greaterOrEquals(toTimeZone(s.min_first_timestamp, 'UTC'), toDateTime64('2020-12-25 00:00:00.000000', 6, 'UTC')), 0), ifNull(lessOrEquals(toTimeZone(s.max_last_timestamp, 'UTC'), toDateTime64('2021-01-01 13:46:23.000000', 6, 'UTC')), 0), and(ifNull(equals(s__events.event, '$pageview'), 0), ifNull(equals(s__events.`properties___$browser`, 'Chrome'), 0)), true)
  GROUP BY s.session_id
  HAVING hasAll(groupUniqArray(s__events.event), ['$pageview'])
  ORDER BY start_time DESC
  LIMIT 51
  OFFSET 0 SETTINGS readonly=2,
                    max_execution_time=60,
                    allow_experimental_object_type=1,
                    format_csv_allow_double_quotes=0,
                    max_ast_elements=1000000,
                    max_expanded_ast_elements=1000000,
                    max_query_size=524288
  '''
# ---
# name: TestSessionRecordingsListFromFilters.test_event_filter_with_hogql_properties_materialized.1
  '''
  SELECT s.session_id AS session_id,
         any(s.team_id),
         any(s.distinct_id),
         min(toTimeZone(s.min_first_timestamp, 'UTC')) AS start_time,
         max(toTimeZone(s.max_last_timestamp, 'UTC')) AS end_time,
         dateDiff('SECOND', start_time, end_time) AS duration,
         argMinMerge(s.first_url) AS first_url,
         sum(s.click_count),
         sum(s.keypress_count),
         sum(s.mouse_activity_count),
         divide(sum(s.active_milliseconds), 1000) AS active_seconds,
         minus(duration, active_seconds) AS inactive_seconds,
         sum(s.console_log_count) AS console_log_count,
         sum(s.console_warn_count) AS console_warn_count,
         sum(s.console_error_count) AS console_error_count
  FROM session_replay_events AS s
  JOIN
    (SELECT nullIf(nullIf(events.`mat_$browser`, ''), 'null') AS `properties___$browser`,
            events.event AS event,
            events.`$session_id` AS `$session_id`
     FROM events PREWHERE ifNull(greaterOrEquals(events.timestamp, minus(toDateTime64('2021-01-01 13:46:23.000000', 6, 'UTC'), toIntervalDay(90))), 0)
     WHERE equals(events.team_id, 2)) AS s__events ON equals(s.session_id, s__events.`$session_id`)
  WHERE and(equals(s.team_id, 2), ifNull(greaterOrEquals(toTimeZone(s.min_first_timestamp, 'UTC'), toDateTime64('2020-12-11 13:46:23.000000', 6, 'UTC')), 0), ifNull(greaterOrEquals(toTimeZone(s.min_first_timestamp, 'UTC'), toDateTime64('2020-12-25 00:00:00.000000', 6, 'UTC')), 0), ifNull(lessOrEquals(toTimeZone(s.max_last_timestamp, 'UTC'), toDateTime64('2021-01-01 13:46:23.000000', 6, 'UTC')), 0), and(ifNull(equals(s__events.event, '$pageview'), 0), ifNull(equals(s__events.`properties___$browser`, 'Firefox'), 0)), true)
  GROUP BY s.session_id
  HAVING hasAll(groupUniqArray(s__events.event), ['$pageview'])
  ORDER BY start_time DESC
  LIMIT 51
  OFFSET 0 SETTINGS readonly=2,
                    max_execution_time=60,
                    allow_experimental_object_type=1,
                    format_csv_allow_double_quotes=0,
                    max_ast_elements=1000000,
                    max_expanded_ast_elements=1000000,
                    max_query_size=524288
  '''
# ---
# name: TestSessionRecordingsListFromFilters.test_event_filter_with_matching_on_session_id
  '''
  SELECT s.session_id AS session_id,
         any(s.team_id),
         any(s.distinct_id),
         min(toTimeZone(s.min_first_timestamp, 'UTC')) AS start_time,
         max(toTimeZone(s.max_last_timestamp, 'UTC')) AS end_time,
         dateDiff('SECOND', start_time, end_time) AS duration,
         argMinMerge(s.first_url) AS first_url,
         sum(s.click_count),
         sum(s.keypress_count),
         sum(s.mouse_activity_count),
         divide(sum(s.active_milliseconds), 1000) AS active_seconds,
         minus(duration, active_seconds) AS inactive_seconds,
         sum(s.console_log_count) AS console_log_count,
         sum(s.console_warn_count) AS console_warn_count,
         sum(s.console_error_count) AS console_error_count
  FROM session_replay_events AS s
  JOIN
    (SELECT events.event AS event,
            events.`$session_id` AS `$session_id`
     FROM events PREWHERE ifNull(greaterOrEquals(events.timestamp, minus(toDateTime64('2021-01-01 13:46:23.000000', 6, 'UTC'), toIntervalDay(90))), 0)
     WHERE equals(events.team_id, 2)) AS s__events ON equals(s.session_id, s__events.`$session_id`)
  WHERE and(equals(s.team_id, 2), ifNull(greaterOrEquals(toTimeZone(s.min_first_timestamp, 'UTC'), toDateTime64('2020-12-11 13:46:23.000000', 6, 'UTC')), 0), ifNull(greaterOrEquals(toTimeZone(s.min_first_timestamp, 'UTC'), toDateTime64('2020-12-25 00:00:00.000000', 6, 'UTC')), 0), ifNull(lessOrEquals(toTimeZone(s.max_last_timestamp, 'UTC'), toDateTime64('2021-01-01 13:46:23.000000', 6, 'UTC')), 0), and(ifNull(equals(s__events.event, '$pageview'), 0), true), true)
  GROUP BY s.session_id
  HAVING hasAll(groupUniqArray(s__events.event), ['$pageview'])
  ORDER BY start_time DESC
  LIMIT 51
  OFFSET 0 SETTINGS readonly=2,
                    max_execution_time=60,
                    allow_experimental_object_type=1,
                    format_csv_allow_double_quotes=0,
                    max_ast_elements=1000000,
                    max_expanded_ast_elements=1000000,
                    max_query_size=524288
  '''
# ---
# name: TestSessionRecordingsListFromFilters.test_event_filter_with_matching_on_session_id.1
  '''
  SELECT s.session_id AS session_id,
         any(s.team_id),
         any(s.distinct_id),
         min(toTimeZone(s.min_first_timestamp, 'UTC')) AS start_time,
         max(toTimeZone(s.max_last_timestamp, 'UTC')) AS end_time,
         dateDiff('SECOND', start_time, end_time) AS duration,
         argMinMerge(s.first_url) AS first_url,
         sum(s.click_count),
         sum(s.keypress_count),
         sum(s.mouse_activity_count),
         divide(sum(s.active_milliseconds), 1000) AS active_seconds,
         minus(duration, active_seconds) AS inactive_seconds,
         sum(s.console_log_count) AS console_log_count,
         sum(s.console_warn_count) AS console_warn_count,
         sum(s.console_error_count) AS console_error_count
  FROM session_replay_events AS s
  JOIN
    (SELECT events.event AS event,
            events.`$session_id` AS `$session_id`
     FROM events PREWHERE ifNull(greaterOrEquals(events.timestamp, minus(toDateTime64('2021-01-01 13:46:23.000000', 6, 'UTC'), toIntervalDay(90))), 0)
     WHERE equals(events.team_id, 2)) AS s__events ON equals(s.session_id, s__events.`$session_id`)
  WHERE and(equals(s.team_id, 2), ifNull(greaterOrEquals(toTimeZone(s.min_first_timestamp, 'UTC'), toDateTime64('2020-12-11 13:46:23.000000', 6, 'UTC')), 0), ifNull(greaterOrEquals(toTimeZone(s.min_first_timestamp, 'UTC'), toDateTime64('2020-12-25 00:00:00.000000', 6, 'UTC')), 0), ifNull(lessOrEquals(toTimeZone(s.max_last_timestamp, 'UTC'), toDateTime64('2021-01-01 13:46:23.000000', 6, 'UTC')), 0), and(ifNull(equals(s__events.event, '$autocapture'), 0), true), true)
  GROUP BY s.session_id
  HAVING hasAll(groupUniqArray(s__events.event), ['$autocapture'])
  ORDER BY start_time DESC
  LIMIT 51
  OFFSET 0 SETTINGS readonly=2,
                    max_execution_time=60,
                    allow_experimental_object_type=1,
                    format_csv_allow_double_quotes=0,
                    max_ast_elements=1000000,
                    max_expanded_ast_elements=1000000,
                    max_query_size=524288
  '''
# ---
# name: TestSessionRecordingsListFromFilters.test_event_filter_with_person_properties
  '''
  SELECT s.session_id AS session_id,
         any(s.team_id),
         any(s.distinct_id),
         min(toTimeZone(s.min_first_timestamp, 'UTC')) AS start_time,
         max(toTimeZone(s.max_last_timestamp, 'UTC')) AS end_time,
         dateDiff('SECOND', start_time, end_time) AS duration,
         argMinMerge(s.first_url) AS first_url,
         sum(s.click_count),
         sum(s.keypress_count),
         sum(s.mouse_activity_count),
         divide(sum(s.active_milliseconds), 1000) AS active_seconds,
         minus(duration, active_seconds) AS inactive_seconds,
         sum(s.console_log_count) AS console_log_count,
         sum(s.console_warn_count) AS console_warn_count,
         sum(s.console_error_count) AS console_error_count
  FROM session_replay_events AS s
  INNER JOIN
    (SELECT argMax(person_distinct_id2.person_id, person_distinct_id2.version) AS s__pdi___person_id,
            argMax(person_distinct_id2.person_id, person_distinct_id2.version) AS person_id,
            person_distinct_id2.distinct_id AS distinct_id
     FROM person_distinct_id2
     WHERE equals(person_distinct_id2.team_id, 2)
     GROUP BY person_distinct_id2.distinct_id
     HAVING ifNull(equals(argMax(person_distinct_id2.is_deleted, person_distinct_id2.version), 0), 0)) AS s__pdi ON equals(s.distinct_id, s__pdi.distinct_id)
  INNER JOIN
    (SELECT person.id AS id,
            replaceRegexpAll(nullIf(nullIf(JSONExtractRaw(person.properties, 'email'), ''), 'null'), '^"|"$', '') AS properties___email
     FROM person
     WHERE and(equals(person.team_id, 2), ifNull(in(tuple(person.id, person.version),
                                                      (SELECT person.id AS id, max(person.version) AS version
                                                       FROM person
                                                       WHERE equals(person.team_id, 2)
                                                       GROUP BY person.id
                                                       HAVING ifNull(equals(argMax(person.is_deleted, person.version), 0), 0))), 0)) SETTINGS optimize_aggregation_in_order=1) AS s__pdi__person ON equals(s__pdi.s__pdi___person_id, s__pdi__person.id)
  WHERE and(equals(s.team_id, 2), ifNull(greaterOrEquals(toTimeZone(s.min_first_timestamp, 'UTC'), toDateTime64('2020-12-11 13:46:23.000000', 6, 'UTC')), 0), ifNull(greaterOrEquals(toTimeZone(s.min_first_timestamp, 'UTC'), toDateTime64('2020-12-25 00:00:00.000000', 6, 'UTC')), 0), ifNull(lessOrEquals(toTimeZone(s.max_last_timestamp, 'UTC'), toDateTime64('2021-01-01 13:46:23.000000', 6, 'UTC')), 0), ifNull(equals(s__pdi__person.properties___email, 'bla'), 0))
  GROUP BY s.session_id
  HAVING true
  ORDER BY start_time DESC
  LIMIT 51
  OFFSET 0 SETTINGS readonly=2,
                    max_execution_time=60,
                    allow_experimental_object_type=1,
                    format_csv_allow_double_quotes=0,
                    max_ast_elements=1000000,
                    max_expanded_ast_elements=1000000,
                    max_query_size=524288
  '''
# ---
# name: TestSessionRecordingsListFromFilters.test_event_filter_with_properties
  '''
  SELECT s.session_id AS session_id,
         any(s.team_id),
         any(s.distinct_id),
         min(toTimeZone(s.min_first_timestamp, 'UTC')) AS start_time,
         max(toTimeZone(s.max_last_timestamp, 'UTC')) AS end_time,
         dateDiff('SECOND', start_time, end_time) AS duration,
         argMinMerge(s.first_url) AS first_url,
         sum(s.click_count),
         sum(s.keypress_count),
         sum(s.mouse_activity_count),
         divide(sum(s.active_milliseconds), 1000) AS active_seconds,
         minus(duration, active_seconds) AS inactive_seconds,
         sum(s.console_log_count) AS console_log_count,
         sum(s.console_warn_count) AS console_warn_count,
         sum(s.console_error_count) AS console_error_count
  FROM session_replay_events AS s
  JOIN
    (SELECT replaceRegexpAll(nullIf(nullIf(JSONExtractRaw(events.properties, '$browser'), ''), 'null'), '^"|"$', '') AS `properties___$browser`,
            events.event AS event,
            events.`$session_id` AS `$session_id`
     FROM events PREWHERE ifNull(greaterOrEquals(events.timestamp, minus(toDateTime64('2021-01-01 13:46:23.000000', 6, 'UTC'), toIntervalDay(90))), 0)
     WHERE equals(events.team_id, 2)) AS s__events ON equals(s.session_id, s__events.`$session_id`)
  WHERE and(equals(s.team_id, 2), ifNull(greaterOrEquals(toTimeZone(s.min_first_timestamp, 'UTC'), toDateTime64('2020-12-11 13:46:23.000000', 6, 'UTC')), 0), ifNull(greaterOrEquals(toTimeZone(s.min_first_timestamp, 'UTC'), toDateTime64('2020-12-25 00:00:00.000000', 6, 'UTC')), 0), ifNull(lessOrEquals(toTimeZone(s.max_last_timestamp, 'UTC'), toDateTime64('2021-01-01 13:46:23.000000', 6, 'UTC')), 0), and(ifNull(equals(s__events.event, '$pageview'), 0), ifNull(equals(s__events.`properties___$browser`, 'Chrome'), 0)), true)
  GROUP BY s.session_id
  HAVING hasAll(groupUniqArray(s__events.event), ['$pageview'])
  ORDER BY start_time DESC
  LIMIT 51
  OFFSET 0 SETTINGS readonly=2,
                    max_execution_time=60,
                    allow_experimental_object_type=1,
                    format_csv_allow_double_quotes=0,
                    max_ast_elements=1000000,
                    max_expanded_ast_elements=1000000,
                    max_query_size=524288
  '''
# ---
# name: TestSessionRecordingsListFromFilters.test_event_filter_with_properties.1
  '''
  SELECT s.session_id AS session_id,
         any(s.team_id),
         any(s.distinct_id),
         min(toTimeZone(s.min_first_timestamp, 'UTC')) AS start_time,
         max(toTimeZone(s.max_last_timestamp, 'UTC')) AS end_time,
         dateDiff('SECOND', start_time, end_time) AS duration,
         argMinMerge(s.first_url) AS first_url,
         sum(s.click_count),
         sum(s.keypress_count),
         sum(s.mouse_activity_count),
         divide(sum(s.active_milliseconds), 1000) AS active_seconds,
         minus(duration, active_seconds) AS inactive_seconds,
         sum(s.console_log_count) AS console_log_count,
         sum(s.console_warn_count) AS console_warn_count,
         sum(s.console_error_count) AS console_error_count
  FROM session_replay_events AS s
  JOIN
    (SELECT replaceRegexpAll(nullIf(nullIf(JSONExtractRaw(events.properties, '$browser'), ''), 'null'), '^"|"$', '') AS `properties___$browser`,
            events.event AS event,
            events.`$session_id` AS `$session_id`
     FROM events PREWHERE ifNull(greaterOrEquals(events.timestamp, minus(toDateTime64('2021-01-01 13:46:23.000000', 6, 'UTC'), toIntervalDay(90))), 0)
     WHERE equals(events.team_id, 2)) AS s__events ON equals(s.session_id, s__events.`$session_id`)
  WHERE and(equals(s.team_id, 2), ifNull(greaterOrEquals(toTimeZone(s.min_first_timestamp, 'UTC'), toDateTime64('2020-12-11 13:46:23.000000', 6, 'UTC')), 0), ifNull(greaterOrEquals(toTimeZone(s.min_first_timestamp, 'UTC'), toDateTime64('2020-12-25 00:00:00.000000', 6, 'UTC')), 0), ifNull(lessOrEquals(toTimeZone(s.max_last_timestamp, 'UTC'), toDateTime64('2021-01-01 13:46:23.000000', 6, 'UTC')), 0), and(ifNull(equals(s__events.event, '$pageview'), 0), ifNull(equals(s__events.`properties___$browser`, 'Firefox'), 0)), true)
  GROUP BY s.session_id
  HAVING hasAll(groupUniqArray(s__events.event), ['$pageview'])
  ORDER BY start_time DESC
  LIMIT 51
  OFFSET 0 SETTINGS readonly=2,
                    max_execution_time=60,
                    allow_experimental_object_type=1,
                    format_csv_allow_double_quotes=0,
                    max_ast_elements=1000000,
                    max_expanded_ast_elements=1000000,
                    max_query_size=524288
  '''
# ---
# name: TestSessionRecordingsListFromFilters.test_event_filter_with_properties.2
  '''
  SELECT s.session_id AS session_id,
         any(s.team_id),
         any(s.distinct_id),
         min(toTimeZone(s.min_first_timestamp, 'UTC')) AS start_time,
         max(toTimeZone(s.max_last_timestamp, 'UTC')) AS end_time,
         dateDiff('SECOND', start_time, end_time) AS duration,
         argMinMerge(s.first_url) AS first_url,
         sum(s.click_count),
         sum(s.keypress_count),
         sum(s.mouse_activity_count),
         divide(sum(s.active_milliseconds), 1000) AS active_seconds,
         minus(duration, active_seconds) AS inactive_seconds,
         sum(s.console_log_count) AS console_log_count,
         sum(s.console_warn_count) AS console_warn_count,
         sum(s.console_error_count) AS console_error_count
  FROM session_replay_events AS s
  JOIN
    (SELECT replaceRegexpAll(nullIf(nullIf(JSONExtractRaw(events.properties, '$browser'), ''), 'null'), '^"|"$', '') AS `properties___$browser`,
            events.event AS event,
            events.`$session_id` AS `$session_id`
     FROM events PREWHERE ifNull(greaterOrEquals(events.timestamp, minus(toDateTime64('2021-01-01 13:46:23.000000', 6, 'UTC'), toIntervalDay(90))), 0)
     WHERE equals(events.team_id, 2)) AS s__events ON equals(s.session_id, s__events.`$session_id`)
  WHERE and(equals(s.team_id, 2), ifNull(greaterOrEquals(toTimeZone(s.min_first_timestamp, 'UTC'), toDateTime64('2020-12-11 13:46:23.000000', 6, 'UTC')), 0), ifNull(greaterOrEquals(toTimeZone(s.min_first_timestamp, 'UTC'), toDateTime64('2020-12-25 00:00:00.000000', 6, 'UTC')), 0), ifNull(lessOrEquals(toTimeZone(s.max_last_timestamp, 'UTC'), toDateTime64('2021-01-01 13:46:23.000000', 6, 'UTC')), 0), and(ifNull(equals(s__events.event, 'a_different_event'), 0), ifNull(equals(s__events.`properties___$browser`, 'Chrome'), 0)), true)
  GROUP BY s.session_id
  HAVING hasAll(groupUniqArray(s__events.event), ['a_different_event'])
  ORDER BY start_time DESC
  LIMIT 51
  OFFSET 0 SETTINGS readonly=2,
                    max_execution_time=60,
                    allow_experimental_object_type=1,
                    format_csv_allow_double_quotes=0,
                    max_ast_elements=1000000,
                    max_expanded_ast_elements=1000000,
                    max_query_size=524288
  '''
# ---
# name: TestSessionRecordingsListFromFilters.test_event_filter_with_properties.3
  '''
  SELECT s.session_id AS session_id,
         any(s.team_id),
         any(s.distinct_id),
         min(toTimeZone(s.min_first_timestamp, 'UTC')) AS start_time,
         max(toTimeZone(s.max_last_timestamp, 'UTC')) AS end_time,
         dateDiff('SECOND', start_time, end_time) AS duration,
         argMinMerge(s.first_url) AS first_url,
         sum(s.click_count),
         sum(s.keypress_count),
         sum(s.mouse_activity_count),
         divide(sum(s.active_milliseconds), 1000) AS active_seconds,
         minus(duration, active_seconds) AS inactive_seconds,
         sum(s.console_log_count) AS console_log_count,
         sum(s.console_warn_count) AS console_warn_count,
         sum(s.console_error_count) AS console_error_count
  FROM session_replay_events AS s
  JOIN
    (SELECT replaceRegexpAll(nullIf(nullIf(JSONExtractRaw(events.properties, '$browser'), ''), 'null'), '^"|"$', '') AS `properties___$browser`,
            events.event AS event,
            events.`$session_id` AS `$session_id`
     FROM events PREWHERE ifNull(greaterOrEquals(events.timestamp, minus(toDateTime64('2021-01-01 13:46:23.000000', 6, 'UTC'), toIntervalDay(90))), 0)
     WHERE equals(events.team_id, 2)) AS s__events ON equals(s.session_id, s__events.`$session_id`)
  WHERE and(equals(s.team_id, 2), ifNull(greaterOrEquals(toTimeZone(s.min_first_timestamp, 'UTC'), toDateTime64('2020-12-11 13:46:23.000000', 6, 'UTC')), 0), ifNull(greaterOrEquals(toTimeZone(s.min_first_timestamp, 'UTC'), toDateTime64('2020-12-25 00:00:00.000000', 6, 'UTC')), 0), ifNull(lessOrEquals(toTimeZone(s.max_last_timestamp, 'UTC'), toDateTime64('2021-01-01 13:46:23.000000', 6, 'UTC')), 0), and(ifNull(equals(s__events.event, 'a_different_event'), 0), ifNull(equals(s__events.`properties___$browser`, 'Safari'), 0)), true)
  GROUP BY s.session_id
  HAVING hasAll(groupUniqArray(s__events.event), ['a_different_event'])
  ORDER BY start_time DESC
  LIMIT 51
  OFFSET 0 SETTINGS readonly=2,
                    max_execution_time=60,
                    allow_experimental_object_type=1,
                    format_csv_allow_double_quotes=0,
                    max_ast_elements=1000000,
                    max_expanded_ast_elements=1000000,
                    max_query_size=524288
  '''
# ---
# name: TestSessionRecordingsListFromFilters.test_event_filter_with_properties_materialized
  '''
  SELECT s.session_id AS session_id,
         any(s.team_id),
         any(s.distinct_id),
         min(toTimeZone(s.min_first_timestamp, 'UTC')) AS start_time,
         max(toTimeZone(s.max_last_timestamp, 'UTC')) AS end_time,
         dateDiff('SECOND', start_time, end_time) AS duration,
         argMinMerge(s.first_url) AS first_url,
         sum(s.click_count),
         sum(s.keypress_count),
         sum(s.mouse_activity_count),
         divide(sum(s.active_milliseconds), 1000) AS active_seconds,
         minus(duration, active_seconds) AS inactive_seconds,
         sum(s.console_log_count) AS console_log_count,
         sum(s.console_warn_count) AS console_warn_count,
         sum(s.console_error_count) AS console_error_count
  FROM session_replay_events AS s
  JOIN
    (SELECT nullIf(nullIf(events.`mat_$browser`, ''), 'null') AS `properties___$browser`,
            events.event AS event,
            events.`$session_id` AS `$session_id`
     FROM events PREWHERE ifNull(greaterOrEquals(events.timestamp, minus(toDateTime64('2021-01-01 13:46:23.000000', 6, 'UTC'), toIntervalDay(90))), 0)
     WHERE equals(events.team_id, 2)) AS s__events ON equals(s.session_id, s__events.`$session_id`)
  WHERE and(equals(s.team_id, 2), ifNull(greaterOrEquals(toTimeZone(s.min_first_timestamp, 'UTC'), toDateTime64('2020-12-11 13:46:23.000000', 6, 'UTC')), 0), ifNull(greaterOrEquals(toTimeZone(s.min_first_timestamp, 'UTC'), toDateTime64('2020-12-25 00:00:00.000000', 6, 'UTC')), 0), ifNull(lessOrEquals(toTimeZone(s.max_last_timestamp, 'UTC'), toDateTime64('2021-01-01 13:46:23.000000', 6, 'UTC')), 0), and(ifNull(equals(s__events.event, '$pageview'), 0), ifNull(equals(s__events.`properties___$browser`, 'Chrome'), 0)), true)
  GROUP BY s.session_id
  HAVING hasAll(groupUniqArray(s__events.event), ['$pageview'])
  ORDER BY start_time DESC
  LIMIT 51
  OFFSET 0 SETTINGS readonly=2,
                    max_execution_time=60,
                    allow_experimental_object_type=1,
                    format_csv_allow_double_quotes=0,
                    max_ast_elements=1000000,
                    max_expanded_ast_elements=1000000,
                    max_query_size=524288
  '''
# ---
# name: TestSessionRecordingsListFromFilters.test_event_filter_with_properties_materialized.1
  '''
  SELECT s.session_id AS session_id,
         any(s.team_id),
         any(s.distinct_id),
         min(toTimeZone(s.min_first_timestamp, 'UTC')) AS start_time,
         max(toTimeZone(s.max_last_timestamp, 'UTC')) AS end_time,
         dateDiff('SECOND', start_time, end_time) AS duration,
         argMinMerge(s.first_url) AS first_url,
         sum(s.click_count),
         sum(s.keypress_count),
         sum(s.mouse_activity_count),
         divide(sum(s.active_milliseconds), 1000) AS active_seconds,
         minus(duration, active_seconds) AS inactive_seconds,
         sum(s.console_log_count) AS console_log_count,
         sum(s.console_warn_count) AS console_warn_count,
         sum(s.console_error_count) AS console_error_count
  FROM session_replay_events AS s
  JOIN
    (SELECT nullIf(nullIf(events.`mat_$browser`, ''), 'null') AS `properties___$browser`,
            events.event AS event,
            events.`$session_id` AS `$session_id`
     FROM events PREWHERE ifNull(greaterOrEquals(events.timestamp, minus(toDateTime64('2021-01-01 13:46:23.000000', 6, 'UTC'), toIntervalDay(90))), 0)
     WHERE equals(events.team_id, 2)) AS s__events ON equals(s.session_id, s__events.`$session_id`)
  WHERE and(equals(s.team_id, 2), ifNull(greaterOrEquals(toTimeZone(s.min_first_timestamp, 'UTC'), toDateTime64('2020-12-11 13:46:23.000000', 6, 'UTC')), 0), ifNull(greaterOrEquals(toTimeZone(s.min_first_timestamp, 'UTC'), toDateTime64('2020-12-25 00:00:00.000000', 6, 'UTC')), 0), ifNull(lessOrEquals(toTimeZone(s.max_last_timestamp, 'UTC'), toDateTime64('2021-01-01 13:46:23.000000', 6, 'UTC')), 0), and(ifNull(equals(s__events.event, '$pageview'), 0), ifNull(equals(s__events.`properties___$browser`, 'Firefox'), 0)), true)
  GROUP BY s.session_id
  HAVING hasAll(groupUniqArray(s__events.event), ['$pageview'])
  ORDER BY start_time DESC
  LIMIT 51
  OFFSET 0 SETTINGS readonly=2,
                    max_execution_time=60,
                    allow_experimental_object_type=1,
                    format_csv_allow_double_quotes=0,
                    max_ast_elements=1000000,
                    max_expanded_ast_elements=1000000,
                    max_query_size=524288
  '''
# ---
# name: TestSessionRecordingsListFromFilters.test_event_filter_with_properties_materialized.2
  '''
  SELECT s.session_id AS session_id,
         any(s.team_id),
         any(s.distinct_id),
         min(toTimeZone(s.min_first_timestamp, 'UTC')) AS start_time,
         max(toTimeZone(s.max_last_timestamp, 'UTC')) AS end_time,
         dateDiff('SECOND', start_time, end_time) AS duration,
         argMinMerge(s.first_url) AS first_url,
         sum(s.click_count),
         sum(s.keypress_count),
         sum(s.mouse_activity_count),
         divide(sum(s.active_milliseconds), 1000) AS active_seconds,
         minus(duration, active_seconds) AS inactive_seconds,
         sum(s.console_log_count) AS console_log_count,
         sum(s.console_warn_count) AS console_warn_count,
         sum(s.console_error_count) AS console_error_count
  FROM session_replay_events AS s
  JOIN
    (SELECT nullIf(nullIf(events.`mat_$browser`, ''), 'null') AS `properties___$browser`,
            events.event AS event,
            events.`$session_id` AS `$session_id`
     FROM events PREWHERE ifNull(greaterOrEquals(events.timestamp, minus(toDateTime64('2021-01-01 13:46:23.000000', 6, 'UTC'), toIntervalDay(90))), 0)
     WHERE equals(events.team_id, 2)) AS s__events ON equals(s.session_id, s__events.`$session_id`)
  WHERE and(equals(s.team_id, 2), ifNull(greaterOrEquals(toTimeZone(s.min_first_timestamp, 'UTC'), toDateTime64('2020-12-11 13:46:23.000000', 6, 'UTC')), 0), ifNull(greaterOrEquals(toTimeZone(s.min_first_timestamp, 'UTC'), toDateTime64('2020-12-25 00:00:00.000000', 6, 'UTC')), 0), ifNull(lessOrEquals(toTimeZone(s.max_last_timestamp, 'UTC'), toDateTime64('2021-01-01 13:46:23.000000', 6, 'UTC')), 0), and(ifNull(equals(s__events.event, 'a_different_event'), 0), ifNull(equals(s__events.`properties___$browser`, 'Chrome'), 0)), true)
  GROUP BY s.session_id
  HAVING hasAll(groupUniqArray(s__events.event), ['a_different_event'])
  ORDER BY start_time DESC
  LIMIT 51
  OFFSET 0 SETTINGS readonly=2,
                    max_execution_time=60,
                    allow_experimental_object_type=1,
                    format_csv_allow_double_quotes=0,
                    max_ast_elements=1000000,
                    max_expanded_ast_elements=1000000,
                    max_query_size=524288
  '''
# ---
# name: TestSessionRecordingsListFromFilters.test_event_filter_with_properties_materialized.3
  '''
  SELECT s.session_id AS session_id,
         any(s.team_id),
         any(s.distinct_id),
         min(toTimeZone(s.min_first_timestamp, 'UTC')) AS start_time,
         max(toTimeZone(s.max_last_timestamp, 'UTC')) AS end_time,
         dateDiff('SECOND', start_time, end_time) AS duration,
         argMinMerge(s.first_url) AS first_url,
         sum(s.click_count),
         sum(s.keypress_count),
         sum(s.mouse_activity_count),
         divide(sum(s.active_milliseconds), 1000) AS active_seconds,
         minus(duration, active_seconds) AS inactive_seconds,
         sum(s.console_log_count) AS console_log_count,
         sum(s.console_warn_count) AS console_warn_count,
         sum(s.console_error_count) AS console_error_count
  FROM session_replay_events AS s
  JOIN
    (SELECT nullIf(nullIf(events.`mat_$browser`, ''), 'null') AS `properties___$browser`,
            events.event AS event,
            events.`$session_id` AS `$session_id`
     FROM events PREWHERE ifNull(greaterOrEquals(events.timestamp, minus(toDateTime64('2021-01-01 13:46:23.000000', 6, 'UTC'), toIntervalDay(90))), 0)
     WHERE equals(events.team_id, 2)) AS s__events ON equals(s.session_id, s__events.`$session_id`)
  WHERE and(equals(s.team_id, 2), ifNull(greaterOrEquals(toTimeZone(s.min_first_timestamp, 'UTC'), toDateTime64('2020-12-11 13:46:23.000000', 6, 'UTC')), 0), ifNull(greaterOrEquals(toTimeZone(s.min_first_timestamp, 'UTC'), toDateTime64('2020-12-25 00:00:00.000000', 6, 'UTC')), 0), ifNull(lessOrEquals(toTimeZone(s.max_last_timestamp, 'UTC'), toDateTime64('2021-01-01 13:46:23.000000', 6, 'UTC')), 0), and(ifNull(equals(s__events.event, 'a_different_event'), 0), ifNull(equals(s__events.`properties___$browser`, 'Safari'), 0)), true)
  GROUP BY s.session_id
  HAVING hasAll(groupUniqArray(s__events.event), ['a_different_event'])
  ORDER BY start_time DESC
  LIMIT 51
  OFFSET 0 SETTINGS readonly=2,
                    max_execution_time=60,
                    allow_experimental_object_type=1,
                    format_csv_allow_double_quotes=0,
                    max_ast_elements=1000000,
                    max_expanded_ast_elements=1000000,
                    max_query_size=524288
  '''
# ---
# name: TestSessionRecordingsListFromFilters.test_filter_for_recordings_by_console_text
  '''
  SELECT s.session_id AS session_id,
         any(s.team_id),
         any(s.distinct_id),
         min(toTimeZone(s.min_first_timestamp, 'UTC')) AS start_time,
         max(toTimeZone(s.max_last_timestamp, 'UTC')) AS end_time,
         dateDiff('SECOND', start_time, end_time) AS duration,
         argMinMerge(s.first_url) AS first_url,
         sum(s.click_count),
         sum(s.keypress_count),
         sum(s.mouse_activity_count),
         divide(sum(s.active_milliseconds), 1000) AS active_seconds,
         minus(duration, active_seconds) AS inactive_seconds,
         sum(s.console_log_count) AS console_log_count,
         sum(s.console_warn_count) AS console_warn_count,
         sum(s.console_error_count) AS console_error_count
  FROM session_replay_events AS s
  WHERE and(equals(s.team_id, 2), ifNull(greaterOrEquals(toTimeZone(s.min_first_timestamp, 'UTC'), toDateTime64('2020-12-31 20:00:00.000000', 6, 'UTC')), 0), ifNull(greaterOrEquals(toTimeZone(s.min_first_timestamp, 'UTC'), toDateTime64('2021-01-14 00:00:00.000000', 6, 'UTC')), 0), ifNull(lessOrEquals(toTimeZone(s.max_last_timestamp, 'UTC'), toDateTime64('2021-01-21 20:00:00.000000', 6, 'UTC')), 0), true, in(s.session_id,
                                                                                                                                                                                                                                                                                                                                                                                                                             (SELECT console_logs_log_entries.log_source_id AS log_source_id
                                                                                                                                                                                                                                                                                                                                                                                                                              FROM
                                                                                                                                                                                                                                                                                                                                                                                                                                (SELECT log_entries.log_source_id AS log_source_id, log_entries.level AS level, log_entries.message AS message
                                                                                                                                                                                                                                                                                                                                                                                                                                 FROM log_entries
                                                                                                                                                                                                                                                                                                                                                                                                                                 WHERE and(equals(log_entries.team_id, 2), equals(log_entries.log_source, 'session_replay'))) AS console_logs_log_entries
                                                                                                                                                                                                                                                                                                                                                                                                                              WHERE and(ifNull(in(console_logs_log_entries.level, ['warn', 'error']), 0), ifNull(greater(positionCaseInsensitive(console_logs_log_entries.message, 'message 4'), 0), 0)))))
  GROUP BY s.session_id
  HAVING true
  ORDER BY start_time DESC
  LIMIT 51
  OFFSET 0 SETTINGS readonly=2,
                    max_execution_time=60,
                    allow_experimental_object_type=1,
                    format_csv_allow_double_quotes=0,
                    max_ast_elements=1000000,
                    max_expanded_ast_elements=1000000,
                    max_query_size=524288
  '''
# ---
# name: TestSessionRecordingsListFromFilters.test_filter_for_recordings_by_console_text.1
  '''
  SELECT s.session_id AS session_id,
         any(s.team_id),
         any(s.distinct_id),
         min(toTimeZone(s.min_first_timestamp, 'UTC')) AS start_time,
         max(toTimeZone(s.max_last_timestamp, 'UTC')) AS end_time,
         dateDiff('SECOND', start_time, end_time) AS duration,
         argMinMerge(s.first_url) AS first_url,
         sum(s.click_count),
         sum(s.keypress_count),
         sum(s.mouse_activity_count),
         divide(sum(s.active_milliseconds), 1000) AS active_seconds,
         minus(duration, active_seconds) AS inactive_seconds,
         sum(s.console_log_count) AS console_log_count,
         sum(s.console_warn_count) AS console_warn_count,
         sum(s.console_error_count) AS console_error_count
  FROM session_replay_events AS s
  WHERE and(equals(s.team_id, 2), ifNull(greaterOrEquals(toTimeZone(s.min_first_timestamp, 'UTC'), toDateTime64('2020-12-31 20:00:00.000000', 6, 'UTC')), 0), ifNull(greaterOrEquals(toTimeZone(s.min_first_timestamp, 'UTC'), toDateTime64('2021-01-14 00:00:00.000000', 6, 'UTC')), 0), ifNull(lessOrEquals(toTimeZone(s.max_last_timestamp, 'UTC'), toDateTime64('2021-01-21 20:00:00.000000', 6, 'UTC')), 0), true, in(s.session_id,
                                                                                                                                                                                                                                                                                                                                                                                                                             (SELECT console_logs_log_entries.log_source_id AS log_source_id
                                                                                                                                                                                                                                                                                                                                                                                                                              FROM
                                                                                                                                                                                                                                                                                                                                                                                                                                (SELECT log_entries.log_source_id AS log_source_id, log_entries.level AS level, log_entries.message AS message
                                                                                                                                                                                                                                                                                                                                                                                                                                 FROM log_entries
                                                                                                                                                                                                                                                                                                                                                                                                                                 WHERE and(equals(log_entries.team_id, 2), equals(log_entries.log_source, 'session_replay'))) AS console_logs_log_entries
                                                                                                                                                                                                                                                                                                                                                                                                                              WHERE and(ifNull(in(console_logs_log_entries.level, ['warn', 'error']), 0), ifNull(greater(positionCaseInsensitive(console_logs_log_entries.message, 'message 5'), 0), 0)))))
  GROUP BY s.session_id
  HAVING true
  ORDER BY start_time DESC
  LIMIT 51
  OFFSET 0 SETTINGS readonly=2,
                    max_execution_time=60,
                    allow_experimental_object_type=1,
                    format_csv_allow_double_quotes=0,
                    max_ast_elements=1000000,
                    max_expanded_ast_elements=1000000,
                    max_query_size=524288
  '''
# ---
# name: TestSessionRecordingsListFromFilters.test_filter_for_recordings_by_console_text.2
  '''
  SELECT s.session_id AS session_id,
         any(s.team_id),
         any(s.distinct_id),
         min(toTimeZone(s.min_first_timestamp, 'UTC')) AS start_time,
         max(toTimeZone(s.max_last_timestamp, 'UTC')) AS end_time,
         dateDiff('SECOND', start_time, end_time) AS duration,
         argMinMerge(s.first_url) AS first_url,
         sum(s.click_count),
         sum(s.keypress_count),
         sum(s.mouse_activity_count),
         divide(sum(s.active_milliseconds), 1000) AS active_seconds,
         minus(duration, active_seconds) AS inactive_seconds,
         sum(s.console_log_count) AS console_log_count,
         sum(s.console_warn_count) AS console_warn_count,
         sum(s.console_error_count) AS console_error_count
  FROM session_replay_events AS s
  WHERE and(equals(s.team_id, 2), ifNull(greaterOrEquals(toTimeZone(s.min_first_timestamp, 'UTC'), toDateTime64('2020-12-31 20:00:00.000000', 6, 'UTC')), 0), ifNull(greaterOrEquals(toTimeZone(s.min_first_timestamp, 'UTC'), toDateTime64('2021-01-14 00:00:00.000000', 6, 'UTC')), 0), ifNull(lessOrEquals(toTimeZone(s.max_last_timestamp, 'UTC'), toDateTime64('2021-01-21 20:00:00.000000', 6, 'UTC')), 0), true, in(s.session_id,
                                                                                                                                                                                                                                                                                                                                                                                                                             (SELECT console_logs_log_entries.log_source_id AS log_source_id
                                                                                                                                                                                                                                                                                                                                                                                                                              FROM
                                                                                                                                                                                                                                                                                                                                                                                                                                (SELECT log_entries.log_source_id AS log_source_id, log_entries.level AS level, log_entries.message AS message
                                                                                                                                                                                                                                                                                                                                                                                                                                 FROM log_entries
                                                                                                                                                                                                                                                                                                                                                                                                                                 WHERE and(equals(log_entries.team_id, 2), equals(log_entries.log_source, 'session_replay'))) AS console_logs_log_entries
                                                                                                                                                                                                                                                                                                                                                                                                                              WHERE and(ifNull(in(console_logs_log_entries.level, ['warn', 'error']), 0), ifNull(greater(positionCaseInsensitive(console_logs_log_entries.message, 'MESSAGE 5'), 0), 0)))))
  GROUP BY s.session_id
  HAVING true
  ORDER BY start_time DESC
  LIMIT 51
  OFFSET 0 SETTINGS readonly=2,
                    max_execution_time=60,
                    allow_experimental_object_type=1,
                    format_csv_allow_double_quotes=0,
                    max_ast_elements=1000000,
                    max_expanded_ast_elements=1000000,
                    max_query_size=524288
  '''
# ---
# name: TestSessionRecordingsListFromFilters.test_filter_for_recordings_by_console_text.3
  '''
  SELECT s.session_id AS session_id,
         any(s.team_id),
         any(s.distinct_id),
         min(toTimeZone(s.min_first_timestamp, 'UTC')) AS start_time,
         max(toTimeZone(s.max_last_timestamp, 'UTC')) AS end_time,
         dateDiff('SECOND', start_time, end_time) AS duration,
         argMinMerge(s.first_url) AS first_url,
         sum(s.click_count),
         sum(s.keypress_count),
         sum(s.mouse_activity_count),
         divide(sum(s.active_milliseconds), 1000) AS active_seconds,
         minus(duration, active_seconds) AS inactive_seconds,
         sum(s.console_log_count) AS console_log_count,
         sum(s.console_warn_count) AS console_warn_count,
         sum(s.console_error_count) AS console_error_count
  FROM session_replay_events AS s
  WHERE and(equals(s.team_id, 2), ifNull(greaterOrEquals(toTimeZone(s.min_first_timestamp, 'UTC'), toDateTime64('2020-12-31 20:00:00.000000', 6, 'UTC')), 0), ifNull(greaterOrEquals(toTimeZone(s.min_first_timestamp, 'UTC'), toDateTime64('2021-01-14 00:00:00.000000', 6, 'UTC')), 0), ifNull(lessOrEquals(toTimeZone(s.max_last_timestamp, 'UTC'), toDateTime64('2021-01-21 20:00:00.000000', 6, 'UTC')), 0), true, in(s.session_id,
                                                                                                                                                                                                                                                                                                                                                                                                                             (SELECT console_logs_log_entries.log_source_id AS log_source_id
                                                                                                                                                                                                                                                                                                                                                                                                                              FROM
                                                                                                                                                                                                                                                                                                                                                                                                                                (SELECT log_entries.log_source_id AS log_source_id, log_entries.level AS level, log_entries.message AS message
                                                                                                                                                                                                                                                                                                                                                                                                                                 FROM log_entries
                                                                                                                                                                                                                                                                                                                                                                                                                                 WHERE and(equals(log_entries.team_id, 2), equals(log_entries.log_source, 'session_replay'))) AS console_logs_log_entries
                                                                                                                                                                                                                                                                                                                                                                                                                              WHERE and(ifNull(in(console_logs_log_entries.level, ['info']), 0), ifNull(greater(positionCaseInsensitive(console_logs_log_entries.message, 'message 5'), 0), 0)))))
  GROUP BY s.session_id
  HAVING true
  ORDER BY start_time DESC
  LIMIT 51
  OFFSET 0 SETTINGS readonly=2,
                    max_execution_time=60,
                    allow_experimental_object_type=1,
                    format_csv_allow_double_quotes=0,
                    max_ast_elements=1000000,
                    max_expanded_ast_elements=1000000,
                    max_query_size=524288
  '''
# ---
# name: TestSessionRecordingsListFromFilters.test_filter_for_recordings_with_console_errors
  '''
  SELECT s.session_id AS session_id,
         any(s.team_id),
         any(s.distinct_id),
         min(toTimeZone(s.min_first_timestamp, 'UTC')) AS start_time,
         max(toTimeZone(s.max_last_timestamp, 'UTC')) AS end_time,
         dateDiff('SECOND', start_time, end_time) AS duration,
         argMinMerge(s.first_url) AS first_url,
         sum(s.click_count),
         sum(s.keypress_count),
         sum(s.mouse_activity_count),
         divide(sum(s.active_milliseconds), 1000) AS active_seconds,
         minus(duration, active_seconds) AS inactive_seconds,
         sum(s.console_log_count) AS console_log_count,
         sum(s.console_warn_count) AS console_warn_count,
         sum(s.console_error_count) AS console_error_count
  FROM session_replay_events AS s
  WHERE and(equals(s.team_id, 2), ifNull(greaterOrEquals(toTimeZone(s.min_first_timestamp, 'UTC'), toDateTime64('2020-12-31 20:00:00.000000', 6, 'UTC')), 0), ifNull(greaterOrEquals(toTimeZone(s.min_first_timestamp, 'UTC'), toDateTime64('2021-01-14 00:00:00.000000', 6, 'UTC')), 0), ifNull(lessOrEquals(toTimeZone(s.max_last_timestamp, 'UTC'), toDateTime64('2021-01-21 20:00:00.000000', 6, 'UTC')), 0), true, in(s.session_id,
                                                                                                                                                                                                                                                                                                                                                                                                                             (SELECT console_logs_log_entries.log_source_id AS log_source_id
                                                                                                                                                                                                                                                                                                                                                                                                                              FROM
                                                                                                                                                                                                                                                                                                                                                                                                                                (SELECT log_entries.log_source_id AS log_source_id, log_entries.level AS level
                                                                                                                                                                                                                                                                                                                                                                                                                                 FROM log_entries
                                                                                                                                                                                                                                                                                                                                                                                                                                 WHERE and(equals(log_entries.team_id, 2), equals(log_entries.log_source, 'session_replay'))) AS console_logs_log_entries
                                                                                                                                                                                                                                                                                                                                                                                                                              WHERE ifNull(in(console_logs_log_entries.level, ['error']), 0))))
  GROUP BY s.session_id
  HAVING true
  ORDER BY start_time DESC
  LIMIT 51
  OFFSET 0 SETTINGS readonly=2,
                    max_execution_time=60,
                    allow_experimental_object_type=1,
                    format_csv_allow_double_quotes=0,
                    max_ast_elements=1000000,
                    max_expanded_ast_elements=1000000,
                    max_query_size=524288
  '''
# ---
# name: TestSessionRecordingsListFromFilters.test_filter_for_recordings_with_console_errors.1
  '''
  SELECT s.session_id AS session_id,
         any(s.team_id),
         any(s.distinct_id),
         min(toTimeZone(s.min_first_timestamp, 'UTC')) AS start_time,
         max(toTimeZone(s.max_last_timestamp, 'UTC')) AS end_time,
         dateDiff('SECOND', start_time, end_time) AS duration,
         argMinMerge(s.first_url) AS first_url,
         sum(s.click_count),
         sum(s.keypress_count),
         sum(s.mouse_activity_count),
         divide(sum(s.active_milliseconds), 1000) AS active_seconds,
         minus(duration, active_seconds) AS inactive_seconds,
         sum(s.console_log_count) AS console_log_count,
         sum(s.console_warn_count) AS console_warn_count,
         sum(s.console_error_count) AS console_error_count
  FROM session_replay_events AS s
  WHERE and(equals(s.team_id, 2), ifNull(greaterOrEquals(toTimeZone(s.min_first_timestamp, 'UTC'), toDateTime64('2020-12-31 20:00:00.000000', 6, 'UTC')), 0), ifNull(greaterOrEquals(toTimeZone(s.min_first_timestamp, 'UTC'), toDateTime64('2021-01-14 00:00:00.000000', 6, 'UTC')), 0), ifNull(lessOrEquals(toTimeZone(s.max_last_timestamp, 'UTC'), toDateTime64('2021-01-21 20:00:00.000000', 6, 'UTC')), 0), true, in(s.session_id,
                                                                                                                                                                                                                                                                                                                                                                                                                             (SELECT console_logs_log_entries.log_source_id AS log_source_id
                                                                                                                                                                                                                                                                                                                                                                                                                              FROM
                                                                                                                                                                                                                                                                                                                                                                                                                                (SELECT log_entries.log_source_id AS log_source_id, log_entries.level AS level
                                                                                                                                                                                                                                                                                                                                                                                                                                 FROM log_entries
                                                                                                                                                                                                                                                                                                                                                                                                                                 WHERE and(equals(log_entries.team_id, 2), equals(log_entries.log_source, 'session_replay'))) AS console_logs_log_entries
                                                                                                                                                                                                                                                                                                                                                                                                                              WHERE ifNull(in(console_logs_log_entries.level, ['info']), 0))))
  GROUP BY s.session_id
  HAVING true
  ORDER BY start_time DESC
  LIMIT 51
  OFFSET 0 SETTINGS readonly=2,
                    max_execution_time=60,
                    allow_experimental_object_type=1,
                    format_csv_allow_double_quotes=0,
                    max_ast_elements=1000000,
                    max_expanded_ast_elements=1000000,
                    max_query_size=524288
  '''
# ---
# name: TestSessionRecordingsListFromFilters.test_filter_for_recordings_with_console_logs
  '''
  SELECT s.session_id AS session_id,
         any(s.team_id),
         any(s.distinct_id),
         min(toTimeZone(s.min_first_timestamp, 'UTC')) AS start_time,
         max(toTimeZone(s.max_last_timestamp, 'UTC')) AS end_time,
         dateDiff('SECOND', start_time, end_time) AS duration,
         argMinMerge(s.first_url) AS first_url,
         sum(s.click_count),
         sum(s.keypress_count),
         sum(s.mouse_activity_count),
         divide(sum(s.active_milliseconds), 1000) AS active_seconds,
         minus(duration, active_seconds) AS inactive_seconds,
         sum(s.console_log_count) AS console_log_count,
         sum(s.console_warn_count) AS console_warn_count,
         sum(s.console_error_count) AS console_error_count
  FROM session_replay_events AS s
  WHERE and(equals(s.team_id, 2), ifNull(greaterOrEquals(toTimeZone(s.min_first_timestamp, 'UTC'), toDateTime64('2020-12-31 20:00:00.000000', 6, 'UTC')), 0), ifNull(greaterOrEquals(toTimeZone(s.min_first_timestamp, 'UTC'), toDateTime64('2021-01-14 00:00:00.000000', 6, 'UTC')), 0), ifNull(lessOrEquals(toTimeZone(s.max_last_timestamp, 'UTC'), toDateTime64('2021-01-21 20:00:00.000000', 6, 'UTC')), 0), true, in(s.session_id,
                                                                                                                                                                                                                                                                                                                                                                                                                             (SELECT console_logs_log_entries.log_source_id AS log_source_id
                                                                                                                                                                                                                                                                                                                                                                                                                              FROM
                                                                                                                                                                                                                                                                                                                                                                                                                                (SELECT log_entries.log_source_id AS log_source_id, log_entries.level AS level
                                                                                                                                                                                                                                                                                                                                                                                                                                 FROM log_entries
                                                                                                                                                                                                                                                                                                                                                                                                                                 WHERE and(equals(log_entries.team_id, 2), equals(log_entries.log_source, 'session_replay'))) AS console_logs_log_entries
                                                                                                                                                                                                                                                                                                                                                                                                                              WHERE ifNull(in(console_logs_log_entries.level, ['info']), 0))))
  GROUP BY s.session_id
  HAVING true
  ORDER BY start_time DESC
  LIMIT 51
  OFFSET 0 SETTINGS readonly=2,
                    max_execution_time=60,
                    allow_experimental_object_type=1,
                    format_csv_allow_double_quotes=0,
                    max_ast_elements=1000000,
                    max_expanded_ast_elements=1000000,
                    max_query_size=524288
  '''
# ---
# name: TestSessionRecordingsListFromFilters.test_filter_for_recordings_with_console_logs.1
  '''
  SELECT s.session_id AS session_id,
         any(s.team_id),
         any(s.distinct_id),
         min(toTimeZone(s.min_first_timestamp, 'UTC')) AS start_time,
         max(toTimeZone(s.max_last_timestamp, 'UTC')) AS end_time,
         dateDiff('SECOND', start_time, end_time) AS duration,
         argMinMerge(s.first_url) AS first_url,
         sum(s.click_count),
         sum(s.keypress_count),
         sum(s.mouse_activity_count),
         divide(sum(s.active_milliseconds), 1000) AS active_seconds,
         minus(duration, active_seconds) AS inactive_seconds,
         sum(s.console_log_count) AS console_log_count,
         sum(s.console_warn_count) AS console_warn_count,
         sum(s.console_error_count) AS console_error_count
  FROM session_replay_events AS s
  WHERE and(equals(s.team_id, 2), ifNull(greaterOrEquals(toTimeZone(s.min_first_timestamp, 'UTC'), toDateTime64('2020-12-31 20:00:00.000000', 6, 'UTC')), 0), ifNull(greaterOrEquals(toTimeZone(s.min_first_timestamp, 'UTC'), toDateTime64('2021-01-14 00:00:00.000000', 6, 'UTC')), 0), ifNull(lessOrEquals(toTimeZone(s.max_last_timestamp, 'UTC'), toDateTime64('2021-01-21 20:00:00.000000', 6, 'UTC')), 0), true, in(s.session_id,
                                                                                                                                                                                                                                                                                                                                                                                                                             (SELECT console_logs_log_entries.log_source_id AS log_source_id
                                                                                                                                                                                                                                                                                                                                                                                                                              FROM
                                                                                                                                                                                                                                                                                                                                                                                                                                (SELECT log_entries.log_source_id AS log_source_id, log_entries.level AS level
                                                                                                                                                                                                                                                                                                                                                                                                                                 FROM log_entries
                                                                                                                                                                                                                                                                                                                                                                                                                                 WHERE and(equals(log_entries.team_id, 2), equals(log_entries.log_source, 'session_replay'))) AS console_logs_log_entries
                                                                                                                                                                                                                                                                                                                                                                                                                              WHERE ifNull(in(console_logs_log_entries.level, ['warn']), 0))))
  GROUP BY s.session_id
  HAVING true
  ORDER BY start_time DESC
  LIMIT 51
  OFFSET 0 SETTINGS readonly=2,
                    max_execution_time=60,
                    allow_experimental_object_type=1,
                    format_csv_allow_double_quotes=0,
                    max_ast_elements=1000000,
                    max_expanded_ast_elements=1000000,
                    max_query_size=524288
  '''
# ---
# name: TestSessionRecordingsListFromFilters.test_filter_for_recordings_with_console_warns
  '''
  SELECT s.session_id AS session_id,
         any(s.team_id),
         any(s.distinct_id),
         min(toTimeZone(s.min_first_timestamp, 'UTC')) AS start_time,
         max(toTimeZone(s.max_last_timestamp, 'UTC')) AS end_time,
         dateDiff('SECOND', start_time, end_time) AS duration,
         argMinMerge(s.first_url) AS first_url,
         sum(s.click_count),
         sum(s.keypress_count),
         sum(s.mouse_activity_count),
         divide(sum(s.active_milliseconds), 1000) AS active_seconds,
         minus(duration, active_seconds) AS inactive_seconds,
         sum(s.console_log_count) AS console_log_count,
         sum(s.console_warn_count) AS console_warn_count,
         sum(s.console_error_count) AS console_error_count
  FROM session_replay_events AS s
  WHERE and(equals(s.team_id, 2), ifNull(greaterOrEquals(toTimeZone(s.min_first_timestamp, 'UTC'), toDateTime64('2020-12-31 20:00:00.000000', 6, 'UTC')), 0), ifNull(greaterOrEquals(toTimeZone(s.min_first_timestamp, 'UTC'), toDateTime64('2021-01-14 00:00:00.000000', 6, 'UTC')), 0), ifNull(lessOrEquals(toTimeZone(s.max_last_timestamp, 'UTC'), toDateTime64('2021-01-21 20:00:00.000000', 6, 'UTC')), 0), true, in(s.session_id,
                                                                                                                                                                                                                                                                                                                                                                                                                             (SELECT console_logs_log_entries.log_source_id AS log_source_id
                                                                                                                                                                                                                                                                                                                                                                                                                              FROM
                                                                                                                                                                                                                                                                                                                                                                                                                                (SELECT log_entries.log_source_id AS log_source_id, log_entries.level AS level
                                                                                                                                                                                                                                                                                                                                                                                                                                 FROM log_entries
                                                                                                                                                                                                                                                                                                                                                                                                                                 WHERE and(equals(log_entries.team_id, 2), equals(log_entries.log_source, 'session_replay'))) AS console_logs_log_entries
                                                                                                                                                                                                                                                                                                                                                                                                                              WHERE ifNull(in(console_logs_log_entries.level, ['warn']), 0))))
  GROUP BY s.session_id
  HAVING true
  ORDER BY start_time DESC
  LIMIT 51
  OFFSET 0 SETTINGS readonly=2,
                    max_execution_time=60,
                    allow_experimental_object_type=1,
                    format_csv_allow_double_quotes=0,
                    max_ast_elements=1000000,
                    max_expanded_ast_elements=1000000,
                    max_query_size=524288
  '''
# ---
# name: TestSessionRecordingsListFromFilters.test_filter_for_recordings_with_console_warns.1
  '''
  SELECT s.session_id AS session_id,
         any(s.team_id),
         any(s.distinct_id),
         min(toTimeZone(s.min_first_timestamp, 'UTC')) AS start_time,
         max(toTimeZone(s.max_last_timestamp, 'UTC')) AS end_time,
         dateDiff('SECOND', start_time, end_time) AS duration,
         argMinMerge(s.first_url) AS first_url,
         sum(s.click_count),
         sum(s.keypress_count),
         sum(s.mouse_activity_count),
         divide(sum(s.active_milliseconds), 1000) AS active_seconds,
         minus(duration, active_seconds) AS inactive_seconds,
         sum(s.console_log_count) AS console_log_count,
         sum(s.console_warn_count) AS console_warn_count,
         sum(s.console_error_count) AS console_error_count
  FROM session_replay_events AS s
  WHERE and(equals(s.team_id, 2), ifNull(greaterOrEquals(toTimeZone(s.min_first_timestamp, 'UTC'), toDateTime64('2020-12-31 20:00:00.000000', 6, 'UTC')), 0), ifNull(greaterOrEquals(toTimeZone(s.min_first_timestamp, 'UTC'), toDateTime64('2021-01-14 00:00:00.000000', 6, 'UTC')), 0), ifNull(lessOrEquals(toTimeZone(s.max_last_timestamp, 'UTC'), toDateTime64('2021-01-21 20:00:00.000000', 6, 'UTC')), 0), true, in(s.session_id,
                                                                                                                                                                                                                                                                                                                                                                                                                             (SELECT console_logs_log_entries.log_source_id AS log_source_id
                                                                                                                                                                                                                                                                                                                                                                                                                              FROM
                                                                                                                                                                                                                                                                                                                                                                                                                                (SELECT log_entries.log_source_id AS log_source_id, log_entries.level AS level
                                                                                                                                                                                                                                                                                                                                                                                                                                 FROM log_entries
                                                                                                                                                                                                                                                                                                                                                                                                                                 WHERE and(equals(log_entries.team_id, 2), equals(log_entries.log_source, 'session_replay'))) AS console_logs_log_entries
                                                                                                                                                                                                                                                                                                                                                                                                                              WHERE ifNull(in(console_logs_log_entries.level, ['info']), 0))))
  GROUP BY s.session_id
  HAVING true
  ORDER BY start_time DESC
  LIMIT 51
  OFFSET 0 SETTINGS readonly=2,
                    max_execution_time=60,
                    allow_experimental_object_type=1,
                    format_csv_allow_double_quotes=0,
                    max_ast_elements=1000000,
                    max_expanded_ast_elements=1000000,
                    max_query_size=524288
  '''
# ---
# name: TestSessionRecordingsListFromFilters.test_filter_for_recordings_with_mixed_console_counts
  '''
  SELECT s.session_id AS session_id,
         any(s.team_id),
         any(s.distinct_id),
         min(toTimeZone(s.min_first_timestamp, 'UTC')) AS start_time,
         max(toTimeZone(s.max_last_timestamp, 'UTC')) AS end_time,
         dateDiff('SECOND', start_time, end_time) AS duration,
         argMinMerge(s.first_url) AS first_url,
         sum(s.click_count),
         sum(s.keypress_count),
         sum(s.mouse_activity_count),
         divide(sum(s.active_milliseconds), 1000) AS active_seconds,
         minus(duration, active_seconds) AS inactive_seconds,
         sum(s.console_log_count) AS console_log_count,
         sum(s.console_warn_count) AS console_warn_count,
         sum(s.console_error_count) AS console_error_count
  FROM session_replay_events AS s
  WHERE and(equals(s.team_id, 2), ifNull(greaterOrEquals(toTimeZone(s.min_first_timestamp, 'UTC'), toDateTime64('2020-12-31 20:00:00.000000', 6, 'UTC')), 0), ifNull(greaterOrEquals(toTimeZone(s.min_first_timestamp, 'UTC'), toDateTime64('2021-01-14 00:00:00.000000', 6, 'UTC')), 0), ifNull(lessOrEquals(toTimeZone(s.max_last_timestamp, 'UTC'), toDateTime64('2021-01-21 20:00:00.000000', 6, 'UTC')), 0), true, in(s.session_id,
                                                                                                                                                                                                                                                                                                                                                                                                                             (SELECT console_logs_log_entries.log_source_id AS log_source_id
                                                                                                                                                                                                                                                                                                                                                                                                                              FROM
                                                                                                                                                                                                                                                                                                                                                                                                                                (SELECT log_entries.log_source_id AS log_source_id, log_entries.level AS level
                                                                                                                                                                                                                                                                                                                                                                                                                                 FROM log_entries
                                                                                                                                                                                                                                                                                                                                                                                                                                 WHERE and(equals(log_entries.team_id, 2), equals(log_entries.log_source, 'session_replay'))) AS console_logs_log_entries
                                                                                                                                                                                                                                                                                                                                                                                                                              WHERE ifNull(in(console_logs_log_entries.level, ['warn', 'error']), 0))))
  GROUP BY s.session_id
  HAVING true
  ORDER BY start_time DESC
  LIMIT 51
  OFFSET 0 SETTINGS readonly=2,
                    max_execution_time=60,
                    allow_experimental_object_type=1,
                    format_csv_allow_double_quotes=0,
                    max_ast_elements=1000000,
                    max_expanded_ast_elements=1000000,
                    max_query_size=524288
  '''
# ---
# name: TestSessionRecordingsListFromFilters.test_filter_for_recordings_with_mixed_console_counts.1
  '''
  SELECT s.session_id AS session_id,
         any(s.team_id),
         any(s.distinct_id),
         min(toTimeZone(s.min_first_timestamp, 'UTC')) AS start_time,
         max(toTimeZone(s.max_last_timestamp, 'UTC')) AS end_time,
         dateDiff('SECOND', start_time, end_time) AS duration,
         argMinMerge(s.first_url) AS first_url,
         sum(s.click_count),
         sum(s.keypress_count),
         sum(s.mouse_activity_count),
         divide(sum(s.active_milliseconds), 1000) AS active_seconds,
         minus(duration, active_seconds) AS inactive_seconds,
         sum(s.console_log_count) AS console_log_count,
         sum(s.console_warn_count) AS console_warn_count,
         sum(s.console_error_count) AS console_error_count
  FROM session_replay_events AS s
  WHERE and(equals(s.team_id, 2), ifNull(greaterOrEquals(toTimeZone(s.min_first_timestamp, 'UTC'), toDateTime64('2020-12-31 20:00:00.000000', 6, 'UTC')), 0), ifNull(greaterOrEquals(toTimeZone(s.min_first_timestamp, 'UTC'), toDateTime64('2021-01-14 00:00:00.000000', 6, 'UTC')), 0), ifNull(lessOrEquals(toTimeZone(s.max_last_timestamp, 'UTC'), toDateTime64('2021-01-21 20:00:00.000000', 6, 'UTC')), 0), true, in(s.session_id,
                                                                                                                                                                                                                                                                                                                                                                                                                             (SELECT console_logs_log_entries.log_source_id AS log_source_id
                                                                                                                                                                                                                                                                                                                                                                                                                              FROM
                                                                                                                                                                                                                                                                                                                                                                                                                                (SELECT log_entries.log_source_id AS log_source_id, log_entries.level AS level
                                                                                                                                                                                                                                                                                                                                                                                                                                 FROM log_entries
                                                                                                                                                                                                                                                                                                                                                                                                                                 WHERE and(equals(log_entries.team_id, 2), equals(log_entries.log_source, 'session_replay'))) AS console_logs_log_entries
                                                                                                                                                                                                                                                                                                                                                                                                                              WHERE ifNull(in(console_logs_log_entries.level, ['info']), 0))))
  GROUP BY s.session_id
  HAVING true
  ORDER BY start_time DESC
  LIMIT 51
  OFFSET 0 SETTINGS readonly=2,
                    max_execution_time=60,
                    allow_experimental_object_type=1,
                    format_csv_allow_double_quotes=0,
                    max_ast_elements=1000000,
                    max_expanded_ast_elements=1000000,
                    max_query_size=524288
  '''
# ---
# name: TestSessionRecordingsListFromFilters.test_filter_on_session_ids
  '''
  SELECT s.session_id AS session_id,
         any(s.team_id),
         any(s.distinct_id),
         min(toTimeZone(s.min_first_timestamp, 'UTC')) AS start_time,
         max(toTimeZone(s.max_last_timestamp, 'UTC')) AS end_time,
         dateDiff('SECOND', start_time, end_time) AS duration,
         argMinMerge(s.first_url) AS first_url,
         sum(s.click_count),
         sum(s.keypress_count),
         sum(s.mouse_activity_count),
         divide(sum(s.active_milliseconds), 1000) AS active_seconds,
         minus(duration, active_seconds) AS inactive_seconds,
         sum(s.console_log_count) AS console_log_count,
         sum(s.console_warn_count) AS console_warn_count,
         sum(s.console_error_count) AS console_error_count
  FROM session_replay_events AS s
  WHERE and(equals(s.team_id, 2),
            ifNull(greaterOrEquals(toTimeZone(s.min_first_timestamp, 'UTC'), toDateTime64('2020-12-11 13:46:23.000000', 6, 'UTC')), 0),
            ifNull(greaterOrEquals(toTimeZone(s.min_first_timestamp, 'UTC'), toDateTime64('2020-12-25 00:00:00.000000', 6, 'UTC')), 0),
            ifNull(lessOrEquals(toTimeZone(s.max_last_timestamp, 'UTC'), toDateTime64('2021-01-01 13:46:23.000000', 6, 'UTC')), 0),
            in(s.session_id,
               ['00000000-0000-0000-0000-000000000000', '00000000-0000-0000-0000-000000000001' /* ... */],
               true)
  GROUP BY s.session_id
  HAVING true
  ORDER BY start_time DESC
  LIMIT 51
  OFFSET 0 SETTINGS readonly=2,
                    max_execution_time=60,
                    allow_experimental_object_type=1,
                    format_csv_allow_double_quotes=0,
                    max_ast_elements=1000000,
                    max_expanded_ast_elements=1000000,
                    max_query_size=524288
  '''
# ---
# name: TestSessionRecordingsListFromFilters.test_filter_on_session_ids.1
  '''
  SELECT s.session_id AS session_id,
         any(s.team_id),
         any(s.distinct_id),
         min(toTimeZone(s.min_first_timestamp, 'UTC')) AS start_time,
         max(toTimeZone(s.max_last_timestamp, 'UTC')) AS end_time,
         dateDiff('SECOND', start_time, end_time) AS duration,
         argMinMerge(s.first_url) AS first_url,
         sum(s.click_count),
         sum(s.keypress_count),
         sum(s.mouse_activity_count),
         divide(sum(s.active_milliseconds), 1000) AS active_seconds,
         minus(duration, active_seconds) AS inactive_seconds,
         sum(s.console_log_count) AS console_log_count,
         sum(s.console_warn_count) AS console_warn_count,
         sum(s.console_error_count) AS console_error_count
  FROM session_replay_events AS s
  WHERE and(equals(s.team_id, 2),
            ifNull(greaterOrEquals(toTimeZone(s.min_first_timestamp, 'UTC'), toDateTime64('2020-12-11 13:46:23.000000', 6, 'UTC')), 0),
            ifNull(greaterOrEquals(toTimeZone(s.min_first_timestamp, 'UTC'), toDateTime64('2020-12-25 00:00:00.000000', 6, 'UTC')), 0),
            ifNull(lessOrEquals(toTimeZone(s.max_last_timestamp, 'UTC'), toDateTime64('2021-01-01 13:46:23.000000', 6, 'UTC')), 0),
            in(s.session_id,
               ['00000000-0000-0000-0000-000000000000', '00000000-0000-0000-0000-000000000001' /* ... */],
               true)
  GROUP BY s.session_id
  HAVING true
  ORDER BY start_time DESC
  LIMIT 51
  OFFSET 0 SETTINGS readonly=2,
                    max_execution_time=60,
                    allow_experimental_object_type=1,
                    format_csv_allow_double_quotes=0,
                    max_ast_elements=1000000,
                    max_expanded_ast_elements=1000000,
                    max_query_size=524288
  '''
# ---
# name: TestSessionRecordingsListFromFilters.test_filter_with_cohort_properties
  '''
  
  SELECT count(DISTINCT person_id)
  FROM cohortpeople
  WHERE team_id = 2
    AND cohort_id = 2
    AND version = NULL
  '''
# ---
# name: TestSessionRecordingsListFromFilters.test_filter_with_cohort_properties.1
  '''
  /* cohort_calculation: */
  SELECT count(DISTINCT person_id)
  FROM cohortpeople
  WHERE team_id = 2
    AND cohort_id = 2
    AND version = 0
  '''
# ---
# name: TestSessionRecordingsListFromFilters.test_filter_with_cohort_properties.2
  '''
  SELECT s.session_id AS session_id,
         any(s.team_id),
         any(s.distinct_id),
         min(toTimeZone(s.min_first_timestamp, 'UTC')) AS start_time,
         max(toTimeZone(s.max_last_timestamp, 'UTC')) AS end_time,
         dateDiff('SECOND', start_time, end_time) AS duration,
         argMinMerge(s.first_url) AS first_url,
         sum(s.click_count),
         sum(s.keypress_count),
         sum(s.mouse_activity_count),
         divide(sum(s.active_milliseconds), 1000) AS active_seconds,
         minus(duration, active_seconds) AS inactive_seconds,
         sum(s.console_log_count) AS console_log_count,
         sum(s.console_warn_count) AS console_warn_count,
         sum(s.console_error_count) AS console_error_count
  FROM session_replay_events AS s
  INNER JOIN
    (SELECT argMax(person_distinct_id2.person_id, person_distinct_id2.version) AS person_id,
            person_distinct_id2.distinct_id AS distinct_id
     FROM person_distinct_id2
     WHERE equals(person_distinct_id2.team_id, 2)
     GROUP BY person_distinct_id2.distinct_id
     HAVING ifNull(equals(argMax(person_distinct_id2.is_deleted, person_distinct_id2.version), 0), 0)) AS s__pdi ON equals(s.distinct_id, s__pdi.distinct_id)
  WHERE and(equals(s.team_id, 2), ifNull(greaterOrEquals(toTimeZone(s.min_first_timestamp, 'UTC'), toDateTime64('2021-07-31 20:00:00.000000', 6, 'UTC')), 0), ifNull(greaterOrEquals(toTimeZone(s.min_first_timestamp, 'UTC'), toDateTime64('2021-08-14 00:00:00.000000', 6, 'UTC')), 0), ifNull(lessOrEquals(toTimeZone(s.max_last_timestamp, 'UTC'), toDateTime64('2021-08-21 20:00:00.000000', 6, 'UTC')), 0), ifNull(in(s__pdi.person_id,
                                                                                                                                                                                                                                                                                                                                                                                                                              (SELECT cohortpeople.person_id AS person_id
                                                                                                                                                                                                                                                                                                                                                                                                                               FROM cohortpeople
                                                                                                                                                                                                                                                                                                                                                                                                                               WHERE and(equals(cohortpeople.team_id, 2), equals(cohortpeople.cohort_id, 2), equals(cohortpeople.version, 0)))), 0))
  GROUP BY s.session_id
  HAVING true
  ORDER BY start_time DESC
  LIMIT 51
  OFFSET 0 SETTINGS readonly=2,
                    max_execution_time=60,
                    allow_experimental_object_type=1,
                    format_csv_allow_double_quotes=0,
                    max_ast_elements=1000000,
<<<<<<< HEAD
                    max_expanded_ast_elements=1000000,
                    max_query_size=524288
=======
                    max_expanded_ast_elements=1000000
>>>>>>> dafc4df6
  '''
# ---
# name: TestSessionRecordingsListFromFilters.test_filter_with_events_and_cohorts
  '''
  
  SELECT count(DISTINCT person_id)
  FROM cohortpeople
  WHERE team_id = 2
    AND cohort_id = 2
    AND version = NULL
  '''
# ---
# name: TestSessionRecordingsListFromFilters.test_filter_with_events_and_cohorts.1
  '''
  /* cohort_calculation: */
  SELECT count(DISTINCT person_id)
  FROM cohortpeople
  WHERE team_id = 2
    AND cohort_id = 2
    AND version = 0
  '''
# ---
# name: TestSessionRecordingsListFromFilters.test_filter_with_events_and_cohorts.2
  '''
  SELECT s.session_id AS session_id,
         any(s.team_id),
         any(s.distinct_id),
         min(toTimeZone(s.min_first_timestamp, 'UTC')) AS start_time,
         max(toTimeZone(s.max_last_timestamp, 'UTC')) AS end_time,
         dateDiff('SECOND', start_time, end_time) AS duration,
         argMinMerge(s.first_url) AS first_url,
         sum(s.click_count),
         sum(s.keypress_count),
         sum(s.mouse_activity_count),
         divide(sum(s.active_milliseconds), 1000) AS active_seconds,
         minus(duration, active_seconds) AS inactive_seconds,
         sum(s.console_log_count) AS console_log_count,
         sum(s.console_warn_count) AS console_warn_count,
         sum(s.console_error_count) AS console_error_count
  FROM session_replay_events AS s
  INNER JOIN
    (SELECT argMax(person_distinct_id2.person_id, person_distinct_id2.version) AS person_id,
            person_distinct_id2.distinct_id AS distinct_id
     FROM person_distinct_id2
     WHERE equals(person_distinct_id2.team_id, 2)
     GROUP BY person_distinct_id2.distinct_id
     HAVING ifNull(equals(argMax(person_distinct_id2.is_deleted, person_distinct_id2.version), 0), 0)) AS s__pdi ON equals(s.distinct_id, s__pdi.distinct_id)
  JOIN
    (SELECT events.event AS event,
            events.`$session_id` AS `$session_id`
     FROM events PREWHERE ifNull(greaterOrEquals(events.timestamp, minus(toDateTime64('2021-08-21 20:00:00.000000', 6, 'UTC'), toIntervalDay(90))), 0)
     WHERE equals(events.team_id, 2)) AS s__events ON equals(s.session_id, s__events.`$session_id`)
  WHERE and(equals(s.team_id, 2), ifNull(greaterOrEquals(toTimeZone(s.min_first_timestamp, 'UTC'), toDateTime64('2021-07-31 20:00:00.000000', 6, 'UTC')), 0), ifNull(greaterOrEquals(toTimeZone(s.min_first_timestamp, 'UTC'), toDateTime64('2021-08-14 00:00:00.000000', 6, 'UTC')), 0), ifNull(lessOrEquals(toTimeZone(s.max_last_timestamp, 'UTC'), toDateTime64('2021-08-21 20:00:00.000000', 6, 'UTC')), 0), and(ifNull(equals(s__events.event, '$pageview'), 0), true), ifNull(in(s__pdi.person_id,
                                                                                                                                                                                                                                                                                                                                                                                                                                                                                          (SELECT cohortpeople.person_id AS person_id
                                                                                                                                                                                                                                                                                                                                                                                                                                                                                           FROM cohortpeople
                                                                                                                                                                                                                                                                                                                                                                                                                                                                                           WHERE and(equals(cohortpeople.team_id, 2), equals(cohortpeople.cohort_id, 2), equals(cohortpeople.version, 0)))), 0))
  GROUP BY s.session_id
  HAVING hasAll(groupUniqArray(s__events.event), ['$pageview'])
  ORDER BY start_time DESC
  LIMIT 51
  OFFSET 0 SETTINGS readonly=2,
                    max_execution_time=60,
                    allow_experimental_object_type=1,
                    format_csv_allow_double_quotes=0,
                    max_ast_elements=1000000,
<<<<<<< HEAD
                    max_expanded_ast_elements=1000000,
                    max_query_size=524288
=======
                    max_expanded_ast_elements=1000000
>>>>>>> dafc4df6
  '''
# ---
# name: TestSessionRecordingsListFromFilters.test_filter_with_events_and_cohorts.3
  '''
  SELECT s.session_id AS session_id,
         any(s.team_id),
         any(s.distinct_id),
         min(toTimeZone(s.min_first_timestamp, 'UTC')) AS start_time,
         max(toTimeZone(s.max_last_timestamp, 'UTC')) AS end_time,
         dateDiff('SECOND', start_time, end_time) AS duration,
         argMinMerge(s.first_url) AS first_url,
         sum(s.click_count),
         sum(s.keypress_count),
         sum(s.mouse_activity_count),
         divide(sum(s.active_milliseconds), 1000) AS active_seconds,
         minus(duration, active_seconds) AS inactive_seconds,
         sum(s.console_log_count) AS console_log_count,
         sum(s.console_warn_count) AS console_warn_count,
         sum(s.console_error_count) AS console_error_count
  FROM session_replay_events AS s
  INNER JOIN
    (SELECT argMax(person_distinct_id2.person_id, person_distinct_id2.version) AS person_id,
            person_distinct_id2.distinct_id AS distinct_id
     FROM person_distinct_id2
     WHERE equals(person_distinct_id2.team_id, 2)
     GROUP BY person_distinct_id2.distinct_id
     HAVING ifNull(equals(argMax(person_distinct_id2.is_deleted, person_distinct_id2.version), 0), 0)) AS s__pdi ON equals(s.distinct_id, s__pdi.distinct_id)
  JOIN
    (SELECT events.event AS event,
            events.`$session_id` AS `$session_id`
     FROM events PREWHERE ifNull(greaterOrEquals(events.timestamp, minus(toDateTime64('2021-08-21 20:00:00.000000', 6, 'UTC'), toIntervalDay(90))), 0)
     WHERE equals(events.team_id, 2)) AS s__events ON equals(s.session_id, s__events.`$session_id`)
  WHERE and(equals(s.team_id, 2), ifNull(greaterOrEquals(toTimeZone(s.min_first_timestamp, 'UTC'), toDateTime64('2021-07-31 20:00:00.000000', 6, 'UTC')), 0), ifNull(greaterOrEquals(toTimeZone(s.min_first_timestamp, 'UTC'), toDateTime64('2021-08-14 00:00:00.000000', 6, 'UTC')), 0), ifNull(lessOrEquals(toTimeZone(s.max_last_timestamp, 'UTC'), toDateTime64('2021-08-21 20:00:00.000000', 6, 'UTC')), 0), and(ifNull(equals(s__events.event, 'custom_event'), 0), true), ifNull(in(s__pdi.person_id,
                                                                                                                                                                                                                                                                                                                                                                                                                                                                                             (SELECT cohortpeople.person_id AS person_id
                                                                                                                                                                                                                                                                                                                                                                                                                                                                                              FROM cohortpeople
                                                                                                                                                                                                                                                                                                                                                                                                                                                                                              WHERE and(equals(cohortpeople.team_id, 2), equals(cohortpeople.cohort_id, 2), equals(cohortpeople.version, 0)))), 0))
  GROUP BY s.session_id
  HAVING hasAll(groupUniqArray(s__events.event), ['custom_event'])
  ORDER BY start_time DESC
  LIMIT 51
  OFFSET 0 SETTINGS readonly=2,
                    max_execution_time=60,
                    allow_experimental_object_type=1,
                    format_csv_allow_double_quotes=0,
                    max_ast_elements=1000000,
<<<<<<< HEAD
                    max_expanded_ast_elements=1000000,
                    max_query_size=524288
=======
                    max_expanded_ast_elements=1000000
>>>>>>> dafc4df6
  '''
# ---
# name: TestSessionRecordingsListFromFilters.test_multiple_event_filters
  '''
  SELECT s.session_id AS session_id,
         any(s.team_id),
         any(s.distinct_id),
         min(toTimeZone(s.min_first_timestamp, 'UTC')) AS start_time,
         max(toTimeZone(s.max_last_timestamp, 'UTC')) AS end_time,
         dateDiff('SECOND', start_time, end_time) AS duration,
         argMinMerge(s.first_url) AS first_url,
         sum(s.click_count),
         sum(s.keypress_count),
         sum(s.mouse_activity_count),
         divide(sum(s.active_milliseconds), 1000) AS active_seconds,
         minus(duration, active_seconds) AS inactive_seconds,
         sum(s.console_log_count) AS console_log_count,
         sum(s.console_warn_count) AS console_warn_count,
         sum(s.console_error_count) AS console_error_count
  FROM session_replay_events AS s
  JOIN
    (SELECT events.event AS event,
            events.`$session_id` AS `$session_id`
     FROM events PREWHERE ifNull(greaterOrEquals(events.timestamp, minus(toDateTime64('2021-01-01 13:46:23.000000', 6, 'UTC'), toIntervalDay(90))), 0)
     WHERE equals(events.team_id, 2)) AS s__events ON equals(s.session_id, s__events.`$session_id`)
  WHERE and(equals(s.team_id, 2), ifNull(greaterOrEquals(toTimeZone(s.min_first_timestamp, 'UTC'), toDateTime64('2020-12-11 13:46:23.000000', 6, 'UTC')), 0), ifNull(greaterOrEquals(toTimeZone(s.min_first_timestamp, 'UTC'), toDateTime64('2020-12-25 00:00:00.000000', 6, 'UTC')), 0), ifNull(lessOrEquals(toTimeZone(s.max_last_timestamp, 'UTC'), toDateTime64('2021-01-01 13:46:23.000000', 6, 'UTC')), 0), or(and(ifNull(equals(s__events.event, '$pageview'), 0), true), and(ifNull(equals(s__events.event, 'new-event'), 0), true)), true)
  GROUP BY s.session_id
  HAVING hasAll(groupUniqArray(s__events.event), ['$pageview', 'new-event'])
  ORDER BY start_time DESC
  LIMIT 51
  OFFSET 0 SETTINGS readonly=2,
                    max_execution_time=60,
                    allow_experimental_object_type=1,
                    format_csv_allow_double_quotes=0,
                    max_ast_elements=1000000,
                    max_expanded_ast_elements=1000000,
                    max_query_size=524288
  '''
# ---
# name: TestSessionRecordingsListFromFilters.test_multiple_event_filters.1
  '''
  SELECT s.session_id AS session_id,
         any(s.team_id),
         any(s.distinct_id),
         min(toTimeZone(s.min_first_timestamp, 'UTC')) AS start_time,
         max(toTimeZone(s.max_last_timestamp, 'UTC')) AS end_time,
         dateDiff('SECOND', start_time, end_time) AS duration,
         argMinMerge(s.first_url) AS first_url,
         sum(s.click_count),
         sum(s.keypress_count),
         sum(s.mouse_activity_count),
         divide(sum(s.active_milliseconds), 1000) AS active_seconds,
         minus(duration, active_seconds) AS inactive_seconds,
         sum(s.console_log_count) AS console_log_count,
         sum(s.console_warn_count) AS console_warn_count,
         sum(s.console_error_count) AS console_error_count
  FROM session_replay_events AS s
  JOIN
    (SELECT events.event AS event,
            events.`$session_id` AS `$session_id`
     FROM events PREWHERE ifNull(greaterOrEquals(events.timestamp, minus(toDateTime64('2021-01-01 13:46:23.000000', 6, 'UTC'), toIntervalDay(90))), 0)
     WHERE equals(events.team_id, 2)) AS s__events ON equals(s.session_id, s__events.`$session_id`)
  WHERE and(equals(s.team_id, 2), ifNull(greaterOrEquals(toTimeZone(s.min_first_timestamp, 'UTC'), toDateTime64('2020-12-11 13:46:23.000000', 6, 'UTC')), 0), ifNull(greaterOrEquals(toTimeZone(s.min_first_timestamp, 'UTC'), toDateTime64('2020-12-25 00:00:00.000000', 6, 'UTC')), 0), ifNull(lessOrEquals(toTimeZone(s.max_last_timestamp, 'UTC'), toDateTime64('2021-01-01 13:46:23.000000', 6, 'UTC')), 0), or(and(ifNull(equals(s__events.event, '$pageview'), 0), true), and(ifNull(equals(s__events.event, 'new-event2'), 0), true)), true)
  GROUP BY s.session_id
  HAVING hasAll(groupUniqArray(s__events.event), ['$pageview', 'new-event2'])
  ORDER BY start_time DESC
  LIMIT 51
  OFFSET 0 SETTINGS readonly=2,
                    max_execution_time=60,
                    allow_experimental_object_type=1,
                    format_csv_allow_double_quotes=0,
                    max_ast_elements=1000000,
                    max_expanded_ast_elements=1000000,
                    max_query_size=524288
  '''
# ---
# name: TestSessionRecordingsListFromFilters.test_person_id_filter
  '''
  SELECT s.session_id AS session_id,
         any(s.team_id),
         any(s.distinct_id),
         min(toTimeZone(s.min_first_timestamp, 'UTC')) AS start_time,
         max(toTimeZone(s.max_last_timestamp, 'UTC')) AS end_time,
         dateDiff('SECOND', start_time, end_time) AS duration,
         argMinMerge(s.first_url) AS first_url,
         sum(s.click_count),
         sum(s.keypress_count),
         sum(s.mouse_activity_count),
         divide(sum(s.active_milliseconds), 1000) AS active_seconds,
         minus(duration, active_seconds) AS inactive_seconds,
         sum(s.console_log_count) AS console_log_count,
         sum(s.console_warn_count) AS console_warn_count,
         sum(s.console_error_count) AS console_error_count
  FROM session_replay_events AS s
  INNER JOIN
    (SELECT argMax(person_distinct_id2.person_id, person_distinct_id2.version) AS person_id,
            person_distinct_id2.distinct_id AS distinct_id
     FROM person_distinct_id2
     WHERE equals(person_distinct_id2.team_id, 2)
     GROUP BY person_distinct_id2.distinct_id
     HAVING ifNull(equals(argMax(person_distinct_id2.is_deleted, person_distinct_id2.version), 0), 0)) AS s__pdi ON equals(s.distinct_id, s__pdi.distinct_id)
  WHERE and(equals(s.team_id, 2), ifNull(greaterOrEquals(toTimeZone(s.min_first_timestamp, 'UTC'), toDateTime64('2020-12-11 13:46:23.000000', 6, 'UTC')), 0), ifNull(greaterOrEquals(toTimeZone(s.min_first_timestamp, 'UTC'), toDateTime64('2020-12-25 00:00:00.000000', 6, 'UTC')), 0), ifNull(lessOrEquals(toTimeZone(s.max_last_timestamp, 'UTC'), toDateTime64('2021-01-01 13:46:23.000000', 6, 'UTC')), 0), true, ifNull(equals(s__pdi.person_id, '00000000-0000-0000-0000-000000000000'), 0))
  GROUP BY s.session_id
  HAVING true
  ORDER BY start_time DESC
  LIMIT 51
  OFFSET 0 SETTINGS readonly=2,
                    max_execution_time=60,
                    allow_experimental_object_type=1,
                    format_csv_allow_double_quotes=0,
                    max_ast_elements=1000000,
                    max_expanded_ast_elements=1000000,
                    max_query_size=524288
  '''
# ---
# name: TestSessionRecordingsListFromFilters.test_top_level_hogql_event_property_test_account_filter
  '''
  SELECT s.session_id AS session_id,
         any(s.team_id),
         any(s.distinct_id),
         min(toTimeZone(s.min_first_timestamp, 'UTC')) AS start_time,
         max(toTimeZone(s.max_last_timestamp, 'UTC')) AS end_time,
         dateDiff('SECOND', start_time, end_time) AS duration,
         argMinMerge(s.first_url) AS first_url,
         sum(s.click_count),
         sum(s.keypress_count),
         sum(s.mouse_activity_count),
         divide(sum(s.active_milliseconds), 1000) AS active_seconds,
         minus(duration, active_seconds) AS inactive_seconds,
         sum(s.console_log_count) AS console_log_count,
         sum(s.console_warn_count) AS console_warn_count,
         sum(s.console_error_count) AS console_error_count
  FROM session_replay_events AS s
  JOIN
    (SELECT events.event AS event,
            events.`$session_id` AS `$session_id`
     FROM events PREWHERE ifNull(greaterOrEquals(events.timestamp, minus(toDateTime64('2021-01-21 20:00:00.000000', 6, 'UTC'), toIntervalDay(90))), 0)
     WHERE equals(events.team_id, 2)) AS s__events ON equals(s.session_id, s__events.`$session_id`)
  WHERE and(equals(s.team_id, 2), ifNull(greaterOrEquals(toTimeZone(s.min_first_timestamp, 'UTC'), toDateTime64('2020-12-31 20:00:00.000000', 6, 'UTC')), 0), ifNull(greaterOrEquals(toTimeZone(s.min_first_timestamp, 'UTC'), toDateTime64('2021-01-14 00:00:00.000000', 6, 'UTC')), 0), ifNull(lessOrEquals(toTimeZone(s.max_last_timestamp, 'UTC'), toDateTime64('2021-01-21 20:00:00.000000', 6, 'UTC')), 0), and(ifNull(equals(s__events.event, '$pageview'), 0), true), true)
  GROUP BY s.session_id
  HAVING hasAll(groupUniqArray(s__events.event), ['$pageview'])
  ORDER BY start_time DESC
  LIMIT 51
  OFFSET 0 SETTINGS readonly=2,
                    max_execution_time=60,
                    allow_experimental_object_type=1,
                    format_csv_allow_double_quotes=0,
                    max_ast_elements=1000000,
                    max_expanded_ast_elements=1000000,
                    max_query_size=524288
  '''
# ---
# name: TestSessionRecordingsListFromFilters.test_top_level_hogql_event_property_test_account_filter.1
  '''
  SELECT s.session_id AS session_id,
         any(s.team_id),
         any(s.distinct_id),
         min(toTimeZone(s.min_first_timestamp, 'UTC')) AS start_time,
         max(toTimeZone(s.max_last_timestamp, 'UTC')) AS end_time,
         dateDiff('SECOND', start_time, end_time) AS duration,
         argMinMerge(s.first_url) AS first_url,
         sum(s.click_count),
         sum(s.keypress_count),
         sum(s.mouse_activity_count),
         divide(sum(s.active_milliseconds), 1000) AS active_seconds,
         minus(duration, active_seconds) AS inactive_seconds,
         sum(s.console_log_count) AS console_log_count,
         sum(s.console_warn_count) AS console_warn_count,
         sum(s.console_error_count) AS console_error_count
  FROM session_replay_events AS s
  JOIN
    (SELECT replaceRegexpAll(nullIf(nullIf(JSONExtractRaw(events.properties, 'is_internal_user'), ''), 'null'), '^"|"$', '') AS properties___is_internal_user,
            events.`$session_id` AS `$session_id`
     FROM events PREWHERE ifNull(greaterOrEquals(events.timestamp, minus(toDateTime64('2021-01-21 20:00:00.000000', 6, 'UTC'), toIntervalDay(90))), 0)
     WHERE equals(events.team_id, 2)) AS s__events ON equals(s.session_id, s__events.`$session_id`)
  WHERE and(equals(s.team_id, 2), ifNull(greaterOrEquals(toTimeZone(s.min_first_timestamp, 'UTC'), toDateTime64('2020-12-31 20:00:00.000000', 6, 'UTC')), 0), ifNull(greaterOrEquals(toTimeZone(s.min_first_timestamp, 'UTC'), toDateTime64('2021-01-14 00:00:00.000000', 6, 'UTC')), 0), ifNull(lessOrEquals(toTimeZone(s.max_last_timestamp, 'UTC'), toDateTime64('2021-01-21 20:00:00.000000', 6, 'UTC')), 0), ifNull(equals(s__events.properties___is_internal_user, 'true'), 0))
  GROUP BY s.session_id
  HAVING true
  ORDER BY start_time DESC
  LIMIT 51
  OFFSET 0 SETTINGS readonly=2,
                    max_execution_time=60,
                    allow_experimental_object_type=1,
                    format_csv_allow_double_quotes=0,
                    max_ast_elements=1000000,
                    max_expanded_ast_elements=1000000,
                    max_query_size=524288
  '''
# ---
# name: TestSessionRecordingsListFromFilters.test_top_level_hogql_event_property_test_account_filter_materialized
  '''
  SELECT s.session_id AS session_id,
         any(s.team_id),
         any(s.distinct_id),
         min(toTimeZone(s.min_first_timestamp, 'UTC')) AS start_time,
         max(toTimeZone(s.max_last_timestamp, 'UTC')) AS end_time,
         dateDiff('SECOND', start_time, end_time) AS duration,
         argMinMerge(s.first_url) AS first_url,
         sum(s.click_count),
         sum(s.keypress_count),
         sum(s.mouse_activity_count),
         divide(sum(s.active_milliseconds), 1000) AS active_seconds,
         minus(duration, active_seconds) AS inactive_seconds,
         sum(s.console_log_count) AS console_log_count,
         sum(s.console_warn_count) AS console_warn_count,
         sum(s.console_error_count) AS console_error_count
  FROM session_replay_events AS s
  JOIN
    (SELECT events.event AS event,
            events.`$session_id` AS `$session_id`
     FROM events PREWHERE ifNull(greaterOrEquals(events.timestamp, minus(toDateTime64('2021-01-21 20:00:00.000000', 6, 'UTC'), toIntervalDay(90))), 0)
     WHERE equals(events.team_id, 2)) AS s__events ON equals(s.session_id, s__events.`$session_id`)
  WHERE and(equals(s.team_id, 2), ifNull(greaterOrEquals(toTimeZone(s.min_first_timestamp, 'UTC'), toDateTime64('2020-12-31 20:00:00.000000', 6, 'UTC')), 0), ifNull(greaterOrEquals(toTimeZone(s.min_first_timestamp, 'UTC'), toDateTime64('2021-01-14 00:00:00.000000', 6, 'UTC')), 0), ifNull(lessOrEquals(toTimeZone(s.max_last_timestamp, 'UTC'), toDateTime64('2021-01-21 20:00:00.000000', 6, 'UTC')), 0), and(ifNull(equals(s__events.event, '$pageview'), 0), true), true)
  GROUP BY s.session_id
  HAVING hasAll(groupUniqArray(s__events.event), ['$pageview'])
  ORDER BY start_time DESC
  LIMIT 51
  OFFSET 0 SETTINGS readonly=2,
                    max_execution_time=60,
                    allow_experimental_object_type=1,
                    format_csv_allow_double_quotes=0,
                    max_ast_elements=1000000,
                    max_expanded_ast_elements=1000000,
                    max_query_size=524288
  '''
# ---
# name: TestSessionRecordingsListFromFilters.test_top_level_hogql_event_property_test_account_filter_materialized.1
  '''
  SELECT s.session_id AS session_id,
         any(s.team_id),
         any(s.distinct_id),
         min(toTimeZone(s.min_first_timestamp, 'UTC')) AS start_time,
         max(toTimeZone(s.max_last_timestamp, 'UTC')) AS end_time,
         dateDiff('SECOND', start_time, end_time) AS duration,
         argMinMerge(s.first_url) AS first_url,
         sum(s.click_count),
         sum(s.keypress_count),
         sum(s.mouse_activity_count),
         divide(sum(s.active_milliseconds), 1000) AS active_seconds,
         minus(duration, active_seconds) AS inactive_seconds,
         sum(s.console_log_count) AS console_log_count,
         sum(s.console_warn_count) AS console_warn_count,
         sum(s.console_error_count) AS console_error_count
  FROM session_replay_events AS s
  JOIN
    (SELECT nullIf(nullIf(events.mat_is_internal_user, ''), 'null') AS properties___is_internal_user,
            events.`$session_id` AS `$session_id`
     FROM events PREWHERE ifNull(greaterOrEquals(events.timestamp, minus(toDateTime64('2021-01-21 20:00:00.000000', 6, 'UTC'), toIntervalDay(90))), 0)
     WHERE equals(events.team_id, 2)) AS s__events ON equals(s.session_id, s__events.`$session_id`)
  WHERE and(equals(s.team_id, 2), ifNull(greaterOrEquals(toTimeZone(s.min_first_timestamp, 'UTC'), toDateTime64('2020-12-31 20:00:00.000000', 6, 'UTC')), 0), ifNull(greaterOrEquals(toTimeZone(s.min_first_timestamp, 'UTC'), toDateTime64('2021-01-14 00:00:00.000000', 6, 'UTC')), 0), ifNull(lessOrEquals(toTimeZone(s.max_last_timestamp, 'UTC'), toDateTime64('2021-01-21 20:00:00.000000', 6, 'UTC')), 0), ifNull(equals(s__events.properties___is_internal_user, 'true'), 0))
  GROUP BY s.session_id
  HAVING true
  ORDER BY start_time DESC
  LIMIT 51
  OFFSET 0 SETTINGS readonly=2,
                    max_execution_time=60,
                    allow_experimental_object_type=1,
                    format_csv_allow_double_quotes=0,
                    max_ast_elements=1000000,
                    max_expanded_ast_elements=1000000,
                    max_query_size=524288
  '''
# ---
# name: TestSessionRecordingsListFromFilters.test_top_level_hogql_person_property_test_account_filter
  '''
  SELECT s.session_id AS session_id,
         any(s.team_id),
         any(s.distinct_id),
         min(toTimeZone(s.min_first_timestamp, 'UTC')) AS start_time,
         max(toTimeZone(s.max_last_timestamp, 'UTC')) AS end_time,
         dateDiff('SECOND', start_time, end_time) AS duration,
         argMinMerge(s.first_url) AS first_url,
         sum(s.click_count),
         sum(s.keypress_count),
         sum(s.mouse_activity_count),
         divide(sum(s.active_milliseconds), 1000) AS active_seconds,
         minus(duration, active_seconds) AS inactive_seconds,
         sum(s.console_log_count) AS console_log_count,
         sum(s.console_warn_count) AS console_warn_count,
         sum(s.console_error_count) AS console_error_count
  FROM session_replay_events AS s
  JOIN
    (SELECT events.event AS event,
            events.`$session_id` AS `$session_id`
     FROM events PREWHERE ifNull(greaterOrEquals(events.timestamp, minus(toDateTime64('2021-01-21 20:00:00.000000', 6, 'UTC'), toIntervalDay(90))), 0)
     WHERE equals(events.team_id, 2)) AS s__events ON equals(s.session_id, s__events.`$session_id`)
  WHERE and(equals(s.team_id, 2), ifNull(greaterOrEquals(toTimeZone(s.min_first_timestamp, 'UTC'), toDateTime64('2020-12-31 20:00:00.000000', 6, 'UTC')), 0), ifNull(greaterOrEquals(toTimeZone(s.min_first_timestamp, 'UTC'), toDateTime64('2021-01-14 00:00:00.000000', 6, 'UTC')), 0), ifNull(lessOrEquals(toTimeZone(s.max_last_timestamp, 'UTC'), toDateTime64('2021-01-21 20:00:00.000000', 6, 'UTC')), 0), and(ifNull(equals(s__events.event, '$pageview'), 0), true), true)
  GROUP BY s.session_id
  HAVING hasAll(groupUniqArray(s__events.event), ['$pageview'])
  ORDER BY start_time DESC
  LIMIT 51
  OFFSET 0 SETTINGS readonly=2,
                    max_execution_time=60,
                    allow_experimental_object_type=1,
                    format_csv_allow_double_quotes=0,
                    max_ast_elements=1000000,
                    max_expanded_ast_elements=1000000,
                    max_query_size=524288
  '''
# ---
# name: TestSessionRecordingsListFromFilters.test_top_level_hogql_person_property_test_account_filter.1
  '''
  SELECT s.session_id AS session_id,
         any(s.team_id),
         any(s.distinct_id),
         min(toTimeZone(s.min_first_timestamp, 'UTC')) AS start_time,
         max(toTimeZone(s.max_last_timestamp, 'UTC')) AS end_time,
         dateDiff('SECOND', start_time, end_time) AS duration,
         argMinMerge(s.first_url) AS first_url,
         sum(s.click_count),
         sum(s.keypress_count),
         sum(s.mouse_activity_count),
         divide(sum(s.active_milliseconds), 1000) AS active_seconds,
         minus(duration, active_seconds) AS inactive_seconds,
         sum(s.console_log_count) AS console_log_count,
         sum(s.console_warn_count) AS console_warn_count,
         sum(s.console_error_count) AS console_error_count
  FROM session_replay_events AS s
  INNER JOIN
    (SELECT argMax(person_distinct_id2.person_id, person_distinct_id2.version) AS s__pdi___person_id,
            argMax(person_distinct_id2.person_id, person_distinct_id2.version) AS person_id,
            person_distinct_id2.distinct_id AS distinct_id
     FROM person_distinct_id2
     WHERE equals(person_distinct_id2.team_id, 2)
     GROUP BY person_distinct_id2.distinct_id
     HAVING ifNull(equals(argMax(person_distinct_id2.is_deleted, person_distinct_id2.version), 0), 0)) AS s__pdi ON equals(s.distinct_id, s__pdi.distinct_id)
  INNER JOIN
    (SELECT person.id AS id,
            replaceRegexpAll(nullIf(nullIf(JSONExtractRaw(person.properties, 'email'), ''), 'null'), '^"|"$', '') AS properties___email
     FROM person
     WHERE and(equals(person.team_id, 2), ifNull(in(tuple(person.id, person.version),
                                                      (SELECT person.id AS id, max(person.version) AS version
                                                       FROM person
                                                       WHERE equals(person.team_id, 2)
                                                       GROUP BY person.id
                                                       HAVING ifNull(equals(argMax(person.is_deleted, person.version), 0), 0))), 0)) SETTINGS optimize_aggregation_in_order=1) AS s__pdi__person ON equals(s__pdi.s__pdi___person_id, s__pdi__person.id)
  WHERE and(equals(s.team_id, 2), ifNull(greaterOrEquals(toTimeZone(s.min_first_timestamp, 'UTC'), toDateTime64('2020-12-31 20:00:00.000000', 6, 'UTC')), 0), ifNull(greaterOrEquals(toTimeZone(s.min_first_timestamp, 'UTC'), toDateTime64('2021-01-14 00:00:00.000000', 6, 'UTC')), 0), ifNull(lessOrEquals(toTimeZone(s.max_last_timestamp, 'UTC'), toDateTime64('2021-01-21 20:00:00.000000', 6, 'UTC')), 0), ifNull(equals(s__pdi__person.properties___email, 'bla'), 0))
  GROUP BY s.session_id
  HAVING true
  ORDER BY start_time DESC
  LIMIT 51
  OFFSET 0 SETTINGS readonly=2,
                    max_execution_time=60,
                    allow_experimental_object_type=1,
                    format_csv_allow_double_quotes=0,
                    max_ast_elements=1000000,
                    max_expanded_ast_elements=1000000,
                    max_query_size=524288
  '''
# ---
# name: TestSessionRecordingsListFromFilters.test_top_level_hogql_person_property_test_account_filter_materialized
  '''
  SELECT s.session_id AS session_id,
         any(s.team_id),
         any(s.distinct_id),
         min(toTimeZone(s.min_first_timestamp, 'UTC')) AS start_time,
         max(toTimeZone(s.max_last_timestamp, 'UTC')) AS end_time,
         dateDiff('SECOND', start_time, end_time) AS duration,
         argMinMerge(s.first_url) AS first_url,
         sum(s.click_count),
         sum(s.keypress_count),
         sum(s.mouse_activity_count),
         divide(sum(s.active_milliseconds), 1000) AS active_seconds,
         minus(duration, active_seconds) AS inactive_seconds,
         sum(s.console_log_count) AS console_log_count,
         sum(s.console_warn_count) AS console_warn_count,
         sum(s.console_error_count) AS console_error_count
  FROM session_replay_events AS s
  JOIN
    (SELECT events.event AS event,
            events.`$session_id` AS `$session_id`
     FROM events PREWHERE ifNull(greaterOrEquals(events.timestamp, minus(toDateTime64('2021-01-21 20:00:00.000000', 6, 'UTC'), toIntervalDay(90))), 0)
     WHERE equals(events.team_id, 2)) AS s__events ON equals(s.session_id, s__events.`$session_id`)
  WHERE and(equals(s.team_id, 2), ifNull(greaterOrEquals(toTimeZone(s.min_first_timestamp, 'UTC'), toDateTime64('2020-12-31 20:00:00.000000', 6, 'UTC')), 0), ifNull(greaterOrEquals(toTimeZone(s.min_first_timestamp, 'UTC'), toDateTime64('2021-01-14 00:00:00.000000', 6, 'UTC')), 0), ifNull(lessOrEquals(toTimeZone(s.max_last_timestamp, 'UTC'), toDateTime64('2021-01-21 20:00:00.000000', 6, 'UTC')), 0), and(ifNull(equals(s__events.event, '$pageview'), 0), true), true)
  GROUP BY s.session_id
  HAVING hasAll(groupUniqArray(s__events.event), ['$pageview'])
  ORDER BY start_time DESC
  LIMIT 51
  OFFSET 0 SETTINGS readonly=2,
                    max_execution_time=60,
                    allow_experimental_object_type=1,
                    format_csv_allow_double_quotes=0,
                    max_ast_elements=1000000,
                    max_expanded_ast_elements=1000000,
                    max_query_size=524288
  '''
# ---
# name: TestSessionRecordingsListFromFilters.test_top_level_hogql_person_property_test_account_filter_materialized.1
  '''
  SELECT s.session_id AS session_id,
         any(s.team_id),
         any(s.distinct_id),
         min(toTimeZone(s.min_first_timestamp, 'UTC')) AS start_time,
         max(toTimeZone(s.max_last_timestamp, 'UTC')) AS end_time,
         dateDiff('SECOND', start_time, end_time) AS duration,
         argMinMerge(s.first_url) AS first_url,
         sum(s.click_count),
         sum(s.keypress_count),
         sum(s.mouse_activity_count),
         divide(sum(s.active_milliseconds), 1000) AS active_seconds,
         minus(duration, active_seconds) AS inactive_seconds,
         sum(s.console_log_count) AS console_log_count,
         sum(s.console_warn_count) AS console_warn_count,
         sum(s.console_error_count) AS console_error_count
  FROM session_replay_events AS s
  INNER JOIN
    (SELECT argMax(person_distinct_id2.person_id, person_distinct_id2.version) AS s__pdi___person_id,
            argMax(person_distinct_id2.person_id, person_distinct_id2.version) AS person_id,
            person_distinct_id2.distinct_id AS distinct_id
     FROM person_distinct_id2
     WHERE equals(person_distinct_id2.team_id, 2)
     GROUP BY person_distinct_id2.distinct_id
     HAVING ifNull(equals(argMax(person_distinct_id2.is_deleted, person_distinct_id2.version), 0), 0)) AS s__pdi ON equals(s.distinct_id, s__pdi.distinct_id)
  INNER JOIN
    (SELECT person.id AS id,
            nullIf(nullIf(person.pmat_email, ''), 'null') AS properties___email
     FROM person
     WHERE and(equals(person.team_id, 2), ifNull(in(tuple(person.id, person.version),
                                                      (SELECT person.id AS id, max(person.version) AS version
                                                       FROM person
                                                       WHERE equals(person.team_id, 2)
                                                       GROUP BY person.id
                                                       HAVING ifNull(equals(argMax(person.is_deleted, person.version), 0), 0))), 0)) SETTINGS optimize_aggregation_in_order=1) AS s__pdi__person ON equals(s__pdi.s__pdi___person_id, s__pdi__person.id)
  WHERE and(equals(s.team_id, 2), ifNull(greaterOrEquals(toTimeZone(s.min_first_timestamp, 'UTC'), toDateTime64('2020-12-31 20:00:00.000000', 6, 'UTC')), 0), ifNull(greaterOrEquals(toTimeZone(s.min_first_timestamp, 'UTC'), toDateTime64('2021-01-14 00:00:00.000000', 6, 'UTC')), 0), ifNull(lessOrEquals(toTimeZone(s.max_last_timestamp, 'UTC'), toDateTime64('2021-01-21 20:00:00.000000', 6, 'UTC')), 0), ifNull(equals(s__pdi__person.properties___email, 'bla'), 0))
  GROUP BY s.session_id
  HAVING true
  ORDER BY start_time DESC
  LIMIT 51
  OFFSET 0 SETTINGS readonly=2,
                    max_execution_time=60,
                    allow_experimental_object_type=1,
                    format_csv_allow_double_quotes=0,
                    max_ast_elements=1000000,
                    max_expanded_ast_elements=1000000,
                    max_query_size=524288
  '''
# ---
# name: TestSessionRecordingsListFromFilters.test_top_level_person_property_test_account_filter
  '''
  SELECT s.session_id AS session_id,
         any(s.team_id),
         any(s.distinct_id),
         min(toTimeZone(s.min_first_timestamp, 'UTC')) AS start_time,
         max(toTimeZone(s.max_last_timestamp, 'UTC')) AS end_time,
         dateDiff('SECOND', start_time, end_time) AS duration,
         argMinMerge(s.first_url) AS first_url,
         sum(s.click_count),
         sum(s.keypress_count),
         sum(s.mouse_activity_count),
         divide(sum(s.active_milliseconds), 1000) AS active_seconds,
         minus(duration, active_seconds) AS inactive_seconds,
         sum(s.console_log_count) AS console_log_count,
         sum(s.console_warn_count) AS console_warn_count,
         sum(s.console_error_count) AS console_error_count
  FROM session_replay_events AS s
  JOIN
    (SELECT events.event AS event,
            events.`$session_id` AS `$session_id`
     FROM events PREWHERE ifNull(greaterOrEquals(events.timestamp, minus(toDateTime64('2021-01-21 20:00:00.000000', 6, 'UTC'), toIntervalDay(90))), 0)
     WHERE equals(events.team_id, 2)) AS s__events ON equals(s.session_id, s__events.`$session_id`)
  WHERE and(equals(s.team_id, 2), ifNull(greaterOrEquals(toTimeZone(s.min_first_timestamp, 'UTC'), toDateTime64('2020-12-31 20:00:00.000000', 6, 'UTC')), 0), ifNull(greaterOrEquals(toTimeZone(s.min_first_timestamp, 'UTC'), toDateTime64('2021-01-14 00:00:00.000000', 6, 'UTC')), 0), ifNull(lessOrEquals(toTimeZone(s.max_last_timestamp, 'UTC'), toDateTime64('2021-01-21 20:00:00.000000', 6, 'UTC')), 0), and(ifNull(equals(s__events.event, '$pageview'), 0), true), true)
  GROUP BY s.session_id
  HAVING hasAll(groupUniqArray(s__events.event), ['$pageview'])
  ORDER BY start_time DESC
  LIMIT 51
  OFFSET 0 SETTINGS readonly=2,
                    max_execution_time=60,
                    allow_experimental_object_type=1,
                    format_csv_allow_double_quotes=0,
                    max_ast_elements=1000000,
                    max_expanded_ast_elements=1000000,
                    max_query_size=524288
  '''
# ---
# name: TestSessionRecordingsListFromFilters.test_top_level_person_property_test_account_filter.1
  '''
  SELECT s.session_id AS session_id,
         any(s.team_id),
         any(s.distinct_id),
         min(toTimeZone(s.min_first_timestamp, 'UTC')) AS start_time,
         max(toTimeZone(s.max_last_timestamp, 'UTC')) AS end_time,
         dateDiff('SECOND', start_time, end_time) AS duration,
         argMinMerge(s.first_url) AS first_url,
         sum(s.click_count),
         sum(s.keypress_count),
         sum(s.mouse_activity_count),
         divide(sum(s.active_milliseconds), 1000) AS active_seconds,
         minus(duration, active_seconds) AS inactive_seconds,
         sum(s.console_log_count) AS console_log_count,
         sum(s.console_warn_count) AS console_warn_count,
         sum(s.console_error_count) AS console_error_count
  FROM session_replay_events AS s
  INNER JOIN
    (SELECT argMax(person_distinct_id2.person_id, person_distinct_id2.version) AS s__pdi___person_id,
            argMax(person_distinct_id2.person_id, person_distinct_id2.version) AS person_id,
            person_distinct_id2.distinct_id AS distinct_id
     FROM person_distinct_id2
     WHERE equals(person_distinct_id2.team_id, 2)
     GROUP BY person_distinct_id2.distinct_id
     HAVING ifNull(equals(argMax(person_distinct_id2.is_deleted, person_distinct_id2.version), 0), 0)) AS s__pdi ON equals(s.distinct_id, s__pdi.distinct_id)
  INNER JOIN
    (SELECT person.id AS id,
            replaceRegexpAll(nullIf(nullIf(JSONExtractRaw(person.properties, 'email'), ''), 'null'), '^"|"$', '') AS properties___email
     FROM person
     WHERE and(equals(person.team_id, 2), ifNull(in(tuple(person.id, person.version),
                                                      (SELECT person.id AS id, max(person.version) AS version
                                                       FROM person
                                                       WHERE equals(person.team_id, 2)
                                                       GROUP BY person.id
                                                       HAVING ifNull(equals(argMax(person.is_deleted, person.version), 0), 0))), 0)) SETTINGS optimize_aggregation_in_order=1) AS s__pdi__person ON equals(s__pdi.s__pdi___person_id, s__pdi__person.id)
  WHERE and(equals(s.team_id, 2), ifNull(greaterOrEquals(toTimeZone(s.min_first_timestamp, 'UTC'), toDateTime64('2020-12-31 20:00:00.000000', 6, 'UTC')), 0), ifNull(greaterOrEquals(toTimeZone(s.min_first_timestamp, 'UTC'), toDateTime64('2021-01-14 00:00:00.000000', 6, 'UTC')), 0), ifNull(lessOrEquals(toTimeZone(s.max_last_timestamp, 'UTC'), toDateTime64('2021-01-21 20:00:00.000000', 6, 'UTC')), 0), ifNull(equals(s__pdi__person.properties___email, 'bla'), 0))
  GROUP BY s.session_id
  HAVING true
  ORDER BY start_time DESC
  LIMIT 51
  OFFSET 0 SETTINGS readonly=2,
                    max_execution_time=60,
                    allow_experimental_object_type=1,
                    format_csv_allow_double_quotes=0,
                    max_ast_elements=1000000,
                    max_expanded_ast_elements=1000000,
                    max_query_size=524288
  '''
# ---
# name: TestSessionRecordingsListFromFilters.test_top_level_person_property_test_account_filter_materialized
  '''
  SELECT s.session_id AS session_id,
         any(s.team_id),
         any(s.distinct_id),
         min(toTimeZone(s.min_first_timestamp, 'UTC')) AS start_time,
         max(toTimeZone(s.max_last_timestamp, 'UTC')) AS end_time,
         dateDiff('SECOND', start_time, end_time) AS duration,
         argMinMerge(s.first_url) AS first_url,
         sum(s.click_count),
         sum(s.keypress_count),
         sum(s.mouse_activity_count),
         divide(sum(s.active_milliseconds), 1000) AS active_seconds,
         minus(duration, active_seconds) AS inactive_seconds,
         sum(s.console_log_count) AS console_log_count,
         sum(s.console_warn_count) AS console_warn_count,
         sum(s.console_error_count) AS console_error_count
  FROM session_replay_events AS s
  JOIN
    (SELECT events.event AS event,
            events.`$session_id` AS `$session_id`
     FROM events PREWHERE ifNull(greaterOrEquals(events.timestamp, minus(toDateTime64('2021-01-21 20:00:00.000000', 6, 'UTC'), toIntervalDay(90))), 0)
     WHERE equals(events.team_id, 2)) AS s__events ON equals(s.session_id, s__events.`$session_id`)
  WHERE and(equals(s.team_id, 2), ifNull(greaterOrEquals(toTimeZone(s.min_first_timestamp, 'UTC'), toDateTime64('2020-12-31 20:00:00.000000', 6, 'UTC')), 0), ifNull(greaterOrEquals(toTimeZone(s.min_first_timestamp, 'UTC'), toDateTime64('2021-01-14 00:00:00.000000', 6, 'UTC')), 0), ifNull(lessOrEquals(toTimeZone(s.max_last_timestamp, 'UTC'), toDateTime64('2021-01-21 20:00:00.000000', 6, 'UTC')), 0), and(ifNull(equals(s__events.event, '$pageview'), 0), true), true)
  GROUP BY s.session_id
  HAVING hasAll(groupUniqArray(s__events.event), ['$pageview'])
  ORDER BY start_time DESC
  LIMIT 51
  OFFSET 0 SETTINGS readonly=2,
                    max_execution_time=60,
                    allow_experimental_object_type=1,
                    format_csv_allow_double_quotes=0,
                    max_ast_elements=1000000,
                    max_expanded_ast_elements=1000000,
                    max_query_size=524288
  '''
# ---
# name: TestSessionRecordingsListFromFilters.test_top_level_person_property_test_account_filter_materialized.1
  '''
  SELECT s.session_id AS session_id,
         any(s.team_id),
         any(s.distinct_id),
         min(toTimeZone(s.min_first_timestamp, 'UTC')) AS start_time,
         max(toTimeZone(s.max_last_timestamp, 'UTC')) AS end_time,
         dateDiff('SECOND', start_time, end_time) AS duration,
         argMinMerge(s.first_url) AS first_url,
         sum(s.click_count),
         sum(s.keypress_count),
         sum(s.mouse_activity_count),
         divide(sum(s.active_milliseconds), 1000) AS active_seconds,
         minus(duration, active_seconds) AS inactive_seconds,
         sum(s.console_log_count) AS console_log_count,
         sum(s.console_warn_count) AS console_warn_count,
         sum(s.console_error_count) AS console_error_count
  FROM session_replay_events AS s
  INNER JOIN
    (SELECT argMax(person_distinct_id2.person_id, person_distinct_id2.version) AS s__pdi___person_id,
            argMax(person_distinct_id2.person_id, person_distinct_id2.version) AS person_id,
            person_distinct_id2.distinct_id AS distinct_id
     FROM person_distinct_id2
     WHERE equals(person_distinct_id2.team_id, 2)
     GROUP BY person_distinct_id2.distinct_id
     HAVING ifNull(equals(argMax(person_distinct_id2.is_deleted, person_distinct_id2.version), 0), 0)) AS s__pdi ON equals(s.distinct_id, s__pdi.distinct_id)
  INNER JOIN
    (SELECT person.id AS id,
            nullIf(nullIf(person.pmat_email, ''), 'null') AS properties___email
     FROM person
     WHERE and(equals(person.team_id, 2), ifNull(in(tuple(person.id, person.version),
                                                      (SELECT person.id AS id, max(person.version) AS version
                                                       FROM person
                                                       WHERE equals(person.team_id, 2)
                                                       GROUP BY person.id
                                                       HAVING ifNull(equals(argMax(person.is_deleted, person.version), 0), 0))), 0)) SETTINGS optimize_aggregation_in_order=1) AS s__pdi__person ON equals(s__pdi.s__pdi___person_id, s__pdi__person.id)
  WHERE and(equals(s.team_id, 2), ifNull(greaterOrEquals(toTimeZone(s.min_first_timestamp, 'UTC'), toDateTime64('2020-12-31 20:00:00.000000', 6, 'UTC')), 0), ifNull(greaterOrEquals(toTimeZone(s.min_first_timestamp, 'UTC'), toDateTime64('2021-01-14 00:00:00.000000', 6, 'UTC')), 0), ifNull(lessOrEquals(toTimeZone(s.max_last_timestamp, 'UTC'), toDateTime64('2021-01-21 20:00:00.000000', 6, 'UTC')), 0), ifNull(equals(s__pdi__person.properties___email, 'bla'), 0))
  GROUP BY s.session_id
  HAVING true
  ORDER BY start_time DESC
  LIMIT 51
  OFFSET 0 SETTINGS readonly=2,
                    max_execution_time=60,
                    allow_experimental_object_type=1,
                    format_csv_allow_double_quotes=0,
                    max_ast_elements=1000000,
                    max_expanded_ast_elements=1000000,
                    max_query_size=524288
  '''
# ---<|MERGE_RESOLUTION|>--- conflicted
+++ resolved
@@ -1925,12 +1925,7 @@
                     allow_experimental_object_type=1,
                     format_csv_allow_double_quotes=0,
                     max_ast_elements=1000000,
-<<<<<<< HEAD
-                    max_expanded_ast_elements=1000000,
-                    max_query_size=524288
-=======
                     max_expanded_ast_elements=1000000
->>>>>>> dafc4df6
   '''
 # ---
 # name: TestSessionRecordingsListFromFilters.test_filter_with_events_and_cohorts
@@ -1996,12 +1991,7 @@
                     allow_experimental_object_type=1,
                     format_csv_allow_double_quotes=0,
                     max_ast_elements=1000000,
-<<<<<<< HEAD
-                    max_expanded_ast_elements=1000000,
-                    max_query_size=524288
-=======
                     max_expanded_ast_elements=1000000
->>>>>>> dafc4df6
   '''
 # ---
 # name: TestSessionRecordingsListFromFilters.test_filter_with_events_and_cohorts.3
@@ -2047,12 +2037,7 @@
                     allow_experimental_object_type=1,
                     format_csv_allow_double_quotes=0,
                     max_ast_elements=1000000,
-<<<<<<< HEAD
-                    max_expanded_ast_elements=1000000,
-                    max_query_size=524288
-=======
                     max_expanded_ast_elements=1000000
->>>>>>> dafc4df6
   '''
 # ---
 # name: TestSessionRecordingsListFromFilters.test_multiple_event_filters
