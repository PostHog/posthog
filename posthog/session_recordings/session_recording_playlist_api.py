--- conflicted
+++ resolved
@@ -144,11 +144,8 @@
             "last_modified_at",
             "last_modified_by",
             "recordings_counts",
-<<<<<<< HEAD
             "type",
-=======
             "_create_in_folder",
->>>>>>> 2c58b7aa
         ]
         read_only_fields = [
             "id",
