import base64
import dataclasses
import datetime
import datetime as dt
import gzip
import hashlib
import json
import os
import re
import shutil
import subprocess
import sys
import time
import uuid
from enum import Enum
from itertools import count
from typing import (
    Any,
    Dict,
    Generator,
    List,
    Mapping,
    Optional,
    Sequence,
    Tuple,
    Union,
    cast,
)
from urllib.parse import urljoin, urlparse

import lzstring
import pytz
from dateutil import parser
from dateutil.relativedelta import relativedelta
from django.conf import settings
from django.core.cache import cache
from django.db.models.query import QuerySet
from django.db.utils import DatabaseError
from django.http import HttpRequest, HttpResponse
from django.template.loader import get_template
from django.utils import timezone
from rest_framework.request import Request
from sentry_sdk import configure_scope

from posthog.constants import AnalyticsDBMS, AvailableFeature
from posthog.exceptions import RequestParsingError
from posthog.redis import get_client

DATERANGE_MAP = {
    "minute": datetime.timedelta(minutes=1),
    "hour": datetime.timedelta(hours=1),
    "day": datetime.timedelta(days=1),
    "week": datetime.timedelta(weeks=1),
    "month": datetime.timedelta(days=31),
}
ANONYMOUS_REGEX = r"^([a-z0-9]+\-){4}([a-z0-9]+)$"

# https://stackoverflow.com/questions/4060221/how-to-reliably-open-a-file-in-the-same-directory-as-a-python-script
__location__ = os.path.realpath(os.path.join(os.getcwd(), os.path.dirname(__file__)))


def format_label_date(date: datetime.datetime, interval: str) -> str:
    labels_format = "%-d-%b-%Y"
    if interval == "hour" or interval == "minute":
        labels_format += " %H:%M"
    return date.strftime(labels_format)


def absolute_uri(url: Optional[str] = None) -> str:
    """
    Returns an absolutely-formatted URL based on the `SITE_URL` config.
    """
    if not url:
        return settings.SITE_URL
    return urljoin(settings.SITE_URL.rstrip("/") + "/", url.lstrip("/"))


def get_previous_week(at: Optional[datetime.datetime] = None) -> Tuple[datetime.datetime, datetime.datetime]:
    """
    Returns a pair of datetimes, representing the start and end of the week preceding to the passed date's week.
    `at` is the datetime to use as a reference point.
    """

    if not at:
        at = timezone.now()

    period_end: datetime.datetime = datetime.datetime.combine(
        at - datetime.timedelta(timezone.now().weekday() + 1), datetime.time.max, tzinfo=pytz.UTC,
    )  # very end of the previous Sunday

    period_start: datetime.datetime = datetime.datetime.combine(
        period_end - datetime.timedelta(6), datetime.time.min, tzinfo=pytz.UTC,
    )  # very start of the previous Monday

    return (period_start, period_end)


def get_previous_day(at: Optional[datetime.datetime] = None) -> Tuple[datetime.datetime, datetime.datetime]:
    """
    Returns a pair of datetimes, representing the start and end of the preceding day.
    `at` is the datetime to use as a reference point.
    """

    if not at:
        at = timezone.now()

    period_end: datetime.datetime = datetime.datetime.combine(
        at - datetime.timedelta(days=1), datetime.time.max, tzinfo=pytz.UTC,
    )  # very end of the previous day

    period_start: datetime.datetime = datetime.datetime.combine(
        period_end, datetime.time.min, tzinfo=pytz.UTC,
    )  # very start of the previous day

    return (period_start, period_end)


def relative_date_parse(input: str) -> datetime.datetime:
    try:
        return datetime.datetime.strptime(input, "%Y-%m-%d").replace(tzinfo=pytz.UTC)
    except ValueError:
        pass

    # when input also contains the time for intervals "hour" and "minute"
    # the above try fails. Try one more time from isoformat.
    try:
        return parser.isoparse(input).replace(tzinfo=pytz.UTC)
    except ValueError:
        pass

    regex = r"\-?(?P<number>[0-9]+)?(?P<type>[a-z])(?P<position>Start|End)?"
    match = re.search(regex, input)
    date = timezone.now()
    if not match:
        return date
    if match.group("type") == "h":
        date -= relativedelta(hours=int(match.group("number")))
        return date.replace(minute=0, second=0, microsecond=0)
    elif match.group("type") == "d":
        if match.group("number"):
            date -= relativedelta(days=int(match.group("number")))
    elif match.group("type") == "w":
        if match.group("number"):
            date -= relativedelta(weeks=int(match.group("number")))
    elif match.group("type") == "m":
        if match.group("number"):
            date -= relativedelta(months=int(match.group("number")))
        if match.group("position") == "Start":
            date -= relativedelta(day=1)
        if match.group("position") == "End":
            date -= relativedelta(day=31)
    elif match.group("type") == "y":
        if match.group("number"):
            date -= relativedelta(years=int(match.group("number")))
        if match.group("position") == "Start":
            date -= relativedelta(month=1, day=1)
        if match.group("position") == "End":
            date -= relativedelta(month=12, day=31)
    return date.replace(hour=0, minute=0, second=0, microsecond=0)


def request_to_date_query(filters: Dict[str, Any], exact: Optional[bool]) -> Dict[str, datetime.datetime]:
    if filters.get("date_from"):
        date_from: Optional[datetime.datetime] = relative_date_parse(filters["date_from"])
        if filters["date_from"] == "all":
            date_from = None
    else:
        date_from = datetime.datetime.today() - relativedelta(days=7)
        date_from = date_from.replace(hour=0, minute=0, second=0, microsecond=0)

    date_to = None
    if filters.get("date_to"):
        date_to = relative_date_parse(filters["date_to"])

    resp = {}
    if date_from:
        resp["timestamp__gte"] = date_from.replace(tzinfo=pytz.UTC)
    if date_to:
        days = 1 if not exact else 0
        resp["timestamp__lte"] = (date_to + relativedelta(days=days)).replace(tzinfo=pytz.UTC)
    return resp


def get_git_branch() -> Optional[str]:
    """
    Returns the symbolic name of the current active branch. Will return None in case of failure.
    Example: get_git_branch()
        => "master"
    """

    try:
        return (
            subprocess.check_output(["git", "rev-parse", "--symbolic-full-name", "--abbrev-ref", "HEAD"])
            .decode("utf-8")
            .strip()
        )
    except Exception:
        return None


def get_git_commit() -> Optional[str]:
    """
    Returns the short hash of the last commit.
    Example: get_git_commit()
        => "4ff54c8d"
    """

    try:
        return subprocess.check_output(["git", "rev-parse", "--short", "HEAD"]).decode("utf-8").strip()
    except Exception:
        return None


def render_template(template_name: str, request: HttpRequest, context: Dict = {}) -> HttpResponse:
    from loginas.utils import is_impersonated_session

    template = get_template(template_name)

    context["opt_out_capture"] = os.getenv("OPT_OUT_CAPTURE", False) or is_impersonated_session(request)
    context["self_capture"] = settings.SELF_CAPTURE

    if os.environ.get("SENTRY_DSN"):
        context["sentry_dsn"] = os.environ["SENTRY_DSN"]

    if settings.DEBUG and not settings.TEST:
        context["debug"] = True
        context["git_rev"] = get_git_commit()
        context["git_branch"] = get_git_branch()

    if settings.E2E_TESTING:
        context["e2e_testing"] = True

    if settings.SELF_CAPTURE:
        api_token = get_self_capture_api_token(request)

        if api_token:
            context["js_posthog_api_key"] = f"'{api_token}'"
            context["js_posthog_host"] = "window.location.origin"
    else:
        context["js_posthog_api_key"] = "'sTMFPsFhdP1Ssg'"
        context["js_posthog_host"] = "'https://app.posthog.com'"

    context["js_capture_internal_metrics"] = settings.CAPTURE_INTERNAL_METRICS
    context["js_url"] = settings.JS_URL

    posthog_app_context: Dict[str, Any] = {
        "persisted_feature_flags": settings.PERSISTED_FEATURE_FLAGS,
    }

    # Set the frontend app context
    if not request.GET.get("no-preloaded-app-context"):
        from posthog.api.team import TeamSerializer
        from posthog.api.user import User, UserSerializer
        from posthog.views import preflight_check

        posthog_app_context = {
            "current_user": None,
            "current_team": None,
            "preflight": json.loads(preflight_check(request).getvalue()),
            "default_event_name": get_default_event_name(),
            **posthog_app_context,
        }

        if request.user.pk:
            user_serialized = UserSerializer(request.user, context={"request": request}, many=False)
            posthog_app_context["current_user"] = user_serialized.data
            team = cast(User, request.user).team
            if team:
                team_serialized = TeamSerializer(team, context={"request": request}, many=False)
                posthog_app_context["current_team"] = team_serialized.data

    context["posthog_app_context"] = json.dumps(posthog_app_context, default=json_uuid_convert)

    html = template.render(context, request=request)
    return HttpResponse(html)


def get_self_capture_api_token(request: HttpRequest) -> Optional[str]:
    from posthog.models import Team

    # Get the current user's team (or first team in the instance) to set self capture configs
    team: Optional[Team] = None
    try:
        team = request.user.team  # type: ignore
    except (Team.DoesNotExist, AttributeError):
        team = Team.objects.only("api_token").first()

    if team:
        return team.api_token
    return None


def get_default_event_name():
    from posthog.models import EventDefinition

    if EventDefinition.objects.filter(name="$pageview").exists():
        return "$pageview"
    elif EventDefinition.objects.filter(name="$screen").exists():
        return "$screen"
    return "$pageview"


def json_uuid_convert(o):
    if isinstance(o, uuid.UUID):
        return str(o)


def friendly_time(seconds: float):
    minutes, seconds = divmod(seconds, 60.0)
    hours, minutes = divmod(minutes, 60.0)
    return "{hours}{minutes}{seconds}".format(
        hours=f"{int(hours)} hours " if hours > 0 else "",
        minutes=f"{int(minutes)} minutes " if minutes > 0 else "",
        seconds=f"{int(seconds)} seconds" if seconds > 0 or (minutes == 0 and hours == 0) else "",
    ).strip()


def append_data(dates_filled: List, interval=None, math="sum") -> Dict[str, Any]:
    append: Dict[str, Any] = {}
    append["data"] = []
    append["labels"] = []
    append["days"] = []

    days_format = "%Y-%m-%d"

    if interval == "hour" or interval == "minute":
        days_format += " %H:%M:%S"

    for item in dates_filled:
        date = item[0]
        value = item[1]
        append["days"].append(date.strftime(days_format))
        append["labels"].append(format_label_date(date, interval))
        append["data"].append(value)
    if math == "sum":
        append["count"] = sum(append["data"])
    return append


def get_ip_address(request: HttpRequest) -> str:
    """use requestobject to fetch client machine's IP Address"""
    x_forwarded_for = request.META.get("HTTP_X_FORWARDED_FOR")
    if x_forwarded_for:
        ip = x_forwarded_for.split(",")[0]
    else:
        ip = request.META.get("REMOTE_ADDR")  # Real IP address of client Machine
    return ip


def dict_from_cursor_fetchall(cursor):
    columns = [col[0] for col in cursor.description]
    return [dict(zip(columns, row)) for row in cursor.fetchall()]


def convert_property_value(input: Union[str, bool, dict, list, int]) -> str:
    if isinstance(input, bool):
        if input is True:
            return "true"
        return "false"
    if isinstance(input, dict) or isinstance(input, list):
        return json.dumps(input, sort_keys=True)
    return str(input)


def get_compare_period_dates(
    date_from: datetime.datetime, date_to: datetime.datetime,
) -> Tuple[datetime.datetime, datetime.datetime]:
    new_date_to = date_from
    diff = date_to - date_from
    new_date_from = date_from - diff
    return new_date_from, new_date_to


def cors_response(request, response):
    if not request.META.get("HTTP_ORIGIN"):
        return response
    url = urlparse(request.META["HTTP_ORIGIN"])
    response["Access-Control-Allow-Origin"] = f"{url.scheme}://{url.netloc}"
    response["Access-Control-Allow-Credentials"] = "true"
    response["Access-Control-Allow-Methods"] = "GET, POST, OPTIONS"
    response["Access-Control-Allow-Headers"] = "X-Requested-With"
    return response


def generate_cache_key(stringified: str) -> str:
    return "cache_" + hashlib.md5(stringified.encode("utf-8")).hexdigest()


def get_celery_heartbeat() -> Union[str, int]:
    last_heartbeat = get_client().get("POSTHOG_HEARTBEAT")
    worker_heartbeat = int(time.time()) - int(last_heartbeat) if last_heartbeat else -1

    if 0 <= worker_heartbeat < 300:
        return worker_heartbeat
    return "offline"


def base64_decode(data):
    """
    Decodes base64 bytes into string taking into account necessary transformations to match client libraries.
    """
    if not isinstance(data, str):
        data = data.decode()

    data = base64.b64decode(data.replace(" ", "+") + "===")

    return data.decode("utf8", "surrogatepass").encode("utf-16", "surrogatepass")


# Used by non-DRF endpoins from capture.py and decide.py (/decide, /batch, /capture, etc)
def load_data_from_request(request):
    data = None
    if request.method == "POST":
        if request.content_type in ["", "text/plain", "application/json"]:
            data = request.body
        else:
            data = request.POST.get("data")
    else:
        data = request.GET.get("data")

    if not data:
        return None

    # add the data in sentry's scope in case there's an exception
    with configure_scope() as scope:
        scope.set_context("data", data)
        scope.set_tag("origin", request.META.get("REMOTE_HOST", "unknown"))
        scope.set_tag("referer", request.META.get("HTTP_REFERER", "unknown"))

    compression = (
        request.GET.get("compression") or request.POST.get("compression") or request.headers.get("content-encoding", "")
    )
    compression = compression.lower()

    if compression == "gzip" or compression == "gzip-js":
        if data == b"undefined":
            raise RequestParsingError(
                "data being loaded from the request body for decompression is the literal string 'undefined'"
            )

        try:
            data = gzip.decompress(data)
        except (EOFError, OSError) as error:
            raise RequestParsingError("Failed to decompress data. %s" % (str(error)))

    if compression == "lz64":
        if not isinstance(data, str):
            data = data.decode()
        data = data.replace(" ", "+")

        data = lzstring.LZString().decompressFromBase64(data)

        if not data:
            raise RequestParsingError("Failed to decompress data.")

        data = data.encode("utf-16", "surrogatepass").decode("utf-16")

    base64_decoded = None
    try:
        base64_decoded = base64_decode(data)
    except Exception:
        pass

    if base64_decoded:
        data = base64_decoded

    try:
        # parse_constant gets called in case of NaN, Infinity etc
        # default behaviour is to put those into the DB directly
        # but we just want it to return None
        data = json.loads(data, parse_constant=lambda x: None)
    except (json.JSONDecodeError, UnicodeDecodeError) as error_main:
        raise RequestParsingError("Invalid JSON: %s" % (str(error_main)))

    # TODO: data can also be an array, function assumes it's either None or a dictionary.
    return data


class SingletonDecorator:
    def __init__(self, klass):
        self.klass = klass
        self.instance = None

    def __call__(self, *args, **kwds):
        if self.instance is None:
            self.instance = self.klass(*args, **kwds)
        return self.instance


def get_machine_id() -> str:
    """A MAC address-dependent ID. Useful for PostHog instance analytics."""
    # MAC addresses are 6 bits long, so overflow shouldn't happen
    # hashing here as we don't care about the actual address, just it being rather consistent
    return hashlib.md5(uuid.getnode().to_bytes(6, "little")).hexdigest()


def get_table_size(table_name) -> str:
    from django.db import connection

    query = (
        f'SELECT pg_size_pretty(pg_total_relation_size(relid)) AS "size" '
        f"FROM pg_catalog.pg_statio_user_tables "
        f"WHERE relname = '{table_name}'"
    )
    cursor = connection.cursor()
    cursor.execute(query)
    return dict_from_cursor_fetchall(cursor)[0]["size"]


def get_table_approx_count(table_name) -> str:
    from django.db import connection

    query = f"SELECT reltuples::BIGINT as \"approx_count\" FROM pg_class WHERE relname = '{table_name}'"
    cursor = connection.cursor()
    cursor.execute(query)
    return compact_number(dict_from_cursor_fetchall(cursor)[0]["approx_count"])


def compact_number(value: Union[int, float]) -> str:
    """Return a number in a compact format, with a SI suffix if applicable.
    Client-side equivalent: utils.tsx#compactNumber.
    """
    value = float(f"{value:.3g}")
    magnitude = 0
    while abs(value) >= 1000:
        magnitude += 1
        value /= 1000.0
    return f"{value:f}".rstrip("0").rstrip(".") + ["", "K", "M", "B", "T", "P", "E", "Z", "Y"][magnitude]


def is_postgres_alive() -> bool:
    from posthog.models import User

    try:
        User.objects.count()
        return True
    except DatabaseError:
        return False


def is_redis_alive() -> bool:
    try:
        get_redis_info()
        return True
    except BaseException:
        return False


def is_celery_alive() -> bool:
    try:
        return get_celery_heartbeat() != "offline"
    except BaseException:
        return False


def is_plugin_server_alive() -> bool:
    try:
        ping = get_client().get("@posthog-plugin-server/ping")
        return bool(ping and parser.isoparse(ping) > timezone.now() - relativedelta(seconds=30))
    except BaseException:
        return False


def get_plugin_server_version() -> Optional[str]:
    cache_key_value = get_client().get("@posthog-plugin-server/version")
    if cache_key_value:
        return cache_key_value.decode("utf-8")
    return None


def get_plugin_server_job_queues() -> Optional[List[str]]:
    cache_key_value = get_client().get("@posthog-plugin-server/enabled-job-queues")
    if cache_key_value:
        qs = cache_key_value.decode("utf-8").replace('"', "")
        return qs.split(",")
    return None


def get_redis_info() -> Mapping[str, Any]:
    return get_client().info()


def get_redis_queue_depth() -> int:
    return get_client().llen("celery")


def queryset_to_named_query(qs: QuerySet, prepend: str = "") -> Tuple[str, dict]:
    raw, params = qs.query.sql_with_params()
    arg_count = 0
    counter = count(arg_count)
    new_string = re.sub(r"%s", lambda _: f"%({prepend}_arg_{str(next(counter))})s", raw)
    named_params = {}
    for idx, param in enumerate(params):
        named_params.update({f"{prepend}_arg_{idx}": param})
    return new_string, named_params


def get_instance_realm() -> str:
    """
    Returns the realm for the current instance. `cloud` or 'demo' or `hosted` or `hosted-clickhouse`.
    """
    if settings.MULTI_TENANCY:
        return "cloud"
<<<<<<< HEAD
=======
    elif settings.DEMO:
        return "demo"
    elif is_clickhouse_enabled():
        return "hosted-clickhouse"
>>>>>>> 8d7614bc
    else:
        return "hosted-clickhouse"


def get_can_create_org() -> bool:
    """Returns whether a new organization can be created in the current instance.

    Organizations can be created only in the following cases:
    - if on PostHog Cloud
    - if running end-to-end tests
    - if there's no organization yet
    - if an appropriate license is active and MULTI_ORG_ENABLED is True
    """
    from posthog.models.organization import Organization

    if (
        settings.MULTI_TENANCY
        or settings.DEMO
        or settings.E2E_TESTING
        or not Organization.objects.filter(for_internal_metrics=False).exists()
    ):
        return True

    if settings.MULTI_ORG_ENABLED:
        try:
            from ee.models.license import License
        except ImportError:
            pass
        else:
            license = License.objects.first_valid()
            if license is not None and AvailableFeature.ZAPIER in license.available_features:
                return True
            else:
                print_warning(["You have configured MULTI_ORG_ENABLED, but not the required premium PostHog plan!"])

    return False


def get_available_social_auth_providers() -> Dict[str, bool]:
    output: Dict[str, bool] = {
        "github": bool(settings.SOCIAL_AUTH_GITHUB_KEY and settings.SOCIAL_AUTH_GITHUB_SECRET),
        "gitlab": bool(settings.SOCIAL_AUTH_GITLAB_KEY and settings.SOCIAL_AUTH_GITLAB_SECRET),
        "google-oauth2": False,
        "saml": False,
    }

    # Get license information
    bypass_license: bool = settings.MULTI_TENANCY
    license = None
    try:
        from ee.models.license import License
    except ImportError:
        pass
    else:
        license = License.objects.first_valid()

    if getattr(settings, "SOCIAL_AUTH_GOOGLE_OAUTH2_KEY", None) and getattr(
        settings, "SOCIAL_AUTH_GOOGLE_OAUTH2_SECRET", None,
    ):
        if bypass_license or (license is not None and AvailableFeature.GOOGLE_LOGIN in license.available_features):
            output["google-oauth2"] = True
        else:
            print_warning(["You have Google login set up, but not the required license!"])

    if getattr(settings, "SAML_CONFIGURED", None):
        if bypass_license or (license is not None and AvailableFeature.SAML in license.available_features):
            output["saml"] = True
        else:
            print_warning(["You have SAML set up, but not the required license!"])

    return output


def flatten(l: Union[List, Tuple]) -> Generator:
    for el in l:
        if isinstance(el, list):
            yield from flatten(el)
        else:
            yield el


def get_daterange(
    start_date: Optional[datetime.datetime], end_date: Optional[datetime.datetime], frequency: str
) -> List[Any]:
    """
    Returns list of a fixed frequency Datetime objects between given bounds.

    Parameters:
        start_date: Left bound for generating dates.
        end_date: Right bound for generating dates.
        frequency: Possible options => minute, hour, day, week, month
    """

    delta = DATERANGE_MAP[frequency]

    if not start_date or not end_date:
        return []

    time_range = []
    if frequency != "minute" and frequency != "hour":
        start_date = start_date.replace(hour=0, minute=0, second=0, microsecond=0)
        end_date = end_date.replace(hour=0, minute=0, second=0, microsecond=0)
    if frequency == "week":
        start_date -= datetime.timedelta(days=(start_date.weekday() + 1) % 7)
    if frequency != "month":
        while start_date <= end_date:
            time_range.append(start_date)
            start_date += delta
    else:
        if start_date.day != 1:
            start_date = (start_date.replace(day=1)).replace(day=1)
        while start_date <= end_date:
            time_range.append(start_date)
            start_date = (start_date.replace(day=1) + delta).replace(day=1)
    return time_range


def get_safe_cache(cache_key: str):
    try:
        cached_result = cache.get(cache_key)  # cache.get is safe in most cases
        return cached_result
    except Exception:  # if it errors out, the cache is probably corrupted
        try:
            cache.delete(cache_key)  # in that case, try to delete the cache
        except Exception:
            pass
    return None


def is_anonymous_id(distinct_id: str) -> bool:
    # Our anonymous ids are _not_ uuids, but a random collection of strings
    return bool(re.match(ANONYMOUS_REGEX, distinct_id))


def mask_email_address(email_address: str) -> str:
    """
    Grabs an email address and returns it masked in a human-friendly way to protect PII.
        Example: testemail@posthog.com -> t********l@posthog.com
    """
    index = email_address.find("@")

    if index == -1:
        raise ValueError("Please provide a valid email address.")

    if index == 1:
        # Username is one letter, mask it differently
        return f"*{email_address[index:]}"

    return f"{email_address[0]}{'*' * (index - 2)}{email_address[index-1:]}"


def is_valid_regex(value: Any) -> bool:
    try:
        re.compile(value)
        return True
    except re.error:
        return False


def get_absolute_path(to: str) -> str:
    """
    Returns an absolute path in the FS based on posthog/posthog (back-end root folder)
    """
    return os.path.join(__location__, to)


class GenericEmails:
    """
    List of generic emails that we don't want to use to filter out test accounts.
    """

    def __init__(self):
        with open(get_absolute_path("helpers/generic_emails.txt"), "r") as f:
            self.emails = {x.rstrip(): True for x in f}

    def is_generic(self, email: str) -> bool:
        at_location = email.find("@")
        if at_location == -1:
            return False
        return self.emails.get(email[(at_location + 1) :], False)


def get_available_timezones_with_offsets() -> Dict[str, float]:
    now = dt.datetime.now()
    result = {}
    for tz in pytz.common_timezones:
        try:
            offset = pytz.timezone(tz).utcoffset(now)
        except Exception:
            offset = pytz.timezone(tz).utcoffset(now + dt.timedelta(hours=2))
        if offset is None:
            continue
        offset_hours = int(offset.total_seconds()) / 3600
        result[tz] = offset_hours
    return result


def should_refresh(request: Request) -> bool:
    key = "refresh"
    return (request.query_params.get(key, "") or request.GET.get(key, "")).lower() == "true" or request.data.get(
        key, False
    ) == True


def str_to_bool(value: Any) -> bool:
    """Return whether the provided string (or any value really) represents true. Otherwise false.
    Just like plugin server stringToBoolean.
    """
    if not value:
        return False
    return str(value).lower() in ("y", "yes", "t", "true", "on", "1")


def print_warning(warning_lines: Sequence[str]):
    highlight_length = min(max(map(len, warning_lines)) // 2, shutil.get_terminal_size().columns)
    print(
        "\n".join(("", "🔻" * highlight_length, *warning_lines, "🔺" * highlight_length, "",)), file=sys.stderr,
    )


def get_helm_info_env() -> dict:
    try:
        return json.loads(os.getenv("HELM_INSTALL_INFO", "{}"))
    except Exception:
        return {}


def format_query_params_absolute_url(
    request: Request,
    offset: Optional[int] = None,
    limit: Optional[int] = None,
    offset_alias: Optional[str] = "offset",
    limit_alias: Optional[str] = "limit",
) -> Optional[str]:
    OFFSET_REGEX = re.compile(fr"([&?]{offset_alias}=)(\d+)")
    LIMIT_REGEX = re.compile(fr"([&?]{limit_alias}=)(\d+)")

    url_to_format = request.get_raw_uri()

    if not url_to_format:
        return None

    if offset:
        if OFFSET_REGEX.search(url_to_format):
            url_to_format = OFFSET_REGEX.sub(fr"\g<1>{offset}", url_to_format)
        else:
            url_to_format = url_to_format + ("&" if "?" in url_to_format else "?") + f"{offset_alias}={offset}"

    if limit:
        if LIMIT_REGEX.search(url_to_format):
            url_to_format = LIMIT_REGEX.sub(fr"\g<1>{limit}", url_to_format)
        else:
            url_to_format = url_to_format + ("&" if "?" in url_to_format else "?") + f"{limit_alias}={limit}"

    return url_to_format


def get_milliseconds_between_dates(d1: dt.datetime, d2: dt.datetime) -> int:
    return abs(int((d1 - d2).total_seconds() * 1000))


def encode_get_request_params(data: Dict[str, Any]) -> Dict[str, str]:
    return {
        key: encode_value_as_param(value=value)
        for key, value in data.items()
        # NOTE: we cannot encode `None` as a GET parameter, so we simply omit it
        if value is not None
    }


class DataclassJSONEncoder(json.JSONEncoder):
    def default(self, o):
        if dataclasses.is_dataclass(o):
            return dataclasses.asdict(o)
        return super().default(o)


def encode_value_as_param(value: Union[str, list, dict]) -> str:
    if isinstance(value, (list, dict, tuple)):
        return json.dumps(value, cls=DataclassJSONEncoder)
    elif isinstance(value, Enum):
        return value.value
    else:
        return value<|MERGE_RESOLUTION|>--- conflicted
+++ resolved
@@ -597,17 +597,12 @@
 
 def get_instance_realm() -> str:
     """
-    Returns the realm for the current instance. `cloud` or 'demo' or `hosted` or `hosted-clickhouse`.
+    Returns the realm for the current instance. `cloud` or 'demo' or `hosted-clickhouse`.
     """
     if settings.MULTI_TENANCY:
         return "cloud"
-<<<<<<< HEAD
-=======
     elif settings.DEMO:
         return "demo"
-    elif is_clickhouse_enabled():
-        return "hosted-clickhouse"
->>>>>>> 8d7614bc
     else:
         return "hosted-clickhouse"
 
