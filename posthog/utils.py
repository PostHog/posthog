from dateutil.relativedelta import relativedelta
from django.utils.timezone import now
from django.conf import settings
from django.db.models import Q
from typing import Dict, Any, List, Union
from django.template.loader import get_template
from django.http import HttpResponse, JsonResponse, HttpRequest
from dateutil import parser
<<<<<<< HEAD
from typing import Tuple
from rest_framework import request, authentication
from rest_framework.exceptions import AuthenticationFailed
from urllib.parse import urlsplit
from django.apps import apps
=======
from typing import Tuple, Optional
>>>>>>> 65fedb23

import datetime
import json
import re
import os
import pytz

def relative_date_parse(input: str) -> datetime.datetime:
    try:
        return datetime.datetime.strptime(input, '%Y-%m-%d').replace(tzinfo=pytz.UTC)
    except ValueError:
        pass
    
    # when input also contains the time for intervals "hour" and "minute"
    # the above try fails. Try one more time from isoformat.
    try:
        return parser.isoparse(input).replace(tzinfo=pytz.UTC)
    except ValueError:
        pass

    regex = r"\-?(?P<number>[0-9]+)?(?P<type>[a-z])(?P<position>Start|End)?"
    match = re.search(regex, input)
    date = now()
    if not match:
        return date
    if match.group('type') == 'd':
        if match.group('number'):
            date = date - relativedelta(days=int(match.group('number')))
    elif match.group('type') == 'm':
        if match.group('number'):
            date = date - relativedelta(months=int(match.group('number')))
        if match.group('position') == 'Start':
            date = date - relativedelta(day=1)
        if match.group('position') == 'End':
            date = date - relativedelta(day=31)
    elif match.group('type') == 'y':
        if match.group('number'):
            date = date - relativedelta(years=int(match.group('number')))
        if match.group('position') == 'Start':
            date = date - relativedelta(month=1, day=1)
        if match.group('position') == 'End':
            date = date - relativedelta(month=12, day=31)
    return date.replace(hour=0, minute=0, second=0, microsecond=0)

def request_to_date_query(filters: Dict[str, Any], exact: Optional[bool]) -> Dict[str, datetime.datetime]:
    if filters.get('date_from'):
        date_from = relative_date_parse(filters['date_from'])
        if filters['date_from'] == 'all':
            date_from = None # type: ignore
    else:
        date_from = datetime.datetime.today() - relativedelta(days=7)
        date_from = date_from.replace(hour=0, minute=0, second=0, microsecond=0)

    date_to = None
    if filters.get('date_to'):
        date_to = relative_date_parse(filters['date_to'])

    resp = {}
    if date_from:
        resp['timestamp__gte'] = date_from.replace(tzinfo=pytz.UTC)
    if date_to:
        days = 1 if not exact else 0
        resp['timestamp__lte'] = (date_to + relativedelta(days=days)).replace(tzinfo=pytz.UTC)
    return resp

def render_template(template_name: str, request: HttpRequest, context=None) -> HttpResponse:
    from posthog.models import Team
    if context is None:
        context = {}
    template = get_template(template_name)
    try:
        context.update({
            'opt_out_capture': request.user.team_set.get().opt_out_capture
        })
    except (Team.DoesNotExist, AttributeError):
        team = Team.objects.all()
        # if there's one team on the instance, and they've set opt_out
        # we'll opt out anonymous users too
        if team.count() == 1:
            context.update({
                'opt_out_capture': team.first().opt_out_capture, # type: ignore
            })

    if os.environ.get('OPT_OUT_CAPTURE'):
        context.update({
            'opt_out_capture': True
        })

    if os.environ.get('SENTRY_DSN'):
        context.update({
            'sentry_dsn': os.environ['SENTRY_DSN']
        })

    attach_social_auth(context)
    html = template.render(context, request=request)
    return HttpResponse(html)

def attach_social_auth(context):
    if os.environ.get('SOCIAL_AUTH_GITHUB_KEY') and os.environ.get('SOCIAL_AUTH_GITHUB_SECRET'):
        context.update({
            'github_auth': True
        })
    if os.environ.get('SOCIAL_AUTH_GITLAB_KEY') and os.environ.get('SOCIAL_AUTH_GITLAB_SECRET'):
        context.update({
            'gitlab_auth': True
        })
    
def friendly_time(seconds: float):
    minutes, seconds = divmod(seconds, 60.0)
    hours, minutes = divmod(minutes, 60.0)
    return '{hours}{minutes}{seconds}'.format(\
        hours='{h} hours '.format(h=int(hours)) if hours > 0 else '',\
        minutes='{m} minutes '.format(m=int(minutes)) if minutes > 0 else '',\
        seconds='{s} seconds'.format(s=int(seconds)) if seconds > 0 or (minutes == 0 and hours == 0) else '').strip()

def append_data(dates_filled: List, interval=None, math='sum') -> Dict:
    append: Dict[str, Any] = {}
    append['data'] = []
    append['labels'] = []
    append['days'] = []

    labels_format = '%a. %-d %B'
    days_format = '%Y-%m-%d'

    if interval == 'hour' or interval == 'minute':
        labels_format += ', %H:%M'
        days_format += ' %H:%M:%S'

    for item in dates_filled:
        date=item[0]
        value=item[1]
        append['days'].append(date.strftime(days_format))
        append['labels'].append(date.strftime(labels_format))
        append['data'].append(value)
    if math == 'sum':
        append['count'] = sum(append['data'])
    return append

def get_ip_address(request: HttpRequest) -> str:
    """ use requestobject to fetch client machine's IP Address """
    x_forwarded_for = request.META.get('HTTP_X_FORWARDED_FOR')
    if x_forwarded_for:
        ip = x_forwarded_for.split(',')[0]
    else:
        ip = request.META.get('REMOTE_ADDR')    ### Real IP address of client Machine
    return ip

def dict_from_cursor_fetchall(cursor):
    columns = [col[0] for col in cursor.description]
    return [
        dict(zip(columns, row))
        for row in cursor.fetchall()
    ]

def convert_property_value(input: Union[str, bool, dict, list]) -> str:
    if isinstance(input, bool):
        if input == True:
            return 'true'
        return 'false'
    if isinstance(input, dict) or isinstance(input, list):
        return json.dumps(input, sort_keys=True)
    return input

def get_compare_period_dates(date_from: datetime.datetime, date_to: datetime.datetime) -> Tuple[datetime.datetime,datetime.datetime]:
    new_date_to = date_from
    diff = date_to - date_from
    new_date_from = date_from - diff
    return new_date_from, new_date_to

class TemporaryTokenAuthentication(authentication.BaseAuthentication):
    def authenticate(self, request: request.Request):
        # if the Origin is different, the only authentication method should be temporary_token
        # This happens when someone is trying to create actions from the editor on their own website
        if request.headers.get('Origin') and urlsplit(request.headers['Origin']).netloc not in urlsplit(request.build_absolute_uri('/')).netloc:
            if not request.GET.get('temporary_token'):
                raise AuthenticationFailed(detail="No temporary_token set. " +
                    "That means you're either trying to access this API from a different site, " +
                    "or it means your proxy isn\'t sending the correct headers. " +
                    "See https://posthog.com/docs/deployment/running-behind-proxy for more information.")
        if request.GET.get('temporary_token'):
            user_model = apps.get_model(app_label='posthog', model_name='User')
            user = user_model.objects.filter(temporary_token=request.GET.get('temporary_token'))
            if not user.exists():
                raise AuthenticationFailed(detail='User doesnt exist')
            return (user.first(), None)
        return None<|MERGE_RESOLUTION|>--- conflicted
+++ resolved
@@ -6,15 +6,11 @@
 from django.template.loader import get_template
 from django.http import HttpResponse, JsonResponse, HttpRequest
 from dateutil import parser
-<<<<<<< HEAD
-from typing import Tuple
+from typing import Tuple, Optional
 from rest_framework import request, authentication
 from rest_framework.exceptions import AuthenticationFailed
 from urllib.parse import urlsplit
 from django.apps import apps
-=======
-from typing import Tuple, Optional
->>>>>>> 65fedb23
 
 import datetime
 import json
