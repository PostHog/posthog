import os
import re
import gzip
import json
import time
import uuid
import zlib
import base64
import string
import asyncio
import hashlib
import secrets
import datetime
import datetime as dt
import dataclasses
from collections.abc import Callable, Generator, Mapping, Sequence
from contextlib import contextmanager
from enum import Enum
from functools import lru_cache, wraps
from operator import itemgetter
from typing import TYPE_CHECKING, Any, Optional, Union, cast
from urllib.parse import unquote, urljoin, urlparse
from zoneinfo import ZoneInfo

from django.apps import apps
from django.conf import settings
from django.core.cache import cache
from django.db import ProgrammingError
from django.db.utils import DatabaseError
from django.http import HttpRequest, HttpResponse
from django.template.loader import get_template
from django.urls import URLPattern, re_path
from django.utils import timezone
from django.utils.cache import patch_cache_control

import pytz
import orjson
import lzstring
import structlog
import posthoganalytics
from asgiref.sync import async_to_sync
from celery.result import AsyncResult
from celery.schedules import crontab
from dateutil import parser
from dateutil.relativedelta import relativedelta
from rest_framework import serializers
from rest_framework.request import Request
from rest_framework.utils.encoders import JSONEncoder
from user_agents import parse

from posthog.cloud_utils import get_cached_instance_license, is_cloud
from posthog.constants import AvailableFeature
from posthog.exceptions import RequestParsingError, UnspecifiedCompressionFallbackParsingError
from posthog.exceptions_capture import capture_exception
from posthog.git import get_git_branch, get_git_commit_short
from posthog.metrics import KLUDGES_COUNTER
from posthog.redis import get_client

if TYPE_CHECKING:
    from django.contrib.auth.models import AbstractBaseUser, AnonymousUser

    from posthog.models import Dashboard, DashboardTile, InsightVariable, Team, User

DATERANGE_MAP = {
    "second": datetime.timedelta(seconds=1),
    "minute": datetime.timedelta(minutes=1),
    "hour": datetime.timedelta(hours=1),
    "day": datetime.timedelta(days=1),
    "week": datetime.timedelta(weeks=1),
    "month": datetime.timedelta(days=31),
}
ANONYMOUS_REGEX = r"^([a-z0-9]+\-){4}([a-z0-9]+)$"
UUID_REGEX = r"[0-9a-f]{8}-[0-9a-f]{4}-[0-9a-f]{4}-[0-9a-f]{4}-[0-9a-f]{12}"

DEFAULT_DATE_FROM_DAYS = 7

logger = structlog.get_logger(__name__)

# https://stackoverflow.com/questions/4060221/how-to-reliably-open-a-file-in-the-same-directory-as-a-python-script
__location__ = os.path.realpath(os.path.join(os.getcwd(), os.path.dirname(__file__)))


class PotentialSecurityProblemException(Exception):
    """
    When providing an absolutely-formatted URL
    we will not provide one that has an unexpected hostname
    because an attacker might use that to redirect traffic somewhere *bad*
    """

    pass


def absolute_uri(url: Optional[str] = None) -> str:
    """
    Returns an absolutely-formatted URL based on the `SITE_URL` config.

    If the provided URL is already absolutely formatted
    it does not allow anything except the hostname of the SITE_URL config
    """
    if not url:
        return settings.SITE_URL

    provided_url = urlparse(url)
    if provided_url.hostname and provided_url.scheme:
        site_url = urlparse(settings.SITE_URL)
        provided_url = provided_url
        if (
            site_url.hostname != provided_url.hostname
            or site_url.port != provided_url.port
            or site_url.scheme != provided_url.scheme
        ):
            raise PotentialSecurityProblemException(f"It is forbidden to provide an absolute URI using {url}")

    return urljoin(settings.SITE_URL.rstrip("/") + "/", url.lstrip("/"))


def get_previous_day(at: Optional[datetime.datetime] = None) -> tuple[datetime.datetime, datetime.datetime]:
    """
    Returns a pair of datetimes, representing the start and end of the preceding day.
    `at` is the datetime to use as a reference point.
    """

    if not at:
        at = timezone.now()

    period_end: datetime.datetime = datetime.datetime.combine(
        at - datetime.timedelta(days=1),
        datetime.time.max,
        tzinfo=ZoneInfo("UTC"),
    )  # end of the previous day

    period_start: datetime.datetime = datetime.datetime.combine(
        period_end,
        datetime.time.min,
        tzinfo=ZoneInfo("UTC"),
    )  # start of the previous day

    return (period_start, period_end)


def get_current_day(at: Optional[datetime.datetime] = None) -> tuple[datetime.datetime, datetime.datetime]:
    """
    Returns a pair of datetimes, representing the start and end of the current day.
    `at` is the datetime to use as a reference point.
    """

    if not at:
        at = timezone.now()

    period_end: datetime.datetime = datetime.datetime.combine(
        at,
        datetime.time.max,
        tzinfo=ZoneInfo("UTC"),
    )  # end of the reference day

    period_start: datetime.datetime = datetime.datetime.combine(
        period_end,
        datetime.time.min,
        tzinfo=ZoneInfo("UTC"),
    )  # start of the reference day

    return (period_start, period_end)


def relative_date_parse_with_delta_mapping(
    input: str,
    timezone_info: ZoneInfo,
    *,
    always_truncate: bool = False,
    human_friendly_comparison_periods: bool = False,
    now: Optional[datetime.datetime] = None,
    increase: bool = False,
) -> tuple[datetime.datetime, Optional[dict[str, int]], str | None]:
    """
    Returns the parsed datetime, along with the period mapping - if the input was a relative datetime string.

    :increase controls whether to add relative delta to the current time or subtract
        Should later control this using +/- infront of the input regex
    """
    try:
        try:
            # This supports a few formats, but we primarily care about:
            # YYYY-MM-DD, YYYY-MM-DD[T]hh:mm, YYYY-MM-DD[T]hh:mm:ss, YYYY-MM-DD[T]hh:mm:ss.ssssss
            # (if a timezone offset is specified, we use it, otherwise we assume project timezone)
            parsed_dt = parser.isoparse(input)
        except ValueError:
            # Fallback to also parse dates without zero-padding, e.g. 2021-1-1 - parser.isoparse doesn't support this
            parsed_dt = datetime.datetime.strptime(input, "%Y-%m-%d")
    except ValueError:
        pass
    else:
        if parsed_dt.tzinfo is None:
            parsed_dt = parsed_dt.replace(tzinfo=timezone_info)
        else:
            parsed_dt = parsed_dt.astimezone(timezone_info)
        return parsed_dt, None, None

    regex = r"\-?(?P<number>[0-9]+)?(?P<kind>[hdwmqysHDWMQY])(?P<position>Start|End)?"
    match = re.search(regex, input)
    parsed_dt = (now or dt.datetime.now()).astimezone(timezone_info)
    delta_mapping: dict[str, int] = {}
    if not match:
        return parsed_dt, delta_mapping, None

    delta_mapping = get_delta_mapping_for(
        **match.groupdict(),
        human_friendly_comparison_periods=human_friendly_comparison_periods,
    )

    if increase:
        parsed_dt += relativedelta(**delta_mapping)  # type: ignore
    else:
        parsed_dt -= relativedelta(**delta_mapping)  # type: ignore

    if always_truncate:
        # Truncate to the start of the hour for hour-precision datetimes, to the start of the day for larger intervals
        # TODO: Remove this from this function, this should not be the responsibility of it
        if "hours" in delta_mapping:
            parsed_dt = parsed_dt.replace(minute=0, second=0, microsecond=0)
        else:
            parsed_dt = parsed_dt.replace(hour=0, minute=0, second=0, microsecond=0)
    return parsed_dt, delta_mapping, match.group("position") or None


def get_delta_mapping_for(
    *,
    kind: str,
    number: Optional[str] = None,
    position: Optional[str] = None,
    human_friendly_comparison_periods: bool = False,
) -> dict[str, int]:
    delta_mapping: dict[str, int] = {}

    if kind == "h":
        if number:
            delta_mapping["hours"] = int(number)
        if position == "Start":
            delta_mapping["minute"] = 0
            delta_mapping["second"] = 0
            delta_mapping["microsecond"] = 0
        elif position == "End":
            delta_mapping["minute"] = 59
            delta_mapping["second"] = 59
            delta_mapping["microsecond"] = 999999
    elif kind == "d":
        if number:
            delta_mapping["days"] = int(number)
        if position == "Start":
            delta_mapping["hour"] = 0
            delta_mapping["minute"] = 0
            delta_mapping["second"] = 0
            delta_mapping["microsecond"] = 0
        elif position == "End":
            delta_mapping["hour"] = 23
            delta_mapping["minute"] = 59
            delta_mapping["second"] = 59
            delta_mapping["microsecond"] = 999999
    elif kind == "w":
        if number:
            delta_mapping["weeks"] = int(number)
    elif kind == "m":
        if number:
            if human_friendly_comparison_periods:
                delta_mapping["weeks"] = 4
            else:
                delta_mapping["months"] = int(number)
        if position == "Start":
            delta_mapping["day"] = 1
        elif position == "End":
            delta_mapping["day"] = 31
    elif kind == "M":
        if number:
            delta_mapping["minutes"] = int(number)
    elif kind == "s":
        if number:
            delta_mapping["seconds"] = int(number)
    elif kind == "q":
        if number:
            delta_mapping["weeks"] = 13 * int(number)
    elif kind == "y":
        if number:
            if human_friendly_comparison_periods:
                delta_mapping["weeks"] = 52
            else:
                delta_mapping["years"] = int(number)
        if position == "Start":
            delta_mapping["month"] = 1
            delta_mapping["day"] = 1
        elif position == "End":
            delta_mapping["day"] = 31

    return delta_mapping


def relative_date_parse(
    input: str,
    timezone_info: ZoneInfo,
    *,
    always_truncate: bool = False,
    human_friendly_comparison_periods: bool = False,
    now: Optional[datetime.datetime] = None,
    increase: bool = False,
) -> datetime.datetime:
    return relative_date_parse_with_delta_mapping(
        input,
        timezone_info,
        always_truncate=always_truncate,
        human_friendly_comparison_periods=human_friendly_comparison_periods,
        now=now,
        increase=increase,
    )[0]


def pluralize(count: int, singular: str, plural: str | None = None) -> str:
    if plural is None:
        plural = singular + "s"
    return f"{count} {singular if count == 1 else plural}"


def human_list(items: Sequence[str]) -> str:
    """Join iterable of strings into a human-readable list ("a, b, and c").
    Uses the Oxford comma only when there are at least 3 items."""
    if len(items) < 3:
        return " and ".join(items)
    return ", ".join(items[:-1]) + f", and {items[-1]}"


def get_js_url(request: HttpRequest) -> str:
    """
    As the web app may be loaded from a non-localhost url (e.g. from the worker container calling the web container)
    it is necessary to set the JS_URL host based on the calling origin.
    """
    if settings.DEBUG and settings.JS_URL == "http://localhost:8234":
        # given the strict usage of 'get_host()', this string is not susceptible to xss
        # nosemgrep: python.flask.security.audit.directly-returned-format-string.directly-returned-format-string
        return f"http://{request.get_host().split(':')[0]}:8234"
    return settings.JS_URL


def get_context_for_template(
    template_name: str,
    request: HttpRequest,
    context: Optional[dict] = None,
    team_for_public_context: Optional["Team"] = None,
) -> dict:
    if context is None:
        context = {}

    context["opt_out_capture"] = settings.OPT_OUT_CAPTURE
    context["self_capture"] = settings.SELF_CAPTURE
    context["region"] = get_instance_region()

    if settings.STRIPE_PUBLIC_KEY:
        context["stripe_public_key"] = settings.STRIPE_PUBLIC_KEY

    context["git_rev"] = get_git_commit_short()  # Include commit in prod for the `console.info()` message
    if settings.DEBUG and not settings.TEST:
        context["debug"] = True
        context["git_branch"] = get_git_branch()
        source_path = "src/index.tsx"
        if template_name == "exporter.html":
            source_path = "src/exporter/index.tsx"
        elif template_name == "render_query.html":
            source_path = "src/render-query/index.tsx"
        # Add vite dev scripts for development
        context["vite_dev_scripts"] = f"""
        <script nonce="{request.csp_nonce}" type="module">
            import RefreshRuntime from 'http://localhost:8234/@react-refresh'
            RefreshRuntime.injectIntoGlobalHook(window)
            window.$RefreshReg$ = () => {{}}
            window.$RefreshSig$ = () => (type) => type
            window.__vite_plugin_react_preamble_installed__ = true
        </script>
        <!-- Vite development server -->
        <script type="module" src="http://localhost:8234/@vite/client"></script>
        <script type="module" src="http://localhost:8234/{source_path}"></script>"""

    context["js_posthog_ui_host"] = ""

    if settings.E2E_TESTING:
        context["e2e_testing"] = True
        context["js_posthog_api_key"] = "phc_ex7Mnvi4DqeB6xSQoXU1UVPzAmUIpiciRKQQXGGTYQO"
        context["js_posthog_host"] = "https://internal-j.posthog.com"
        context["js_posthog_ui_host"] = "https://us.posthog.com"

    elif settings.SELF_CAPTURE:
        if posthoganalytics.api_key:
            context["js_posthog_api_key"] = posthoganalytics.api_key
            context["js_posthog_host"] = ""  # Becomes location.origin in the frontend
    else:
        context["js_posthog_api_key"] = "sTMFPsFhdP1Ssg"
        context["js_posthog_host"] = "https://internal-j.posthog.com"
        context["js_posthog_ui_host"] = "https://us.posthog.com"

    context["js_capture_time_to_see_data"] = settings.CAPTURE_TIME_TO_SEE_DATA
    context["js_kea_verbose_logging"] = settings.KEA_VERBOSE_LOGGING
    context["js_app_state_logging_sample_rate"] = settings.APP_STATE_LOGGING_SAMPLE_RATE
    context["js_url"] = get_js_url(request)

    posthog_app_context: dict[str, Any] = {
        "persisted_feature_flags": settings.PERSISTED_FEATURE_FLAGS,
        "anonymous": not request.user or not request.user.is_authenticated,
    }

    posthog_bootstrap: dict[str, Any] = {}
    posthog_distinct_id: Optional[str] = None

    # Set the frontend app context
    if not request.GET.get("no-preloaded-app-context"):
        from posthog.api.project import ProjectSerializer
        from posthog.api.shared import TeamPublicSerializer
        from posthog.api.team import TeamSerializer
        from posthog.api.user import UserSerializer
        from posthog.rbac.user_access_control import ACCESS_CONTROL_RESOURCES, UserAccessControl
        from posthog.user_permissions import UserPermissions
        from posthog.views import preflight_check

        posthog_app_context = {
            "current_user": None,
            "current_project": None,
            "current_team": None,
            "preflight": json.loads(preflight_check(request).getvalue()),
            "default_event_name": "$pageview",
            "switched_team": getattr(request, "switched_team", None),
            "suggested_users_with_access": getattr(request, "suggested_users_with_access", None),
            "commit_sha": context["git_rev"],
            "livestream_host": settings.LIVESTREAM_HOST,
            **posthog_app_context,
        }

        if team_for_public_context:
            # This allows for refreshing shared insights and dashboards
            posthog_app_context["current_team"] = TeamPublicSerializer(
                team_for_public_context, context={"request": request}, many=False
            ).data
        elif request.user.pk:
            user = cast("User", request.user)
            user_permissions = UserPermissions(user=user, team=user.team)
            user_access_control = UserAccessControl(user=user, team=user.team)
            posthog_app_context["effective_resource_access_control"] = {
                resource: user_access_control.effective_access_level_for_resource(resource)
                for resource in ACCESS_CONTROL_RESOURCES
            }
            posthog_app_context["resource_access_control"] = {
                resource: user_access_control.access_level_for_resource(resource)
                for resource in ACCESS_CONTROL_RESOURCES
            }
            user_serialized = UserSerializer(
                request.user,
                context={
                    "request": request,
                    "user_permissions": user_permissions,
                    "user_access_control": user_access_control,
                },
                many=False,
            )
            posthog_app_context["current_user"] = user_serialized.data
            posthog_distinct_id = user_serialized.data.get("distinct_id")
            if user.team:
                team_serialized = TeamSerializer(
                    user.team,
                    context={
                        "request": request,
                        "user_permissions": user_permissions,
                        "user_access_control": user_access_control,
                    },
                    many=False,
                )
                posthog_app_context["current_team"] = team_serialized.data
                project_serialized = ProjectSerializer(
                    user.team.project,
                    context={"request": request, "user_permissions": user_permissions},
                    many=False,
                )
                posthog_app_context["current_project"] = project_serialized.data
                posthog_app_context["frontend_apps"] = get_frontend_apps(user.team.pk)
                posthog_app_context["default_event_name"] = get_default_event_name(user.team)

    # JSON dumps here since there may be objects like Queries
    # that are not serializable by Django's JSON serializer
    context["posthog_app_context"] = json.dumps(posthog_app_context, default=json_uuid_convert)

    if posthog_distinct_id:
        groups = {}
        group_properties = {}
        person_properties = {}
        if request.user and request.user.is_authenticated:
            user = cast("User", request.user)
            person_properties["email"] = user.email
            person_properties["joined_at"] = user.date_joined.isoformat()
            if user.organization:
                groups["organization"] = str(user.organization.id)
                group_properties["organization"] = {
                    "name": user.organization.name,
                    "created_at": user.organization.created_at.isoformat(),
                }

        feature_flags = posthoganalytics.get_all_flags(
            posthog_distinct_id,
            only_evaluate_locally=True,
            person_properties=person_properties,
            groups=groups,
            group_properties=group_properties,
        )
        # don't forcefully set distinctID, as this breaks the link for anonymous users coming from `posthog.com`.
        posthog_bootstrap["featureFlags"] = feature_flags

    # This allows immediate flag availability on the frontend, atleast for flags
    # that don't depend on any person properties. To get these flags, add person properties to the
    # `get_all_flags` call above.
    context["posthog_bootstrap"] = json.dumps(posthog_bootstrap)

    context["posthog_js_uuid_version"] = settings.POSTHOG_JS_UUID_VERSION

    return context


def render_template(
    template_name: str,
    request: HttpRequest,
    context: Optional[dict] = None,
    *,
    team_for_public_context: Optional["Team"] = None,
    status_code: Optional[int] = None,
) -> HttpResponse:
    """Render Django template.

    If team_for_public_context is provided, this means this is a public page such as a shared dashboard.
    """

    context = get_context_for_template(template_name, request, context, team_for_public_context)
    template = get_template(template_name)

    html = template.render(context, request=request)
    response = HttpResponse(html)
    if status_code:
        response.status_code = status_code
    if not request.user.is_anonymous:
        patch_cache_control(response, no_store=True)

    return response


async def initialize_self_capture_api_token():
    """
    Configures `posthoganalytics` for self-capture, in an ASGI-compatible, async way.
    """

    User = apps.get_model("posthog", "User")
    Team = apps.get_model("posthog", "Team")
    try:
        user = (
            await User.objects.filter(last_login__isnull=False)
            .order_by("-last_login")
            .select_related("current_team")
            .afirst()
        )
        # Get the current user's team (or first team in the instance) to set self capture configs
        team = None
        if user and getattr(user, "current_team", None):
            team = user.current_team
        else:
            team = await Team.objects.only("api_token").afirst()
        local_api_key = team.api_token if team else None
    except (User.DoesNotExist, Team.DoesNotExist, ProgrammingError):
        local_api_key = None

    # This is running _after_ PostHogConfig.ready(), so we re-enable posthoganalytics while setting the params
    if local_api_key is not None:
        posthoganalytics.disabled = False
        posthoganalytics.api_key = local_api_key
        posthoganalytics.host = settings.SITE_URL


def get_default_event_name(team: "Team"):
    from posthog.models import EventDefinition

    if EventDefinition.objects.filter(team=team, name="$pageview").exists():
        return "$pageview"
    elif EventDefinition.objects.filter(team=team, name="$screen").exists():
        return "$screen"
    return "$pageview"


def get_frontend_apps(team_id: int) -> dict[int, dict[str, Any]]:
    from posthog.models import Plugin, PluginSourceFile

    plugin_configs = (
        Plugin.objects.filter(pluginconfig__team_id=team_id, pluginconfig__enabled=True)
        .filter(
            pluginsourcefile__status=PluginSourceFile.Status.TRANSPILED,
            pluginsourcefile__filename="frontend.tsx",
        )
        .values(
            "pluginconfig__id",
            "pluginconfig__config",
            "config_schema",
            "id",
            "plugin_type",
            "name",
        )
        .all()
    )

    frontend_apps = {}
    for p in plugin_configs:
        config = p["pluginconfig__config"] or {}
        config_schema = p["config_schema"] or {}
        secret_fields = {field["key"] for field in config_schema if field.get("secret")}
        for key in secret_fields:
            if key in config:
                config[key] = "** SECRET FIELD **"
        frontend_apps[p["pluginconfig__id"]] = {
            "pluginConfigId": p["pluginconfig__id"],
            "pluginId": p["id"],
            "pluginType": p["plugin_type"],
            "name": p["name"],
            "url": f"/app/{p['pluginconfig__id']}/",
            "config": config,
        }

    return frontend_apps


def json_uuid_convert(o):
    if isinstance(o, uuid.UUID):
        return str(o)


def friendly_time(seconds: float):
    minutes, seconds = divmod(seconds, 60.0)
    hours, minutes = divmod(minutes, 60.0)
    return "{hours}{minutes}{seconds}".format(
        hours=f"{int(hours)} hours " if hours > 0 else "",
        minutes=f"{int(minutes)} minutes " if minutes > 0 else "",
        seconds=f"{int(seconds)} seconds" if seconds > 0 or (minutes == 0 and hours == 0) else "",
    ).strip()


def get_ip_address(request: HttpRequest) -> str:
    """use requestobject to fetch client machine's IP Address"""
    x_forwarded_for = request.headers.get("x-forwarded-for")
<<<<<<< HEAD
    ip: Any
=======
>>>>>>> fee7b48b
    if x_forwarded_for:
        ip: str | None = x_forwarded_for.split(",")[0]
    else:
        ip = request.META.get("REMOTE_ADDR")  # Real IP address of client Machine

    # Strip port from ip address as Azure gateway handles x-forwarded-for incorrectly
    if ip and len(ip.split(":")) == 2:
        ip = ip.split(":")[0]

    return ip or ""


def get_short_user_agent(request: HttpRequest) -> str:
    """Returns browser and OS info from user agent, eg: 'Chrome 135.0.0 on macOS 10.15'"""
    user_agent_str = request.headers.get("user-agent")
    if not user_agent_str:
        return ""

    user_agent = parse(user_agent_str)

    # strip the last (patch/build) number from the version, it can change frequently
    browser_version = ".".join(str(x) for x in user_agent.browser.version[:3])
    os_version = ".".join(str(x) for x in user_agent.os.version[:2])

    # this value is not directly returned by an http route
    # nosemgrep: python.flask.security.audit.directly-returned-format-string.directly-returned-format-string
    return f"{user_agent.browser.family} {browser_version} on {user_agent.os.family} {os_version}"


def dict_from_cursor_fetchall(cursor):
    columns = [col[0] for col in cursor.description]
    return [dict(zip(columns, row)) for row in cursor.fetchall()]


def convert_property_value(input: Union[str, bool, dict, list, int, Optional[str]]) -> str:
    if isinstance(input, bool):
        if input is True:
            return "true"
        return "false"
    if isinstance(input, dict) or isinstance(input, list):
        return json.dumps(input, sort_keys=True)
    return str(input)


def get_compare_period_dates(
    date_from: datetime.datetime,
    date_to: datetime.datetime,
    date_from_delta_mapping: Optional[dict[str, int]],
    date_to_delta_mapping: Optional[dict[str, int]],
    interval: str,
) -> tuple[datetime.datetime, datetime.datetime]:
    diff = date_to - date_from
    new_date_from = date_from - diff
    new_date_to = date_from
    if interval == "hour":
        # Align previous period time range with that of the current period, so that results are comparable day-by-day
        # (since variations based on time of day are major)
        new_date_from = new_date_from.replace(
            hour=date_from.hour, minute=date_from.minute, second=date_from.second, microsecond=date_from.microsecond
        )
        new_date_to = (new_date_from + diff).replace(
            minute=date_to.minute, second=date_to.second, microsecond=date_to.microsecond
        )
    elif interval != "minute":
        # Align previous period time range to same boundaries as current period
        new_date_from = new_date_from.replace(
            hour=date_from.hour, minute=date_from.minute, second=date_from.second, microsecond=date_from.microsecond
        )
        # Handle date_from = -7d, -14d etc. specially
        if (
            interval == "day"
            and date_from_delta_mapping
            and date_from_delta_mapping.get("days", None)
            and date_from_delta_mapping["days"] % 7 == 0
            and not date_to_delta_mapping
        ):
            # KLUDGE: Unfortunately common relative date ranges such as "Last 7 days" (-7d) or "Last 14 days" (-14d)
            # are wrong because they treat the current ongoing day as an _extra_ one. This means that those ranges
            # are in reality, respectively, 8 and 15 days long. So for the common use case of comparing weeks,
            # it's not possible to just use that period length directly - the results for the previous period
            # would be misaligned by a day.
            # The proper fix would be making -7d actually 7 days, but that requires careful consideration.
            # As a quick fix for the most common week-by-week case, we just always add a day to counteract the woes
            # of relative date ranges:
            new_date_from += datetime.timedelta(days=1)
        new_date_to = (new_date_from + diff).replace(
            hour=date_to.hour, minute=date_to.minute, second=date_to.second, microsecond=date_to.microsecond
        )
    return new_date_from, new_date_to


def generate_cache_key(team_pk: int, stringified: str) -> str:
    return f"cache_{team_pk}_{hashlib.sha256(stringified.encode('utf-8')).hexdigest()}"


def get_celery_heartbeat() -> Union[str, int]:
    last_heartbeat = get_client().get("POSTHOG_HEARTBEAT")
    worker_heartbeat = int(time.time()) - int(last_heartbeat) if last_heartbeat else -1

    if 0 <= worker_heartbeat < 300:
        return worker_heartbeat
    return "offline"


def base64_decode(data):
    """
    Decodes base64 bytes into string taking into account necessary transformations to match client libraries.
    """
    if isinstance(data, str):
        data = data.encode("ascii")

    # Check if the data is URL-encoded
    if data.startswith(b"data="):
        data = unquote(data.decode("ascii")).split("=", 1)[1]
        data = data.encode("ascii")
    else:
        # If it's not starting with 'data=', it might be just URL-encoded,
        data = unquote(data.decode("ascii")).encode("ascii")

    # Remove any whitespace and add padding if necessary
    data = data.replace(b" ", b"")
    missing_padding = len(data) % 4
    if missing_padding:
        data += b"=" * (4 - missing_padding)

    decoded = base64.b64decode(data)
    return decoded.decode("utf-8", "surrogatepass")


def decompress(data: Any, compression: str):
    if not data:
        return None

    if compression in ("gzip", "gzip-js"):
        if data == b"undefined":
            raise RequestParsingError(
                "data being loaded from the request body for decompression is the literal string 'undefined'"
            )

        try:
            data = gzip.decompress(data)
        except (EOFError, OSError, zlib.error) as error:
            raise RequestParsingError("Failed to decompress data. {}".format(str(error)))

    if compression == "lz64":
        KLUDGES_COUNTER.labels(kludge="lz64_compression").inc()
        if not isinstance(data, str):
            data = data.decode()
        data = data.replace(" ", "+")

        data = lzstring.LZString().decompressFromBase64(data)

        if not data:
            raise RequestParsingError("Failed to decompress data.")

        data = data.encode("utf-16", "surrogatepass").decode("utf-16")

    # Attempt base64 decoding after decompression
    try:
        base64_decoded = base64_decode(data)
        KLUDGES_COUNTER.labels(kludge=f"base64_after_decompression_{compression}").inc()
        data = base64_decoded
    except Exception:
        pass

    try:
        # Use custom parse_constant to handle NaN, Infinity, etc.
        data = json.loads(data, parse_constant=lambda x: None)
    except (json.JSONDecodeError, UnicodeDecodeError) as error_main:
        if compression == "":
            try:
                # Attempt gzip decompression as fallback for unspecified compression
                fallback = decompress(data, "gzip")
                KLUDGES_COUNTER.labels(kludge="unspecified_gzip_fallback").inc()
                return fallback
            except Exception:
                # Increment a separate counter for JSON parsing failures after all decompression attempts
                # We do this because we're no longer tracking these fallbacks in error tracking (since they're not actionable defects),
                # but we still want to know how often they occur.
                KLUDGES_COUNTER.labels(kludge="json_parse_failure_after_unspecified_gzip_fallback").inc()
                raise UnspecifiedCompressionFallbackParsingError(f"Invalid JSON: {error_main}")
        else:
            raise RequestParsingError(f"Invalid JSON: {error_main}")

    # TODO: data can also be an array, function assumes it's either None or a dictionary.
    return data


# Used by non-DRF endpoints from capture.py and decide.py (/decide, /batch, /capture, etc)
def load_data_from_request(request):
    if request.method == "POST":
        if request.content_type in ["", "text/plain", "application/json"]:
            data = request.body
        else:
            data = request.POST.get("data")
    else:
        data = request.GET.get("data")
        if data:
            KLUDGES_COUNTER.labels(kludge="data_in_get_param").inc()

    # add the data in the scope in case there's an exception
    with posthoganalytics.new_context():
        if isinstance(data, dict):
            posthoganalytics.tag("data", data)
        posthoganalytics.tag(
            "origin",
            request.headers.get("origin", request.headers.get("remote_host", "unknown")),
        )
        posthoganalytics.tag("referer", request.headers.get("referer", "unknown"))
        # since version 1.20.0 posthog-js adds its version to the `ver` query parameter as a debug signal here
        posthoganalytics.tag("library.version", request.GET.get("ver", "unknown"))

        compression = (
            request.GET.get("compression")
            or request.POST.get("compression")
            or request.headers.get("content-encoding", "")
        ).lower()

        return decompress(data, compression)


class SingletonDecorator:
    def __init__(self, klass):
        self.klass = klass
        self.instance = None

    def __call__(self, *args, **kwds):
        if self.instance is None:
            self.instance = self.klass(*args, **kwds)
        return self.instance


def get_machine_id() -> str:
    """A MAC address-dependent ID. Useful for PostHog instance analytics."""
    # MAC addresses are 6 bits long, so overflow shouldn't happen
    # hashing here as we don't care about the actual address, just it being rather consistent
    # nosemgrep: python.lang.security.insecure-hash-algorithms-md5.insecure-hash-algorithm-md5
    return hashlib.md5(uuid.getnode().to_bytes(6, "little")).hexdigest()


def get_table_size(table_name) -> str:
    from django.db import connection

    query = (
        f'SELECT pg_size_pretty(pg_total_relation_size(relid)) AS "size" '
        f"FROM pg_catalog.pg_statio_user_tables "
        f"WHERE relname = '{table_name}'"
    )
    cursor = connection.cursor()
    cursor.execute(query)
    return dict_from_cursor_fetchall(cursor)[0]["size"]


def get_table_approx_count(table_name) -> str:
    from django.db import connection

    query = f"SELECT reltuples::BIGINT as \"approx_count\" FROM pg_class WHERE relname = '{table_name}'"
    cursor = connection.cursor()
    cursor.execute(query)
    return compact_number(dict_from_cursor_fetchall(cursor)[0]["approx_count"])


def compact_number(value: Union[int, float]) -> str:
    """Return a number in a compact format, with a SI suffix if applicable.
    Client-side equivalent: utils.tsx#compactNumber.
    """
    value = float(f"{value:.3g}")
    magnitude = 0
    while abs(value) >= 1000:
        magnitude += 1
        value /= 1000.0
    return f"{value:f}".rstrip("0").rstrip(".") + ["", "K", "M", "B", "T", "P", "E", "Z", "Y"][magnitude]


def is_postgres_alive() -> bool:
    from posthog.models import User

    try:
        User.objects.count()
        return True
    except DatabaseError:
        return False


def is_redis_alive() -> bool:
    try:
        get_redis_info()
        return True
    except BaseException:
        return False


def is_celery_alive() -> bool:
    try:
        return get_celery_heartbeat() != "offline"
    except BaseException:
        return False


def is_plugin_server_alive() -> bool:
    try:
        from posthog.plugins.plugin_server_api import get_plugin_server_status

        plugin_server_status = get_plugin_server_status()
        return plugin_server_status.status_code == 200
    except BaseException:
        return False


def get_plugin_server_job_queues() -> Optional[list[str]]:
    cache_key_value = get_client().get("@posthog-plugin-server/enabled-job-queues")
    if cache_key_value:
        qs = cache_key_value.decode("utf-8").replace('"', "")
        return qs.split(",")
    return None


def is_object_storage_available() -> bool:
    from posthog.storage import object_storage

    try:
        if settings.OBJECT_STORAGE_ENABLED:
            return object_storage.health_check()
        else:
            return False
    except BaseException:
        return False


def get_redis_info() -> Mapping[str, Any]:
    return get_client().info()


def get_redis_queue_depth() -> int:
    return get_client().llen("celery")


def get_instance_realm() -> str:
    """
    Returns the realm for the current instance. `cloud` or 'demo' or `hosted-clickhouse`.

    Historically this would also have returned `hosted` for hosted postgresql based installations
    """
    if is_cloud():
        return "cloud"
    elif settings.DEMO:
        return "demo"
    else:
        return "hosted-clickhouse"


def get_instance_region() -> Optional[str]:
    """
    Returns the region for the current Cloud instance. `US` or `EU`.
    """
    return settings.CLOUD_DEPLOYMENT


def get_can_create_org(user: Union["AbstractBaseUser", "AnonymousUser"]) -> bool:
    """Returns whether a new organization can be created in the current instance.

    Organizations can be created only in the following cases:
    - if on PostHog Cloud
    - if running end-to-end tests
    - if there's no organization yet
    - if DEBUG is True
    - if an appropriate license is active and MULTI_ORG_ENABLED is True
    """
    from posthog.models.organization import Organization

    if (
        is_cloud()  # There's no limit of organizations on Cloud
        or (settings.DEMO and user.is_anonymous)  # Demo users can have a single demo org, but not more
        or settings.E2E_TESTING
        or settings.DEBUG
        or not Organization.objects.filter(for_internal_metrics=False).exists()  # Definitely can create an org if zero
    ):
        return True

    if settings.MULTI_ORG_ENABLED:
        license = get_cached_instance_license()
        if license is not None and AvailableFeature.ZAPIER in license.available_features:
            return True
        else:
            logger.warning("You have configured MULTI_ORG_ENABLED, but not the required premium PostHog plan!")

    return False


def get_instance_available_sso_providers() -> dict[str, bool]:
    """
    Returns a dictionary containing final determination to which SSO providers are available.
    SAML is not included in this method as it can only be configured domain-based and not instance-based (see `OrganizationDomain` for details)
    Validates configuration settings and license validity (if applicable).
    """
    output: dict[str, bool] = {
        "github": bool(settings.SOCIAL_AUTH_GITHUB_KEY and settings.SOCIAL_AUTH_GITHUB_SECRET),
        "gitlab": bool(settings.SOCIAL_AUTH_GITLAB_KEY and settings.SOCIAL_AUTH_GITLAB_SECRET),
        "google-oauth2": False,
    }

    # Get license information
    bypass_license: bool = is_cloud() or settings.DEMO
    license = None
    if not bypass_license:
        try:
            from ee.models.license import License
        except ImportError:
            pass
        else:
            license = License.objects.first_valid()

    if getattr(settings, "SOCIAL_AUTH_GOOGLE_OAUTH2_KEY", None) and getattr(
        settings,
        "SOCIAL_AUTH_GOOGLE_OAUTH2_SECRET",
        None,
    ):
        if bypass_license or (license is not None and AvailableFeature.SOCIAL_SSO in license.available_features):
            output["google-oauth2"] = True
        else:
            logger.warning("You have Google login set up, but not the required license!")

    return output


def flatten(i: Union[list, tuple], max_depth=10) -> Generator:
    for el in i:
        if isinstance(el, list) and max_depth > 0:
            yield from flatten(el, max_depth=max_depth - 1)
        else:
            yield el


def get_daterange(
    start_date: Optional[datetime.datetime],
    end_date: Optional[datetime.datetime],
    frequency: str,
) -> list[Any]:
    """
    Returns list of a fixed frequency Datetime objects between given bounds.

    Parameters:
        start_date: Left bound for generating dates.
        end_date: Right bound for generating dates.
        frequency: Possible options => minute, hour, day, week, month
    """

    delta = DATERANGE_MAP[frequency]

    if not start_date or not end_date:
        return []

    time_range = []
    if frequency != "minute" and frequency != "hour":
        start_date = start_date.replace(hour=0, minute=0, second=0, microsecond=0)
        end_date = end_date.replace(hour=0, minute=0, second=0, microsecond=0)
    if frequency == "week":
        start_date -= datetime.timedelta(days=(start_date.weekday() + 1) % 7)
    if frequency != "month":
        while start_date <= end_date:
            time_range.append(start_date)
            start_date += delta
    else:
        if start_date.day != 1:
            start_date = (start_date.replace(day=1)).replace(day=1)
        while start_date <= end_date:
            time_range.append(start_date)
            start_date = (start_date.replace(day=1) + delta).replace(day=1)
    return time_range


def get_safe_cache(cache_key: str):
    try:
        cached_result = cache.get(cache_key)  # cache.get is safe in most cases
        return cached_result
    except Exception:  # if it errors out, the cache is probably corrupted
        try:
            cache.delete(cache_key)  # in that case, try to delete the cache
        except Exception:
            pass
    return None


def is_anonymous_id(distinct_id: str) -> bool:
    # Our anonymous ids are _not_ uuids, but a random collection of strings
    return bool(re.match(ANONYMOUS_REGEX, distinct_id))


def is_valid_regex(value: Any) -> bool:
    try:
        re.compile(value)
        return True
    except re.error:
        return False


def get_absolute_path(to: str) -> str:
    """
    Returns an absolute path in the FS based on posthog/posthog (back-end root folder)
    """
    return os.path.join(__location__, to)


class GenericEmails:
    """
    List of generic emails that we don't want to use to filter out test accounts.
    """

    def __init__(self):
        with open(get_absolute_path("helpers/generic_emails.txt")) as f:
            self.emails = {x.rstrip(): True for x in f}

    def is_generic(self, email: str) -> bool:
        at_location = email.find("@")
        if at_location == -1:
            return False
        return self.emails.get(email[(at_location + 1) :], False)


@lru_cache(maxsize=1)
def get_available_timezones_with_offsets() -> dict[str, float]:
    now = dt.datetime.now()
    result = {}
    for tz in pytz.common_timezones:
        try:
            offset = pytz.timezone(tz).utcoffset(now)
        except Exception:
            offset = pytz.timezone(tz).utcoffset(now + dt.timedelta(hours=2))
        offset_hours = int(offset.total_seconds()) / 3600
        result[tz] = offset_hours
    return result


def refresh_requested_by_client(request: Request) -> bool | str:
    return _request_has_key_set(
        "refresh",
        request,
        allowed_values=[
            "async",
            "blocking",
            "force_async",
            "force_blocking",
            "force_cache",
            "lazy_async",
        ],
    )


def cache_requested_by_client(request: Request) -> bool | str:
    return _request_has_key_set("use_cache", request)


def filters_override_requested_by_client(request: Request, dashboard: Optional["Dashboard"]) -> dict:
    from posthog.auth import SharingAccessTokenAuthentication

    dashboard_filters = dashboard.filters if dashboard else {}
    raw_override = request.query_params.get("filters_override")

    # Security: Don't allow overrides when accessing via sharing tokens
    if not raw_override or isinstance(request.successful_authenticator, SharingAccessTokenAuthentication):
        return dashboard_filters

    try:
        request_filters = json.loads(raw_override)
    except Exception:
        raise serializers.ValidationError({"filters_override": "Invalid JSON passed in filters_override parameter"})

    return {**dashboard_filters, **request_filters}


def variables_override_requested_by_client(
    request: Optional[Request], dashboard: Optional["Dashboard"], variables: list["InsightVariable"]
) -> Optional[dict[str, dict]]:
    from posthog.api.insight_variable import map_stale_to_latest
    from posthog.auth import SharingAccessTokenAuthentication

    dashboard_variables = (dashboard and dashboard.variables) or {}
    raw_override = request.query_params.get("variables_override") if request else None

    # Security: Don't allow overrides when accessing via sharing tokens
    if not raw_override or (request and isinstance(request.successful_authenticator, SharingAccessTokenAuthentication)):
        return map_stale_to_latest(dashboard_variables, variables)

    try:
        request_variables = json.loads(raw_override)
    except Exception:
        raise serializers.ValidationError({"variables_override": "Invalid JSON passed in variables_override parameter"})

    return map_stale_to_latest({**dashboard_variables, **request_variables}, variables)


def tile_filters_override_requested_by_client(request: Request, tile: Optional["DashboardTile"]) -> dict:
    from posthog.auth import SharingAccessTokenAuthentication

    tile_filters = tile.filters_overrides if tile and tile.filters_overrides else {}
    raw_override = request.query_params.get("tile_filters_override")

    # Security: Don't allow overrides when accessing via sharing tokens
    if not raw_override or isinstance(request.successful_authenticator, SharingAccessTokenAuthentication):
        return tile_filters

    try:
        request_filters = json.loads(raw_override)
    except Exception:
        raise serializers.ValidationError(
            {"tile_filters_override": "Invalid JSON passed in tile_filters_override parameter"}
        )

    return {**tile_filters, **request_filters}


def _request_has_key_set(key: str, request: Request, allowed_values: Optional[list[str]] = None) -> bool | str:
    query_param = request.query_params.get(key)
    data_value = request.data.get(key)

    value = query_param if query_param is not None else data_value

    if value is None:
        return False
    if isinstance(value, bool):
        return value
    if str(value).lower() in ["true", "1", "yes", ""]:  # "" means it's set but no value
        return True
    if str(value).lower() in ["false", "0", "no"]:
        return False
    if allowed_values and value in allowed_values:
        assert isinstance(value, str)
        return value
    return False


def str_to_bool(value: Any) -> bool:
    """Return whether the provided string (or any value really) represents true. Otherwise, false.
    Just like plugin server stringToBoolean.
    """
    if not value:
        return False
    return str(value).lower() in ("y", "yes", "t", "true", "on", "1")


def safe_int(value: Any, default: Optional[int] = None) -> Optional[int]:
    """Safely convert a value to integer, returning default if conversion fails."""
    try:
        return int(value)
    except (ValueError, TypeError):
        return default


def get_helm_info_env() -> dict:
    try:
        return json.loads(os.getenv("HELM_INSTALL_INFO", "{}"))
    except Exception:
        return {}


def format_query_params_absolute_url(
    request: Request,
    offset: Optional[int] = None,
    limit: Optional[int] = None,
    offset_alias: Optional[str] = "offset",
    limit_alias: Optional[str] = "limit",
) -> Optional[str]:
    OFFSET_REGEX = re.compile(rf"([&?]{offset_alias}=)(\d+)")
    LIMIT_REGEX = re.compile(rf"([&?]{limit_alias}=)(\d+)")

    url_to_format = request.build_absolute_uri()

    if not url_to_format:
        return None

    if offset:
        if OFFSET_REGEX.search(url_to_format):
            url_to_format = OFFSET_REGEX.sub(rf"\g<1>{offset}", url_to_format)
        else:
            url_to_format = url_to_format + ("&" if "?" in url_to_format else "?") + f"{offset_alias}={offset}"

    if limit:
        if LIMIT_REGEX.search(url_to_format):
            url_to_format = LIMIT_REGEX.sub(rf"\g<1>{limit}", url_to_format)
        else:
            url_to_format = url_to_format + ("&" if "?" in url_to_format else "?") + f"{limit_alias}={limit}"

    return url_to_format


def get_milliseconds_between_dates(d1: dt.datetime, d2: dt.datetime) -> int:
    return abs(int((d1 - d2).total_seconds() * 1000))


def encode_get_request_params(data: dict[str, Any]) -> dict[str, str]:
    return {
        key: encode_value_as_param(value=value)
        for key, value in data.items()
        # NOTE: we cannot encode `None` as a GET parameter, so we simply omit it
        if value is not None
    }


class DataclassJSONEncoder(json.JSONEncoder):
    def default(self, o):
        if dataclasses.is_dataclass(o):
            return dataclasses.asdict(o)
        return super().default(o)


def encode_value_as_param(value: Union[str, list, dict, datetime.datetime]) -> str:
    if isinstance(value, list | dict | tuple):
        return json.dumps(value, cls=DataclassJSONEncoder)
    elif isinstance(value, Enum):
        return value.value
    elif isinstance(value, datetime.datetime):
        return value.isoformat()
    else:
        return value


def is_json(val):
    if isinstance(val, int):
        return False

    try:
        int(val)
        return False
    except:
        pass
    try:
        json.loads(val)
    except (ValueError, TypeError):
        return False
    return True


def cast_timestamp_or_now(timestamp: Optional[Union[datetime.datetime, str]]) -> str:
    if not timestamp:
        timestamp = timezone.now()

    # clickhouse specific formatting
    if isinstance(timestamp, str):
        timestamp = parser.isoparse(timestamp)
    else:
        timestamp = timestamp.astimezone(ZoneInfo("UTC"))

    return timestamp.strftime("%Y-%m-%d %H:%M:%S.%f")


def get_crontab(schedule: Optional[str]) -> Optional[crontab]:
    if schedule is None or schedule == "":
        return None

    try:
        minute, hour, day_of_month, month_of_year, day_of_week = schedule.strip().split(" ")
        return crontab(
            minute=minute,
            hour=hour,
            day_of_month=day_of_month,
            month_of_year=month_of_year,
            day_of_week=day_of_week,
        )
    except Exception as err:
        capture_exception(err)
        return None


def generate_short_id():
    """Generate securely random 8 characters long alphanumeric ID."""
    return "".join(secrets.choice(string.ascii_letters + string.digits) for _ in range(8))


def get_week_start_for_country_code(country_code: str) -> int:
    # Data from https://github.com/unicode-cldr/cldr-core/blob/master/supplemental/weekData.json
    if country_code in [
        "AG",
        "AS",
        "AU",
        "BD",
        "BR",
        "BS",
        "BT",
        "BW",
        "BZ",
        "CA",
        "CN",
        "CO",
        "DM",
        "DO",
        "ET",
        "GT",
        "GU",
        "HK",
        "HN",
        "ID",
        "IL",
        "IN",
        "JM",
        "JP",
        "KE",
        "KH",
        "KR",
        "LA",
        "MH",
        "MM",
        "MO",
        "MT",
        "MX",
        "MZ",
        "NI",
        "NP",
        "PA",
        "PE",
        "PH",
        "PK",
        "PR",
        "PT",
        "PY",
        "SA",
        "SG",
        "SV",
        "TH",
        "TT",
        "TW",
        "UM",
        "US",
        "VE",
        "VI",
        "WS",
        "YE",
        "ZA",
        "ZW",
    ]:
        return 0  # Sunday
    if country_code in [
        "AE",
        "AF",
        "BH",
        "DJ",
        "DZ",
        "EG",
        "IQ",
        "IR",
        "JO",
        "KW",
        "LY",
        "OM",
        "QA",
        "SD",
        "SY",
    ]:
        return 6  # Saturday
    return 1  # Monday


def sleep_time_generator() -> Generator[float, None, None]:
    # a generator that yield an exponential back off between 0.1 and 3 seconds
    for _ in range(10):
        yield 0.1  # 1 second in total
    for _ in range(5):
        yield 0.2  # 1 second in total
    for _ in range(5):
        yield 0.4  # 2 seconds in total
    for _ in range(5):
        yield 0.8  # 4 seconds in total
    for _ in range(10):
        yield 1.5  # 15 seconds in total
    while True:
        yield 3.0


@async_to_sync
async def wait_for_parallel_celery_group(task: Any, expires: Optional[datetime.datetime] = None) -> Any:
    """
    Wait for a group of celery tasks to finish, but don't wait longer than max_timeout.
    For parallel tasks, this is the only way to await the entire group.
    """
    default_expires = datetime.timedelta(minutes=5)

    if not expires:
        expires = datetime.datetime.now(tz=datetime.UTC) + default_expires

    sleep_generator = sleep_time_generator()

    while not task.ready():
        if datetime.datetime.now(tz=datetime.UTC) > expires:
            child_states = []
            child: AsyncResult
            children = task.children or []
            for child in children:
                child_states.append(child.state)
                # this child should not be retried...
                if child.state in ["PENDING", "STARTED"]:
                    # terminating here terminates the process not the task
                    # but if the task is in PENDING or STARTED after 10 minutes
                    # we have to assume the celery process isn't processing another task
                    # see: https://docs.celeryq.dev/en/stable/userguide/workers.html#revoke-revoking-tasks
                    # and: https://docs.celeryq.dev/en/latest/reference/celery.result.html
                    # we terminate the process to avoid leaking an instance of Chrome
                    child.revoke(terminate=True)

            logger.error(
                "Timed out waiting for celery task to finish",
                task_id=task.id,
                ready=task.ready(),
                successful=task.successful(),
                failed=task.failed(),
                task_state=task.state,
                child_states=child_states,
                timeout=expires,
            )
            raise TimeoutError("Timed out waiting for celery task to finish")

        await asyncio.sleep(next(sleep_generator))
    return task


def patchable(fn):
    """
    Decorator which allows patching behavior of a function at run-time.
    Supports chaining multiple patches in sequence, where earlier patches
    are applied before later ones.

    Used in benchmarking scripts and tests.
    """

    import posthog

    if not posthog.settings.TEST:
        return fn

    @wraps(fn)
    def inner(*args, **kwargs):
        # Execute patches in sequence: first patch → second patch → ... → original function
        return execute_patch_chain(0, *args, **kwargs)

    # Initialize empty patch list
    inner._patch_list = []  # type: ignore[attr-defined]

    # Function to execute the patch chain starting from a specific index
    def execute_patch_chain(index, *args, **kwargs):
        # If we've gone through all patches, execute the original function
        if index >= len(inner._patch_list):  # type: ignore[attr-defined]
            return fn(*args, **kwargs)

        # Execute the current patch, passing a function that will invoke the next patch
        next_fn = lambda *a, **kw: execute_patch_chain(index + 1, *a, **kw)
        return inner._patch_list[index](next_fn, *args, **kwargs)  # type: ignore[attr-defined]

    inner._execute_patch_chain = execute_patch_chain  # type: ignore[attr-defined]

    def patch(wrapper):
        # Add the wrapper to the end of the patch list
        inner._patch_list.append(wrapper)  # type: ignore[attr-defined]

    def unpatch():
        # Remove the most recent patch if there is one
        if inner._patch_list:  # type: ignore[attr-defined]
            inner._patch_list.pop()  # type: ignore[attr-defined]

    @contextmanager
    def temp_patch(wrapper):
        """
        Context manager for temporary patching. Adds the wrapper to the patch list
        and removes it when the 'with' block exits.
        """
        patch(wrapper)
        try:
            yield
        finally:
            unpatch()

    inner._patch = patch  # type: ignore[attr-defined]
    inner._unpatch = unpatch  # type: ignore[attr-defined]
    inner._temp_patch = temp_patch  # type: ignore[attr-defined]

    return inner


def label_for_team_id_to_track(team_id: int) -> str:
    team_id_filter: list[str] = settings.DECIDE_TRACK_TEAM_IDS

    team_id_as_string = str(team_id)

    if "all" in team_id_filter:
        return team_id_as_string

    if team_id_as_string in team_id_filter:
        return team_id_as_string

    team_id_ranges = [team_id_range for team_id_range in team_id_filter if ":" in team_id_range]
    for range in team_id_ranges:
        try:
            start, end = range.split(":")
            if int(start) <= team_id <= int(end):
                return team_id_as_string
        except Exception:
            pass

    return "unknown"


def camel_to_snake_case(name: str) -> str:
    return re.sub(r"(?<!^)(?=[A-Z])", "_", name).lower()


def multisort(xs: list, specs: tuple[tuple[str, bool], ...]):
    """
    Takes a list and tuples of field and order to sort them on multiple passes. This
    is useful to sort a list by multiple fields where some of them are ordered differently
    than others.

    Example: `multisort(list(student_objects), (('grade', True), ('age', False)))`

    https://docs.python.org/3/howto/sorting.html#sort-stability-and-complex-sorts
    """
    for key, reverse in reversed(specs):
        xs.sort(key=itemgetter(key), reverse=reverse)
    return xs


def get_from_dict_or_attr(obj: Any, key: str):
    if isinstance(obj, dict):
        return obj.get(key, None)
    elif hasattr(obj, key):
        return getattr(obj, key, None)
    else:
        raise AttributeError(f"Object {obj} has no key {key}")


def is_relative_url(url: str | None) -> bool:
    """
    Returns True if `url` is a relative URL (e.g. "/foo/bar" or "/")
    """
    if url is None:
        return False

    parsed = urlparse(url)

    return (
        parsed.scheme == "" and parsed.netloc == "" and parsed.path.startswith("/") and not parsed.path.startswith("//")
    )


def to_json(obj: dict) -> bytes:
    # pydantic doesn't sort keys reliably, so use orjson to serialize to json
    option = orjson.OPT_SORT_KEYS | orjson.OPT_NON_STR_KEYS
    json_string = orjson.dumps(obj, default=JSONEncoder().default, option=option)

    return json_string


def opt_slash_path(route: str, view: Callable, name: Optional[str] = None) -> URLPattern:
    """Catches path with or without trailing slash, taking into account query param and hash."""
    # Ignoring the type because while name can be optional on re_path, mypy doesn't agree
    return re_path(rf"^{route}/?(?:[?#].*)?$", view, name=name)  # type: ignore


def get_current_user_from_thread() -> Optional["User"]:
    from threading import current_thread

    request = getattr(current_thread(), "request", None)
    if request and hasattr(request, "user"):
        return request.user
    return None<|MERGE_RESOLUTION|>--- conflicted
+++ resolved
@@ -640,10 +640,7 @@
 def get_ip_address(request: HttpRequest) -> str:
     """use requestobject to fetch client machine's IP Address"""
     x_forwarded_for = request.headers.get("x-forwarded-for")
-<<<<<<< HEAD
     ip: Any
-=======
->>>>>>> fee7b48b
     if x_forwarded_for:
         ip: str | None = x_forwarded_for.split(",")[0]
     else:
