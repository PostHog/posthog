import base64
import datetime
import gzip
import hashlib
import json
import os
import re
import subprocess
import time
import uuid
<<<<<<< HEAD
from typing import Any, Dict, List, Optional, Tuple, Union
=======
from datetime import date
from typing import Any, Dict, List, Mapping, Optional, Tuple, Union
>>>>>>> fce86ef4
from urllib.parse import urljoin, urlparse

import lzstring
import pytz
import redis
from dateutil import parser
from dateutil.relativedelta import relativedelta
from django.conf import settings
from django.db.utils import DatabaseError
from django.http import HttpRequest, HttpResponse
from django.template.loader import get_template
from django.utils import timezone
from rest_framework.exceptions import APIException
from sentry_sdk import capture_exception, push_scope

from posthog.redis import get_client


def absolute_uri(url: Optional[str] = None) -> str:
    """
    Returns an absolutely-formatted URL based on the `SITE_URL` config.
    """
    if not url:
        return settings.SITE_URL
    return urljoin(settings.SITE_URL.rstrip("/") + "/", url.lstrip("/"))


def get_previous_week(at: Optional[datetime.datetime] = None) -> Tuple[datetime.datetime, datetime.datetime]:
    """
    Returns a pair of datetimes, representing the start and end of the week preceding to the passed date's week.
    """

    if not at:
        at = timezone.now()

    period_end: datetime.datetime = datetime.datetime.combine(
        at - datetime.timedelta(timezone.now().weekday() + 1), datetime.time.max, tzinfo=pytz.UTC,
    )  # very end of the previous Sunday

    period_start: datetime.datetime = datetime.datetime.combine(
        period_end - datetime.timedelta(6), datetime.time.min, tzinfo=pytz.UTC,
    )  # very start of the previous Monday

    return (period_start, period_end)


def exception_reporting(exception: BaseException, context: Dict) -> None:
    """
    Determines which exceptions to report to Sentry and sends them.
    """
    if not isinstance(exception, APIException):
        capture_exception(exception)


def relative_date_parse(input: str) -> datetime.datetime:
    try:
        return datetime.datetime.strptime(input, "%Y-%m-%d").replace(tzinfo=pytz.UTC)
    except ValueError:
        pass

    # when input also contains the time for intervals "hour" and "minute"
    # the above try fails. Try one more time from isoformat.
    try:
        return parser.isoparse(input).replace(tzinfo=pytz.UTC)
    except ValueError:
        pass

    regex = r"\-?(?P<number>[0-9]+)?(?P<type>[a-z])(?P<position>Start|End)?"
    match = re.search(regex, input)
    date = timezone.now()
    if not match:
        return date
    if match.group("type") == "h":
        date = date - relativedelta(hours=int(match.group("number")))
        return date.replace(minute=0, second=0, microsecond=0)
    elif match.group("type") == "d":
        if match.group("number"):
            date = date - relativedelta(days=int(match.group("number")))
    elif match.group("type") == "m":
        if match.group("number"):
            date = date - relativedelta(months=int(match.group("number")))
        if match.group("position") == "Start":
            date = date - relativedelta(day=1)
        if match.group("position") == "End":
            date = date - relativedelta(day=31)
    elif match.group("type") == "y":
        if match.group("number"):
            date = date - relativedelta(years=int(match.group("number")))
        if match.group("position") == "Start":
            date = date - relativedelta(month=1, day=1)
        if match.group("position") == "End":
            date = date - relativedelta(month=12, day=31)
    return date.replace(hour=0, minute=0, second=0, microsecond=0)


def request_to_date_query(filters: Dict[str, Any], exact: Optional[bool]) -> Dict[str, datetime.datetime]:
    if filters.get("date_from"):
        date_from = relative_date_parse(filters["date_from"])
        if filters["date_from"] == "all":
            date_from = None  # type: ignore
    else:
        date_from = datetime.datetime.today() - relativedelta(days=7)
        date_from = date_from.replace(hour=0, minute=0, second=0, microsecond=0)

    date_to = None
    if filters.get("date_to"):
        date_to = relative_date_parse(filters["date_to"])

    resp = {}
    if date_from:
        resp["timestamp__gte"] = date_from.replace(tzinfo=pytz.UTC)
    if date_to:
        days = 1 if not exact else 0
        resp["timestamp__lte"] = (date_to + relativedelta(days=days)).replace(tzinfo=pytz.UTC)
    return resp


def get_git_branch() -> Optional[str]:
    """
    Returns the symbolic name of the current active branch. Will return None in case of failure.
    Example: get_git_branch()
        => "master"
    """

    try:
        return (
            subprocess.check_output(["git", "rev-parse", "--symbolic-full-name", "--abbrev-ref", "HEAD"])
            .decode("utf-8")
            .strip()
        )
    except Exception:
        return None


def get_git_commit() -> Optional[str]:
    """
    Returns the short hash of the last commit.
    Example: get_git_commit()
        => "4ff54c8d"
    """

    try:
        return subprocess.check_output(["git", "rev-parse", "--short", "HEAD"]).decode("utf-8").strip()
    except Exception:
        return None


def render_template(template_name: str, request: HttpRequest, context: Dict = {}) -> HttpResponse:
    from posthog.models import Team

    template = get_template(template_name)

    # Get the current user's team (or first team in the instance) to set opt out capture & self capture configs
    team: Optional[Team] = None
    try:
        team = request.user.team
    except (Team.DoesNotExist, AttributeError):
        team = Team.objects.first()

    if os.environ.get("OPT_OUT_CAPTURE"):
        # Prioritise instance-level config
        context["opt_out_capture"] = True
    else:
        context["opt_out_capture"] = team.opt_out_capture if team else False

    if settings.SOCIAL_AUTH_GITHUB_KEY and settings.SOCIAL_AUTH_GITHUB_SECRET:
        context["github_auth"] = True
    if settings.SOCIAL_AUTH_GITLAB_KEY and settings.SOCIAL_AUTH_GITLAB_SECRET:
        context["gitlab_auth"] = True
    if settings.SOCIAL_AUTH_GOOGLE_OAUTH2_KEY and settings.SOCIAL_AUTH_GOOGLE_OAUTH2_SECRET:
        context["google_auth"] = True

    if os.environ.get("SENTRY_DSN"):
        context["sentry_dsn"] = os.environ["SENTRY_DSN"]

    if settings.DEBUG and not settings.TEST:
        context["debug"] = True
        context["git_rev"] = get_git_commit()
        context["git_branch"] = get_git_branch()

    if settings.SELF_CAPTURE:
        if team:
            context["js_posthog_api_key"] = f"'{team.api_token}'"
            context["js_posthog_host"] = "window.location.origin"
    else:
        context["js_posthog_api_key"] = "'sTMFPsFhdP1Ssg'"
        context["js_posthog_host"] = "'https://app.posthog.com'"

    html = template.render(context, request=request)
    return HttpResponse(html)


def friendly_time(seconds: float):
    minutes, seconds = divmod(seconds, 60.0)
    hours, minutes = divmod(minutes, 60.0)
    return "{hours}{minutes}{seconds}".format(
        hours="{h} hours ".format(h=int(hours)) if hours > 0 else "",
        minutes="{m} minutes ".format(m=int(minutes)) if minutes > 0 else "",
        seconds="{s} seconds".format(s=int(seconds)) if seconds > 0 or (minutes == 0 and hours == 0) else "",
    ).strip()


def append_data(dates_filled: List, interval=None, math="sum") -> Dict:
    append: Dict[str, Any] = {}
    append["data"] = []
    append["labels"] = []
    append["days"] = []

    labels_format = "%a. %-d %B"
    days_format = "%Y-%m-%d"

    if interval == "hour" or interval == "minute":
        labels_format += ", %H:%M"
        days_format += " %H:%M:%S"

    for item in dates_filled:
        date = item[0]
        value = item[1]
        append["days"].append(date.strftime(days_format))
        append["labels"].append(date.strftime(labels_format))
        append["data"].append(value)
    if math == "sum":
        append["count"] = sum(append["data"])
    return append


def get_ip_address(request: HttpRequest) -> str:
    """ use requestobject to fetch client machine's IP Address """
    x_forwarded_for = request.META.get("HTTP_X_FORWARDED_FOR")
    if x_forwarded_for:
        ip = x_forwarded_for.split(",")[0]
    else:
        ip = request.META.get("REMOTE_ADDR")  # Real IP address of client Machine
    return ip


def dict_from_cursor_fetchall(cursor):
    columns = [col[0] for col in cursor.description]
    return [dict(zip(columns, row)) for row in cursor.fetchall()]


def convert_property_value(input: Union[str, bool, dict, list, int]) -> str:
    if isinstance(input, bool):
        if input == True:
            return "true"
        return "false"
    if isinstance(input, dict) or isinstance(input, list):
        return json.dumps(input, sort_keys=True)
    return str(input)


def get_compare_period_dates(
    date_from: datetime.datetime, date_to: datetime.datetime
) -> Tuple[datetime.datetime, datetime.datetime]:
    new_date_to = date_from
    diff = date_to - date_from
    new_date_from = date_from - diff
    return new_date_from, new_date_to


def cors_response(request, response):
    if not request.META.get("HTTP_ORIGIN"):
        return response
    url = urlparse(request.META["HTTP_ORIGIN"])
    response["Access-Control-Allow-Origin"] = "%s://%s" % (url.scheme, url.netloc)
    response["Access-Control-Allow-Credentials"] = "true"
    response["Access-Control-Allow-Methods"] = "GET, POST, OPTIONS"
    response["Access-Control-Allow-Headers"] = "X-Requested-With"
    return response


def generate_cache_key(stringified: str) -> str:
    return "cache_" + hashlib.md5(stringified.encode("utf-8")).hexdigest()


def get_redis_heartbeat() -> Union[str, int]:
    redis_instance = get_client()
    if not redis_instance:
        return "offline"

    last_heartbeat = redis_instance.get("POSTHOG_HEARTBEAT") if redis_instance else None
    worker_heartbeat = int(time.time()) - int(last_heartbeat) if last_heartbeat else None

    if worker_heartbeat and (worker_heartbeat == 0 or worker_heartbeat < 300):
        return worker_heartbeat
    return "offline"


def base64_to_json(data) -> Dict:
    return json.loads(
        base64.b64decode(data.replace(" ", "+") + "===")
        .decode("utf8", "surrogatepass")
        .encode("utf-16", "surrogatepass")
    )


# Used by non-DRF endpoins from capture.py and decide.py (/decide, /batch, /capture, etc)
def load_data_from_request(request):
    data_res: Dict[str, Any] = {"data": {}, "body": None}
    if request.method == "POST":
        if request.content_type == "application/json":
            data = request.body
            try:
                data_res["body"] = {**json.loads(request.body)}
            except:
                pass
        else:
            data = request.POST.get("data")
    else:
        data = request.GET.get("data")
    if not data:
        return None

    # add the data in sentry's scope in case there's an exception
    with push_scope() as scope:
        scope.set_context("data", data)

    compression = (
        request.GET.get("compression") or request.POST.get("compression") or request.headers.get("content-encoding", "")
    )
    compression = compression.lower()

    if compression == "gzip":
        data = gzip.decompress(data)

    if compression == "lz64":
        if isinstance(data, str):
            data = lzstring.LZString().decompressFromBase64(data.replace(" ", "+"))
        else:
            data = lzstring.LZString().decompressFromBase64(data.decode().replace(" ", "+"))

    #  Is it plain json?
    try:
        data = json.loads(data)
    except json.JSONDecodeError:
        # if not, it's probably base64 encoded from other libraries
        data = base64_to_json(data)
    data_res["data"] = data
    # FIXME: data can also be an array, function assumes it's either None or a dictionary.
    return data_res


class SingletonDecorator:
    def __init__(self, klass):
        self.klass = klass
        self.instance = None

    def __call__(self, *args, **kwds):
        if self.instance == None:
            self.instance = self.klass(*args, **kwds)
        return self.instance


def get_machine_id() -> str:
    """A MAC address-dependent ID. Useful for PostHog instance analytics."""
    # MAC addresses are 6 bits long, so overflow shouldn't happen
    # hashing here as we don't care about the actual address, just it being rather consistent
    return hashlib.md5(uuid.getnode().to_bytes(6, "little")).hexdigest()


def get_table_size(table_name):
    from django.db import connection

    query = (
        f'SELECT pg_size_pretty(pg_total_relation_size(relid)) AS "size" '
        f"FROM pg_catalog.pg_statio_user_tables "
        f"WHERE relname = '{table_name}'"
    )
    cursor = connection.cursor()
    cursor.execute(query)
    return dict_from_cursor_fetchall(cursor)


def get_table_approx_count(table_name):
    from django.db import connection

    query = f"SELECT reltuples::BIGINT as \"approx_count\" FROM pg_class WHERE relname = '{table_name}'"
    cursor = connection.cursor()
    cursor.execute(query)
    return dict_from_cursor_fetchall(cursor)


def is_postgres_alive() -> bool:
    from posthog.models import User

    try:
        User.objects.count()
        return True
    except DatabaseError:
        return False


def is_redis_alive() -> bool:
    try:
        return get_redis_heartbeat() != "offline"
    except BaseException:
        return False


def get_redis_info() -> Mapping[str, Any]:
    return get_client().info()


def get_redis_queue_depth() -> int:
    return get_client().llen("celery")<|MERGE_RESOLUTION|>--- conflicted
+++ resolved
@@ -8,17 +8,11 @@
 import subprocess
 import time
 import uuid
-<<<<<<< HEAD
-from typing import Any, Dict, List, Optional, Tuple, Union
-=======
-from datetime import date
 from typing import Any, Dict, List, Mapping, Optional, Tuple, Union
->>>>>>> fce86ef4
 from urllib.parse import urljoin, urlparse
 
 import lzstring
 import pytz
-import redis
 from dateutil import parser
 from dateutil.relativedelta import relativedelta
 from django.conf import settings
