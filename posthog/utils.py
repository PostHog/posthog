import base64
import datetime
import gzip
import hashlib
import json
import os
import re
import subprocess
import time
import uuid
from typing import Any, Dict, List, Optional, Tuple, Union
<<<<<<< HEAD
from urllib.parse import urljoin, urlparse, urlsplit
=======
from urllib.parse import urlparse
>>>>>>> 8a629179

import lzstring  # type: ignore
import pytz
import redis
from dateutil import parser
from dateutil.relativedelta import relativedelta
from django.conf import settings
from django.http import HttpRequest, HttpResponse
from django.template.loader import get_template
from django.utils import timezone
from rest_framework import authentication
from sentry_sdk import push_scope


def absolute_uri(url: Optional[str] = None) -> str:
    """
    Returns an absolutely-formatted URL based on the `SITE_URL` config.
    """
    if not url:
        return settings.SITE_URL
    return urljoin(settings.SITE_URL.rstrip("/") + "/", url.lstrip("/"))


def relative_date_parse(input: str) -> datetime.datetime:
    try:
        return datetime.datetime.strptime(input, "%Y-%m-%d").replace(tzinfo=pytz.UTC)
    except ValueError:
        pass

    # when input also contains the time for intervals "hour" and "minute"
    # the above try fails. Try one more time from isoformat.
    try:
        return parser.isoparse(input).replace(tzinfo=pytz.UTC)
    except ValueError:
        pass

    regex = r"\-?(?P<number>[0-9]+)?(?P<type>[a-z])(?P<position>Start|End)?"
    match = re.search(regex, input)
    date = timezone.now()
    if not match:
        return date
    if match.group("type") == "h":
        date = date - relativedelta(hours=int(match.group("number")))
        return date.replace(minute=0, second=0, microsecond=0)
    elif match.group("type") == "d":
        if match.group("number"):
            date = date - relativedelta(days=int(match.group("number")))
    elif match.group("type") == "m":
        if match.group("number"):
            date = date - relativedelta(months=int(match.group("number")))
        if match.group("position") == "Start":
            date = date - relativedelta(day=1)
        if match.group("position") == "End":
            date = date - relativedelta(day=31)
    elif match.group("type") == "y":
        if match.group("number"):
            date = date - relativedelta(years=int(match.group("number")))
        if match.group("position") == "Start":
            date = date - relativedelta(month=1, day=1)
        if match.group("position") == "End":
            date = date - relativedelta(month=12, day=31)
    return date.replace(hour=0, minute=0, second=0, microsecond=0)


def request_to_date_query(filters: Dict[str, Any], exact: Optional[bool]) -> Dict[str, datetime.datetime]:
    if filters.get("date_from"):
        date_from = relative_date_parse(filters["date_from"])
        if filters["date_from"] == "all":
            date_from = None  # type: ignore
    else:
        date_from = datetime.datetime.today() - relativedelta(days=7)
        date_from = date_from.replace(hour=0, minute=0, second=0, microsecond=0)

    date_to = None
    if filters.get("date_to"):
        date_to = relative_date_parse(filters["date_to"])

    resp = {}
    if date_from:
        resp["timestamp__gte"] = date_from.replace(tzinfo=pytz.UTC)
    if date_to:
        days = 1 if not exact else 0
        resp["timestamp__lte"] = (date_to + relativedelta(days=days)).replace(tzinfo=pytz.UTC)
    return resp


def render_template(template_name: str, request: HttpRequest, context=None) -> HttpResponse:
    from posthog.models import Team

    if context is None:
        context = {}
    template = get_template(template_name)
    try:
        context["opt_out_capture"] = request.user.team.opt_out_capture
    except (Team.DoesNotExist, AttributeError):
        team = Team.objects.all()
        # if there's one team on the instance, and they've set opt_out
        # we'll opt out anonymous users too
        if team.count() == 1:
            context["opt_out_capture"] = (team.first().opt_out_capture,)  # type: ignore

    if os.environ.get("OPT_OUT_CAPTURE"):
        context["opt_out_capture"] = True

    if os.environ.get("SOCIAL_AUTH_GITHUB_KEY") and os.environ.get("SOCIAL_AUTH_GITHUB_SECRET"):
        context["github_auth"] = True

    if os.environ.get("SOCIAL_AUTH_GITLAB_KEY") and os.environ.get("SOCIAL_AUTH_GITLAB_SECRET"):
        context["gitlab_auth"] = True

    if os.environ.get("SENTRY_DSN"):
        context["sentry_dsn"] = os.environ["SENTRY_DSN"]

    if settings.DEBUG and not settings.TEST:
        context["debug"] = True
        try:
            context["git_rev"] = (
                subprocess.check_output(["git", "rev-parse", "--short", "HEAD"]).decode("utf-8").strip()
            )
        except:
            context["git_rev"] = None
        try:
            context["git_branch"] = (
                subprocess.check_output(["git", "rev-parse", "--symbolic-full-name", "--abbrev-ref", "HEAD"])
                .decode("utf-8")
                .strip()
            )
        except:
            context["git_branch"] = None

    html = template.render(context, request=request)
    return HttpResponse(html)


def friendly_time(seconds: float):
    minutes, seconds = divmod(seconds, 60.0)
    hours, minutes = divmod(minutes, 60.0)
    return "{hours}{minutes}{seconds}".format(
        hours="{h} hours ".format(h=int(hours)) if hours > 0 else "",
        minutes="{m} minutes ".format(m=int(minutes)) if minutes > 0 else "",
        seconds="{s} seconds".format(s=int(seconds)) if seconds > 0 or (minutes == 0 and hours == 0) else "",
    ).strip()


def append_data(dates_filled: List, interval=None, math="sum") -> Dict:
    append: Dict[str, Any] = {}
    append["data"] = []
    append["labels"] = []
    append["days"] = []

    labels_format = "%a. %-d %B"
    days_format = "%Y-%m-%d"

    if interval == "hour" or interval == "minute":
        labels_format += ", %H:%M"
        days_format += " %H:%M:%S"

    for item in dates_filled:
        date = item[0]
        value = item[1]
        append["days"].append(date.strftime(days_format))
        append["labels"].append(date.strftime(labels_format))
        append["data"].append(value)
    if math == "sum":
        append["count"] = sum(append["data"])
    return append


def get_ip_address(request: HttpRequest) -> str:
    """ use requestobject to fetch client machine's IP Address """
    x_forwarded_for = request.META.get("HTTP_X_FORWARDED_FOR")
    if x_forwarded_for:
        ip = x_forwarded_for.split(",")[0]
    else:
        ip = request.META.get("REMOTE_ADDR")  # Real IP address of client Machine
    return ip


def dict_from_cursor_fetchall(cursor):
    columns = [col[0] for col in cursor.description]
    return [dict(zip(columns, row)) for row in cursor.fetchall()]


def convert_property_value(input: Union[str, bool, dict, list, int]) -> str:
    if isinstance(input, bool):
        if input == True:
            return "true"
        return "false"
    if isinstance(input, dict) or isinstance(input, list):
        return json.dumps(input, sort_keys=True)
    return str(input)


def get_compare_period_dates(
    date_from: datetime.datetime, date_to: datetime.datetime
) -> Tuple[datetime.datetime, datetime.datetime]:
    new_date_to = date_from
    diff = date_to - date_from
    new_date_from = date_from - diff
    return new_date_from, new_date_to


def cors_response(request, response):
    if not request.META.get("HTTP_ORIGIN"):
        return response
    url = urlparse(request.META["HTTP_ORIGIN"])
    response["Access-Control-Allow-Origin"] = "%s://%s" % (url.scheme, url.netloc)
    response["Access-Control-Allow-Credentials"] = "true"
    response["Access-Control-Allow-Methods"] = "GET, POST, OPTIONS"
    response["Access-Control-Allow-Headers"] = "X-Requested-With"
    return response


def generate_cache_key(stringified: str) -> str:
    return "cache_" + hashlib.md5(stringified.encode("utf-8")).hexdigest()


def get_redis_heartbeat() -> Union[str, int]:

    if settings.REDIS_URL:
        redis_instance = redis.from_url(settings.REDIS_URL, db=0)
    else:
        return "offline"

    last_heartbeat = redis_instance.get("POSTHOG_HEARTBEAT") if redis_instance else None
    worker_heartbeat = int(time.time()) - int(last_heartbeat) if last_heartbeat else None

    if worker_heartbeat and (worker_heartbeat == 0 or worker_heartbeat < 300):
        return worker_heartbeat
    return "offline"


def base64_to_json(data) -> Dict:
    return json.loads(
        base64.b64decode(data.replace(" ", "+") + "===")
        .decode("utf8", "surrogatepass")
        .encode("utf-16", "surrogatepass")
    )


# Used by non-DRF endpoins from capture.py and decide.py (/decide, /batch, /capture, etc)
def load_data_from_request(request):
    data_res: Dict[str, Any] = {"data": {}, "body": None}
    if request.method == "POST":
        if request.content_type == "application/json":
            data = request.body
            try:
                data_res["body"] = {**json.loads(request.body)}
            except:
                pass
        else:
            data = request.POST.get("data")
    else:
        data = request.GET.get("data")
    if not data:
        return None

    # add the data in sentry's scope in case there's an exception
    with push_scope() as scope:
        scope.set_context("data", data)

    compression = (
        request.GET.get("compression") or request.POST.get("compression") or request.headers.get("content-encoding", "")
    )
    compression = compression.lower()

    if compression == "gzip":
        data = gzip.decompress(data)

    if compression == "lz64":
        if isinstance(data, str):
            data = lzstring.LZString().decompressFromBase64(data.replace(" ", "+"))
        else:
            data = lzstring.LZString().decompressFromBase64(data.decode().replace(" ", "+"))

    #  Is it plain json?
    try:
        data = json.loads(data)
    except json.JSONDecodeError:
        # if not, it's probably base64 encoded from other libraries
        data = base64_to_json(data)
    data_res["data"] = data
    # FIXME: data can also be an array, function assumes it's either None or a dictionary.
    return data_res


class SingletonDecorator:
    def __init__(self, klass):
        self.klass = klass
        self.instance = None

    def __call__(self, *args, **kwds):
        if self.instance == None:
            self.instance = self.klass(*args, **kwds)
        return self.instance


def get_machine_id() -> str:
    """A MAC address-dependent ID. Useful for PostHog instance analytics."""
    # MAC addresses are 6 bits long, so overflow shouldn't happen
    # hashing here as we don't care about the actual address, just it being rather consistent
    return hashlib.md5(uuid.getnode().to_bytes(6, "little")).hexdigest()<|MERGE_RESOLUTION|>--- conflicted
+++ resolved
@@ -9,11 +9,7 @@
 import time
 import uuid
 from typing import Any, Dict, List, Optional, Tuple, Union
-<<<<<<< HEAD
-from urllib.parse import urljoin, urlparse, urlsplit
-=======
-from urllib.parse import urlparse
->>>>>>> 8a629179
+from urllib.parse import urljoin, urlparse
 
 import lzstring  # type: ignore
 import pytz
