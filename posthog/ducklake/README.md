# DuckLake copy workflow configuration

The DuckLake copy workflows copy data into a DuckLake-managed S3 bucket. There are two workflows:

1. **Data Modeling** (`ducklake-copy.data-modeling`) - copies materialized saved query outputs
2. **Data Imports** (`ducklake-copy.data-imports`) - copies external data source imports (Stripe, Hubspot, etc.)

Both workflows share the same infrastructure and configuration. Workers running these workflows must be configured explicitly; otherwise copies will fail before they even reach the first activity.

## Environment variables

The workflow obtains its DuckLake configuration from the following environment variables:

- `DUCKLAKE_RDS_HOST` - Postgres catalog host
- `DUCKLAKE_RDS_PORT` - Postgres catalog port
- `DUCKLAKE_RDS_DATABASE` - Postgres catalog database name
- `DUCKLAKE_RDS_USERNAME` - Postgres catalog username
- `DUCKLAKE_RDS_PASSWORD` - Postgres catalog password
- `DUCKLAKE_BUCKET` - S3 bucket for DuckLake data
- `DUCKLAKE_BUCKET_REGION` - AWS region for the S3 bucket
- `DUCKLAKE_S3_ACCESS_KEY` - S3 access key (optional, for local dev; production uses IRSA)
- `DUCKLAKE_S3_SECRET_KEY` - S3 secret key (optional, for local dev; production uses IRSA)

`bin/start` exports sensible defaults for local development, so you usually get a working DuckLake setup just by running the dev script. Temporal workers in staging/production must set these variables directly in their process environment (or via Helm/k8s secrets). If you need to run the workflow against a bespoke DuckLake deployment, override the environment variables before starting the worker—no code changes are required.

For local dev the defaults are:

- `DUCKLAKE_RDS_HOST=localhost`
- `DUCKLAKE_RDS_PORT=5432`
- `DUCKLAKE_RDS_DATABASE=ducklake`
- `DUCKLAKE_RDS_USERNAME=posthog`
- `DUCKLAKE_RDS_PASSWORD=posthog`
- `DUCKLAKE_BUCKET=ducklake-dev`
- `DUCKLAKE_BUCKET_REGION=us-east-1`
- `DUCKLAKE_S3_ACCESS_KEY=object_storage_root_user`
- `DUCKLAKE_S3_SECRET_KEY=object_storage_root_password`

## Feature flag gating

Each workflow is gated by its own feature flag (evaluated via `feature_enabled`). Create or update the appropriate flag locally to target the team you are testing with—otherwise the copy workflow will be skipped even if the rest of the configuration is correct.

| Workflow | Feature Flag |
|----------|--------------|
| Data Modeling | `ducklake-data-modeling-copy-workflow` |
| Data Imports | `ducklake-copy-data-imports` |

## Target bucket layout

Every copy is written to a deterministic schema inside DuckLake. Each workflow namespaces its data under a workflow-specific schema:

### Data Modeling

<<<<<<< HEAD
- **Schema**: `data_modeling_team_<team_id>`
- **Table**: `<model_label>` (derived from saved query name)
- **Example**: `ducklake.data_modeling_team_123.my_saved_query`
=======
```text
s3://<DUCKLAKE_BUCKET>/<workflow_identifier>/team_<team_id>/job_<job_id>/model_<model_label>/<normalized_name>.parquet
```
>>>>>>> a84f91f0

### Data Imports

- **Schema**: `data_imports_team_<team_id>`
- **Table**: `<source_type>_<normalized_name>_<schema_id_hex[:8]>`
- **Example**: `ducklake.data_imports_team_123.stripe_invoices_a1b2c3d4`

Re-running a copy simply overwrites the same table. Choose the bucket so its lifecycle/replication policies fit that structure.

## Required permissions

Temporal workers must be able to:

1. Read from the existing PostHog object storage bucket where Delta tables live (already required for the modeling pipeline).
2. Read/write/delete within the DuckLake data bucket referenced by `DUCKLAKE_BUCKET`.

For AWS S3, grant the worker role at least `s3:ListBucket`, `s3:GetObject`, `s3:PutObject`, and `s3:DeleteObject` on the DuckLake bucket/prefix (plus `s3:CreateBucket` if you want local MinIO-style auto-creation). For MinIO, reuse the same access/secret keys configured in the `DUCKLAKE_*` variables and ensure they have full access to the DuckLake bucket.

## Local testing (dev)

Follow these checklists to exercise the DuckLake copy workflows on a local checkout.

### Testing Data Modeling workflow

1. **Start the dev stack**
   Run `hogli start` (or `bin/start`) so Postgres, MinIO, Temporal, and all DuckLake defaults are up. Make sure the `ducklake-data-modeling-copy-workflow` feature flag is enabled for the team you plan to use.

2. **Trigger a model materialization from the app**
   In the PostHog UI, open Data Warehouse → Views, pick (or create) a view, open the Materialization section, enable it if needed, and click **Sync now**. This schedules the `data-modeling-run` workflow for that team/view.

3. **Observe the data-modeling workflow**
   Visit the Temporal UI at `http://localhost:8081/namespaces/default/workflows` and confirm a `data-modeling-run` execution appears. Wait for it to finish successfully.

4. **Verify the DuckLake copy workflow runs**
   Once the modeling workflow completes it automatically starts `ducklake-copy.data-modeling` as a child run. You should see it listed in the same Temporal UI; wait for the run to complete.

5. **Query the new DuckLake table**
   The copy activity creates a table at `ducklake.data_modeling_team_<team_id>.<model_label>`. From any DuckDB shell you can inspect it, for example:

   ```sql
   duckdb -c "
     INSTALL ducklake;
     LOAD ducklake;
     SET s3_endpoint='localhost:19000';
     SET s3_use_ssl=false;
     SET s3_access_key_id='object_storage_root_user';
     SET s3_secret_access_key='object_storage_root_password';
     SET s3_url_style='path';

     ATTACH 'ducklake:postgres:dbname=ducklake_catalog host=localhost user=posthog password=posthog'
       AS ducklake (DATA_PATH 's3://ducklake-dev/');
     SELECT * FROM ducklake.data_modeling_team_${TEAM_ID}.${MODEL_LABEL} LIMIT 10;
   "
   ```

   Replace `${TEAM_ID}` and `${MODEL_LABEL}` with the team/model that was materialized (the model label is logged by the workflow).

### Testing Data Imports workflow

1. **Start the dev stack**
   Run `hogli start` (or `bin/start`) so Postgres, MinIO, Temporal, and all DuckLake defaults are up. Make sure the `ducklake-copy-data-imports` feature flag is enabled for the team you plan to use.

2. **Trigger a data import sync from the app**
   In the PostHog UI, open Data Warehouse → Sources, connect a source (e.g., Stripe, Hubspot), select the schemas to sync, and click **Sync**. This schedules the `external-data-job` workflow.

3. **Observe the external-data-job workflow**
   Visit the Temporal UI at `http://localhost:8081/namespaces/default/workflows` and confirm an `external-data-job` execution appears. Wait for it to finish successfully.

4. **Verify the DuckLake copy workflow runs**
   Once the import workflow completes it automatically starts `ducklake-copy.data-imports` as a child run. You should see it listed in the same Temporal UI; wait for the run to complete.

5. **Query the new DuckLake table**
   The copy activity creates a table at `ducklake.data_imports_team_<team_id>.<source_type>_<table_name>_<schema_id_hex>`. From any DuckDB shell you can inspect it:

   ```sql
   duckdb -c "
     INSTALL ducklake;
     LOAD ducklake;
<<<<<<< HEAD
     SET s3_endpoint='localhost:19000';
     SET s3_use_ssl=false;
     SET s3_access_key_id='object_storage_root_user';
     SET s3_secret_access_key='object_storage_root_password';
     SET s3_url_style='path';

     ATTACH 'ducklake:postgres:dbname=ducklake_catalog host=localhost user=posthog password=posthog'
       AS ducklake (DATA_PATH 's3://ducklake-dev/');
     SELECT * FROM ducklake.data_imports_team_${TEAM_ID}.${SOURCE_TYPE}_${TABLE_NAME}_${SCHEMA_ID_HEX} LIMIT 10;
=======
     SET s3_region='us-east-1';

     ATTACH 'postgres:dbname=ducklake host=localhost port=5432 user=posthog password=posthog'
       AS ducklake (TYPE ducklake, DATA_PATH 's3://ducklake-dev/');
     SELECT * FROM ducklake.data_modeling_team_${TEAM_ID}.model_${MODEL_LABEL} LIMIT 10;
>>>>>>> a84f91f0
   "
   ```

   Replace the variables with values from the workflow logs (e.g., `stripe_invoices_a1b2c3d4`).<|MERGE_RESOLUTION|>--- conflicted
+++ resolved
@@ -50,15 +50,9 @@
 
 ### Data Modeling
 
-<<<<<<< HEAD
 - **Schema**: `data_modeling_team_<team_id>`
 - **Table**: `<model_label>` (derived from saved query name)
 - **Example**: `ducklake.data_modeling_team_123.my_saved_query`
-=======
-```text
-s3://<DUCKLAKE_BUCKET>/<workflow_identifier>/team_<team_id>/job_<job_id>/model_<model_label>/<normalized_name>.parquet
-```
->>>>>>> a84f91f0
 
 ### Data Imports
 
@@ -137,7 +131,6 @@
    duckdb -c "
      INSTALL ducklake;
      LOAD ducklake;
-<<<<<<< HEAD
      SET s3_endpoint='localhost:19000';
      SET s3_use_ssl=false;
      SET s3_access_key_id='object_storage_root_user';
@@ -147,13 +140,6 @@
      ATTACH 'ducklake:postgres:dbname=ducklake_catalog host=localhost user=posthog password=posthog'
        AS ducklake (DATA_PATH 's3://ducklake-dev/');
      SELECT * FROM ducklake.data_imports_team_${TEAM_ID}.${SOURCE_TYPE}_${TABLE_NAME}_${SCHEMA_ID_HEX} LIMIT 10;
-=======
-     SET s3_region='us-east-1';
-
-     ATTACH 'postgres:dbname=ducklake host=localhost port=5432 user=posthog password=posthog'
-       AS ducklake (TYPE ducklake, DATA_PATH 's3://ducklake-dev/');
-     SELECT * FROM ducklake.data_modeling_team_${TEAM_ID}.model_${MODEL_LABEL} LIMIT 10;
->>>>>>> a84f91f0
    "
    ```
 
