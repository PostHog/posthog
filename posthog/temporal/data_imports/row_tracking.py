--- conflicted
+++ resolved
@@ -14,16 +14,12 @@
 from posthog.models import Organization, Team
 from posthog.redis import get_client
 from posthog.settings import EE_AVAILABLE
-<<<<<<< HEAD
+from posthog.settings.base_variables import TEST
 
 from products.data_warehouse.backend.models import ExternalDataJob
-=======
-from posthog.settings.base_variables import TEST
-from posthog.warehouse.models import ExternalDataJob
->>>>>>> c3417ffa
 
 if TYPE_CHECKING:
-    from posthog.warehouse.models import ExternalDataSource
+    from products.data_warehouse.backend.models import ExternalDataSource
 
 
 def _get_hash_key(team_id: int) -> str:
