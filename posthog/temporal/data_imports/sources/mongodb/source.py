from typing import cast

from posthog.schema import (
    ExternalDataSourceType as SchemaExternalDataSourceType,
    SourceConfig,
    SourceFieldInputConfig,
    SourceFieldInputConfigType,
)

from posthog.exceptions_capture import capture_exception
from posthog.temporal.data_imports.pipelines.pipeline.typings import SourceInputs, SourceResponse
from posthog.temporal.data_imports.sources.common.base import BaseSource, FieldType
from posthog.temporal.data_imports.sources.common.mixins import ValidateDatabaseHostMixin
from posthog.temporal.data_imports.sources.common.registry import SourceRegistry
from posthog.temporal.data_imports.sources.common.schema import SourceSchema
from posthog.temporal.data_imports.sources.generated_configs import MongoDBSourceConfig
from posthog.temporal.data_imports.sources.mongodb.mongo import (
    _parse_connection_string,
    filter_mongo_incremental_fields,
    get_schemas as get_mongo_schemas,
    mongo_source,
)

from products.data_warehouse.backend.types import ExternalDataSourceType


@SourceRegistry.register
class MongoDBSource(BaseSource[MongoDBSourceConfig], ValidateDatabaseHostMixin):
    @property
    def source_type(self) -> ExternalDataSourceType:
        return ExternalDataSourceType.MONGODB

    def get_schemas(self, config: MongoDBSourceConfig, team_id: int, with_counts: bool = False) -> list[SourceSchema]:
        mongo_schemas = get_mongo_schemas(config)

        filtered_results = [
            (collection_name, filter_mongo_incremental_fields(columns, config.connection_string, collection_name))
            for collection_name, columns in mongo_schemas.items()
        ]

        return [
            SourceSchema(
                name=name,
                supports_incremental=len(incremental_fields) > 0,
                supports_append=len(incremental_fields) > 0,
                incremental_fields=[
                    {
                        "label": field_name,
                        "type": field_type,
                        "field": field_name,
                        "field_type": field_type,
                    }
                    for field_name, field_type in incremental_fields
                ],
            )
            for name, incremental_fields in filtered_results
        ]

    def validate_credentials(self, config: MongoDBSourceConfig, team_id: int) -> tuple[bool, str | None]:
        from pymongo.errors import OperationFailure

        try:
            connection_params = _parse_connection_string(config.connection_string)
        except:
            return False, "Invalid connection string"

        if not connection_params.get("database"):
            return False, "Database name is required in connection string"

        if not connection_params.get("is_srv"):
            valid_host, host_errors = self.is_database_host_valid(connection_params["host"], team_id, False)
            if not valid_host:
                return False, host_errors

        try:
            schemas = self.get_schemas(config, team_id)
            if len(schemas) == 0:
                return False, "No collections found in database"
<<<<<<< HEAD
        except OperationFailure:
            return False, "MongoDB authentication failed"
=======
        except OperationFailure as e:
            capture_exception(e)
            return False, f"MongoDB authentication failed: {str(e)}"
>>>>>>> 63d47b51
        except Exception as e:
            capture_exception(e)
            return False, f"Failed to connect to MongoDB database: {str(e)}"

        return True, None

    def source_for_pipeline(self, config: MongoDBSourceConfig, inputs: SourceInputs) -> SourceResponse:
        return mongo_source(
            connection_string=config.connection_string,
            collection_name=inputs.schema_name,
            should_use_incremental_field=inputs.should_use_incremental_field,
            logger=inputs.logger,
            incremental_field=inputs.incremental_field,
            incremental_field_type=inputs.incremental_field_type,
            db_incremental_field_last_value=inputs.db_incremental_field_last_value,
        )

    @property
    def get_source_config(self) -> SourceConfig:
        return SourceConfig(
            name=SchemaExternalDataSourceType.MONGO_DB,
            label="MongoDB",
            caption="Enter your MongoDB connection string to automatically pull your MongoDB data into the PostHog Data warehouse.",
            betaSource=True,
            iconPath="/static/services/Mongodb.svg",
            docsUrl="https://posthog.com/docs/cdp/sources/mongodb",
            fields=cast(
                list[FieldType],
                [
                    SourceFieldInputConfig(
                        name="connection_string",
                        label="Connection String",
                        type=SourceFieldInputConfigType.TEXT,
                        required=True,
                        placeholder="mongodb://username:password@host:port/database?authSource=admin",
                    )
                ],
            ),
        )<|MERGE_RESOLUTION|>--- conflicted
+++ resolved
@@ -76,14 +76,9 @@
             schemas = self.get_schemas(config, team_id)
             if len(schemas) == 0:
                 return False, "No collections found in database"
-<<<<<<< HEAD
-        except OperationFailure:
-            return False, "MongoDB authentication failed"
-=======
         except OperationFailure as e:
             capture_exception(e)
             return False, f"MongoDB authentication failed: {str(e)}"
->>>>>>> 63d47b51
         except Exception as e:
             capture_exception(e)
             return False, f"Failed to connect to MongoDB database: {str(e)}"
