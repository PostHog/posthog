from collections.abc import Callable
from dataclasses import dataclass, field

from posthog.temporal.data_imports.pipelines.pipeline.typings import PartitionFormat, PartitionMode
from posthog.temporal.data_imports.sources.shopify.constants import (
    ABANDONED_CHECKOUTS,
    ARTICLES,
    BLOGS,
    CATALOGS,
    COLLECTIONS,
    CREATED_AT,
    CUSTOMERS,
    DISCOUNT_NODES,
    ID,
    UPDATED_AT,
)
<<<<<<< HEAD
from posthog.temporal.data_imports.sources.shopify.utils import safe_set, unwrap
from posthog.warehouse.types import IncrementalField, IncrementalFieldType
=======

from products.data_warehouse.backend.types import IncrementalField, IncrementalFieldType
>>>>>>> edcc81e3


# TODO: andrew - pull EndpointConfig out from reddit_ads and into common place. make this extend that class
# to include query_filter for graphql endpoints
@dataclass
class ShopifyEndpointConfig:
    fields: list[IncrementalField]
    query_filter: str | None
    partition_count: int = 1
    partition_size: int = 1
    partition_mode: PartitionMode | None = "datetime"
    partition_format: PartitionFormat | None = "week"
    partition_keys: list[str] = field(default_factory=lambda: [CREATED_AT])
    incremental_field_resolver: Callable | None = None
    partition_key_resolver: Callable | None = None


ENDPOINT_CONFIGS: dict[str, ShopifyEndpointConfig] = {
    ABANDONED_CHECKOUTS: ShopifyEndpointConfig(
        fields=[
            {
                "label": "createdAt",
                "type": IncrementalFieldType.Timestamp,
                "field": CREATED_AT,
                "field_type": IncrementalFieldType.Timestamp,
            },
        ],
        query_filter=CREATED_AT,
    ),
    ARTICLES: ShopifyEndpointConfig(
        fields=[
            {
                "label": "updatedAt",
                "type": IncrementalFieldType.Timestamp,
                "field": UPDATED_AT,
                "field_type": IncrementalFieldType.Timestamp,
            },
        ],
        query_filter=UPDATED_AT,
    ),
    BLOGS: ShopifyEndpointConfig(
        fields=[],
        query_filter=None,
        partition_count=200,
        partition_size=1,
        partition_mode="md5",
        partition_format=None,
        partition_keys=[ID],
    ),
    CATALOGS: ShopifyEndpointConfig(
        fields=[],
        query_filter=None,
        partition_count=200,
        partition_size=1,
        partition_mode="md5",
        partition_format=None,
        partition_keys=[ID],
    ),
    COLLECTIONS: ShopifyEndpointConfig(
        fields=[
            {
                "label": "updatedAt",
                "type": IncrementalFieldType.Timestamp,
                "field": UPDATED_AT,
                "field_type": IncrementalFieldType.Timestamp,
            },
        ],
        query_filter=UPDATED_AT,
        partition_count=200,
        partition_size=1,
        partition_mode="md5",
        partition_format=None,
        partition_keys=[ID],
    ),
    CUSTOMERS: ShopifyEndpointConfig(
        fields=[
            {
                "label": "updatedAt",
                "type": IncrementalFieldType.Timestamp,
                "field": UPDATED_AT,
                "field_type": IncrementalFieldType.Timestamp,
            },
        ],
        query_filter=UPDATED_AT,
    ),
    DISCOUNT_NODES: ShopifyEndpointConfig(
        fields=[
            {
                "label": "updatedAt",
                "type": IncrementalFieldType.Timestamp,
                "field": UPDATED_AT,
                "field_type": IncrementalFieldType.Timestamp,
            },
        ],
        query_filter=UPDATED_AT,
        incremental_field_resolver=lambda row: safe_set(
            row, path="updatedAt", value=unwrap(row, path="discount.updatedAt")
        ),
        partition_key_resolver=lambda row: safe_set(
            row, path="createdAt", value=unwrap(row, path="discount.createdAt")
        ),
    ),
}<|MERGE_RESOLUTION|>--- conflicted
+++ resolved
@@ -14,13 +14,9 @@
     ID,
     UPDATED_AT,
 )
-<<<<<<< HEAD
 from posthog.temporal.data_imports.sources.shopify.utils import safe_set, unwrap
-from posthog.warehouse.types import IncrementalField, IncrementalFieldType
-=======
 
 from products.data_warehouse.backend.types import IncrementalField, IncrementalFieldType
->>>>>>> edcc81e3
 
 
 # TODO: andrew - pull EndpointConfig out from reddit_ads and into common place. make this extend that class
