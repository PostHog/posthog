"""Stripe analytics source helpers"""

from typing import Any, Dict, Optional, Union, Iterable

import stripe
import dlt
from dlt.common import pendulum
from dlt.sources import DltResource
from pendulum import DateTime

stripe.api_version = "2022-11-15"


def transform_date(date: Union[str, DateTime, int]) -> int:
    if isinstance(date, str):
        date = pendulum.from_format(date, "%Y-%m-%dT%H:%M:%SZ")
    if isinstance(date, DateTime):
        # convert to unix timestamp
        date = int(date.timestamp())
    return date


def stripe_pagination(
    api_key: str,
    endpoint: str,
    start_date: Optional[Any] = None,
    end_date: Optional[Any] = None,
    starting_after: Optional[str] = None,
):
    """
    Retrieves data from an endpoint with pagination.

    Args:
        endpoint (str): The endpoint to retrieve data from.
        start_date (Optional[Any]): An optional start date to limit the data retrieved. Defaults to None.
        end_date (Optional[Any]): An optional end date to limit the data retrieved. Defaults to None.

    Returns:
        Iterable[TDataItem]: Data items retrieved from the endpoint.
    """

    should_continue = True

    def stripe_get_data(
        api_key: str,
        resource: str,
        start_date: Optional[Any] = None,
        end_date: Optional[Any] = None,
        **kwargs: Any,
    ) -> Dict[Any, Any]:
        nonlocal should_continue
        nonlocal starting_after

        if start_date:
            start_date = transform_date(start_date)
        if end_date:
            end_date = transform_date(end_date)

        if resource == "Subscription":
            kwargs.update({"status": "all"})

        _resource = getattr(stripe, resource)
        resource_dict = _resource.list(
            api_key=api_key,
            created={"gte": start_date, "lt": end_date},
            limit=100,
            **kwargs,
        )
        response = dict(resource_dict)

        if not response["has_more"]:
            should_continue = False

        if len(response["data"]) > 0:
            starting_after = response["data"][-1]["id"]

        return response["data"]

    while should_continue:
        yield stripe_get_data(
            api_key,
            endpoint,
            start_date=start_date,
            end_date=end_date,
            starting_after=starting_after,
        )


@dlt.source
def stripe_source(
    api_key: str,
    endpoint: str,
    start_date: Optional[Any] = None,
    end_date: Optional[Any] = None,
    starting_after: Optional[str] = None,
) -> Iterable[DltResource]:
    return dlt.resource(
        stripe_pagination,
        name=endpoint,
        write_disposition="append",
    )(
        api_key=api_key,
<<<<<<< HEAD
        created={"gte": start_date, "lt": end_date},
        limit=100,
        **kwargs,
    )
    return dict(resource_dict)
=======
        endpoint=endpoint,
        start_date=start_date,
        end_date=end_date,
        starting_after=starting_after,
    )
>>>>>>> fcf9e57c
<|MERGE_RESOLUTION|>--- conflicted
+++ resolved
@@ -100,16 +100,8 @@
         write_disposition="append",
     )(
         api_key=api_key,
-<<<<<<< HEAD
-        created={"gte": start_date, "lt": end_date},
-        limit=100,
-        **kwargs,
-    )
-    return dict(resource_dict)
-=======
         endpoint=endpoint,
         start_date=start_date,
         end_date=end_date,
         starting_after=starting_after,
-    )
->>>>>>> fcf9e57c
+    )