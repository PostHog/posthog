import json
import math
import uuid
import decimal
import hashlib
import datetime
from collections.abc import Iterator, Sequence
from ipaddress import IPv4Address, IPv6Address
from typing import TYPE_CHECKING, Any, Optional, cast

import numpy as np
import orjson
import pyarrow as pa
import deltalake as deltalake
import pyarrow.compute as pc
from dateutil import parser
from dlt.common.data_types.typing import TDataType
from dlt.common.libs.deltalake import ensure_delta_compatible_arrow_schema
from dlt.common.normalizers.naming.snake_case import NamingConvention
from dlt.sources import DltResource
from structlog.types import FilteringBoundLogger

from posthog.temporal.data_imports.pipelines.pipeline.consts import PARTITION_KEY
from posthog.temporal.data_imports.pipelines.pipeline.typings import PartitionFormat, PartitionMode, SourceResponse

if TYPE_CHECKING:
    from posthog.warehouse.models import ExternalDataSchema

DLT_TO_PA_TYPE_MAP = {
    "text": pa.string(),
    "bigint": pa.int64(),
    "bool": pa.bool_(),
    "timestamp": pa.timestamp("us"),
    "json": pa.string(),
    "double": pa.float64(),
    "date": pa.date64(),
    "time": pa.timestamp("us"),
    "decimal": pa.float64(),
}

DEFAULT_NUMERIC_PRECISION = 38  # Delta Lake maximum precision
DEFAULT_NUMERIC_SCALE = 32  # Delta Lake maximum scale
DEFAULT_PARTITION_TARGET_SIZE_IN_BYTES = 200 * 1024 * 1024  # 200 MB


class BillingLimitsWillBeReachedException(Exception):
    pass


class DuplicatePrimaryKeysException(Exception):
    pass


class QueryTimeoutException(Exception):
    pass


class TemporaryFileSizeExceedsLimitException(Exception):
    pass


def normalize_column_name(column_name: str) -> str:
    return NamingConvention().normalize_identifier(column_name)


def safe_parse_datetime(date_str) -> None | pa.TimestampScalar | datetime.datetime:
    try:
        if date_str is None:
            return None

        if isinstance(date_str, pa.StringScalar):
            scalar = date_str.as_py()

            if scalar is None:
                return None

            return parser.parse(scalar)

        if isinstance(date_str, pa.TimestampScalar):
            return date_str

        return parser.parse(date_str)
    except (ValueError, OverflowError, TypeError):
        return None


def _get_primary_keys(resource: DltResource) -> list[str] | None:
    primary_keys = resource._hints.get("primary_key")

    if primary_keys is None:
        return None

    if isinstance(primary_keys, str):
        return [normalize_column_name(primary_keys)]

    if isinstance(primary_keys, list | Sequence):
        return [normalize_column_name(pk) for pk in primary_keys]

    raise Exception(f"primary_keys of type {primary_keys.__class__.__name__} are not supported")


def _get_column_hints(resource: DltResource) -> dict[str, TDataType | None] | None:
    columns = resource._hints.get("columns")

    if columns is None:
        return None

    return {key: value.get("data_type") for key, value in columns.items()}  # type: ignore


def _handle_null_columns_with_definitions(table: pa.Table, source: SourceResponse) -> pa.Table:
    column_hints = source.column_hints

    if column_hints is None:
        return table

    for field_name, data_type in column_hints.items():
        if data_type is None:
            continue

        normalized_field_name = normalize_column_name(field_name)
        # If the table doesn't have all fields, then add a field with all Nulls and the correct field type
        if normalized_field_name not in table.schema.names:
            new_column = pa.array([None] * table.num_rows, type=DLT_TO_PA_TYPE_MAP[data_type])
            table = table.append_column(normalized_field_name, new_column)

    return table


def get_default_value_for_pyarrow_type(arrow_type: pa.DataType) -> Any:
    if pa.types.is_integer(arrow_type):
        return 0
    elif pa.types.is_floating(arrow_type):
        return 0.0
    elif pa.types.is_boolean(arrow_type):
        return False
    elif pa.types.is_string(arrow_type) or pa.types.is_large_string(arrow_type):
        return ""
    elif pa.types.is_binary(arrow_type) or pa.types.is_large_binary(arrow_type):
        return b""
    elif pa.types.is_timestamp(arrow_type):
        return pa.scalar(0, type=arrow_type).as_py()
    elif pa.types.is_date(arrow_type):
        return pa.scalar(0, type=arrow_type).as_py()
    elif pa.types.is_time(arrow_type):
        return pa.scalar(0, type=arrow_type).as_py()
    elif pa.types.is_list(arrow_type):
        return []
    elif pa.types.is_struct(arrow_type):
        return {}
    elif pa.types.is_dictionary(arrow_type):
        return {}
    elif pa.types.is_decimal(arrow_type):
        return decimal.Decimal(0)
    elif pa.types.is_duration(arrow_type):
        return 0
    elif pa.types.is_null(arrow_type):
        return None
    else:
        raise ValueError(f"Unsupported PyArrow type: {arrow_type}")


def _evolve_pyarrow_schema(table: pa.Table, delta_schema: deltalake.Schema | None) -> pa.Table:
    py_table_field_names = table.schema.names

    for column_name in table.column_names:
        column = table.column(column_name)
        field = table.field(column_name)

        # Change pa.structs to JSON string
        if pa.types.is_struct(column.type) or pa.types.is_list(column.type):
            json_column = pa.array([json.dumps(row.as_py()) if row.as_py() is not None else None for row in column])
            table = table.set_column(table.schema.get_field_index(column_name), column_name, json_column)
            column = table.column(column_name)
        # Change pa.duration to int with total seconds
        elif pa.types.is_duration(column.type):
            seconds_column = pa.array(
                [row.as_py().total_seconds() if row.as_py() is not None else None for row in column]
            )
            table = table.set_column(table.schema.get_field_index(column_name), column_name, seconds_column)
            column = table.column(column_name)

        # Convert nanosecond timestamps to microseconds and convert to UTC
        if pa.types.is_timestamp(field.type) and (field.type.unit == "ns" or field.type.tz is not None):
            microsecond_timestamps = pc.cast(column, pa.timestamp("us"), safe=False)
            table = table.set_column(table.schema.get_field_index(column_name), column_name, microsecond_timestamps)

    if delta_schema:
        for field in delta_schema.to_pyarrow():
            if field.name not in py_table_field_names:
                if field.nullable:
                    new_column_data = pa.array([None] * table.num_rows, type=field.type)
                else:
                    new_column_data = pa.array(
                        [get_default_value_for_pyarrow_type(field.type)] * table.num_rows, type=field.type
                    )
                table = table.append_column(field, new_column_data)

            # If the delta table schema has a larger scale/precision, then update the
            # pyarrow schema to use the larger values so that we're not trying to downscale
            if isinstance(field.type, pa.Decimal128Type) or isinstance(field.type, pa.Decimal256Type):
                py_arrow_table_column = table.column(field.name)

                if (
                    isinstance(py_arrow_table_column.type, pa.Decimal128Type)
                    or isinstance(py_arrow_table_column.type, pa.Decimal256Type)
                ) and (
                    field.type.precision > py_arrow_table_column.type.precision
                    or field.type.scale > py_arrow_table_column.type.scale
                ):
                    field_index = table.schema.get_field_index(field.name)

                    new_decimal_type = (
                        pa.decimal128(field.type.precision, field.type.scale)
                        if field.type.precision <= 38
                        else pa.decimal256(field.type.precision, field.type.scale)
                    )

                    new_schema = table.schema.set(
                        field_index,
                        table.schema.field(field_index).with_type(new_decimal_type),
                    )
                    table = table.cast(new_schema)

            # If the deltalake schema has a different type to the pyarrows table, then cast to the deltalake field type
            py_arrow_table_column = table.column(field.name)
            if field.type != py_arrow_table_column.type:
                if isinstance(field.type, pa.TimestampType):
                    # If different timezones, cast to the correct tz
                    if (
                        isinstance(py_arrow_table_column.type, pa.TimestampType)
                        and field.type.tz != py_arrow_table_column.type.tz
                    ):
                        casted_column = table.column(field.name).cast(field.type)
                        table = table.set_column(
                            table.schema.get_field_index(field.name),
                            field.name,
                            casted_column.combine_chunks(),
                        )
                    else:
                        timestamp_array = pa.array(
                            [safe_parse_datetime(s) for s in table.column(field.name)], type=field.type
                        )
                        table = table.set_column(
                            table.schema.get_field_index(field.name),
                            field.name,
                            timestamp_array,
                        )
                else:
                    table = table.set_column(
                        table.schema.get_field_index(field.name),
                        field.name,
                        table.column(field.name).cast(field.type),
                    )

                py_arrow_table_column = table.column(field.name)

            py_arrow_table_field = table.field(field.name)
            # If the deltalake schema expects no nulls, but the pyarrow schema is nullable, then fill the nulls
            if not field.nullable and py_arrow_table_field.nullable:
                filled_nulls_arr = py_arrow_table_column.fill_null(
                    fill_value=get_default_value_for_pyarrow_type(py_arrow_table_field.type)
                )
                table = table.set_column(
                    table.schema.get_field_index(field.name), field, filled_nulls_arr.combine_chunks()
                )

    # Change types based on what deltalake tables support
    return table.cast(ensure_delta_compatible_arrow_schema(table.schema))


def _append_debug_column_to_pyarrows_table(table: pa.Table, load_id: int) -> pa.Table:
    debug_info = f'{{"load_id": {load_id}}}'

    column = pa.array([debug_info] * table.num_rows, type=pa.string())
    return table.append_column("_ph_debug", column)


def normalize_table_column_names(table: pa.Table) -> pa.Table:
    used_names = set()

    for column_name in table.column_names:
        normalized_column_name = normalize_column_name(column_name)
        temp_name = normalized_column_name

        if temp_name != column_name:
            while temp_name in used_names or temp_name in table.column_names:
                temp_name = "_" + temp_name

            table = table.set_column(
                table.schema.get_field_index(column_name),
                temp_name,
                table.column(column_name),  # type: ignore
            )
            used_names.add(temp_name)

    return table


PARTITION_DATETIME_COLUMN_NAMES = ["created_at", "inserted_at", "createdAt"]


def setup_partitioning(
    pa_table: pa.Table,
    existing_delta_table: deltalake.DeltaTable | None,
    schema: "ExternalDataSchema",
    resource: SourceResponse,
    logger: FilteringBoundLogger,
) -> pa.Table:
    partition_count = schema.partition_count or resource.partition_count
    partition_size = schema.partition_size or resource.partition_size
    partition_keys = schema.partitioning_keys or resource.partition_keys or resource.primary_keys
    partition_format = schema.partition_format or resource.partition_format
    partition_mode = schema.partition_mode or resource.partition_mode

    if not partition_keys:
        logger.debug("No partition keys, skipping partitioning")
        return pa_table

    if existing_delta_table:
        delta_schema = existing_delta_table.schema().to_pyarrow()
        if PARTITION_KEY not in delta_schema.names:
            logger.debug("Delta table already exists without partitioning, skipping partitioning")
            return pa_table

    partition_result = append_partition_key_to_table(
        table=pa_table,
        partition_count=partition_count,
        partition_size=partition_size,
        partition_keys=partition_keys,
        partition_mode=partition_mode,
        partition_format=partition_format,
        logger=logger,
    )

    if partition_result is not None:
        pa_table, partition_mode, partition_format, updated_partition_keys = partition_result

        if not schema.partitioning_enabled:
            logger.debug(
                f"Setting partitioning_enabled on schema with: partition_keys={partition_keys}. partition_count={partition_count}. partition_mode={partition_mode}. partition_format={partition_format}"
            )
            schema.set_partitioning_enabled(
                updated_partition_keys, partition_count, partition_size, partition_mode, partition_format
            )

    return pa_table


def append_partition_key_to_table(
    table: pa.Table,
    partition_count: Optional[int],
    partition_size: Optional[int],
    partition_keys: list[str],
    partition_mode: PartitionMode | None,
    partition_format: PartitionFormat | None,
    logger: FilteringBoundLogger,
) -> None | tuple[pa.Table, PartitionMode, PartitionFormat | None, list[str]]:
    """
    Partitions the pyarrow table via one of three methods:
    - md5: Hashes the primary keys into a fixed number of buckets, the least efficient method of partitioning
    - datetime: Uses a stable timestamp, such as a created_at field, to partition the rows
    - numerical: Uses a numerical primary key to bucket the rows by count
    """

    normalized_partition_keys = [normalize_column_name(key) for key in partition_keys]
    mode: PartitionMode | None = partition_mode

    if mode is None:
        # If the source returns a partition count, then we can bucket by md5
        if partition_count is not None:
            mode = "md5"

        # If there is only one primary key and it's a numerical ID, then bucket by the ID itself instead of hashing it
        is_partition_key_int = pa.types.is_integer(table.field(normalized_partition_keys[0]).type)
        are_incrementing_ints = False
        if is_partition_key_int:
            min_max: dict[str, int] = cast(
                dict[str, int], pc.min_max(table.column(normalized_partition_keys[0])).as_py()
            )
            min_int_val, max_int_val = min_max["min"], min_max["max"]
            range_size = max_int_val - min_int_val + 1
            are_incrementing_ints = table.num_rows / range_size >= 0.2

        if (
            partition_size is not None
            and len(normalized_partition_keys) == 1
            and is_partition_key_int
            and are_incrementing_ints
        ):
            mode = "numerical"
        # If the table has a created_at-ish timestamp, then we can partition by this
        elif any(column_name in table.column_names for column_name in PARTITION_DATETIME_COLUMN_NAMES):
            for column_name in PARTITION_DATETIME_COLUMN_NAMES:
                if (
                    column_name in table.column_names
                    and pa.types.is_timestamp(table.field(column_name).type)
                    and table.column(column_name).null_count != table.num_rows
                ):
                    mode = "datetime"
                    normalized_partition_keys = [column_name]

        if mode is None:
            logger.debug("append_partition_key_to_table: partitioning skipped, no supported partition mode available")
            return None
        else:
            logger.debug(f"append_partition_key_to_table: partitioning mode {mode} selected")

    partition_array: list[str] = []

    for batch in table.to_batches():
        for row in batch.to_pylist():
            if mode == "md5":
                assert partition_count is not None, "append_partition_key_to_table: partition_count is None"

                primary_key_values = [str(row[key]) for key in normalized_partition_keys]
                delimited_primary_key_value = "|".join(primary_key_values)

                hash_value = int(hashlib.md5(delimited_primary_key_value.encode()).hexdigest(), 16)
                partition = hash_value % partition_count

                partition_array.append(str(partition))
            elif mode == "numerical":
                assert partition_size is not None, "append_partition_key_to_table: partition_size is None"

                key = normalized_partition_keys[0]
                partition = row[key] // partition_size

                partition_array.append(str(partition))
            elif mode == "datetime":
                key = normalized_partition_keys[0]
                date = row[key]

                if partition_format is None:
                    partition_format = "month"

                if partition_format == "day":
                    date_format = "%Y-%m-%d"
                elif partition_format == "week":
<<<<<<< HEAD
                    date_format = "%G-W%V"  # W + iso8601 week number (e.g. W01, W02, ..., W52)
                else:
=======
                    date_format = "%G-w%V"
                elif partition_format == "month":
>>>>>>> 7aab604c
                    date_format = "%Y-%m"

                if isinstance(date, int):
                    date = datetime.datetime.fromtimestamp(date)
                    partition_array.append(date.strftime(date_format))
                elif isinstance(date, datetime.datetime):
                    partition_array.append(date.strftime(date_format))
                elif isinstance(date, datetime.date):
                    partition_array.append(date.strftime(date_format))
                elif isinstance(date, str):
                    date = parser.parse(date)
                    partition_array.append(date.strftime(date_format))
                else:
                    partition_array.append("1970-01")
            else:
                raise ValueError(f"Partition mode '{mode}' not supported")

    new_column = pa.array(partition_array, type=pa.string())
    logger.debug(f"append_partition_key_to_table: Partition key added with mode={mode}")

    return table.append_column(PARTITION_KEY, new_column), mode, partition_format, normalized_partition_keys


def _convert_uuid_to_string(row: dict) -> dict:
    return {key: str(value) if isinstance(value, uuid.UUID) else value for key, value in row.items()}


def _json_dumps(obj: Any) -> str:
    try:
        return orjson.dumps(obj).decode()
    except TypeError:
        try:
            return json.dumps(obj)
        except:
            return str(obj)


def table_from_iterator(data_iterator: Iterator[dict], schema: Optional[pa.Schema] = None) -> pa.Table:
    batch = list(data_iterator)
    if not batch:
        return pa.Table.from_pylist([])

    processed_batch = _process_batch(list(batch), schema)

    return processed_batch


def table_from_py_list(table_data: list[Any], schema: Optional[pa.Schema] = None) -> pa.Table:
    """
    Convert a list of Python dictionaries to a PyArrow Table.
    This is a wrapper around table_from_iterator for backward compatibility.
    """
    return table_from_iterator(iter(table_data), schema=schema)


def build_pyarrow_decimal_type(precision: int, scale: int) -> pa.Decimal128Type | pa.Decimal256Type:
    if precision <= 38:
        return pa.decimal128(precision, scale)
    elif precision <= 76:
        return pa.decimal256(precision, scale)
    else:
        return pa.decimal256(76, max(0, 76 - (precision - scale)))


def _get_max_decimal_type(values: list[decimal.Decimal]) -> pa.Decimal128Type | pa.Decimal256Type:
    """Determine maximum precision and scale from all `decimal.Decimal` values.

    Returns:
        A `pa.Decimal128Type` or `pa.Decimal256Type` with enough precision and
        scale to hold all `values`.
    """
    max_precision = 1
    max_scale = 0

    for value in values:
        _, digits, exponent = value.as_tuple()
        if not isinstance(exponent, int):
            continue

        # This implementation accounts for leading zeroes being excluded from digits
        # It is based on Arrow, see:
        # https://github.com/apache/arrow/blob/main/python/pyarrow/src/arrow/python/decimal.cc#L75
        if exponent < 0:
            precision = max(len(digits), -exponent)
            scale = -exponent
        else:
            precision = len(digits) + exponent
            scale = 0

        max_precision = max(precision, max_precision)
        max_scale = max(scale, max_scale)

    # Deltalake doesn't like writing decimals with scale of 0 - it auto appends `.0`
    if max_scale == 0:
        max_scale = 1
        max_precision += 1

    return build_pyarrow_decimal_type(max_precision, max_scale)


def _build_decimal_type_from_defaults(values: list[decimal.Decimal | None]) -> pa.Array:
    for decimal_type in [
        pa.decimal128(38, DEFAULT_NUMERIC_SCALE),
        pa.decimal256(76, DEFAULT_NUMERIC_SCALE),
    ]:
        try:
            return pa.array(values, type=decimal_type)
        except:
            pass

    raise ValueError("Cant build a decimal type from defaults")


def _python_type_to_pyarrow_type(type_: type, value: Any):
    python_to_pa = {
        int: pa.int64(),
        float: pa.float64(),
        str: pa.string(),
        bool: pa.bool_(),
        bytes: pa.binary(),
        type(None): pa.null(),
    }

    if type_ in python_to_pa:
        return python_to_pa[type_]

    if issubclass(type_, dict) and isinstance(value, dict):
        return pa.struct([pa.field(str(k), _python_type_to_pyarrow_type(type(v), v)) for k, v in value.items()])

    if issubclass(type_, list) and isinstance(value, list):
        if len(value) == 0:
            return pa.list_(pa.null())

        return pa.list_(_python_type_to_pyarrow_type(type(value[0]), value[0]))

    if issubclass(type_, decimal.Decimal) and isinstance(value, decimal.Decimal):
        sign, digits, exponent = value.as_tuple()
        if isinstance(exponent, int):
            precision = len(digits)
            scale = -exponent if exponent < 0 else 0

            return build_pyarrow_decimal_type(precision, scale)

        return pa.decimal256(DEFAULT_NUMERIC_PRECISION, DEFAULT_NUMERIC_SCALE)

    raise ValueError(f"Python type {type_} has no pyarrow mapping")


def _to_list_array(column_data: pa.Array | pa.ChunkedArray | np.ndarray[Any, np.dtype[Any]]):
    if isinstance(column_data, pa.ChunkedArray):
        return column_data.combine_chunks().tolist()

    return column_data.tolist()


def _process_batch(table_data: list[dict], schema: Optional[pa.Schema] = None) -> pa.Table:
    # Support both given schemas and inferred schemas
    if schema is None or len(schema.names) == 0:
        try:
            # Gather all unique keys from all items, not just the first
            all_keys = set().union(*(d.keys() for d in table_data))
            first_item = table_data[0]
            first_item = {key: first_item.get(key, None) for key in all_keys}
            table_data[0] = first_item
            arrow_schema = pa.Table.from_pylist(table_data).schema
        except:
            arrow_schema = None
    else:
        arrow_schema = schema

    drop_column_names: set[str] = set()

    column_names = set(table_data[0].keys())
    columnar_table_data: dict[str, pa.Array | np.ndarray[Any, np.dtype[Any]]] = {}

    for col in column_names:
        values = [
            None if isinstance(row.get(col, None), float) and np.isnan(row.get(col, None)) else row.get(col, None)
            for row in table_data
        ]

        try:
            # We want to use pyarrow arrays where possible to optimise on memory usage
            columnar_table_data[col] = pa.array(values)
        except:
            # Some values can't be interpreted by pyarrows directly
            columnar_table_data[col] = np.array(values, dtype=object)

    for field_name in columnar_table_data.keys():
        py_type: type = type(None)
        unique_types_in_column = {
            type(item) for item in _to_list_array(columnar_table_data[field_name]) if item is not None
        }

        for row in table_data:
            val = row.get(field_name, None)
            if val is not None:
                py_type = type(val)
                break

        # If a schema is present:
        if arrow_schema:
            if field_name not in arrow_schema.names:
                new_field = pa.field(str(field_name), _python_type_to_pyarrow_type(py_type, val), nullable=True)
                arrow_schema = arrow_schema.append(field=new_field)

            field = arrow_schema.field_by_name(str(field_name))
            field_index = arrow_schema.get_field_index(str(field_name))

            # cast double / float ndarrays to decimals if type mismatch, looks like decimals and floats are often mixed up in dialects
            if pa.types.is_decimal(field.type) and (float in unique_types_in_column or str in unique_types_in_column):
                float_array = pa.array(columnar_table_data[field_name], type=pa.float64())
                columnar_table_data[field_name] = float_array.cast(field.type, safe=False)
                unique_types_in_column = {decimal.Decimal}
                py_type = decimal.Decimal
                val = decimal.Decimal(val)

            # cast string timestamps to datetime objects
            if pa.types.is_timestamp(field.type) and issubclass(py_type, str):
                timestamp_array = pa.array(
                    [safe_parse_datetime(s) for s in _to_list_array(columnar_table_data[field_name])], type=field.type
                )
                columnar_table_data[field_name] = timestamp_array
                has_nulls = pc.any(pc.is_null(timestamp_array)).as_py()

                adjusted_field = arrow_schema.field(field_index).with_nullable(has_nulls)
                arrow_schema = arrow_schema.set(field_index, adjusted_field)

            # Upscale second timestamps to microsecond
            if pa.types.is_timestamp(field.type) and issubclass(py_type, int) and field.type.unit == "s":
                timestamp_array = pa.array(
                    [
                        (s * 1_000_000) if s is not None else None
                        for s in _to_list_array(columnar_table_data[field_name])
                    ],
                    type=pa.timestamp("us"),
                )
                columnar_table_data[field_name] = timestamp_array
                has_nulls = pc.any(pc.is_null(timestamp_array)).as_py()
                adjusted_field = arrow_schema.field(field_index).with_type(pa.timestamp("us")).with_nullable(has_nulls)
                arrow_schema = arrow_schema.set(field_index, adjusted_field)

            # Upscale millisecond timestamps to microsecond
            if pa.types.is_timestamp(field.type) and issubclass(py_type, int) and field.type.unit == "ms":
                timestamp_array = pa.array(
                    [(s * 1000) if s is not None else None for s in _to_list_array(columnar_table_data[field_name])],
                    type=pa.timestamp("us"),
                )
                columnar_table_data[field_name] = timestamp_array
                has_nulls = pc.any(pc.is_null(timestamp_array)).as_py()
                adjusted_field = arrow_schema.field(field_index).with_type(pa.timestamp("us")).with_nullable(has_nulls)
                arrow_schema = arrow_schema.set(field_index, adjusted_field)

            # Remove any binary columns
            if pa.types.is_binary(field.type):
                drop_column_names.add(field_name)

            # Ensure duration columns have the correct arrow type
            col = columnar_table_data[field_name]
            if (
                isinstance(col, pa.Array)
                and pa.types.is_duration(col.type)
                and not pa.types.is_duration(arrow_schema.field(field_index).type)
            ):
                arrow_schema = arrow_schema.set(field_index, arrow_schema.field(field_index).with_type(col.type))

        # Convert UUIDs to strings
        if issubclass(py_type, uuid.UUID):
            uuid_str_array = pa.array(
                [None if s is None else str(s) for s in _to_list_array(columnar_table_data[field_name])]
            )
            columnar_table_data[field_name] = uuid_str_array
            py_type = str
            if arrow_schema:
                arrow_schema = arrow_schema.set(field_index, arrow_schema.field(field_index).with_type(pa.string()))

        # Remove any NaN or infinite values from decimal columns
        if issubclass(py_type, decimal.Decimal) or issubclass(py_type, float):

            def _convert_to_decimal_or_none(x: decimal.Decimal | float | None) -> decimal.Decimal | None:
                if x is None:
                    return None

                if (
                    math.isnan(x)
                    or (isinstance(x, decimal.Decimal) and x.is_infinite())
                    or (isinstance(x, float) and np.isinf(x))
                ):
                    return None

                if isinstance(x, decimal.Decimal):
                    return x

                return decimal.Decimal(str(x))

            def _convert_to_float_or_none(x: float | None) -> float | None:
                if x is None:
                    return None

                if math.isnan(x) or np.isinf(x):
                    return None

                return x

            all_values = _to_list_array(columnar_table_data[field_name])

            if len(unique_types_in_column) > 1 or issubclass(py_type, decimal.Decimal):
                # Mixed types: convert all to decimals
                all_values = [_convert_to_decimal_or_none(x) for x in all_values]

                if arrow_schema and pa.types.is_decimal(arrow_schema.field(field_index).type):
                    new_field_type = arrow_schema.field(field_index).type
                else:
                    new_field_type = _get_max_decimal_type([x for x in all_values if x is not None])

                py_type = decimal.Decimal
                unique_types_in_column = {decimal.Decimal}
            elif issubclass(py_type, float):
                all_values = [_convert_to_float_or_none(x) for x in all_values]

                if arrow_schema:
                    new_field_type = arrow_schema.field(field_index).type
                else:
                    new_field_type = pa.float64()

            try:
                number_arr = pa.array(
                    all_values,
                    type=new_field_type,
                )
            except pa.ArrowInvalid as e:
                if len(e.args) > 0 and (
                    "does not fit into precision" in e.args[0] or "would cause data loss" in e.args[0]
                ):
                    number_arr = _build_decimal_type_from_defaults([_convert_to_decimal_or_none(x) for x in all_values])
                    new_field_type = number_arr.type

                    py_type = decimal.Decimal
                    unique_types_in_column = {decimal.Decimal}
                else:
                    raise

            columnar_table_data[field_name] = number_arr
            if arrow_schema:
                arrow_schema = arrow_schema.set(field_index, arrow_schema.field(field_index).with_type(new_field_type))

        # If one type is a list, then make everything into a list
        if len(unique_types_in_column) > 1 and list in unique_types_in_column:
            list_array = pa.array(
                [s if isinstance(s, list) else [s] for s in _to_list_array(columnar_table_data[field_name])]
            )
            columnar_table_data[field_name] = list_array
            py_type = list
            unique_types_in_column = {list}
            if arrow_schema:
                arrow_schema = arrow_schema.set(field_index, arrow_schema.field(field_index).with_type(pa.string()))

        # If str and dict are shared - then turn everything into a json string
        if len(unique_types_in_column) > 1 and str in unique_types_in_column and dict in unique_types_in_column:
            json_array = pa.array(
                [
                    None if s is None else _json_dumps(s) if isinstance(s, dict | list) else s
                    for s in _to_list_array(columnar_table_data[field_name])
                ]
            )
            columnar_table_data[field_name] = json_array
            py_type = str
            unique_types_in_column = {str}
            if arrow_schema:
                arrow_schema = arrow_schema.set(field_index, arrow_schema.field(field_index).with_type(pa.string()))

        # If there are multiple types that aren't a list, then JSON stringify everything
        if len(unique_types_in_column) > 1:
            json_array = pa.array(
                [None if s is None else _json_dumps(s) for s in _to_list_array(columnar_table_data[field_name])]
            )
            columnar_table_data[field_name] = json_array
            py_type = str
            unique_types_in_column = {str}
            if arrow_schema:
                arrow_schema = arrow_schema.set(field_index, arrow_schema.field(field_index).with_type(pa.string()))

        # Convert any dict/lists to json strings to avoid schema mismatches in nested objects
        if issubclass(py_type, dict | list):
            json_str_array = pa.array(
                [None if s is None else _json_dumps(s) for s in _to_list_array(columnar_table_data[field_name])]
            )
            columnar_table_data[field_name] = json_str_array
            py_type = str
            if arrow_schema:
                arrow_schema = arrow_schema.set(field_index, arrow_schema.field(field_index).with_type(pa.string()))

        # Convert IP types to string
        if issubclass(py_type, IPv4Address | IPv6Address):
            str_array = pa.array(
                [None if s is None else str(s) for s in _to_list_array(columnar_table_data[field_name])]
            )
            columnar_table_data[field_name] = str_array
            py_type = str
            if arrow_schema:
                arrow_schema = arrow_schema.set(field_index, arrow_schema.field(field_index).with_type(pa.string()))

        # Remove any binary columns
        if issubclass(py_type, bytes):
            drop_column_names.add(field_name)

    if len(drop_column_names) != 0:
        for column in drop_column_names:
            del columnar_table_data[column]
            if arrow_schema:
                arrow_schema = arrow_schema.remove(arrow_schema.get_field_index(str(column)))

    return pa.Table.from_pydict(columnar_table_data, schema=arrow_schema)<|MERGE_RESOLUTION|>--- conflicted
+++ resolved
@@ -437,13 +437,8 @@
                 if partition_format == "day":
                     date_format = "%Y-%m-%d"
                 elif partition_format == "week":
-<<<<<<< HEAD
-                    date_format = "%G-W%V"  # W + iso8601 week number (e.g. W01, W02, ..., W52)
-                else:
-=======
                     date_format = "%G-w%V"
                 elif partition_format == "month":
->>>>>>> 7aab604c
                     date_format = "%Y-%m"
 
                 if isinstance(date, int):
