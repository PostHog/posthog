--- conflicted
+++ resolved
@@ -207,6 +207,7 @@
         schema: pa.Schema,
         json_columns: collections.abc.Sequence[str],
         multiple_files: bool = False,
+        include_inserted_at: bool = False,
         task_name: str = "record_batch_consumer",
         **kwargs,
     ) -> asyncio.Task:
@@ -219,6 +220,7 @@
                 schema=schema,
                 json_columns=json_columns,
                 multiple_files=multiple_files,
+                include_inserted_at=include_inserted_at,
                 **kwargs,
             ),
             name=task_name,
@@ -375,12 +377,9 @@
     schema: pa.Schema,
     json_columns: collections.abc.Sequence[str] = ("properties", "person_properties", "set", "set_once"),
     multiple_files: bool = False,
-<<<<<<< HEAD
     writer_file_kwargs: collections.abc.Mapping[str, typing.Any] | None = None,
-=======
     include_inserted_at: bool = False,
     **kwargs,
->>>>>>> f143e07b
 ) -> int:
     """Run one record batch consumer.
 
@@ -419,7 +418,6 @@
         consumer_tasks_pending.remove(task)
         consumer_tasks_done.add(task)
 
-<<<<<<< HEAD
     await logger.adebug("Starting record batch consumer")
 
     consumer_task = consumer.create_consumer_task(
@@ -429,24 +427,8 @@
         schema=schema,
         json_columns=json_columns,
         multiple_files=multiple_files,
+        include_inserted_at=include_inserted_at,
         **writer_file_kwargs or {},
-=======
-    await logger.adebug("Starting record batch consumer loop")
-
-    consumer = consumer_cls(heartbeater, heartbeat_details, data_interval_start, writer_format, **kwargs)
-    consumer_task = asyncio.create_task(
-        consumer.start(
-            queue=queue,
-            producer_task=producer_task,
-            max_bytes=max_bytes,
-            schema=schema,
-            json_columns=json_columns,
-            multiple_files=multiple_files,
-            include_inserted_at=include_inserted_at,
-            **writer_file_kwargs or {},
-        ),
-        name=f"record_batch_consumer_{consumer_number}",
->>>>>>> f143e07b
     )
     consumer_tasks_pending.add(consumer_task)
     consumer_task.add_done_callback(consumer_done_callback)
