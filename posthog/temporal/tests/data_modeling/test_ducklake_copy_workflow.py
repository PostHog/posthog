--- conflicted
+++ resolved
@@ -1,26 +1,19 @@
 import uuid
-<<<<<<< HEAD
+import datetime as dt
 from typing import cast
-=======
-import datetime as dt
->>>>>>> d2180d28
 
 import pytest
 
 from django.test import override_settings
 
-<<<<<<< HEAD
 import duckdb
+import temporalio.worker
+from temporalio import activity as temporal_activity
+from temporalio.testing import WorkflowEnvironment
 
 import posthog.ducklake.verification.config as verification_config
 from posthog.ducklake.verification import DuckLakeCopyVerificationParameter, DuckLakeCopyVerificationQuery
 from posthog.sync import database_sync_to_async
-=======
-import temporalio.worker
-from temporalio import activity as temporal_activity
-from temporalio.testing import WorkflowEnvironment
-
->>>>>>> d2180d28
 from posthog.temporal.data_modeling import ducklake_copy_workflow as ducklake_module
 from posthog.temporal.data_modeling.ducklake_copy_workflow import (
     DuckLakeCopyActivityInputs,
@@ -265,7 +258,6 @@
 
 @pytest.mark.asyncio
 @pytest.mark.django_db
-<<<<<<< HEAD
 async def test_verify_ducklake_copy_activity_runs_queries(monkeypatch, activity_environment):
     class FakeDuckDBConnection:
         def __init__(self, rows: list[tuple]):
@@ -325,263 +317,6 @@
 
 @pytest.mark.asyncio
 @pytest.mark.django_db
-async def test_verify_ducklake_copy_activity_reports_failures(monkeypatch, activity_environment):
-    class FakeDuckDBConnection:
-        def __init__(self, rows: list[tuple]):
-            self.rows = rows
-            self.closed = False
-            self.sql_statements: list[str] = []
-
-        def execute(self, statement: str, params: list | None = None):
-            return self
-
-        def sql(self, statement: str):
-            self.sql_statements.append(statement)
-
-        def fetchone(self):
-            return self.rows.pop(0) if self.rows else None
-
-        def close(self):
-            self.closed = True
-
-    fake_conn = FakeDuckDBConnection(rows=[(10,)])
-    monkeypatch.setattr(ducklake_module.duckdb, "connect", lambda: fake_conn)
-    monkeypatch.setattr(ducklake_module, "_run_schema_verification", lambda *args, **kwargs: None)
-    monkeypatch.setattr(ducklake_module, "_run_partition_verification", lambda *args, **kwargs: None)
-    monkeypatch.setattr(ducklake_module, "_run_key_cardinality_verifications", lambda *args, **kwargs: [])
-    monkeypatch.setattr(ducklake_module, "_run_non_nullable_verifications", lambda *args, **kwargs: [])
-
-    metadata = DuckLakeCopyModelMetadata(
-        model_label="model_b",
-        saved_query_id=str(uuid.uuid4()),
-        saved_query_name="ducklake_model",
-        normalized_name="ducklake_model",
-        source_table_uri="s3://source/table",
-        schema_name="data_modeling_team_1",
-        table_name="model_b",
-        verification_queries=[
-            DuckLakeCopyVerificationQuery(
-                name="row_count",
-                sql="SELECT COUNT(*) FROM delta_scan(?)",
-                parameters=(DuckLakeCopyVerificationParameter.SOURCE_TABLE_URI,),
-                tolerance=0,
-            )
-        ],
-    )
-    inputs = DuckLakeCopyActivityInputs(team_id=1, job_id="job-verify", model=metadata)
-
-    results = activity_environment.run(verify_ducklake_copy_activity, inputs)
-
-    assert len(results) == 1
-    assert results[0].passed is False
-    assert fake_conn.closed is True
-
-
-def test_run_partition_verification_without_temporal_type():
-    class FakeCursor:
-        def fetchall(self):
-            return []
-
-    class FakeConn:
-        def __init__(self):
-            self.statements: list[str] = []
-
-        def execute(self, statement: str, params: list | None = None):
-            self.statements.append(statement)
-            return FakeCursor()
-
-    metadata = DuckLakeCopyModelMetadata(
-        model_label="model_partition_string",
-        saved_query_id=str(uuid.uuid4()),
-        saved_query_name="ducklake_model",
-        normalized_name="ducklake_model",
-        source_table_uri="s3://source/table",
-        schema_name="data_modeling_team_1",
-        table_name="model_partition_string",
-        verification_queries=[],
-        partition_column="event_id",
-        partition_column_type="String",
-    )
-    inputs = DuckLakeCopyActivityInputs(team_id=1, job_id="job-partition", model=metadata)
-    fake_conn = FakeConn()
-    conn = cast(duckdb.DuckDBPyConnection, fake_conn)
-
-    result = ducklake_module._run_partition_verification(conn, "ducklake.schema.table", inputs)
-
-    assert result is not None and result.passed is True
-    assert fake_conn.statements and "date_trunc" not in fake_conn.statements[0]
-
-
-def test_run_partition_verification_with_temporal_type():
-    class FakeCursor:
-        def fetchall(self):
-            return []
-
-    class FakeConn:
-        def __init__(self):
-            self.statements: list[str] = []
-
-        def execute(self, statement: str, params: list | None = None):
-            self.statements.append(statement)
-            return FakeCursor()
-
-    metadata = DuckLakeCopyModelMetadata(
-        model_label="model_partition_time",
-        saved_query_id=str(uuid.uuid4()),
-        saved_query_name="ducklake_model",
-        normalized_name="ducklake_model",
-        source_table_uri="s3://source/table",
-        schema_name="data_modeling_team_1",
-        table_name="model_partition_time",
-        verification_queries=[],
-        partition_column="timestamp",
-        partition_column_type="DateTime64",
-    )
-    inputs = DuckLakeCopyActivityInputs(team_id=1, job_id="job-partition", model=metadata)
-    fake_conn = FakeConn()
-    conn = cast(duckdb.DuckDBPyConnection, fake_conn)
-
-    result = ducklake_module._run_partition_verification(conn, "ducklake.schema.table", inputs)
-
-    assert result is not None and result.passed is True
-    assert fake_conn.statements and "date_trunc" in fake_conn.statements[0]
-
-
-@pytest.mark.asyncio
-@pytest.mark.django_db
-@pytest.mark.parametrize(
-    ("observed", "expected", "tolerance", "should_pass"),
-    [
-        (101.0, 100.0, 2.0, True),
-        (110.0, 100.0, 5.0, False),
-    ],
-)
-async def test_verify_ducklake_copy_activity_respects_tolerance(
-    monkeypatch, activity_environment, observed, expected, tolerance, should_pass
-):
-    class FakeDuckDBConnection:
-        def __init__(self, value: float):
-            self.value = value
-            self.closed = False
-            self.sql_statements: list[str] = []
-
-        def execute(self, statement: str, params: list | None = None):
-            self.sql_statements.append(statement)
-            return self
-
-        def sql(self, statement: str):
-            self.sql_statements.append(statement)
-
-        def fetchone(self):
-            return (self.value,)
-
-        def close(self):
-            self.closed = True
-
-    fake_conn = FakeDuckDBConnection(observed)
-    monkeypatch.setattr(ducklake_module.duckdb, "connect", lambda: fake_conn)
-    monkeypatch.setattr(ducklake_module, "_run_schema_verification", lambda *args, **kwargs: None)
-    monkeypatch.setattr(ducklake_module, "_run_partition_verification", lambda *args, **kwargs: None)
-    monkeypatch.setattr(ducklake_module, "_run_key_cardinality_verifications", lambda *args, **kwargs: [])
-    monkeypatch.setattr(ducklake_module, "_run_non_nullable_verifications", lambda *args, **kwargs: [])
-
-    metadata = DuckLakeCopyModelMetadata(
-        model_label="model_tolerance",
-        saved_query_id=str(uuid.uuid4()),
-        saved_query_name="ducklake_model",
-        normalized_name="ducklake_model",
-        source_table_uri="s3://source/table",
-        schema_name="data_modeling_team_1",
-        table_name="model_tolerance",
-        verification_queries=[
-            DuckLakeCopyVerificationQuery(
-                name="row_difference",
-                sql="SELECT 1",
-                tolerance=tolerance,
-                expected_value=expected,
-            )
-        ],
-    )
-    inputs = DuckLakeCopyActivityInputs(team_id=1, job_id="job-tolerance", model=metadata)
-
-    results = activity_environment.run(verify_ducklake_copy_activity, inputs)
-
-    assert len(results) == 1
-    assert results[0].passed is should_pass
-    assert results[0].tolerance == tolerance
-    assert results[0].expected_value == expected
-    assert fake_conn.closed is True
-
-
-@pytest.mark.asyncio
-@pytest.mark.django_db
-async def test_verify_ducklake_copy_activity_null_ratio_matches_source(monkeypatch, activity_environment):
-    class FakeResult:
-        def __init__(self, rows):
-            self.rows = rows
-
-        def fetchone(self):
-            return self.rows[0] if self.rows else None
-
-        def fetchall(self):
-            return self.rows
-
-    class FakeDuckDBConnection:
-        def __init__(self):
-            self.closed = False
-            self.sql_statements: list[str] = []
-
-        def execute(self, statement: str, params: list | None = None):
-            if "SELECT 0" in statement:
-                return FakeResult([(0,)])
-            if "delta_scan" in statement and '"issue_id"' in statement:
-                return FakeResult([(5,)])
-            if "delta_scan" in statement and '"event_issue_id"' in statement:
-                return FakeResult([(3,)])
-            if "ducklake_dev" in statement and '"issue_id"' in statement:
-                return FakeResult([(5,)])
-            if "ducklake_dev" in statement and '"event_issue_id"' in statement:
-                return FakeResult([(3,)])
-            return FakeResult([(0,)])
-
-        def close(self):
-            self.closed = True
-
-        def sql(self, statement: str):
-            self.sql_statements.append(statement)
-
-    fake_conn = FakeDuckDBConnection()
-    monkeypatch.setattr(ducklake_module.duckdb, "connect", lambda: fake_conn)
-    monkeypatch.setattr(ducklake_module, "_run_schema_verification", lambda *args, **kwargs: None)
-    monkeypatch.setattr(ducklake_module, "_run_partition_verification", lambda *args, **kwargs: None)
-    monkeypatch.setattr(ducklake_module, "_run_key_cardinality_verifications", lambda *args, **kwargs: [])
-
-    metadata = DuckLakeCopyModelMetadata(
-        model_label="model_d",
-        saved_query_id=str(uuid.uuid4()),
-        saved_query_name="ducklake_model",
-        normalized_name="ducklake_model",
-        source_table_uri="s3://source/table",
-        schema_name="data_modeling_team_1",
-        table_name="model_d",
-        verification_queries=[
-            DuckLakeCopyVerificationQuery(
-                name="noop",
-                sql="SELECT 0",
-                tolerance=0,
-            )
-        ],
-        non_nullable_columns=["issue_id", "event_issue_id"],
-    )
-    inputs = DuckLakeCopyActivityInputs(team_id=1, job_id="job-null", model=metadata)
-
-    results = activity_environment.run(verify_ducklake_copy_activity, inputs)
-
-    issue_result = next(result for result in results if result.name == "model.null_ratio.issue_id")
-    event_result = next(result for result in results if result.name == "model.null_ratio.event_issue_id")
-    assert issue_result.passed is True
-    assert event_result.passed is True
-=======
 async def test_ducklake_copy_workflow_skips_when_feature_flag_disabled(monkeypatch, ateam):
     call_counts = {"metadata": 0, "copy": 0}
 
@@ -594,7 +329,7 @@
                 saved_query_id=str(uuid.uuid4()),
                 saved_query_name="model",
                 normalized_name="model",
-                source_glob_uri="s3://source/table/**/*.parquet",
+                source_table_uri="s3://source/table",
                 schema_name="data_modeling_team_1",
                 table_name="model",
             )
@@ -605,7 +340,8 @@
         call_counts["copy"] += 1
 
     monkeypatch.setattr(
-        "posthog.temporal.data_modeling.ducklake_copy_workflow.posthoganalytics.feature_enabled",
+        ducklake_module.posthoganalytics,
+        "feature_enabled",
         lambda *args, **kwargs: False,
     )
     monkeypatch.setattr(ducklake_module, "prepare_data_modeling_ducklake_metadata_activity", metadata_stub)
@@ -619,7 +355,6 @@
                 model_label="model",
                 saved_query_id=str(uuid.uuid4()),
                 table_uri="s3://source/table",
-                file_uris=["s3://source/table/part-0.parquet"],
             )
         ],
     )
@@ -646,12 +381,272 @@
 
     assert call_counts["metadata"] == 0
     assert call_counts["copy"] == 0
->>>>>>> d2180d28
-
-
-@pytest.mark.asyncio
-@pytest.mark.django_db
-<<<<<<< HEAD
+
+
+@pytest.mark.asyncio
+@pytest.mark.django_db
+@pytest.mark.asyncio
+@pytest.mark.django_db
+async def test_verify_ducklake_copy_activity_reports_failures(monkeypatch, activity_environment):
+    class FakeDuckDBConnection:
+        def __init__(self, rows: list[tuple]):
+            self.rows = rows
+            self.closed = False
+            self.sql_statements: list[str] = []
+
+        def execute(self, statement: str, params: list | None = None):
+            return self
+
+        def sql(self, statement: str):
+            self.sql_statements.append(statement)
+
+        def fetchone(self):
+            return self.rows.pop(0) if self.rows else None
+
+        def close(self):
+            self.closed = True
+
+    fake_conn = FakeDuckDBConnection(rows=[(10,)])
+    monkeypatch.setattr(ducklake_module.duckdb, "connect", lambda: fake_conn)
+    monkeypatch.setattr(ducklake_module, "_run_schema_verification", lambda *args, **kwargs: None)
+    monkeypatch.setattr(ducklake_module, "_run_partition_verification", lambda *args, **kwargs: None)
+    monkeypatch.setattr(ducklake_module, "_run_key_cardinality_verifications", lambda *args, **kwargs: [])
+    monkeypatch.setattr(ducklake_module, "_run_non_nullable_verifications", lambda *args, **kwargs: [])
+
+    metadata = DuckLakeCopyModelMetadata(
+        model_label="model_b",
+        saved_query_id=str(uuid.uuid4()),
+        saved_query_name="ducklake_model",
+        normalized_name="ducklake_model",
+        source_table_uri="s3://source/table",
+        schema_name="data_modeling_team_1",
+        table_name="model_b",
+        verification_queries=[
+            DuckLakeCopyVerificationQuery(
+                name="row_count",
+                sql="SELECT COUNT(*) FROM delta_scan(?)",
+                parameters=(DuckLakeCopyVerificationParameter.SOURCE_TABLE_URI,),
+                tolerance=0,
+            )
+        ],
+    )
+    inputs = DuckLakeCopyActivityInputs(team_id=1, job_id="job-verify", model=metadata)
+
+    results = activity_environment.run(verify_ducklake_copy_activity, inputs)
+
+    assert len(results) == 1
+    assert results[0].passed is False
+    assert fake_conn.closed is True
+
+
+def test_run_partition_verification_without_temporal_type():
+    class FakeCursor:
+        def fetchall(self):
+            return []
+
+    class FakeConn:
+        def __init__(self):
+            self.statements: list[str] = []
+
+        def execute(self, statement: str, params: list | None = None):
+            self.statements.append(statement)
+            return FakeCursor()
+
+    metadata = DuckLakeCopyModelMetadata(
+        model_label="model_partition_string",
+        saved_query_id=str(uuid.uuid4()),
+        saved_query_name="ducklake_model",
+        normalized_name="ducklake_model",
+        source_table_uri="s3://source/table",
+        schema_name="data_modeling_team_1",
+        table_name="model_partition_string",
+        verification_queries=[],
+        partition_column="event_id",
+        partition_column_type="String",
+    )
+    inputs = DuckLakeCopyActivityInputs(team_id=1, job_id="job-partition", model=metadata)
+    fake_conn = FakeConn()
+    conn = cast(duckdb.DuckDBPyConnection, fake_conn)
+
+    result = ducklake_module._run_partition_verification(conn, "ducklake.schema.table", inputs)
+
+    assert result is not None and result.passed is True
+    assert fake_conn.statements and "date_trunc" not in fake_conn.statements[0]
+
+
+def test_run_partition_verification_with_temporal_type():
+    class FakeCursor:
+        def fetchall(self):
+            return []
+
+    class FakeConn:
+        def __init__(self):
+            self.statements: list[str] = []
+
+        def execute(self, statement: str, params: list | None = None):
+            self.statements.append(statement)
+            return FakeCursor()
+
+    metadata = DuckLakeCopyModelMetadata(
+        model_label="model_partition_time",
+        saved_query_id=str(uuid.uuid4()),
+        saved_query_name="ducklake_model",
+        normalized_name="ducklake_model",
+        source_table_uri="s3://source/table",
+        schema_name="data_modeling_team_1",
+        table_name="model_partition_time",
+        verification_queries=[],
+        partition_column="timestamp",
+        partition_column_type="DateTime64",
+    )
+    inputs = DuckLakeCopyActivityInputs(team_id=1, job_id="job-partition", model=metadata)
+    fake_conn = FakeConn()
+    conn = cast(duckdb.DuckDBPyConnection, fake_conn)
+
+    result = ducklake_module._run_partition_verification(conn, "ducklake.schema.table", inputs)
+
+    assert result is not None and result.passed is True
+    assert fake_conn.statements and "date_trunc" in fake_conn.statements[0]
+
+
+@pytest.mark.asyncio
+@pytest.mark.django_db
+@pytest.mark.parametrize(
+    ("observed", "expected", "tolerance", "should_pass"),
+    [
+        (101.0, 100.0, 2.0, True),
+        (110.0, 100.0, 5.0, False),
+    ],
+)
+async def test_verify_ducklake_copy_activity_respects_tolerance(
+    monkeypatch, activity_environment, observed, expected, tolerance, should_pass
+):
+    class FakeDuckDBConnection:
+        def __init__(self, value: float):
+            self.value = value
+            self.closed = False
+            self.sql_statements: list[str] = []
+
+        def execute(self, statement: str, params: list | None = None):
+            self.sql_statements.append(statement)
+            return self
+
+        def sql(self, statement: str):
+            self.sql_statements.append(statement)
+
+        def fetchone(self):
+            return (self.value,)
+
+        def close(self):
+            self.closed = True
+
+    fake_conn = FakeDuckDBConnection(observed)
+    monkeypatch.setattr(ducklake_module.duckdb, "connect", lambda: fake_conn)
+    monkeypatch.setattr(ducklake_module, "_run_schema_verification", lambda *args, **kwargs: None)
+    monkeypatch.setattr(ducklake_module, "_run_partition_verification", lambda *args, **kwargs: None)
+    monkeypatch.setattr(ducklake_module, "_run_key_cardinality_verifications", lambda *args, **kwargs: [])
+    monkeypatch.setattr(ducklake_module, "_run_non_nullable_verifications", lambda *args, **kwargs: [])
+
+    metadata = DuckLakeCopyModelMetadata(
+        model_label="model_tolerance",
+        saved_query_id=str(uuid.uuid4()),
+        saved_query_name="ducklake_model",
+        normalized_name="ducklake_model",
+        source_table_uri="s3://source/table",
+        schema_name="data_modeling_team_1",
+        table_name="model_tolerance",
+        verification_queries=[
+            DuckLakeCopyVerificationQuery(
+                name="row_difference",
+                sql="SELECT 1",
+                tolerance=tolerance,
+                expected_value=expected,
+            )
+        ],
+    )
+    inputs = DuckLakeCopyActivityInputs(team_id=1, job_id="job-tolerance", model=metadata)
+
+    results = activity_environment.run(verify_ducklake_copy_activity, inputs)
+
+    assert len(results) == 1
+    assert results[0].passed is should_pass
+    assert results[0].tolerance == tolerance
+    assert results[0].expected_value == expected
+    assert fake_conn.closed is True
+
+
+@pytest.mark.asyncio
+@pytest.mark.django_db
+async def test_verify_ducklake_copy_activity_null_ratio_matches_source(monkeypatch, activity_environment):
+    class FakeResult:
+        def __init__(self, rows):
+            self.rows = rows
+
+        def fetchone(self):
+            return self.rows[0] if self.rows else None
+
+        def fetchall(self):
+            return self.rows
+
+    class FakeDuckDBConnection:
+        def __init__(self):
+            self.closed = False
+            self.sql_statements: list[str] = []
+
+        def execute(self, statement: str, params: list | None = None):
+            if "SELECT 0" in statement:
+                return FakeResult([(0,)])
+            if "delta_scan" in statement and '"issue_id"' in statement:
+                return FakeResult([(5,)])
+            if "delta_scan" in statement and '"event_issue_id"' in statement:
+                return FakeResult([(3,)])
+            if "ducklake_dev" in statement and '"issue_id"' in statement:
+                return FakeResult([(5,)])
+            if "ducklake_dev" in statement and '"event_issue_id"' in statement:
+                return FakeResult([(3,)])
+            return FakeResult([(0,)])
+
+        def close(self):
+            self.closed = True
+
+        def sql(self, statement: str):
+            self.sql_statements.append(statement)
+
+    fake_conn = FakeDuckDBConnection()
+    monkeypatch.setattr(ducklake_module.duckdb, "connect", lambda: fake_conn)
+    monkeypatch.setattr(ducklake_module, "_run_schema_verification", lambda *args, **kwargs: None)
+    monkeypatch.setattr(ducklake_module, "_run_partition_verification", lambda *args, **kwargs: None)
+    monkeypatch.setattr(ducklake_module, "_run_key_cardinality_verifications", lambda *args, **kwargs: [])
+
+    metadata = DuckLakeCopyModelMetadata(
+        model_label="model_d",
+        saved_query_id=str(uuid.uuid4()),
+        saved_query_name="ducklake_model",
+        normalized_name="ducklake_model",
+        source_table_uri="s3://source/table",
+        schema_name="data_modeling_team_1",
+        table_name="model_d",
+        verification_queries=[
+            DuckLakeCopyVerificationQuery(
+                name="noop",
+                sql="SELECT 0",
+                tolerance=0,
+            )
+        ],
+        non_nullable_columns=["issue_id", "event_issue_id"],
+    )
+    inputs = DuckLakeCopyActivityInputs(team_id=1, job_id="job-null", model=metadata)
+
+    results = activity_environment.run(verify_ducklake_copy_activity, inputs)
+
+    issue_result = next(result for result in results if result.name == "model.null_ratio.issue_id")
+    event_result = next(result for result in results if result.name == "model.null_ratio.event_issue_id")
+    assert issue_result.passed is True
+    assert event_result.passed is True
+
+
+@pytest.mark.asyncio
+@pytest.mark.django_db
 async def test_verify_ducklake_copy_activity_null_ratio_mismatch(monkeypatch, activity_environment):
     class FakeResult:
         def __init__(self, rows):
@@ -778,20 +773,24 @@
     assert partition_result in results
     assert key_results[0] in results
     assert null_results[0] in results
-=======
+
+
+@pytest.mark.asyncio
+@pytest.mark.django_db
 async def test_ducklake_copy_workflow_runs_when_feature_flag_enabled(monkeypatch, ateam):
     call_counts = {"metadata": 0, "copy": 0}
 
     @temporal_activity.defn
     async def metadata_stub(inputs: DataModelingDuckLakeCopyInputs):
         call_counts["metadata"] += 1
+
         return [
             DuckLakeCopyModelMetadata(
                 model_label="model",
                 saved_query_id=str(uuid.uuid4()),
                 saved_query_name="model",
                 normalized_name="model",
-                source_glob_uri="s3://source/table/**/*.parquet",
+                source_table_uri="s3://source/table",
                 schema_name="data_modeling_team_1",
                 table_name="model",
             )
@@ -801,12 +800,21 @@
     async def copy_stub(inputs: DuckLakeCopyActivityInputs):
         call_counts["copy"] += 1
 
+    @temporal_activity.defn
+    async def verify_stub(inputs: DuckLakeCopyActivityInputs):
+        return []
+
     monkeypatch.setattr(
-        "posthog.temporal.data_modeling.ducklake_copy_workflow.posthoganalytics.feature_enabled",
+        ducklake_module.posthoganalytics,
+        "feature_enabled",
         lambda *args, **kwargs: True,
     )
+
     monkeypatch.setattr(ducklake_module, "prepare_data_modeling_ducklake_metadata_activity", metadata_stub)
+
     monkeypatch.setattr(ducklake_module, "copy_data_modeling_model_to_ducklake_activity", copy_stub)
+
+    monkeypatch.setattr(ducklake_module, "verify_ducklake_copy_activity", verify_stub)
 
     inputs = DataModelingDuckLakeCopyInputs(
         team_id=ateam.pk,
@@ -816,7 +824,6 @@
                 model_label="model",
                 saved_query_id=str(uuid.uuid4()),
                 table_uri="s3://source/table",
-                file_uris=["s3://source/table/part-0.parquet"],
             )
         ],
     )
@@ -830,6 +837,7 @@
                 ducklake_module.ducklake_copy_workflow_gate_activity,
                 ducklake_module.prepare_data_modeling_ducklake_metadata_activity,
                 ducklake_module.copy_data_modeling_model_to_ducklake_activity,
+                ducklake_module.verify_ducklake_copy_activity,
             ],
             workflow_runner=temporalio.worker.UnsandboxedWorkflowRunner(),
         ):
@@ -842,5 +850,5 @@
             )
 
     assert call_counts["metadata"] == 1
-    assert call_counts["copy"] == 1
->>>>>>> d2180d28
+
+    assert call_counts["copy"] == 1