from concurrent.futures import ThreadPoolExecutor
import functools
import os
import uuid
from typing import Any, Optional, cast
from unittest import mock

import aioboto3
from deltalake import DeltaTable
import posthoganalytics
import psycopg
import pytest
import pytest_asyncio
from asgiref.sync import sync_to_async
from django.conf import settings
from django.test import override_settings
from dlt.common.configuration.specs.aws_credentials import AwsCredentials
from dlt.sources.helpers.rest_client.client import RESTClient
import s3fs
from temporalio.common import RetryPolicy
from temporalio.testing import WorkflowEnvironment
from temporalio.worker import UnsandboxedWorkflowRunner, Worker

from posthog.constants import DATA_WAREHOUSE_TASK_QUEUE, DATA_WAREHOUSE_TASK_QUEUE_V2
from posthog.hogql.modifiers import create_default_modifiers_for_team
from posthog.hogql.query import execute_hogql_query
from posthog.hogql_queries.insights.funnels.funnel import Funnel
from posthog.hogql_queries.insights.funnels.funnel_query_context import (
    FunnelQueryContext,
)
from posthog.models.team.team import Team
from posthog.schema import (
    BreakdownFilter,
    BreakdownType,
    EventsNode,
    FunnelsQuery,
    HogQLQueryModifiers,
    PersonsOnEventsMode,
)
from posthog.temporal.data_imports import ACTIVITIES
from posthog.temporal.data_imports.external_data_job import ExternalDataJobWorkflow
from posthog.temporal.utils import ExternalDataWorkflowInputs
from posthog.warehouse.models import (
    ExternalDataJob,
    ExternalDataSchema,
    ExternalDataSource,
)
from posthog.warehouse.models.external_data_job import get_latest_run_if_exists
from posthog.warehouse.models.external_table_definitions import external_tables
from posthog.warehouse.models.join import DataWarehouseJoin

BUCKET_NAME = "test-pipeline"
SESSION = aioboto3.Session()
create_test_client = functools.partial(SESSION.client, endpoint_url=settings.OBJECT_STORAGE_ENDPOINT)


@pytest.fixture
def postgres_config():
    return {
        "user": settings.PG_USER,
        "password": settings.PG_PASSWORD,
        "database": "external_data_database",
        "schema": "external_data_schema",
        "host": settings.PG_HOST,
        "port": int(settings.PG_PORT),
    }


@pytest_asyncio.fixture
async def postgres_connection(postgres_config, setup_postgres_test_db):
    connection = await psycopg.AsyncConnection.connect(
        user=postgres_config["user"],
        password=postgres_config["password"],
        dbname=postgres_config["database"],
        host=postgres_config["host"],
        port=postgres_config["port"],
    )

    yield connection

    await connection.close()


@pytest_asyncio.fixture(autouse=True)
async def minio_client():
    """Manage an S3 client to interact with a MinIO bucket.

    Yields the client after creating a bucket. Upon resuming, we delete
    the contents and the bucket itself.
    """
    async with create_test_client(
        "s3",
        aws_access_key_id=settings.OBJECT_STORAGE_ACCESS_KEY_ID,
        aws_secret_access_key=settings.OBJECT_STORAGE_SECRET_ACCESS_KEY,
    ) as minio_client:
        try:
            await minio_client.head_bucket(Bucket=BUCKET_NAME)
        except:
            await minio_client.create_bucket(Bucket=BUCKET_NAME)

        yield minio_client


def pytest_generate_tests(metafunc):
    if "task_queue" in metafunc.fixturenames:
        metafunc.parametrize("task_queue", [DATA_WAREHOUSE_TASK_QUEUE, DATA_WAREHOUSE_TASK_QUEUE_V2], indirect=True)


@pytest.fixture(autouse=True)
def task_queue(request):
    queue = getattr(request, "param", None)

    with override_settings(TEMPORAL_TASK_QUEUE=queue):
        yield


async def _run(
    team: Team,
    schema_name: str,
    table_name: str,
    source_type: str,
    job_inputs: dict[str, str],
    mock_data_response: Any,
    sync_type: Optional[ExternalDataSchema.SyncType] = None,
    sync_type_config: Optional[dict] = None,
    billable: Optional[bool] = None,
):
    source = await sync_to_async(ExternalDataSource.objects.create)(
        source_id=uuid.uuid4(),
        connection_id=uuid.uuid4(),
        destination_id=uuid.uuid4(),
        team=team,
        status="running",
        source_type=source_type,
        job_inputs=job_inputs,
    )

    schema = await sync_to_async(ExternalDataSchema.objects.create)(
        name=schema_name,
        team_id=team.pk,
        source_id=source.pk,
        sync_type=sync_type,
        sync_type_config=sync_type_config or {},
    )

    workflow_id = str(uuid.uuid4())
    inputs = ExternalDataWorkflowInputs(
        team_id=team.id,
        external_data_source_id=source.pk,
        external_data_schema_id=schema.id,
        billable=billable if billable is not None else True,
    )

    await _execute_run(workflow_id, inputs, mock_data_response)

    run: ExternalDataJob = await get_latest_run_if_exists(team_id=team.pk, pipeline_id=source.pk)

    assert run is not None
    assert run.status == ExternalDataJob.Status.COMPLETED

    await sync_to_async(schema.refresh_from_db)()

    if settings.TEMPORAL_TASK_QUEUE == DATA_WAREHOUSE_TASK_QUEUE:
        assert schema.last_synced_at == run.created_at
    else:
        assert schema.last_synced_at is None

    if settings.TEMPORAL_TASK_QUEUE == DATA_WAREHOUSE_TASK_QUEUE:
        res = await sync_to_async(execute_hogql_query)(f"SELECT * FROM {table_name}", team)
        assert len(res.results) == 1

        for name, field in external_tables.get(table_name, {}).items():
            if field.hidden:
                continue
            assert name in (res.columns or [])

        await sync_to_async(schema.refresh_from_db)()
        assert schema.sync_type_config.get("reset_pipeline", None) is None

    return workflow_id, inputs


async def _execute_run(workflow_id: str, inputs: ExternalDataWorkflowInputs, mock_data_response):
    def mock_paginate(
        class_self,
        path: str = "",
        method: Any = "GET",
        params: Optional[dict[str, Any]] = None,
        json: Optional[dict[str, Any]] = None,
        auth: Optional[Any] = None,
        paginator: Optional[Any] = None,
        data_selector: Optional[Any] = None,
        hooks: Optional[Any] = None,
    ):
        return iter(mock_data_response)

    def mock_to_session_credentials(class_self):
        return {
            "aws_access_key_id": settings.OBJECT_STORAGE_ACCESS_KEY_ID,
            "aws_secret_access_key": settings.OBJECT_STORAGE_SECRET_ACCESS_KEY,
            "endpoint_url": settings.OBJECT_STORAGE_ENDPOINT,
            "aws_session_token": None,
            "AWS_ALLOW_HTTP": "true",
            "AWS_S3_ALLOW_UNSAFE_RENAME": "true",
        }

    def mock_to_object_store_rs_credentials(class_self):
        return {
            "aws_access_key_id": settings.OBJECT_STORAGE_ACCESS_KEY_ID,
            "aws_secret_access_key": settings.OBJECT_STORAGE_SECRET_ACCESS_KEY,
            "endpoint_url": settings.OBJECT_STORAGE_ENDPOINT,
            "region": "us-east-1",
            "AWS_ALLOW_HTTP": "true",
            "AWS_S3_ALLOW_UNSAFE_RENAME": "true",
        }

    with (
        mock.patch.object(RESTClient, "paginate", mock_paginate),
        override_settings(
            BUCKET_URL=f"s3://{BUCKET_NAME}",
            AIRBYTE_BUCKET_KEY=settings.OBJECT_STORAGE_ACCESS_KEY_ID,
            AIRBYTE_BUCKET_SECRET=settings.OBJECT_STORAGE_SECRET_ACCESS_KEY,
            AIRBYTE_BUCKET_REGION="us-east-1",
            AIRBYTE_BUCKET_DOMAIN="objectstorage:19000",
        ),
        # Mock os.environ for the deltalake subprocess
        mock.patch.dict(
            os.environ,
            {
                "BUCKET_URL": f"s3://{BUCKET_NAME}",
                "AIRBYTE_BUCKET_KEY": settings.OBJECT_STORAGE_ACCESS_KEY_ID,
                "AIRBYTE_BUCKET_SECRET": settings.OBJECT_STORAGE_SECRET_ACCESS_KEY,
                "AIRBYTE_BUCKET_REGION": "us-east-1",
                "AIRBYTE_BUCKET_DOMAIN": "objectstorage:19000",
            },
        ),
        mock.patch.object(AwsCredentials, "to_session_credentials", mock_to_session_credentials),
        mock.patch.object(AwsCredentials, "to_object_store_rs_credentials", mock_to_object_store_rs_credentials),
        mock.patch("posthog.temporal.data_imports.external_data_job.trigger_pipeline_v2"),
    ):
        async with await WorkflowEnvironment.start_time_skipping() as activity_environment:
            async with Worker(
                activity_environment.client,
                task_queue=settings.TEMPORAL_TASK_QUEUE,
                workflows=[ExternalDataJobWorkflow],
                activities=ACTIVITIES,  # type: ignore
                workflow_runner=UnsandboxedWorkflowRunner(),
                activity_executor=ThreadPoolExecutor(max_workers=50),
                max_concurrent_activities=50,
            ):
                await activity_environment.client.execute_workflow(  # type: ignore
                    ExternalDataJobWorkflow.run,
                    inputs,
                    id=workflow_id,
                    task_queue=settings.TEMPORAL_TASK_QUEUE,
                    retry_policy=RetryPolicy(maximum_attempts=1),
                )


@pytest.mark.django_db(transaction=True)
@pytest.mark.asyncio
async def test_stripe_balance_transactions(team, stripe_balance_transaction):
    await _run(
        team=team,
        schema_name="BalanceTransaction",
        table_name="stripe_balancetransaction",
        source_type="Stripe",
        job_inputs={"stripe_secret_key": "test-key", "stripe_account_id": "acct_id"},
        mock_data_response=stripe_balance_transaction["data"],
    )


@pytest.mark.django_db(transaction=True)
@pytest.mark.asyncio
async def test_stripe_charges(team, stripe_charge):
    await _run(
        team=team,
        schema_name="Charge",
        table_name="stripe_charge",
        source_type="Stripe",
        job_inputs={"stripe_secret_key": "test-key", "stripe_account_id": "acct_id"},
        mock_data_response=stripe_charge["data"],
    )


@pytest.mark.django_db(transaction=True)
@pytest.mark.asyncio
async def test_stripe_customer(team, stripe_customer):
    await _run(
        team=team,
        schema_name="Customer",
        table_name="stripe_customer",
        source_type="Stripe",
        job_inputs={"stripe_secret_key": "test-key", "stripe_account_id": "acct_id"},
        mock_data_response=stripe_customer["data"],
    )


@pytest.mark.django_db(transaction=True)
@pytest.mark.asyncio
async def test_stripe_invoice(team, stripe_invoice):
    await _run(
        team=team,
        schema_name="Invoice",
        table_name="stripe_invoice",
        source_type="Stripe",
        job_inputs={"stripe_secret_key": "test-key", "stripe_account_id": "acct_id"},
        mock_data_response=stripe_invoice["data"],
    )


@pytest.mark.django_db(transaction=True)
@pytest.mark.asyncio
async def test_stripe_price(team, stripe_price):
    await _run(
        team=team,
        schema_name="Price",
        table_name="stripe_price",
        source_type="Stripe",
        job_inputs={"stripe_secret_key": "test-key", "stripe_account_id": "acct_id"},
        mock_data_response=stripe_price["data"],
    )


@pytest.mark.django_db(transaction=True)
@pytest.mark.asyncio
async def test_stripe_product(team, stripe_product):
    await _run(
        team=team,
        schema_name="Product",
        table_name="stripe_product",
        source_type="Stripe",
        job_inputs={"stripe_secret_key": "test-key", "stripe_account_id": "acct_id"},
        mock_data_response=stripe_product["data"],
    )


@pytest.mark.django_db(transaction=True)
@pytest.mark.asyncio
async def test_stripe_subscription(team, stripe_subscription):
    await _run(
        team=team,
        schema_name="Subscription",
        table_name="stripe_subscription",
        source_type="Stripe",
        job_inputs={"stripe_secret_key": "test-key", "stripe_account_id": "acct_id"},
        mock_data_response=stripe_subscription["data"],
    )


@pytest.mark.django_db(transaction=True)
@pytest.mark.asyncio
async def test_zendesk_brands(team, zendesk_brands):
    await _run(
        team=team,
        schema_name="brands",
        table_name="zendesk_brands",
        source_type="Zendesk",
        job_inputs={
            "zendesk_subdomain": "test",
            "zendesk_api_key": "test_api_key",
            "zendesk_email_address": "test@posthog.com",
        },
        mock_data_response=zendesk_brands["brands"],
    )


@pytest.mark.django_db(transaction=True)
@pytest.mark.asyncio
async def test_zendesk_organizations(team, zendesk_organizations):
    await _run(
        team=team,
        schema_name="organizations",
        table_name="zendesk_organizations",
        source_type="Zendesk",
        job_inputs={
            "zendesk_subdomain": "test",
            "zendesk_api_key": "test_api_key",
            "zendesk_email_address": "test@posthog.com",
        },
        mock_data_response=zendesk_organizations["organizations"],
    )


@pytest.mark.django_db(transaction=True)
@pytest.mark.asyncio
async def test_zendesk_groups(team, zendesk_groups):
    await _run(
        team=team,
        schema_name="groups",
        table_name="zendesk_groups",
        source_type="Zendesk",
        job_inputs={
            "zendesk_subdomain": "test",
            "zendesk_api_key": "test_api_key",
            "zendesk_email_address": "test@posthog.com",
        },
        mock_data_response=zendesk_groups["groups"],
    )


@pytest.mark.django_db(transaction=True)
@pytest.mark.asyncio
async def test_zendesk_sla_policies(team, zendesk_sla_policies):
    await _run(
        team=team,
        schema_name="sla_policies",
        table_name="zendesk_sla_policies",
        source_type="Zendesk",
        job_inputs={
            "zendesk_subdomain": "test",
            "zendesk_api_key": "test_api_key",
            "zendesk_email_address": "test@posthog.com",
        },
        mock_data_response=zendesk_sla_policies["sla_policies"],
    )


@pytest.mark.django_db(transaction=True)
@pytest.mark.asyncio
async def test_zendesk_users(team, zendesk_users):
    await _run(
        team=team,
        schema_name="users",
        table_name="zendesk_users",
        source_type="Zendesk",
        job_inputs={
            "zendesk_subdomain": "test",
            "zendesk_api_key": "test_api_key",
            "zendesk_email_address": "test@posthog.com",
        },
        mock_data_response=zendesk_users["users"],
    )


@pytest.mark.django_db(transaction=True)
@pytest.mark.asyncio
async def test_zendesk_ticket_fields(team, zendesk_ticket_fields):
    await _run(
        team=team,
        schema_name="ticket_fields",
        table_name="zendesk_ticket_fields",
        source_type="Zendesk",
        job_inputs={
            "zendesk_subdomain": "test",
            "zendesk_api_key": "test_api_key",
            "zendesk_email_address": "test@posthog.com",
        },
        mock_data_response=zendesk_ticket_fields["ticket_fields"],
    )


@pytest.mark.django_db(transaction=True)
@pytest.mark.asyncio
async def test_zendesk_ticket_events(team, zendesk_ticket_events):
    await _run(
        team=team,
        schema_name="ticket_events",
        table_name="zendesk_ticket_events",
        source_type="Zendesk",
        job_inputs={
            "zendesk_subdomain": "test",
            "zendesk_api_key": "test_api_key",
            "zendesk_email_address": "test@posthog.com",
        },
        mock_data_response=zendesk_ticket_events["ticket_events"],
    )


@pytest.mark.django_db(transaction=True)
@pytest.mark.asyncio
async def test_zendesk_tickets(team, zendesk_tickets):
    await _run(
        team=team,
        schema_name="tickets",
        table_name="zendesk_tickets",
        source_type="Zendesk",
        job_inputs={
            "zendesk_subdomain": "test",
            "zendesk_api_key": "test_api_key",
            "zendesk_email_address": "test@posthog.com",
        },
        mock_data_response=zendesk_tickets["tickets"],
    )


@pytest.mark.django_db(transaction=True)
@pytest.mark.asyncio
async def test_zendesk_ticket_metric_events(team, zendesk_ticket_metric_events):
    await _run(
        team=team,
        schema_name="ticket_metric_events",
        table_name="zendesk_ticket_metric_events",
        source_type="Zendesk",
        job_inputs={
            "zendesk_subdomain": "test",
            "zendesk_api_key": "test_api_key",
            "zendesk_email_address": "test@posthog.com",
        },
        mock_data_response=zendesk_ticket_metric_events["ticket_metric_events"],
    )


@pytest.mark.django_db(transaction=True)
@pytest.mark.asyncio
async def test_chargebee_customer(team, chargebee_customer):
    await _run(
        team=team,
        schema_name="Customers",
        table_name="chargebee_customers",
        source_type="Chargebee",
        job_inputs={"api_key": "test-key", "site_name": "site-test"},
        mock_data_response=[chargebee_customer["list"][0]["customer"]],
    )


@pytest.mark.django_db(transaction=True)
@pytest.mark.asyncio
async def test_reset_pipeline(team, stripe_balance_transaction):
    await _run(
        team=team,
        schema_name="BalanceTransaction",
        table_name="stripe_balancetransaction",
        source_type="Stripe",
        job_inputs={"stripe_secret_key": "test-key", "stripe_account_id": "acct_id"},
        mock_data_response=stripe_balance_transaction["data"],
        sync_type_config={"reset_pipeline": True},
    )


@pytest.mark.django_db(transaction=True)
@pytest.mark.asyncio
async def test_postgres_binary_columns(team, postgres_config, postgres_connection):
    await postgres_connection.execute(
        "CREATE TABLE IF NOT EXISTS {schema}.binary_col_test (id integer, binary_column bytea)".format(
            schema=postgres_config["schema"]
        )
    )
    await postgres_connection.execute(
        "INSERT INTO {schema}.binary_col_test (id, binary_column) VALUES (1, '\x48656C6C6F')".format(
            schema=postgres_config["schema"]
        )
    )
    await postgres_connection.commit()

    await _run(
        team=team,
        schema_name="binary_col_test",
        table_name="postgres_binary_col_test",
        source_type="Postgres",
        job_inputs={
            "host": postgres_config["host"],
            "port": postgres_config["port"],
            "database": postgres_config["database"],
            "user": postgres_config["user"],
            "password": postgres_config["password"],
            "schema": postgres_config["schema"],
            "ssh_tunnel_enabled": "False",
        },
        mock_data_response=[],
    )

    if settings.TEMPORAL_TASK_QUEUE == DATA_WAREHOUSE_TASK_QUEUE:
        res = await sync_to_async(execute_hogql_query)(f"SELECT * FROM postgres_binary_col_test", team)
        columns = res.columns

        assert columns is not None
        assert len(columns) == 1
        assert columns[0] == "id"


@pytest.mark.django_db(transaction=True)
@pytest.mark.asyncio
async def test_delta_wrapper_files(team, stripe_balance_transaction, minio_client):
    workflow_id, inputs = await _run(
        team=team,
        schema_name="BalanceTransaction",
        table_name="stripe_balancetransaction",
        source_type="Stripe",
        job_inputs={"stripe_secret_key": "test-key", "stripe_account_id": "acct_id"},
        mock_data_response=stripe_balance_transaction["data"],
    )

    @sync_to_async
    def get_jobs():
        jobs = ExternalDataJob.objects.filter(
            team_id=team.pk,
            pipeline_id=inputs.external_data_source_id,
        ).order_by("-created_at")

        return list(jobs)

    jobs = await get_jobs()
    latest_job = jobs[0]
    folder_path = await sync_to_async(latest_job.folder_path)()

    if settings.TEMPORAL_TASK_QUEUE == DATA_WAREHOUSE_TASK_QUEUE:
        s3_objects = await minio_client.list_objects_v2(
            Bucket=BUCKET_NAME, Prefix=f"{folder_path}/balance_transaction__query/"
        )
    else:
        s3_objects = await minio_client.list_objects_v2(
            Bucket=BUCKET_NAME, Prefix=f"{folder_path}/balance_transaction__query_v2/"
        )

    assert len(s3_objects["Contents"]) != 0


@pytest.mark.django_db(transaction=True)
@pytest.mark.asyncio
async def test_funnels_lazy_joins_ordering(team, stripe_customer):
    # Tests that funnels work in PERSON_ID_OVERRIDE_PROPERTIES_JOINED PoE mode when using extended person properties
    await _run(
        team=team,
        schema_name="Customer",
        table_name="stripe_customer",
        source_type="Stripe",
        job_inputs={"stripe_secret_key": "test-key", "stripe_account_id": "acct_id"},
        mock_data_response=stripe_customer["data"],
    )

    await sync_to_async(DataWarehouseJoin.objects.create)(
        team=team,
        source_table_name="persons",
        source_table_key="properties.email",
        joining_table_name="stripe_customer",
        joining_table_key="email",
        field_name="stripe_customer",
    )

    if settings.TEMPORAL_TASK_QUEUE == DATA_WAREHOUSE_TASK_QUEUE:
        query = FunnelsQuery(
            series=[EventsNode(), EventsNode()],
            breakdownFilter=BreakdownFilter(
                breakdown_type=BreakdownType.DATA_WAREHOUSE_PERSON_PROPERTY, breakdown="stripe_customer.email"
            ),
        )
        funnel_class = Funnel(context=FunnelQueryContext(query=query, team=team))

        query_ast = funnel_class.get_query()
        await sync_to_async(execute_hogql_query)(
            query_type="FunnelsQuery",
            query=query_ast,
            team=team,
            modifiers=create_default_modifiers_for_team(
                team, HogQLQueryModifiers(personsOnEventsMode=PersonsOnEventsMode.PERSON_ID_OVERRIDE_PROPERTIES_JOINED)
            ),
        )


@pytest.mark.django_db(transaction=True)
@pytest.mark.asyncio
async def test_postgres_schema_evolution(team, postgres_config, postgres_connection):
    await postgres_connection.execute(
        "CREATE TABLE IF NOT EXISTS {schema}.test_table (id integer)".format(schema=postgres_config["schema"])
    )
    await postgres_connection.execute(
        "INSERT INTO {schema}.test_table (id) VALUES (1)".format(schema=postgres_config["schema"])
    )
    await postgres_connection.commit()

    _workflow_id, inputs = await _run(
        team=team,
        schema_name="test_table",
        table_name="postgres_test_table",
        source_type="Postgres",
        job_inputs={
            "host": postgres_config["host"],
            "port": postgres_config["port"],
            "database": postgres_config["database"],
            "user": postgres_config["user"],
            "password": postgres_config["password"],
            "schema": postgres_config["schema"],
            "ssh_tunnel_enabled": "False",
        },
        mock_data_response=[],
        sync_type=ExternalDataSchema.SyncType.INCREMENTAL,
        sync_type_config={"incremental_field": "id", "incremental_field_type": "integer"},
    )

    if settings.TEMPORAL_TASK_QUEUE == DATA_WAREHOUSE_TASK_QUEUE:
        res = await sync_to_async(execute_hogql_query)("SELECT * FROM postgres_test_table", team)
        columns = res.columns

        assert columns is not None
        assert len(columns) == 1
        assert any(x == "id" for x in columns)

    # Evole schema
    await postgres_connection.execute(
        "ALTER TABLE {schema}.test_table ADD new_col integer".format(schema=postgres_config["schema"])
    )
    await postgres_connection.execute(
        "INSERT INTO {schema}.test_table (id, new_col) VALUES (2, 2)".format(schema=postgres_config["schema"])
    )
    await postgres_connection.commit()

    # Execute the same schema again - load
    await _execute_run(str(uuid.uuid4()), inputs, [])

    if settings.TEMPORAL_TASK_QUEUE == DATA_WAREHOUSE_TASK_QUEUE:
        res = await sync_to_async(execute_hogql_query)("SELECT * FROM postgres_test_table", team)
        columns = res.columns

        assert columns is not None
        assert len(columns) == 2
        assert any(x == "id" for x in columns)
        assert any(x == "new_col" for x in columns)


@pytest.mark.django_db(transaction=True)
@pytest.mark.asyncio
async def test_sql_database_missing_incremental_values(team, postgres_config, postgres_connection):
    await postgres_connection.execute("CREATE SCHEMA IF NOT EXISTS {schema}".format(schema=postgres_config["schema"]))
    await postgres_connection.execute(
        "CREATE TABLE IF NOT EXISTS {schema}.test_table (id integer)".format(schema=postgres_config["schema"])
    )
    await postgres_connection.execute(
        "INSERT INTO {schema}.test_table (id) VALUES (1)".format(schema=postgres_config["schema"])
    )
    await postgres_connection.execute(
        "INSERT INTO {schema}.test_table (id) VALUES (null)".format(schema=postgres_config["schema"])
    )
    await postgres_connection.commit()

    await _run(
        team=team,
        schema_name="test_table",
        table_name="postgres_test_table",
        source_type="Postgres",
        job_inputs={
            "host": postgres_config["host"],
            "port": postgres_config["port"],
            "database": postgres_config["database"],
            "user": postgres_config["user"],
            "password": postgres_config["password"],
            "schema": postgres_config["schema"],
            "ssh_tunnel_enabled": "False",
        },
        mock_data_response=[],
        sync_type=ExternalDataSchema.SyncType.INCREMENTAL,
        sync_type_config={"incremental_field": "id", "incremental_field_type": "integer"},
    )

    if settings.TEMPORAL_TASK_QUEUE == DATA_WAREHOUSE_TASK_QUEUE:
        res = await sync_to_async(execute_hogql_query)("SELECT * FROM postgres_test_table", team)
        columns = res.columns

        assert columns is not None
        assert len(columns) == 1
        assert any(x == "id" for x in columns)

        # Exclude rows that don't have the incremental cursor key set
        assert len(res.results) == 1


@pytest.mark.django_db(transaction=True)
@pytest.mark.asyncio
async def test_sql_database_incremental_initial_value(team, postgres_config, postgres_connection):
    await postgres_connection.execute(
        "CREATE TABLE IF NOT EXISTS {schema}.test_table (id integer)".format(schema=postgres_config["schema"])
    )
    # Setting `id` to `0` - the same as an `integer` incremental initial value
    await postgres_connection.execute(
        "INSERT INTO {schema}.test_table (id) VALUES (0)".format(schema=postgres_config["schema"])
    )
    await postgres_connection.commit()

    await _run(
        team=team,
        schema_name="test_table",
        table_name="postgres_test_table",
        source_type="Postgres",
        job_inputs={
            "host": postgres_config["host"],
            "port": postgres_config["port"],
            "database": postgres_config["database"],
            "user": postgres_config["user"],
            "password": postgres_config["password"],
            "schema": postgres_config["schema"],
            "ssh_tunnel_enabled": "False",
        },
        mock_data_response=[],
        sync_type=ExternalDataSchema.SyncType.INCREMENTAL,
        sync_type_config={"incremental_field": "id", "incremental_field_type": "integer"},
    )

    if settings.TEMPORAL_TASK_QUEUE == DATA_WAREHOUSE_TASK_QUEUE:
        res = await sync_to_async(execute_hogql_query)("SELECT * FROM postgres_test_table", team)
        columns = res.columns

        assert columns is not None
        assert len(columns) == 1
        assert any(x == "id" for x in columns)

        # Include rows that have the same incremental value as the `initial_value`
        assert len(res.results) == 1


@pytest.mark.django_db(transaction=True)
@pytest.mark.asyncio
async def test_billing_limits(team, stripe_customer):
    source = await sync_to_async(ExternalDataSource.objects.create)(
        source_id=uuid.uuid4(),
        connection_id=uuid.uuid4(),
        destination_id=uuid.uuid4(),
        team=team,
        status="running",
        source_type="Stripe",
        job_inputs={"stripe_secret_key": "test-key", "stripe_account_id": "acct_id"},
    )

    schema = await sync_to_async(ExternalDataSchema.objects.create)(
        name="Customer",
        team_id=team.pk,
        source_id=source.pk,
        sync_type=ExternalDataSchema.SyncType.FULL_REFRESH,
        sync_type_config={},
    )

    workflow_id = str(uuid.uuid4())
    inputs = ExternalDataWorkflowInputs(
        team_id=team.id,
        external_data_source_id=source.pk,
        external_data_schema_id=schema.id,
    )

    with mock.patch(
        "posthog.temporal.data_imports.workflow_activities.check_billing_limits.list_limited_team_attributes",
    ) as mock_list_limited_team_attributes:
        mock_list_limited_team_attributes.return_value = [team.api_token]

        await _execute_run(workflow_id, inputs, stripe_customer["data"])

    job: ExternalDataJob = await sync_to_async(ExternalDataJob.objects.get)(team_id=team.id, schema_id=schema.pk)

    assert job.status == ExternalDataJob.Status.CANCELLED

    with pytest.raises(Exception):
        await sync_to_async(execute_hogql_query)("SELECT * FROM stripe_customer", team)


@pytest.mark.django_db(transaction=True)
@pytest.mark.asyncio
async def test_create_external_job_failure(team, stripe_customer):
    source = await sync_to_async(ExternalDataSource.objects.create)(
        source_id=uuid.uuid4(),
        connection_id=uuid.uuid4(),
        destination_id=uuid.uuid4(),
        team=team,
        status="running",
        source_type="Stripe",
        job_inputs={"stripe_secret_key": "test-key", "stripe_account_id": "acct_id"},
    )

    schema = await sync_to_async(ExternalDataSchema.objects.create)(
        name="Customer",
        team_id=team.pk,
        source_id=source.pk,
        sync_type=ExternalDataSchema.SyncType.FULL_REFRESH,
        sync_type_config={},
    )

    workflow_id = str(uuid.uuid4())
    inputs = ExternalDataWorkflowInputs(
        team_id=team.id,
        external_data_source_id=source.pk,
        external_data_schema_id=schema.id,
    )

    with mock.patch(
        "posthog.temporal.data_imports.workflow_activities.check_billing_limits.list_limited_team_attributes",
    ) as mock_list_limited_team_attributes:
        mock_list_limited_team_attributes.side_effect = Exception("Ruhoh!")

        with pytest.raises(Exception):
            await _execute_run(workflow_id, inputs, stripe_customer["data"])

    job: ExternalDataJob = await sync_to_async(ExternalDataJob.objects.get)(team_id=team.id, schema_id=schema.pk)

    assert job.status == ExternalDataJob.Status.FAILED

    with pytest.raises(Exception):
        await sync_to_async(execute_hogql_query)("SELECT * FROM stripe_customer", team)


@pytest.mark.django_db(transaction=True)
@pytest.mark.asyncio
async def test_create_external_job_failure_no_job_model(team, stripe_customer):
    source = await sync_to_async(ExternalDataSource.objects.create)(
        source_id=uuid.uuid4(),
        connection_id=uuid.uuid4(),
        destination_id=uuid.uuid4(),
        team=team,
        status="running",
        source_type="Stripe",
        job_inputs={"stripe_secret_key": "test-key", "stripe_account_id": "acct_id"},
    )

    schema = await sync_to_async(ExternalDataSchema.objects.create)(
        name="Customer",
        team_id=team.pk,
        source_id=source.pk,
        sync_type=ExternalDataSchema.SyncType.FULL_REFRESH,
        sync_type_config={},
    )

    workflow_id = str(uuid.uuid4())
    inputs = ExternalDataWorkflowInputs(
        team_id=team.id,
        external_data_source_id=source.pk,
        external_data_schema_id=schema.id,
    )

    @sync_to_async
    def get_jobs():
        jobs = ExternalDataJob.objects.filter(team_id=team.id, schema_id=schema.pk)

        return list(jobs)

    with mock.patch.object(
        ExternalDataJob.objects,
        "create",
    ) as create_external_data_job:
        create_external_data_job.side_effect = Exception("Ruhoh!")

        with pytest.raises(Exception):
            await _execute_run(workflow_id, inputs, stripe_customer["data"])

    jobs: list[ExternalDataJob] = await get_jobs()

    assert len(jobs) == 0

    with pytest.raises(Exception):
        await sync_to_async(execute_hogql_query)("SELECT * FROM stripe_customer", team)


@pytest.mark.django_db(transaction=True)
@pytest.mark.asyncio
async def test_non_retryable_error(team, stripe_customer):
    source = await sync_to_async(ExternalDataSource.objects.create)(
        source_id=uuid.uuid4(),
        connection_id=uuid.uuid4(),
        destination_id=uuid.uuid4(),
        team=team,
        status="running",
        source_type="Stripe",
        job_inputs={"stripe_secret_key": "test-key", "stripe_account_id": "acct_id"},
    )

    schema = await sync_to_async(ExternalDataSchema.objects.create)(
        name="Customer",
        team_id=team.pk,
        source_id=source.pk,
        sync_type=ExternalDataSchema.SyncType.FULL_REFRESH,
        sync_type_config={},
    )

    workflow_id = str(uuid.uuid4())
    inputs = ExternalDataWorkflowInputs(
        team_id=team.id,
        external_data_source_id=source.pk,
        external_data_schema_id=schema.id,
    )

    with (
        mock.patch(
            "posthog.temporal.data_imports.workflow_activities.check_billing_limits.list_limited_team_attributes",
        ) as mock_list_limited_team_attributes,
        mock.patch.object(posthoganalytics, "capture") as capture_mock,
    ):
        mock_list_limited_team_attributes.side_effect = Exception(
            "401 Client Error: Unauthorized for url: https://api.stripe.com"
        )

        with pytest.raises(Exception):
            await _execute_run(workflow_id, inputs, stripe_customer["data"])

        capture_mock.assert_called_once()

    job: ExternalDataJob = await sync_to_async(ExternalDataJob.objects.get)(team_id=team.id, schema_id=schema.pk)
    await sync_to_async(schema.refresh_from_db)()

    assert job.status == ExternalDataJob.Status.FAILED
    assert schema.should_sync is False

    with pytest.raises(Exception):
        await sync_to_async(execute_hogql_query)("SELECT * FROM stripe_customer", team)


@pytest.mark.django_db(transaction=True)
@pytest.mark.asyncio
async def test_non_retryable_error_with_special_characters(team, stripe_customer):
    source = await sync_to_async(ExternalDataSource.objects.create)(
        source_id=uuid.uuid4(),
        connection_id=uuid.uuid4(),
        destination_id=uuid.uuid4(),
        team=team,
        status="running",
        source_type="Stripe",
        job_inputs={"stripe_secret_key": "test-key", "stripe_account_id": "acct_id"},
    )

    schema = await sync_to_async(ExternalDataSchema.objects.create)(
        name="Customer",
        team_id=team.pk,
        source_id=source.pk,
        sync_type=ExternalDataSchema.SyncType.FULL_REFRESH,
        sync_type_config={},
    )

    workflow_id = str(uuid.uuid4())
    inputs = ExternalDataWorkflowInputs(
        team_id=team.id,
        external_data_source_id=source.pk,
        external_data_schema_id=schema.id,
    )

    with (
        mock.patch(
            "posthog.temporal.data_imports.workflow_activities.check_billing_limits.list_limited_team_attributes",
        ) as mock_list_limited_team_attributes,
        mock.patch.object(posthoganalytics, "capture") as capture_mock,
    ):
        mock_list_limited_team_attributes.side_effect = Exception(
            "401 Client Error:\nUnauthorized for url: https://api.stripe.com"
        )

        with pytest.raises(Exception):
            await _execute_run(workflow_id, inputs, stripe_customer["data"])

        capture_mock.assert_called_once()

    job: ExternalDataJob = await sync_to_async(ExternalDataJob.objects.get)(team_id=team.id, schema_id=schema.pk)
    await sync_to_async(schema.refresh_from_db)()

    assert job.status == ExternalDataJob.Status.FAILED
    assert schema.should_sync is False

    with pytest.raises(Exception):
        await sync_to_async(execute_hogql_query)("SELECT * FROM stripe_customer", team)


@pytest.mark.django_db(transaction=True)
@pytest.mark.asyncio
async def test_delta_table_deleted(team, stripe_balance_transaction):
    workflow_id, inputs = await _run(
        team=team,
        schema_name="BalanceTransaction",
        table_name="stripe_balancetransaction",
        source_type="Stripe",
        job_inputs={"stripe_secret_key": "test-key", "stripe_account_id": "acct_id"},
        mock_data_response=stripe_balance_transaction["data"],
        sync_type=ExternalDataSchema.SyncType.FULL_REFRESH,
    )

    if settings.TEMPORAL_TASK_QUEUE == DATA_WAREHOUSE_TASK_QUEUE:
        with mock.patch.object(DeltaTable, "delete") as mock_delta_table_delete:
            await _execute_run(str(uuid.uuid4()), inputs, stripe_balance_transaction["data"])

            mock_delta_table_delete.assert_called_once()


@pytest.mark.django_db(transaction=True)
@pytest.mark.asyncio
async def test_inconsistent_types_in_data(team, stripe_balance_transaction):
    source = await sync_to_async(ExternalDataSource.objects.create)(
        source_id=uuid.uuid4(),
        connection_id=uuid.uuid4(),
        destination_id=uuid.uuid4(),
        team=team,
        status="running",
        source_type="Stripe",
        job_inputs={"stripe_secret_key": "test-key", "stripe_account_id": "acct_id"},
    )

    schema = await sync_to_async(ExternalDataSchema.objects.create)(
        name="Customer",
        team_id=team.pk,
        source_id=source.pk,
        sync_type=ExternalDataSchema.SyncType.FULL_REFRESH,
        sync_type_config={},
    )

    workflow_id = str(uuid.uuid4())
    inputs = ExternalDataWorkflowInputs(
        team_id=team.id,
        external_data_source_id=source.pk,
        external_data_schema_id=schema.id,
    )

    await _execute_run(
        workflow_id,
        inputs,
        [
            {"id": "txn_1MiN3gLkdIwHu7ixxapQrznl", "type": "transfer"},
            {"id": "txn_1MiN3gLkdIwHu7ixxapQrznl", "type": ["transfer", "another_value"]},
        ],
    )


@pytest.mark.django_db(transaction=True)
@pytest.mark.asyncio
async def test_postgres_uuid_type(team, postgres_config, postgres_connection):
    await _run(
        team=team,
        schema_name="BalanceTransaction",
        table_name="stripe_balancetransaction",
        source_type="Stripe",
        job_inputs={"stripe_secret_key": "test-key", "stripe_account_id": "acct_id"},
        mock_data_response=[{"id": uuid.uuid4()}],
    )


@pytest.mark.django_db(transaction=True)
@pytest.mark.asyncio
async def test_decimal_down_scales(team, postgres_config, postgres_connection):
    if settings.TEMPORAL_TASK_QUEUE == DATA_WAREHOUSE_TASK_QUEUE_V2:
        await postgres_connection.execute(
            "CREATE TABLE IF NOT EXISTS {schema}.downsizing_column (id integer, dec_col numeric(10, 2))".format(
                schema=postgres_config["schema"]
            )
        )
        await postgres_connection.execute(
            "INSERT INTO {schema}.downsizing_column (id, dec_col) VALUES (1, 12345.60)".format(
                schema=postgres_config["schema"]
            )
        )

        await postgres_connection.commit()

        workflow_id, inputs = await _run(
            team=team,
            schema_name="downsizing_column",
            table_name="postgres_downsizing_column",
            source_type="Postgres",
            job_inputs={
                "host": postgres_config["host"],
                "port": postgres_config["port"],
                "database": postgres_config["database"],
                "user": postgres_config["user"],
                "password": postgres_config["password"],
                "schema": postgres_config["schema"],
                "ssh_tunnel_enabled": "False",
            },
            mock_data_response=[],
        )

        await postgres_connection.execute(
            "ALTER TABLE {schema}.downsizing_column ALTER COLUMN dec_col type numeric(9, 2) using dec_col::numeric(9, 2);".format(
                schema=postgres_config["schema"]
            )
        )

        await postgres_connection.execute(
            "INSERT INTO {schema}.downsizing_column (id, dec_col) VALUES (1, 1234567.89)".format(
                schema=postgres_config["schema"]
            )
        )

        await postgres_connection.commit()

        await _execute_run(str(uuid.uuid4()), inputs, [])


@pytest.mark.django_db(transaction=True)
@pytest.mark.asyncio
async def test_missing_source(team, stripe_balance_transaction):
    inputs = ExternalDataWorkflowInputs(
        team_id=team.id,
        external_data_source_id=uuid.uuid4(),
        external_data_schema_id=uuid.uuid4(),
    )

    with (
        pytest.raises(Exception) as e,
        mock.patch(
            "posthog.temporal.data_imports.workflow_activities.create_job_model.delete_external_data_schedule"
        ) as mock_delete_external_data_schedule,
    ):
        await _execute_run(str(uuid.uuid4()), inputs, [])

    exc = cast(Any, e)

    assert exc.value is not None
    assert exc.value.cause is not None
    assert exc.value.cause.cause is not None
    assert exc.value.cause.cause.message is not None

    assert exc.value.cause.cause.message == "Source or schema no longer exists - deleted temporal schedule"

    mock_delete_external_data_schedule.assert_called()


@pytest.mark.django_db(transaction=True)
@pytest.mark.asyncio
async def test_postgres_nan_numerical_values(team, postgres_config, postgres_connection):
    await postgres_connection.execute(
        "CREATE TABLE IF NOT EXISTS {schema}.numerical_nan (id integer, nan_column numeric)".format(
            schema=postgres_config["schema"]
        )
    )
    await postgres_connection.execute(
        "INSERT INTO {schema}.numerical_nan (id, nan_column) VALUES (1, 'NaN'::numeric)".format(
            schema=postgres_config["schema"]
        )
    )
    await postgres_connection.commit()

    await _run(
        team=team,
        schema_name="numerical_nan",
        table_name="postgres_numerical_nan",
        source_type="Postgres",
        job_inputs={
            "host": postgres_config["host"],
            "port": postgres_config["port"],
            "database": postgres_config["database"],
            "user": postgres_config["user"],
            "password": postgres_config["password"],
            "schema": postgres_config["schema"],
            "ssh_tunnel_enabled": "False",
        },
        mock_data_response=[],
    )

    if settings.TEMPORAL_TASK_QUEUE == DATA_WAREHOUSE_TASK_QUEUE:
        res = await sync_to_async(execute_hogql_query)(f"SELECT * FROM postgres_numerical_nan", team)
        columns = res.columns
        results = res.results

        assert columns is not None
        assert len(columns) == 2
        assert columns[0] == "id"
        assert columns[1] == "nan_column"

        assert results is not None
        assert len(results) == 1
        assert results[0] == (1, None)


@pytest.mark.django_db(transaction=True)
@pytest.mark.asyncio
async def test_delete_table_on_reset(team, stripe_balance_transaction):
    if settings.TEMPORAL_TASK_QUEUE == DATA_WAREHOUSE_TASK_QUEUE_V2:
        with (
            mock.patch.object(DeltaTable, "delete") as mock_delta_table_delete,
            mock.patch.object(s3fs.S3FileSystem, "delete") as mock_s3_delete,
        ):
            workflow_id, inputs = await _run(
                team=team,
                schema_name="BalanceTransaction",
                table_name="stripe_balancetransaction",
                source_type="Stripe",
                job_inputs={"stripe_secret_key": "test-key", "stripe_account_id": "acct_id"},
                mock_data_response=stripe_balance_transaction["data"],
                sync_type_config={"reset_pipeline": True},
            )

            schema = await sync_to_async(ExternalDataSchema.objects.get)(id=inputs.external_data_schema_id)

            assert schema.sync_type_config is not None and isinstance(schema.sync_type_config, dict)
            schema.sync_type_config["reset_pipeline"] = True

            await sync_to_async(schema.save)()

            await _execute_run(str(uuid.uuid4()), inputs, stripe_balance_transaction["data"])

        mock_delta_table_delete.assert_called()
        mock_s3_delete.assert_called()

        await sync_to_async(schema.refresh_from_db)()

<<<<<<< HEAD
        assert source.job_inputs is not None and isinstance(source.job_inputs, dict)
        assert "reset_pipeline" not in source.job_inputs.keys()


@pytest.mark.django_db(transaction=True)
@pytest.mark.asyncio
async def test_billable_job(team, stripe_balance_transaction):
    workflow_id, inputs = await _run(
        team=team,
        schema_name="BalanceTransaction",
        table_name="stripe_balancetransaction",
        source_type="Stripe",
        job_inputs={"stripe_secret_key": "test-key", "stripe_account_id": "acct_id"},
        mock_data_response=stripe_balance_transaction["data"],
        billable=False,
    )

    run: ExternalDataJob = await get_latest_run_if_exists(team_id=team.pk, pipeline_id=inputs.external_data_source_id)
    assert run.billable is False
=======
        assert schema.sync_type_config is not None and isinstance(schema.sync_type_config, dict)
        assert "reset_pipeline" not in schema.sync_type_config.keys()
>>>>>>> d8166458
<|MERGE_RESOLUTION|>--- conflicted
+++ resolved
@@ -1271,9 +1271,8 @@
 
         await sync_to_async(schema.refresh_from_db)()
 
-<<<<<<< HEAD
-        assert source.job_inputs is not None and isinstance(source.job_inputs, dict)
-        assert "reset_pipeline" not in source.job_inputs.keys()
+        assert schema.sync_type_config is not None and isinstance(schema.sync_type_config, dict)
+        assert "reset_pipeline" not in schema.sync_type_config.keys()
 
 
 @pytest.mark.django_db(transaction=True)
@@ -1290,8 +1289,4 @@
     )
 
     run: ExternalDataJob = await get_latest_run_if_exists(team_id=team.pk, pipeline_id=inputs.external_data_source_id)
-    assert run.billable is False
-=======
-        assert schema.sync_type_config is not None and isinstance(schema.sync_type_config, dict)
-        assert "reset_pipeline" not in schema.sync_type_config.keys()
->>>>>>> d8166458
+    assert run.billable is False