import asyncio
from dataclasses import asdict
from datetime import timedelta

from django.conf import settings

import structlog
from asgiref.sync import async_to_sync
from temporalio.client import (
    Client,
    Schedule,
    ScheduleActionStartWorkflow,
    ScheduleAlreadyRunningError,
    ScheduleCalendarSpec,
    ScheduleIntervalSpec,
    ScheduleRange,
    ScheduleSpec,
)

from posthog.constants import (
<<<<<<< HEAD
    ANALYTICS_PLATFORM_TASK_QUEUE,
    BILLING_TASK_QUEUE,
    GENERAL_PURPOSE_TASK_QUEUE,
    MAX_AI_TASK_QUEUE,
=======
    BILLING_TASK_QUEUE,
    GENERAL_PURPOSE_TASK_QUEUE,
    MAX_AI_TASK_QUEUE,
    SESSION_REPLAY_TASK_QUEUE,
>>>>>>> 6a6de757
)
from posthog.hogql_queries.ai.vector_search_query_runner import LATEST_ACTIONS_EMBEDDING_VERSION
from posthog.temporal.ai import SyncVectorsInputs
from posthog.temporal.ai.sync_vectors import EmbeddingVersion
from posthog.temporal.common.client import async_connect
from posthog.temporal.common.schedule import a_create_schedule, a_schedule_exists, a_update_schedule
from posthog.temporal.enforce_max_replay_retention.types import EnforceMaxReplayRetentionInput
from posthog.temporal.product_analytics.upgrade_queries_workflow import UpgradeQueriesWorkflowInputs
from posthog.temporal.quota_limiting.run_quota_limiting import RunQuotaLimitingInputs
from posthog.temporal.salesforce_enrichment.workflow import SalesforceEnrichmentInputs
from posthog.temporal.subscriptions.subscription_scheduling_workflow import ScheduleAllSubscriptionsWorkflowInputs

from ee.billing.salesforce_enrichment.constants import DEFAULT_CHUNK_SIZE

logger = structlog.get_logger(__name__)


async def create_sync_vectors_schedule(client: Client):
    sync_vectors_schedule = Schedule(
        action=ScheduleActionStartWorkflow(
            "ai-sync-vectors",
            asdict(SyncVectorsInputs(embedding_versions=EmbeddingVersion(actions=LATEST_ACTIONS_EMBEDDING_VERSION))),
            id="ai-sync-vectors-schedule",
            task_queue=MAX_AI_TASK_QUEUE,
        ),
        spec=ScheduleSpec(intervals=[ScheduleIntervalSpec(every=timedelta(minutes=30))]),
    )
    if await a_schedule_exists(client, "ai-sync-vectors-schedule"):
        await a_update_schedule(client, "ai-sync-vectors-schedule", sync_vectors_schedule)
    else:
        await a_create_schedule(client, "ai-sync-vectors-schedule", sync_vectors_schedule, trigger_immediately=True)


async def create_run_quota_limiting_schedule(client: Client):
    """Create or update the schedule for the RunQuotaLimitingWorkflow.

    This schedule runs every 15 minutes.
    """
    run_quota_limiting_schedule = Schedule(
        action=ScheduleActionStartWorkflow(
            "run-quota-limiting",
            asdict(RunQuotaLimitingInputs()),
            id="run-quota-limiting-schedule",
            task_queue=BILLING_TASK_QUEUE,
        ),
        spec=ScheduleSpec(cron_expressions=["10,25,40,55 * * * *"]),  # Run at minutes 10, 25, 40, and 55 of every hour
    )

    if await a_schedule_exists(client, "run-quota-limiting-schedule"):
        await a_update_schedule(client, "run-quota-limiting-schedule", run_quota_limiting_schedule)
    else:
        await a_create_schedule(
            client, "run-quota-limiting-schedule", run_quota_limiting_schedule, trigger_immediately=False
        )


async def create_schedule_all_subscriptions_schedule(client: Client):
    """Create or update the schedule for the ScheduleAllSubscriptionsWorkflow.

    This schedule runs every hour at the 55th minute to match the original Celery schedule.
    """
    schedule_all_subscriptions_schedule = Schedule(
        action=ScheduleActionStartWorkflow(
            "schedule-all-subscriptions",
            asdict(ScheduleAllSubscriptionsWorkflowInputs()),
            id="schedule-all-subscriptions-schedule",
            task_queue=ANALYTICS_PLATFORM_TASK_QUEUE,
        ),
        spec=ScheduleSpec(cron_expressions=["55 * * * *"]),  # Run at minute 55 of every hour
    )

    if await a_schedule_exists(client, "schedule-all-subscriptions-schedule"):
        await a_update_schedule(client, "schedule-all-subscriptions-schedule", schedule_all_subscriptions_schedule)
    else:
        await a_create_schedule(
            client,
            "schedule-all-subscriptions-schedule",
            schedule_all_subscriptions_schedule,
            trigger_immediately=False,
        )


async def create_upgrade_queries_schedule(client: Client):
    """Create or update the schedule for the UpgradeQueriesWorkflow.

    This schedule runs every 6 hours.
    """
    upgrade_queries_schedule = Schedule(
        action=ScheduleActionStartWorkflow(
            "upgrade-queries",
            asdict(UpgradeQueriesWorkflowInputs()),
            id="upgrade-queries-schedule",
            task_queue=GENERAL_PURPOSE_TASK_QUEUE,
        ),
        spec=ScheduleSpec(intervals=[ScheduleIntervalSpec(every=timedelta(hours=6))]),
    )

    if await a_schedule_exists(client, "upgrade-queries-schedule"):
        await a_update_schedule(client, "upgrade-queries-schedule", upgrade_queries_schedule)
    else:
        await a_create_schedule(client, "upgrade-queries-schedule", upgrade_queries_schedule, trigger_immediately=False)


async def create_salesforce_enrichment_schedule(client: Client):
    """Create or update the schedule for the Salesforce enrichment workflow.

    This schedule runs every Sunday at 2 AM UTC with default chunk size.
    """
    salesforce_enrichment_schedule = Schedule(
        action=ScheduleActionStartWorkflow(
            "salesforce-enrichment-async",
            SalesforceEnrichmentInputs(chunk_size=DEFAULT_CHUNK_SIZE),
            id="salesforce-enrichment-schedule",
            task_queue=BILLING_TASK_QUEUE,
        ),
        spec=ScheduleSpec(
            calendars=[
                ScheduleCalendarSpec(
                    comment="Sunday at 2 AM UTC",
                    hour=[ScheduleRange(start=2, end=2)],
                    day_of_week=[ScheduleRange(start=0, end=0)],
                )
            ]
        ),
    )

    if await a_schedule_exists(client, "salesforce-enrichment-schedule"):
        await a_update_schedule(client, "salesforce-enrichment-schedule", salesforce_enrichment_schedule)
    else:
        await a_create_schedule(
            client, "salesforce-enrichment-schedule", salesforce_enrichment_schedule, trigger_immediately=False
        )


async def create_enforce_max_replay_retention_schedule(client: Client):
    """Create or update the schedule for the enforce max replay retention workflow.

    This schedule runs daily at 1 AM UTC.
    """
    enforce_max_replay_retention_schedule = Schedule(
        action=ScheduleActionStartWorkflow(
            "enforce-max-replay-retention",
            EnforceMaxReplayRetentionInput(dry_run=False),
            id="enforce-max-replay-retention-schedule",
            task_queue=SESSION_REPLAY_TASK_QUEUE,
        ),
        spec=ScheduleSpec(
            calendars=[
                ScheduleCalendarSpec(
                    comment="Daily at 1 AM UTC",
                    hour=[ScheduleRange(start=1, end=1)],
                )
            ]
        ),
    )

    if await a_schedule_exists(client, "enforce-max-replay-retention-schedule"):
        await a_update_schedule(client, "enforce-max-replay-retention-schedule", enforce_max_replay_retention_schedule)
    else:
        await a_create_schedule(
            client,
            "enforce-max-replay-retention-schedule",
            enforce_max_replay_retention_schedule,
            trigger_immediately=False,
        )


schedules = [
    create_sync_vectors_schedule,
    create_run_quota_limiting_schedule,
    create_upgrade_queries_schedule,
    create_enforce_max_replay_retention_schedule,
]

if settings.EE_AVAILABLE:
    schedules.append(create_schedule_all_subscriptions_schedule)
    if settings.CLOUD_DEPLOYMENT == "US":
        schedules.append(create_salesforce_enrichment_schedule)


async def a_init_general_queue_schedules():
    temporal = await async_connect()
    try:
        async with asyncio.TaskGroup() as tg:
            for schedule in schedules:
                tg.create_task(schedule(temporal))
    except* Exception as eg:
        for exc in eg.exceptions:
            logger.exception("Failed to initialize temporal schedules", error=exc)
            if not isinstance(exc, ScheduleAlreadyRunningError):
                raise exc


@async_to_sync
async def init_schedules():
    await a_init_general_queue_schedules()<|MERGE_RESOLUTION|>--- conflicted
+++ resolved
@@ -18,17 +18,11 @@
 )
 
 from posthog.constants import (
-<<<<<<< HEAD
     ANALYTICS_PLATFORM_TASK_QUEUE,
     BILLING_TASK_QUEUE,
     GENERAL_PURPOSE_TASK_QUEUE,
     MAX_AI_TASK_QUEUE,
-=======
-    BILLING_TASK_QUEUE,
-    GENERAL_PURPOSE_TASK_QUEUE,
-    MAX_AI_TASK_QUEUE,
     SESSION_REPLAY_TASK_QUEUE,
->>>>>>> 6a6de757
 )
 from posthog.hogql_queries.ai.vector_search_query_runner import LATEST_ACTIONS_EMBEDDING_VERSION
 from posthog.temporal.ai import SyncVectorsInputs
