from posthog.temporal.ai.conversation import AssistantConversationRunnerWorkflow, process_conversation_activity
from posthog.temporal.ai.session_summary.activities.patterns import (
    assign_events_to_patterns_activity,
    combine_patterns_from_chunks_activity,
    extract_session_group_patterns_activity,
    split_session_summaries_into_chunks_for_patterns_extraction_activity,
)
from posthog.temporal.ai.session_summary.activities.video_validation import (
    validate_llm_single_session_summary_with_videos_activity,
)
from posthog.temporal.ai.session_summary.types.single import SingleSessionSummaryInputs

from .llm_traces_summaries.summarize_traces import (
    SummarizeLLMTracesInputs,
    SummarizeLLMTracesWorkflow,
    summarize_llm_traces_activity,
)
from .session_summary.summarize_session import (
    SummarizeSingleSessionStreamWorkflow,
    SummarizeSingleSessionWorkflow,
    fetch_session_data_activity,
    get_llm_single_session_summary_activity,
    stream_llm_single_session_summary_activity,
)
from .session_summary.summarize_session_group import (
    SessionGroupSummaryInputs,
    SessionGroupSummaryOfSummariesInputs,
    SummarizeSessionGroupWorkflow,
    fetch_session_batch_events_activity,
)
from .sync_vectors import (
    SyncVectorsInputs,
    SyncVectorsWorkflow,
    batch_embed_and_sync_actions,
    batch_summarize_actions,
    get_approximate_actions_count,
)

WORKFLOWS = [
    SyncVectorsWorkflow,
    SummarizeSingleSessionStreamWorkflow,
    SummarizeSingleSessionWorkflow,
    SummarizeSessionGroupWorkflow,
    AssistantConversationRunnerWorkflow,
    SummarizeLLMTracesWorkflow,
]

ACTIVITIES = [
    get_approximate_actions_count,
    batch_summarize_actions,
    batch_embed_and_sync_actions,
    stream_llm_single_session_summary_activity,
    get_llm_single_session_summary_activity,
    fetch_session_batch_events_activity,
    extract_session_group_patterns_activity,
    assign_events_to_patterns_activity,
    fetch_session_data_activity,
    combine_patterns_from_chunks_activity,
    split_session_summaries_into_chunks_for_patterns_extraction_activity,
    process_conversation_activity,
<<<<<<< HEAD
    summarize_llm_traces_activity,
=======
    validate_llm_single_session_summary_with_videos_activity,
>>>>>>> 0651f57e
]

__all__ = [
    "SyncVectorsInputs",
    "SingleSessionSummaryInputs",
    "SessionGroupSummaryInputs",
    "SessionGroupSummaryOfSummariesInputs",
    "SummarizeLLMTracesInputs",
]<|MERGE_RESOLUTION|>--- conflicted
+++ resolved
@@ -58,11 +58,8 @@
     combine_patterns_from_chunks_activity,
     split_session_summaries_into_chunks_for_patterns_extraction_activity,
     process_conversation_activity,
-<<<<<<< HEAD
+    validate_llm_single_session_summary_with_videos_activity,
     summarize_llm_traces_activity,
-=======
-    validate_llm_single_session_summary_with_videos_activity,
->>>>>>> 0651f57e
 ]
 
 __all__ = [
