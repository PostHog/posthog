--- conflicted
+++ resolved
@@ -49,12 +49,8 @@
     extract_session_group_patterns_activity,
     assign_events_to_patterns_activity,
     fetch_session_data_activity,
-<<<<<<< HEAD
     combine_patterns_from_chunks_activity,
     split_session_summaries_into_chunks_for_patterns_extraction_activity
-=======
-    process_conversation_activity,
->>>>>>> 927d6008
 ]
 
 __all__ = [
