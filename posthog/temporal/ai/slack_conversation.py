--- conflicted
+++ resolved
@@ -260,12 +260,8 @@
         conversation,
         new_message=human_message,
         user=user,
-<<<<<<< HEAD
-        is_new_conversation=True,
         slack_thread_context=slack_thread_context,
-=======
         is_new_conversation=is_new_conversation,
->>>>>>> 6a2f807a
     )
 
     # Build conversation URL for the "View chat in PostHog" button
