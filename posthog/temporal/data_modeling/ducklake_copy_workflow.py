--- conflicted
+++ resolved
@@ -7,11 +7,8 @@
 from django.conf import settings
 
 import duckdb
-<<<<<<< HEAD
 import deltalake
-=======
 import posthoganalytics
->>>>>>> d2180d28
 from structlog.contextvars import bind_contextvars
 from temporalio import activity, workflow
 from temporalio.common import RetryPolicy
@@ -24,16 +21,13 @@
     get_config,
     normalize_endpoint,
 )
-<<<<<<< HEAD
 from posthog.ducklake.verification import (
     DuckLakeCopyVerificationParameter,
     DuckLakeCopyVerificationQuery,
     get_data_modeling_verification_queries,
 )
-=======
 from posthog.exceptions_capture import capture_exception
 from posthog.models import Team
->>>>>>> d2180d28
 from posthog.sync import database_sync_to_async
 from posthog.temporal.common.base import PostHogWorkflow
 from posthog.temporal.common.heartbeat_sync import HeartbeaterSync
@@ -75,7 +69,6 @@
 
 
 @dataclasses.dataclass
-<<<<<<< HEAD
 class DuckLakeCopyVerificationResult:
     name: str
     passed: bool
@@ -85,7 +78,9 @@
     description: str | None = None
     sql: str | None = None
     error: str | None = None
-=======
+
+
+@dataclasses.dataclass
 class DuckLakeCopyWorkflowGateInputs:
     team_id: int
 
@@ -116,7 +111,6 @@
         )
         capture_exception(error)
         return False
->>>>>>> d2180d28
 
 
 @activity.defn
@@ -361,9 +355,6 @@
             workflow.logger.info("No models to copy - exiting early", **inputs.properties_to_log)
             return
 
-<<<<<<< HEAD
-        model_list: list[DuckLakeCopyModelMetadata] = await workflow.execute_activity(
-=======
         should_copy = await workflow.execute_activity(
             ducklake_copy_workflow_gate_activity,
             DuckLakeCopyWorkflowGateInputs(team_id=inputs.team_id),
@@ -378,8 +369,7 @@
             )
             return
 
-        metadata = await workflow.execute_activity(
->>>>>>> d2180d28
+        model_list: list[DuckLakeCopyModelMetadata] = await workflow.execute_activity(
             prepare_data_modeling_ducklake_metadata_activity,
             inputs,
             start_to_close_timeout=dt.timedelta(minutes=5),
