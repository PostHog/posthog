--- conflicted
+++ resolved
@@ -1,10 +1,7 @@
 from posthog.temporal.data_modeling.activities import (
     create_data_modeling_job_activity,
     fail_materialization_activity,
-<<<<<<< HEAD
-=======
     get_dag_structure_activity,
->>>>>>> adafee31
     materialize_view_activity,
     prepare_queryable_table_activity,
     succeed_materialization_activity,
@@ -20,20 +17,12 @@
     run_dag_activity,
     start_run_activity,
 )
-<<<<<<< HEAD
-from posthog.temporal.data_modeling.workflows import MaterializeViewWorkflow
-
-WORKFLOWS = [RunWorkflow, MaterializeViewWorkflow]
-ACTIVITIES = [
-    create_data_modeling_job_activity,
-=======
 from posthog.temporal.data_modeling.workflows import ExecuteDAGWorkflow, MaterializeViewWorkflow
 
 WORKFLOWS = [RunWorkflow, MaterializeViewWorkflow, ExecuteDAGWorkflow]
 ACTIVITIES = [
     create_data_modeling_job_activity,
     get_dag_structure_activity,
->>>>>>> adafee31
     fail_materialization_activity,
     materialize_view_activity,
     prepare_queryable_table_activity,
