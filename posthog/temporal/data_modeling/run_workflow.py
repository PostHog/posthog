import os
import re
import enum
import json
import uuid
import typing
import asyncio
import datetime as dt
import itertools
import dataclasses
import collections.abc

from django.conf import settings

import pyarrow as pa
import deltalake
import asyncstdlib
import pyarrow.compute as pc
import temporalio.common
import temporalio.activity
import temporalio.workflow
import temporalio.exceptions
from deltalake import DeltaTable
from structlog.contextvars import bind_contextvars
from structlog.types import FilteringBoundLogger
from temporalio.workflow import ParentClosePolicy

from posthog.hogql import ast
from posthog.hogql.constants import HogQLGlobalSettings
from posthog.hogql.context import HogQLContext
from posthog.hogql.database.database import Database
from posthog.hogql.parser import parse_select
from posthog.hogql.printer import prepare_ast_for_printing, print_prepared_ast

from posthog.clickhouse.query_tagging import Feature, Product, tag_queries
from posthog.exceptions_capture import capture_exception
from posthog.models import Team
from posthog.settings import HOGQL_INCREASED_MAX_EXECUTION_TIME
from posthog.settings.base_variables import TEST
from posthog.sync import database_sync_to_async
from posthog.temporal.common.base import PostHogWorkflow
from posthog.temporal.common.clickhouse import get_client
from posthog.temporal.common.heartbeat import Heartbeater
from posthog.temporal.common.logger import get_logger
from posthog.temporal.common.shutdown import ShutdownMonitor
from posthog.temporal.data_imports.util import prepare_s3_files_for_querying
from posthog.temporal.data_modeling.metrics import get_data_modeling_finished_metric
from posthog.temporal.utils import DataModelingDuckLakeCopyInputs, DuckLakeCopyModelInput

from products.data_warehouse.backend.data_load.create_table import create_table_from_saved_query
from products.data_warehouse.backend.models import (
    DataWarehouseModelPath,
    DataWarehouseSavedQuery,
    DataWarehouseTable,
    get_s3_client,
)
from products.data_warehouse.backend.models.data_modeling_job import DataModelingJob
from products.data_warehouse.backend.s3 import ensure_bucket_exists

LOGGER = get_logger(__name__)


def _build_model_table_uri(team_id: int, model_label: str, normalized_name: str) -> str:
    return f"{settings.BUCKET_URL}/team_{team_id}_model_{model_label}/modeling/{normalized_name}"


# preserve casing since we are already coming from a sql dialect, we don't need to worry about normalizing
os.environ["SCHEMA__NAMING"] = "direct"


class EmptyHogQLResponseColumnsError(Exception):
    def __init__(self):
        super().__init__("After running a HogQL query, no columns where returned")


class DataModelingCancelledException(Exception):
    """Exception raised when a data modeling job is cancelled."""

    pass


@dataclasses.dataclass(frozen=True)
class ModelNode:
    """A node representing a model in a DAG.

    Attributes:
        label: The model's label, which represents the model in all paths.
        children: A set of labels from all this model's direct children. This implies the
            existence of an edge from this model to each of the children.
        parents: A set of labels from all this model's direct parents. This implies the
            existence of an edge from each of the parents to this model.
    """

    label: str
    children: set[str] = dataclasses.field(default_factory=set)
    parents: set[str] = dataclasses.field(default_factory=set)
    selected: bool = False

    def as_selected(self, selected: bool) -> "ModelNode":
        return ModelNode(label=self.label, children=self.children, parents=self.parents, selected=selected)


DAG = dict[str, ModelNode]


@dataclasses.dataclass
class RunDagActivityInputs:
    """Inputs for `run_dag_activity`.

    Attributes:
        team_id: The team ID of the team whom this DAG belongs in.
        dag: The DAG to run.
            We require the DAG to be represented as a dictionary of model labels to
            `ModelNode` instances, as this is useful for the algorithm that
            `run_dag_activity` executes. See it for more details.
    """

    team_id: int
    dag: DAG
    job_id: str

    @property
    def properties_to_log(self) -> dict[str, typing.Any]:
        return {
            "team_id": self.team_id,
        }


class ModelStatus(enum.StrEnum):
    """The status a model in the queue can be in."""

    COMPLETED = "Completed"
    FAILED = "Failed"
    READY = "Ready"


@dataclasses.dataclass
class QueueMessage:
    """A queue message used to orchestrate the running of a DAG."""

    status: ModelStatus
    label: str
    error: str | None = None
    ducklake_model: DuckLakeCopyModelInput | None = None


Results = collections.namedtuple("Results", ("completed", "failed", "ancestor_failed", "ducklake_models"))

NullablePattern = re.compile(r"Nullable\((.*)\)")


@temporalio.activity.defn
async def run_dag_activity(inputs: RunDagActivityInputs) -> Results:
    """A Temporal activity to run a data modeling DAG.

    First, let's establish some definitions:
    * "Running a model" means:
      1. Executing the model's query (which is always a `SELECT` query).
      2. Save query results as a delta lake table in S3 ("materialize the results").
      Both steps are achieved with a dlt pipeline.
    * A model is considered "ready to run" if all of its ancestors have successfully ran
      already or if it has no ancestors.
    * PostHog tables (e.g. events, persons, sessions) are assumed to be always available
      and up to date, and thus can be considered to have ran successfully.

    This activity runs the following algorithm:
    1. Initialize 3 sets: completed, failed, and ancestor failed.
    2. Initialize a queue for models and statuses.
    3. Populate it with any models without parents set to status `ModelStatus.READY`.
    4. Start a loop.
    5. Pop an item from the queue and check the status:
       a. If it's `ModelStatus.READY`, schedule a task to run the model. Once the task is
          done, report back results by putting the same model with a
          `ModelStatus.COMPLETED` or `ModelStatus.FAILED` in the queue.
       b. If it's `ModelStatus.COMPLETED`, add the model to the completed set. Also, check
          if any of the model's children have become ready to run, by checking if all of
          their parents are in the completed set. Put any children that pass this check in
          status `ModelStatus.READY` in the queue.
       c. If it's `ModelStatus.FAILED`, add the model to the failed set. Also, add all
          descendants of the model that just failed to the ancestor failed set.
    6. If the number of models in the completed, failed, and ancestor failed sets is equal
       to the total number of models passed to this activity, exit the loop. Else, goto 5.
    """
    bind_contextvars(team_id=inputs.team_id)
    logger = LOGGER.bind()

    completed = set()
    ancestor_failed = set()
    failed = set()
    ducklake_models: list[DuckLakeCopyModelInput] = []
    queue: asyncio.Queue[QueueMessage] = asyncio.Queue()

    tag_queries(team_id=inputs.team_id, product=Product.WAREHOUSE, feature=Feature.DATA_MODELING)

    await logger.adebug(f"DAG size = {len(inputs.dag)}")

    for name, node in inputs.dag.items():
        await logger.adebug(f"Looping over DAG: {name}. node.label={node.label}")

        if not node.parents:
            queue.put_nowait(QueueMessage(status=ModelStatus.READY, label=node.label))
            await logger.adebug(f"Inserted to queue: {name}. node.label={node.label}")

    if queue.empty():
        await logger.adebug("Queue is empty, raising")
        raise asyncio.QueueEmpty()

    running_tasks = set()

    async with Heartbeater(), ShutdownMonitor() as shutdown_monitor:
        while True:
            message = await queue.get()
            shutdown_monitor.raise_if_is_worker_shutdown()

            match message:
                case QueueMessage(status=ModelStatus.READY, label=label):
                    await logger.adebug(f"Handling queue message READY. label={label}")
                    model = inputs.dag[label]
                    task = asyncio.create_task(
                        handle_model_ready(model, inputs.team_id, queue, inputs.job_id, logger, shutdown_monitor)
                    )
                    running_tasks.add(task)
                    task.add_done_callback(running_tasks.discard)

                case QueueMessage(status=ModelStatus.COMPLETED, label=label, ducklake_model=ducklake_model):
                    await logger.adebug(f"Handling queue message COMPLETED. label={label}")
                    node = inputs.dag[label]
                    completed.add(node.label)

                    to_queue = []
                    for child_label in node.children:
                        child_node = inputs.dag[child_label]

                        if completed >= child_node.parents:
                            to_queue.append(child_node)

                    await logger.adebug(f"Putting models in queue: {[node.label for node in to_queue]}")

                    task = asyncio.create_task(put_models_in_queue(to_queue, queue))
                    running_tasks.add(task)
                    task.add_done_callback(running_tasks.discard)

                    if ducklake_model is not None:
                        ducklake_models.append(ducklake_model)

                    queue.task_done()

                case QueueMessage(status=ModelStatus.FAILED, label=label):
                    await logger.adebug(f"Handling queue message FAILED. label={label}")
                    node = inputs.dag[label]
                    failed.add(node.label)

                    to_mark_as_ancestor_failed = list(node.children)
                    marked = set()
                    while to_mark_as_ancestor_failed:
                        to_mark = to_mark_as_ancestor_failed.pop()
                        ancestor_failed.add(to_mark)
                        marked.add(to_mark)

                        marked_node = inputs.dag[to_mark]
                        for child in marked_node.children:
                            if child in marked:
                                continue

                            to_mark_as_ancestor_failed.append(child)

                    queue.task_done()

                case message:
                    raise ValueError(f"Queue received an invalid message: {message}")

            if len(failed) + len(ancestor_failed) + len(completed) == len(inputs.dag):
                break

        await logger.adebug(
            f"run_dag_activity finished. completed={len(completed)}. failed={len(failed)}. ancestor_failed={len(ancestor_failed)}"
        )
        return Results(completed, failed, ancestor_failed, ducklake_models)


async def put_models_in_queue(models: collections.abc.Iterable[ModelNode], queue: asyncio.Queue[QueueMessage]) -> None:
    """Put models in queue.

    Intended to handle the queue put calls in the background to avoid blocking the main thread.
    We wait for all models to be put into the queue, concurrently, in a `asyncio.TaskGroup`.
    """

    async with asyncio.TaskGroup() as tg:
        for model in models:
            tg.create_task(queue.put(QueueMessage(status=ModelStatus.READY, label=model.label)))


class CHQueryErrorMemoryLimitExceeded(Exception):
    """Exception raised when a ClickHouse query exceeds memory limits."""

    pass


class CannotCoerceColumnException(Exception):
    """Exception raised when column types cannot be coerced."""

    pass


async def handle_model_ready(
    model: ModelNode,
    team_id: int,
    queue: asyncio.Queue[QueueMessage],
    job_id: str,
    logger: FilteringBoundLogger,
    shutdown_monitor: ShutdownMonitor,
) -> None:
    """Handle a model that is ready to run by materializing.

    After materializing is done, we can report back to the execution queue the result. If
    the model is not marked as `selected`, then it doesn't need to be materialized, and we
    can immediately put it back in the queue as `ModelStatus.COMPLETED`.

    Args:
        model: The model we are trying to run.
        team_id: The ID of the team who owns this model.
        queue: The execution queue where we will report back results.
    """

    ducklake_model: DuckLakeCopyModelInput | None = None
    job: DataModelingJob | None = None

    try:
        if model.selected is True:
            team = await database_sync_to_async(Team.objects.get)(id=team_id)
            saved_query = await get_saved_query(team, model.label)
            job = await database_sync_to_async(DataModelingJob.objects.get)(id=job_id)

<<<<<<< HEAD
            await materialize_model(model.label, team, saved_query, job, logger, shutdown_monitor)
=======
            _, delta_table, _ = await materialize_model(model.label, team, saved_query, job, logger, shutdown_monitor)
>>>>>>> d8d19f3a
            ducklake_model = DuckLakeCopyModelInput(
                model_label=model.label,
                saved_query_id=str(saved_query.id),
                table_uri=_build_model_table_uri(team.pk, model.label, saved_query.normalized_name),
<<<<<<< HEAD
=======
                file_uris=delta_table.file_uris(),
>>>>>>> d8d19f3a
            )
    except CHQueryErrorMemoryLimitExceeded as err:
        await logger.aexception("Memory limit exceeded for model %s", model.label, job_id=job_id)
        await handle_error(job, model, queue, err, "Memory limit exceeded for model %s: %s", logger)
    except CannotCoerceColumnException as err:
        await logger.aexception("Type coercion error for model %s", model.label, job_id=job_id)
        await handle_error(job, model, queue, err, "Type coercion error for model %s: %s", logger)
    except DataModelingCancelledException as err:
        await logger.aexception("Data modeling run was cancelled for model %s", model.label, job_id=job_id)
        await handle_cancelled(job, model, queue, err, "Data modeling run was cancelled for model %s: %s", logger)
    except Exception as err:
        await logger.aexception(
            "Failed to materialize model %s due to unexpected error: %s", model.label, str(err), job_id=job_id
        )
        capture_exception(err)
        await handle_error(job, model, queue, err, "Failed to materialize model %s due to error: %s", logger)
    else:
        await logger.ainfo("Materialized model %s", model.label)
        await queue.put(QueueMessage(status=ModelStatus.COMPLETED, label=model.label, ducklake_model=ducklake_model))
    finally:
        queue.task_done()


async def handle_error(
    job: DataModelingJob | None,
    model: ModelNode,
    queue: asyncio.Queue[QueueMessage],
    error: Exception,
    error_message: str,
    logger: FilteringBoundLogger,
):
    if job:
        await logger.ainfo("Marking job %s as failed", job.id)
        await logger.aerror(f"handle_error: error={error}. error_message={error_message}")
        job.status = DataModelingJob.Status.FAILED
        job.error = str(error)
        await database_sync_to_async(job.save)()
    await queue.put(QueueMessage(status=ModelStatus.FAILED, label=model.label, error=str(error)))


async def handle_cancelled(
    job: DataModelingJob | None,
    model: ModelNode,
    queue: asyncio.Queue[QueueMessage],
    error: Exception,
    error_message: str,
    logger: FilteringBoundLogger,
):
    if job:
        await logger.aerror(f"handle_cancelled: error={error}. error_message={error_message}")
        job.status = DataModelingJob.Status.CANCELLED
        job.error = str(error)
        await database_sync_to_async(job.save)()
    await queue.put(QueueMessage(status=ModelStatus.FAILED, label=model.label, error=str(error)))


async def start_job_modeling_run(
    team: Team, workflow_id: str, workflow_run_id: str, saved_query: DataWarehouseSavedQuery | None
) -> DataModelingJob:
    """Create a DataModelingJob record in an async-safe way."""
    job_create = database_sync_to_async(DataModelingJob.objects.create)
    return await job_create(
        team=team,
        saved_query=saved_query,
        status=DataModelingJob.Status.RUNNING,
        workflow_id=workflow_id,
        workflow_run_id=workflow_run_id,
        created_by_id=saved_query.created_by_id if saved_query is not None else None,
    )


async def get_saved_query(team: Team, model_label: str) -> DataWarehouseSavedQuery:
    filter_params: dict[str, str | uuid.UUID] = {}
    try:
        model_id = uuid.UUID(model_label)
        filter_params["id"] = model_id
    except ValueError:
        model_name = model_label
        filter_params["name"] = model_name

    return await database_sync_to_async(
        DataWarehouseSavedQuery.objects.prefetch_related("team")
        .exclude(deleted=True)
        .filter(team=team, **filter_params)
        .get
    )()


async def materialize_model(
    model_label: str,
    team: Team,
    saved_query: DataWarehouseSavedQuery,
    job: DataModelingJob,
    logger: FilteringBoundLogger,
    shutdown_monitor: ShutdownMonitor,
) -> tuple[str, DeltaTable, uuid.UUID]:
    """Materialize a given model by running its query and piping the results into a delta table.

    Arguments:
        model_label: A label representing the ID or the name of the model to materialize.
            If it's a valid UUID, then we will assume it's the ID, otherwise we'll assume
            it is the model's name.
        team: The team the model belongs to.
        saved_query: The saved query to materialize.
        job: The DataModelingJob record for this run that tracks the lifecycle and rows of the run.
    """
    await logger.adebug(f"Starting materialize_model for {model_label}. saved_query.name={saved_query.name}")

    query_columns = saved_query.columns
    if not query_columns:
        query_columns = await database_sync_to_async(saved_query.get_columns)()

    hogql_query = saved_query.query["query"]

    try:
        row_count = 0

        table_uri = _build_model_table_uri(team.pk, model_label, saved_query.normalized_name)
        storage_options = _get_credentials()

        await logger.adebug(f"Delta table URI = {table_uri}")

        # Delete existing table first so that there are no schema conflicts
        s3 = get_s3_client()
        try:
            await logger.adebug(f"Deleting existing delta table at {table_uri}")
            s3.delete(table_uri, recursive=True)
            await logger.adebug("Table deleted")
        except FileNotFoundError:
            await logger.adebug(f"Table at {table_uri} not found - skipping deletion")

        try:
            rows_expected = await get_query_row_count(hogql_query, team, logger)
            await logger.ainfo(f"Expected rows: {rows_expected}")
            # Set expected rows on the job
            job.rows_expected = rows_expected
            await database_sync_to_async(job.save)()
        except Exception as e:
            await logger.awarning(f"Failed to get expected row count: {str(e)}. Continuing without progress tracking.")
            job.rows_expected = None
            await database_sync_to_async(job.save)()

        delta_table: deltalake.DeltaTable | None = None

        async for index, res in asyncstdlib.enumerate(hogql_table(hogql_query, team, logger)):
            batch, ch_types = res
            batch = _transform_unsupported_decimals(batch)
            batch = _transform_date_and_datetimes(batch, ch_types)

            if delta_table is None:
                delta_table = deltalake.DeltaTable.create(
                    table_uri=table_uri,
                    schema=batch.schema,
                    storage_options=storage_options,
                )

            mode: typing.Literal["error", "append", "overwrite", "ignore"] = "append"
            schema_mode: typing.Literal["merge", "overwrite"] | None = "merge"
            if index == 0:
                mode = "overwrite"
                schema_mode = "overwrite"

            await logger.adebug(
                f"Writing batch to delta table. index={index}. mode={mode}. batch_row_count={batch.num_rows}"
            )

            deltalake.write_deltalake(
                table_or_uri=delta_table,
                storage_options=storage_options,
                data=batch,
                mode=mode,
                schema_mode=schema_mode,
                engine="rust",
            )

            row_count = row_count + batch.num_rows
            job.rows_materialized = row_count
            await database_sync_to_async(job.save)()

            shutdown_monitor.raise_if_is_worker_shutdown()

        await logger.adebug(f"Finished writing to delta table. row_count={row_count}")

        if delta_table is None:
            delta_table = deltalake.DeltaTable(table_uri=table_uri, storage_options=storage_options)
    except Exception as e:
        error_message = str(e)

        await logger.aerror(f"Error materializing model {model_label}: {error_message}")

        if "Query exceeds memory limits" in error_message:
            error_message = f"Query exceeded memory limit. Try reducing its scope by changing the time range."
            saved_query.latest_error = error_message
            await database_sync_to_async(saved_query.save)()
            await mark_job_as_failed(job, error_message, logger)
            raise CHQueryErrorMemoryLimitExceeded(
                f"Query for model {model_label} exceeds memory limits. Try reducing its scope by changing the time range."
            ) from e

        elif "Cannot coerce type" in error_message:
            error_message = f"Type coercion error. If you believe this is an error, please contact support."
            saved_query.latest_error = error_message
            await database_sync_to_async(saved_query.save)()
            await mark_job_as_failed(job, error_message, logger)
            raise CannotCoerceColumnException(f"Type coercion error in model {model_label}: {error_message}") from e
        elif "Invalid data type for Delta Lake" in error_message:
            error_message = f"Data type not supported. If you believe this is an error, please contact support."
            saved_query.latest_error = error_message
            await database_sync_to_async(saved_query.save)()
            await mark_job_as_failed(job, error_message, logger)
            raise CannotCoerceColumnException(
                f"Data type not supported in model {model_label}: {error_message}. This is likely due to decimal precision."
            ) from e
        elif (
            "Decimal value does not fit in precision" in error_message
            or "Rescaling Decimal128 value would cause data loss" in error_message
        ):
            error_message = f"Decimal precision issue. Try reducing the precision of the decimal columns, or using toInt() or toFloat() to a cast to a different column type."
            saved_query.latest_error = error_message
            await database_sync_to_async(saved_query.save)()
            await mark_job_as_failed(job, error_message, logger)
            raise CannotCoerceColumnException(f"Decimal precision error in model {model_label}: {error_message}") from e
        elif "Unknown table" in error_message:
            error_message = (
                f"Table reference no longer exists for model. This is likely due to a table no longer being available."
            )
            saved_query.latest_error = error_message
            await logger.ainfo("Table reference no longer exists for model %s, reverting materialization", model_label)
            await revert_materialization(saved_query, logger)
            await mark_job_as_failed(job, error_message, logger)
            raise Exception(f"Table reference missing for model {model_label}: {error_message}") from e
        elif "Memory limit" in error_message:
            error_message = f"Query exceeded memory limit. Try reducing its scope by changing the time range."
            saved_query.latest_error = error_message
            await logger.ainfo("Query exceeded memory limit for model %s", model_label)
            await mark_job_as_failed(job, error_message, logger)
            raise Exception(f"Query exceeded memory limit for model {model_label}: {error_message}") from e
        elif "Timeout exceeded" in error_message:
            error_message = f"Query exceeded timeout - we limit queries to a 10-minute timeout."
            saved_query.latest_error = error_message
            await logger.ainfo("Query exceeded timeout limit for model %s", model_label)
            await mark_job_as_failed(job, error_message, logger)
            raise Exception(f"Query exceeded timeout limit for model {model_label}: {error_message}") from e
        else:
            saved_query.latest_error = f"Query failed to materialize: {error_message}"
            await logger.aerror("Failed to materialize model with unexpected error: %s", str(e))
            await database_sync_to_async(saved_query.save)()
            await mark_job_as_failed(job, error_message, logger)
            raise Exception(f"Failed to materialize model {model_label}: {error_message}") from e

    data_modeling_job = await database_sync_to_async(DataModelingJob.objects.get)(id=job.id)
    if data_modeling_job.status == DataModelingJob.Status.CANCELLED:
        raise DataModelingCancelledException("Data modeling run was cancelled")

    await logger.adebug("Compacting delta table")
    delta_table.optimize.compact()
    await logger.adebug("Vacuuming delta table")
    delta_table.vacuum(retention_hours=24, enforce_retention_duration=False, dry_run=False)

    file_uris = delta_table.file_uris()

    saved_query_table: DataWarehouseTable | None = None
    if saved_query.table_id:
        saved_query_table = await database_sync_to_async(DataWarehouseTable.objects.get)(id=saved_query.table_id)

    await logger.adebug("Copying query files in S3")
    folder_path = prepare_s3_files_for_querying(
        folder_path=saved_query.folder_path,
        table_name=saved_query.normalized_name,
        file_uris=file_uris,
        preserve_table_name_casing=True,
        existing_queryable_folder=saved_query_table.queryable_folder if saved_query_table else None,
        logger=logger,
    )

    saved_query.is_materialized = True
    await database_sync_to_async(saved_query.save)()

    await logger.adebug("Creating DataWarehouseTable model")
    dwh_table = await create_table_from_saved_query(str(job.id), str(saved_query.id), team.pk, folder_path)

    await database_sync_to_async(saved_query.refresh_from_db)()
    saved_query.table_id = dwh_table.id
    await database_sync_to_async(saved_query.save)()

    await update_table_row_count(saved_query, row_count, logger)

    # Update the job record with the row count and completed status
    await database_sync_to_async(job.refresh_from_db)()
    job.rows_materialized = row_count
    job.status = DataModelingJob.Status.COMPLETED
    job.last_run_at = dt.datetime.now(dt.UTC)
    job.error = None  # clear any previous error message
    await database_sync_to_async(job.save)()

    await logger.adebug("Setting DataModelingJob.Status = COMPLETED")

    return (saved_query.normalized_name, delta_table, job.id)


async def mark_job_as_failed(job: DataModelingJob, error_message: str, logger: FilteringBoundLogger) -> None:
    """
    Mark DataModelingJob as failed
    """

    await logger.aerror(f"mark_job_as_failed: {error_message}")
    await logger.ainfo("Marking job %s as failed", job.id)
    job.status = DataModelingJob.Status.FAILED
    job.error = error_message
    await database_sync_to_async(job.save)()


async def revert_materialization(saved_query: DataWarehouseSavedQuery, logger: FilteringBoundLogger) -> None:
    """
    This stops the temporal workflow for a materialization view. Expected to be used in the case of an
    unrecoverable error, like a table reference no longer existing.
    """
    try:
        await database_sync_to_async(saved_query.revert_materialization)()

        await logger.ainfo("Successfully reverted materialization for saved query %s", saved_query.name)

    except Exception as e:
        capture_exception(e)
        await logger.aexception("Failed to revert materialization for saved query %s: %s", saved_query.name, str(e))


async def update_table_row_count(
    saved_query: DataWarehouseSavedQuery, row_count: int, logger: FilteringBoundLogger
) -> None:
    try:
        table = None
        if saved_query.table_id:
            table = await database_sync_to_async(DataWarehouseTable.objects.get)(id=saved_query.table_id)

        if table:
            table.row_count = row_count
            await database_sync_to_async(table.save)()
            await logger.ainfo("Updated row count for table %s to %d", saved_query.name, row_count)
        else:
            capture_exception(
                ValueError(f"Could not find DataWarehouseTable record for saved query {saved_query.name}")
            )
            await logger.aexception("Could not find DataWarehouseTable record for saved query %s", saved_query.name)
    except Exception as e:
        capture_exception(e)
        await logger.aexception("Failed to update row count for table %s: %s", saved_query.name, str(e))


async def get_query_row_count(query: str, team: Team, logger: FilteringBoundLogger) -> int:
    """Get the total row count for a HogQL query. Differs in extraction with std query since it's a count query."""
    count_query = f"SELECT count() FROM ({query})"

    query_node = parse_select(count_query)

    settings = HogQLGlobalSettings()
    settings.max_execution_time = HOGQL_INCREASED_MAX_EXECUTION_TIME

    context = HogQLContext(
        team=team,
        team_id=team.id,
        enable_select_queries=True,
        limit_top_select=False,
    )
    context.output_format = "TabSeparated"
    context.database = await database_sync_to_async(Database.create_for)(team=team, modifiers=context.modifiers)

    prepared_hogql_query = await database_sync_to_async(prepare_ast_for_printing)(
        query_node, context=context, dialect="clickhouse", settings=settings, stack=[]
    )

    if prepared_hogql_query is None:
        raise EmptyHogQLResponseColumnsError()

    printed = await database_sync_to_async(print_prepared_ast)(
        prepared_hogql_query,
        context=context,
        dialect="clickhouse",
        settings=settings,
        stack=[],
    )

    await logger.adebug(f"Running count query: {printed}")

    async with get_client() as client:
        result = await client.read_query(printed, query_parameters=context.values)
        count = int(result.decode("utf-8").strip())
        return count


MB_50_IN_BYTES = 50 * 1000 * 1000


async def hogql_table(query: str, team: Team, logger: FilteringBoundLogger):
    """A HogQL table given by a HogQL query."""

    query_node = parse_select(query)
    assert query_node is not None

    settings = HogQLGlobalSettings()
    settings.max_execution_time = HOGQL_INCREASED_MAX_EXECUTION_TIME

    context = HogQLContext(
        team=team,
        team_id=team.id,
        enable_select_queries=True,
        limit_top_select=False,
    )
    context.database = await database_sync_to_async(Database.create_for)(team=team, modifiers=context.modifiers)

    prepared_hogql_query = await database_sync_to_async(prepare_ast_for_printing)(
        query_node, context=context, dialect="clickhouse", settings=settings, stack=[]
    )
    if prepared_hogql_query is None:
        raise EmptyHogQLResponseColumnsError()

    printed = await database_sync_to_async(print_prepared_ast)(
        prepared_hogql_query,
        context=context,
        dialect="clickhouse",
        settings=settings,
        stack=[],
    )

    table_describe_query = f"DESCRIBE TABLE ({printed}) FORMAT TabSeparatedRaw"
    arrow_type_conversion: dict[str, tuple[str, tuple[ast.Constant, ...]]] = {
        # Guarantee timezone is stable
        "DateTime": ("toTimeZone", (ast.Constant(value="UTC"),)),
        # If Clickhouse detects this is a constant `NULL` column let's turn into `Nullable(String)` since ArrayFormat doesn't support `Nullable(Nothing)`
        "Nullable(Nothing)": ("toNullableString", ()),
        # A bunch of non-supported fields, just treat them as strings
        "FIXED_SIZE_BINARY": ("toString", ()),
        "JSON": ("toString", ()),
        "UUID": ("toString", ()),
        "ENUM": ("toString", ()),
        "IPv4": ("toString", ()),
        "IPv6": ("toString", ()),
    }

    # Query for types first, check for any types ArrowStream doesn't support
    # and rewrite the query wrapping those columns in a `toString(..)`
    async with get_client() as client:
        query_typings: list[tuple[str, str, tuple[str, tuple[ast.Constant, ...]] | None]] = []
        has_type_to_convert = False

        async with client.apost_query(
            query=table_describe_query, query_parameters=context.values, query_id=str(uuid.uuid4())
        ) as ch_response:
            table_describe_response = await ch_response.content.read()
            for line in table_describe_response.decode("utf-8").splitlines():
                split_arr = line.strip().split("\t")
                column_name = split_arr[0]
                ch_type = split_arr[1]

                # Does the clickhouse type exist in our mapping of types to convert?
                if any(uat.lower() in ch_type.lower() for uat in arrow_type_conversion.keys()):
                    # Find which type we need to convert
                    call_tuples = [
                        call_tuple
                        for uat, call_tuple in arrow_type_conversion.items()
                        if uat.lower() in ch_type.lower()
                    ]

                    # We can safely assume there is at least one element in this array due to the outer `if`
                    call_tuple = call_tuples[0]

                    has_type_to_convert = True
                    query_typings.append((column_name, ch_type, call_tuple))
                else:
                    query_typings.append((column_name, ch_type, None))
    if has_type_to_convert:
        await logger.adebug("Query has fields that need converting")

        select_fields: list[ast.Expr] = []
        for column_name, ch_type, call_tuple in query_typings:
            if call_tuple:
                await logger.adebug(
                    f"Converting {column_name} of type {ch_type} to be wrapped with {call_tuple[0]}(..)"
                )

                select_fields.append(
                    ast.Alias(
                        expr=ast.Call(name=call_tuple[0], args=[ast.Field(chain=[column_name]), *call_tuple[1]]),
                        alias=column_name,
                    )
                )
            else:
                select_fields.append(ast.Field(chain=[column_name]))

        query_node = ast.SelectQuery(select=select_fields, select_from=ast.JoinExpr(table=query_node))

    # Re-print the query with `FORMAT = ArrowStream`
    context.output_format = "ArrowStream"
    # Set the preferred record batch size to be 50 MB
    settings.preferred_block_size_bytes = MB_50_IN_BYTES

    arrow_prepared_hogql_query = await database_sync_to_async(prepare_ast_for_printing)(
        query_node, context=context, dialect="clickhouse", stack=[], settings=settings
    )

    if arrow_prepared_hogql_query is None:
        raise EmptyHogQLResponseColumnsError()

    arrow_printed = await database_sync_to_async(print_prepared_ast)(
        arrow_prepared_hogql_query, context=context, dialect="clickhouse", stack=[], settings=settings
    )

    await logger.adebug(f"Running clickhouse query: {arrow_printed}")

    # Set max block size to 50,000 rows
    async with get_client(max_block_size=50_000) as client:
        batches = []
        batches_size = 0
        async for batch in client.astream_query_as_arrow(arrow_printed, query_parameters=context.values):
            batches_size = batches_size + batch.nbytes
            batches.append(batch)

            if batches_size >= MB_50_IN_BYTES:
                await logger.adebug(f"Yielding {len(batches)} batches for total size of {batches_size / 1000 / 1000}MB")

                yield (
                    _combine_batches(batches),
                    [(column_name, column_type) for column_name, column_type, _ in query_typings],
                )
                batches_size = 0
                batches = []

        # Yield any left over batches
        if len(batches) > 0:
            await logger.adebug(f"Yielding {len(batches)} batches for total size of {batches_size / 1000 / 1000}MB")
            yield (
                _combine_batches(batches),
                [(column_name, column_type) for column_name, column_type, _ in query_typings],
            )


def _combine_batches(batches: list[pa.RecordBatch]) -> pa.RecordBatch:
    if len(batches) == 1:
        return batches[0]

    table = pa.Table.from_batches(batches)
    table = table.combine_chunks()
    return table.to_batches(max_chunksize=table.num_rows)[0]


def _transform_date_and_datetimes(batch: pa.RecordBatch, types: list[tuple[str, str]]) -> pa.RecordBatch:
    """Clickhouse can return date/datetimes as UInts. We need to transform the response back into a real date/datetime object

    The return types from clickhouse are:
    ```
    Date/Date32 => UInt16 (days since 1970-01-01)
    DateTime => UInt32 (seconds since 1970-01-01)
    DateTime64 => Timestamp (no need to convert)
    ```
    """

    new_columns: list[pa.Array] = []
    new_fields: list[pa.Field] = []

    types_to_transform = ["Date", "Date32", "DateTime", "DateTime64"]
    for column_name, type in types:
        field = batch.schema.field(column_name)
        column = batch.column(column_name)

        if not any(t.lower() in type.lower() for t in types_to_transform) or pa.types.is_date(field.type):
            new_columns.append(column)
            new_fields.append(field)
            continue

        if "datetime64" in type.lower() and pa.types.is_timestamp(field.type):
            new_field: pa.Field = field.with_type(pa.timestamp("us", tz="UTC"))
            new_column = pc.cast(column, new_field.type)
        elif "datetime" in type.lower():
            new_field = field.with_type(pa.timestamp("us", tz="UTC"))
            # Gotta upcast from UInt32 to Int64 then Timestamp(s) first, and finally after to microseconds after
            int64_col = pc.cast(column, pa.int64())
            seconds_col = pc.cast(int64_col, pa.timestamp("s"))
            new_column = pc.cast(seconds_col, new_field.type)
        else:
            new_field = field.with_type(pa.date32())
            # Gotta upcast from uint16 to int32 first
            int32_col = pc.cast(column, pa.int32())
            new_column = pc.cast(int32_col, new_field.type)

        new_fields.append(new_field)
        new_columns.append(new_column)

    new_metadata: dict[str | bytes, str | bytes] | None = (
        typing.cast(dict[str | bytes, str | bytes], dict(batch.schema.metadata)) if batch.schema.metadata else None
    )

    return pa.RecordBatch.from_arrays(new_columns, schema=pa.schema(new_fields, metadata=new_metadata))


def _transform_unsupported_decimals(batch: pa.RecordBatch) -> pa.RecordBatch:
    """
    Transform high-precision decimal columns to types supported by Delta Lake.
    Delta Lake supports decimal up to precision 38; ClickHouse may return Decimal256 (precision 76).
    """
    schema = batch.schema
    columns_to_cast: dict[str, pa.DataType] = {}

    precision = 38
    scale = 38 - 1

    for field in schema:
        if isinstance(field.type, pa.Decimal128Type | pa.Decimal256Type):
            if field.type.precision > 38:
                original_scale = field.type.scale
                new_scale = min(original_scale, scale)
                columns_to_cast[field.name] = pa.decimal128(precision, new_scale)

    if not columns_to_cast:
        return batch

    new_columns: list[pa.Array] = []
    new_fields: list[pa.Field] = []

    for field in batch.schema:
        col = batch[field.name]
        if field.name in columns_to_cast:
            decimal128_type = columns_to_cast[field.name]
            try:
                cast_col = pc.cast(col, decimal128_type)
                new_fields.append(field.with_type(decimal128_type))
                new_columns.append(cast_col)
            except Exception:
                # Fallback: cast via string, truncate, then cast to reduced decimal
                reduced_decimal_type = pa.decimal128(precision, scale)
                string_col = pc.cast(col, pa.string())
                truncated = pc.utf8_slice_codeunits(string_col, 0, precision)
                cast_reduced = pc.cast(truncated, reduced_decimal_type)
                new_fields.append(field.with_type(reduced_decimal_type))
                new_columns.append(cast_reduced)
        else:
            new_fields.append(field)
            new_columns.append(col)

    new_metadata: dict[str | bytes, str | bytes] | None = (
        typing.cast(dict[str | bytes, str | bytes], dict(schema.metadata)) if schema.metadata else None
    )

    return pa.RecordBatch.from_arrays(new_columns, schema=pa.schema(new_fields, metadata=new_metadata))


def _get_credentials():
    if settings.USE_LOCAL_SETUP:
        ensure_bucket_exists(
            settings.BUCKET_URL,
            settings.AIRBYTE_BUCKET_KEY,
            settings.AIRBYTE_BUCKET_SECRET,
            settings.OBJECT_STORAGE_ENDPOINT,
        )

        return {
            "aws_access_key_id": settings.AIRBYTE_BUCKET_KEY,
            "aws_secret_access_key": settings.AIRBYTE_BUCKET_SECRET,
            "endpoint_url": settings.OBJECT_STORAGE_ENDPOINT,
            "region_name": settings.AIRBYTE_BUCKET_REGION,
            "AWS_DEFAULT_REGION": settings.AIRBYTE_BUCKET_REGION,
            "AWS_ALLOW_HTTP": "true",
            "AWS_S3_ALLOW_UNSAFE_RENAME": "true",
        }

    if TEST:
        return {
            "aws_access_key_id": settings.AIRBYTE_BUCKET_KEY,
            "aws_secret_access_key": settings.AIRBYTE_BUCKET_SECRET,
            "endpoint_url": settings.OBJECT_STORAGE_ENDPOINT,
            "region_name": settings.AIRBYTE_BUCKET_REGION,
            "AWS_DEFAULT_REGION": settings.AIRBYTE_BUCKET_REGION,
            "AWS_ALLOW_HTTP": "true",
            "AWS_S3_ALLOW_UNSAFE_RENAME": "true",
        }

    return {
        "aws_access_key_id": settings.AIRBYTE_BUCKET_KEY,
        "aws_secret_access_key": settings.AIRBYTE_BUCKET_SECRET,
        "region_name": settings.AIRBYTE_BUCKET_REGION,
        "AWS_DEFAULT_REGION": settings.AIRBYTE_BUCKET_REGION,
        "AWS_S3_ALLOW_UNSAFE_RENAME": "true",
    }


@dataclasses.dataclass(frozen=True)
class Selector:
    """A selector represents the models to select from a set of paths.

    Attributes:
        label: The model we are selecting around.
        ancestors: How many ancestors to select from the model from each of the paths.
        descendants: How many descendants to select from the model from each of the paths.
    """

    label: str
    ancestors: int | typing.Literal["ALL"] = 0
    descendants: int | typing.Literal["ALL"] = 0


Paths = list[str]
SelectorPaths = dict[Selector, Paths]


@dataclasses.dataclass
class BuildDagActivityInputs:
    team_id: int
    select: list[Selector] = dataclasses.field(default_factory=list)

    @property
    def properties_to_log(self) -> dict[str, typing.Any]:
        return {
            "team_id": self.team_id,
        }


class InvalidSelector(Exception):
    def __init__(self, invalid_input: str):
        super().__init__(f"invalid selector: '{invalid_input}'")


@temporalio.activity.defn
async def build_dag_activity(inputs: BuildDagActivityInputs) -> DAG:
    """Construct a DAG from provided selector inputs."""
    bind_contextvars(team_id=inputs.team_id)
    logger = LOGGER.bind()

    await logger.adebug(f"starting build_dag_activity. selectors = {[select.label for select in inputs.select]}")

    tag_queries(team_id=inputs.team_id, product=Product.WAREHOUSE, feature=Feature.DATA_MODELING)
    async with Heartbeater():
        selector_paths: SelectorPaths = {}

        if not inputs.select:
            matching_paths = await database_sync_to_async(list)(
                DataWarehouseModelPath.objects.filter(team_id=inputs.team_id).values_list("path", flat=True)
            )
            selector_paths[
                Selector(
                    label="*",
                    ancestors="ALL",
                    descendants="ALL",
                )
            ] = matching_paths
            await logger.adebug(f"No selectors passed. Selecting all model paths")

        for selector_input in inputs.select:
            query = f"*.{selector_input.label}.*"

            # TODO: Make this one database fetch for all selectors, instead of one per selector
            matching_paths = await database_sync_to_async(list)(
                DataWarehouseModelPath.objects.filter(team_id=inputs.team_id, path__lquery=query).values_list(
                    "path", flat=True
                )
            )

            selector_paths[selector_input] = matching_paths

        dag = await build_dag_from_selectors(selector_paths=selector_paths, team_id=inputs.team_id)

        return dag


async def build_dag_from_selectors(selector_paths: SelectorPaths, team_id: int) -> DAG:
    """Build a DAG from a list of `DataWarehouseModelPath` paths.

    Our particular representation of a DAG includes all edges directly with each of the
    nodes, as each `ModelNode` instance contains the label of each of its children and
    parents, which implies the existence of edges between them.

    This particular representation of a DAG is useful for `run_dag_activity`, which needs
    to locate nodes by label (thus, our DAG is a dictionary) and then check their children
    and parents (thus both of these are sets already included with the node). Naturally,
    this means that the same children and parents appear in multiple nodes.

    The cost of the redundancy of this representation is larger memory use, but we assume
    that simple strings and sets won't blow things up until we grow massively. If that
    ever does happen, some solution involving another level of indirection by storing
    indexes to a list of nodes could be implemented. Good luck!
    """
    posthog_table_names = await get_posthog_table_names(team_id)
    dag = {}

    for selector, paths in selector_paths.items():
        ancestors_offset = selector.ancestors
        descendants_offset = selector.descendants

        for path in paths:
            if selector.label == "*":
                label_index = -1
                start = 0
                end = len(path)

            else:
                label_index = path.index(selector.label)

                if ancestors_offset == "ALL":
                    start = 0
                else:
                    start = max(label_index - ancestors_offset, 0)

                if descendants_offset == "ALL":
                    end = len(path)
                else:
                    end = min(label_index + descendants_offset, len(path) - 1)

            for index, label in enumerate(path):
                if label not in dag:
                    dag[label] = ModelNode(label=label)

                node = dag[label]

                if (
                    (index == label_index or end >= index >= start)
                    and label not in posthog_table_names
                    and node.selected is False
                ):
                    node = dag[label] = node.as_selected(True)

                if index > 0:
                    parent_node = path[index - 1]
                    node.parents.add(parent_node)

                if index < len(path) - 1:
                    child_node = path[index + 1]
                    node.children.add(child_node)

    return dag


async def get_posthog_table_names(team_id: int) -> list[str]:
    team = await database_sync_to_async(Team.objects.get)(id=team_id)
    hogql_db = await database_sync_to_async(Database.create_for)(team=team)
    posthog_table_names = hogql_db.get_posthog_table_names()
    return posthog_table_names


@dataclasses.dataclass
class StartRunActivityInputs:
    dag: DAG
    run_at: str
    team_id: int

    @property
    def properties_to_log(self) -> dict[str, typing.Any]:
        return {
            "team_id": self.team_id,
            "run_at": self.run_at,
        }


@dataclasses.dataclass
class CreateJobModelInputs:
    team_id: int
    select: list[Selector]


@temporalio.activity.defn
async def create_job_model_activity(inputs: CreateJobModelInputs) -> str:
    bind_contextvars(team_id=inputs.team_id)
    logger = LOGGER.bind()

    await logger.adebug(f"Creating DataModelingJob for {[selector.label for selector in inputs.select]}")

    team = await database_sync_to_async(Team.objects.get)(id=inputs.team_id)
    workflow_id = temporalio.activity.info().workflow_id
    workflow_run_id = temporalio.activity.info().workflow_run_id

    if len(inputs.select) != 0:
        label = inputs.select[0].label
        saved_query = await get_saved_query(team, label)
        job = await start_job_modeling_run(team, workflow_id, workflow_run_id, saved_query)
    else:
        job = await start_job_modeling_run(team, workflow_id, workflow_run_id, None)

    return str(job.id)


@dataclasses.dataclass
class CleanupRunningJobsActivityInputs:
    team_id: int


@temporalio.activity.defn
async def cleanup_running_jobs_activity(inputs: CleanupRunningJobsActivityInputs) -> None:
    """Mark all existing RUNNING DataModelingJobs as FAILED when starting a new run.
    Since only one job can run at a time per team, any existing RUNNING jobs
    are orphaned when a new run starts.
    """
    bind_contextvars(team_id=inputs.team_id)
    logger = LOGGER.bind()

    orphaned_count = await database_sync_to_async(
        DataModelingJob.objects.filter(team_id=inputs.team_id, status=DataModelingJob.Status.RUNNING).update
    )(
        status=DataModelingJob.Status.FAILED,
        error="Job timed out",
        updated_at=dt.datetime.now(dt.UTC),
    )

    if orphaned_count > 0:
        await logger.ainfo(f"Cleaned up {orphaned_count} orphaned jobs", orphaned_count=orphaned_count)
    else:
        await logger.adebug("No orphaned jobs found")


@temporalio.activity.defn
async def start_run_activity(inputs: StartRunActivityInputs) -> None:
    """Activity that starts a run by updating statuses of associated models."""
    bind_contextvars(team_id=inputs.team_id)
    logger = LOGGER.bind()

    try:
        async with asyncio.TaskGroup() as tg:
            for label, model in inputs.dag.items():
                if model.selected is False:
                    continue

                await logger.adebug(f"Updating saved query status for {label} to RUNNING")
                tg.create_task(
                    update_saved_query_status(label, DataWarehouseSavedQuery.Status.RUNNING, None, inputs.team_id)
                )
    except* Exception:
        await logger.aexception("Failed to update saved query status when starting run")
        raise


@dataclasses.dataclass
class FinishRunActivityInputs:
    completed: list[str]
    failed: list[str]
    run_at: str
    team_id: int

    @property
    def properties_to_log(self) -> dict[str, typing.Any]:
        return {
            "team_id": self.team_id,
            "run_at": self.run_at,
        }


@temporalio.activity.defn
async def finish_run_activity(inputs: FinishRunActivityInputs) -> None:
    """Activity that finishes a run by updating statuses of associated models."""
    bind_contextvars(team_id=inputs.team_id)
    logger = LOGGER.bind()

    run_at = dt.datetime.fromisoformat(inputs.run_at)

    try:
        async with asyncio.TaskGroup() as tg:
            for label in inputs.completed:
                await logger.adebug(f"Updating saved query status for {label} to COMPLETED")
                tg.create_task(
                    update_saved_query_status(label, DataWarehouseSavedQuery.Status.COMPLETED, run_at, inputs.team_id)
                )

            for label in inputs.failed:
                await logger.adebug(f"Updating saved query status for {label} to FAILED")
                tg.create_task(
                    update_saved_query_status(label, DataWarehouseSavedQuery.Status.FAILED, None, inputs.team_id)
                )
    except* Exception:
        await logger.aexception("Failed to update saved query status when finishing run")
        raise


async def update_saved_query_status(
    label: str, status: DataWarehouseSavedQuery.Status, run_at: dt.datetime | None, team_id: int
):
    logger = LOGGER.bind()
    filter_params: dict[str, int | str | uuid.UUID] = {"team_id": team_id}

    try:
        model_id = uuid.UUID(label)
        filter_params["id"] = model_id
    except ValueError:
        await logger.awarning(
            f"Label '{label}' is not a valid UUID, falling back to name lookup - this indicates a data integrity issue"
        )
        filter_params["name"] = label

    saved_query = await database_sync_to_async(
        DataWarehouseSavedQuery.objects.exclude(deleted=True).filter(**filter_params).get
    )()

    if run_at:
        saved_query.last_run_at = run_at
    saved_query.status = status

    await database_sync_to_async(saved_query.save)()


@dataclasses.dataclass
class CancelJobsActivityInputs:
    workflow_id: str
    workflow_run_id: str
    team_id: int


@dataclasses.dataclass
class FailJobsActivityInputs:
    job_id: str
    error: str
    team_id: int


@temporalio.activity.defn
async def cancel_jobs_activity(inputs: CancelJobsActivityInputs) -> None:
    """Activity to cancel data modeling jobs."""
    bind_contextvars(team_id=inputs.team_id)
    logger = LOGGER.bind()

    await database_sync_to_async(
        DataModelingJob.objects.filter(workflow_id=inputs.workflow_id, workflow_run_id=inputs.workflow_run_id).update
    )(status=DataModelingJob.Status.CANCELLED)
    await logger.ainfo(
        "Cancelled data modeling jobs", workflow_id=inputs.workflow_id, workflow_run_id=inputs.workflow_run_id
    )


@temporalio.activity.defn
async def fail_jobs_activity(inputs: FailJobsActivityInputs) -> None:
    """Activity to fail data modeling jobs."""
    bind_contextvars(team_id=inputs.team_id)
    logger = LOGGER.bind()

    job = await database_sync_to_async(DataModelingJob.objects.get)(id=inputs.job_id)

    await mark_job_as_failed(job, inputs.error, logger)


@dataclasses.dataclass
class RunWorkflowInputs:
    """Inputs to `RunWorkflow`.

    Attributes:
        team_id: The ID of the team we are running this for.
        select: A list of model selectors to define the models to run.
    """

    team_id: int
    select: list[Selector] = dataclasses.field(default_factory=list)

    @property
    def properties_to_log(self) -> dict[str, typing.Any]:
        return {
            "team_id": self.team_id,
        }


@temporalio.workflow.defn(name="data-modeling-run")
class RunWorkflow(PostHogWorkflow):
    """A Temporal Workflow to run PostHog data models.

    A model is defined by a label, a saved query that dictates how to select the data that
    makes up the model, and the path or paths to the model through all of its ancestors.
    """

    ducklake_copy_inputs: DataModelingDuckLakeCopyInputs | None = None

    @staticmethod
    def parse_inputs(inputs: list[str]) -> RunWorkflowInputs:
        """Parse inputs from the management command CLI."""
        loaded = json.loads(inputs[0])
        return RunWorkflowInputs(**loaded)

    @temporalio.workflow.run
    async def run(self, inputs: RunWorkflowInputs) -> Results:
        await temporalio.workflow.execute_activity(
            cleanup_running_jobs_activity,
            CleanupRunningJobsActivityInputs(team_id=inputs.team_id),
            start_to_close_timeout=dt.timedelta(minutes=20),
            retry_policy=temporalio.common.RetryPolicy(maximum_attempts=3),
        )

        job_id = await temporalio.workflow.execute_activity(
            create_job_model_activity,
            CreateJobModelInputs(team_id=inputs.team_id, select=inputs.select),
            start_to_close_timeout=dt.timedelta(minutes=20),
            retry_policy=temporalio.common.RetryPolicy(
                maximum_attempts=1,
            ),
        )

        build_dag_inputs = BuildDagActivityInputs(team_id=inputs.team_id, select=inputs.select)
        dag = await temporalio.workflow.execute_activity(
            build_dag_activity,
            build_dag_inputs,
            start_to_close_timeout=dt.timedelta(minutes=20),
            heartbeat_timeout=dt.timedelta(minutes=1),
            retry_policy=temporalio.common.RetryPolicy(
                initial_interval=dt.timedelta(seconds=10),
                maximum_interval=dt.timedelta(seconds=60),
                maximum_attempts=1,
            ),
        )

        run_at = dt.datetime.now(dt.UTC).isoformat()

        start_run_activity_inputs = StartRunActivityInputs(dag=dag, run_at=run_at, team_id=inputs.team_id)
        await temporalio.workflow.execute_activity(
            start_run_activity,
            start_run_activity_inputs,
            start_to_close_timeout=dt.timedelta(minutes=20),
            retry_policy=temporalio.common.RetryPolicy(
                initial_interval=dt.timedelta(seconds=10),
                maximum_interval=dt.timedelta(seconds=60),
                maximum_attempts=1,
            ),
        )

        # Run the DAG
        run_model_activity_inputs = RunDagActivityInputs(team_id=inputs.team_id, dag=dag, job_id=job_id)
        try:
            results = await temporalio.workflow.execute_activity(
                run_dag_activity,
                run_model_activity_inputs,
                start_to_close_timeout=dt.timedelta(hours=1),
                heartbeat_timeout=dt.timedelta(minutes=2),
                retry_policy=temporalio.common.RetryPolicy(
                    maximum_attempts=1,
                ),
                cancellation_type=temporalio.workflow.ActivityCancellationType.TRY_CANCEL,
            )
        except temporalio.exceptions.ActivityError as e:
            if isinstance(e.cause, temporalio.exceptions.CancelledError):
                workflow_id = temporalio.workflow.info().workflow_id
                workflow_run_id = temporalio.workflow.info().run_id
                try:
                    await temporalio.workflow.execute_activity(
                        cancel_jobs_activity,
                        CancelJobsActivityInputs(
                            workflow_id=workflow_id, workflow_run_id=workflow_run_id, team_id=inputs.team_id
                        ),
                        start_to_close_timeout=dt.timedelta(minutes=5),
                        retry_policy=temporalio.common.RetryPolicy(
                            maximum_attempts=3,
                        ),
                    )
                except Exception as cancel_err:
                    capture_exception(cancel_err)
                    temporalio.workflow.logger.error(f"Failed to cancel jobs: {str(cancel_err)}")
                    raise
                raise

            capture_exception(e)
            temporalio.workflow.logger.error(f"Activity failed during model run: {str(e)}")

            await temporalio.workflow.execute_activity(
                fail_jobs_activity,
                FailJobsActivityInputs(job_id=job_id, error=str(e), team_id=inputs.team_id),
                start_to_close_timeout=dt.timedelta(minutes=20),
                retry_policy=temporalio.common.RetryPolicy(
                    maximum_attempts=3,
                ),
            )
            raise
        except Exception as e:
            await temporalio.workflow.execute_activity(
                fail_jobs_activity,
                FailJobsActivityInputs(job_id=job_id, error=str(e), team_id=inputs.team_id),
                start_to_close_timeout=dt.timedelta(minutes=20),
                retry_policy=temporalio.common.RetryPolicy(
                    maximum_attempts=3,
                ),
            )
            raise

        completed, failed, ancestor_failed, ducklake_models = results

        self.ducklake_copy_inputs = DataModelingDuckLakeCopyInputs(
            team_id=inputs.team_id,
            job_id=job_id,
            models=ducklake_models,
        )
        temporalio.workflow.logger.debug(
            "Prepared DuckLake copy inputs",
            team_id=self.ducklake_copy_inputs.team_id,
            job_id=self.ducklake_copy_inputs.job_id,
            models=len(self.ducklake_copy_inputs.models),
        )

        # publish metrics
        if failed or ancestor_failed:
            get_data_modeling_finished_metric(status="failed").add(1)
        elif completed:
            get_data_modeling_finished_metric(status="completed").add(1)

        finish_run_activity_inputs = FinishRunActivityInputs(
            completed=[label for label in completed if dag[label].selected is True],
            failed=[label for label in itertools.chain(failed, ancestor_failed) if dag[label].selected is True],
            run_at=run_at,
            team_id=inputs.team_id,
        )
        await temporalio.workflow.execute_activity(
            finish_run_activity,
            finish_run_activity_inputs,
            start_to_close_timeout=dt.timedelta(minutes=20),
            retry_policy=temporalio.common.RetryPolicy(
                initial_interval=dt.timedelta(seconds=10),
                maximum_interval=dt.timedelta(seconds=60),
                maximum_attempts=1,
            ),
        )

        if (
            settings.DUCKLAKE_DATA_MODELING_COPY_WORKFLOW_ENABLED
            and self.ducklake_copy_inputs
            and self.ducklake_copy_inputs.models
        ):
            temporalio.workflow.logger.info(
                "Triggering DuckLake copy child workflow",
                job_id=job_id,
                models=len(self.ducklake_copy_inputs.models),
            )
            await temporalio.workflow.start_child_workflow(
                workflow="ducklake-copy.data-modeling",
                arg=dataclasses.asdict(self.ducklake_copy_inputs),
                id=f"ducklake-copy-data-modeling-{job_id}",
                task_queue=settings.DATA_MODELING_TASK_QUEUE,
                parent_close_policy=ParentClosePolicy.ABANDON,
                retry_policy=temporalio.common.RetryPolicy(
                    maximum_attempts=1,
                    non_retryable_error_types=["NondeterminismError"],
                ),
            )

        return results<|MERGE_RESOLUTION|>--- conflicted
+++ resolved
@@ -331,19 +331,11 @@
             saved_query = await get_saved_query(team, model.label)
             job = await database_sync_to_async(DataModelingJob.objects.get)(id=job_id)
 
-<<<<<<< HEAD
             await materialize_model(model.label, team, saved_query, job, logger, shutdown_monitor)
-=======
-            _, delta_table, _ = await materialize_model(model.label, team, saved_query, job, logger, shutdown_monitor)
->>>>>>> d8d19f3a
             ducklake_model = DuckLakeCopyModelInput(
                 model_label=model.label,
                 saved_query_id=str(saved_query.id),
                 table_uri=_build_model_table_uri(team.pk, model.label, saved_query.normalized_name),
-<<<<<<< HEAD
-=======
-                file_uris=delta_table.file_uris(),
->>>>>>> d8d19f3a
             )
     except CHQueryErrorMemoryLimitExceeded as err:
         await logger.aexception("Memory limit exceeded for model %s", model.label, job_id=job_id)
