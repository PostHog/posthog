--- conflicted
+++ resolved
@@ -16,16 +16,14 @@
 import deltalake
 import asyncstdlib
 import pyarrow.compute as pc
+import temporalio.common
+import temporalio.activity
+import temporalio.workflow
+import temporalio.exceptions
 from deltalake import DeltaTable
 from structlog.contextvars import bind_contextvars
 from structlog.types import FilteringBoundLogger
-<<<<<<< HEAD
-from temporalio import activity, workflow
-from temporalio.common import RetryPolicy
-from temporalio.exceptions import ActivityError, CancelledError
-=======
 from temporalio.workflow import ParentClosePolicy
->>>>>>> 1d43e32f
 
 from posthog.hogql import ast
 from posthog.hogql.constants import HogQLGlobalSettings
@@ -151,7 +149,7 @@
 NullablePattern = re.compile(r"Nullable\((.*)\)")
 
 
-@activity.defn
+@temporalio.activity.defn
 async def run_dag_activity(inputs: RunDagActivityInputs) -> Results:
     """A Temporal activity to run a data modeling DAG.
 
@@ -1059,7 +1057,7 @@
         super().__init__(f"invalid selector: '{invalid_input}'")
 
 
-@activity.defn
+@temporalio.activity.defn
 async def build_dag_activity(inputs: BuildDagActivityInputs) -> DAG:
     """Construct a DAG from provided selector inputs."""
     bind_contextvars(team_id=inputs.team_id)
@@ -1195,7 +1193,7 @@
     select: list[Selector]
 
 
-@activity.defn
+@temporalio.activity.defn
 async def create_job_model_activity(inputs: CreateJobModelInputs) -> str:
     bind_contextvars(team_id=inputs.team_id)
     logger = LOGGER.bind()
@@ -1203,8 +1201,8 @@
     await logger.adebug(f"Creating DataModelingJob for {[selector.label for selector in inputs.select]}")
 
     team = await database_sync_to_async(Team.objects.get)(id=inputs.team_id)
-    workflow_id = activity.info().workflow_id
-    workflow_run_id = activity.info().workflow_run_id
+    workflow_id = temporalio.activity.info().workflow_id
+    workflow_run_id = temporalio.activity.info().workflow_run_id
 
     if len(inputs.select) != 0:
         label = inputs.select[0].label
@@ -1221,7 +1219,7 @@
     team_id: int
 
 
-@activity.defn
+@temporalio.activity.defn
 async def cleanup_running_jobs_activity(inputs: CleanupRunningJobsActivityInputs) -> None:
     """Mark all existing RUNNING DataModelingJobs as FAILED when starting a new run.
     Since only one job can run at a time per team, any existing RUNNING jobs
@@ -1244,7 +1242,7 @@
         await logger.adebug("No orphaned jobs found")
 
 
-@activity.defn
+@temporalio.activity.defn
 async def start_run_activity(inputs: StartRunActivityInputs) -> None:
     """Activity that starts a run by updating statuses of associated models."""
     bind_contextvars(team_id=inputs.team_id)
@@ -1280,7 +1278,7 @@
         }
 
 
-@activity.defn
+@temporalio.activity.defn
 async def finish_run_activity(inputs: FinishRunActivityInputs) -> None:
     """Activity that finishes a run by updating statuses of associated models."""
     bind_contextvars(team_id=inputs.team_id)
@@ -1346,7 +1344,7 @@
     team_id: int
 
 
-@activity.defn
+@temporalio.activity.defn
 async def cancel_jobs_activity(inputs: CancelJobsActivityInputs) -> None:
     """Activity to cancel data modeling jobs."""
     bind_contextvars(team_id=inputs.team_id)
@@ -1360,7 +1358,7 @@
     )
 
 
-@activity.defn
+@temporalio.activity.defn
 async def fail_jobs_activity(inputs: FailJobsActivityInputs) -> None:
     """Activity to fail data modeling jobs."""
     bind_contextvars(team_id=inputs.team_id)
@@ -1390,7 +1388,7 @@
         }
 
 
-@workflow.defn(name="data-modeling-run")
+@temporalio.workflow.defn(name="data-modeling-run")
 class RunWorkflow(PostHogWorkflow):
     """A Temporal Workflow to run PostHog data models.
 
@@ -1406,41 +1404,31 @@
         loaded = json.loads(inputs[0])
         return RunWorkflowInputs(**loaded)
 
-    @workflow.run
+    @temporalio.workflow.run
     async def run(self, inputs: RunWorkflowInputs) -> Results:
-        await workflow.execute_activity(
+        await temporalio.workflow.execute_activity(
             cleanup_running_jobs_activity,
             CleanupRunningJobsActivityInputs(team_id=inputs.team_id),
-<<<<<<< HEAD
-            start_to_close_timeout=dt.timedelta(minutes=5),
-            retry_policy=RetryPolicy(maximum_attempts=3),
-=======
             start_to_close_timeout=dt.timedelta(minutes=20),
             retry_policy=temporalio.common.RetryPolicy(maximum_attempts=3),
->>>>>>> 1d43e32f
         )
 
-        job_id = await workflow.execute_activity(
+        job_id = await temporalio.workflow.execute_activity(
             create_job_model_activity,
             CreateJobModelInputs(team_id=inputs.team_id, select=inputs.select),
-<<<<<<< HEAD
-            start_to_close_timeout=dt.timedelta(minutes=5),
-            retry_policy=RetryPolicy(
-=======
             start_to_close_timeout=dt.timedelta(minutes=20),
             retry_policy=temporalio.common.RetryPolicy(
->>>>>>> 1d43e32f
                 maximum_attempts=1,
             ),
         )
 
         build_dag_inputs = BuildDagActivityInputs(team_id=inputs.team_id, select=inputs.select)
-        dag = await workflow.execute_activity(
+        dag = await temporalio.workflow.execute_activity(
             build_dag_activity,
             build_dag_inputs,
             start_to_close_timeout=dt.timedelta(minutes=20),
             heartbeat_timeout=dt.timedelta(minutes=1),
-            retry_policy=RetryPolicy(
+            retry_policy=temporalio.common.RetryPolicy(
                 initial_interval=dt.timedelta(seconds=10),
                 maximum_interval=dt.timedelta(seconds=60),
                 maximum_attempts=1,
@@ -1450,16 +1438,11 @@
         run_at = dt.datetime.now(dt.UTC).isoformat()
 
         start_run_activity_inputs = StartRunActivityInputs(dag=dag, run_at=run_at, team_id=inputs.team_id)
-        await workflow.execute_activity(
+        await temporalio.workflow.execute_activity(
             start_run_activity,
             start_run_activity_inputs,
-<<<<<<< HEAD
-            start_to_close_timeout=dt.timedelta(minutes=5),
-            retry_policy=RetryPolicy(
-=======
             start_to_close_timeout=dt.timedelta(minutes=20),
             retry_policy=temporalio.common.RetryPolicy(
->>>>>>> 1d43e32f
                 initial_interval=dt.timedelta(seconds=10),
                 maximum_interval=dt.timedelta(seconds=60),
                 maximum_attempts=1,
@@ -1469,68 +1452,55 @@
         # Run the DAG
         run_model_activity_inputs = RunDagActivityInputs(team_id=inputs.team_id, dag=dag, job_id=job_id)
         try:
-            results = await workflow.execute_activity(
+            results = await temporalio.workflow.execute_activity(
                 run_dag_activity,
                 run_model_activity_inputs,
                 start_to_close_timeout=dt.timedelta(hours=1),
-                # 10 minutes is the clickhouse max execution time, so we set something higher here
-                # so clickhouse will error first on execptionally large or slow queries
-                heartbeat_timeout=dt.timedelta(minutes=15),
-                # workers shutting down should be retryable and is the number one cause of failures here.
-                retry_policy=RetryPolicy(
-                    maximum_attempts=3,
+                heartbeat_timeout=dt.timedelta(minutes=2),
+                retry_policy=temporalio.common.RetryPolicy(
+                    maximum_attempts=1,
                 ),
-                cancellation_type=workflow.ActivityCancellationType.TRY_CANCEL,
+                cancellation_type=temporalio.workflow.ActivityCancellationType.TRY_CANCEL,
             )
-        except ActivityError as e:
-            if isinstance(e.cause, CancelledError):
-                workflow_id = workflow.info().workflow_id
-                workflow_run_id = workflow.info().run_id
+        except temporalio.exceptions.ActivityError as e:
+            if isinstance(e.cause, temporalio.exceptions.CancelledError):
+                workflow_id = temporalio.workflow.info().workflow_id
+                workflow_run_id = temporalio.workflow.info().run_id
                 try:
-                    await workflow.execute_activity(
+                    await temporalio.workflow.execute_activity(
                         cancel_jobs_activity,
                         CancelJobsActivityInputs(
                             workflow_id=workflow_id, workflow_run_id=workflow_run_id, team_id=inputs.team_id
                         ),
                         start_to_close_timeout=dt.timedelta(minutes=5),
-                        retry_policy=RetryPolicy(
+                        retry_policy=temporalio.common.RetryPolicy(
                             maximum_attempts=3,
                         ),
                     )
                 except Exception as cancel_err:
                     capture_exception(cancel_err)
-                    workflow.logger.error(f"Failed to cancel jobs: {str(cancel_err)}")
+                    temporalio.workflow.logger.error(f"Failed to cancel jobs: {str(cancel_err)}")
                     raise
                 raise
 
             capture_exception(e)
-            workflow.logger.error(f"Activity failed during model run: {str(e)}")
-
-            await workflow.execute_activity(
+            temporalio.workflow.logger.error(f"Activity failed during model run: {str(e)}")
+
+            await temporalio.workflow.execute_activity(
                 fail_jobs_activity,
                 FailJobsActivityInputs(job_id=job_id, error=str(e), team_id=inputs.team_id),
-<<<<<<< HEAD
-                start_to_close_timeout=dt.timedelta(minutes=5),
-                retry_policy=RetryPolicy(
-=======
                 start_to_close_timeout=dt.timedelta(minutes=20),
                 retry_policy=temporalio.common.RetryPolicy(
->>>>>>> 1d43e32f
                     maximum_attempts=3,
                 ),
             )
             raise
         except Exception as e:
-            await workflow.execute_activity(
+            await temporalio.workflow.execute_activity(
                 fail_jobs_activity,
                 FailJobsActivityInputs(job_id=job_id, error=str(e), team_id=inputs.team_id),
-<<<<<<< HEAD
-                start_to_close_timeout=dt.timedelta(minutes=5),
-                retry_policy=RetryPolicy(
-=======
                 start_to_close_timeout=dt.timedelta(minutes=20),
                 retry_policy=temporalio.common.RetryPolicy(
->>>>>>> 1d43e32f
                     maximum_attempts=3,
                 ),
             )
@@ -1562,16 +1532,11 @@
             run_at=run_at,
             team_id=inputs.team_id,
         )
-        await workflow.execute_activity(
+        await temporalio.workflow.execute_activity(
             finish_run_activity,
             finish_run_activity_inputs,
-<<<<<<< HEAD
-            start_to_close_timeout=dt.timedelta(minutes=5),
-            retry_policy=RetryPolicy(
-=======
             start_to_close_timeout=dt.timedelta(minutes=20),
             retry_policy=temporalio.common.RetryPolicy(
->>>>>>> 1d43e32f
                 initial_interval=dt.timedelta(seconds=10),
                 maximum_interval=dt.timedelta(seconds=60),
                 maximum_attempts=1,
