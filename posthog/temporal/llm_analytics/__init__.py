from posthog.temporal.llm_analytics.run_evaluation import (
    RunEvaluationWorkflow,
    emit_evaluation_event_activity,
    emit_internal_telemetry_activity,
    execute_llm_judge_activity,
    fetch_evaluation_activity,
    increment_trial_eval_count_activity,
    update_key_state_activity,
)
from posthog.temporal.llm_analytics.trace_clustering import (
    DailyTraceClusteringWorkflow,
    TraceClusteringCoordinatorWorkflow,
    emit_cluster_events_activity,
    generate_cluster_labels_activity,
    perform_clustering_compute_activity,
)
from posthog.temporal.llm_analytics.trace_summarization import (
    BatchTraceSummarizationCoordinatorWorkflow,
    BatchTraceSummarizationWorkflow,
    generate_and_save_summary_activity,
    query_traces_in_window_activity,
)

WORKFLOWS = [
    RunEvaluationWorkflow,
    BatchTraceSummarizationWorkflow,
    BatchTraceSummarizationCoordinatorWorkflow,
    DailyTraceClusteringWorkflow,
    TraceClusteringCoordinatorWorkflow,
]

ACTIVITIES = [
    fetch_evaluation_activity,
    increment_trial_eval_count_activity,
    update_key_state_activity,
    execute_llm_judge_activity,
    emit_evaluation_event_activity,
    emit_internal_telemetry_activity,
    query_traces_in_window_activity,
<<<<<<< HEAD
=======
    embed_summaries_activity,
>>>>>>> e2f299fc
    generate_and_save_summary_activity,
    # Clustering activities
    perform_clustering_compute_activity,
    generate_cluster_labels_activity,
    emit_cluster_events_activity,
]<|MERGE_RESOLUTION|>--- conflicted
+++ resolved
@@ -17,6 +17,7 @@
 from posthog.temporal.llm_analytics.trace_summarization import (
     BatchTraceSummarizationCoordinatorWorkflow,
     BatchTraceSummarizationWorkflow,
+    embed_summaries_activity,
     generate_and_save_summary_activity,
     query_traces_in_window_activity,
 )
@@ -37,10 +38,7 @@
     emit_evaluation_event_activity,
     emit_internal_telemetry_activity,
     query_traces_in_window_activity,
-<<<<<<< HEAD
-=======
     embed_summaries_activity,
->>>>>>> e2f299fc
     generate_and_save_summary_activity,
     # Clustering activities
     perform_clustering_compute_activity,
