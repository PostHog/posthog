--- conflicted
+++ resolved
@@ -229,18 +229,12 @@
         bytes_exported = get_bytes_exported_metric()
 
         with BatchExportTemporaryFile() as pg_file:
-<<<<<<< HEAD
-            with postgres_connection(inputs) as connection:
-                rows_exported = get_rows_exported_metric()
-                bytes_exported = get_bytes_exported_metric()
-=======
             async with postgres_connection(inputs) as connection:
                 for result in results_iterator:
                     row = {
                         key: json.dumps(result[key]) if key in json_columns else result[key] for key in schema_columns
                     }
                     pg_file.write_records_to_tsv([row], fieldnames=schema_columns)
->>>>>>> 6eb23db1
 
                 async def flush_to_postgres():
                     logger.debug(
