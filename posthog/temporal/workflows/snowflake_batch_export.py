import asyncio
import contextlib
import dataclasses
import datetime as dt
import functools
import io
import json
import typing

import snowflake.connector
from django.conf import settings
from snowflake.connector.connection import SnowflakeConnection
from temporalio import activity, workflow
from temporalio.common import RetryPolicy

from posthog.batch_exports.service import SnowflakeBatchExportInputs
from posthog.temporal.utils import (
    HeartbeatDetails,
    HeartbeatParseError,
    NotEnoughHeartbeatValuesError,
    should_resume_from_activity_heartbeat,
)
from posthog.temporal.workflows.base import PostHogWorkflow
from posthog.temporal.workflows.batch_exports import (
    BatchExportTemporaryFile,
    CreateBatchExportRunInputs,
    UpdateBatchExportRunStatusInputs,
    create_export_run,
    execute_batch_export_insert_activity,
    get_data_interval,
    get_results_iterator,
    get_rows_count,
)
from posthog.temporal.workflows.clickhouse import get_client
from posthog.temporal.workflows.logger import bind_batch_exports_logger
from posthog.temporal.workflows.metrics import get_bytes_exported_metric, get_rows_exported_metric


class SnowflakeFileNotUploadedError(Exception):
    """Raised when a PUT Snowflake query fails to upload a file."""

    def __init__(self, table_name: str, status: str, message: str):
        super().__init__(
            f"Snowflake upload for table '{table_name}' expected status 'UPLOADED' but got '{status}': {message}"
        )


class SnowflakeFileNotLoadedError(Exception):
    """Raised when a COPY INTO Snowflake query fails to copy a file to a table."""

    def __init__(self, table_name: str, status: str, errors_seen: int, first_error: str):
        super().__init__(
            f"Snowflake load for table '{table_name}' expected status 'LOADED' but got '{status}' with {errors_seen} errors: {first_error}"
        )


@dataclasses.dataclass
class SnowflakeHeartbeatDetails(HeartbeatDetails):
    """The Snowflake batch export details included in every heartbeat.

    Attributes:
        file_no: The file number of the last file we managed to upload.
    """

    file_no: int

    @classmethod
    def from_activity(cls, activity):
        details = super().from_activity(activity)

        if details.total_details < 2:
            raise NotEnoughHeartbeatValuesError(details.total_details, 2)

        try:
            file_no = int(details._remaining[1])
        except (TypeError, ValueError) as e:
            raise HeartbeatParseError("file_no") from e

        return cls(last_inserted_at=details.last_inserted_at, file_no=file_no, _remaining=details._remaining[2:])


@dataclasses.dataclass
class SnowflakeInsertInputs:
    """Inputs for Snowflake."""

    # TODO: do _not_ store credentials in temporal inputs. It makes it very hard
    # to keep track of where credentials are being stored and increases the
    # attach surface for credential leaks.

    team_id: int
    user: str
    password: str
    account: str
    database: str
    warehouse: str
    schema: str
    table_name: str
    data_interval_start: str
    data_interval_end: str
    role: str | None = None
    exclude_events: list[str] | None = None
    include_events: list[str] | None = None


def use_namespace(connection: SnowflakeConnection, database: str, schema: str) -> None:
    """Switch to a namespace given by database and schema.

    This allows all queries that follow to ignore database and schema.
    """
    cursor = connection.cursor()
    cursor.execute(f'USE DATABASE "{database}"')
    cursor.execute(f'USE SCHEMA "{schema}"')


@contextlib.contextmanager
def snowflake_connection(inputs) -> typing.Generator[SnowflakeConnection, None, None]:
    """Context manager that yields a Snowflake connection.

    Before yielding we ensure we are in the right namespace, and we set ABORT_DETACHED_QUERY
    to FALSE to avoid Snowflake cancelling any async queries.
    """
    with snowflake.connector.connect(
        user=inputs.user,
        password=inputs.password,
        account=inputs.account,
        warehouse=inputs.warehouse,
        database=inputs.database,
        schema=inputs.schema,
        role=inputs.role,
    ) as connection:
        use_namespace(connection, inputs.database, inputs.schema)
        connection.cursor().execute("SET ABORT_DETACHED_QUERY = FALSE")

        yield connection


async def execute_async_query(
    connection: SnowflakeConnection,
    query: str,
    parameters: dict | None = None,
    file_stream=None,
    poll_interval: float = 1.0,
) -> str:
    """Wrap Snowflake connector's polling API in a coroutine.

    This enables asynchronous execution of queries to release the event loop to execute other tasks
    while we poll for a query to be done. For example, the event loop may use this time for heartbeating.

    Args:
        connection: A SnowflakeConnection object as produced by snowflake.connector.connect.
        query: A query string to run asynchronously.
        parameters: An optional dictionary of parameters to bind to the query.
        poll_interval: Specify how long to wait in between polls.
    """
    cursor = connection.cursor()

    # Snowflake docs incorrectly state that the 'params' argument is named 'parameters'.
    result = cursor.execute_async(query, params=parameters, file_stream=file_stream)
    query_id = cursor.sfqid or result["queryId"]
    query_status = None

    try:
        query_status = connection.get_query_status_throw_if_error(query_id)

        while connection.is_still_running(query_status):
            query_status = connection.get_query_status_throw_if_error(query_id)
            await asyncio.sleep(poll_interval)

    except snowflake.connector.ProgrammingError:
        # TODO: logging? Other handling?
        raise

    return query_id


async def create_table_in_snowflake(connection: SnowflakeConnection, table_name: str) -> None:
    """Asynchronously create the table if it doesn't exist.

    Note that we use the same schema as the snowflake-plugin for backwards compatibility."""
    await execute_async_query(
        connection,
        f"""
        CREATE TABLE IF NOT EXISTS "{table_name}" (
            "uuid" STRING,
            "event" STRING,
            "properties" VARIANT,
            "elements" VARIANT,
            "people_set" VARIANT,
            "people_set_once" VARIANT,
            "distinct_id" STRING,
            "team_id" INTEGER,
            "ip" STRING,
            "site_url" STRING,
            "timestamp" TIMESTAMP
        )
        COMMENT = 'PostHog generated events table'
        """,
    )


async def put_file_to_snowflake_table(
    connection: SnowflakeConnection,
    file: BatchExportTemporaryFile,
    table_name: str,
    file_no: int,
):
    """Executes a PUT query using the provided cursor to the provided table_name.

    Sadly, Snowflake's execute_async does not work with PUT statements. So, we pass the execute
    call to run_in_executor: Since execute ends up boiling down to blocking IO (HTTP request),
    the event loop should not be locked up.

    We add a file_no to the file_name when executing PUT as Snowflake will reject any files with the same
    name. Since batch exports re-use the same file, our name does not change, but we don't want Snowflake
    to reject or overwrite our new data.

    Args:
        connection: A SnowflakeConnection object as produced by snowflake.connector.connect.
        file: The name of the local file to PUT.
        table_name: The name of the Snowflake table where to PUT the file.
        file_no: An int to identify which file number this is.

    Raises:
        TypeError: If we don't get a tuple back from Snowflake (should never happen).
        SnowflakeFileNotUploadedError: If the upload status is not 'UPLOADED'.
    """
    file.rewind()

    # We comply with the file-like interface of io.IOBase.
    # So we ask mypy to be nice with us.
    reader = io.BufferedReader(file)  # type: ignore
    query = f'PUT file://{file.name}_{file_no}.jsonl @%"{table_name}"'
    cursor = connection.cursor()

    execute_put = functools.partial(cursor.execute, query, file_stream=reader)

    loop = asyncio.get_running_loop()
    await loop.run_in_executor(None, func=execute_put)
    reader.detach()  # BufferedReader closes the file otherwise.

    result = cursor.fetchone()
    if not isinstance(result, tuple):
        # Mostly to appease mypy, as this query should always return a tuple.
        raise TypeError(f"Expected tuple from Snowflake PUT query but got: '{result.__class__.__name__}'")

    status, message = result[6:8]
    if status != "UPLOADED":
        raise SnowflakeFileNotUploadedError(table_name, status, message)


async def copy_loaded_files_to_snowflake_table(
    connection: SnowflakeConnection,
    table_name: str,
):
    """Execute a COPY query in Snowflake to load any files PUT into the table.

    The query is executed asynchronously using Snowflake's polling API.

    Args:
        connection: A SnowflakeConnection as returned by snowflake.connector.connect.
        table_name: The table we are COPY-ing files into.
    """
    query = f"""
    COPY INTO "{table_name}"
    FILE_FORMAT = (TYPE = 'JSON')
    MATCH_BY_COLUMN_NAME = CASE_SENSITIVE
    PURGE = TRUE
    """
    query_id = await execute_async_query(connection, query)

    cursor = connection.cursor()
    cursor.get_results_from_sfqid(query_id)
    results = cursor.fetchall()

    for query_result in results:
        if not isinstance(query_result, tuple):
            # Mostly to appease mypy, as this query should always return a tuple.
            raise TypeError(f"Expected tuple from Snowflake COPY INTO query but got: '{type(query_result)}'")

        if len(query_result) < 2:
            raise SnowflakeFileNotLoadedError(
                table_name,
                "NO STATUS",
                0,
                query_result[0] if len(query_result) == 1 else "NO ERROR MESSAGE",
            )

        _, status = query_result[0:2]

        if status != "LOADED":
            errors_seen, first_error = query_result[5:7]
            raise SnowflakeFileNotLoadedError(
                table_name,
                status or "NO STATUS",
                errors_seen or 0,
                first_error or "NO ERROR MESSAGE",
            )


@activity.defn
async def insert_into_snowflake_activity(inputs: SnowflakeInsertInputs):
    """Activity streams data from ClickHouse to Snowflake.

    TODO: We're using JSON here, it's not the most efficient way to do this.
    """
    logger = await bind_batch_exports_logger(team_id=inputs.team_id, destination="Snowflake")
    logger.info(
        "Exporting batch %s - %s",
        inputs.data_interval_start,
        inputs.data_interval_end,
    )

    should_resume, details = await should_resume_from_activity_heartbeat(activity, SnowflakeHeartbeatDetails, logger)

    if should_resume is True and details is not None:
        data_interval_start = details.last_inserted_at.isoformat()
        last_inserted_at = details.last_inserted_at
        file_no = details.file_no
    else:
        data_interval_start = inputs.data_interval_start
        last_inserted_at = None
        file_no = 0

    async with get_client() as client:
        if not await client.is_alive():
            raise ConnectionError("Cannot establish connection to ClickHouse")

        count = await get_rows_count(
            client=client,
            team_id=inputs.team_id,
            interval_start=data_interval_start,
            interval_end=inputs.data_interval_end,
            exclude_events=inputs.exclude_events,
            include_events=inputs.include_events,
        )

        if count == 0:
            logger.info(
                "Nothing to export in batch %s - %s",
                inputs.data_interval_start,
                inputs.data_interval_end,
            )
            return

        logger.info("BatchExporting %s rows", count)

        with snowflake_connection(inputs) as connection:
            await create_table_in_snowflake(connection, inputs.table_name)

            results_iterator = get_results_iterator(
                client=client,
                team_id=inputs.team_id,
                interval_start=inputs.data_interval_start,
                interval_end=inputs.data_interval_end,
                exclude_events=inputs.exclude_events,
                include_events=inputs.include_events,
            )

            result = None
<<<<<<< HEAD
=======
            local_results_file = tempfile.NamedTemporaryFile(suffix=".jsonl")
            rows_in_file = 0

            rows_exported = get_rows_exported_metric()
            bytes_exported = get_bytes_exported_metric()

            def flush_to_snowflake(lrf: tempfile._TemporaryFileWrapper, rows_in_file: int):
                lrf.flush()
                put_file_to_snowflake_table(cursor, lrf.name, inputs.table_name)
                rows_exported.add(rows_in_file)
                bytes_exported.add(lrf.tell())

            try:
                while True:
                    try:
                        result = results_iterator.__next__()
>>>>>>> f2116661

            async def worker_shutdown_handler():
                """Handle the Worker shutting down by heart-beating our latest status."""
                await activity.wait_for_worker_shutdown()
                # TODO: Add these heartbeat parameters as contextvars with structlog.
                logger.debug(
                    f"Worker shutting down! last_inserted_at:{last_inserted_at}, file_no:{file_no}",
                )

                if last_inserted_at is None:
                    # Don't heartbeat if worker shuts down before we could even send anything
                    # Just start from the beginning again.
                    return

                activity.heartbeat(last_inserted_at, file_no)

            asyncio.create_task(worker_shutdown_handler())

            with BatchExportTemporaryFile() as local_results_file:
                for result in results_iterator:
                    record = {
                        "uuid": result["uuid"],
                        "event": result["event"],
                        "properties": result["properties"],
                        "elements": result["elements"],
                        "people_set": result["set"],
                        "people_set_once": result["set_once"],
                        "distinct_id": result["distinct_id"],
                        "team_id": result["team_id"],
                        "ip": result["ip"],
                        "site_url": result["site_url"],
                        "timestamp": result["timestamp"],
                    }
                    local_results_file.write_records_to_jsonl([record])

                    if local_results_file.tell() > settings.BATCH_EXPORT_SNOWFLAKE_UPLOAD_CHUNK_SIZE_BYTES:
                        logger.info(
                            "Putting file containing %s records with size %s bytes",
                            local_results_file.records_since_last_reset,
                            local_results_file.bytes_since_last_reset,
                        )
<<<<<<< HEAD

                        await put_file_to_snowflake_table(
                            connection, local_results_file, inputs.table_name, file_no=file_no
=======
                        continue

                    if not result:
                        break

                    # Write the results to a local file
                    local_results_file.write(json.dumps(result).encode("utf-8"))
                    local_results_file.write("\n".encode("utf-8"))
                    rows_in_file += 1

                    # Write results to Snowflake when the file reaches 50MB and
                    # reset the file, or if there is nothing else to write.
                    if (
                        local_results_file.tell()
                        and local_results_file.tell() > settings.BATCH_EXPORT_SNOWFLAKE_UPLOAD_CHUNK_SIZE_BYTES
                    ):
                        logger.info("Uploading to Snowflake")

                        # Flush the file to make sure everything is written
                        flush_to_snowflake(local_results_file, rows_in_file)

                        # Delete the temporary file and create a new one
                        local_results_file.close()
                        local_results_file = tempfile.NamedTemporaryFile(suffix=".jsonl")
                        rows_in_file = 0

                # Flush the file to make sure everything is written
                flush_to_snowflake(local_results_file, rows_in_file)

                # We don't need the file anymore, close (and delete) it.
                local_results_file.close()
                cursor.execute(
                    f"""
                    COPY INTO "{inputs.table_name}"
                    FILE_FORMAT = (TYPE = 'JSON')
                    MATCH_BY_COLUMN_NAME = CASE_SENSITIVE
                    PURGE = TRUE
                    """
                )
                results = cursor.fetchall()

                for query_result in results:
                    if not isinstance(query_result, tuple):
                        # Mostly to appease mypy, as this query should always return a tuple.
                        raise TypeError(f"Expected tuple from Snowflake COPY INTO query but got: '{type(result)}'")

                    if len(query_result) < 2:
                        raise SnowflakeFileNotLoadedError(
                            inputs.table_name,
                            "NO STATUS",
                            0,
                            query_result[1] if len(query_result) == 1 else "NO ERROR MESSAGE",
>>>>>>> f2116661
                        )

                        last_inserted_at = result["inserted_at"]
                        file_no += 1

                        activity.heartbeat(last_inserted_at, file_no)

                        local_results_file.reset()

                if local_results_file.tell() > 0 and result is not None:
                    logger.info(
                        "Putting last file containing %s records with size %s bytes",
                        local_results_file.records_since_last_reset,
                        local_results_file.bytes_since_last_reset,
                    )
                    await put_file_to_snowflake_table(
                        connection, local_results_file, inputs.table_name, file_no=file_no
                    )

                    last_inserted_at = result["inserted_at"]
                    file_no += 1

                    activity.heartbeat(last_inserted_at, file_no)

            await copy_loaded_files_to_snowflake_table(connection, inputs.table_name)


@workflow.defn(name="snowflake-export")
class SnowflakeBatchExportWorkflow(PostHogWorkflow):
    """A Temporal Workflow to export ClickHouse data into Snowflake.

    This Workflow is intended to be executed both manually and by a Temporal
    Schedule. When ran by a schedule, `data_interval_end` should be set to
    `None` so that we will fetch the end of the interval from the Temporal
    search attribute `TemporalScheduledStartTime`.
    """

    @staticmethod
    def parse_inputs(inputs: list[str]) -> SnowflakeBatchExportInputs:
        """Parse inputs from the management command CLI."""
        loaded = json.loads(inputs[0])
        return SnowflakeBatchExportInputs(**loaded)

    @workflow.run
    async def run(self, inputs: SnowflakeBatchExportInputs):
        """Workflow implementation to export data to Snowflake table."""
        data_interval_start, data_interval_end = get_data_interval(inputs.interval, inputs.data_interval_end)

        create_export_run_inputs = CreateBatchExportRunInputs(
            team_id=inputs.team_id,
            batch_export_id=inputs.batch_export_id,
            data_interval_start=data_interval_start.isoformat(),
            data_interval_end=data_interval_end.isoformat(),
        )
        run_id = await workflow.execute_activity(
            create_export_run,
            create_export_run_inputs,
            start_to_close_timeout=dt.timedelta(minutes=5),
            retry_policy=RetryPolicy(
                initial_interval=dt.timedelta(seconds=10),
                maximum_interval=dt.timedelta(seconds=60),
                maximum_attempts=0,
                non_retryable_error_types=["NotNullViolation", "IntegrityError"],
            ),
        )

        update_inputs = UpdateBatchExportRunStatusInputs(
            id=run_id,
            status="Completed",
            team_id=inputs.team_id,
        )

        insert_inputs = SnowflakeInsertInputs(
            team_id=inputs.team_id,
            user=inputs.user,
            password=inputs.password,
            account=inputs.account,
            warehouse=inputs.warehouse,
            database=inputs.database,
            schema=inputs.schema,
            table_name=inputs.table_name,
            data_interval_start=data_interval_start.isoformat(),
            data_interval_end=data_interval_end.isoformat(),
            role=inputs.role,
            exclude_events=inputs.exclude_events,
            include_events=inputs.include_events,
        )

        await execute_batch_export_insert_activity(
            insert_into_snowflake_activity,
            insert_inputs,
            non_retryable_error_types=[
                # Raised when we cannot connect to Snowflake.
                "DatabaseError",
                # Raised by Snowflake when a query cannot be compiled.
                # Usually this means we don't have table permissions or something doesn't exist (db, schema).
                "ProgrammingError",
                # Raised by Snowflake with an incorrect account name.
                "ForbiddenError",
            ],
            update_inputs=update_inputs,
            # Disable heartbeat timeout until we add heartbeat support.
            heartbeat_timeout_seconds=None,
        )<|MERGE_RESOLUTION|>--- conflicted
+++ resolved
@@ -344,6 +344,28 @@
 
         logger.info("BatchExporting %s rows", count)
 
+        rows_exported = get_rows_exported_metric()
+        bytes_exported = get_bytes_exported_metric()
+
+        async def flush_to_snowflake(
+            connection: SnowflakeConnection,
+            file: BatchExportTemporaryFile,
+            table_name: str,
+            file_no: int,
+            last: bool = False,
+        ):
+            logger.info(
+                "Putting %sfile %s containing %s records with size %s bytes",
+                "last " if last else "",
+                file_no,
+                file.records_since_last_reset,
+                file.bytes_since_last_reset,
+            )
+
+            await put_file_to_snowflake_table(connection, file, table_name, file_no)
+            rows_exported.add(file.records_since_last_reset)
+            bytes_exported.add(file.bytes_since_last_reset)
+
         with snowflake_connection(inputs) as connection:
             await create_table_in_snowflake(connection, inputs.table_name)
 
@@ -357,33 +379,11 @@
             )
 
             result = None
-<<<<<<< HEAD
-=======
-            local_results_file = tempfile.NamedTemporaryFile(suffix=".jsonl")
-            rows_in_file = 0
-
-            rows_exported = get_rows_exported_metric()
-            bytes_exported = get_bytes_exported_metric()
-
-            def flush_to_snowflake(lrf: tempfile._TemporaryFileWrapper, rows_in_file: int):
-                lrf.flush()
-                put_file_to_snowflake_table(cursor, lrf.name, inputs.table_name)
-                rows_exported.add(rows_in_file)
-                bytes_exported.add(lrf.tell())
-
-            try:
-                while True:
-                    try:
-                        result = results_iterator.__next__()
->>>>>>> f2116661
 
             async def worker_shutdown_handler():
                 """Handle the Worker shutting down by heart-beating our latest status."""
                 await activity.wait_for_worker_shutdown()
-                # TODO: Add these heartbeat parameters as contextvars with structlog.
-                logger.debug(
-                    f"Worker shutting down! last_inserted_at:{last_inserted_at}, file_no:{file_no}",
-                )
+                logger.bind(last_inserted_at=last_inserted_at, file_no=file_no).debug("Worker shutting down!")
 
                 if last_inserted_at is None:
                     # Don't heartbeat if worker shuts down before we could even send anything
@@ -412,70 +412,7 @@
                     local_results_file.write_records_to_jsonl([record])
 
                     if local_results_file.tell() > settings.BATCH_EXPORT_SNOWFLAKE_UPLOAD_CHUNK_SIZE_BYTES:
-                        logger.info(
-                            "Putting file containing %s records with size %s bytes",
-                            local_results_file.records_since_last_reset,
-                            local_results_file.bytes_since_last_reset,
-                        )
-<<<<<<< HEAD
-
-                        await put_file_to_snowflake_table(
-                            connection, local_results_file, inputs.table_name, file_no=file_no
-=======
-                        continue
-
-                    if not result:
-                        break
-
-                    # Write the results to a local file
-                    local_results_file.write(json.dumps(result).encode("utf-8"))
-                    local_results_file.write("\n".encode("utf-8"))
-                    rows_in_file += 1
-
-                    # Write results to Snowflake when the file reaches 50MB and
-                    # reset the file, or if there is nothing else to write.
-                    if (
-                        local_results_file.tell()
-                        and local_results_file.tell() > settings.BATCH_EXPORT_SNOWFLAKE_UPLOAD_CHUNK_SIZE_BYTES
-                    ):
-                        logger.info("Uploading to Snowflake")
-
-                        # Flush the file to make sure everything is written
-                        flush_to_snowflake(local_results_file, rows_in_file)
-
-                        # Delete the temporary file and create a new one
-                        local_results_file.close()
-                        local_results_file = tempfile.NamedTemporaryFile(suffix=".jsonl")
-                        rows_in_file = 0
-
-                # Flush the file to make sure everything is written
-                flush_to_snowflake(local_results_file, rows_in_file)
-
-                # We don't need the file anymore, close (and delete) it.
-                local_results_file.close()
-                cursor.execute(
-                    f"""
-                    COPY INTO "{inputs.table_name}"
-                    FILE_FORMAT = (TYPE = 'JSON')
-                    MATCH_BY_COLUMN_NAME = CASE_SENSITIVE
-                    PURGE = TRUE
-                    """
-                )
-                results = cursor.fetchall()
-
-                for query_result in results:
-                    if not isinstance(query_result, tuple):
-                        # Mostly to appease mypy, as this query should always return a tuple.
-                        raise TypeError(f"Expected tuple from Snowflake COPY INTO query but got: '{type(result)}'")
-
-                    if len(query_result) < 2:
-                        raise SnowflakeFileNotLoadedError(
-                            inputs.table_name,
-                            "NO STATUS",
-                            0,
-                            query_result[1] if len(query_result) == 1 else "NO ERROR MESSAGE",
->>>>>>> f2116661
-                        )
+                        await flush_to_snowflake(connection, local_results_file, inputs.table_name, file_no)
 
                         last_inserted_at = result["inserted_at"]
                         file_no += 1
@@ -485,14 +422,7 @@
                         local_results_file.reset()
 
                 if local_results_file.tell() > 0 and result is not None:
-                    logger.info(
-                        "Putting last file containing %s records with size %s bytes",
-                        local_results_file.records_since_last_reset,
-                        local_results_file.bytes_since_last_reset,
-                    )
-                    await put_file_to_snowflake_table(
-                        connection, local_results_file, inputs.table_name, file_no=file_no
-                    )
+                    await flush_to_snowflake(connection, local_results_file, inputs.table_name, file_no, last=True)
 
                     last_inserted_at = result["inserted_at"]
                     file_no += 1
