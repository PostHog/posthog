--- conflicted
+++ resolved
@@ -13,18 +13,13 @@
 from structlog import get_logger
 
 from posthog.clickhouse.query_tagging import tag_queries
-from posthog.models.person import Person
 from posthog.temporal.common.base import PostHogWorkflow
 from posthog.temporal.common.heartbeat import Heartbeater
 
 LOGGER = get_logger(__name__)
 
-SELECT_QUERY_TEMPLATE = """
+SELECT_QUERY = """
     SELECT id
-<<<<<<< HEAD
-    FROM {{person_table}}
-    WHERE team_id=%(team_id)s {{person_ids_filter}}
-=======
     FROM (
         SELECT id
         FROM posthog_person_new
@@ -40,34 +35,28 @@
             WHERE team_id=%(team_id)s {person_ids_filter}
         )
     ) combined
->>>>>>> 63f00f86
     ORDER BY id ASC
     LIMIT %(limit)s
 """
 
 DELETE_QUERY_PERSON_DISTINCT_IDS = """
-    WITH to_delete AS ({{select_query}})
+    WITH to_delete AS ({select_query})
     DELETE FROM posthog_persondistinctid
     WHERE person_id IN (SELECT id FROM to_delete);
 """
 
 DELETE_QUERY_PERSON_OVERRIDE = """
-    WITH to_delete AS ({{select_query}})
+    WITH to_delete AS ({select_query})
     DELETE FROM posthog_personoverride
     WHERE (old_person_id IN (SELECT id FROM to_delete) OR override_person_id IN (SELECT id FROM to_delete));
 """
 
 DELETE_QUERY_COHORT_PEOPLE = """
-    WITH to_delete AS ({{select_query}})
+    WITH to_delete AS ({select_query})
     DELETE FROM posthog_cohortpeople
     WHERE person_id IN (SELECT id FROM to_delete);
 """
 
-<<<<<<< HEAD
-DELETE_QUERY_PERSON_TEMPLATE = """
-    WITH to_delete AS ({{select_query}})
-    DELETE FROM {{person_table}}
-=======
 DELETE_QUERY_PERSON = """
     WITH to_delete AS ({select_query})
     DELETE FROM posthog_person_new
@@ -75,17 +64,8 @@
 
     WITH to_delete AS ({select_query})
     DELETE FROM posthog_person
->>>>>>> 63f00f86
     WHERE id IN (SELECT id FROM to_delete);
 """
-
-# Format templates with person table name at module level
-SELECT_QUERY = SELECT_QUERY_TEMPLATE.replace("{{person_table}}", Person._meta.db_table).replace(
-    "{{person_ids_filter}}", "{person_ids_filter}"
-)
-DELETE_QUERY_PERSON = DELETE_QUERY_PERSON_TEMPLATE.replace("{{person_table}}", Person._meta.db_table).replace(
-    "{{select_query}}", "{select_query}"
-)
 
 
 @dataclasses.dataclass
