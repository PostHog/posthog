from typing import Literal, NotRequired, TypedDict


class CoreFilterDefinition(TypedDict):
    """Like the CoreFilterDefinition type in the frontend, except no JSX.Element allowed."""

    label: str
    label_llm: NotRequired[str]
    description: NotRequired[str]
    description_llm: NotRequired[str]
    examples: NotRequired[list[str | int | float]]
    system: NotRequired[bool]
    type: NotRequired[Literal["String", "Numeric", "DateTime", "Boolean"]]
    ignored_in_assistant: NotRequired[bool]


"""
Same as https://github.com/PostHog/posthog-js/blob/master/src/utils/event-utils.ts
Ideally this would be imported from one place.
"""
CAMPAIGN_PROPERTIES: list[str] = [
    "utm_source",
    "utm_medium",
    "utm_campaign",
    "utm_content",
    "utm_term",
<<<<<<< HEAD
    "gclid",
    "gad_source",
    "gclsrc",
    "dclid",
    "gbraid",
    "wbraid",
    "fbclid",
    "msclkid",
    "twclid",
    "li_fat_id",
    "mc_cid",
    "igshid",
    "ttclid",
    "rdt_cid",
    "epik",
    "qclid",
    "sccid",
    "irclid",
    "_kx",
=======
    "gclid",  # google ads
    "gad_source",  # google ads
    "gclsrc",  # google ads 360
    "dclid",  # google display ads
    "gbraid",  # google ads, web to app
    "wbraid",  # google ads, app to web
    "fbclid",  # facebook
    "msclkid",  # microsoft
    "twclid",  # twitter
    "li_fat_id",  # linkedin
    "mc_cid",  # mailchimp campaign id
    "igshid",  # instagram
    "ttclid",  # tiktok
    "rdt_cid",  # reddit
    "irclid",  # impact
    "_kx",  # klaviyo
>>>>>>> 1d9decf4
]

PERSON_PROPERTIES_ADAPTED_FROM_EVENT: set[str] = {
    "$app_build",
    "$app_name",
    "$app_namespace",
    "$app_version",
    "$browser",
    "$browser_version",
    "$device_type",
    "$current_url",
    "$pathname",
    "$os",
    "$os_version",
    "$referring_domain",
    "$referrer",
    "$screen_height",
    "$screen_width",
    "$viewport_height",
    "$viewport_width",
    "$raw_user_agent",
    *CAMPAIGN_PROPERTIES,
}

SESSION_INITIAL_PROPERTIES_ADAPTED_FROM_EVENTS = {
    "$referring_domain",
    "utm_source",
    "utm_campaign",
    "utm_medium",
    "utm_content",
    "utm_term",
    "gclid",
    "gad_source",
    "gclsrc",
    "dclid",
    "gbraid",
    "wbraid",
    "fbclid",
    "msclkid",
    "twclid",
    "li_fat_id",
    "mc_cid",
    "igshid",
    "ttclid",
    "rdt_cid",
    "epik",
    "qclid",
    "sccid",
    "irclid",
    "_kx",
}

SESSION_PROPERTIES_ALSO_INCLUDED_IN_EVENTS = {
    "$current_url",  # Gets renamed to just $url
    "$host",
    "$pathname",
    "$referrer",
    *SESSION_INITIAL_PROPERTIES_ADAPTED_FROM_EVENTS,
}

# synced with frontend/src/lib/taxonomy.tsx
CORE_FILTER_DEFINITIONS_BY_GROUP: dict[str, dict[str, CoreFilterDefinition]] = {
    "events": {
        # in front end this key is the empty string
        "All Events": {
            "label": "All events",
            "description": "This is a wildcard that matches all events.",
        },
        "$pageview": {
            "label": "Pageview",
            "description": "When a user loads (or reloads) a page.",
        },
        "$pageleave": {
            "label": "Pageleave",
            "description": "When a user leaves a page.",
            "ignored_in_assistant": True,  # Pageleave confuses the LLM, it just can't use this event in a sensible way
        },
        "$autocapture": {
            "label": "Autocapture",
            "description": "User interactions that were automatically captured.",
            "examples": ["clicked button"],
            "ignored_in_assistant": True,  # Autocapture is only useful with autocapture-specific filters, which the LLM isn't adept at yet
        },
        "$$heatmap": {
            "label": "Heatmap",
            "description": "Heatmap events carry heatmap data to the backend, they do not contribute to event counts.",
            "ignored_in_assistant": True,  # Heatmap events are not useful for LLM
        },
        "$copy_autocapture": {
            "label": "Clipboard autocapture",
            "description": "Selected text automatically captured when a user copies or cuts.",
            "ignored_in_assistant": True,  # Too niche
        },
        "$screen": {
            "label": "Screen",
            "description": "When a user loads a screen in a mobile app.",
        },
        "$set": {
            "label": "Set person properties",
            "description": "Setting person properties. Sent as `$set`",
            "ignored_in_assistant": True,  # Irrelevant product-wise
        },
        "$opt_in": {
            "label": "Opt In",
            "description": "When a user opts into analytics.",
            "ignored_in_assistant": True,  # Irrelevant product-wise
        },
        "$feature_flag_called": {
            "label": "Feature Flag Called",
            "description": (
                'The feature flag that was called.\n\nWarning! This only works in combination with the $feature_flag event. If you want to filter other events, try "Active Feature Flags".'
            ),
            "examples": ["beta-feature"],
            "ignored_in_assistant": True,  # Mostly irrelevant product-wise
        },
        "$feature_view": {
            "label": "Feature View",
            "description": "When a user views a feature.",
            "ignored_in_assistant": True,  # Specific to posthog-js/react, niche
        },
        "$feature_interaction": {
            "label": "Feature Interaction",
            "description": "When a user interacts with a feature.",
            "ignored_in_assistant": True,  # Specific to posthog-js/react, niche
        },
        "$feature_enrollment_update": {
            "label": "Feature Enrollment",
            "description": "When a user enrolls with a feature.",
            "description_llm": "When a user opts in or out of a beta feature. This event is specific to the PostHog Early Access Features product, and is only relevant if the project is using this product.",
        },
        "$capture_metrics": {
            "label": "Capture Metrics",
            "description": "Metrics captured with values pertaining to your systems at a specific point in time",
            "ignored_in_assistant": True,  # Irrelevant product-wise
        },
        "$identify": {
            "label": "Identify",
            "description": "A user has been identified with properties",
            "description_llm": "Identifies an anonymous user. The event shows how many users used an account, so do not use it for active users metrics because a user may skip identification.",
        },
        "$create_alias": {
            "label": "Alias",
            "description": "An alias ID has been added to a user",
            "ignored_in_assistant": True,  # Irrelevant product-wise
        },
        "$merge_dangerously": {
            "label": "Merge",
            "description": "An alias ID has been added to a user",
            "ignored_in_assistant": True,  # Irrelevant product-wise
        },
        "$groupidentify": {
            "label": "Group Identify",
            "description": "A group has been identified with properties",
            "ignored_in_assistant": True,  # Irrelevant product-wise
        },
        "$rageclick": {
            "label": "Rageclick",
            "description": "A user has rapidly and repeatedly clicked in a single place",
        },
        "$dead_click": {
            "label": "Dead click",
            "description": "A user has clicked on something that is probably not clickable",
        },
        "$exception": {
            "label": "Exception",
            "description": "An unexpected error or unhandled exception in your application",
        },
        "$web_vitals": {
            "label": "Web vitals",
            "description": "Automatically captured web vitals data",
        },
        "$ai_generation": {
            "label": "AI generation (LLM)",
            "description": "A call to an LLM model. Contains the input prompt, output, model used and costs.",
        },
        "$ai_metric": {
            "label": "AI metric (LLM)",
            "description": "An evaluation metric for a trace of a generative AI model (LLM). Contains the trace ID, metric name, and metric value.",
        },
        "$ai_feedback": {
            "label": "AI feedback (LLM)",
            "description": "User-provided feedback for a trace of a generative AI model (LLM).",
        },
        "$ai_trace": {
            "label": "AI trace (LLM)",
            "description": "A generative AI trace. Usually a trace tracks a single user interaction and contains one or more AI generation calls.",
        },
        "$ai_span": {
            "label": "AI span (LLM)",
            "description": "A generative AI span. Usually a span tracks a unit of work for a trace of generative AI models (LLMs).",
        },
        "$ai_embedding": {
            "label": "AI embedding (LLM)",
            "description": "A call to an embedding model.",
        },
        "Application Opened": {
            "label": "Application Opened",
            "description": "When a user opens the mobile app either for the first time or from the foreground.",
        },
        "Application Backgrounded": {
            "label": "Application Backgrounded",
            "description": "When a user puts the mobile app in the background.",
        },
        "Application Updated": {
            "label": "Application Updated",
            "description": "When a user upgrades the mobile app.",
        },
        "Application Installed": {
            "label": "Application Installed",
            "description": "When a user installs the mobile app.",
        },
        "Application Became Active": {
            "label": "Application Became Active",
            "description": "When a user puts the mobile app in the foreground.",
        },
        "Deep Link Opened": {
            "label": "Deep Link Opened",
            "description": "When a user opens the mobile app via a deep link.",
        },
    },
    "elements": {
        "tag_name": {
            "label": "Tag Name",
            "description": "HTML tag name of the element which you want to filter.",
            "examples": ["a", "button", "input"],
        },
        "selector": {
            "label": "CSS Selector",
            "description": "Select any element by CSS selector.",
            "examples": ["div > a", "table td:nth-child(2)", ".my-class"],
        },
        "text": {
            "label": "Text",
            "description": "Filter on the inner text of the HTML element.",
        },
        "href": {
            "label": "Target (href)",
            "description": "Filter on the `href` attribute of the element.",
            "examples": ["https://posthog.com/about"],
        },
    },
    "metadata": {
        "distinct_id": {
            "label": "Distinct ID",
            "description": "The current distinct ID of the user.",
            "examples": ["16ff262c4301e5-0aa346c03894bc-39667c0e-1aeaa0-16ff262c431767"],
        },
        "timestamp": {
            "label": "Timestamp",
            "description": "Time the event happened.",
            "examples": ["2023-05-20T15:30:00Z"],
            "system": True,
            "ignored_in_assistant": True,  # Timestamp is not a filterable property
        },
        "event": {
            "label": "Event",
            "description": "The name of the event.",
            "examples": ["$pageview"],
            "system": True,
            "ignored_in_assistant": True,
        },
        "person_id": {
            "label": "Person ID",
            "description": "The ID of the person, depending on the person properties mode.",
            "examples": ["16ff262c4301e5-0aa346c03894bc-39667c0e-1aeaa0-16ff262c431767"],
        },
    },
    "event_properties": {
        "$python_runtime": {
            "label": "Python Runtime",
            "description": "The Python runtime that was used to capture the event.",
            "examples": ["CPython"],
            "system": True,
            "ignored_in_assistant": True,
        },
        "$python_version": {
            "label": "Python Version",
            "description": "The Python version that was used to capture the event.",
            "examples": ["3.11.5"],
            "system": True,
            "ignored_in_assistant": True,
        },
        "$sdk_debug_replay_internal_buffer_length": {
            "label": "Replay internal buffer length",
            "description": "Useful for debugging. The internal buffer length for replay.",
            "examples": ["100"],
            "system": True,
            "ignored_in_assistant": True,
        },
        "$sdk_debug_replay_internal_buffer_size": {
            "label": "Replay internal buffer size",
            "description": "Useful for debugging. The internal buffer size for replay.",
            "examples": ["100"],
            "system": True,
            "ignored_in_assistant": True,
        },
        "$sdk_debug_retry_queue_size": {
            "label": "Retry queue size",
            "description": "Useful for debugging. The size of the retry queue.",
            "examples": ["100"],
            "system": True,
            "ignored_in_assistant": True,
        },
        "$last_posthog_reset": {
            "label": "Timestamp of last call to `Reset` in the web sdk",
            "description": "The timestamp of the last call to `Reset` in the web SDK. This can be useful for debugging.",
            "ignored_in_assistant": True,
            "system": True,
        },
        # do we need distinct_id and $session_duration here in the back end?
        "$copy_type": {
            "label": "Copy Type",
            "description": "Type of copy event.",
            "examples": ["copy", "cut"],
            "ignored_in_assistant": True,
        },
        "$selected_content": {
            "label": "Copied content",
            "description": "The content that was selected when the user copied or cut.",
            "ignored_in_assistant": True,
        },
        "$set": {
            "label": "Set person properties",
            "description": "Person properties to be set. Sent as `$set`",
            "ignored_in_assistant": True,
        },
        "$set_once": {
            "label": "Set person properties once",
            "description": "Person properties to be set if not set already (i.e. first-touch). Sent as `$set_once`",
            "ignored_in_assistant": True,
        },
        "$pageview_id": {
            "label": "Pageview ID",
            "description": "PostHog's internal ID for matching events to a pageview.",
            "system": True,
            "ignored_in_assistant": True,
        },
        "$autocapture_disabled_server_side": {
            "label": "Autocapture Disabled Server-Side",
            "description": "If autocapture has been disabled server-side.",
            "system": True,
            "ignored_in_assistant": True,
        },
        "$console_log_recording_enabled_server_side": {
            "label": "Console Log Recording Enabled Server-Side",
            "description": "If console log recording has been enabled server-side.",
            "system": True,
            "ignored_in_assistant": True,
        },
        "$session_recording_recorder_version_server_side": {
            "label": "Session Recording Recorder Version Server-Side",
            "description": "The version of the session recording recorder that is enabled server-side.",
            "examples": ["v2"],
            "system": True,
            "ignored_in_assistant": True,
        },
        "$session_is_sampled": {
            "label": "Whether the session is sampled",
            "description": "Whether the session is sampled for session recording.",
            "examples": ["true", "false"],
            "system": True,
            "ignored_in_assistant": True,
        },
        "$feature_flag_payloads": {
            "label": "Feature Flag Payloads",
            "description": "Feature flag payloads active in the environment.",
            "ignored_in_assistant": True,
        },
        "$capture_failed_request": {
            "label": "Capture Failed Request",
            "description": "",
            "ignored_in_assistant": True,
        },
        "$lib_rate_limit_remaining_tokens": {
            "label": "Clientside rate limit remaining tokens",
            "description": "Remaining rate limit tokens for the posthog-js library client-side rate limiting implementation.",
            "examples": ["100"],
            "ignored_in_assistant": True,
        },
        "token": {
            "label": "Token",
            "description": "Token used for authentication.",
            "examples": ["ph_abcdefg"],
            "ignored_in_assistant": True,
        },
        "$sentry_exception": {
            "label": "Sentry exception",
            "description": "Raw Sentry exception data.",
            "system": True,
        },
        "$sentry_exception_message": {
            "label": "Sentry exception message",
        },
        "$sentry_exception_type": {
            "label": "Sentry exception type",
            "description": "Class name of the exception object.",
        },
        "$sentry_tags": {
            "label": "Sentry tags",
            "description": "Tags sent to Sentry along with the exception.",
        },
        "$exception_list": {
            "label": "Exception list",
            "description": "List of one or more associated exceptions.",
            "system": True,
        },
        "$exception_level": {
            "label": "Exception level",
            "description": "Exception categorized by severity.",
            "examples": ["error"],
        },
        "$exception_type": {
            "label": "Exception type",
            "description": "Exception categorized into types.",
            "examples": ["Error"],
        },
        "$exception_message": {
            "label": "Exception message",
            "description": "The message detected on the error.",
        },
        "$exception_fingerprint": {
            "label": "Exception fingerprint",
            "description": "A fingerprint used to group issues, can be set clientside.",
        },
        "$exception_proposed_fingerprint": {
            "label": "Exception proposed fingerprint",
            "description": "The fingerprint used to group issues. Auto generated unless provided clientside.",
        },
        "$exception_issue_id": {
            "label": "Exception issue ID",
            "description": "The id of the issue the fingerprint was associated with at ingest time.",
        },
        "$exception_source": {
            "label": "Exception source",
            "description": "The source of the exception.",
            "examples": ["JS file"],
        },
        "$exception_lineno": {
            "label": "Exception source line number",
            "description": "Which line in the exception source that caused the exception.",
        },
        "$exception_colno": {
            "label": "Exception source column number",
            "description": "Which column of the line in the exception source that caused the exception.",
        },
        "$exception_DOMException_code": {
            "label": "DOMException code",
            "description": "If a DOMException was thrown, it also has a DOMException code.",
        },
        "$exception_is_synthetic": {
            "label": "Exception is synthetic",
            "description": "Whether this was detected as a synthetic exception.",
        },
        "$exception_stack_trace_raw": {
            "label": "Exception raw stack trace",
            "description": "The exceptions stack trace, as a string.",
        },
        "$exception_handled": {
            "label": "Exception was handled",
            "description": "Whether this was a handled or unhandled exception.",
        },
        "$exception_personURL": {
            "label": "Exception person URL",
            "description": "The PostHog person that experienced the exception.",
        },
        "$cymbal_errors": {
            "label": "Exception processing errors",
            "description": "Errors encountered while trying to process exceptions.",
            "system": True,
        },
        "$exception_capture_endpoint": {
            "label": "Exception capture endpoint",
            "description": "Endpoint used by posthog-js exception autocapture.",
            "examples": ["/e/"],
        },
        "$exception_capture_endpoint_suffix": {
            "label": "Exception capture endpoint suffix",
            "description": "Endpoint used by posthog-js exception autocapture.",
            "examples": ["/e/"],
        },
        "$exception_capture_enabled_server_side": {
            "label": "Exception capture enabled server side",
            "description": "Whether exception autocapture was enabled in remote config.",
        },
        "$ce_version": {
            "label": "$ce_version",
            "description": "",
            "system": True,
        },
        "$anon_distinct_id": {
            "label": "Anon Distinct ID",
            "description": "If the user was previously anonymous, their anonymous ID will be set here.",
            "examples": ["16ff262c4301e5-0aa346c03894bc-39667c0e-1aeaa0-16ff262c431767"],
            "system": True,
        },
        "$event_type": {
            "label": "Event Type",
            "description": "When the event is an $autocapture event, this specifies what the action was against the element.",
            "examples": ["click", "submit", "change"],
        },
        "$insert_id": {
            "label": "Insert ID",
            "description": "Unique insert ID for the event.",
            "system": True,
        },
        "$time": {
            "label": "$time (deprecated)",
            "description": "Use the SQL field `timestamp` instead. This field was previously set on some client side events.",
            "system": True,
            "examples": ["1681211521.345"],
        },
        "$browser_type": {
            "label": "Browser Type",
            "description": "This is only added when posthog-js config.opt_out_useragent_filter is true.",
            "examples": ["browser", "bot"],
        },
        "$device_id": {
            "label": "Device ID",
            "description": "Unique ID for that device, consistent even if users are logging in/out.",
            "examples": ["16ff262c4301e5-0aa346c03894bc-39667c0e-1aeaa0-16ff262c431767"],
            "system": True,
        },
        "$replay_minimum_duration": {
            "label": "Replay config - minimum duration",
            "description": "Config for minimum duration before emitting a session recording.",
            "examples": ["1000"],
            "system": True,
        },
        "$replay_sample_rate": {
            "label": "Replay config - sample rate",
            "description": "Config for sampling rate of session recordings.",
            "examples": ["0.1"],
            "system": True,
        },
        "$session_recording_start_reason": {
            "label": "Session recording start reason",
            "description": "Reason for starting the session recording. Useful for e.g. if you have sampling enabled and want to see on batch exported events which sessions have recordings available.",
            "examples": ["sampling_override", "recording_initialized", "linked_flag_match"],
            "system": True,
        },
        "$session_recording_canvas_recording": {
            "label": "Session recording canvas recording",
            "description": "Session recording canvas capture config.",
            "examples": ['{"enabled": false}'],
            "system": True,
        },
        "$session_recording_network_payload_capture": {
            "label": "Session recording network payload capture",
            "description": "Session recording network payload capture config.",
            "examples": ['{"recordHeaders": false}'],
            "system": True,
        },
        "$configured_session_timeout_ms": {
            "label": "Configured session timeout",
            "description": "Configured session timeout in milliseconds.",
            "examples": ["1800000"],
            "system": True,
        },
        "$replay_script_config": {
            "label": "Replay script config",
            "description": "Sets an alternative recorder script for the web sdk.",
            "examples": ['{"script": "recorder-next"}'],
            "system": True,
        },
        "$session_recording_url_trigger_activated_session": {
            "label": "Session recording URL trigger activated session",
            "description": "Session recording URL trigger activated session config. Used by posthog-js to track URL activation of session replay.",
            "system": True,
        },
        "$session_recording_url_trigger_status": {
            "label": "Session recording URL trigger status",
            "description": "Session recording URL trigger status. Used by posthog-js to track URL activation of session replay.",
            "system": True,
        },
        "$recording_status": {
            "label": "Session recording status",
            "description": "The status of session recording at the time the event was captured",
            "system": True,
        },
        "$cymbal_errors": {
            "label": "Exception processing errors",
            "description": "Errors encountered while trying to process exceptions.",
            "system": True,
        },
        "$geoip_city_name": {
            "label": "City Name",
            "description": "Name of the city matched to this event's IP address.",
            "examples": ["Sydney", "Chennai", "Brooklyn"],
        },
        "$geoip_country_name": {
            "label": "Country Name",
            "description": "Name of the country matched to this event's IP address.",
            "examples": ["Australia", "India", "United States"],
        },
        "$geoip_country_code": {
            "label": "Country Code",
            "description": "Code of the country matched to this event's IP address.",
            "examples": ["AU", "IN", "US"],
        },
        "$geoip_continent_name": {
            "label": "Continent Name",
            "description": "Name of the continent matched to this event's IP address.",
            "examples": ["Oceania", "Asia", "North America"],
        },
        "$geoip_continent_code": {
            "label": "Continent Code",
            "description": "Code of the continent matched to this event's IP address.",
            "examples": ["OC", "AS", "NA"],
        },
        "$geoip_postal_code": {
            "label": "Postal Code",
            "description": "Approximated postal code matched to this event's IP address.",
            "examples": ["2000", "600004", "11211"],
        },
        "$geoip_postal_code_confidence": {
            "label": "Postal Code identification confidence score",
            "description": "If provided by the licensed geoip database",
            "examples": ["null", "0.1"],
            "system": True,
            "ignored_in_assistant": True,
        },
        "$geoip_latitude": {
            "label": "Latitude",
            "description": "Approximated latitude matched to this event's IP address.",
            "examples": ["-33.8591", "13.1337", "40.7"],
        },
        "$geoip_longitude": {
            "label": "Longitude",
            "description": "Approximated longitude matched to this event's IP address.",
            "examples": ["151.2", "80.8008", "-73.9"],
        },
        "$geoip_time_zone": {
            "label": "Timezone",
            "description": "Timezone matched to this event's IP address.",
            "examples": ["Australia/Sydney", "Asia/Kolkata", "America/New_York"],
        },
        "$geoip_subdivision_1_name": {
            "label": "Subdivision 1 Name",
            "description": "Name of the subdivision matched to this event's IP address.",
            "examples": ["New South Wales", "Tamil Nadu", "New York"],
        },
        "$geoip_subdivision_1_code": {
            "label": "Subdivision 1 Code",
            "description": "Code of the subdivision matched to this event's IP address.",
            "examples": ["NSW", "TN", "NY"],
        },
        "$geoip_subdivision_2_name": {
            "label": "Subdivision 2 Name",
            "description": "Name of the second subdivision matched to this event's IP address.",
        },
        "$geoip_subdivision_2_code": {
            "label": "Subdivision 2 Code",
            "description": "Code of the second subdivision matched to this event's IP address.",
        },
        "$geoip_subdivision_2_confidence": {
            "label": "Subdivision 2 identification confidence score",
            "description": "If provided by the licensed geoip database",
            "examples": ["null", "0.1"],
            "ignored_in_assistant": True,
            "system": True,
        },
        "$geoip_subdivision_3_name": {
            "label": "Subdivision 3 Name",
            "description": "Name of the third subdivision matched to this event's IP address.",
        },
        "$geoip_subdivision_3_code": {
            "label": "Subdivision 3 Code",
            "description": "Code of the third subdivision matched to this event's IP address.",
        },
        "$geoip_disable": {
            "label": "GeoIP Disabled",
            "description": "Whether to skip GeoIP processing for the event.",
        },
        "$geoip_city_confidence": {
            "label": "GeoIP detection city confidence",
            "description": "Confidence level of the city matched to this event's IP address.",
            "examples": ["0.5"],
        },
        "$geoip_country_confidence": {
            "label": "GeoIP detection country confidence",
            "description": "Confidence level of the country matched to this event's IP address.",
            "examples": ["0.5"],
        },
        "$geoip_accuracy_radius": {
            "label": "GeoIP detection accuracy radius",
            "description": "Accuracy radius of the location matched to this event's IP address (in kilometers).",
            "examples": ["50"],
        },
        "$geoip_subdivision_1_confidence": {
            "label": "GeoIP detection subdivision 1 confidence",
            "description": "Confidence level of the first subdivision matched to this event's IP address.",
            "examples": ["0.5"],
        },
        "$el_text": {
            "label": "Element Text",
            "description": "The text of the element that was clicked. Only sent with Autocapture events.",
            "examples": ["Click here!"],
        },
        "$app_build": {
            "label": "App Build",
            "description": "The build number for the app.",
        },
        "$app_name": {
            "label": "App Name",
            "description": "The name of the app.",
        },
        "$app_namespace": {
            "label": "App Namespace",
            "description": "The namespace of the app as identified in the app store.",
            "examples": ["com.posthog.app"],
        },
        "$app_version": {
            "label": "App Version",
            "description": "The version of the app.",
        },
        "$device_manufacturer": {
            "label": "Device Manufacturer",
            "description": "The manufacturer of the device",
            "examples": ["Apple", "Samsung"],
        },
        "$device_name": {
            "label": "Device Name",
            "description": "Name of the device",
            "examples": ["iPhone 12 Pro", "Samsung Galaxy 10"],
        },
        "$is_emulator": {
            "label": "Is Emulator",
            "description": "Indicates whether the app is running on an emulator or a physical device",
            "examples": ["true", "false"],
        },
        "$is_mac_catalyst_app": {
            "label": "Is Mac Catalyst App",
            "description": "Indicates whether the app is a Mac Catalyst app running on macOS",
            "examples": ["true", "false"],
        },
        "$is_ios_running_on_mac": {
            "label": "Is iOS App Running on Mac",
            "description": "Indicates whether the app is an iOS app running on macOS (Apple Silicon)",
            "examples": ["true", "false"],
        },
        "$locale": {
            "label": "Locale",
            "description": "The locale of the device",
            "examples": ["en-US", "de-DE"],
        },
        "$os_name": {
            "label": "OS Name",
            "description": "The Operating System name",
            "examples": ["iOS", "Android"],
        },
        "$os_version": {
            "label": "OS Version",
            "description": "The Operating System version.",
            "examples": ["15.5"],
        },
        "$timezone": {
            "label": "Timezone",
            "description": "The timezone as reported by the device",
        },
        "$touch_x": {
            "label": "Touch X",
            "description": "The location of a Touch event on the X axis",
        },
        "$touch_y": {
            "label": "Touch Y",
            "description": "The location of a Touch event on the Y axis",
        },
        "$plugins_succeeded": {
            "label": "Plugins Succeeded",
            "description": "Plugins that successfully processed the event, e.g. edited properties (plugin method `processEvent`).",
        },
        "$groups": {
            "label": "Groups",
            "description": "Relevant groups",
        },
        "$group_0": {
            "label": "Group 1",
            "system": True,
        },
        "$group_1": {
            "label": "Group 2",
            "system": True,
        },
        "$group_2": {
            "label": "Group 3",
            "system": True,
        },
        "$group_3": {
            "label": "Group 4",
            "system": True,
        },
        "$group_4": {
            "label": "Group 5",
            "system": True,
        },
        "$group_set": {
            "label": "Group Set",
            "description": "Group properties to be set",
        },
        "$group_key": {
            "label": "Group Key",
            "description": "Specified group key",
        },
        "$group_type": {
            "label": "Group Type",
            "description": "Specified group type",
        },
        "$window_id": {
            "label": "Window ID",
            "description": "Unique window ID for session recording disambiguation",
            "system": True,
        },
        "$session_id": {
            "label": "Session ID",
            "description": "Unique session ID for session recording disambiguation",
            "system": True,
        },
        "$plugins_failed": {
            "label": "Plugins Failed",
            "description": "Plugins that failed to process the event (plugin method `processEvent`).",
        },
        "$plugins_deferred": {
            "label": "Plugins Deferred",
            "description": "Plugins to which the event was handed off post-ingestion, e.g. for export (plugin method `onEvent`).",
        },
        "$$plugin_metrics": {
            "label": "Plugin Metric",
            "description": "Performance metrics for a given plugin.",
        },
        "$creator_event_uuid": {
            "label": "Creator Event ID",
            "description": "Unique ID for the event, which created this person.",
            "examples": ["16ff262c4301e5-0aa346c03894bc-39667c0e-1aeaa0-16ff262c431767"],
        },
        "utm_source": {
            "label": "UTM Source",
            "description": "UTM source tag.",
            "examples": ["Google", "Bing", "Twitter", "Facebook"],
        },
        "$initial_utm_source": {
            "label": "Initial UTM Source",
            "description": "UTM source tag.",
            "examples": ["Google", "Bing", "Twitter", "Facebook"],
        },
        "utm_medium": {
            "label": "UTM Medium",
            "description": "UTM medium tag.",
            "examples": ["Social", "Organic", "Paid", "Email"],
        },
        "utm_campaign": {
            "label": "UTM Campaign",
            "description": "UTM campaign tag.",
            "examples": ["feature launch", "discount"],
        },
        "utm_name": {
            "label": "UTM Name",
            "description": "UTM campaign tag, sent via Segment.",
            "examples": ["feature launch", "discount"],
        },
        "utm_content": {
            "label": "UTM Content",
            "description": "UTM content tag.",
            "examples": ["bottom link", "second button"],
        },
        "utm_term": {
            "label": "UTM Term",
            "description": "UTM term tag.",
            "examples": ["free goodies"],
        },
        "$performance_page_loaded": {
            "label": "Page Loaded",
            "description": "The time taken until the browser's page load event in milliseconds.",
        },
        "$performance_raw": {
            "label": "Browser Performance",
            "description": "The browser performance entries for navigation (the page), paint, and resources. That were available when the page view event fired",
            "system": True,
        },
        "$had_persisted_distinct_id": {
            "label": "$had_persisted_distinct_id",
            "description": "",
            "system": True,
        },
        "$sentry_event_id": {
            "label": "Sentry Event ID",
            "description": "This is the Sentry key for an event.",
            "examples": ["byroc2ar9ee4ijqp"],
            "system": True,
        },
        "$timestamp": {
            "label": "Timestamp (deprecated)",
            "description": "Use the SQL field `timestamp` instead. This field was previously set on some client side events.",
            "examples": ["2023-05-20T15:30:00Z"],
            "system": True,
        },
        "$sent_at": {
            "label": "Sent At",
            "description": "Time the event was sent to PostHog. Used for correcting the event timestamp when the device clock is off.",
            "examples": ["2023-05-20T15:31:00Z"],
        },
        "$browser": {
            "label": "Browser",
            "description": "Name of the browser the user has used.",
            "examples": ["Chrome", "Firefox"],
        },
        "$os": {
            "label": "OS",
            "description": "The operating system of the user.",
            "examples": ["Windows", "Mac OS X"],
        },
        "$browser_language": {
            "label": "Browser Language",
            "description": "Language.",
            "examples": ["en", "en-US", "cn", "pl-PL"],
        },
        "$browser_language_prefix": {
            "label": "Browser Language Prefix",
            "description": "Language prefix.",
            "examples": [
                "en",
                "ja",
            ],
        },
        "$current_url": {
            "label": "Current URL",
            "description": "The URL visited at the time of the event.",
            "examples": ["https://example.com/interesting-article?parameter=true"],
        },
        "$browser_version": {
            "label": "Browser Version",
            "description": "The version of the browser that was used. Used in combination with Browser.",
            "examples": ["70", "79"],
        },
        "$raw_user_agent": {
            "label": "Raw User Agent",
            "description": "PostHog process information like browser, OS, and device type from the user agent string. This is the raw user agent string.",
            "examples": ["Mozilla/5.0 (Macintosh; Intel Mac OS X 10_15_7) AppleWebKit/537.36 (KHTML, like Gecko)"],
        },
        "$user_agent": {
            "label": "Raw User Agent",
            "description": "Some SDKs (like Android) send the raw user agent as $user_agent.",
            "examples": ["Dalvik/2.1.0 (Linux; U; Android 11; Pixel 3 Build/RQ2A.210505.002)"],
        },
        "$screen_height": {
            "label": "Screen Height",
            "description": "The height of the user's entire screen (in pixels).",
            "examples": ["2160", "1050"],
        },
        "$screen_width": {
            "label": "Screen Width",
            "description": "The width of the user's entire screen (in pixels).",
            "examples": ["1440", "1920"],
        },
        "$screen_name": {
            "label": "Screen Name",
            "description": "The name of the active screen.",
        },
        "$viewport_height": {
            "label": "Viewport Height",
            "description": "The height of the user's actual browser window (in pixels).",
            "examples": ["2094", "1031"],
        },
        "$viewport_width": {
            "label": "Viewport Width",
            "description": "The width of the user's actual browser window (in pixels).",
            "examples": ["1439", "1915"],
        },
        "$lib": {
            "label": "Library",
            "description": "What library was used to send the event.",
            "examples": ["web", "posthog-ios"],
        },
        "$lib_custom_api_host": {
            "label": "Library Custom API Host",
            "description": "The custom API host used to send the event.",
            "examples": ["https://ph.example.com"],
        },
        "$lib_version": {
            "label": "Library Version",
            "description": "Version of the library used to send the event. Used in combination with Library.",
            "examples": ["1.0.3"],
        },
        "$lib_version__major": {
            "label": "Library Version (Major)",
            "description": "Major version of the library used to send the event.",
            "examples": [1],
        },
        "$lib_version__minor": {
            "label": "Library Version (Minor)",
            "description": "Minor version of the library used to send the event.",
            "examples": [0],
        },
        "$lib_version__patch": {
            "label": "Library Version (Patch)",
            "description": "Patch version of the library used to send the event.",
            "examples": [3],
        },
        "$referrer": {
            "label": "Referrer URL",
            "description": "URL of where the user came from.",
            "examples": ["https://google.com/search?q=posthog&rlz=1C..."],
        },
        "$referring_domain": {
            "label": "Referring Domain",
            "description": "Domain of where the user came from.",
            "examples": ["google.com", "facebook.com"],
        },
        "$user_id": {
            "label": "User ID",
            "description": "This variable will be set to the distinct ID if you've called `posthog.identify('distinct id')`. If the user is anonymous, it'll be empty.",
        },
        "$ip": {
            "label": "IP Address",
            "description": "IP address for this user when the event was sent.",
            "examples": ["203.0.113.0"],
        },
        "$host": {
            "label": "Host",
            "description": "The hostname of the Current URL.",
            "examples": ["example.com", "localhost:8000"],
        },
        "$pathname": {
            "label": "Path Name",
            "description": "The path of the Current URL, which means everything in the url after the domain.",
            "examples": ["/pricing", "/about-us/team"],
        },
        "$search_engine": {
            "label": "Search Engine",
            "description": "The search engine the user came in from (if any).",
            "examples": ["Google", "DuckDuckGo"],
        },
        "$active_feature_flags": {
            "label": "Active Feature Flags",
            "description": "Keys of the feature flags that were active while this event was sent.",
            "examples": ["['beta-feature']"],
        },
        "$enabled_feature_flags": {
            "label": "Enabled Feature Flags",
            "description": "Keys and multivariate values of the feature flags that were active while this event was sent.",
            "examples": ['{"flag": "value"}'],
        },
        "$feature_flag_response": {
            "label": "Feature Flag Response",
            "description": "What the call to feature flag responded with.",
            "examples": ["true", "false"],
        },
        "$feature_flag_payload": {
            "label": "Feature Flag Response Payload",
            "description": "The JSON payload that the call to feature flag responded with (if any)",
            "examples": ['{"variant": "test"}'],
        },
        "$feature_flag": {
            "label": "Feature Flag",
            "description": 'The feature flag that was called.\n\nWarning! This only works in combination with the $feature_flag_called event. If you want to filter other events, try "Active Feature Flags".',
            "examples": ["beta-feature"],
        },
        "$feature_flag_reason": {
            "label": "Feature Flag Evaluation Reason",
            "description": "The reason the feature flag was matched or not matched.",
            "examples": ["Matched condition set 1"],
        },
        "$feature_flag_request_id": {
            "label": "Feature Flag Request ID",
            "description": "The unique identifier for the request that retrieved this feature flag result.\n\nNote: Primarily used by PostHog support for debugging issues with feature flags.",
            "examples": ["01234567-89ab-cdef-0123-456789abcdef"],
        },
        "$feature_flag_version": {
            "label": "Feature Flag Version",
            "description": "The version of the feature flag that was called.",
            "examples": ["3"],
        },
        "$survey_response": {
            "label": "Survey Response",
            "description": "The response value for the first question in the survey.",
            "examples": ["I love it!", 5, "['choice 1', 'choice 3']"],
        },
        "$survey_name": {
            "label": "Survey Name",
            "description": "The name of the survey.",
            "examples": ["Product Feedback for New Product", "Home page NPS"],
        },
        "$survey_questions": {
            "label": "Survey Questions",
            "description": "The questions asked in the survey.",
        },
        "$survey_id": {
            "label": "Survey ID",
            "description": "The unique identifier for the survey.",
        },
        "$survey_iteration": {
            "label": "Survey Iteration Number",
            "description": "The iteration number for the survey.",
        },
        "$survey_iteration_start_date": {
            "label": "Survey Iteration Start Date",
            "description": "The start date for the current iteration of the survey.",
        },
        "$device": {
            "label": "Device",
            "description": "The mobile device that was used.",
            "examples": ["iPad", "iPhone", "Android"],
        },
        "$sentry_url": {
            "label": "Sentry URL",
            "description": "Direct link to the exception in Sentry",
            "examples": ["https://sentry.io/..."],
        },
        "$device_type": {
            "label": "Device Type",
            "description": "The type of device that was used.",
            "examples": ["Mobile", "Tablet", "Desktop"],
        },
        "$screen_density": {
            "label": "Screen density",
            "description": 'The logical density of the display. This is a scaling factor for the Density Independent Pixel unit, where one DIP is one pixel on an approximately 160 dpi screen (for example a 240x320, 1.5"x2" screen), providing the baseline of the system\'s display. Thus on a 160dpi screen this density value will be 1; on a 120 dpi screen it would be .75; etc.',
            "examples": [2.75],
        },
        "$device_model": {
            "label": "Device Model",
            "description": "The model of the device that was used.",
            "examples": ["iPhone9,3", "SM-G965W"],
        },
        "$network_wifi": {
            "label": "Network WiFi",
            "description": "Whether the user was on WiFi when the event was sent.",
            "examples": ["true", "false"],
        },
        "$network_bluetooth": {
            "label": "Network Bluetooth",
            "description": "Whether the user was on Bluetooth when the event was sent.",
            "examples": ["true", "false"],
        },
        "$network_cellular": {
            "label": "Network Cellular",
            "description": "Whether the user was on cellular when the event was sent.",
            "examples": ["true", "false"],
        },
        "$client_session_initial_referring_host": {
            "label": "Referrer Host",
            "description": "Host that the user came from. (First-touch, session-scoped)",
            "examples": ["google.com", "facebook.com"],
        },
        "$client_session_initial_pathname": {
            "label": "Initial Path",
            "description": "Path that the user started their session on. (First-touch, session-scoped)",
            "examples": ["/register", "/some/landing/page"],
        },
        "$client_session_initial_utm_source": {
            "label": "Initial UTM Source",
            "description": "UTM Source. (First-touch, session-scoped)",
            "examples": ["Google", "Bing", "Twitter", "Facebook"],
        },
        "$client_session_initial_utm_campaign": {
            "label": "Initial UTM Campaign",
            "description": "UTM Campaign. (First-touch, session-scoped)",
            "examples": ["feature launch", "discount"],
        },
        "$client_session_initial_utm_medium": {
            "label": "Initial UTM Medium",
            "description": "UTM Medium. (First-touch, session-scoped)",
            "examples": ["Social", "Organic", "Paid", "Email"],
        },
        "$client_session_initial_utm_content": {
            "label": "Initial UTM Source",
            "description": "UTM Source. (First-touch, session-scoped)",
            "examples": ["bottom link", "second button"],
        },
        "$client_session_initial_utm_term": {
            "label": "Initial UTM Source",
            "description": "UTM Source. (First-touch, session-scoped)",
            "examples": ["free goodies"],
        },
        "$network_carrier": {
            "label": "Network Carrier",
            "description": "The network carrier that the user is on.",
            "examples": ["cricket", "telecom"],
        },
        "from_background": {
            "label": "From Background",
            "description": "Whether the app was opened for the first time or from the background.",
            "examples": ["true", "false"],
        },
        "url": {
            "label": "URL",
            "description": "The deep link URL that the app was opened from.",
            "examples": ["https://open.my.app"],
        },
        "referring_application": {
            "label": "Referrer Application",
            "description": "The namespace of the app that made the request.",
            "examples": ["com.posthog.app"],
        },
        "version": {
            "label": "App Version",
            "description": "The version of the app",
            "examples": ["1.0.0"],
        },
        "previous_version": {
            "label": "App Previous Version",
            "description": "The previous version of the app",
            "examples": ["1.0.0"],
        },
        "build": {
            "label": "App Build",
            "description": "The build number for the app",
            "examples": ["1"],
        },
        "previous_build": {
            "label": "App Previous Build",
            "description": "The previous build number for the app",
            "examples": ["1"],
        },
        "gclid": {
            "label": "gclid",
            "description": "Google Click ID",
        },
        "rdt_cid": {
            "label": "rdt_cid",
            "description": "Reddit Click ID",
        },
        "epik": {
            "label": "epik",
            "description": "Pinterest Click ID",
        },
        "qclid": {
            "label": "qclid",
            "description": "Quora Click ID",
        },
        "sccid": {
            "label": "sccid",
            "description": "Snapchat Click ID",
        },
        "irclid": {
            "label": "irclid",
            "description": "Impact Click ID",
        },
        "_kx": {
            "label": "_kx",
            "description": "Klaviyo Tracking ID",
        },
        "gad_source": {
            "label": "gad_source",
            "description": "Google Ads Source",
        },
        "gclsrc": {
            "label": "gclsrc",
            "description": "Google Click Source",
        },
        "dclid": {
            "label": "dclid",
            "description": "DoubleClick ID",
        },
        "gbraid": {
            "label": "gbraid",
            "description": "Google Ads, web to app",
        },
        "wbraid": {
            "label": "wbraid",
            "description": "Google Ads, app to web",
        },
        "fbclid": {
            "label": "fbclid",
            "description": "Facebook Click ID",
        },
        "msclkid": {
            "label": "msclkid",
            "description": "Microsoft Click ID",
        },
        "twclid": {
            "label": "twclid",
            "description": "Twitter Click ID",
        },
        "li_fat_id": {
            "label": "li_fat_id",
            "description": "LinkedIn First-Party Ad Tracking ID",
        },
        "mc_cid": {
            "label": "mc_cid",
            "description": "Mailchimp Campaign ID",
        },
        "igshid": {
            "label": "igshid",
            "description": "Instagram Share ID",
        },
        "ttclid": {
            "label": "ttclid",
            "description": "TikTok Click ID",
        },
        "$is_identified": {
            "label": "Is Identified",
            "description": "When the person was identified",
        },
        "$initial_person_info": {
            "label": "Initial Person Info",
            "description": "posthog-js initial person information. used in the $set_once flow",
            "system": True,
        },
        "revenue": {
            "label": "Revenue",
            "description": "The revenue associated with the event. By default, this is in USD, but the currency property can be used to specify a different currency.",
            "examples": [10.0],
        },
        "currency": {
            "label": "Currency",
            "description": "The currency code associated with the event.",
            "examples": ["USD", "EUR", "GBP", "CAD"],
        },
        "$web_vitals_enabled_server_side": {
            "label": "Web vitals enabled server side",
            "description": "Whether web vitals was enabled in remote config",
        },
        "$web_vitals_FCP_event": {
            "label": "Web vitals FCP measure event details",
        },
        "$web_vitals_FCP_value": {
            "label": "Web vitals FCP value",
        },
        "$web_vitals_LCP_event": {
            "label": "Web vitals LCP measure event details",
        },
        "$web_vitals_LCP_value": {
            "label": "Web vitals LCP value",
        },
        "$web_vitals_INP_event": {
            "label": "Web vitals INP measure event details",
        },
        "$web_vitals_INP_value": {
            "label": "Web vitals INP value",
        },
        "$web_vitals_CLS_event": {
            "label": "Web vitals CLS measure event details",
        },
        "$web_vitals_CLS_value": {
            "label": "Web vitals CLS value",
        },
        "$web_vitals_allowed_metrics": {
            "label": "Web vitals allowed metrics",
            "description": "Allowed web vitals metrics config.",
            "examples": ['["LCP", "CLS"]'],
            "system": True,
        },
        "$prev_pageview_last_scroll": {
            "label": "Previous pageview last scroll",
            "description": "posthog-js adds these to the page leave event, they are used in web analytics calculations",
            "examples": [0],
        },
        "$prev_pageview_id": {
            "label": "Previous pageview ID",
            "description": "posthog-js adds these to the page leave event, they are used in web analytics calculations",
            "examples": ["1"],
            "system": True,
        },
        "$prev_pageview_last_scroll_percentage": {
            "label": "Previous pageview last scroll percentage",
            "description": "posthog-js adds these to the page leave event, they are used in web analytics calculations",
            "examples": [0],
        },
        "$prev_pageview_max_scroll": {
            "examples": [0],
            "label": "Previous pageview max scroll",
            "description": "posthog-js adds these to the page leave event, they are used in web analytics calculations",
        },
        "$prev_pageview_max_scroll_percentage": {
            "examples": [0],
            "label": "Previous pageview max scroll percentage",
            "description": "posthog-js adds these to the page leave event, they are used in web analytics calculations",
        },
        "$prev_pageview_last_content": {
            "examples": [0],
            "label": "Previous pageview last content",
            "description": "posthog-js adds these to the page leave event, they are used in web analytics calculations",
        },
        "$prev_pageview_last_content_percentage": {
            "examples": [0],
            "description": "posthog-js adds these to the page leave event, they are used in web analytics calculations",
            "label": "Previous pageview last content percentage",
        },
        "$prev_pageview_max_content": {
            "examples": [0],
            "description": "posthog-js adds these to the page leave event, they are used in web analytics calculations",
            "label": "Previous pageview max content",
        },
        "$prev_pageview_max_content_percentage": {
            "examples": [0],
            "description": "posthog-js adds these to the page leave event, they are used in web analytics calculations",
            "label": "Previous pageview max content percentage",
        },
        "$prev_pageview_pathname": {
            "examples": ["/pricing", "/about-us/team"],
            "description": "posthog-js adds these to the page leave event, they are used in web analytics calculations",
            "label": "Previous pageview pathname",
        },
        "$prev_pageview_duration": {
            "examples": [0],
            "description": "posthog-js adds these to the page leave event, they are used in web analytics calculations",
            "label": "Previous pageview duration",
        },
        "$surveys_activated": {
            "label": "Surveys Activated",
            "description": "The surveys that were activated for this event.",
        },
        "$process_person_profile": {
            "label": "Person Profile processing flag",
            "description": "The setting from an SDK to control whether an event has person processing enabled",
            "system": True,
        },
        "$dead_clicks_enabled_server_side": {
            "label": "Dead clicks enabled server side",
            "description": "Whether dead clicks were enabled in remote config",
            "system": True,
        },
        "$dead_click_scroll_delay_ms": {
            "label": "Dead click scroll delay in milliseconds",
            "description": "The delay between a click and the next scroll event",
            "system": True,
        },
        "$dead_click_mutation_delay_ms": {
            "label": "Dead click mutation delay in milliseconds",
            "description": "The delay between a click and the next mutation event",
            "system": True,
        },
        "$dead_click_absolute_delay_ms": {
            "label": "Dead click absolute delay in milliseconds",
            "description": "The delay between a click and having seen no activity at all",
            "system": True,
        },
        "$dead_click_selection_changed_delay_ms": {
            "label": "Dead click selection changed delay in milliseconds",
            "description": "The delay between a click and the next text selection change event",
            "system": True,
        },
        "$dead_click_last_mutation_timestamp": {
            "label": "Dead click last mutation timestamp",
            "description": "debug signal time of the last mutation seen by dead click autocapture",
            "system": True,
        },
        "$dead_click_event_timestamp": {
            "label": "Dead click event timestamp",
            "description": "debug signal time of the event that triggered dead click autocapture",
            "system": True,
        },
        "$dead_click_scroll_timeout": {
            "label": "Dead click scroll timeout",
            "description": "whether the dead click autocapture passed the threshold for waiting for a scroll event",
        },
        "$dead_click_mutation_timeout": {
            "label": "Dead click mutation timeout",
            "description": "whether the dead click autocapture passed the threshold for waiting for a mutation event",
            "system": True,
        },
        "$dead_click_absolute_timeout": {
            "label": "Dead click absolute timeout",
            "description": "whether the dead click autocapture passed the threshold for waiting for any activity",
            "system": True,
        },
        "$dead_click_selection_changed_timeout": {
            "label": "Dead click selection changed timeout",
            "description": "whether the dead click autocapture passed the threshold for waiting for a text selection change event",
            "system": True,
        },
        # AI
        "$ai_base_url": {
            "label": "AI Base URL (LLM)",
            "description": "The base URL of the request made to the LLM API",
            "examples": ["https://api.openai.com/v1/"],
        },
        "$ai_http_status": {
            "label": "AI HTTP Status (LLM)",
            "description": "The HTTP status code of the request made to the LLM API",
            "examples": [200, 429],
        },
        "$ai_input": {
            "label": "AI Input (LLM)",
            "description": "The input JSON that was sent to the LLM API",
            "examples": ['{"content": "Explain quantum computing in simple terms.", "role": "user"}'],
        },
        "$ai_input_tokens": {
            "label": "AI Input Tokens (LLM)",
            "description": "The number of tokens in the input prmopt that was sent to the LLM API",
            "examples": [23],
        },
        "$ai_output": {
            "label": "AI Output (LLM)",
            "description": "The output JSON that was received from the LLM API",
            "examples": [
                '{"choices": [{"text": "Quantum computing is a type of computing that harnesses the power of quantum mechanics to perform operations on data."}]}',
            ],
        },
        "$ai_output_choices": {
            "label": "AI Output (LLM)",
            "description": "The output message choices JSON that was received from the LLM API",
            "examples": [
                '{"choices": [{"text": "Quantum computing is a type of computing that harnesses the power of quantum mechanics to perform operations on data."}]}',
            ],
        },
        "$ai_output_tokens": {
            "label": "AI Output Tokens (LLM)",
            "description": "The number of tokens in the output from the LLM API",
            "examples": [23],
        },
        "$ai_cache_read_input_tokens": {
            "label": "AI Cache Read Input Tokens (LLM)",
            "description": "The number of tokens read from the cache for the input prompt",
            "examples": [23],
        },
        "$ai_cache_creation_input_tokens": {
            "label": "AI Cache Creation Input Tokens (LLM)",
            "description": "The number of tokens created in the cache for the input prompt (anthropic only)",
            "examples": [23],
        },
        "$ai_reasoning_tokens": {
            "label": "AI Reasoning Tokens (LLM)",
            "description": "The number of tokens in the reasoning output from the LLM API",
            "examples": [23],
        },
        "$ai_input_cost_usd": {
            "label": "AI Input Cost USD (LLM)",
            "description": "The cost in USD of the input tokens sent to the LLM API",
            "examples": [0.0017],
        },
        "$ai_output_cost_usd": {
            "label": "AI Output Cost USD (LLM)",
            "description": "The cost in USD of the output tokens received from the LLM API",
            "examples": [0.0024],
        },
        "$ai_total_cost_usd": {
            "label": "AI Total Cost USD (LLM)",
            "description": "The total cost in USD of the request made to the LLM API (input + output costs)",
            "examples": [0.0041],
        },
        "$ai_latency": {
            "label": "AI Latency (LLM)",
            "description": "The latency of the request made to the LLM API, in seconds",
            "examples": [0.361],
        },
        "$ai_model": {
            "label": "AI Model (LLM)",
            "description": "The model used to generate the output from the LLM API",
            "examples": ["gpt-4o-mini"],
        },
        "$ai_model_parameters": {
            "label": "AI Model Parameters (LLM)",
            "description": "The parameters used to configure the model in the LLM API, in JSON",
            "examples": ['{"temperature": 0.5, "max_tokens": 50}'],
        },
        "$ai_tools": {
            "label": "AI Tools (LLM)",
            "description": "The tools available to the LLM",
            "examples": [
                '[{"type": "function", "function": {"name": "tool1", "arguments": {"arg1": "value1", "arg2": "value2"}}}]',
            ],
        },
        "$ai_stream": {
            "label": "AI Stream (LLM)",
            "description": "Whether the response from the LLM API was streamed",
            "examples": ["true", "false"],
        },
        "$ai_temperature": {
            "label": "AI Temperature (LLM)",
            "description": "The temperature parameter used in the request to the LLM API",
            "examples": [0.7, 1.0],
        },
        "$ai_input_state": {
            "label": "AI Input State (LLM)",
            "description": "Input state of the LLM agent",
        },
        "$ai_output_state": {
            "label": "AI Output State (LLM)",
            "description": "Output state of the LLM agent",
        },
        "$ai_provider": {
            "label": "AI Provider (LLM)",
            "description": "The provider of the AI model used to generate the output from the LLM API",
            "examples": ["openai"],
        },
        "$ai_trace_id": {
            "label": "AI Trace ID (LLM)",
            "description": "The trace ID of the request made to the LLM API. Used to group together multiple generations into a single trace",
            "examples": ["c9222e05-8708-41b8-98ea-d4a21849e761"],
        },
        "$ai_request_url": {
            "label": "AI Request URL (LLM)",
            "description": "The full URL of the request made to the LLM API",
            "examples": ["https://api.openai.com/v1/chat/completions"],
        },
        "$ai_metric_name": {
            "label": "AI Metric Name (LLM)",
            "description": "The name assigned to the metric used to evaluate the LLM trace",
            "examples": ["rating", "accuracy"],
        },
        "$ai_metric_value": {
            "label": "AI Metric Value (LLM)",
            "description": "The value assigned to the metric used to evaluate the LLM trace",
            "examples": ["negative", "95"],
        },
        "$ai_feedback_text": {
            "label": "AI Feedback Text (LLM)",
            "description": "The text provided by the user for feedback on the LLM trace",
            "examples": ['"The response was helpful, but it did not use the provided context."'],
        },
        "$ai_parent_id": {
            "label": "AI Parent ID (LLM)",
            "description": "The parent span ID of a span or generation, used to group a trace into a tree view",
            "examples": ["bdf42359-9364-4db7-8958-c001f28c9255"],
        },
        "$ai_span_id": {
            "label": "AI Span ID (LLM)",
            "description": "The unique identifier for a LLM trace, generation, or span.",
            "examples": ["bdf42359-9364-4db7-8958-c001f28c9255"],
        },
        "$ai_span_name": {
            "label": "AI Span Name (LLM)",
            "description": "The name given to this LLM trace, generation, or span.",
            "examples": ["summarize_text"],
        },
    },
    "numerical_event_properties": {},
    "person_properties": {},
    "session_properties": {
        "$session_duration": {
            "label": "Session duration",
            "description": "The duration of the session being tracked. Learn more about how PostHog tracks sessions in [our documentation](https://posthog.com/docs/user-guides/sessions).\n\nNote: If the duration is formatted as a single number (not `HH:MM:SS`), it's in seconds.",
            "examples": ["30", "146", "2"],
            "type": "Numeric",
        },
        "$start_timestamp": {
            "label": "Start timestamp",
            "description": "The timestamp of the first event from this session.",
            "examples": ["2023-05-20T15:30:00Z"],
            "type": "DateTime",
        },
        "$end_timestamp": {
            "label": "End timestamp",
            "description": "The timestamp of the last event from this session",
            "examples": ["2023-05-20T16:30:00Z"],
            "type": "DateTime",
        },
        "$entry_current_url": {
            "label": "Entry URL",
            "description": "The first URL visited in this session.",
            "examples": ["https://example.com/interesting-article?parameter=true"],
            "type": "String",
        },
        "$entry_pathname": {
            "label": "Entry pathname",
            "description": "The first pathname visited in this session.",
            "examples": ["/interesting-article?parameter=true"],
            "type": "String",
        },
        "$end_current_url": {
            "label": "End URL",
            "description": "The last URL visited in this session.",
            "examples": ["https://example.com/interesting-article?parameter=true"],
            "type": "String",
        },
        "$end_pathname": {
            "label": "End pathname",
            "description": "The last pathname visited in this session.",
            "examples": ["/interesting-article?parameter=true"],
            "type": "String",
        },
        "$exit_current_url": {
            "label": "Exit URL",
            "description": "The last URL visited in this session. (deprecated, use $end_current_url)",
            "examples": ["https://example.com/interesting-article?parameter=true"],
            "type": "String",
        },
        "$exit_pathname": {
            "label": "Exit pathname",
            "description": "The last pathname visited in this session. (deprecated, use $end_pathname)",
            "examples": ["/interesting-article?parameter=true"],
            "type": "String",
        },
        "$pageview_count": {
            "label": "Pageview count",
            "description": "The number of page view events in this session.",
            "examples": ["123"],
            "type": "Numeric",
        },
        "$autocapture_count": {
            "label": "Autocapture count",
            "description": "The number of autocapture events in this session.",
            "examples": ["123"],
            "type": "Numeric",
        },
        "$screen_count": {
            "label": "Screen count",
            "description": "The number of screen events in this session.",
            "examples": ["123"],
            "type": "Numeric",
        },
        "$channel_type": {
            "label": "Channel type",
            "description": "What type of acquisition channel this traffic came from.",
            "examples": ["Paid Search", "Organic Video", "Direct"],
            "type": "String",
        },
        "$is_bounce": {
            "label": "Is bounce",
            "description": "Whether the session was a bounce.",
            "examples": ["true", "false"],
            "type": "Boolean",
        },
        "$last_external_click_url": {
            "label": "Last external click URL",
            "description": "The last external URL clicked in this session.",
            "examples": ["https://example.com/interesting-article?parameter=true"],
        },
        "$vitals_lcp": {
            "label": "Web vitals LCP",
            "description": "The time it took for the Largest Contentful Paint on the page. This captures the perceived load time of the page, and measure how long it took for the main content of the page to be visible to users.",
            "examples": ["2.2"],
        },
    },
    "groups": {
        "$group_key": {
            "label": "Group Key",
            "description": "Specified group key",
        },
    },
    "replay": {
        "snapshot_source": {
            "label": "Platform",
            "description": "Platform the session was recorded on",
            "examples": ["web", "mobile"],
        },
        "console_log_level": {
            "label": "Log level",
            "description": "Level of console logs captured",
            "examples": ["info", "warn", "error"],
        },
        "console_log_query": {
            "label": "Console log",
            "description": "Text of console logs captured",
        },
        "visited_page": {
            "label": "Visited page",
            "description": "URL a user visited during their session",
        },
        "click_count": {
            "label": "Clicks",
            "description": "Number of clicks during the session",
        },
        "keypress_count": {
            "label": "Key presses",
            "description": "Number of key presses during the session",
        },
        "console_error_count": {
            "label": "Errors",
            "description": "Number of console errors during the session",
        },
    },
    "log_entries": {
        "level": {
            "label": "Console log level",
            "description": "Level of the ",
            "examples": ["info", "warn", "error"],
        },
        "message": {
            "label": "Console log message",
            "description": "The contents of the log message",
        },
    },
}

# copy distinct_id to event properties (needs to be done before copying to person properties, so it exists in person properties as well)
CORE_FILTER_DEFINITIONS_BY_GROUP["event_properties"]["distinct_id"] = CORE_FILTER_DEFINITIONS_BY_GROUP["metadata"][
    "distinct_id"
]

# copy meta properties to event_metadata
CORE_FILTER_DEFINITIONS_BY_GROUP["event_metadata"] = {}
for key in ["distinct_id", "timestamp", "event", "person_id"]:
    CORE_FILTER_DEFINITIONS_BY_GROUP["event_metadata"][key] = CORE_FILTER_DEFINITIONS_BY_GROUP["metadata"][key]


for key, value in CORE_FILTER_DEFINITIONS_BY_GROUP["event_properties"].items():
    if key in PERSON_PROPERTIES_ADAPTED_FROM_EVENT or key.startswith("$geoip_"):
        CORE_FILTER_DEFINITIONS_BY_GROUP["person_properties"][key] = {
            **value,
            "label": f"Latest {value['label']}",
            "description": (
                f"{value['description']} Data from the last time this user was seen."
                if "description" in value
                else "Data from the last time this user was seen."
            ),
        }

        CORE_FILTER_DEFINITIONS_BY_GROUP["person_properties"][f"$initial_{key.lstrip('$')}"] = {
            **value,
            "label": f"Initial {value['label']}",
            "description": (
                f"{value['description']} Data from the first time this user was seen."
                if "description" in value
                else "Data from the first time this user was seen."
            ),
        }
    else:
        CORE_FILTER_DEFINITIONS_BY_GROUP["person_properties"][key] = value

    if key in SESSION_INITIAL_PROPERTIES_ADAPTED_FROM_EVENTS:
        CORE_FILTER_DEFINITIONS_BY_GROUP["session_properties"][f"$entry_{key.lstrip('$')}"] = {
            **value,
            "label": f"Entry {value['label']}",
            "description": (
                f"{value['description']} Data from the first event in this session."
                if "description" in value
                else "Data from the first event in this session."
            ),
        }

for key in SESSION_PROPERTIES_ALSO_INCLUDED_IN_EVENTS:
    mapped_key = key.lstrip("$") if key != "$current_url" else "url"

    CORE_FILTER_DEFINITIONS_BY_GROUP["event_properties"][f"$session_entry_{mapped_key}"] = {
        **CORE_FILTER_DEFINITIONS_BY_GROUP["event_properties"][key],
        "label": f"Session entry {CORE_FILTER_DEFINITIONS_BY_GROUP['event_properties'][key]['label']}",
        "description": (
            f"{CORE_FILTER_DEFINITIONS_BY_GROUP['event_properties'][key]['description']}. Captured at the start of the session and remains constant for the duration of the session."
        ),
    }


PROPERTY_NAME_ALIASES = {
    key: value["label"]
    for key, value in CORE_FILTER_DEFINITIONS_BY_GROUP["event_properties"].items()
    if "label" in value and "deprecated" not in value["label"]
}<|MERGE_RESOLUTION|>--- conflicted
+++ resolved
@@ -24,27 +24,6 @@
     "utm_campaign",
     "utm_content",
     "utm_term",
-<<<<<<< HEAD
-    "gclid",
-    "gad_source",
-    "gclsrc",
-    "dclid",
-    "gbraid",
-    "wbraid",
-    "fbclid",
-    "msclkid",
-    "twclid",
-    "li_fat_id",
-    "mc_cid",
-    "igshid",
-    "ttclid",
-    "rdt_cid",
-    "epik",
-    "qclid",
-    "sccid",
-    "irclid",
-    "_kx",
-=======
     "gclid",  # google ads
     "gad_source",  # google ads
     "gclsrc",  # google ads 360
@@ -59,9 +38,11 @@
     "igshid",  # instagram
     "ttclid",  # tiktok
     "rdt_cid",  # reddit
+    "epik", # pinterest
+    "qclid", # quora
+    "sccid", # snapchat
     "irclid",  # impact
     "_kx",  # klaviyo
->>>>>>> 1d9decf4
 ]
 
 PERSON_PROPERTIES_ADAPTED_FROM_EVENT: set[str] = {
