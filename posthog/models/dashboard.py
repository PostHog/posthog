from django.db import models


class Dashboard(models.Model):
    name: models.CharField = models.CharField(max_length=400, null=True, blank=True)
    team: models.ForeignKey = models.ForeignKey("Team", on_delete=models.CASCADE)
    pinned: models.BooleanField = models.BooleanField(default=False)
<<<<<<< HEAD
    created_at: models.DateTimeField = models.DateTimeField(
        auto_now_add=True, blank=True
    )
    created_by: models.ForeignKey = models.ForeignKey(
        "User", on_delete=models.SET_NULL, null=True, blank=True
    )
    deleted: models.BooleanField = models.BooleanField(default=False)
    share_token: models.CharField = models.CharField(
        max_length=400, null=True, blank=True
    )
    is_shared: models.BooleanField = models.BooleanField(default=False)
    last_accessed_at: models.DateTimeField = models.DateTimeField(blank=True, null=True)
=======
    created_at: models.DateTimeField = models.DateTimeField(auto_now_add=True, blank=True)
    created_by: models.ForeignKey = models.ForeignKey("User", on_delete=models.SET_NULL, null=True, blank=True)
    deleted: models.BooleanField = models.BooleanField(default=False)
>>>>>>> f2f4da3c
<|MERGE_RESOLUTION|>--- conflicted
+++ resolved
@@ -5,21 +5,9 @@
     name: models.CharField = models.CharField(max_length=400, null=True, blank=True)
     team: models.ForeignKey = models.ForeignKey("Team", on_delete=models.CASCADE)
     pinned: models.BooleanField = models.BooleanField(default=False)
-<<<<<<< HEAD
-    created_at: models.DateTimeField = models.DateTimeField(
-        auto_now_add=True, blank=True
-    )
-    created_by: models.ForeignKey = models.ForeignKey(
-        "User", on_delete=models.SET_NULL, null=True, blank=True
-    )
-    deleted: models.BooleanField = models.BooleanField(default=False)
-    share_token: models.CharField = models.CharField(
-        max_length=400, null=True, blank=True
-    )
-    is_shared: models.BooleanField = models.BooleanField(default=False)
-    last_accessed_at: models.DateTimeField = models.DateTimeField(blank=True, null=True)
-=======
     created_at: models.DateTimeField = models.DateTimeField(auto_now_add=True, blank=True)
     created_by: models.ForeignKey = models.ForeignKey("User", on_delete=models.SET_NULL, null=True, blank=True)
     deleted: models.BooleanField = models.BooleanField(default=False)
->>>>>>> f2f4da3c
+    share_token: models.CharField = models.CharField(max_length=400, null=True, blank=True)
+    is_shared: models.BooleanField = models.BooleanField(default=False)
+    last_accessed_at: models.DateTimeField = models.DateTimeField(blank=True, null=True)