--- conflicted
+++ resolved
@@ -91,16 +91,6 @@
     )
     event_names: JSONField = JSONField(default=list)
     event_properties: JSONField = JSONField(default=list)
-<<<<<<< HEAD
-    completed_snippet_onboarding: models.BooleanField = models.BooleanField(
-        default=False
-    )
-    created_at: models.DateTimeField = models.DateTimeField(
-        auto_now_add=True, blank=True
-    )
-    updated_at: models.DateTimeField = models.DateTimeField(auto_now=True, blank=True)
-=======
->>>>>>> dfb9fd5d
     anonymize_ips: models.BooleanField = models.BooleanField(default=False)
 
     # DEPRECATED: this field is deprecated in favour of OPT_OUT_CAPTURE env variable and anonymized data
