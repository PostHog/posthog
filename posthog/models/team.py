--- conflicted
+++ resolved
@@ -11,26 +11,17 @@
 from .action_step import ActionStep
 from .dashboard import Dashboard
 from .dashboard_item import DashboardItem
-<<<<<<< HEAD
 from .personal_api_key import PersonalAPIKey
 from .user import User
 from .utils import generate_random_token
-=======
->>>>>>> c0b4500d
 
 TEAM_CACHE: Dict[str, "Team"] = {}
 
 
 class TeamManager(models.Manager):
-<<<<<<< HEAD
     def create_with_data(self, users: Optional[List[User]], **kwargs):
         kwargs["api_token"] = kwargs.get("api_token", generate_random_token())
         kwargs["signup_token"] = kwargs.get("signup_token", generate_random_token(22))
-=======
-    def create_with_data(self, users: Optional[List[Any]], **kwargs):
-        kwargs["api_token"] = kwargs.get("api_token", secrets.token_urlsafe(32))
-        kwargs["signup_token"] = kwargs.get("signup_token", secrets.token_urlsafe(22))
->>>>>>> c0b4500d
         team = Team.objects.create(**kwargs)
         if users:
             team.users.set(users)
