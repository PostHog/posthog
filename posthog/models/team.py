from django.db import models
from django.contrib.postgres.fields import JSONField, ArrayField
from .action import Action
from .action_step import ActionStep
from .dashboard import Dashboard
from .dashboard_item import DashboardItem
from .user import User
from posthog.constants import TREND_FILTER_TYPE_EVENTS, TRENDS_LINEAR
from typing import Optional, List, Dict
from datetime import datetime
import secrets

TEAM_CACHE: Dict[str, "Team"] = {}


class TeamManager(models.Manager):
    def create_with_data(self, users: Optional[List[User]], **kwargs):
        kwargs["api_token"] = kwargs.get("api_token", secrets.token_urlsafe(32))
        kwargs["signup_token"] = kwargs.get("signup_token", secrets.token_urlsafe(22))
        team = Team.objects.create(**kwargs)
        if users:
            team.users.set(users)

        action = Action.objects.create(team=team, name="Pageviews")
        ActionStep.objects.create(action=action, event="$pageview")

        dashboard = Dashboard.objects.create(name="Default", pinned=True, team=team)

        DashboardItem.objects.create(
            team=team,
            dashboard=dashboard,
            name="Pageviews this week",
            type=TRENDS_LINEAR,
            filters={TREND_FILTER_TYPE_EVENTS: [{"id": "$pageview", "type": TREND_FILTER_TYPE_EVENTS}]},
            last_refresh=datetime.now(),
        )
        DashboardItem.objects.create(
            team=team,
            dashboard=dashboard,
            name="Most popular browsers this week",
            type="ActionsTable",
            filters={
                TREND_FILTER_TYPE_EVENTS: [{"id": "$pageview", "type": TREND_FILTER_TYPE_EVENTS}],
                "display": "ActionsTable",
                "breakdown": "$browser",
            },
            last_refresh=datetime.now(),
        )
        DashboardItem.objects.create(
            team=team,
            dashboard=dashboard,
            name="Daily Active Users",
            type=TRENDS_LINEAR,
            filters={TREND_FILTER_TYPE_EVENTS: [{"id": "$pageview", "math": "dau", "type": TREND_FILTER_TYPE_EVENTS}]},
            last_refresh=datetime.now(),
        )
        return team

    def get_cached_from_token(self, token: str) -> "Team":
        if TEAM_CACHE.get(token):
            return TEAM_CACHE[token]
        team = Team.objects.get(api_token=token)
        TEAM_CACHE[token] = team
        return team


class Team(models.Model):
    users: models.ManyToManyField = models.ManyToManyField(User, blank=True)
    api_token: models.CharField = models.CharField(max_length=200, null=True, blank=True)
    signup_token: models.CharField = models.CharField(max_length=200, null=True, blank=True)
    app_urls: ArrayField = ArrayField(models.CharField(max_length=200, null=True, blank=True), default=list)
    name: models.CharField = models.CharField(max_length=200, null=True, blank=True)
    slack_incoming_webhook: models.CharField = models.CharField(max_length=200, null=True, blank=True)
    event_names: JSONField = JSONField(default=list)
    event_properties: JSONField = JSONField(default=list)
    created_at: models.DateTimeField = models.DateTimeField(auto_now_add=True)
    updated_at: models.DateTimeField = models.DateTimeField(auto_now=True)
    anonymize_ips: models.BooleanField = models.BooleanField(default=False)
<<<<<<< HEAD
    completed_snippet_onboarding: models.BooleanField = models.BooleanField(
        default=False
    )
=======
    completed_snippet_onboarding: models.BooleanField = models.BooleanField(default=False)
>>>>>>> f2f4da3c

    # DEPRECATED: this field is deprecated in favour of OPT_OUT_CAPTURE env variable and anonymized data
    # However, we still honor teams that have set this previously
    opt_out_capture: models.BooleanField = models.BooleanField(default=False)

    objects = TeamManager()

    def __str__(self):
        if self.name:
            return self.name
        if self.app_urls and self.app_urls[0]:
            return self.app_urls.join(", ")
        return str(self.pk)<|MERGE_RESOLUTION|>--- conflicted
+++ resolved
@@ -76,13 +76,7 @@
     created_at: models.DateTimeField = models.DateTimeField(auto_now_add=True)
     updated_at: models.DateTimeField = models.DateTimeField(auto_now=True)
     anonymize_ips: models.BooleanField = models.BooleanField(default=False)
-<<<<<<< HEAD
-    completed_snippet_onboarding: models.BooleanField = models.BooleanField(
-        default=False
-    )
-=======
     completed_snippet_onboarding: models.BooleanField = models.BooleanField(default=False)
->>>>>>> f2f4da3c
 
     # DEPRECATED: this field is deprecated in favour of OPT_OUT_CAPTURE env variable and anonymized data
     # However, we still honor teams that have set this previously
