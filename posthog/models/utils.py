import secrets
from collections import namedtuple
from typing import List


<<<<<<< HEAD
def namedtuplefetchall(cursor) -> List[namedtuple]:
    "Return all rows from a cursor as a namedtuple"
=======
def namedtuplefetchall(cursor):
    """Return all rows from a cursor as a namedtuple"""
>>>>>>> 1251fdfa
    desc = cursor.description
    nt_result = namedtuple("Result", [col[0] for col in desc])  # type: ignore
    return [nt_result(*row) for row in cursor.fetchall()]


def generate_random_token(nbytes: int = 32) -> str:
    """Generate a securely random token.

    Random 32 bytes - default value here - is believed to be sufficiently secure for practically all purposes:
    https://docs.python.org/3/library/secrets.html#how-many-bytes-should-tokens-use
    """
    return secrets.token_urlsafe(nbytes)<|MERGE_RESOLUTION|>--- conflicted
+++ resolved
@@ -3,13 +3,8 @@
 from typing import List
 
 
-<<<<<<< HEAD
 def namedtuplefetchall(cursor) -> List[namedtuple]:
-    "Return all rows from a cursor as a namedtuple"
-=======
-def namedtuplefetchall(cursor):
     """Return all rows from a cursor as a namedtuple"""
->>>>>>> 1251fdfa
     desc = cursor.description
     nt_result = namedtuple("Result", [col[0] for col in desc])  # type: ignore
     return [nt_result(*row) for row in cursor.fetchall()]
