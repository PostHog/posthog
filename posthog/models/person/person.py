--- conflicted
+++ resolved
@@ -1,11 +1,7 @@
 from typing import Any, Optional
 
-<<<<<<< HEAD
 from django.conf import settings
-from django.db import connection, connections, models, router, transaction
-=======
 from django.db import connections, models, router, transaction
->>>>>>> 2e28d652
 from django.db.models import F, Q
 from django.db.models.deletion import Collector
 
