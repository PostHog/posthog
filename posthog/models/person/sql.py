from django.conf import settings

from posthog.clickhouse.base_sql import COPY_ROWS_BETWEEN_TEAMS_BASE_SQL
from posthog.clickhouse.cluster import ON_CLUSTER_CLAUSE
from posthog.clickhouse.indexes import index_by_kafka_timestamp
from posthog.clickhouse.kafka_engine import KAFKA_COLUMNS, KAFKA_COLUMNS_WITH_PARTITION, STORAGE_POLICY, kafka_engine
from posthog.clickhouse.table_engines import CollapsingMergeTree, Distributed, ReplacingMergeTree
from posthog.kafka_client.topics import KAFKA_PERSON, KAFKA_PERSON_DISTINCT_ID, KAFKA_PERSON_UNIQUE_ID

TRUNCATE_PERSON_TABLE_SQL = f"TRUNCATE TABLE IF EXISTS person {ON_CLUSTER_CLAUSE()}"

DROP_PERSON_TABLE_SQL = f"DROP TABLE IF EXISTS person {ON_CLUSTER_CLAUSE()}"

TRUNCATE_PERSON_DISTINCT_ID_TABLE_SQL = f"TRUNCATE TABLE IF EXISTS person_distinct_id {ON_CLUSTER_CLAUSE()}"
TRUNCATE_PERSON_DISTINCT_ID2_TABLE_SQL = f"TRUNCATE TABLE IF EXISTS person_distinct_id2 {ON_CLUSTER_CLAUSE()}"

PERSONS_TABLE = "person"
PERSONS_TABLE_MV = f"{PERSONS_TABLE}_mv"
PERSONS_WRITABLE_TABLE = f"writable_{PERSONS_TABLE}"
KAFKA_PERSONS_TABLE = f"kafka_{PERSONS_TABLE}"

DROP_PERSONS_TABLE_MV_SQL = f"DROP TABLE IF EXISTS {PERSONS_TABLE_MV}"
DROP_KAFKA_PERSONS_TABLE_SQL = f"DROP TABLE IF EXISTS {KAFKA_PERSONS_TABLE}"

PERSONS_TABLE_BASE_SQL = """
CREATE TABLE IF NOT EXISTS {table_name} {on_cluster_clause}
(
    id UUID,
    created_at DateTime64,
    team_id Int64,
    properties VARCHAR,
    is_identified Int8,
    is_deleted Int8,
    version UInt64
    {extra_fields}
) ENGINE = {engine}
"""


def PERSONS_TABLE_ENGINE():
    return ReplacingMergeTree(PERSONS_TABLE, ver="version")


def PERSONS_TABLE_SQL(on_cluster=True):
    return (
        PERSONS_TABLE_BASE_SQL
        + """ORDER BY (team_id, id)
{storage_policy}
"""
    ).format(
        table_name=PERSONS_TABLE,
        on_cluster_clause=ON_CLUSTER_CLAUSE(on_cluster),
        engine=PERSONS_TABLE_ENGINE(),
        extra_fields=f"""
    {KAFKA_COLUMNS}
    , {index_by_kafka_timestamp(PERSONS_TABLE)}
    """,
        storage_policy=STORAGE_POLICY(),
    )


def KAFKA_PERSONS_TABLE_SQL(on_cluster=True):
    return PERSONS_TABLE_BASE_SQL.format(
        table_name=KAFKA_PERSONS_TABLE,
        on_cluster_clause=ON_CLUSTER_CLAUSE(on_cluster),
        engine=kafka_engine(KAFKA_PERSON),
        extra_fields="",
    )


def PERSONS_TABLE_MV_SQL(on_cluster=True, target_table=PERSONS_WRITABLE_TABLE):
    return """
CREATE MATERIALIZED VIEW IF NOT EXISTS {mv_name} {on_cluster_clause}
TO {target_table}
AS SELECT
id,
created_at,
team_id,
properties,
is_identified,
is_deleted,
version,
_timestamp,
_offset
FROM {kafka_table}
""".format(
        mv_name=PERSONS_TABLE_MV,
        on_cluster_clause=ON_CLUSTER_CLAUSE(on_cluster),
        target_table=target_table,
        kafka_table=KAFKA_PERSONS_TABLE,
    )


def PERSONS_WRITABLE_TABLE_SQL():
    return PERSONS_TABLE_BASE_SQL.format(
        table_name=PERSONS_WRITABLE_TABLE,
        on_cluster_clause=ON_CLUSTER_CLAUSE(False),
        engine=Distributed(data_table=PERSONS_TABLE, cluster=settings.CLICKHOUSE_SINGLE_SHARD_CLUSTER),
        extra_fields=KAFKA_COLUMNS,
    )


GET_LATEST_PERSON_SQL = """
SELECT * FROM person JOIN (
    SELECT id, max(version) as version, max(is_deleted) as is_deleted
    FROM person
    WHERE team_id = %(team_id)s
    GROUP BY id
) as person_max ON person.id = person_max.id AND person.version = person_max.version
WHERE team_id = %(team_id)s
  AND person_max.is_deleted = 0
  {query}
"""

GET_LATEST_PERSON_ID_SQL = """
(select id from (
    {latest_person_sql}
))
""".format(latest_person_sql=GET_LATEST_PERSON_SQL)

#
# person_distinct_id - legacy table for person distinct IDs, do not use
#


PERSONS_DISTINCT_ID_TABLE = "person_distinct_id"

PERSONS_DISTINCT_ID_TABLE_BASE_SQL = """
CREATE TABLE IF NOT EXISTS {table_name} {on_cluster_clause}
(
    distinct_id VARCHAR,
    person_id UUID,
    team_id Int64,
    _sign Int8 DEFAULT 1,
    is_deleted Int8 ALIAS if(_sign==-1, 1, 0)
    {extra_fields}
) ENGINE = {engine}
"""


def PERSONS_DISTINCT_ID_TABLE_SQL(on_cluster=True):
    return (
        PERSONS_DISTINCT_ID_TABLE_BASE_SQL
        + """Order By (team_id, distinct_id, person_id)
{storage_policy}
"""
    ).format(
        table_name=PERSONS_DISTINCT_ID_TABLE,
        on_cluster_clause=ON_CLUSTER_CLAUSE(on_cluster),
        engine=CollapsingMergeTree(PERSONS_DISTINCT_ID_TABLE, ver="_sign"),
        extra_fields=KAFKA_COLUMNS,
        storage_policy=STORAGE_POLICY(),
    )


# :KLUDGE: We default is_deleted to 0 for backwards compatibility for when we drop `is_deleted` from message schema.
#    Can't make DEFAULT if(_sign==-1, 1, 0) because Cyclic aliases error.
KAFKA_PERSONS_DISTINCT_ID_TABLE_SQL = (
    lambda on_cluster=True: """
CREATE TABLE IF NOT EXISTS {table_name} {on_cluster_clause}
(
    distinct_id VARCHAR,
    person_id UUID,
    team_id Int64,
    _sign Nullable(Int8),
    is_deleted Nullable(Int8)
) ENGINE = {engine}
""".format(
        table_name="kafka_" + PERSONS_DISTINCT_ID_TABLE,
        on_cluster_clause=ON_CLUSTER_CLAUSE(on_cluster),
        engine=kafka_engine(KAFKA_PERSON_UNIQUE_ID),
    )
)


# You must include the database here because of a bug in clickhouse
# related to https://github.com/ClickHouse/ClickHouse/issues/10471
def PERSONS_DISTINCT_ID_TABLE_MV_SQL():
    return """
CREATE MATERIALIZED VIEW IF NOT EXISTS {table_name}_mv ON CLUSTER '{cluster}'
TO {database}.{table_name}
AS SELECT
distinct_id,
person_id,
team_id,
coalesce(_sign, if(is_deleted==0, 1, -1)) AS _sign,
_timestamp,
_offset
FROM {database}.kafka_{table_name}
""".format(
<<<<<<< HEAD
    table_name=PERSONS_DISTINCT_ID_TABLE,
    cluster=settings.CLICKHOUSE_CLUSTER,
    database=settings.CLICKHOUSE_DATABASE,
)
=======
        table_name=PERSONS_DISTINCT_ID_TABLE,
        cluster=settings.CLICKHOUSE_CLUSTER,
        database=settings.CLICKHOUSE_DATABASE,
    )

>>>>>>> c0925a0e

#
# person_distinct_id2 - table currently used for person distinct IDs, its schema is improved over the original
#

PERSON_DISTINCT_ID2_TABLE = "person_distinct_id2"
PERSON_DISTINCT_ID2_TABLE_MV = f"{PERSON_DISTINCT_ID2_TABLE}_mv"
PERSON_DISTINCT_ID2_WRITABLE_TABLE = f"writable_{PERSON_DISTINCT_ID2_TABLE}"
KAFKA_PERSON_DISTINCT_ID2_TABLE = f"kafka_{PERSON_DISTINCT_ID2_TABLE}"

DROP_KAFKA_PERSON_DISTINCT_ID2_TABLE_SQL = f"DROP TABLE IF EXISTS {KAFKA_PERSON_DISTINCT_ID2_TABLE}"
DROP_PERSON_DISTINCT_ID2_TABLE_MV_SQL = f"DROP TABLE IF EXISTS {PERSON_DISTINCT_ID2_TABLE_MV}"

# NOTE: This table base SQL is also used for distinct ID overrides!
PERSON_DISTINCT_ID2_TABLE_BASE_SQL = """
CREATE TABLE IF NOT EXISTS {table_name} {on_cluster_clause}
(
    team_id Int64,
    distinct_id VARCHAR,
    person_id UUID,
    is_deleted Int8,
    version Int64
    {extra_fields}
) ENGINE = {engine}
"""


def PERSON_DISTINCT_ID2_TABLE_ENGINE():
    return ReplacingMergeTree(PERSON_DISTINCT_ID2_TABLE, ver="version")


def PERSON_DISTINCT_ID2_TABLE_SQL(on_cluster=True):
    return (
        PERSON_DISTINCT_ID2_TABLE_BASE_SQL
        + """
    ORDER BY (team_id, distinct_id)
    SETTINGS index_granularity = 512
    """
    ).format(
        table_name=PERSON_DISTINCT_ID2_TABLE,
        on_cluster_clause=ON_CLUSTER_CLAUSE(on_cluster),
        engine=PERSON_DISTINCT_ID2_TABLE_ENGINE(),
        extra_fields=f"""
    {KAFKA_COLUMNS}
    , _partition UInt64
    , {index_by_kafka_timestamp(PERSON_DISTINCT_ID2_TABLE)}
    """,
    )


def KAFKA_PERSON_DISTINCT_ID2_TABLE_SQL(on_cluster=True):
    return PERSON_DISTINCT_ID2_TABLE_BASE_SQL.format(
        table_name=KAFKA_PERSON_DISTINCT_ID2_TABLE,
        on_cluster_clause=ON_CLUSTER_CLAUSE(on_cluster),
        engine=kafka_engine(KAFKA_PERSON_DISTINCT_ID),
        extra_fields="",
    )


def PERSON_DISTINCT_ID2_MV_SQL(on_cluster=True, target_table=PERSON_DISTINCT_ID2_WRITABLE_TABLE):
    return """
CREATE MATERIALIZED VIEW IF NOT EXISTS {mv_name} {on_cluster_clause}
TO {target_table}
AS SELECT
team_id,
distinct_id,
person_id,
is_deleted,
version,
_timestamp,
_offset,
_partition
FROM {kafka_table}
""".format(
        mv_name=PERSON_DISTINCT_ID2_TABLE_MV,
        on_cluster_clause=ON_CLUSTER_CLAUSE(on_cluster),
        target_table=target_table,
        kafka_table=KAFKA_PERSON_DISTINCT_ID2_TABLE,
    )


def PERSON_DISTINCT_ID2_WRITABLE_TABLE_SQL():
    # This is a table used for writing from the ingestion layer. It's not sharded, thus it uses the single shard cluster.
    return PERSON_DISTINCT_ID2_TABLE_BASE_SQL.format(
        table_name=PERSON_DISTINCT_ID2_WRITABLE_TABLE,
        on_cluster_clause=ON_CLUSTER_CLAUSE(False),
        engine=Distributed(data_table=PERSON_DISTINCT_ID2_TABLE, cluster=settings.CLICKHOUSE_SINGLE_SHARD_CLUSTER),
        extra_fields=f"""
    {KAFKA_COLUMNS_WITH_PARTITION}
    """,
    )


#
# person_distinct_id_overrides: This table contains rows for all (team_id,
# distinct_id) pairs where the person_id has changed and those updates have not
# yet been integrated back into the events table via squashing.
#


PERSON_DISTINCT_ID_OVERRIDES_TABLE = "person_distinct_id_overrides"
PERSON_DISTINCT_ID_OVERRIDES_TABLE_MV = f"{PERSON_DISTINCT_ID_OVERRIDES_TABLE}_mv"
PERSON_DISTINCT_ID_OVERRIDES_WRITABLE_TABLE = f"writable_{PERSON_DISTINCT_ID_OVERRIDES_TABLE}"
KAFKA_PERSON_DISTINCT_ID_OVERRIDES_TABLE = f"kafka_{PERSON_DISTINCT_ID_OVERRIDES_TABLE}"

DROP_KAFKA_PERSON_DISTINCT_ID_OVERRIDES_TABLE_SQL = f"DROP TABLE IF EXISTS {KAFKA_PERSON_DISTINCT_ID_OVERRIDES_TABLE}"
DROP_PERSON_DISTINCT_ID_OVERRIDES_TABLE_MV_SQL = f"DROP TABLE IF EXISTS {PERSON_DISTINCT_ID_OVERRIDES_TABLE_MV}"

PERSON_DISTINCT_ID_OVERRIDES_TABLE_BASE_SQL = PERSON_DISTINCT_ID2_TABLE_BASE_SQL


def PERSON_DISTINCT_ID_OVERRIDES_TABLE_ENGINE():
    return ReplacingMergeTree(PERSON_DISTINCT_ID_OVERRIDES_TABLE, ver="version")


def PERSON_DISTINCT_ID_OVERRIDES_TABLE_SQL(on_cluster=True):
    return (
        PERSON_DISTINCT_ID_OVERRIDES_TABLE_BASE_SQL
        + """
    ORDER BY (team_id, distinct_id)
    SETTINGS index_granularity = 512
    """
    ).format(
        table_name=PERSON_DISTINCT_ID_OVERRIDES_TABLE,
        on_cluster_clause=ON_CLUSTER_CLAUSE(on_cluster),
        engine=PERSON_DISTINCT_ID_OVERRIDES_TABLE_ENGINE(),
        extra_fields=f"""
    {KAFKA_COLUMNS_WITH_PARTITION}
    , {index_by_kafka_timestamp(PERSON_DISTINCT_ID_OVERRIDES_TABLE)}
    """,
    )


KAFKA_PERSON_DISTINCT_ID_OVERRIDES_TABLE_SQL = (
    lambda on_cluster=True: PERSON_DISTINCT_ID_OVERRIDES_TABLE_BASE_SQL.format(
        table_name=KAFKA_PERSON_DISTINCT_ID_OVERRIDES_TABLE,
        on_cluster_clause=ON_CLUSTER_CLAUSE(on_cluster),
        engine=kafka_engine(KAFKA_PERSON_DISTINCT_ID, group="clickhouse-person-distinct-id-overrides"),
        extra_fields="",
    )
)


def PERSON_DISTINCT_ID_OVERRIDES_MV_SQL(on_cluster=True, target_table=PERSON_DISTINCT_ID_OVERRIDES_WRITABLE_TABLE):
    return """
CREATE MATERIALIZED VIEW IF NOT EXISTS {mv_name} {on_cluster_clause}
TO {target_table}
AS SELECT
team_id,
distinct_id,
person_id,
is_deleted,
version,
_timestamp,
_offset,
_partition
FROM {kafka_table}
WHERE version > 0 -- only store updated rows, not newly inserted ones
""".format(
        mv_name=PERSON_DISTINCT_ID_OVERRIDES_TABLE_MV,
        on_cluster_clause=ON_CLUSTER_CLAUSE(on_cluster),
        target_table=target_table,
        kafka_table=KAFKA_PERSON_DISTINCT_ID_OVERRIDES_TABLE,
    )


def PERSON_DISTINCT_ID_OVERRIDES_WRITABLE_TABLE_SQL():
    # This is a table used for writing from the ingestion layer. It's not sharded, thus it uses the single shard cluster.
    return PERSON_DISTINCT_ID_OVERRIDES_TABLE_BASE_SQL.format(
        table_name=PERSON_DISTINCT_ID_OVERRIDES_WRITABLE_TABLE,
        on_cluster_clause=ON_CLUSTER_CLAUSE(False),
        engine=Distributed(
            data_table=PERSON_DISTINCT_ID_OVERRIDES_TABLE, cluster=settings.CLICKHOUSE_SINGLE_SHARD_CLUSTER
        ),
        extra_fields=f"""
    {KAFKA_COLUMNS_WITH_PARTITION}
    """,
    )


<<<<<<< HEAD
TRUNCATE_PERSON_DISTINCT_ID_OVERRIDES_TABLE_SQL = (
    f"TRUNCATE TABLE IF EXISTS {PERSON_DISTINCT_ID_OVERRIDES_TABLE} ON CLUSTER '{settings.CLICKHOUSE_CLUSTER}'"
)
=======
def TRUNCATE_PERSON_DISTINCT_ID_OVERRIDES_TABLE_SQL():
    return f"TRUNCATE TABLE IF EXISTS {PERSON_DISTINCT_ID_OVERRIDES_TABLE} ON CLUSTER '{settings.CLICKHOUSE_CLUSTER}'"

>>>>>>> c0925a0e

#
# Static Cohort
#

PERSON_STATIC_COHORT_TABLE = "person_static_cohort"
PERSON_STATIC_COHORT_BASE_SQL = """
CREATE TABLE IF NOT EXISTS {table_name} {on_cluster_clause}
(
    id UUID,
    person_id UUID,
    cohort_id Int64,
    team_id Int64
    {extra_fields}
) ENGINE = {engine}
"""


def PERSON_STATIC_COHORT_TABLE_ENGINE():
    return ReplacingMergeTree(PERSON_STATIC_COHORT_TABLE, ver="_timestamp")


def PERSON_STATIC_COHORT_TABLE_SQL(on_cluster=True):
    return (
        PERSON_STATIC_COHORT_BASE_SQL
        + """Order By (team_id, cohort_id, person_id, id)
{storage_policy}
"""
    ).format(
        table_name=PERSON_STATIC_COHORT_TABLE,
        on_cluster_clause=ON_CLUSTER_CLAUSE(on_cluster),
        engine=PERSON_STATIC_COHORT_TABLE_ENGINE(),
        storage_policy=STORAGE_POLICY(),
        extra_fields=KAFKA_COLUMNS,
    )


<<<<<<< HEAD
TRUNCATE_PERSON_STATIC_COHORT_TABLE_SQL = (
    f"TRUNCATE TABLE IF EXISTS {PERSON_STATIC_COHORT_TABLE} ON CLUSTER '{settings.CLICKHOUSE_CLUSTER}'"
)
=======
def TRUNCATE_PERSON_STATIC_COHORT_TABLE_SQL():
    return f"TRUNCATE TABLE IF EXISTS {PERSON_STATIC_COHORT_TABLE} ON CLUSTER '{settings.CLICKHOUSE_CLUSTER}'"

>>>>>>> c0925a0e

INSERT_PERSON_STATIC_COHORT = (
    f"INSERT INTO {PERSON_STATIC_COHORT_TABLE} (id, person_id, cohort_id, team_id, _timestamp) VALUES"
)

DELETE_PERSON_FROM_STATIC_COHORT = f"DELETE FROM {PERSON_STATIC_COHORT_TABLE} WHERE person_id = %(person_id)s AND cohort_id = %(cohort_id)s AND team_id = %(team_id)s"

#
# Copying demo data
#

COPY_PERSONS_BETWEEN_TEAMS = COPY_ROWS_BETWEEN_TEAMS_BASE_SQL.format(
    table_name=PERSONS_TABLE,
    columns_except_team_id="""id, created_at, properties, is_identified, _timestamp, _offset, is_deleted""",
)

COPY_PERSON_DISTINCT_ID2S_BETWEEN_TEAMS = COPY_ROWS_BETWEEN_TEAMS_BASE_SQL.format(
    table_name=PERSON_DISTINCT_ID2_TABLE,
    columns_except_team_id="""distinct_id, person_id, is_deleted, version, _timestamp, _offset, _partition""",
)

SELECT_PERSONS_OF_TEAM = """
SELECT id, created_at, properties, is_identified, version
FROM {table_name}
WHERE team_id = %(source_team_id)s
""".format(table_name=PERSONS_TABLE)

SELECT_PERSON_DISTINCT_ID2S_OF_TEAM = """SELECT * FROM {table_name} WHERE team_id = %(source_team_id)s""".format(
    table_name=PERSON_DISTINCT_ID2_TABLE
)

#
# Other queries
#

# `relevant_events_filter`` in the form of "AND event IN (...)" allows us to cut down memory usage by a lot at scale
GET_TEAM_PERSON_DISTINCT_IDS = """
SELECT distinct_id, argMax(person_id, version) as person_id
FROM person_distinct_id2
WHERE team_id = %(team_id)s
{relevant_events_filter}
GROUP BY distinct_id
HAVING argMax(is_deleted, version) = 0
"""

GET_PERSON_IDS_BY_FILTER = """
SELECT DISTINCT p.id
FROM ({latest_person_sql}) AS p
INNER JOIN ({GET_TEAM_PERSON_DISTINCT_IDS}) AS pdi ON p.id = pdi.person_id
WHERE team_id = %(team_id)s
  {distinct_query}
{limit}
{offset}
""".format(
    latest_person_sql=GET_LATEST_PERSON_SQL,
    distinct_query="{distinct_query}",
    limit="{limit}",
    offset="{offset}",
    GET_TEAM_PERSON_DISTINCT_IDS="{GET_TEAM_PERSON_DISTINCT_IDS}",
)

INSERT_PERSON_SQL = """
INSERT INTO person (id, created_at, team_id, properties, is_identified, _timestamp, _offset, is_deleted, version) SELECT %(id)s, %(created_at)s, %(team_id)s, %(properties)s, %(is_identified)s, %(_timestamp)s, 0, %(is_deleted)s, %(version)s
"""

INSERT_PERSON_BULK_SQL = """
INSERT INTO person (id, created_at, team_id, properties, is_identified, _timestamp, _offset, is_deleted, version) VALUES
"""

INSERT_PERSON_DISTINCT_ID2 = """
INSERT INTO person_distinct_id2 (distinct_id, person_id, team_id, is_deleted, version, _timestamp, _offset, _partition) SELECT %(distinct_id)s, %(person_id)s, %(team_id)s, %(is_deleted)s, %(version)s, now(), 0, 0 VALUES
"""

BULK_INSERT_PERSON_DISTINCT_ID2 = """
INSERT INTO person_distinct_id2 (distinct_id, person_id, team_id, is_deleted, version, _timestamp, _offset, _partition) VALUES
"""


INSERT_COHORT_ALL_PEOPLE_THROUGH_PERSON_ID = """
INSERT INTO {cohort_table} SELECT generateUUIDv4(), actor_id, %(cohort_id)s, %(team_id)s, %(_timestamp)s, 0 FROM (
    SELECT DISTINCT actor_id FROM ({query})
)
"""

INSERT_COHORT_ALL_PEOPLE_SQL = """
INSERT INTO {cohort_table} SELECT generateUUIDv4(), id, %(cohort_id)s, %(team_id)s, %(_timestamp)s, 0 FROM (
    SELECT id FROM (
        {latest_person_sql}
    ) as person INNER JOIN (
        SELECT person_id, distinct_id FROM ({GET_TEAM_PERSON_DISTINCT_IDS}) WHERE person_id IN ({content_sql})
    ) as pdi ON person.id = pdi.person_id
    WHERE team_id = %(team_id)s
    GROUP BY id
)
"""

GET_DISTINCT_IDS_BY_PROPERTY_SQL = """
SELECT distinct_id
FROM (
    {GET_TEAM_PERSON_DISTINCT_IDS}
)
WHERE person_id IN
(
    SELECT id
    FROM (
        SELECT id, argMax(properties, person._timestamp) as properties, max(is_deleted) as is_deleted
        FROM person
        WHERE team_id = %(team_id)s
        GROUP BY id
        HAVING is_deleted = 0
    )
    WHERE {filters}
)
"""

GET_DISTINCT_IDS_BY_PERSON_ID_FILTER = """
SELECT distinct_id
FROM ({GET_TEAM_PERSON_DISTINCT_IDS})
WHERE {filters}
"""

GET_ACTORS_FROM_EVENT_QUERY = """
SELECT
    {id_field} AS actor_id,
    {actor_value_expression} AS actor_value
    {matching_events_select_statement}
FROM ({events_query})
GROUP BY actor_id
ORDER BY actor_value DESC, actor_id DESC /* Also sorting by ID for determinism */
{limit}
{offset}
"""

COMMENT_DISTINCT_ID_COLUMN_SQL = (
    lambda on_cluster=True: f"ALTER TABLE person_distinct_id {ON_CLUSTER_CLAUSE() if on_cluster else ''} COMMENT COLUMN distinct_id 'skip_0003_fill_person_distinct_id2'"
)


SELECT_PERSON_PROP_VALUES_SQL = """
SELECT
    value,
    count(value)
FROM (
    SELECT
        {property_field} as value
    FROM
        person
    WHERE
        team_id = %(team_id)s AND
        is_deleted = 0 AND
        {property_field} IS NOT NULL AND
        {property_field} != ''
    ORDER BY id DESC
    LIMIT 100000
)
GROUP BY value
ORDER BY count(value) DESC
LIMIT 20
"""

SELECT_PERSON_PROP_VALUES_SQL_WITH_FILTER = """
SELECT
    value,
    count(value)
FROM (
    SELECT
        {property_field} as value
    FROM
        person
    WHERE
        team_id = %(team_id)s AND
        is_deleted = 0 AND
        {property_field} ILIKE %(value)s
    ORDER BY id DESC
    LIMIT 100000
)
GROUP BY value
ORDER BY count(value) DESC
LIMIT 20
"""

GET_PERSON_COUNT_FOR_TEAM = "SELECT count() AS count FROM person WHERE team_id = %(team_id)s"
GET_PERSON_DISTINCT_ID2_COUNT_FOR_TEAM = "SELECT count() AS count FROM person_distinct_id2 WHERE team_id = %(team_id)s"


def CREATE_PERSON_DISTINCT_ID_OVERRIDES_DICTIONARY():
    """
    Create dictionary SQL for person_distinct_id_overrides.
    This must be a function to ensure CLICKHOUSE_DATABASE is evaluated at runtime,
    not at module import time (which causes issues in E2E tests where env vars aren't loaded yet).
    """
    return """
CREATE OR REPLACE DICTIONARY {database}.person_distinct_id_overrides_dict ON CLUSTER {cluster} (
    `team_id` Int64, -- team_id could be made hierarchical to save some space.
    `distinct_id` String,
    `person_id` UUID
)
PRIMARY KEY team_id, distinct_id
-- For our own sanity, we explicitly write out the group by query.
SOURCE(CLICKHOUSE(
    query 'SELECT team_id, distinct_id, argMax(person_id, version) AS person_id FROM {database}.person_distinct_id_overrides GROUP BY team_id, distinct_id'
))
LAYOUT(complex_key_hashed())
-- ClickHouse will choose a time uniformly within 1 to 5 hours to reload the dictionary (update if necessary to meet SLAs).
LIFETIME(MIN 3600 MAX 18000)
""".format(
<<<<<<< HEAD
    cluster=settings.CLICKHOUSE_CLUSTER,
    database=settings.CLICKHOUSE_DATABASE,
)
=======
        cluster=settings.CLICKHOUSE_CLUSTER,
        database=settings.CLICKHOUSE_DATABASE,
    )
>>>>>>> c0925a0e
<|MERGE_RESOLUTION|>--- conflicted
+++ resolved
@@ -188,18 +188,11 @@
 _offset
 FROM {database}.kafka_{table_name}
 """.format(
-<<<<<<< HEAD
-    table_name=PERSONS_DISTINCT_ID_TABLE,
-    cluster=settings.CLICKHOUSE_CLUSTER,
-    database=settings.CLICKHOUSE_DATABASE,
-)
-=======
         table_name=PERSONS_DISTINCT_ID_TABLE,
         cluster=settings.CLICKHOUSE_CLUSTER,
         database=settings.CLICKHOUSE_DATABASE,
     )
 
->>>>>>> c0925a0e
 
 #
 # person_distinct_id2 - table currently used for person distinct IDs, its schema is improved over the original
@@ -380,15 +373,9 @@
     )
 
 
-<<<<<<< HEAD
-TRUNCATE_PERSON_DISTINCT_ID_OVERRIDES_TABLE_SQL = (
-    f"TRUNCATE TABLE IF EXISTS {PERSON_DISTINCT_ID_OVERRIDES_TABLE} ON CLUSTER '{settings.CLICKHOUSE_CLUSTER}'"
-)
-=======
 def TRUNCATE_PERSON_DISTINCT_ID_OVERRIDES_TABLE_SQL():
     return f"TRUNCATE TABLE IF EXISTS {PERSON_DISTINCT_ID_OVERRIDES_TABLE} ON CLUSTER '{settings.CLICKHOUSE_CLUSTER}'"
 
->>>>>>> c0925a0e
 
 #
 # Static Cohort
@@ -426,15 +413,9 @@
     )
 
 
-<<<<<<< HEAD
-TRUNCATE_PERSON_STATIC_COHORT_TABLE_SQL = (
-    f"TRUNCATE TABLE IF EXISTS {PERSON_STATIC_COHORT_TABLE} ON CLUSTER '{settings.CLICKHOUSE_CLUSTER}'"
-)
-=======
 def TRUNCATE_PERSON_STATIC_COHORT_TABLE_SQL():
     return f"TRUNCATE TABLE IF EXISTS {PERSON_STATIC_COHORT_TABLE} ON CLUSTER '{settings.CLICKHOUSE_CLUSTER}'"
 
->>>>>>> c0925a0e
 
 INSERT_PERSON_STATIC_COHORT = (
     f"INSERT INTO {PERSON_STATIC_COHORT_TABLE} (id, person_id, cohort_id, team_id, _timestamp) VALUES"
@@ -641,12 +622,6 @@
 -- ClickHouse will choose a time uniformly within 1 to 5 hours to reload the dictionary (update if necessary to meet SLAs).
 LIFETIME(MIN 3600 MAX 18000)
 """.format(
-<<<<<<< HEAD
-    cluster=settings.CLICKHOUSE_CLUSTER,
-    database=settings.CLICKHOUSE_DATABASE,
-)
-=======
         cluster=settings.CLICKHOUSE_CLUSTER,
         database=settings.CLICKHOUSE_DATABASE,
-    )
->>>>>>> c0925a0e
+    )