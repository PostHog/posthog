from typing import cast
from django.db import models
from posthog.models.activity_logging.activity_log import Change, Detail, log_activity
from posthog.models.signals import mutable_receiver

from posthog.models.utils import UUIDModel, RootTeamMixin

# NOTE: This model is meant to be loosely related to the `activity_log` as they are similar in function and approach


class Comment(UUIDModel, RootTeamMixin):
    team = models.ForeignKey("Team", on_delete=models.CASCADE)
    content = models.TextField(blank=True, null=True)
<<<<<<< HEAD
    richContent = models.JSONField(default=None, null=True, blank=True)
=======
    rich_content = models.JSONField(blank=True, null=True)
>>>>>>> 89e99730
    version = models.IntegerField(default=0)
    created_at = models.DateTimeField(auto_now_add=True, blank=True)
    created_by = models.ForeignKey("User", on_delete=models.SET_NULL, null=True, blank=True)
    deleted = models.BooleanField(null=True, blank=True, default=False)

    # Loose relationship modelling to other PostHog resources
    item_id = models.CharField(max_length=72, null=True)
    item_context = models.JSONField(null=True)
    scope = models.CharField(max_length=79, null=False)

    # Threads/replies are simply comments with a source_comment_id
    source_comment = models.ForeignKey("Comment", on_delete=models.CASCADE, null=True, blank=True)

    class Meta:
        indexes = [models.Index(fields=["team_id", "scope", "item_id"])]


@mutable_receiver(models.signals.post_save, sender=Comment)
def log_comment_activity(sender, instance: Comment, created: bool, **kwargs):
    if created:
        # TRICKY: - Comments relate to a "thing" like a flag or insight. When we log the activity we need to know what the "thing" is

        # Rendering in the frontend we need
        # 1. The comment content
        # 2. The resource commented on (title, link)

        # For filtering important changes we need to know
        # 1. The thing that was commented on (Ben commented on your insight/1234) - NOTE: We don't have the short_id here...
        # 2. The reply thread (Paul replied to your comment on insight/1234)
        # 3. Persons mentioned in the comment (@Ben mentioned you in insight/1234)

        # Options:
        # 1. Pass the information when commenting needed for the activity log (title, link)
        # 2. Lookup the information when loading the activity (could be pretty slow as well as needing custom logic for each type of thing)
        # 3. Pass only the URL which allows us to say "X commented on insight/1234"

        # If it is a reply, the scope is the original comment
        item_id = cast(str, instance.source_comment_id) or instance.item_id
        scope = "Comment" if instance.source_comment_id else instance.scope

        log_activity(
            organization_id=None,
            team_id=instance.team_id,
            user=instance.created_by,
            was_impersonated=None,  # TODO - Find way to determine if the user was impersonated
            item_id=item_id,
            scope=scope,
            activity="commented",
            detail=Detail(
                # name=TODO,
                # short_id=TODO,
                changes=[Change(type="Comment", field="content", action="created", after=instance.content)],
            ),
        )<|MERGE_RESOLUTION|>--- conflicted
+++ resolved
@@ -11,11 +11,7 @@
 class Comment(UUIDModel, RootTeamMixin):
     team = models.ForeignKey("Team", on_delete=models.CASCADE)
     content = models.TextField(blank=True, null=True)
-<<<<<<< HEAD
-    richContent = models.JSONField(default=None, null=True, blank=True)
-=======
     rich_content = models.JSONField(blank=True, null=True)
->>>>>>> 89e99730
     version = models.IntegerField(default=0)
     created_at = models.DateTimeField(auto_now_add=True, blank=True)
     created_by = models.ForeignKey("User", on_delete=models.SET_NULL, null=True, blank=True)
