<<<<<<< HEAD
import datetime
=======
from datetime import datetime, timedelta
>>>>>>> 6904b269

from posthog.test.base import BaseTest
from unittest import mock
from unittest.mock import patch

from django.core.cache import cache
from django.utils import timezone

from parameterized import parameterized

from posthog.models import Organization, OrganizationInvite, Plugin
from posthog.models.organization import OrganizationMembership
from posthog.plugins.test.mock import mocked_plugin_requests_get
from posthog.plugins.test.plugin_archives import HELLO_WORLD_PLUGIN_GITHUB_ZIP

from ee.billing.quota_limiting import QuotaResource


class TestOrganization(BaseTest):
    def setUp(self):
        super().setUp()
        cache.clear()

    def test_organization_active_invites(self):
        self.assertEqual(self.organization.invites.count(), 0)
        self.assertEqual(self.organization.active_invites.count(), 0)

        OrganizationInvite.objects.create(organization=self.organization)
        self.assertEqual(self.organization.invites.count(), 1)
        self.assertEqual(self.organization.active_invites.count(), 1)

        expired_invite = OrganizationInvite.objects.create(organization=self.organization)
        OrganizationInvite.objects.filter(id=expired_invite.id).update(
            created_at=timezone.now() - datetime.timedelta(hours=73)
        )
        self.assertEqual(self.organization.invites.count(), 2)
        self.assertEqual(self.organization.active_invites.count(), 1)

    @mock.patch("requests.get", side_effect=mocked_plugin_requests_get)
    def test_plugins_are_preinstalled_on_self_hosted(self, mock_get):
        with self.is_cloud(False):
            with self.settings(PLUGINS_PREINSTALLED_URLS=["https://github.com/PostHog/helloworldplugin/"]):
                new_org, _, _ = Organization.objects.bootstrap(
                    self.user,
                    plugins_access_level=Organization.PluginsAccessLevel.INSTALL,
                )

        self.assertEqual(Plugin.objects.filter(organization=new_org, is_preinstalled=True).count(), 1)
        self.assertEqual(
            Plugin.objects.filter(organization=new_org, is_preinstalled=True).get().name,
            "helloworldplugin",
        )
        self.assertEqual(mock_get.call_count, 2)
        mock_get.assert_any_call(
            f"https://github.com/PostHog/helloworldplugin/archive/{HELLO_WORLD_PLUGIN_GITHUB_ZIP[0]}.zip",
            headers={},
        )

    @mock.patch("requests.get", side_effect=mocked_plugin_requests_get)
    def test_plugins_are_not_preinstalled_on_cloud(self, mock_get):
        with self.is_cloud(True):
            with self.settings(PLUGINS_PREINSTALLED_URLS=["https://github.com/PostHog/helloworldplugin/"]):
                new_org, _, _ = Organization.objects.bootstrap(
                    self.user,
                    plugins_access_level=Organization.PluginsAccessLevel.INSTALL,
                )

        self.assertEqual(Plugin.objects.filter(organization=new_org, is_preinstalled=True).count(), 0)
        self.assertEqual(mock_get.call_count, 0)

    def test_plugins_access_level_is_determined_based_on_realm(self):
        with self.is_cloud(True):
            new_org, _, _ = Organization.objects.bootstrap(self.user)
            assert new_org.plugins_access_level == Organization.PluginsAccessLevel.CONFIG

        with self.is_cloud(False):
            new_org, _, _ = Organization.objects.bootstrap(self.user)
            assert new_org.plugins_access_level == Organization.PluginsAccessLevel.ROOT

    def test_default_anonymize_ips_based_on_deployment(self):
        # EU deployment should default to True
        with self.settings(CLOUD_DEPLOYMENT="EU"):
            eu_org, _, _ = Organization.objects.bootstrap(self.user, name="EU Org")
            self.assertTrue(eu_org.default_anonymize_ips)

        # US deployment should default to False
        with self.settings(CLOUD_DEPLOYMENT="US"):
            us_org, _, _ = Organization.objects.bootstrap(self.user, name="US Org")
            self.assertFalse(us_org.default_anonymize_ips)

        # No deployment setting should default to False
        with self.settings(CLOUD_DEPLOYMENT=None):
            no_deployment_org, _, _ = Organization.objects.bootstrap(self.user, name="No Deployment Org")
            self.assertFalse(no_deployment_org.default_anonymize_ips)

        # Explicit value should override deployment setting
        with self.settings(CLOUD_DEPLOYMENT="EU"):
            explicit_org, _, _ = Organization.objects.bootstrap(
                self.user, name="Explicit Org", default_anonymize_ips=False
            )
            self.assertFalse(explicit_org.default_anonymize_ips)

    def test_update_available_product_features_ignored_if_usage_info_exists(self):
        with self.is_cloud(False):
            new_org, _, _ = Organization.objects.bootstrap(self.user)

            new_org.available_product_features = [{"key": "test1", "name": "test1"}, {"key": "test2", "name": "test2"}]
            new_org.update_available_product_features()
            assert new_org.available_product_features == []

            new_org.available_product_features = [{"key": "test1", "name": "test1"}, {"key": "test2", "name": "test2"}]
            new_org.usage = {"events": {"usage": 1000, "limit": None}}
            new_org.update_available_product_features()
            assert new_org.available_product_features == [
                {"key": "test1", "name": "test1"},
                {"key": "test2", "name": "test2"},
            ]

    def test_session_age_caching(self):
        # Test caching when session_cookie_age is set
        self.organization.session_cookie_age = 3600
        self.organization.save()
        self.assertEqual(cache.get(f"org_session_age:{self.organization.id}"), 3600)

        # Test cache deletion when session_cookie_age is set to None
        self.organization.session_cookie_age = None
        self.organization.save()
        self.assertIsNone(cache.get(f"org_session_age:{self.organization.id}"))

        # Test cache update when session_cookie_age changes
        self.organization.session_cookie_age = 7200
        self.organization.save()
        self.assertEqual(cache.get(f"org_session_age:{self.organization.id}"), 7200)

    @parameterized.expand(
        [
            ("valid_period", {"period": ["2024-01-01T00:00:00Z", "2024-02-01T00:00:00Z"]}, True),
            (
                "valid_period_with_other_data",
                {"period": ["2024-01-01T00:00:00Z", "2024-02-01T00:00:00Z"], "events": {"usage": 1000}},
                True,
            ),
            ("no_usage", None, False),
            ("empty_usage", {}, False),
            ("no_period_key", {"events": {"usage": 1000}}, False),
            ("period_none", {"period": None}, False),
            ("period_empty_list", {"period": []}, False),
            ("period_one_element", {"period": ["2024-01-01T00:00:00Z"]}, False),
            ("period_invalid_date_format", {"period": ["invalid", "2024-02-01T00:00:00Z"]}, False),
            ("period_non_iso_format", {"period": ["01/01/2024", "02/01/2024"]}, False),
        ]
    )
    def test_current_billing_period(self, name, usage_data, should_return_period):
        self.organization.usage = usage_data
        self.organization.save()

        result = self.organization.current_billing_period

        if should_return_period:
            self.assertIsNotNone(result)
            assert result is not None  # Type narrowing for mypy
            self.assertIsInstance(result, tuple)
            self.assertEqual(len(result), 2)
            self.assertIsInstance(result[0], datetime)
            self.assertIsInstance(result[1], datetime)
            self.assertLess(result[0], result[1])
        else:
            self.assertIsNone(result)

    @patch("ee.billing.quota_limiting.add_limited_team_tokens")
    def test_limit_product_until_end_of_billing_cycle_success(self, mock_add_limited):
        self.organization.usage = {
            "period": ["2024-01-01T00:00:00Z", "2024-02-01T00:00:00Z"],
            "events": {"usage": 1000, "limit": 2000},
        }
        self.organization.save()

        expected_timestamp = int(datetime(2024, 2, 1, 0, 0, 0).timestamp())

        self.organization.limit_product_until_end_of_billing_cycle(QuotaResource.EVENTS)

        # Verify add_limited_team_tokens was called correctly
        mock_add_limited.assert_called_once()
        call_args = mock_add_limited.call_args
        self.assertEqual(call_args[0][0], QuotaResource.EVENTS)
        team_tokens = call_args[0][1]
        self.assertIsInstance(team_tokens, dict)
        self.assertEqual(team_tokens[self.team.api_token], expected_timestamp)

        # Verify usage field was updated with quota_limited_until
        self.organization.refresh_from_db()
        self.assertIsNotNone(self.organization.usage["events"]["quota_limited_until"])
        self.assertEqual(self.organization.usage["events"]["quota_limited_until"], expected_timestamp)
        # quota_limiting_suspended_until is set to None, which deletes the key
        self.assertNotIn("quota_limiting_suspended_until", self.organization.usage["events"])

    @patch("ee.billing.quota_limiting.add_limited_team_tokens")
    def test_limit_product_until_end_of_billing_cycle_multiple_teams(self, mock_add_limited):
        second_team = self.organization.teams.create(name="Second Team", api_token="second_token")

        self.organization.usage = {
            "period": ["2024-01-01T00:00:00Z", "2024-02-01T00:00:00Z"],
            "recordings": {"usage": 500, "limit": 1000},
        }
        self.organization.save()

        expected_timestamp = int(datetime(2024, 2, 1, 0, 0, 0).timestamp())

        self.organization.limit_product_until_end_of_billing_cycle(QuotaResource.RECORDINGS)

        mock_add_limited.assert_called_once()
        team_tokens = mock_add_limited.call_args[0][1]
        self.assertEqual(len(team_tokens), 2)
        self.assertIn(self.team.api_token, team_tokens)
        self.assertIn(second_team.api_token, team_tokens)

        # Verify usage field was updated
        self.organization.refresh_from_db()
        self.assertEqual(self.organization.usage["recordings"]["quota_limited_until"], expected_timestamp)
        # quota_limiting_suspended_until is set to None, which deletes the key
        self.assertNotIn("quota_limiting_suspended_until", self.organization.usage["recordings"])

    @patch("ee.billing.quota_limiting.add_limited_team_tokens")
    def test_limit_product_until_end_of_billing_cycle_creates_resource_usage_if_missing(self, mock_add_limited):
        self.organization.usage = {
            "period": ["2024-01-01T00:00:00Z", "2024-02-01T00:00:00Z"],
            "events": {"usage": 100, "limit": 200},
        }
        self.organization.save()

        self.organization.limit_product_until_end_of_billing_cycle(QuotaResource.RECORDINGS)

        mock_add_limited.assert_called_once()

        # Note: update_organization_usage_fields requires the resource to exist in usage
        # If it doesn't exist, it logs an error but doesn't fail
        # This test documents this behavior
        self.organization.refresh_from_db()

    @parameterized.expand(
        [
            ("no_usage", None),
            ("empty_usage", {}),
            ("no_period", {"events": {"usage": 1000}}),
            ("invalid_period", {"period": ["invalid"]}),
        ]
    )
    def test_limit_product_until_end_of_billing_cycle_no_billing_period(self, name, usage_data):
        self.organization.usage = usage_data
        self.organization.save()

        with self.assertRaises(RuntimeError) as context:
            self.organization.limit_product_until_end_of_billing_cycle(QuotaResource.EVENTS)

        self.assertIn("Cannot limit without having a billing period", str(context.exception))

    @patch("ee.billing.quota_limiting.remove_limited_team_tokens")
    def test_unlimit_product_success(self, mock_remove_limited):
        self.organization.usage = {
            "period": ["2024-01-01T00:00:00Z", "2024-02-01T00:00:00Z"],
            "events": {"usage": 1000, "limit": 2000, "quota_limited_until": 1234567890},
        }
        self.organization.save()

        self.organization.unlimit_product(QuotaResource.EVENTS)

        # Verify remove_limited_team_tokens was called correctly
        mock_remove_limited.assert_called_once()
        call_args = mock_remove_limited.call_args
        self.assertEqual(call_args[0][0], QuotaResource.EVENTS)
        team_tokens = call_args[0][1]
        self.assertIsInstance(team_tokens, list)
        self.assertIn(self.team.api_token, team_tokens)

        # Verify usage field was updated - quota_limited_until should be removed
        self.organization.refresh_from_db()
        self.assertNotIn("quota_limited_until", self.organization.usage["events"])
        self.assertNotIn("quota_limiting_suspended_until", self.organization.usage["events"])

    @patch("ee.billing.quota_limiting.remove_limited_team_tokens")
    def test_unlimit_product_multiple_teams(self, mock_remove_limited):
        second_team = self.organization.teams.create(name="Second Team", api_token="second_token")

        self.organization.usage = {
            "period": ["2024-01-01T00:00:00Z", "2024-02-01T00:00:00Z"],
            "recordings": {
                "usage": 500,
                "limit": 1000,
                "quota_limited_until": 1234567890,
                "quota_limiting_suspended_until": 1234567900,
            },
        }
        self.organization.save()

        self.organization.unlimit_product(QuotaResource.RECORDINGS)

        mock_remove_limited.assert_called_once()
        team_tokens = mock_remove_limited.call_args[0][1]
        self.assertEqual(len(team_tokens), 2)
        self.assertIn(self.team.api_token, team_tokens)
        self.assertIn(second_team.api_token, team_tokens)

        # Verify both limiting fields were removed
        self.organization.refresh_from_db()
        self.assertNotIn("quota_limited_until", self.organization.usage["recordings"])
        self.assertNotIn("quota_limiting_suspended_until", self.organization.usage["recordings"])

    @patch("ee.billing.quota_limiting.remove_limited_team_tokens")
    def test_unlimit_product_no_usage_data(self, mock_remove_limited):
        self.organization.usage = None
        self.organization.save()

        self.organization.unlimit_product(QuotaResource.EVENTS)

        # Should still remove from cache even if no usage data
        mock_remove_limited.assert_called_once()
        team_tokens = mock_remove_limited.call_args[0][1]
        self.assertIn(self.team.api_token, team_tokens)

    @patch("ee.billing.quota_limiting.remove_limited_team_tokens")
    def test_unlimit_product_resource_not_in_usage(self, mock_remove_limited):
        self.organization.usage = {
            "period": ["2024-01-01T00:00:00Z", "2024-02-01T00:00:00Z"],
            "events": {"usage": 1000, "limit": 2000},
        }
        self.organization.save()

        self.organization.unlimit_product(QuotaResource.RECORDINGS)

        mock_remove_limited.assert_called_once()
        team_tokens = mock_remove_limited.call_args[0][1]
        self.assertIn(self.team.api_token, team_tokens)

    @patch("ee.billing.quota_limiting.get_client")
    def test_get_limited_products_no_teams(self, mock_get_client):
        self.organization.teams.all().delete()
        self.organization.usage = {
            "period": ["2024-01-01T00:00:00Z", "2024-02-01T00:00:00Z"],
            "events": {"usage": 1000, "limit": 2000, "quota_limited_until": 1234567890},
        }
        self.organization.save()

        result = self.organization.get_limited_products()

        mock_get_client.assert_not_called()
        for _, data in result.items():
            self.assertFalse(data["is_limited_in_redis"])
            self.assertEqual(data["limited_teams"], [])
            self.assertIsNone(data["redis_quota_limited_until"])

    @patch("ee.billing.quota_limiting.get_client")
    def test_get_limited_products_no_limits(self, mock_get_client):
        mock_redis = mock_get_client.return_value
        mock_pipe = mock_redis.pipeline.return_value
        mock_pipe.execute.return_value = [None] * 10

        self.organization.usage = {
            "period": ["2024-01-01T00:00:00Z", "2024-02-01T00:00:00Z"],
            "events": {"usage": 1000, "limit": 2000},
        }
        self.organization.save()

        result = self.organization.get_limited_products()

        self.assertIn("events", result)
        self.assertFalse(result["events"]["is_limited_in_redis"])
        self.assertEqual(result["events"]["limited_teams"], [])
        self.assertIsNone(result["events"]["redis_quota_limited_until"])
        self.assertIsNone(result["events"]["usage_quota_limited_until"])

    @patch("ee.billing.quota_limiting.get_client")
    def test_get_limited_products_with_redis_limits(self, mock_get_client):
        from ee.billing.quota_limiting import QuotaResource

        future_timestamp = (timezone.now() + timedelta(days=1)).timestamp()

        mock_redis = mock_get_client.return_value
        mock_pipe = mock_redis.pipeline.return_value

        scores: list[float | None] = []
        for resource in QuotaResource:
            if resource == QuotaResource.EVENTS:
                scores.append(future_timestamp)
            else:
                scores.append(None)

        mock_pipe.execute.return_value = scores

        self.organization.usage = {
            "period": ["2024-01-01T00:00:00Z", "2024-02-01T00:00:00Z"],
            "events": {"usage": 1000, "limit": 2000, "quota_limited_until": 1234567890},
        }
        self.organization.save()

        result = self.organization.get_limited_products()

        self.assertTrue(result["events"]["is_limited_in_redis"])
        self.assertEqual(result["events"]["limited_teams"], [self.team.api_token])
        self.assertEqual(result["events"]["redis_quota_limited_until"], int(future_timestamp))
        self.assertEqual(result["events"]["usage_quota_limited_until"], 1234567890)

    @patch("ee.billing.quota_limiting.get_client")
    def test_get_limited_products_redis_vs_usage_mismatch(self, mock_get_client):
        from ee.billing.quota_limiting import QuotaResource

        future_timestamp = (timezone.now() + timedelta(days=1)).timestamp()

        mock_redis = mock_get_client.return_value
        mock_pipe = mock_redis.pipeline.return_value

        scores: list[float | None] = []
        for resource in QuotaResource:
            if resource == QuotaResource.EVENTS:
                scores.append(future_timestamp)
            else:
                scores.append(None)

        mock_pipe.execute.return_value = scores

        self.organization.usage = {
            "period": ["2024-01-01T00:00:00Z", "2024-02-01T00:00:00Z"],
            "events": {"usage": 1000, "limit": 2000},
        }
        self.organization.save()

        result = self.organization.get_limited_products()

        self.assertTrue(result["events"]["is_limited_in_redis"])
        self.assertIsNone(result["events"]["usage_quota_limited_until"])

    @patch("ee.billing.quota_limiting.get_client")
    def test_get_limited_products_multiple_teams(self, mock_get_client):
        from ee.billing.quota_limiting import QuotaResource

        second_team = self.organization.teams.create(name="Second Team", api_token="second_token")

        future_timestamp_1 = (timezone.now() + timedelta(days=1)).timestamp()
        future_timestamp_2 = (timezone.now() + timedelta(days=2)).timestamp()

        mock_redis = mock_get_client.return_value
        mock_pipe = mock_redis.pipeline.return_value

        scores: list[float | None] = []
        for resource in QuotaResource:
            if resource == QuotaResource.EVENTS:
                scores.append(future_timestamp_1)
                scores.append(future_timestamp_2)
            else:
                scores.append(None)
                scores.append(None)

        mock_pipe.execute.return_value = scores

        self.organization.usage = {
            "period": ["2024-01-01T00:00:00Z", "2024-02-01T00:00:00Z"],
            "events": {"usage": 1000, "limit": 2000, "quota_limited_until": 1234567890},
        }
        self.organization.save()

        result = self.organization.get_limited_products()

        self.assertTrue(result["events"]["is_limited_in_redis"])
        self.assertEqual(len(result["events"]["limited_teams"]), 2)
        self.assertIn(self.team.api_token, result["events"]["limited_teams"])
        self.assertIn(second_team.api_token, result["events"]["limited_teams"])
        self.assertEqual(
            result["events"]["redis_quota_limited_until"], int(max(future_timestamp_1, future_timestamp_2))
        )


class TestOrganizationMembership(BaseTest):
    @patch("posthoganalytics.capture")
    def test_event_sent_when_membership_level_changed(
        self,
        mock_capture,
    ):
        user = self._create_user("user1")
        organization = Organization.objects.create(name="Test Org")
        membership = OrganizationMembership.objects.create(user=user, organization=organization, level=1)
        mock_capture.assert_not_called()
        # change the level
        membership.level = 15
        membership.save()
        # check that the event was sent
        mock_capture.assert_called_once_with(
            event="membership level changed",
            distinct_id=user.distinct_id,
            properties={"new_level": 15, "previous_level": 1, "$set": mock.ANY},
            groups=mock.ANY,
        )<|MERGE_RESOLUTION|>--- conflicted
+++ resolved
@@ -1,8 +1,4 @@
-<<<<<<< HEAD
-import datetime
-=======
 from datetime import datetime, timedelta
->>>>>>> 6904b269
 
 from posthog.test.base import BaseTest
 from unittest import mock
@@ -35,9 +31,7 @@
         self.assertEqual(self.organization.active_invites.count(), 1)
 
         expired_invite = OrganizationInvite.objects.create(organization=self.organization)
-        OrganizationInvite.objects.filter(id=expired_invite.id).update(
-            created_at=timezone.now() - datetime.timedelta(hours=73)
-        )
+        OrganizationInvite.objects.filter(id=expired_invite.id).update(created_at=timezone.now() - timedelta(hours=73))
         self.assertEqual(self.organization.invites.count(), 2)
         self.assertEqual(self.organization.active_invites.count(), 1)
 
