--- conflicted
+++ resolved
@@ -40,9 +40,6 @@
             settings.PERSON_TABLE_NAME,
             f"Person model db_table '{Person._meta.db_table}' "
             f"does not match configured PERSON_TABLE_NAME '{settings.PERSON_TABLE_NAME}'",
-<<<<<<< HEAD
-        )
-=======
         )
 
     def test_person_queryset_enforces_team_id(self):
@@ -68,5 +65,4 @@
             Person.objects.all().update(properties={})
 
         self.assertIn("update query missing required team_id filter", str(cm.exception))
-        self.assertIn("Partitioned table", str(cm.exception))
->>>>>>> c38ec2cf
+        self.assertIn("Partitioned table", str(cm.exception))