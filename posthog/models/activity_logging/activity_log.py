import dataclasses
import json
from typing import Any, List, Literal, Optional, Union

import structlog
from django.db import models
from django.utils import timezone

from posthog.models.user import User
from posthog.models.utils import UUIDT, UUIDModel

logger = structlog.get_logger(__name__)


@dataclasses.dataclass(frozen=True)
class Change:
    type: Literal["FeatureFlag"]
    action: Literal["changed", "created", "deleted"]
    field: Optional[str] = None
    before: Optional[Any] = None
    after: Optional[Any] = None


@dataclasses.dataclass(frozen=True)
class Detail:
    changes: Optional[List[Change]] = None
    name: Optional[str] = None


class ActivityDetailEncoder(json.JSONEncoder):
    def default(self, obj):
        if isinstance(obj, Detail):
            return obj.__dict__
        if isinstance(obj, Change):
            return obj.__dict__

        return json.JSONEncoder.default(self, obj)


class ActivityLog(UUIDModel):
    class Meta:
        constraints = [
            models.CheckConstraint(
                check=models.Q(team_id__isnull=False) | models.Q(organization_id__isnull=False),
                name="must_have_team_or_organization_id",
            ),
        ]
        indexes = [
            models.Index(fields=["team_id", "scope", "item_id"]),
        ]

    team_id = models.PositiveIntegerField(null=True)
    organization_id = models.UUIDField(null=True)
    user = models.ForeignKey("posthog.User", null=True, on_delete=models.SET_NULL)
    activity = models.fields.CharField(max_length=79, null=False)
    # if scoped to a model this activity log holds the id of the model being logged
    # if not scoped to a model this log might not hold an item_id
    # this might be a numerical id, short id, or UUID, so each will be converted to string
    # it will be used to lookup rows with exactly matching item_ids
    # it probably only needs to be 36 characters in order to hold a GUID
    # but 72 may be useful to avoid a migration in future
    item_id = models.fields.CharField(max_length=72, null=True)
    # e.g. FeatureFlags - this will often be the name of a model class
    scope = models.fields.CharField(max_length=79, null=False)
    detail = models.JSONField(encoder=ActivityDetailEncoder, null=True)
    created_at: models.DateTimeField = models.DateTimeField(default=timezone.now)


def changes_between(
    model_type: Literal["FeatureFlag"], previous: Optional[models.Model], current: Optional[models.Model]
) -> List[Change]:
    """
    Identifies changes between two models by comparing fields
    """
    changes: List[Change] = []

    if previous is None and current is None:
        # there are no changes between two things that don't exist
        return changes

    if previous is not None:
        fields = current._meta.fields if current is not None else []

        for field in [f.name for f in fields]:
            left = getattr(previous, field, None)
            right = getattr(current, field, None)

            if left is None and right is not None:
                changes.append(Change(type=model_type, field=field, action="created", after=right,))
            elif right is None and left is not None:
                changes.append(Change(type=model_type, field=field, action="deleted", before=left,))
            elif left != right:
                changes.append(Change(type=model_type, field=field, action="changed", before=left, after=right,))

    return changes


def log_activity(
    organization_id: UUIDT,
    team_id: int,
    user: User,
    item_id: Optional[Union[int, str, UUIDT]],
    scope: str,
    activity: str,
    detail: Detail,
) -> None:
<<<<<<< HEAD
    try:
        if activity == "updated" and (detail.changes is None or len(detail.changes) == 0):
            logger.warn(
                "'updated' activity was logged with no changes and was ignored",
                team_id=team_id,
                organization_id=organization_id,
                item_id=item_id,
                scope=scope,
            )
            return

        ActivityLog.objects.create(
            organization_id=organization_id,
            team_id=team_id,
            user=user,
            item_id=str(item_id),
            scope=scope,
            activity=activity,
            detail=detail,
        )
    except Exception as e:
        logger.warn(
            "failed to write activity log",
            team=team_id,
            organization_id=organization_id,
            scope=scope,
            activity=activity,
            exception=e,
        )
=======
    if activity == "updated" and (detail.changes is None or len(detail.changes) == 0):
        logger.warn(
            "ignore_update_activity_no_changes",
            team_id=team_id,
            organization_id=organization_id,
            user_id=user.id,
            scope=scope,
        )
        return

    ActivityLog.objects.create(
        organization_id=organization_id,
        team_id=team_id,
        user=user,
        item_id=str(item_id),
        scope=scope,
        activity=activity,
        detail=detail,
    )
>>>>>>> 6dd54337


def load_activity(scope: Literal["FeatureFlag"], team_id: int, item_id: Optional[int] = None):
    # TODO in follow-up to posthog#8931 paging and selecting specific fields into a return type from this query
    activity_query = (
        ActivityLog.objects.select_related("user").filter(team_id=team_id, scope=scope).order_by("-created_at")
    )

    if item_id is not None:
        activity_query.filter(item_id=item_id)
    activities = list(activity_query[:10])

    return activities<|MERGE_RESOLUTION|>--- conflicted
+++ resolved
@@ -104,14 +104,13 @@
     activity: str,
     detail: Detail,
 ) -> None:
-<<<<<<< HEAD
     try:
         if activity == "updated" and (detail.changes is None or len(detail.changes) == 0):
             logger.warn(
-                "'updated' activity was logged with no changes and was ignored",
+                "ignore_update_activity_no_changes",
                 team_id=team_id,
                 organization_id=organization_id,
-                item_id=item_id,
+                user_id=user.id,
                 scope=scope,
             )
             return
@@ -134,27 +133,6 @@
             activity=activity,
             exception=e,
         )
-=======
-    if activity == "updated" and (detail.changes is None or len(detail.changes) == 0):
-        logger.warn(
-            "ignore_update_activity_no_changes",
-            team_id=team_id,
-            organization_id=organization_id,
-            user_id=user.id,
-            scope=scope,
-        )
-        return
-
-    ActivityLog.objects.create(
-        organization_id=organization_id,
-        team_id=team_id,
-        user=user,
-        item_id=str(item_id),
-        scope=scope,
-        activity=activity,
-        detail=detail,
-    )
->>>>>>> 6dd54337
 
 
 def load_activity(scope: Literal["FeatureFlag"], team_id: int, item_id: Optional[int] = None):
