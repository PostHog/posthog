import dataclasses
import datetime
import json
<<<<<<< HEAD
from datetime import datetime
from typing import Any, List, Literal, Optional, Union
=======
from typing import Any, Dict, List, Literal, Optional, Union
>>>>>>> bc2a48e6

import structlog
from django.core.paginator import Paginator
from django.db import models
from django.utils import timezone

from posthog.models.user import User
from posthog.models.utils import UUIDT, UUIDModel

logger = structlog.get_logger(__name__)


@dataclasses.dataclass(frozen=True)
class Change:
<<<<<<< HEAD
    type: Literal["FeatureFlag", "Insight"]
    action: Literal["changed", "created", "deleted"]
=======
    type: Literal["FeatureFlag", "Person"]
    action: Literal["changed", "created", "deleted", "merged", "split"]
>>>>>>> bc2a48e6
    field: Optional[str] = None
    before: Optional[Any] = None
    after: Optional[Any] = None


@dataclasses.dataclass(frozen=True)
class Merge:
    type: Literal["Person"]
    source: Optional[Any] = None
    target: Optional[Any] = None


@dataclasses.dataclass(frozen=True)
class Detail:
    changes: Optional[List[Change]] = None
    merge: Optional[Merge] = None
    name: Optional[str] = None
    short_id: Optional[str] = None


class ActivityDetailEncoder(json.JSONEncoder):
    def default(self, obj):
        if isinstance(obj, (Detail, Change, Merge)):
            return obj.__dict__
<<<<<<< HEAD
        if isinstance(obj, datetime):
            return obj.isoformat()
        if isinstance(obj, User):
            return {"first_name": obj.first_name, "email": obj.email}
=======
        if isinstance(obj, datetime.datetime):
            return obj.isoformat()
        if isinstance(obj, UUIDT):
            return str(obj)
>>>>>>> bc2a48e6

        return json.JSONEncoder.default(self, obj)


class ActivityLog(UUIDModel):
    class Meta:
        constraints = [
            models.CheckConstraint(
                check=models.Q(team_id__isnull=False) | models.Q(organization_id__isnull=False),
                name="must_have_team_or_organization_id",
            ),
        ]
        indexes = [
            models.Index(fields=["team_id", "scope", "item_id"]),
        ]

    team_id = models.PositiveIntegerField(null=True)
    organization_id = models.UUIDField(null=True)
    user = models.ForeignKey("posthog.User", null=True, on_delete=models.SET_NULL)
    activity = models.fields.CharField(max_length=79, null=False)
    # if scoped to a model this activity log holds the id of the model being logged
    # if not scoped to a model this log might not hold an item_id
    # this might be a numerical id, short id, or UUID, so each will be converted to string
    # it will be used to lookup rows with exactly matching item_ids
    # it probably only needs to be 36 characters in order to hold a GUID
    # but 72 may be useful to avoid a migration in future
    item_id = models.fields.CharField(max_length=72, null=True)
    # e.g. FeatureFlags - this will often be the name of a model class
    scope = models.fields.CharField(max_length=79, null=False)
    detail = models.JSONField(encoder=ActivityDetailEncoder, null=True)
    created_at: models.DateTimeField = models.DateTimeField(default=timezone.now)


field_exclusions: Dict[Literal["FeatureFlag", "Person"], List[str]] = {
    "FeatureFlag": ["id", "created_at", "created_by", "is_simple_flag",],
    "Person": ["id", "uuid", "distinct_ids", "name", "created_at", "is_identified",],
}


def changes_between(
<<<<<<< HEAD
    model_type: Literal["FeatureFlag", "Insight"], previous: Optional[models.Model], current: Optional[models.Model]
=======
    model_type: Literal["FeatureFlag", "Person"], previous: Optional[models.Model], current: Optional[models.Model]
>>>>>>> bc2a48e6
) -> List[Change]:
    """
    Identifies changes between two models by comparing fields
    """
    changes: List[Change] = []

    if previous is None and current is None:
        # there are no changes between two things that don't exist
        return changes

    if previous is not None:
        fields = current._meta.fields if current is not None else []

        filtered_fields = [f.name for f in fields if f.name not in field_exclusions[model_type]]
        for field in filtered_fields:
            left = getattr(previous, field, None)
            right = getattr(current, field, None)

            if left is None and right is not None:
                changes.append(Change(type=model_type, field=field, action="created", after=right,))
            elif right is None and left is not None:
                changes.append(Change(type=model_type, field=field, action="deleted", before=left,))
            elif left != right:
                changes.append(Change(type=model_type, field=field, action="changed", before=left, after=right,))

    return changes


def log_activity(
    organization_id: UUIDT,
    team_id: int,
    user: User,
    item_id: Optional[Union[int, str, UUIDT]],
    scope: str,
    activity: str,
    detail: Detail,
) -> None:
    try:
        if activity == "updated" and (detail.changes is None or len(detail.changes) == 0):
            logger.warn(
                "ignore_update_activity_no_changes",
                team_id=team_id,
                organization_id=organization_id,
                user_id=user.id,
                scope=scope,
            )
            return

        ActivityLog.objects.create(
            organization_id=organization_id,
            team_id=team_id,
            user=user,
            item_id=str(item_id),
            scope=scope,
            activity=activity,
            detail=detail,
        )
    except Exception as e:
        logger.warn(
            "failed to write activity log",
            team=team_id,
            organization_id=organization_id,
            scope=scope,
            activity=activity,
            exception=e,
        )


<<<<<<< HEAD
def load_activity(scope: Literal["FeatureFlag", "Insight"], team_id: int, item_id: Optional[int] = None):
    # TODO in follow-up to posthog#8931 paging and selecting specific fields into a return type from this query
=======
@dataclasses.dataclass(frozen=True)
class ActivityPage:
    total_count: int
    limit: int
    has_next: bool
    has_previous: bool
    results: List[ActivityLog]


def load_activity(
    scope: Literal["FeatureFlag", "Person"],
    team_id: int,
    item_id: Optional[int] = None,
    limit: int = 10,
    page: int = 1,
) -> ActivityPage:
    # TODO in follow-up to posthog #8931 selecting specific fields into a return type from this query

>>>>>>> bc2a48e6
    activity_query = (
        ActivityLog.objects.select_related("user").filter(team_id=team_id, scope=scope).order_by("-created_at")
    )

    if item_id is not None:
        activity_query = activity_query.filter(item_id=item_id)

    paginator = Paginator(activity_query, limit)
    activity_page = paginator.page(page)

    return ActivityPage(
        results=list(activity_page.object_list),
        total_count=paginator.count,
        limit=limit,
        has_next=activity_page.has_next(),
        has_previous=activity_page.has_previous(),
    )<|MERGE_RESOLUTION|>--- conflicted
+++ resolved
@@ -1,12 +1,7 @@
 import dataclasses
-import datetime
 import json
-<<<<<<< HEAD
 from datetime import datetime
-from typing import Any, List, Literal, Optional, Union
-=======
 from typing import Any, Dict, List, Literal, Optional, Union
->>>>>>> bc2a48e6
 
 import structlog
 from django.core.paginator import Paginator
@@ -21,13 +16,8 @@
 
 @dataclasses.dataclass(frozen=True)
 class Change:
-<<<<<<< HEAD
-    type: Literal["FeatureFlag", "Insight"]
-    action: Literal["changed", "created", "deleted"]
-=======
-    type: Literal["FeatureFlag", "Person"]
+    type: Literal["FeatureFlag", "Person", "Insight"]
     action: Literal["changed", "created", "deleted", "merged", "split"]
->>>>>>> bc2a48e6
     field: Optional[str] = None
     before: Optional[Any] = None
     after: Optional[Any] = None
@@ -52,17 +42,12 @@
     def default(self, obj):
         if isinstance(obj, (Detail, Change, Merge)):
             return obj.__dict__
-<<<<<<< HEAD
         if isinstance(obj, datetime):
-            return obj.isoformat()
-        if isinstance(obj, User):
-            return {"first_name": obj.first_name, "email": obj.email}
-=======
-        if isinstance(obj, datetime.datetime):
             return obj.isoformat()
         if isinstance(obj, UUIDT):
             return str(obj)
->>>>>>> bc2a48e6
+        if isinstance(obj, User):
+            return {"first_name": obj.first_name, "email": obj.email}
 
         return json.JSONEncoder.default(self, obj)
 
@@ -103,11 +88,9 @@
 
 
 def changes_between(
-<<<<<<< HEAD
-    model_type: Literal["FeatureFlag", "Insight"], previous: Optional[models.Model], current: Optional[models.Model]
-=======
-    model_type: Literal["FeatureFlag", "Person"], previous: Optional[models.Model], current: Optional[models.Model]
->>>>>>> bc2a48e6
+    model_type: Literal["FeatureFlag", "Person", "Insight"],
+    previous: Optional[models.Model],
+    current: Optional[models.Model],
 ) -> List[Change]:
     """
     Identifies changes between two models by comparing fields
@@ -176,10 +159,6 @@
         )
 
 
-<<<<<<< HEAD
-def load_activity(scope: Literal["FeatureFlag", "Insight"], team_id: int, item_id: Optional[int] = None):
-    # TODO in follow-up to posthog#8931 paging and selecting specific fields into a return type from this query
-=======
 @dataclasses.dataclass(frozen=True)
 class ActivityPage:
     total_count: int
@@ -198,7 +177,6 @@
 ) -> ActivityPage:
     # TODO in follow-up to posthog #8931 selecting specific fields into a return type from this query
 
->>>>>>> bc2a48e6
     activity_query = (
         ActivityLog.objects.select_related("user").filter(team_id=team_id, scope=scope).order_by("-created_at")
     )
