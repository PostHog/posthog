import re
from functools import lru_cache
from typing import Any, List, Optional

import posthoganalytics
import pytz
from django.conf import settings
from django.contrib.postgres.fields import ArrayField
from django.core.validators import MinLengthValidator
from django.db import models
from django.db.models.signals import post_delete, post_save

from posthog.clickhouse.query_tagging import tag_queries
from posthog.cloud_utils import is_cloud
from posthog.helpers.dashboard_templates import create_dashboard_from_template
from posthog.models.dashboard import Dashboard
from posthog.models.filters.filter import Filter
from posthog.models.filters.mixins.utils import cached_property
from posthog.models.filters.utils import GroupTypeIndex
from posthog.models.instance_setting import get_instance_setting
from posthog.models.signals import mutable_receiver
from posthog.models.team.util import actor_on_events_ready
from posthog.models.utils import UUIDClassicModel, generate_random_token_project, sane_repr
from posthog.settings.utils import get_list
from posthog.utils import GenericEmails, PersonOnEventsMode

from .team_caching import get_team_in_cache, set_team_in_cache

TIMEZONES = [(tz, tz) for tz in pytz.common_timezones]

# TODO: DEPRECATED; delete when these attributes can be fully removed from `Team` model
DEPRECATED_ATTRS = (
    "plugins_opt_in",
    "opt_out_capture",
    "event_names",
    "event_names_with_usage",
    "event_properties",
    "event_properties_with_usage",
    "event_properties_numerical",
)


class TeamManager(models.Manager):
    def get_queryset(self):
        return super().get_queryset().defer(*DEPRECATED_ATTRS)

    def set_test_account_filters(self, organization: Optional[Any]) -> List:
        filters = [
            {
                "key": "$host",
                "operator": "is_not",
                "value": ["localhost:8000", "localhost:5000", "127.0.0.1:8000", "127.0.0.1:3000", "localhost:3000"],
                "type": "event",
            }
        ]
        if organization:
            example_emails = organization.members.only("email")
            generic_emails = GenericEmails()
            example_emails = [email.email for email in example_emails if not generic_emails.is_generic(email.email)]
            if len(example_emails) > 0:
                example_email = re.search(r"@[\w.]+", example_emails[0])
                if example_email:
                    return [
                        {"key": "email", "operator": "not_icontains", "value": example_email.group(), "type": "person"}
                    ] + filters
        return filters

    def create_with_data(self, user: Any = None, default_dashboards: bool = True, **kwargs) -> "Team":
        kwargs["test_account_filters"] = self.set_test_account_filters(kwargs.get("organization"))
        team = Team.objects.create(**kwargs)

        # Create default dashboards (skipped for demo projects)
        if default_dashboards:
            dashboard = Dashboard.objects.create(name="My App Dashboard", pinned=True, team=team)
            create_dashboard_from_template("DEFAULT_APP", dashboard)
            team.primary_dashboard = dashboard
            team.save()
        return team

    def create(self, *args, **kwargs) -> "Team":
        if kwargs.get("organization") is None and kwargs.get("organization_id") is None:
            raise ValueError("Creating organization-less projects is prohibited")
        return super().create(*args, **kwargs)

    def get_team_from_token(self, token: Optional[str]) -> Optional["Team"]:
        if not token:
            return None
        try:
            return Team.objects.get(api_token=token)
        except Team.DoesNotExist:
            return None

    def get_team_from_cache_or_token(self, token: Optional[str]) -> Optional["Team"]:
        if not token:
            return None
        try:
            team = get_team_in_cache(token)
            if team:
                return team

            team = Team.objects.get(api_token=token)
            set_team_in_cache(token, team)
            return team

        except Team.DoesNotExist:
            return None


def get_default_data_attributes() -> List[str]:
    return ["data-attr"]


class Team(UUIDClassicModel):
    organization: models.ForeignKey = models.ForeignKey(
        "posthog.Organization", on_delete=models.CASCADE, related_name="teams", related_query_name="team"
    )
    api_token: models.CharField = models.CharField(
        max_length=200,
        unique=True,
        default=generate_random_token_project,
        validators=[MinLengthValidator(10, "Project's API token must be at least 10 characters long!")],
    )
    app_urls: ArrayField = ArrayField(models.CharField(max_length=200, null=True), default=list, blank=True)
    name: models.CharField = models.CharField(
        max_length=200, default="Default Project", validators=[MinLengthValidator(1, "Project must have a name!")]
    )
    slack_incoming_webhook: models.CharField = models.CharField(max_length=500, null=True, blank=True)
    created_at: models.DateTimeField = models.DateTimeField(auto_now_add=True)
    updated_at: models.DateTimeField = models.DateTimeField(auto_now=True)
    anonymize_ips: models.BooleanField = models.BooleanField(default=False)
    completed_snippet_onboarding: models.BooleanField = models.BooleanField(default=False)
    ingested_event: models.BooleanField = models.BooleanField(default=False)
    autocapture_opt_out: models.BooleanField = models.BooleanField(null=True, blank=True)
    session_recording_opt_in: models.BooleanField = models.BooleanField(default=False)
    capture_console_log_opt_in: models.BooleanField = models.BooleanField(null=True, blank=True)
    capture_performance_opt_in: models.BooleanField = models.BooleanField(null=True, blank=True)
    session_recording_version: models.CharField = models.CharField(null=True, blank=True, max_length=24)
    signup_token: models.CharField = models.CharField(max_length=200, null=True, blank=True)
    is_demo: models.BooleanField = models.BooleanField(default=False)
    access_control: models.BooleanField = models.BooleanField(default=False)
    # This is not a manual setting. It's updated automatically to reflect if the team uses site apps or not.
    inject_web_apps: models.BooleanField = models.BooleanField(null=True)

    test_account_filters: models.JSONField = models.JSONField(default=list)
    test_account_filters_default_checked: models.BooleanField = models.BooleanField(null=True, blank=True)

    path_cleaning_filters: models.JSONField = models.JSONField(default=list, null=True, blank=True)
    timezone: models.CharField = models.CharField(max_length=240, choices=TIMEZONES, default="UTC")
    data_attributes: models.JSONField = models.JSONField(default=get_default_data_attributes)
    person_display_name_properties: ArrayField = ArrayField(models.CharField(max_length=400), null=True, blank=True)
    live_events_columns: ArrayField = ArrayField(models.TextField(), null=True, blank=True)
    recording_domains: ArrayField = ArrayField(models.CharField(max_length=200, null=True), blank=True, null=True)

    primary_dashboard: models.ForeignKey = models.ForeignKey(
        "posthog.Dashboard", on_delete=models.SET_NULL, null=True, related_name="primary_dashboard_teams", blank=True
    )  # Dashboard shown on project homepage

    # This is meant to be used as a stopgap until https://github.com/PostHog/meta/pull/39 gets implemented
    # Switches _most_ queries to using distinct_id as aggregator instead of person_id
    @property
    def aggregate_users_by_distinct_id(self) -> bool:
        return str(self.pk) in get_list(get_instance_setting("AGGREGATE_BY_DISTINCT_IDS_TEAMS"))

    # This correlation_config is intended to be used initially for
    # `excluded_person_property_names` but will be used as a general config
    # repository for correlation related settings.
    # NOTE: we're not doing any schema checking here, just storing whatever is
    # thrown at us. Correlation code can handle schema related issues.
    correlation_config = models.JSONField(default=dict, null=True, blank=True)

    # DEPRECATED, DISUSED: recordings on CH are cleared with Clickhouse's TTL
    session_recording_retention_period_days: models.IntegerField = models.IntegerField(
        null=True, default=None, blank=True
    )
    # DEPRECATED, DISUSED: plugins are enabled for everyone now
    plugins_opt_in: models.BooleanField = models.BooleanField(default=False)
    # DEPRECATED, DISUSED: replaced with env variable OPT_OUT_CAPTURE and User.anonymized_data
    opt_out_capture: models.BooleanField = models.BooleanField(default=False)
    # DEPRECATED: in favor of `EventDefinition` model
    event_names: models.JSONField = models.JSONField(default=list, blank=True)
    event_names_with_usage: models.JSONField = models.JSONField(default=list, blank=True)
    # DEPRECATED: in favor of `PropertyDefinition` model
    event_properties: models.JSONField = models.JSONField(default=list, blank=True)
    event_properties_with_usage: models.JSONField = models.JSONField(default=list, blank=True)
    event_properties_numerical: models.JSONField = models.JSONField(default=list, blank=True)

    objects: TeamManager = TeamManager()

    @property
    def person_on_events_mode(self) -> PersonOnEventsMode:
        # Persons on Events V2 always takes priority over Persons on Events V1
        if self._person_on_events_v2_querying_enabled:
            tag_queries(person_on_events_mode=PersonOnEventsMode.V2_ENABLED)
            return PersonOnEventsMode.V2_ENABLED

        if self._person_on_events_querying_enabled:
            # also tag person_on_events_enabled for legacy compatibility
            tag_queries(person_on_events_enabled=True, person_on_events_mode=PersonOnEventsMode.V1_ENABLED)
            return PersonOnEventsMode.V1_ENABLED

        return PersonOnEventsMode.DISABLED

    # KLUDGE: DO NOT REFERENCE IN THE BACKEND!
    # Keeping this property for now only to be used by the frontend in certain cases
    @property
    def person_on_events_querying_enabled(self) -> bool:
        return self.person_on_events_mode != PersonOnEventsMode.DISABLED

    @property
    def _person_on_events_querying_enabled(self) -> bool:
        if settings.PERSON_ON_EVENTS_OVERRIDE is not None:
            return settings.PERSON_ON_EVENTS_OVERRIDE

        # on PostHog Cloud, use the feature flag
        if is_cloud():
            return posthoganalytics.feature_enabled(
                "person-on-events-enabled",
                str(self.uuid),
                groups={"organization": str(self.organization_id)},
                group_properties={
                    "organization": {"id": str(self.organization_id), "created_at": self.organization.created_at}
                },
                only_evaluate_locally=True,
                send_feature_flag_events=False,
            )

        # If the async migration is not complete, don't enable actor on events querying.
        if not actor_on_events_ready():
            return False

        # on self-hosted, use the instance setting
        return get_instance_setting("PERSON_ON_EVENTS_ENABLED")

    @property
<<<<<<< HEAD
    def recordings_list_v2_query_enabled(self) -> bool:
        if is_cloud():
            return posthoganalytics.feature_enabled(
                "recordings-list-v2-enabled",
                str(self.uuid),
                groups={"organization": str(self.organization_id)},
                group_properties={
                    "organization": {
                        "id": str(self.organization_id),
                        "created_at": self.organization.created_at,
                        "name": self.organization.name,
                    }
=======
    def _person_on_events_v2_querying_enabled(self) -> bool:
        if settings.PERSON_ON_EVENTS_V2_OVERRIDE is not None:
            return settings.PERSON_ON_EVENTS_V2_OVERRIDE

        # on PostHog Cloud, use the feature flag
        if is_cloud():
            return posthoganalytics.feature_enabled(
                "persons-on-events-v2-reads-enabled",
                str(self.uuid),
                groups={"organization": str(self.organization_id)},
                group_properties={
                    "organization": {"id": str(self.organization_id), "created_at": self.organization.created_at}
>>>>>>> 8680c2cb
                },
                only_evaluate_locally=True,
                send_feature_flag_events=False,
            )

        return False

    @property
    def strict_caching_enabled(self) -> bool:
        enabled_teams = get_list(get_instance_setting("STRICT_CACHING_TEAMS"))
        return str(self.pk) in enabled_teams or "all" in enabled_teams

    @cached_property
    def persons_seen_so_far(self) -> int:

        from posthog.client import sync_execute
        from posthog.queries.person_query import PersonQuery

        filter = Filter(data={"full": "true"})
        person_query, person_query_params = PersonQuery(filter, self.id).get_query()

        return sync_execute(
            f"""
            SELECT count(1) FROM (
                {person_query}
            )
        """,
            {**person_query_params, **filter.hogql_context.values},
        )[0][0]

    @lru_cache(maxsize=5)
    def groups_seen_so_far(self, group_type_index: GroupTypeIndex) -> int:

        from posthog.client import sync_execute

        return sync_execute(
            f"""
            SELECT
                count(DISTINCT group_key)
            FROM groups
            WHERE team_id = %(team_id)s AND group_type_index = %(group_type_index)s
        """,
            {"team_id": self.pk, "group_type_index": group_type_index},
        )[0][0]

    def __str__(self):
        if self.name:
            return self.name
        if self.app_urls and self.app_urls[0]:
            return ", ".join(self.app_urls)
        return str(self.pk)

    __repr__ = sane_repr("uuid", "name", "api_token")


@mutable_receiver(post_save, sender=Team)
def put_team_in_cache_on_save(sender, instance: Team, **kwargs):
    set_team_in_cache(instance.api_token, instance)


@mutable_receiver(post_delete, sender=Team)
def delete_team_in_cache_on_delete(sender, instance: Team, **kwargs):
    set_team_in_cache(instance.api_token, None)


def groups_on_events_querying_enabled():
    """
    Returns whether to allow querying groups columns on events.

    Remove all usages of this when the feature is released to everyone.
    """
    return actor_on_events_ready() and get_instance_setting("GROUPS_ON_EVENTS_ENABLED")


def get_available_features_for_team(team_id: int):
    available_features: Optional[List[str]] = (
        Team.objects.select_related("organization")
        .values_list("organization__available_features", flat=True)
        .get(id=team_id)
    )

    return available_features<|MERGE_RESOLUTION|>--- conflicted
+++ resolved
@@ -232,7 +232,6 @@
         return get_instance_setting("PERSON_ON_EVENTS_ENABLED")
 
     @property
-<<<<<<< HEAD
     def recordings_list_v2_query_enabled(self) -> bool:
         if is_cloud():
             return posthoganalytics.feature_enabled(
@@ -245,7 +244,14 @@
                         "created_at": self.organization.created_at,
                         "name": self.organization.name,
                     }
-=======
+                },
+                only_evaluate_locally=True,
+                send_feature_flag_events=False,
+            )
+
+        return False
+
+    @property
     def _person_on_events_v2_querying_enabled(self) -> bool:
         if settings.PERSON_ON_EVENTS_V2_OVERRIDE is not None:
             return settings.PERSON_ON_EVENTS_V2_OVERRIDE
@@ -258,7 +264,6 @@
                 groups={"organization": str(self.organization_id)},
                 group_properties={
                     "organization": {"id": str(self.organization_id), "created_at": self.organization.created_at}
->>>>>>> 8680c2cb
                 },
                 only_evaluate_locally=True,
                 send_feature_flag_events=False,
