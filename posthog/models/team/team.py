--- conflicted
+++ resolved
@@ -384,7 +384,6 @@
     survey_config = field_access_control(models.JSONField(null=True, blank=True), "survey", "editor")
     surveys_opt_in = field_access_control(models.BooleanField(null=True, blank=True), "survey", "editor")
 
-<<<<<<< HEAD
     # Conversations (support widget)
     conversations_enabled = models.BooleanField(default=False)
     conversations_greeting_text = models.TextField(null=True, blank=True)
@@ -393,10 +392,8 @@
     conversations_widget_domains: ArrayField = ArrayField(
         models.CharField(max_length=200, null=True), blank=True, null=True
     )
-=======
     # Product tours
     product_tours_opt_in = models.BooleanField(null=True, blank=True)
->>>>>>> 7b161513
 
     # Capture / Autocapture
     capture_console_log_opt_in = models.BooleanField(null=True, blank=True, default=True)
