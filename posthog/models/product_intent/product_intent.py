from datetime import UTC, datetime
from typing import Optional

from celery import shared_task
from django.db import models
<<<<<<< HEAD
=======

from posthog.models.error_tracking import ErrorTrackingIssue
>>>>>>> 3ab15d1b
from posthog.models.experiment import Experiment
from posthog.models.feature_flag.feature_flag import FeatureFlag
from posthog.models.surveys.survey import Survey
from posthog.models.insight import Insight
from posthog.models.team.team import Team
from posthog.models.user import User
from posthog.models.utils import UUIDModel
from posthog.session_recordings.models.session_recording_event import SessionRecordingViewed
from posthog.utils import get_instance_realm

"""
How to use this model:

Product intents are indicators that someone showed an interest in a given product.
They are triggered from the frontend when the user performs certain actions, like
selecting a product during onboarding or clicking on a certain button.

Some buttons that show product intent are frequently used by all users of the product,
so we need to know if it's a new product intent, or if it's just regular usage. We
can use the `activated_at` field to know if we should continue to update the product
intent row, or if we should stop because it's just regular usage.

The `activated_at` field is set by checking against certain criteria that differs for
each product. For instance, for the data warehouse product, we check if the user has
created any DataVisualizationNode insights in the 30 days after the product intent
was created. Each product needs to implement a method that checks for activation
criteria if the intent actions are the same as the general usage actions.

We shouldn't use this model and the `activated_at` field in place of sending events
about product usage because that limits our data exploration later. Definitely continue
sending events for product usage that we may want to track for any reason, along with
calculating activation here.

Note: single-event activation metrics that can also happen at the same time the intent
is created won't have tracking events sent for them. Unless you want to solve this,
make activation metrics require multiple things to happen.
"""


class ProductIntent(UUIDModel):
    team = models.ForeignKey("Team", on_delete=models.CASCADE)
    created_at = models.DateTimeField(auto_now_add=True)
    updated_at = models.DateTimeField(auto_now=True)
    product_type = models.CharField(max_length=255)
    onboarding_completed_at = models.DateTimeField(null=True, blank=True)
    contexts = models.JSONField(default=dict, blank=True, null=True)
    activated_at = models.DateTimeField(
        null=True,
        blank=True,
        help_text="The date the org completed activation for the product. Generally only used to know if we should continue updating the product_intent row.",
    )
    activation_last_checked_at = models.DateTimeField(
        null=True,
        blank=True,
        help_text="The date we last checked if the org had completed activation for the product.",
    )

    class Meta:
        unique_together = ["team", "product_type"]

    def __str__(self):
        return f"{self.team.name} - {self.product_type}"

    def has_activated_data_warehouse(self) -> bool:
        insights = Insight.objects.filter(
            team__project_id=self.team.project_id,
            created_at__gte=datetime(2024, 6, 1, tzinfo=UTC),
            query__kind="DataVisualizationNode",
        )

        excluded_tables = ["events", "persons", "sessions", "person_distinct_ids"]
        for insight in insights:
            if insight.query and insight.query.get("source", {}).get("query"):
                query_text = insight.query["source"]["query"].lower()
                # Check if query doesn't contain any of the excluded tables after 'from'
                has_excluded_table = any(f"from {table}" in query_text.replace("\\", "") for table in excluded_tables)
                if not has_excluded_table:
                    return True

        return False

    def has_activated_experiments(self) -> bool:
        # the team has any launched experiments
        return Experiment.objects.filter(team=self.team, start_date__isnull=False).exists()

    def has_activated_error_tracking(self) -> bool:
        # the team has resolved any issues
        return ErrorTrackingIssue.objects.filter(team=self.team, status=ErrorTrackingIssue.Status.RESOLVED).exists()

    def has_activated_feature_flags(self) -> bool:
        # Get feature flags that have at least one filter group, excluding ones used by experiments and surveys
        experiment_flags = Experiment.objects.filter(team=self.team).values_list("feature_flag_id", flat=True)
        survey_flags = Survey.objects.filter(team=self.team).values_list("targeting_flag_id", flat=True)

        feature_flags = (
            FeatureFlag.objects.filter(
                team=self.team,
                filters__groups__0__properties__isnull=False,
            )
            .exclude(id__in=experiment_flags)
            .exclude(id__in=survey_flags)
            .only("id", "filters")
        )

        # To activate we need at least 2 feature flags
        if feature_flags.count() < 2:
            return False

        # To activate we need at least 2 filter groups across all flags
        total_groups = 0
        for flag in feature_flags:
            total_groups += len(flag.filters.get("groups", []))

        return total_groups >= 2

    def has_activated_session_replay(self) -> bool:
        has_viewed_five_recordings = SessionRecordingViewed.objects.filter(team=self.team).count() >= 5

        intent = ProductIntent.objects.filter(
            team=self.team,
            product_type="session_replay",
        ).first()

        if not intent:
            return False

        contexts = intent.contexts or {}

        set_filters_count = contexts.get("session_replay_set_filters", 0)

        if set_filters_count >= 1 and has_viewed_five_recordings:
            return True

        return False

    def check_and_update_activation(self, skip_reporting: bool = False) -> bool:
        activation_checks = {
            "data_warehouse": self.has_activated_data_warehouse,
            "experiments": self.has_activated_experiments,
            "feature_flags": self.has_activated_feature_flags,
<<<<<<< HEAD
            "session_replay": self.has_activated_session_replay,
=======
            "error_tracking": self.has_activated_error_tracking,
>>>>>>> 3ab15d1b
        }

        if self.product_type in activation_checks and activation_checks[self.product_type]():
            self.activated_at = datetime.now(tz=UTC)
            self.save()
            if not skip_reporting:
                self.report_activation(self.product_type)
            return True
        return False

    def report_activation(self, product_key: str) -> None:
        from posthog.event_usage import report_team_action

        report_team_action(
            self.team,
            "product intent marked activated",
            {
                "product_key": product_key,
                "intent_created_at": self.created_at,
                "intent_updated_at": self.updated_at,
                "realm": get_instance_realm(),
            },
        )

    @staticmethod
    def register(team: Team, product_type: str, context: str, user: User, metadata: Optional[dict] = None) -> None:
        from posthog.event_usage import report_user_action

        should_report_product_intent = False

        product_intent, created = ProductIntent.objects.get_or_create(team=team, product_type=product_type)

        contexts = product_intent.contexts or {}

        product_intent.contexts = {
            **contexts,
            context: contexts.get(context, 0) + 1,
        }
        product_intent.save()

        if created:
            # For new intents, check activation immediately but skip reporting
            was_already_activated = product_intent.check_and_update_activation(skip_reporting=True)
            # Only report the action if they haven't already activated
            if isinstance(user, User) and not was_already_activated:
                should_report_product_intent = True
        else:
            if not product_intent.activated_at:
                is_activated = product_intent.check_and_update_activation()
                if not is_activated:
                    should_report_product_intent = True
            product_intent.updated_at = datetime.now(tz=UTC)
            product_intent.save()

        if should_report_product_intent and isinstance(user, User):
            report_user_action(
                user,
                "user showed product intent",
                {
                    **(metadata or {}),
                    "product_key": product_type,
                    "$set_once": {"first_onboarding_product_selected": product_type},
                    "intent_context": context,
                    "is_first_intent_for_product": created,
                    "intent_created_at": product_intent.created_at,
                    "intent_updated_at": product_intent.updated_at,
                    "realm": get_instance_realm(),
                },
                team=team,
            )


@shared_task(ignore_result=True)
def calculate_product_activation(team_id: int, only_calc_if_days_since_last_checked: int = 1) -> None:
    """
    Calculate product activation for a team.
    Only calculate if it's been more than `only_calc_if_days_since_last_checked` days since the last activation check.
    """
    team = Team.objects.get(id=team_id)
    product_intents = ProductIntent.objects.filter(team=team)
    for product_intent in product_intents:
        if product_intent.activated_at:
            continue
        if (
            product_intent.activation_last_checked_at
            and (datetime.now(tz=UTC) - product_intent.activation_last_checked_at).days
            <= only_calc_if_days_since_last_checked
        ):
            continue
        product_intent.check_and_update_activation()<|MERGE_RESOLUTION|>--- conflicted
+++ resolved
@@ -3,11 +3,8 @@
 
 from celery import shared_task
 from django.db import models
-<<<<<<< HEAD
-=======
-
-from posthog.models.error_tracking import ErrorTrackingIssue
->>>>>>> 3ab15d1b
+
+from ..error_tracking.error_tracking import ErrorTrackingIssue
 from posthog.models.experiment import Experiment
 from posthog.models.feature_flag.feature_flag import FeatureFlag
 from posthog.models.surveys.survey import Survey
@@ -148,11 +145,6 @@
             "data_warehouse": self.has_activated_data_warehouse,
             "experiments": self.has_activated_experiments,
             "feature_flags": self.has_activated_feature_flags,
-<<<<<<< HEAD
-            "session_replay": self.has_activated_session_replay,
-=======
-            "error_tracking": self.has_activated_error_tracking,
->>>>>>> 3ab15d1b
         }
 
         if self.product_type in activation_checks and activation_checks[self.product_type]():
