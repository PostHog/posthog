import hashlib
from dataclasses import dataclass
from typing import Any, Dict, List, Optional, Union

<<<<<<< HEAD
=======
from django.core.cache import cache
>>>>>>> c246eb3c
from django.db import models
from django.db.models.expressions import ExpressionWrapper, RawSQL, Subquery
from django.db.models.fields import BooleanField
from django.db.models.query import QuerySet
from django.db.models.signals import pre_delete
from django.dispatch.dispatcher import receiver
from django.utils import timezone
from sentry_sdk.api import capture_exception

from posthog.models.cohort import Cohort
from posthog.models.experiment import Experiment
from posthog.models.filters.mixins.utils import cached_property
from posthog.models.group import Group
from posthog.models.group_type_mapping import GroupTypeMapping
from posthog.models.property import GroupTypeIndex, GroupTypeName
from posthog.models.user import User
from posthog.queries.base import properties_to_Q

from .filters import Filter
from .person import Person, PersonDistinctId

__LONG_SCALE__ = float(0xFFFFFFFFFFFFFFF)


@dataclass
class FeatureFlagMatch:
    variant: Optional[str] = None


class FeatureFlag(models.Model):
    class Meta:
        constraints = [models.UniqueConstraint(fields=["team", "key"], name="unique key for team")]

    key: models.CharField = models.CharField(max_length=400)
    name: models.TextField = models.TextField(
        blank=True,
    )  # contains description for the FF (field name `name` is kept for backwards-compatibility)

    filters: models.JSONField = models.JSONField(default=dict)
    rollout_percentage: models.IntegerField = models.IntegerField(null=True, blank=True)

    team: models.ForeignKey = models.ForeignKey("Team", on_delete=models.CASCADE)
    created_by: models.ForeignKey = models.ForeignKey("User", on_delete=models.CASCADE)
    created_at: models.DateTimeField = models.DateTimeField(default=timezone.now)
    deleted: models.BooleanField = models.BooleanField(default=False)
    active: models.BooleanField = models.BooleanField(default=True)

    def matches(self, *args, **kwargs) -> Optional[FeatureFlagMatch]:
        return FeatureFlagMatcher(self, *args, **kwargs).get_match()

    def get_analytics_metadata(self) -> Dict:
        filter_count = sum(len(condition.get("properties", [])) for condition in self.conditions)
        variants_count = len(self.variants)

        return {
            "groups_count": len(self.conditions),
            "has_variants": variants_count > 0,
            "variants_count": variants_count,
            "has_filters": filter_count > 0,
            "has_rollout_percentage": any(condition.get("rollout_percentage") for condition in self.conditions),
            "filter_count": filter_count,
            "created_at": self.created_at,
            "aggregating_by_groups": self.aggregation_group_type_index is not None,
        }

    @property
    def conditions(self):
        "Each feature flag can have multiple conditions to match, they are OR-ed together."
        return self.get_filters().get("groups", []) or []

    @property
    def aggregation_group_type_index(self) -> Optional[GroupTypeIndex]:
        "If None, aggregating this feature flag by persons, otherwise by groups of given group_type_index"
        return self.get_filters().get("aggregation_group_type_index", None)

    @property
    def variants(self):
        # :TRICKY: .get("multivariate", {}) returns "None" if the key is explicitly set to "null" inside json filters
        multivariate = self.get_filters().get("multivariate", None)
        if isinstance(multivariate, dict):
            variants = multivariate.get("variants", None)
            if isinstance(variants, list):
                return variants
        return []

    def get_filters(self):
        if "groups" in self.filters:
            return self.filters
        else:
            # :TRICKY: Keep this backwards compatible.
            #   We don't want to migrate to avoid /decide endpoint downtime until this code has been deployed
            return {
                "groups": [
                    {"properties": self.filters.get("properties", []), "rollout_percentage": self.rollout_percentage}
                ]
            }

    @property
    def cohort_ids(self) -> List[int]:
        cohort_ids = []
        for condition in self.conditions:
            props = condition.get("properties", [])
            for prop in props:
                if prop.get("type", None) == "cohort":
                    cohort_id = prop.get("value", None)
                    if cohort_id:
                        cohort_ids.append(cohort_id)
        return cohort_ids

    def update_cohorts(self) -> None:
        from posthog.tasks.calculate_cohort import update_cohort
        from posthog.tasks.cohorts_in_feature_flag import COHORT_ID_IN_FF_KEY

        if self.cohort_ids:
            cache.delete(COHORT_ID_IN_FF_KEY)
            for cohort in Cohort.objects.filter(pk__in=self.cohort_ids):
                update_cohort(cohort)


@receiver(pre_delete, sender=Experiment)
def delete_experiment_flags(sender, instance, **kwargs):
    FeatureFlag.objects.filter(experiment=instance).update(deleted=True)


class FeatureFlagOverride(models.Model):
    class Meta:
        constraints = [
            models.UniqueConstraint(
                fields=["user", "feature_flag", "team"], name="unique feature flag for a user/team combo"
            )
        ]

    feature_flag: models.ForeignKey = models.ForeignKey("FeatureFlag", on_delete=models.CASCADE)
    user: models.ForeignKey = models.ForeignKey("User", on_delete=models.CASCADE)
    override_value: models.JSONField = models.JSONField()
    team: models.ForeignKey = models.ForeignKey("Team", on_delete=models.CASCADE)

    def get_analytics_metadata(self) -> Dict:
        return {
            "override_value_type": type(self.override_value).__name__,
        }


class FlagsMatcherCache:
    def __init__(self, team_id: int):
        self.team_id = team_id

    @cached_property
    def group_types_to_indexes(self) -> Dict[GroupTypeName, GroupTypeIndex]:
        group_type_mapping_rows = GroupTypeMapping.objects.filter(team_id=self.team_id)
        return {row.group_type: row.group_type_index for row in group_type_mapping_rows}

    @cached_property
    def group_type_index_to_name(self) -> Dict[GroupTypeIndex, GroupTypeName]:
        return {value: key for key, value in self.group_types_to_indexes.items()}


class FeatureFlagMatcher:
    def __init__(
        self,
        feature_flag: FeatureFlag,
        distinct_id: str,
        groups: Dict[GroupTypeName, str] = {},
        cache: Optional[FlagsMatcherCache] = None,
    ):
        self.feature_flag = feature_flag
        self.distinct_id = distinct_id
        self.groups = groups
        self.cache = cache or FlagsMatcherCache(self.feature_flag.team_id)

    def get_match(self) -> Optional[FeatureFlagMatch]:
        # If aggregating flag by groups and relevant group type is not passed - flag is off!
        if self.hashed_identifier is None:
            return None

        is_match = any(
            self.is_condition_match(condition, index) for index, condition in enumerate(self.feature_flag.conditions)
        )
        if is_match:
            return FeatureFlagMatch(variant=self.get_matching_variant())
        else:
            return None

    def get_matching_variant(self) -> Optional[str]:
        for variant in self.variant_lookup_table:
            if self._variant_hash >= variant["value_min"] and self._variant_hash < variant["value_max"]:
                return variant["key"]
        return None

    def is_condition_match(self, condition: Dict, condition_index: int):
        rollout_percentage = condition.get("rollout_percentage")
        if len(condition.get("properties", [])) > 0:
            if not self._condition_matches(condition_index):
                return False
            elif rollout_percentage is None:
                return True

        if rollout_percentage is not None and self._hash > (rollout_percentage / 100):
            return False

        return True

    def _condition_matches(self, condition_index: int) -> bool:
        return len(self.query_conditions) > 0 and self.query_conditions[0][condition_index]

    # Define contiguous sub-domains within [0, 1].
    # By looking up a random hash value, you can find the associated variant key.
    # e.g. the first of two variants with 50% rollout percentage will have value_max: 0.5
    # and the second will have value_min: 0.5 and value_max: 1.0
    @property
    def variant_lookup_table(self):
        lookup_table = []
        value_min = 0
        for variant in self.feature_flag.variants:
            value_max = value_min + variant["rollout_percentage"] / 100
            lookup_table.append({"value_min": value_min, "value_max": value_max, "key": variant["key"]})
            value_min = value_max
        return lookup_table

    @cached_property
    def query_conditions(self) -> List[List[bool]]:
        if self.feature_flag.aggregation_group_type_index is None:
            query: QuerySet = Person.objects.filter(
                team_id=self.feature_flag.team_id,
                persondistinctid__distinct_id=self.distinct_id,
                persondistinctid__team_id=self.feature_flag.team_id,
            )
        else:
            query = Group.objects.filter(
                team_id=self.feature_flag.team_id,
                group_type_index=self.feature_flag.aggregation_group_type_index,
                group_key=self.hashed_identifier,
            )

        fields = []
        for index, condition in enumerate(self.feature_flag.conditions):
            key = f"condition_{index}"

            if len(condition.get("properties", {})) > 0:
                expr: Any = properties_to_Q(
                    Filter(data=condition).properties, team_id=self.feature_flag.team_id, is_direct_query=True
                )
            else:
                expr = RawSQL("true", [])

            query = query.annotate(**{key: ExpressionWrapper(expr, output_field=BooleanField())})
            fields.append(key)

        return list(query.values_list(*fields))

    @property
    def hashed_identifier(self) -> Optional[str]:
        """
        If aggregating by people, returns distinct_id.

        Otherwise, returns the relevant group_key.

        If relevant group is not passed to the flag, None is returned and handled in get_match.
        """
        if self.feature_flag.aggregation_group_type_index is None:
            return self.distinct_id
        else:
            # :TRICKY: If aggregating by groups
            group_type_name = self.cache.group_type_index_to_name.get(self.feature_flag.aggregation_group_type_index)
            group_key = self.groups.get(group_type_name)  # type: ignore
            return group_key

    # This function takes a identifier and a feature flag key and returns a float between 0 and 1.
    # Given the same identifier and key, it'll always return the same float. These floats are
    # uniformly distributed between 0 and 1, so if we want to show this feature to 20% of traffic
    # we can do _hash(key, identifier) < 0.2
    def get_hash(self, salt="") -> float:
        hash_key = f"{self.feature_flag.key}.{self.hashed_identifier}{salt}"
        hash_val = int(hashlib.sha1(hash_key.encode("utf-8")).hexdigest()[:15], 16)
        return hash_val / __LONG_SCALE__

    @cached_property
    def _hash(self):
        return self.get_hash()

    @cached_property
    def _variant_hash(self) -> float:
        return self.get_hash(salt="variant")


# Return a Dict with all active flags and their values
def get_active_feature_flags(
    team_id: int, distinct_id: str, groups: Dict[GroupTypeName, str] = {}
) -> Dict[str, Union[bool, str, None]]:
    cache = FlagsMatcherCache(team_id)
    flags_enabled: Dict[str, Union[bool, str, None]] = {}
    feature_flags = FeatureFlag.objects.filter(team_id=team_id, active=True, deleted=False).only(
        "id", "team_id", "filters", "key", "rollout_percentage",
    )

    for feature_flag in feature_flags:
        try:
            match = feature_flag.matches(distinct_id, groups, cache)
            if match:
                flags_enabled[feature_flag.key] = match.variant or True
        except Exception as err:
            capture_exception(err)
    return flags_enabled


# Return feature flags with per-user overrides
def get_overridden_feature_flags(
    team_id: int, distinct_id: str, groups: Dict[GroupTypeName, str] = {}
) -> Dict[str, Union[bool, str, None]]:
    feature_flags = get_active_feature_flags(team_id, distinct_id, groups)

    # Get a user's feature flag overrides from any distinct_id (not just the canonical one)
    person = PersonDistinctId.objects.filter(distinct_id=distinct_id, team_id=team_id).values_list("person_id")[:1]
    distinct_ids = PersonDistinctId.objects.filter(person_id__in=Subquery(person)).values_list("distinct_id")
    user_id = User.objects.filter(distinct_id__in=Subquery(distinct_ids))[:1].values_list("id")
    feature_flag_overrides = FeatureFlagOverride.objects.filter(
        user_id__in=Subquery(user_id), team_id=team_id
    ).select_related("feature_flag")
    feature_flag_overrides = feature_flag_overrides.only("override_value", "feature_flag__key")

    for feature_flag_override in feature_flag_overrides:
        key = feature_flag_override.feature_flag.key
        value = feature_flag_override.override_value
        if value is False and key in feature_flags:
            del feature_flags[key]
        else:
            feature_flags[key] = value

    return feature_flags<|MERGE_RESOLUTION|>--- conflicted
+++ resolved
@@ -2,10 +2,7 @@
 from dataclasses import dataclass
 from typing import Any, Dict, List, Optional, Union
 
-<<<<<<< HEAD
-=======
 from django.core.cache import cache
->>>>>>> c246eb3c
 from django.db import models
 from django.db.models.expressions import ExpressionWrapper, RawSQL, Subquery
 from django.db.models.fields import BooleanField
