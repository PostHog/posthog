--- conflicted
+++ resolved
@@ -694,7 +694,6 @@
         FeatureFlagHashKeyOverride.objects.bulk_create(new_overrides)
 
 
-<<<<<<< HEAD
 def get_user_blast_radius(feature_flag_condition: dict, team: Team):
 
     from posthog.queries.person_query import PersonQuery
@@ -723,7 +722,8 @@
     total_users = team.persons_seen_so_far
 
     return blast_radius, total_users
-=======
+
+
 def can_user_edit_feature_flag(request, feature_flag):
     try:
         from ee.models.feature_flag_role_access import FeatureFlagRoleAccess
@@ -758,7 +758,6 @@
             return can_edit
         else:
             return final_level == OrganizationResourceAccess.AccessLevel.CAN_ALWAYS_EDIT
->>>>>>> 480d1949
 
 
 # DEPRECATED: This model is no longer used, but it's not deleted to avoid downtime
