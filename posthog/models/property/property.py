import json
from enum import Enum
from typing import (
    Any,
    Dict,
    List,
    Literal,
    Optional,
    Tuple,
    Union,
    cast,
)

from django.db.models import Exists, F, OuterRef, Q, Subquery

from posthog.constants import PropertyOperatorType
from posthog.models.filters.mixins.utils import cached_property
from posthog.models.filters.utils import GroupTypeIndex, validate_group_type_index
from posthog.utils import is_valid_regex, str_to_bool


class BehavioralPropertyType(str, Enum):
    PERFORMED_EVENT = "performed_event"
    PERFORMED_EVENT_MULTIPLE = "performed_event_multiple"
    PERFORMED_EVENT_FIRST_TIME = "performed_event_first_time"
    PERFORMED_EVENT_SEQUENCE = "performed_event_sequence"
    PERFORMED_EVENT_REGULARLY = "performed_event_regularly"
    STOPPED_PERFORMING_EVENT = "stopped_performing_event"
    RESTARTED_PERFORMING_EVENT = "restarted_performing_event"


ValueT = Union[str, int, List[str]]
PropertyType = Literal[
    "event",
    "person",
    "cohort",
    "element",
    "static-cohort",
    "precalculated-cohort",
    "group",
    "recording",
    "behavioral",
    "session",
]

PropertyName = str
TableWithProperties = Literal["events", "person", "groups"]
TableColumn = Literal[
<<<<<<< HEAD
    "properties",
=======
    "properties",  # for events & persons table
    "group_properties",  # for groups table
    # all below are for person&groups on events table
>>>>>>> 360b6276
    "person_properties",
    "group0_properties",
    "group1_properties",
    "group2_properties",
    "group3_properties",
    "group4_properties",
]
OperatorType = Literal[
    "exact",
    "is_not",
    "icontains",
    "not_icontains",
    "regex",
    "not_regex",
    "gt",
    "lt",
    "gte",
    "lte",
    "is_set",
    "is_not_set",
    "is_date_exact",
    "is_date_after",
    "is_date_before",
]

OperatorInterval = Literal["day", "week", "month", "year"]
GroupTypeName = str
PropertyIdentifier = Tuple[PropertyName, PropertyType, Optional[GroupTypeIndex]]

NEGATED_OPERATORS = ["is_not", "not_icontains", "not_regex", "is_not_set"]
CLICKHOUSE_ONLY_PROPERTY_TYPES = ["static-cohort", "precalculated-cohort", "behavioral", "recording"]

VALIDATE_PROP_TYPES = {
    "event": ["key", "value"],
    "person": ["key", "value"],
    "cohort": ["key", "value"],
    "element": ["key", "value"],
    "static-cohort": ["key", "value"],
    "precalculated-cohort": ["key", "value"],
    "group": ["key", "value", "group_type_index"],
    "recording": ["key", "value"],
    "behavioral": ["key", "value"],
    "session": ["key", "value"],
}

VALIDATE_BEHAVIORAL_PROP_TYPES = {
    BehavioralPropertyType.PERFORMED_EVENT: ["key", "value", "event_type", "time_value", "time_interval"],
    BehavioralPropertyType.PERFORMED_EVENT_MULTIPLE: [
        "key",
        "value",
        "event_type",
        "time_value",
        "time_interval",
        "operator_value",
    ],
    BehavioralPropertyType.PERFORMED_EVENT_FIRST_TIME: ["key", "value", "event_type", "time_value", "time_interval",],
    BehavioralPropertyType.PERFORMED_EVENT_SEQUENCE: [
        "key",
        "value",
        "event_type",
        "time_value",
        "time_interval",
        "seq_event_type",
        "seq_event",
        "seq_time_value",
        "seq_time_interval",
    ],
    BehavioralPropertyType.PERFORMED_EVENT_REGULARLY: [
        "key",
        "value",
        "event_type",
        "time_value",
        "time_interval",
        "operator_value",
        "min_periods",
        "total_periods",
    ],
    BehavioralPropertyType.STOPPED_PERFORMING_EVENT: [
        "key",
        "value",
        "event_type",
        "time_value",
        "time_interval",
        "seq_time_value",
        "seq_time_interval",
    ],
    BehavioralPropertyType.RESTARTED_PERFORMING_EVENT: [
        "key",
        "value",
        "event_type",
        "time_value",
        "time_interval",
        "seq_time_value",
        "seq_time_interval",
    ],
}


class Property:
    key: str
    operator: Optional[OperatorType]
    value: ValueT
    type: PropertyType
    group_type_index: Optional[GroupTypeIndex]

    # Type of `key`
    event_type: Optional[Literal["events", "actions"]]
    # Query people who did event '$pageview' 20 times in the last 30 days
    # translates into:
    # key = '$pageview', value = 'performed_event_multiple'
    # time_value = 30, time_interval = day
    # operator_value = 20, operator = 'gte'
    operator_value: Optional[int]
    time_value: Optional[int]
    time_interval: Optional[OperatorInterval]
    # Query people who did event '$pageview' in last week, but not in the previous 30 days
    # translates into:
    # key = '$pageview', value = 'restarted_performing_event'
    # time_value = 1, time_interval = 'week'
    # seq_time_value = 30, seq_time_interval = 'day'
    seq_time_value: Optional[int]
    seq_time_interval: Optional[OperatorInterval]
    # Query people who did '$pageview' in last 2 weeks, followed by 'sign up' within 30 days
    # translates into:
    # key = '$pageview', value = 'performed_event_sequence'
    # time_value = 2, time_interval = 'week'
    # seq_event = 'sign up', seq_event_type = 'events'
    # seq_time_value = 30, seq_time_interval = 'day'
    seq_event_type: Optional[str]
    seq_event: Optional[Union[str, int]]
    total_periods: Optional[int]
    min_periods: Optional[int]
    negation: Optional[bool] = False
    _data: Dict

    def __init__(
        self,
        key: str,
        value: Optional[ValueT] = None,
        operator: Optional[OperatorType] = None,
        type: Optional[PropertyType] = None,
        # Only set for `type` == `group`
        group_type_index: Optional[int] = None,
        # Only set for `type` == `behavioral`
        event_type: Optional[Literal["events", "actions"]] = None,
        operator_value: Optional[int] = None,
        time_value: Optional[int] = None,
        time_interval: Optional[OperatorInterval] = None,
        total_periods: Optional[int] = None,
        min_periods: Optional[int] = None,
        seq_event_type: Optional[str] = None,
        seq_event: Optional[Union[str, int]] = None,
        seq_time_value: Optional[int] = None,
        seq_time_interval: Optional[OperatorInterval] = None,
        negation: Optional[bool] = None,
        **kwargs,
    ) -> None:
        self.key = key
        self.operator = operator
        self.type = type if type else "event"
        self.group_type_index = validate_group_type_index("group_type_index", group_type_index)
        self.event_type = event_type
        self.operator_value = operator_value
        self.time_value = time_value
        self.time_interval = time_interval
        self.total_periods = total_periods
        self.min_periods = min_periods
        self.seq_event_type = seq_event_type
        self.seq_event = seq_event
        self.seq_time_value = seq_time_value
        self.seq_time_interval = seq_time_interval
        self.negation = None if negation is None else str_to_bool(negation)

        if value is None and self.operator in ["is_set", "is_not_set"]:
            self.value = self.operator
        elif value is None:
            raise ValueError(f"Value must be set for property type {self.type} & operator {self.operator}")
        else:
            self.value = value

        if self.type not in VALIDATE_PROP_TYPES.keys():
            raise ValueError(f"Invalid property type: {self.type}")

        for key in VALIDATE_PROP_TYPES[self.type]:
            if getattr(self, key, None) is None:
                raise ValueError(f"Missing required key {key} for property type {self.type}")

        if self.type == "behavioral":
            for key in VALIDATE_BEHAVIORAL_PROP_TYPES[cast(BehavioralPropertyType, self.value)]:
                if getattr(self, key, None) is None:
                    raise ValueError(f"Missing required key {key} for property type {self.type}::{self.value}")

    def __repr__(self):
        params_repr = ", ".join(f"{key}={repr(value)}" for key, value in self.to_dict().items())
        return f"Property({params_repr})"

    def to_dict(self) -> Dict[str, Any]:
        return {key: value for key, value in vars(self).items() if value is not None}

    def _parse_value(self, value: ValueT) -> Any:
        if isinstance(value, list):
            return [self._parse_value(v) for v in value]
        if value == "true":
            return True
        if value == "false":
            return False
        if isinstance(value, int):
            return value
        try:
            return json.loads(value)
        except (json.JSONDecodeError, TypeError):
            return value

    def property_to_Q(self) -> Q:
        from posthog.models.cohort import CohortPeople

        if self.type in CLICKHOUSE_ONLY_PROPERTY_TYPES:
            raise ValueError(f"property_to_Q: type is not supported: {repr(self.type)}")

        value = self._parse_value(self.value)
        if self.type == "cohort":
            from posthog.models.cohort import Cohort

            cohort_id = int(cast(Union[str, int], value))

            cohort_set = Cohort.objects.only("version").filter(pk=cohort_id)
            cohort = cohort_set.get()
            if cohort.is_static:
                return Q(
                    Exists(
                        CohortPeople.objects.filter(
                            cohort_id=cohort_id, person_id=OuterRef("id"), cohort__id=cohort_id
                        ).only("id")
                    )
                )
            else:

                return Q(
                    Exists(
                        CohortPeople.objects.annotate(cohort_version=Subquery(cohort_set.values("version")[:1]))
                        .filter(cohort_id=cohort_id, person_id=OuterRef("id"))
                        .filter(
                            # bit of a hack. if cohort_version is NULL, the query is still `version = cohort_version`, which doesn't match
                            # So just explicitly ask if cohort_version is null
                            Q(cohort_version=F("version"))
                            | Q(cohort_version__isnull=True)
                        )
                        .only("id")
                    )
                )

        column = "group_properties" if self.type == "group" else "properties"

        if self.operator == "is_not":
            return Q(~lookup_q(f"{column}__{self.key}", value) | ~Q(**{f"{column}__has_key": self.key}))
        if self.operator == "is_set":
            return Q(**{f"{column}__{self.key}__isnull": False})
        if self.operator == "is_not_set":
            return Q(**{f"{column}__{self.key}__isnull": True})
        if self.operator in ("regex", "not_regex") and not is_valid_regex(value):
            # Return no data for invalid regexes
            return Q(pk=-1)
        if isinstance(self.operator, str) and self.operator.startswith("not_"):
            return Q(
                ~Q(**{f"{column}__{self.key}__{self.operator[4:]}": value})
                | ~Q(**{f"{column}__has_key": self.key})
                | Q(**{f"{column}__{self.key}": None})
            )

        if self.operator == "exact" or self.operator is None:
            return lookup_q(f"{column}__{self.key}", value)
        else:
            assert not isinstance(value, list)
            return Q(**{f"{column}__{self.key}__{self.operator}": value})


def lookup_q(key: str, value: Any) -> Q:
    # exact and is_not operators can pass lists as arguments. Handle those lookups!
    if isinstance(value, list):
        return Q(**{f"{key}__in": value})
    return Q(**{key: value})


class PropertyGroup:
    type: PropertyOperatorType
    values: Union[List[Property], List["PropertyGroup"]]

    def __init__(self, type: PropertyOperatorType, values: Union[List[Property], List["PropertyGroup"]]) -> None:
        self.type = type
        self.values = values

    def combine_properties(self, operator: PropertyOperatorType, properties: List[Property]) -> "PropertyGroup":
        if not properties:
            return self

        if len(self.values) == 0:
            return PropertyGroup(PropertyOperatorType.AND, properties)

        return PropertyGroup(operator, [self, PropertyGroup(PropertyOperatorType.AND, properties)])

    def combine_property_group(
        self, operator: PropertyOperatorType, property_group: Optional["PropertyGroup"]
    ) -> "PropertyGroup":
        if not property_group or not property_group.values:
            return self

        if len(self.values) == 0:
            return property_group

        return PropertyGroup(operator, [self, property_group])

    def to_dict(self):
        result: Dict = {}
        if not self.values:
            return result

        return {"type": self.type.value, "values": [prop.to_dict() for prop in self.values]}

    def __repr__(self):
        params_repr = ", ".join(f"{repr(prop)}" for prop in self.values)
        return f"PropertyGroup(type={self.type}-{params_repr})"

    @cached_property
    def flat(self) -> List[Property]:
        return list(self._property_groups_flat(self))

    def _property_groups_flat(self, prop_group: "PropertyGroup"):
        for value in prop_group.values:
            if isinstance(value, PropertyGroup):
                yield from self._property_groups_flat(value)
            else:
                yield value<|MERGE_RESOLUTION|>--- conflicted
+++ resolved
@@ -46,13 +46,9 @@
 PropertyName = str
 TableWithProperties = Literal["events", "person", "groups"]
 TableColumn = Literal[
-<<<<<<< HEAD
-    "properties",
-=======
     "properties",  # for events & persons table
     "group_properties",  # for groups table
     # all below are for person&groups on events table
->>>>>>> 360b6276
     "person_properties",
     "group0_properties",
     "group1_properties",
