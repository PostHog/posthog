--- conflicted
+++ resolved
@@ -213,15 +213,7 @@
             events = events.order_by(order_by)
         return events
 
-<<<<<<< HEAD
-    def query_retention(self, filters, team, period="Day", event="$pageview") -> models.QuerySet:
-        filtered_events = (
-            Event.objects.filter_by_event_with_people(event=event, team_id=team.id)
-            .filter(filters.date_filter_Q)
-            .filter(filters.properties_to_Q(team_id=team.pk))
-        )
-=======
-    def query_retention(self, filters, team, start_entity: Optional[Entity] = None) -> dict:
+    def query_retention(self, filters, team, period="Day", start_entity: Optional[Entity] = None) -> dict:
 
         events: QuerySet = QuerySet()
         entity = Entity({"id": "$pageview", "type": TREND_FILTER_TYPE_EVENTS}) if not start_entity else start_entity
@@ -231,7 +223,6 @@
             events = Event.objects.filter(action__pk=entity.id).add_person_id(team.id)
 
         filtered_events = events.filter(filters.date_filter_Q).filter(filters.properties_to_Q(team_id=team.pk))
->>>>>>> d0419fdd
 
         def _determineTrunc(subject: str, period: str) -> Union[TruncHour, TruncDay, TruncWeek, TruncMonth]:
             if period == "Hour":
@@ -249,16 +240,10 @@
 
         full_query = """
             SELECT
-<<<<<<< HEAD
                 FLOOR(DATE_PART('{period}s', first_date - %s) {calculation}) AS first_date,
                 FLOOR(DATE_PART('{period}s', timestamp - first_date) {calculation}) AS date,
-                COUNT(DISTINCT "events"."person_id")
-=======
-                DATE_PART('days', first_date - %s) AS first_date,
-                DATE_PART('days', timestamp - first_date) AS date,
                 COUNT(DISTINCT "events"."person_id"),
                 array_agg(DISTINCT "events"."person_id") as people
->>>>>>> d0419fdd
             FROM ({events_query}) events
             LEFT JOIN ({first_date_query}) first_event_date
               ON (events.person_id = first_event_date.person_id)
