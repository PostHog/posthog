--- conflicted
+++ resolved
@@ -228,7 +228,6 @@
                 full_query, (filters.date_from,) + events_query_params + first_date_params,
             )
             data = namedtuplefetchall(cursor)
-<<<<<<< HEAD
 
             df = pd.DataFrame(data)
             unique = (
@@ -260,9 +259,6 @@
             )[people_offset : people_offset + 100]
 
         return results
-=======
-        return data
->>>>>>> 6d7fdf62
 
     def create(self, site_url: Optional[str] = None, *args: Any, **kwargs: Any):
         with transaction.atomic():
