--- conflicted
+++ resolved
@@ -194,13 +194,9 @@
 
     def query_retention(self, filters, team, event="$pageview") -> models.QuerySet:
         filtered_events = (
-<<<<<<< HEAD
             Event.objects.filter(filters.date_filter_Q)
             .filter(filters.properties_to_Q(team_id=team.pk))
             .filter(event=event)
-=======
-            Event.objects.filter(filters.date_filter_Q).filter(team=team).add_person_id(team.pk).filter(event=event)
->>>>>>> faa0696e
         )
 
         first_date = (
