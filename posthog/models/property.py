--- conflicted
+++ resolved
@@ -17,27 +17,6 @@
 from posthog.models.filters.mixins.utils import cached_property
 from posthog.models.filters.utils import GroupTypeIndex, validate_group_type_index
 from posthog.utils import is_valid_regex, str_to_bool
-<<<<<<< HEAD
-
-ValueT = Union[str, int, List[str]]
-PropertyType = Literal[
-    "event",
-    "person",
-    "cohort",
-    "element",
-    "static-cohort",
-    "precalculated-cohort",
-    "group",
-    "recording",
-    "performed_event",
-    "performed_event_multiple",
-    "performed_event_first_time",
-    "performed_event_sequence",
-    "performed_event_regularly",
-    "stopped_performing_event",
-    "restarted_performing_event",
-]
-=======
 
 
 class BehaviouralPropertyType(str, Enum):
@@ -64,7 +43,6 @@
 ]
 
 
->>>>>>> ca7833c6
 PropertyName = str
 TableWithProperties = Literal["events", "person", "groups"]
 OperatorType = Literal[
@@ -115,66 +93,13 @@
     BehaviouralPropertyType.RESTARTED_PERFORMING_EVENT: ["key", "event_type", "time_value"],
 }
 
-VALIDATE_PROP_TYPES = {
-    "event": ["key", "value"],
-    "person": ["key", "value"],
-    "cohort": ["key", "value"],
-    "element": ["key", "value"],
-    "static-cohort": ["key", "value"],
-    "precalculated-cohort": ["key", "value"],
-    "group": ["key", "value", "group_type_index"],
-    "recording": ["key", "value"],
-    "performed_event": ["key", "event_type", "time_value", "time_interval"],
-    "performed_event_multiple": ["key", "event_type", "time_value", "time_interval", "operator", "operator_value"],
-    "restarted_performing_event": [
-        "key",
-        "event_type",
-        "time_value",
-        "time_interval",
-        "seq_time_value",
-        "seq_time_interval",
-    ],
-    "stopped_performing_event": [
-        "key",
-        "event_type",
-        "time_value",
-        "time_interval",
-        "seq_time_value",
-        "seq_time_interval",
-    ],
-    "performed_event_first_time": ["key", "event_type", "time_interval", "time_value"],
-    "performed_event_regularly": [
-        "key",
-        "event_type",
-        "operator",
-        "operator_value",
-        "time_interval",
-        "time_value",
-        "total_periods",
-        "min_periods",
-    ],
-}
-
 
 class Property:
-    key: Union[str, int]
+    key: str
     operator: Optional[OperatorType]
-    value: Optional[ValueT]
+    value: ValueT
     type: PropertyType
     group_type_index: Optional[GroupTypeIndex]
-    event_type: Optional[str]
-    operator_value: Optional[int]
-    operator_interval: Optional[OperatorInterval]
-    time_value: Optional[int]
-    time_interval: Optional[OperatorInterval]
-    total_periods: Optional[int]
-    min_periods: Optional[int]
-    seq_event_type: Optional[str]
-    seq_event: Optional[Union[str, int]]
-    seq_time_value: Optional[int]
-    seq_time_interval: Optional[OperatorInterval]
-    negation: Optional[bool] = False
-    _data: Dict
 
     # Type of `key`
     event_type: Optional[Literal["events", "actions"]]
@@ -186,6 +111,8 @@
     operator_interval: Optional[OperatorInterval]
     time_value: Optional[int]
     time_interval: Optional[OperatorInterval]
+    total_periods: Optional[int]
+    min_periods: Optional[int]
     # Query people who did event '$pageview' in last week, but not in the past 30 days
     # translates into:
     #
@@ -200,27 +127,20 @@
 
     def __init__(
         self,
-        key: Union[str, int],
-        value: Optional[ValueT] = None,
+        key: str,
+        value: ValueT,
         operator: Optional[OperatorType] = None,
         type: Optional[PropertyType] = None,
         # Only set for `type` == `group`
         group_type_index: Optional[int] = None,
-<<<<<<< HEAD
-        event_type: Optional[str] = None,
-=======
         # Only set for `type` == `behavioural`
         event_type: Optional[Literal["events", "actions"]] = None,
->>>>>>> ca7833c6
         operator_value: Optional[int] = None,
         operator_interval: Optional[OperatorInterval] = None,
         time_value: Optional[int] = None,
         time_interval: Optional[OperatorInterval] = None,
-<<<<<<< HEAD
         total_periods: Optional[int] = None,
         min_periods: Optional[int] = None,
-=======
->>>>>>> ca7833c6
         seq_event_type: Optional[str] = None,
         seq_event: Optional[Union[str, int]] = None,
         seq_time_value: Optional[int] = None,
@@ -238,42 +158,14 @@
         self.operator_interval = operator_interval
         self.time_value = time_value
         self.time_interval = time_interval
-<<<<<<< HEAD
         self.total_periods = total_periods
         self.min_periods = min_periods
-=======
->>>>>>> ca7833c6
         self.seq_event_type = seq_event_type
         self.seq_event = seq_event
         self.seq_time_value = seq_time_value
         self.seq_time_interval = seq_time_interval
         self.negation = None if negation is None else str_to_bool(negation)
 
-<<<<<<< HEAD
-        self._data = {
-            "key": self.key,
-            "value": self.value,
-            "operator": self.operator,
-            "type": self.type,
-            "group_type_index": self.group_type_index,
-            "event_type": self.event_type,
-            "operator_value": self.operator_value,
-            "operator_interval": self.operator_interval,
-            "time_value": self.time_value,
-            "time_interval": self.time_interval,
-            "total_periods": self.total_periods,
-            "min_periods": self.min_periods,
-            "seq_event_type": self.seq_event_type,
-            "seq_event": self.seq_event,
-            "seq_time_value": self.seq_time_value,
-            "seq_time_interval": self.seq_time_interval,
-            "negation": self.negation,
-        }
-
-        for key in VALIDATE_PROP_TYPES[self.type]:
-            if key not in self._data or self._data[key] is None:
-                raise ValueError(f"Missing required key {key} for property type {self.type}")
-=======
         for key in VALIDATE_PROP_TYPES[self.type]:
             if getattr(self, key, None) is None:
                 raise ValueError(f"Missing required key {key} for property type {self.type}")
@@ -282,18 +174,13 @@
             for key in VALIDATE_BEHAVIOURAL_PROP_TYPES[self.value]:
                 if getattr(self, key, None) is None:
                     raise ValueError(f"Missing required key {key} for property type {self.type}::{self.value}")
->>>>>>> ca7833c6
 
     def __repr__(self):
         params_repr = ", ".join(f"{key}={repr(value)}" for key, value in self.to_dict().items())
         return f"Property({params_repr})"
 
     def to_dict(self) -> Dict[str, Any]:
-<<<<<<< HEAD
-        return {k: v for k, v in self._data.items() if v is not None}
-=======
         return {key: value for key, value in vars(self).items() if value is not None}
->>>>>>> ca7833c6
 
     def _parse_value(self, value: ValueT) -> Any:
         if isinstance(value, list):
@@ -314,9 +201,6 @@
 
         if self.type in CLICKHOUSE_ONLY_PROPERTY_TYPES:
             raise ValueError(f"property_to_Q: type is not supported: {repr(self.type)}")
-
-        if self.value is None:
-            return Q()
 
         value = self._parse_value(self.value)
         if self.type == "cohort":
