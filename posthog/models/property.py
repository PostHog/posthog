--- conflicted
+++ resolved
@@ -161,25 +161,12 @@
 
         return PropertyGroup(operator, [self, PropertyGroup(PropertyOperatorType.AND, properties)])
 
-    def combine_properties(self, operator: PropertyOperatorType, properties: List[Property]) -> "PropertyGroup":
-        if not properties:
-            return self
-
-        if len(self.groups) == 0:
-            return PropertyGroup(PropertyOperatorType.AND, properties)
-
-        return PropertyGroup(operator, [self, PropertyGroup(PropertyOperatorType.AND, properties)])
-
     def to_dict(self):
         result: Dict = {}
         if not self.values:
             return result
 
-<<<<<<< HEAD
-        return {"type": self.type, "groups": [prop.to_dict() for prop in self.groups]}
-=======
         return {"type": self.type, "values": [prop.to_dict() for prop in self.values]}
->>>>>>> f895c61b
 
     def __repr__(self):
         params_repr = ", ".join(f"{repr(prop)}" for prop in self.values)
