import json
from typing import (
    Any,
    Dict,
    List,
    Literal,
    Optional,
    Tuple,
    Union,
    cast,
)

from django.db.models import Exists, OuterRef, Q

from posthog.constants import PropertyOperatorType
from posthog.models.filters.mixins.utils import cached_property
from posthog.models.filters.utils import GroupTypeIndex, validate_group_type_index
from posthog.utils import is_valid_regex, str_to_bool

ValueT = Union[str, int, List[str]]
PropertyType = Literal[
    "event",
    "person",
    "cohort",
    "element",
    "static-cohort",
    "precalculated-cohort",
    "group",
    "recording",
    "performed_event",
    "performed_event_multiple",
    "performed_event_first_time",
    "performed_event_sequence",
    "performed_event_regularly",
    "stopped_performing_event",
    "restarted_performing_event",
]
PropertyName = str
TableWithProperties = Literal["events", "person", "groups"]
OperatorType = Literal[
    "exact",
    "is_not",
    "icontains",
    "not_icontains",
    "regex",
    "not_regex",
    "gt",
    "lt",
    "is_set",
    "is_not_set",
    "is_date_exact",
    "is_date_after",
    "is_date_before",
]

OperatorInterval = Literal["day", "week", "month", "year"]
GroupTypeName = str
PropertyIdentifier = Tuple[PropertyName, PropertyType, Optional[GroupTypeIndex]]

NEGATED_OPERATORS = ["is_not", "not_icontains", "not_regex", "is_not_set"]
CLICKHOUSE_ONLY_PROPERTY_TYPES = ["static-cohort", "precalculated-cohort"]

VALIDATE_PROP_TYPES = {
    "event": ["key", "value"],
    "person": ["key", "value"],
    "cohort": ["key", "value"],
    "element": ["key", "value"],
    "static-cohort": ["key", "value"],
    "precalculated-cohort": ["key", "value"],
    "group": ["key", "value", "group_type_index"],
    "recording": ["key", "value"],
<<<<<<< HEAD
    "performed_event": ["key", "event_type", "time_value", "time_interval"],
    "performed_event_multiple": ["key", "event_type", "time_value", "time_interval", "operator", "operator_value"],
=======
    "performed_event": ["event", "event_type", "time_value", "time_interval"],
    "performed_event_multiple": ["event", "event_type", "time_value", "time_interval", "operator", "operator_value"],
    "restarted_performing_event": ["event", "event_type", "time_value"],
>>>>>>> 6534f009
}


class Property:
    key: Union[str, int]
    operator: Optional[OperatorType]
    value: Optional[ValueT]
    type: PropertyType
    group_type_index: Optional[GroupTypeIndex]

    event_type: Optional[str]
    event: Optional[Union[str, int]]
    operator_value: Optional[int]
    operator_interval: Optional[OperatorInterval]
    time_value: Optional[int]
    time_interval: Optional[OperatorInterval]
    seq_event_type: Optional[str]
    seq_event: Optional[Union[str, int]]
    seq_time_value: Optional[int]
    seq_time_interval: Optional[OperatorInterval]
    negation: Optional[bool] = False
    _data: Dict

    def __init__(
        self,
        key: Union[str, int],
        value: Optional[ValueT] = None,
        operator: Optional[OperatorType] = None,
        type: Optional[PropertyType] = None,
        # Only set for `type` == `group`
        group_type_index: Optional[int] = None,
        event_type: Optional[str] = None,
        operator_value: Optional[int] = None,
        operator_interval: Optional[OperatorInterval] = None,
        time_value: Optional[int] = None,
        time_interval: Optional[OperatorInterval] = None,
        seq_event_type: Optional[str] = None,
        seq_event: Optional[Union[str, int]] = None,
        seq_time_value: Optional[int] = None,
        seq_time_interval: Optional[OperatorInterval] = None,
        negation: Optional[bool] = None,
        **kwargs,
    ) -> None:
        self.key = key
        self.value = value
        self.operator = operator
        self.type = type if type else "event"
        self.group_type_index = validate_group_type_index("group_type_index", group_type_index)
        self.event_type = event_type
        self.operator_value = operator_value
        self.operator_interval = operator_interval
        self.time_value = time_value
        self.time_interval = time_interval
        self.seq_event_type = seq_event_type
        self.seq_event = seq_event
        self.seq_time_value = seq_time_value
        self.seq_time_interval = seq_time_interval
        self.negation = None if negation is None else str_to_bool(negation)

        self._data = {
            "key": self.key,
            "value": self.value,
            "operator": self.operator,
            "type": self.type,
            "group_type_index": self.group_type_index,
            "event_type": self.event_type,
            "operator_value": self.operator_value,
            "operator_interval": self.operator_interval,
            "time_value": self.time_value,
            "time_interval": self.time_interval,
            "seq_event_type": self.seq_event_type,
            "seq_event": self.seq_event,
            "seq_time_value": self.seq_time_value,
            "seq_time_interval": self.seq_time_interval,
            "negation": self.negation,
        }

        for key in VALIDATE_PROP_TYPES[self.type]:
            if key not in self._data or self._data[key] is None:
                raise ValueError(f"Missing required key {key} for property type {self.type}")

    def __repr__(self):
        params_repr = ", ".join(f"{key}={repr(value)}" for key, value in self.to_dict().items())
        return f"Property({params_repr})"

    def to_dict(self) -> Dict[str, Any]:
        return {k: v for k, v in self._data.items() if v is not None}

    def _parse_value(self, value: ValueT) -> Any:
        if isinstance(value, list):
            return [self._parse_value(v) for v in value]
        if value == "true":
            return True
        if value == "false":
            return False
        if isinstance(value, int):
            return value
        try:
            return json.loads(value)
        except (json.JSONDecodeError, TypeError):
            return value

    def property_to_Q(self) -> Q:
        from .cohort import CohortPeople

        if self.type in CLICKHOUSE_ONLY_PROPERTY_TYPES:
            raise ValueError(f"property_to_Q: type is not supported: {repr(self.type)}")

        if self.value is None:
            return Q()

        value = self._parse_value(self.value)
        if self.type == "cohort":
            from posthog.models.cohort import Cohort

            cohort_id = int(cast(Union[str, int], value))
            cohort = Cohort.objects.get(pk=cohort_id)
            return Q(
                Exists(
                    CohortPeople.objects.filter(
                        cohort_id=cohort.pk, person_id=OuterRef("id"), version=cohort.version
                    ).only("id")
                )
            )

        column = "group_properties" if self.type == "group" else "properties"

        if self.operator == "is_not":
            return Q(~lookup_q(f"{column}__{self.key}", value) | ~Q(**{f"{column}__has_key": self.key}))
        if self.operator == "is_set":
            return Q(**{f"{column}__{self.key}__isnull": False})
        if self.operator == "is_not_set":
            return Q(**{f"{column}__{self.key}__isnull": True})
        if self.operator in ("regex", "not_regex") and not is_valid_regex(value):
            # Return no data for invalid regexes
            return Q(pk=-1)
        if isinstance(self.operator, str) and self.operator.startswith("not_"):
            return Q(
                ~Q(**{f"{column}__{self.key}__{self.operator[4:]}": value})
                | ~Q(**{f"{column}__has_key": self.key})
                | Q(**{f"{column}__{self.key}": None})
            )

        if self.operator == "exact" or self.operator is None:
            return lookup_q(f"{column}__{self.key}", value)
        else:
            assert not isinstance(value, list)
            return Q(**{f"{column}__{self.key}__{self.operator}": value})


def lookup_q(key: str, value: Any) -> Q:
    # exact and is_not operators can pass lists as arguments. Handle those lookups!
    if isinstance(value, list):
        return Q(**{f"{key}__in": value})
    return Q(**{key: value})


class PropertyGroup:
    type: PropertyOperatorType
    values: Union[List[Property], List["PropertyGroup"]]

    def __init__(self, type: PropertyOperatorType, values: Union[List[Property], List["PropertyGroup"]]) -> None:
        self.type = type
        self.values = values

    def combine_properties(self, operator: PropertyOperatorType, properties: List[Property]) -> "PropertyGroup":
        if not properties:
            return self

        if len(self.values) == 0:
            return PropertyGroup(PropertyOperatorType.AND, properties)

        return PropertyGroup(operator, [self, PropertyGroup(PropertyOperatorType.AND, properties)])

    def combine_property_group(
        self, operator: PropertyOperatorType, property_group: Optional["PropertyGroup"]
    ) -> "PropertyGroup":
        if not property_group or not property_group.values:
            return self

        if len(self.values) == 0:
            return property_group

        return PropertyGroup(operator, [self, property_group])

    def to_dict(self):
        result: Dict = {}
        if not self.values:
            return result

        return {"type": self.type.value, "values": [prop.to_dict() for prop in self.values]}

    def __repr__(self):
        params_repr = ", ".join(f"{repr(prop)}" for prop in self.values)
        return f"PropertyGroup(type={self.type}-{params_repr})"

    @cached_property
    def flat(self) -> List[Property]:
        return list(self._property_groups_flat(self))

    def _property_groups_flat(self, prop_group: "PropertyGroup"):
        for value in prop_group.values:
            if isinstance(value, PropertyGroup):
                yield from self._property_groups_flat(value)
            else:
                yield value<|MERGE_RESOLUTION|>--- conflicted
+++ resolved
@@ -69,14 +69,9 @@
     "precalculated-cohort": ["key", "value"],
     "group": ["key", "value", "group_type_index"],
     "recording": ["key", "value"],
-<<<<<<< HEAD
     "performed_event": ["key", "event_type", "time_value", "time_interval"],
     "performed_event_multiple": ["key", "event_type", "time_value", "time_interval", "operator", "operator_value"],
-=======
-    "performed_event": ["event", "event_type", "time_value", "time_interval"],
-    "performed_event_multiple": ["event", "event_type", "time_value", "time_interval", "operator", "operator_value"],
-    "restarted_performing_event": ["event", "event_type", "time_value"],
->>>>>>> 6534f009
+    "restarted_performing_event": ["key", "event_type", "time_value"],
 }
 
 
