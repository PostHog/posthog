import os
import datetime
import subprocess
from dataclasses import dataclass
from enum import StrEnum
from typing import Any, Literal, Optional, cast
from uuid import UUID

from django.conf import settings
from django.core import exceptions
from django.db import models
from django.db.models.signals import post_delete, post_save
from django.dispatch.dispatcher import receiver
<<<<<<< HEAD
=======

>>>>>>> ca8388c1
from rest_framework.exceptions import ValidationError
from semantic_version.base import SimpleSpec

from posthog.cloud_utils import is_cloud
from posthog.constants import FROZEN_POSTHOG_VERSION
from posthog.models.organization import Organization
from posthog.models.signals import mutable_receiver
from posthog.models.team import Team
from posthog.plugins.access import can_install_plugins
from posthog.plugins.plugin_server_api import populate_plugin_capabilities_on_workers, reload_plugins_on_workers
from posthog.plugins.site import get_decide_site_apps, get_decide_site_functions
from posthog.plugins.utils import (
    download_plugin_archive,
    extract_plugin_code,
    get_file_from_archive,
    load_json_file,
    parse_url,
)

from .utils import UUIDTModel, sane_repr

try:
    from posthog.clickhouse.client import sync_execute
except ImportError:
    pass


def raise_if_plugin_installed(url: str):
    url_without_private_key = url.split("?")[0]
    if Plugin.objects.filter(
        models.Q(url=url_without_private_key) | models.Q(url__startswith=f"{url_without_private_key}?")
    ).exists():
        raise ValidationError(f'Plugin from URL "{url_without_private_key}" already installed!')


def update_validated_data_from_url(validated_data: dict[str, Any], url: str) -> dict[str, Any]:
    """If remote plugin, download the archive and get up-to-date validated_data from there. Returns plugin.json."""
    plugin_json: Optional[dict[str, Any]]
    if url.startswith("file:"):
        plugin_path = url[5:]
        plugin_json_path = os.path.join(plugin_path, "plugin.json")
        plugin_json = cast(Optional[dict[str, Any]], load_json_file(plugin_json_path))
        if not plugin_json:
            raise ValidationError(f"Could not load plugin.json from: {plugin_json_path}")
        validated_data["plugin_type"] = "local"
        validated_data["url"] = url
        validated_data["tag"] = None
        validated_data["latest_tag"] = None
        validated_data["archive"] = None
        validated_data["name"] = plugin_json.get("name", plugin_json_path.split("/")[-2])
        validated_data["icon"] = plugin_json.get("icon", None)
        validated_data["description"] = plugin_json.get("description", "")
        validated_data["config_schema"] = plugin_json.get("config", [])
        validated_data["public_jobs"] = plugin_json.get("publicJobs", {})
        posthog_version = plugin_json.get("posthogVersion", None)
        validated_data["is_stateless"] = plugin_json.get("stateless", False)
    else:
        parsed_url = parse_url(url, get_latest_if_none=True)
        if parsed_url:
            validated_data["url"] = url
            validated_data["tag"] = parsed_url.get("tag", None)
            validated_data["latest_tag"] = parsed_url.get("tag", None)
            validated_data["archive"] = download_plugin_archive(validated_data["url"], validated_data["tag"])
            plugin_json = cast(
                Optional[dict[str, Any]],
                get_file_from_archive(validated_data["archive"], "plugin.json"),
            )
            if not plugin_json:
                raise ValidationError("Could not find plugin.json in the plugin")
            validated_data["name"] = plugin_json["name"]
            validated_data["description"] = plugin_json.get("description", "")
            validated_data["icon"] = plugin_json.get("icon", None)
            validated_data["config_schema"] = plugin_json.get("config", [])
            validated_data["public_jobs"] = plugin_json.get("publicJobs", {})
            posthog_version = plugin_json.get("posthogVersion", None)
            validated_data["is_stateless"] = plugin_json.get("stateless", False)

            if validated_data["is_stateless"] and len(validated_data["config_schema"]) > 0:
                raise ValidationError("Stateless plugins cannot have a config!")
        else:
            raise ValidationError("Must be a GitHub/GitLab repository or a npm package URL!")

        # Keep plugin type as "repository" or reset to "custom" if it was something else.
        if (
            validated_data.get("plugin_type", None) != Plugin.PluginType.CUSTOM
            and validated_data.get("plugin_type", None) != Plugin.PluginType.REPOSITORY
        ):
            validated_data["plugin_type"] = Plugin.PluginType.CUSTOM

    if posthog_version and not is_cloud():
        # Legacy: PostHog is no longer versioned
        try:
            spec = SimpleSpec(posthog_version.replace(" ", ""))
        except ValueError:
            raise ValidationError(f'Invalid PostHog semantic version requirement "{posthog_version}"!')
        if FROZEN_POSTHOG_VERSION not in spec:
            raise ValidationError(
                f'Currently running PostHog version {FROZEN_POSTHOG_VERSION} does not match this plugin\'s semantic version requirement "{posthog_version}".'
            )

    return plugin_json


class PluginManager(models.Manager):
    def install(self, **kwargs) -> "Plugin":
        if "organization_id" not in kwargs and "organization" in kwargs:
            kwargs["organization_id"] = kwargs["organization"].id
        plugin_json: Optional[dict[str, Any]] = None
        if kwargs.get("plugin_type", None) != Plugin.PluginType.SOURCE:
            plugin_json = update_validated_data_from_url(kwargs, kwargs["url"])
            raise_if_plugin_installed(kwargs["url"])
        plugin = Plugin.objects.create(**kwargs)
        if plugin_json:
            PluginSourceFile.objects.sync_from_plugin_archive(plugin, plugin_json)

        populate_plugin_capabilities_on_workers(plugin.id)
        return plugin


class Plugin(models.Model):
    class PluginType(models.TextChoices):
        LOCAL = "local", "local"  # url starts with "file:"
        CUSTOM = (
            "custom",
            "custom",
        )  # github or npm url downloaded as zip or tar.gz into field "archive"
        REPOSITORY = (
            "repository",
            "repository",
        )  # same, but originating from our plugins.json repository
        SOURCE = (
            "source",
            "source",
        )  # coded inside the browser (versioned via plugin_source_version)
        INLINE = (
            "inline",
            "inline",
        )  # Code checked into plugin_server, url starts with "inline:"

    # DEPRECATED: plugin-server will own all plugin code, org relations don't make sense
    organization = models.ForeignKey(
        "posthog.Organization",
        on_delete=models.CASCADE,
        related_name="plugins",
        related_query_name="plugin",
        null=True,
    )
    plugin_type = models.CharField(max_length=200, null=True, blank=True, choices=PluginType.choices, default=None)
    is_global = models.BooleanField(default=False)  # Whether plugin is installed for all orgs
    is_preinstalled = models.BooleanField(default=False)
    is_stateless = models.BooleanField(
        default=False, null=True, blank=True
    )  # Whether plugin can run one VM across teams

    name = models.CharField(max_length=200, null=True, blank=True)
    description = models.TextField(null=True, blank=True)
    url = models.CharField(max_length=800, null=True, blank=True, unique=True)
    icon = models.CharField(max_length=800, null=True, blank=True)
    # Describe the fields to ask in the interface; store answers in PluginConfig->config
    # - config_schema = { [fieldKey]: { name: 'api key', type: 'string', default: '', required: true }  }
    config_schema = models.JSONField(default=dict, blank=True)
    tag = models.CharField(max_length=200, null=True, blank=True)
    archive = models.BinaryField(blank=True, null=True)
    latest_tag = models.CharField(max_length=800, null=True, blank=True)
    latest_tag_checked_at = models.DateTimeField(null=True, blank=True)
    capabilities = models.JSONField(default=dict)
    metrics = models.JSONField(default=dict, null=True, blank=True)
    public_jobs = models.JSONField(default=dict, null=True, blank=True)

    # DEPRECATED: not used for anything, all install and config errors are in PluginConfig.error
    error = models.JSONField(default=None, null=True, blank=True)
    # DEPRECATED: this was used when syncing posthog.json with the db on app start
    from_json = models.BooleanField(default=False)
    # DEPRECATED: this was used when syncing posthog.json with the db on app start
    from_web = models.BooleanField(default=False)
    # DEPRECATED: using PluginSourceFile model instead
    source = models.TextField(blank=True, null=True)

    created_at = models.DateTimeField(auto_now_add=True)
    updated_at = models.DateTimeField(null=True, blank=True)
    log_level = models.IntegerField(null=True, blank=True)

    # Some plugins are private, only certain organizations should be able to access them
    # Sometimes we want to deprecate plugins, where the first step is limiting access to organizations using them
    # Sometimes we want to test out new plugins by only enabling them for certain organizations at first
    has_private_access = models.ManyToManyField(Organization)

    objects: PluginManager = PluginManager()

    __repr__ = sane_repr("id", "name", "organization_id", "is_global")

    def __str__(self) -> str:
        if not self.name:
            return f"ID {self.id}"
        return self.name

    def get_default_config(self) -> dict[str, Any]:
        config: dict[str, Any] = {}
        config_schema = self.config_schema
        if isinstance(config_schema, dict):
            for key, config_entry in config_schema.items():
                default = config_entry.get("default")
                if default is not None:
                    config[key] = default
        elif isinstance(config_schema, list):
            for config_entry in config_schema:
                default = config_entry.get("default")
                if default is not None:
                    config[config_entry["key"]] = default
        return config


class PluginConfig(models.Model):
    team = models.ForeignKey("Team", on_delete=models.CASCADE, null=True)
    plugin = models.ForeignKey("Plugin", on_delete=models.CASCADE)
    enabled = models.BooleanField(default=False)
    order = models.IntegerField()
    config = models.JSONField(default=dict)
    # DEPRECATED: use `plugin_log_entries` or `app_metrics` in ClickHouse instead
    # Error when running this plugin on an event (frontend: PluginErrorType)
    # - e.g: "undefined is not a function on index.js line 23"
    # - error = { message: "Exception in processEvent()", time: "iso-string", ...meta }
    error = models.JSONField(default=None, null=True, blank=True)
    # Used to access site.ts from a public URL
    web_token = models.CharField(max_length=64, default=None, null=True)

    created_at = models.DateTimeField(auto_now_add=True)
    updated_at = models.DateTimeField(auto_now=True)
    # Used in the frontend
    name = models.CharField(max_length=400, null=True, blank=True)
    description = models.CharField(max_length=1000, null=True, blank=True)
    # Used in the frontend to hide pluginConfigs that user deleted
    deleted = models.BooleanField(default=False, null=True)

    # If set we will filter the plugin triggers for this event
    filters = models.JSONField(null=True, blank=True)

    # DEPRECATED - this never actually got used - filters is the way to go
    match_action = models.ForeignKey(
        "posthog.Action",
        on_delete=models.SET_NULL,
        related_name="plugin_configs",
        blank=True,
        null=True,
    )

    class Meta:
        indexes = [
            models.Index(fields=["web_token"]),
            models.Index(fields=["enabled"]),
        ]


class PluginAttachment(models.Model):
    team = models.ForeignKey("Team", on_delete=models.CASCADE, null=True)
    plugin_config = models.ForeignKey("PluginConfig", on_delete=models.CASCADE, null=True)
    key = models.CharField(max_length=200)
    content_type = models.CharField(max_length=200)
    file_name = models.CharField(max_length=200)
    file_size = models.IntegerField()
    contents = models.BinaryField()

    def parse_contents(self) -> str | None:
        contents: bytes | None = self.contents
        if not contents:
            return None

        try:
            if self.content_type == "application/json" or self.content_type == "text/plain":
                return contents.decode("utf-8")
            return None
        except Exception:
            return None


class PluginStorage(models.Model):
    plugin_config = models.ForeignKey("PluginConfig", on_delete=models.CASCADE)
    key = models.CharField(max_length=200)
    value = models.TextField(blank=True, null=True)

    class Meta:
        constraints = [
            models.UniqueConstraint(
                fields=["plugin_config_id", "key"],
                name="posthog_unique_plugin_storage_key",
            )
        ]


class PluginLogEntrySource(StrEnum):
    SYSTEM = "SYSTEM"
    PLUGIN = "PLUGIN"
    CONSOLE = "CONSOLE"


class PluginLogEntryType(StrEnum):
    DEBUG = "DEBUG"
    LOG = "LOG"
    INFO = "INFO"
    WARN = "WARN"
    ERROR = "ERROR"


class TranspilerError(Exception):
    pass


def transpile(input_string: str, type: Literal["site", "frontend"] = "site") -> Optional[str]:
    from posthog.settings.base_variables import BASE_DIR

    transpiler_path = os.path.join(BASE_DIR, "common/plugin_transpiler/dist/index.js")
    if type not in ["site", "frontend"]:
        raise Exception('Invalid type. Must be "site" or "frontend".')

    process = subprocess.Popen(
        ["node", transpiler_path, "--type", type], stdin=subprocess.PIPE, stdout=subprocess.PIPE, stderr=subprocess.PIPE
    )
    stdout, stderr = process.communicate(input=input_string.encode())

    if process.returncode != 0:
        error = stderr.decode()
        raise TranspilerError(error)
    return stdout.decode()


class PluginSourceFileManager(models.Manager):
    def sync_from_plugin_archive(
        self, plugin: Plugin, plugin_json_parsed: Optional[dict[str, Any]] = None
    ) -> tuple[
        "PluginSourceFile",
        Optional["PluginSourceFile"],
        Optional["PluginSourceFile"],
        Optional["PluginSourceFile"],
    ]:
        """Create PluginSourceFile objects from a plugin that has an archive.

        If plugin.json has already been parsed before this is called, its value can be passed in as an optimization."""
        try:
            plugin_json, index_ts, frontend_tsx, site_ts = extract_plugin_code(plugin.archive, plugin_json_parsed)
        except ValueError as e:
            raise exceptions.ValidationError(f"{e} in plugin {plugin}")

        # If frontend.tsx or index.ts are not present in the archive, make sure they aren't found in the DB either
        filenames_to_delete = []

        # Save plugin.json
        plugin_json_instance, _ = PluginSourceFile.objects.update_or_create(
            plugin=plugin,
            filename="plugin.json",
            defaults={
                "source": plugin_json,
                "transpiled": None,
                "status": None,
                "error": None,
            },
        )

        # Save frontend.tsx
        frontend_tsx_instance: Optional[PluginSourceFile] = None
        if frontend_tsx is not None:
            transpiled = None
            status = None
            error = None
            try:
                transpiled = transpile(frontend_tsx, type="site")
                status = PluginSourceFile.Status.TRANSPILED
            except Exception as e:
                error = str(e)
                status = PluginSourceFile.Status.ERROR
            frontend_tsx_instance, _ = PluginSourceFile.objects.update_or_create(
                plugin=plugin,
                filename="frontend.tsx",
                defaults={
                    "source": frontend_tsx,
                    "transpiled": transpiled,
                    "status": status,
                    "error": error,
                },
            )
        else:
            filenames_to_delete.append("frontend.tsx")

        # Save site.ts
        site_ts_instance: Optional[PluginSourceFile] = None
        if site_ts is not None:
            transpiled = None
            status = None
            error = None
            try:
                transpiled = transpile(site_ts, type="site")
                status = PluginSourceFile.Status.TRANSPILED
            except Exception as e:
                error = str(e)
                status = PluginSourceFile.Status.ERROR

            site_ts_instance, _ = PluginSourceFile.objects.update_or_create(
                plugin=plugin,
                filename="site.ts",
                defaults={
                    "source": site_ts,
                    "transpiled": transpiled,
                    "status": status,
                    "error": error,
                },
            )
        else:
            filenames_to_delete.append("site.ts")

        # Save index.ts
        index_ts_instance: Optional[PluginSourceFile] = None
        if index_ts is not None:
            # The original name of the file is not preserved, but this greatly simplifies the rest of the code,
            # and we don't need to model the whole filesystem (at this point)
            index_ts_instance, _ = PluginSourceFile.objects.update_or_create(
                plugin=plugin,
                filename="index.ts",
                defaults={
                    "source": index_ts,
                    "transpiled": None,
                    "status": None,
                    "error": None,
                },
            )
        else:
            filenames_to_delete.append("index.ts")

        # Make sure files are gone
        PluginSourceFile.objects.filter(plugin=plugin, filename__in=filenames_to_delete).delete()

        # Trigger plugin server reload and code transpilation
        plugin.save()

        return (
            plugin_json_instance,
            index_ts_instance,
            frontend_tsx_instance,
            site_ts_instance,
        )


class PluginSourceFile(UUIDTModel):
    class Meta:
        constraints = [models.UniqueConstraint(name="unique_filename_for_plugin", fields=("plugin_id", "filename"))]

    class Status(models.TextChoices):
        LOCKED = "LOCKED", "locked"
        TRANSPILED = "TRANSPILED", "transpiled"
        ERROR = "ERROR", "error"

    plugin = models.ForeignKey("Plugin", on_delete=models.CASCADE)
    filename = models.CharField(max_length=200, blank=False)
    # "source" can be null if we're only using this model to cache transpiled code from a ".zip"
    source = models.TextField(blank=True, null=True)
    status = models.CharField(max_length=20, choices=Status.choices, null=True)
    transpiled = models.TextField(blank=True, null=True)
    error = models.TextField(blank=True, null=True)
    updated_at = models.DateTimeField(null=True, blank=True)

    objects: PluginSourceFileManager = PluginSourceFileManager()

    __repr__ = sane_repr("plugin_id", "filename", "status")


@dataclass(frozen=True)
class PluginLogEntry:
    id: UUID
    team_id: int
    plugin_id: int
    plugin_config_id: int
    timestamp: datetime.datetime
    source: PluginLogEntrySource
    type: PluginLogEntryType
    message: str
    instance_id: UUID


def fetch_plugin_log_entries(
    *,
    team_id: Optional[int] = None,
    plugin_config_id: Optional[int] = None,
    after: Optional[datetime.datetime] = None,
    before: Optional[datetime.datetime] = None,
    search: Optional[str] = None,
    limit: Optional[int] = None,
    type_filter: Optional[list[PluginLogEntryType]] = None,
) -> list[PluginLogEntry]:
    if type_filter is None:
        type_filter = []
    clickhouse_where_parts: list[str] = []
    clickhouse_kwargs: dict[str, Any] = {}
    if team_id is not None:
        clickhouse_where_parts.append("team_id = %(team_id)s")
        clickhouse_kwargs["team_id"] = team_id
    if plugin_config_id is not None:
        clickhouse_where_parts.append("plugin_config_id = %(plugin_config_id)s")
        clickhouse_kwargs["plugin_config_id"] = plugin_config_id
    if after is not None:
        clickhouse_where_parts.append("timestamp > toDateTime64(%(after)s, 6)")
        clickhouse_kwargs["after"] = after.isoformat().replace("+00:00", "")
    if before is not None:
        clickhouse_where_parts.append("timestamp < toDateTime64(%(before)s, 6)")
        clickhouse_kwargs["before"] = before.isoformat().replace("+00:00", "")
    if search:
        clickhouse_where_parts.append("message ILIKE %(search)s")
        clickhouse_kwargs["search"] = f"%{search}%"
    if len(type_filter) > 0:
        clickhouse_where_parts.append("type in %(types)s")
        clickhouse_kwargs["types"] = type_filter
    clickhouse_query = f"""
        SELECT id, team_id, plugin_id, plugin_config_id, timestamp, source, type, message, instance_id FROM plugin_log_entries
        WHERE {" AND ".join(clickhouse_where_parts)} ORDER BY timestamp DESC {f"LIMIT {limit}" if limit else ""}
    """
    return [PluginLogEntry(*result) for result in cast(list, sync_execute(clickhouse_query, clickhouse_kwargs))]


@receiver(models.signals.post_save, sender=Organization)
def preinstall_plugins_for_new_organization(sender, instance: Organization, created: bool, **kwargs):
    if created and not is_cloud() and can_install_plugins(instance):
        for plugin_url in settings.PLUGINS_PREINSTALLED_URLS:
            try:
                Plugin.objects.install(
                    organization=instance,
                    plugin_type=Plugin.PluginType.REPOSITORY,
                    url=plugin_url,
                    is_preinstalled=True,
                )
            except Exception as e:
                print(  # noqa: T201 allow print statement
                    f"⚠️ Cannot preinstall plugin from {plugin_url}, skipping it for organization {instance.name}:\n",
                    e,
                )


@mutable_receiver([post_save, post_delete], sender=Plugin)
def plugin_reload_needed(sender, instance, created=None, **kwargs):
    # Newly created plugins don't have a config yet, so no need to reload
    if not created:
        reload_plugins_on_workers()


@mutable_receiver([post_save, post_delete], sender=PluginConfig)
def plugin_config_reload_needed(sender, instance, created=None, **kwargs):
    reload_plugins_on_workers()
    try:
        team = instance.team
    except Team.DoesNotExist:
        team = None
    if team is not None:
        sync_team_inject_web_apps(instance.team)


def sync_team_inject_web_apps(team: Team):
    inject_web_apps = len(get_decide_site_apps(team)) > 0 or len(get_decide_site_functions(team)) > 0
    if inject_web_apps != team.inject_web_apps:
        team.inject_web_apps = inject_web_apps
        team.save(update_fields=["inject_web_apps"])


@mutable_receiver([post_save, post_delete], sender=PluginAttachment)
def plugin_attachement_reload_needed(sender, instance, created=None, **kwargs):
    reload_plugins_on_workers()<|MERGE_RESOLUTION|>--- conflicted
+++ resolved
@@ -11,10 +11,7 @@
 from django.db import models
 from django.db.models.signals import post_delete, post_save
 from django.dispatch.dispatcher import receiver
-<<<<<<< HEAD
-=======
-
->>>>>>> ca8388c1
+
 from rest_framework.exceptions import ValidationError
 from semantic_version.base import SimpleSpec
 
