--- conflicted
+++ resolved
@@ -12,11 +12,7 @@
 from .organization import Organization, OrganizationMembership
 from .personal_api_key import PersonalAPIKey
 from .team import Team
-<<<<<<< HEAD
-from .utils import UUIDT, generate_random_token, sane_repr
-=======
-from .utils import UUIDT, UUIDClassicModel, generate_random_token, sane_repr
->>>>>>> 5cfc7ca5
+from .utils import UUIDClassicModel, generate_random_token, sane_repr
 
 
 class UserManager(BaseUserManager):
@@ -100,10 +96,6 @@
         (TOOLBAR, TOOLBAR),
     ]
 
-<<<<<<< HEAD
-    uuid: models.UUIDField = models.UUIDField(db_index=True, default=UUIDT, unique=True, editable=False)
-=======
->>>>>>> 5cfc7ca5
     current_organization = models.ForeignKey(
         "posthog.Organization", models.SET_NULL, null=True, related_name="users_currently+",
     )
@@ -119,10 +111,6 @@
 
     # Remove unused attributes from `AbstractUser`
     username = None  # type: ignore
-<<<<<<< HEAD
-    last_name = None  # type: ignore
-=======
->>>>>>> 5cfc7ca5
 
     objects: UserManager = UserManager()  # type: ignore
 
