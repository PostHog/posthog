--- conflicted
+++ resolved
@@ -13,7 +13,6 @@
 from django.db.models import Q, Func, F, CharField, Expression
 from django.db.models.query import QuerySet
 from django.db import connections
-from sentry_sdk.api import start_span
 from posthog.constants import SURVEY_TARGETING_FLAG_PREFIX
 from posthog.metrics import LABEL_TEAM_ID
 
@@ -514,194 +513,183 @@
         try:
             # Some extra wiggle room here for timeouts because this depends on the number of flags as well,
             # and not just the database query.
-            with start_span(op="query_conditions"):
-                all_conditions: dict = {}
-                person_query: QuerySet = Person.objects.db_manager(DATABASE_FOR_PERSONS).filter(
-                    team_id=self.team_id,
-                    persondistinctid__distinct_id=self.distinct_id,
-                    persondistinctid__team_id=self.team_id,
-                )
-                basic_group_query: QuerySet = Group.objects.db_manager(DATABASE_FOR_FLAG_MATCHING).filter(
-                    team_id=self.team_id
-                )
-                group_query_per_group_type_mapping: dict[GroupTypeIndex, tuple[QuerySet, list[str]]] = {}
-                # :TRICKY: Create a queryset for each group type that uniquely identifies a group, based on the groups passed in.
-                # If no groups for a group type are passed in, we can skip querying for that group type,
-                # since the result will always be `false`.
-                for group_type, group_key in self.groups.items():
-                    group_type_index = self.cache.group_types_to_indexes.get(group_type)
-                    if group_type_index is not None:
-                        # a tuple of querySet and field names
-                        group_query_per_group_type_mapping[group_type_index] = (
-                            basic_group_query.filter(group_type_index=group_type_index, group_key=group_key),
-                            [],
+            all_conditions: dict = {}
+            person_query: QuerySet = Person.objects.db_manager(DATABASE_FOR_PERSONS).filter(
+                team_id=self.team_id,
+                persondistinctid__distinct_id=self.distinct_id,
+                persondistinctid__team_id=self.team_id,
+            )
+            basic_group_query: QuerySet = Group.objects.db_manager(DATABASE_FOR_FLAG_MATCHING).filter(
+                team_id=self.team_id
+            )
+            group_query_per_group_type_mapping: dict[GroupTypeIndex, tuple[QuerySet, list[str]]] = {}
+            # :TRICKY: Create a queryset for each group type that uniquely identifies a group, based on the groups passed in.
+            # If no groups for a group type are passed in, we can skip querying for that group type,
+            # since the result will always be `false`.
+            for group_type, group_key in self.groups.items():
+                group_type_index = self.cache.group_types_to_indexes.get(group_type)
+                if group_type_index is not None:
+                    # a tuple of querySet and field names
+                    group_query_per_group_type_mapping[group_type_index] = (
+                        basic_group_query.filter(group_type_index=group_type_index, group_key=group_key),
+                        [],
+                    )
+
+            person_fields: list[str] = []
+
+            for existence_condition_key in self.has_pure_is_not_conditions:
+                if existence_condition_key == PERSON_KEY:
+                    person_exists = person_query.exists()
+                    all_conditions[f"{ENTITY_EXISTS_PREFIX}{PERSON_KEY}"] = person_exists
+                else:
+                    if existence_condition_key not in group_query_per_group_type_mapping:
+                        continue
+
+                    group_query, _ = group_query_per_group_type_mapping[cast(GroupTypeIndex, existence_condition_key)]
+                    group_exists = group_query.exists()
+                    all_conditions[f"{ENTITY_EXISTS_PREFIX}{existence_condition_key}"] = group_exists
+
+            def condition_eval(key, condition):
+                expr = None
+                annotate_query = True
+                nonlocal person_query
+
+                property_list = Filter(data=condition).property_groups.flat
+                properties_with_math_operators = get_all_properties_with_math_operators(
+                    property_list, self.cohorts_cache, self.project_id
+                )
+
+                if len(condition.get("properties", {})) > 0:
+                    # Feature Flags don't support OR filtering yet
+                    target_properties = self.property_value_overrides
+                    if feature_flag.aggregation_group_type_index is not None:
+                        if feature_flag.aggregation_group_type_index not in self.cache.group_type_index_to_name:
+                            target_properties = {}
+                        else:
+                            target_properties = self.group_property_value_overrides.get(
+                                self.cache.group_type_index_to_name[feature_flag.aggregation_group_type_index],
+                                {},
+                            )
+
+                    expr = properties_to_Q(
+                        self.project_id,
+                        property_list,
+                        override_property_values=target_properties,
+                        cohorts_cache=self.cohorts_cache,
+                        using_database=DATABASE_FOR_FLAG_MATCHING,
+                    )
+
+                    # TRICKY: Due to property overrides for cohorts, we sometimes shortcircuit the condition check.
+                    # In that case, the expression is either an explicit True or explicit False, or multiple conditions.
+                    # We can skip going to the database in explicit True|False conditions. This is important
+                    # as it allows resolving flags correctly for non-ingested persons.
+                    # However, this doesn't work for the multiple condition case (when expr has multiple Q objects),
+                    # but it's better than nothing.
+                    # TODO: A proper fix would be to handle cohorts with property overrides before we get to this point.
+                    # Unskip test test_complex_cohort_filter_with_override_properties when we fix this.
+                    if expr == Q(pk__isnull=False):
+                        all_conditions[key] = True
+                        annotate_query = False
+                    elif expr == Q(pk__isnull=True):
+                        all_conditions[key] = False
+                        annotate_query = False
+
+                if annotate_query:
+                    if feature_flag.aggregation_group_type_index is None:
+                        # :TRICKY: Flag matching depends on type of property when doing >, <, >=, <= comparisons.
+                        # This requires a generated field to query in Q objects, which sadly don't allow inlining fields,
+                        # hence we need to annotate the query here, even though these annotations are used much deeper,
+                        # in properties_to_q, in empty_or_null_with_value_q
+                        # These need to come in before the expr so they're available to use inside the expr.
+                        # Same holds for the group queries below.
+                        type_property_annotations = _get_property_type_annotations(properties_with_math_operators)
+                        person_query = person_query.annotate(
+                            **type_property_annotations,
+                            **{
+                                key: ExpressionWrapper(
+                                    cast(Expression, expr if expr else RawSQL("true", [])),
+                                    output_field=BooleanField(),
+                                ),
+                            },
                         )
-
-                person_fields: list[str] = []
-
-                for existence_condition_key in self.has_pure_is_not_conditions:
-                    if existence_condition_key == PERSON_KEY:
-                        person_exists = person_query.exists()
-                        all_conditions[f"{ENTITY_EXISTS_PREFIX}{PERSON_KEY}"] = person_exists
+                        person_fields.append(key)
                     else:
-                        if existence_condition_key not in group_query_per_group_type_mapping:
-                            continue
-
-                        group_query, _ = group_query_per_group_type_mapping[
-                            cast(GroupTypeIndex, existence_condition_key)
-                        ]
-                        group_exists = group_query.exists()
-                        all_conditions[f"{ENTITY_EXISTS_PREFIX}{existence_condition_key}"] = group_exists
-
-                def condition_eval(key, condition):
-                    expr = None
-                    annotate_query = True
-                    nonlocal person_query
-
-                    property_list = Filter(data=condition).property_groups.flat
-                    properties_with_math_operators = get_all_properties_with_math_operators(
-                        property_list, self.cohorts_cache, self.project_id
-                    )
-
-                    if len(condition.get("properties", {})) > 0:
-                        # Feature Flags don't support OR filtering yet
-                        target_properties = self.property_value_overrides
-                        if feature_flag.aggregation_group_type_index is not None:
-                            if feature_flag.aggregation_group_type_index not in self.cache.group_type_index_to_name:
-                                target_properties = {}
-                            else:
-                                target_properties = self.group_property_value_overrides.get(
-                                    self.cache.group_type_index_to_name[feature_flag.aggregation_group_type_index],
-                                    {},
-                                )
-
-                        expr = properties_to_Q(
-                            self.project_id,
-                            property_list,
-                            override_property_values=target_properties,
-                            cohorts_cache=self.cohorts_cache,
-                            using_database=DATABASE_FOR_FLAG_MATCHING,
-                        )
-
-                        # TRICKY: Due to property overrides for cohorts, we sometimes shortcircuit the condition check.
-                        # In that case, the expression is either an explicit True or explicit False, or multiple conditions.
-                        # We can skip going to the database in explicit True|False conditions. This is important
-                        # as it allows resolving flags correctly for non-ingested persons.
-                        # However, this doesn't work for the multiple condition case (when expr has multiple Q objects),
-                        # but it's better than nothing.
-                        # TODO: A proper fix would be to handle cohorts with property overrides before we get to this point.
-                        # Unskip test test_complex_cohort_filter_with_override_properties when we fix this.
-                        if expr == Q(pk__isnull=False):
-                            all_conditions[key] = True
-                            annotate_query = False
-                        elif expr == Q(pk__isnull=True):
-                            all_conditions[key] = False
-                            annotate_query = False
-
-                    if annotate_query:
-                        if feature_flag.aggregation_group_type_index is None:
-                            # :TRICKY: Flag matching depends on type of property when doing >, <, >=, <= comparisons.
-                            # This requires a generated field to query in Q objects, which sadly don't allow inlining fields,
-                            # hence we need to annotate the query here, even though these annotations are used much deeper,
-                            # in properties_to_q, in empty_or_null_with_value_q
-                            # These need to come in before the expr so they're available to use inside the expr.
-                            # Same holds for the group queries below.
-                            type_property_annotations = _get_property_type_annotations(properties_with_math_operators)
-                            person_query = person_query.annotate(
-                                **type_property_annotations,
-                                **{
-                                    key: ExpressionWrapper(
-                                        cast(Expression, expr if expr else RawSQL("true", [])),
-                                        output_field=BooleanField(),
-                                    ),
-                                },
-                            )
-                            person_fields.append(key)
-                        else:
-                            if feature_flag.aggregation_group_type_index not in group_query_per_group_type_mapping:
-                                # ignore flags that didn't have the right groups passed in
-                                return
-                            (
-                                group_query,
-                                group_fields,
-                            ) = group_query_per_group_type_mapping[feature_flag.aggregation_group_type_index]
-                            type_property_annotations = _get_property_type_annotations(properties_with_math_operators)
-                            group_query = group_query.annotate(
-                                **type_property_annotations,
-                                **{
-                                    key: ExpressionWrapper(
-                                        cast(Expression, expr if expr else RawSQL("true", [])),
-                                        output_field=BooleanField(),
-                                    ),
-                                },
-                            )
-                            group_fields.append(key)
-                            group_query_per_group_type_mapping[feature_flag.aggregation_group_type_index] = (
-                                group_query,
-                                group_fields,
-                            )
-
-                # only fetch all cohorts if not passed in any cached cohorts
-                if not self.cohorts_cache and any(feature_flag.uses_cohorts for feature_flag in self.feature_flags):
-                    all_cohorts = {
-                        cohort.pk: cohort
-                        for cohort in Cohort.objects.db_manager(DATABASE_FOR_FLAG_MATCHING).filter(
-                            team__project_id=self.project_id, deleted=False
-                        )
-                    }
-                    self.cohorts_cache.update(all_cohorts)
-                # release conditions
-                for feature_flag in self.feature_flags:
-                    # super release conditions
-                    if feature_flag.super_conditions and len(feature_flag.super_conditions) > 0:
-                        condition = feature_flag.super_conditions[0]
-                        prop_key = (condition.get("properties") or [{}])[0].get("key")
-                        if prop_key:
-                            key = f"flag_{feature_flag.pk}_super_condition"
-                            condition_eval(key, condition)
-
-                            is_set_key = f"flag_{feature_flag.pk}_super_condition_is_set"
-                            is_set_condition = {
-                                "properties": [
-                                    {
-                                        "key": prop_key,
-                                        "operator": "is_set",
-                                    }
-                                ]
-                            }
-                            condition_eval(is_set_key, is_set_condition)
-
-                    with start_span(
-                        op="parse_feature_flag_conditions",
-                        description=f"feature_flag={feature_flag.pk} key={feature_flag.key}",
-                    ):
-                        for index, condition in enumerate(feature_flag.conditions):
-                            key = f"flag_{feature_flag.pk}_condition_{index}"
-                            condition_eval(key, condition)
-
-                if len(person_fields) > 0:
-                    with start_span(op="execute_person_query"):
-                        with execute_with_timeout(FLAG_MATCHING_QUERY_TIMEOUT_MS * 2, DATABASE_FOR_PERSONS):
-                            person_query = person_query.values(*person_fields)
-                            if len(person_query) > 0:
-                                all_conditions = {**all_conditions, **person_query[0]}
-
-                if len(group_query_per_group_type_mapping) > 0:
-                    with execute_with_timeout(FLAG_MATCHING_QUERY_TIMEOUT_MS * 2, DATABASE_FOR_FLAG_MATCHING):
-                        for (
+                        if feature_flag.aggregation_group_type_index not in group_query_per_group_type_mapping:
+                            # ignore flags that didn't have the right groups passed in
+                            return
+                        (
                             group_query,
                             group_fields,
-                        ) in group_query_per_group_type_mapping.values():
-                            # Only query the group if there's a field to query
-                            if len(group_fields) > 0:
-                                with start_span(op="execute_group_query"):
-                                    group_query = group_query.values(*group_fields)
-                                    if len(group_query) > 0:
-                                        assert (
-                                            len(group_query) == 1
-                                        ), f"Expected 1 group query result, got {len(group_query)}"
-                                        all_conditions = {**all_conditions, **group_query[0]}
-                return all_conditions
+                        ) = group_query_per_group_type_mapping[feature_flag.aggregation_group_type_index]
+                        type_property_annotations = _get_property_type_annotations(properties_with_math_operators)
+                        group_query = group_query.annotate(
+                            **type_property_annotations,
+                            **{
+                                key: ExpressionWrapper(
+                                    cast(Expression, expr if expr else RawSQL("true", [])),
+                                    output_field=BooleanField(),
+                                ),
+                            },
+                        )
+                        group_fields.append(key)
+                        group_query_per_group_type_mapping[feature_flag.aggregation_group_type_index] = (
+                            group_query,
+                            group_fields,
+                        )
+
+            # only fetch all cohorts if not passed in any cached cohorts
+            if not self.cohorts_cache and any(feature_flag.uses_cohorts for feature_flag in self.feature_flags):
+                all_cohorts = {
+                    cohort.pk: cohort
+                    for cohort in Cohort.objects.db_manager(DATABASE_FOR_FLAG_MATCHING).filter(
+                        team__project_id=self.project_id, deleted=False
+                    )
+                }
+                self.cohorts_cache.update(all_cohorts)
+            # release conditions
+            for feature_flag in self.feature_flags:
+                # super release conditions
+                if feature_flag.super_conditions and len(feature_flag.super_conditions) > 0:
+                    condition = feature_flag.super_conditions[0]
+                    prop_key = (condition.get("properties") or [{}])[0].get("key")
+                    if prop_key:
+                        key = f"flag_{feature_flag.pk}_super_condition"
+                        condition_eval(key, condition)
+
+                        is_set_key = f"flag_{feature_flag.pk}_super_condition_is_set"
+                        is_set_condition = {
+                            "properties": [
+                                {
+                                    "key": prop_key,
+                                    "operator": "is_set",
+                                }
+                            ]
+                        }
+                        condition_eval(is_set_key, is_set_condition)
+
+                for index, condition in enumerate(feature_flag.conditions):
+                    key = f"flag_{feature_flag.pk}_condition_{index}"
+                    condition_eval(key, condition)
+
+            if len(person_fields) > 0:
+                with execute_with_timeout(FLAG_MATCHING_QUERY_TIMEOUT_MS * 2, DATABASE_FOR_PERSONS):
+                    person_query = person_query.values(*person_fields)
+                    if len(person_query) > 0:
+                        all_conditions = {**all_conditions, **person_query[0]}
+
+            if len(group_query_per_group_type_mapping) > 0:
+                with execute_with_timeout(FLAG_MATCHING_QUERY_TIMEOUT_MS * 2, DATABASE_FOR_FLAG_MATCHING):
+                    for (
+                        group_query,
+                        group_fields,
+                    ) in group_query_per_group_type_mapping.values():
+                        # Only query the group if there's a field to query
+                        if len(group_fields) > 0:
+                            group_query = group_query.values(*group_fields)
+                            if len(group_query) > 0:
+                                assert len(group_query) == 1, f"Expected 1 group query result, got {len(group_query)}"
+                                all_conditions = {**all_conditions, **group_query[0]}
+            return all_conditions
         except DatabaseError as e:
             logger.exception("query_conditions database error", error=str(e), exc_info=True)
             self.failed_to_fetch_conditions = True
@@ -944,11 +932,10 @@
         feature_flag.ensure_experience_continuity for feature_flag in feature_flags_to_be_evaluated
     )
 
-<<<<<<< HEAD
     is_database_alive = not settings.DECIDE_SKIP_POSTGRES_FLAGS
     if not is_database_alive or not flags_have_experience_continuity_enabled:
         return _get_all_feature_flags(
-            all_feature_flags,
+            feature_flags_to_be_evaluated,
             team.id,
             team.project_id,
             distinct_id,
@@ -957,21 +944,6 @@
             group_property_value_overrides=group_property_value_overrides,
             skip_database_flags=not is_database_alive,
         )
-=======
-    with start_span(op="without_experience_continuity"):
-        is_database_alive = not settings.DECIDE_SKIP_POSTGRES_FLAGS
-        if not is_database_alive or not flags_have_experience_continuity_enabled:
-            return _get_all_feature_flags(
-                feature_flags_to_be_evaluated,
-                team.id,
-                team.project_id,
-                distinct_id,
-                groups=groups,
-                property_value_overrides=property_value_overrides,
-                group_property_value_overrides=group_property_value_overrides,
-                skip_database_flags=not is_database_alive,
-            )
->>>>>>> 53b5f6e8
 
     # For flags with experience continuity enabled, we want a consistent distinct_id that doesn't change,
     # no matter what other distinct_ids the user has.
@@ -1046,7 +1018,7 @@
                     set_healthcheck=False,
                 )
 
-<<<<<<< HEAD
+    # This is the read-path for experience continuity. We need to get the overrides, and to do that, we get the person_id.
     using_database = None
     try:
         # when we're writing a hash_key_override, we query the main database, not the replica
@@ -1069,7 +1041,7 @@
         # Treat this same as if there are no experience continuity flags.
         # This automatically sets 'errorsWhileComputingFlags' to True.
         return _get_all_feature_flags(
-            all_feature_flags,
+            feature_flags_to_be_evaluated,
             team.id,
             team.project_id,
             distinct_id,
@@ -1078,27 +1050,6 @@
             group_property_value_overrides=group_property_value_overrides,
             skip_database_flags=True,
         )
-=======
-        except Exception as e:
-            handle_feature_flag_exception(
-                e,
-                f"[Feature Flags] Error fetching hash key overrides from {using_database} db",
-                set_healthcheck=not writing_hash_key_override,
-            )
-            # database is down, we can't handle experience continuity flags at all.
-            # Treat this same as if there are no experience continuity flags.
-            # This automatically sets 'errorsWhileComputingFlags' to True.
-            return _get_all_feature_flags(
-                feature_flags_to_be_evaluated,
-                team.id,
-                team.project_id,
-                distinct_id,
-                groups=groups,
-                property_value_overrides=property_value_overrides,
-                group_property_value_overrides=group_property_value_overrides,
-                skip_database_flags=True,
-            )
->>>>>>> 53b5f6e8
 
     return _get_all_feature_flags(
         feature_flags_to_be_evaluated,
