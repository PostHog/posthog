--- conflicted
+++ resolved
@@ -1,12 +1,11 @@
 import datetime as dt
 import json
 import uuid
-<<<<<<< HEAD
 from typing import Any, Dict, List, Literal, Optional, Set, Union
-=======
+from zoneinfo import ZoneInfo
+from typing import Any, Dict, List, Literal, Optional, Set, Union
 from typing import Any, Literal, Optional, Union
 from zoneinfo import ZoneInfo
->>>>>>> ab33abb2
 
 from dateutil.parser import isoparse
 from django.utils import timezone
@@ -35,43 +34,23 @@
     event: str,
     team: Team,
     distinct_id: str,
-<<<<<<< HEAD
     timestamp: Optional[Union[dt.datetime, str]] = None,
-    properties: Optional[Dict] = None,
-    elements: Optional[List[Element]] = None,
+    properties: Optional[dict] = None,
+    elements: Optional[list[Element]] = None,
     person_id: Optional[uuid.UUID] = None,
-    person_properties: Optional[Dict] = None,
+    person_properties: Optional[dict] = None,
     person_created_at: Optional[Union[dt.datetime, str]] = None,
-    group0_properties: Optional[Dict] = None,
-    group1_properties: Optional[Dict] = None,
-    group2_properties: Optional[Dict] = None,
-    group3_properties: Optional[Dict] = None,
-    group4_properties: Optional[Dict] = None,
+    group0_properties: Optional[dict] = None,
+    group1_properties: Optional[dict] = None,
+    group2_properties: Optional[dict] = None,
+    group3_properties: Optional[dict] = None,
+    group4_properties: Optional[dict] = None,
     group0_created_at: Optional[Union[dt.datetime, str]] = None,
     group1_created_at: Optional[Union[dt.datetime, str]] = None,
     group2_created_at: Optional[Union[dt.datetime, str]] = None,
     group3_created_at: Optional[Union[dt.datetime, str]] = None,
     group4_created_at: Optional[Union[dt.datetime, str]] = None,
-    person_mode: Literal["full", "propertyless"] = "full",
-=======
-    timestamp: Optional[Union[timezone.datetime, str]] = None,
-    properties: Optional[dict] = None,
-    elements: Optional[list[Element]] = None,
-    person_id: Optional[uuid.UUID] = None,
-    person_properties: Optional[dict] = None,
-    person_created_at: Optional[Union[timezone.datetime, str]] = None,
-    group0_properties: Optional[dict] = None,
-    group1_properties: Optional[dict] = None,
-    group2_properties: Optional[dict] = None,
-    group3_properties: Optional[dict] = None,
-    group4_properties: Optional[dict] = None,
-    group0_created_at: Optional[Union[timezone.datetime, str]] = None,
-    group1_created_at: Optional[Union[timezone.datetime, str]] = None,
-    group2_created_at: Optional[Union[timezone.datetime, str]] = None,
-    group3_created_at: Optional[Union[timezone.datetime, str]] = None,
-    group4_created_at: Optional[Union[timezone.datetime, str]] = None,
     person_mode: Literal["full", "propertyless", "force_upgrade"] = "full",
->>>>>>> ab33abb2
 ) -> str:
     if properties is None:
         properties = {}
@@ -387,11 +366,7 @@
 
 
 def get_agg_events_with_groups_count_for_teams_and_period(
-<<<<<<< HEAD
-    team_ids: List[Union[str, int]], begin: dt.datetime, end: dt.datetime
-=======
-    team_ids: list[Union[str, int]], begin: timezone.datetime, end: timezone.datetime
->>>>>>> ab33abb2
+    team_ids: list[Union[str, int]], begin: dt.datetime, end: dt.datetime
 ) -> int:
     result = sync_execute(
         """
