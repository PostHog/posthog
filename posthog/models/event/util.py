--- conflicted
+++ resolved
@@ -329,13 +329,8 @@
         return event["event"]
 
     def get_timestamp(self, event):
-<<<<<<< HEAD
-        date = event["timestamp"].replace(tzinfo=dt.UTC)
-        return date.astimezone().isoformat()
-=======
         dt = event["timestamp"].replace(tzinfo=UTC)
         return dt.astimezone().isoformat()
->>>>>>> ca8388c1
 
     def get_person(self, event):
         if not self.context.get("people") or event["distinct_id"] not in self.context["people"]:
