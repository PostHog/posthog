--- conflicted
+++ resolved
@@ -8,11 +8,8 @@
 from .entity import Entity
 from .event import Event
 from .event_definition import EventDefinition
-<<<<<<< HEAD
 from .event_property import EventProperty
-=======
 from .experiment import Experiment
->>>>>>> 18540ac9
 from .feature_flag import FeatureFlag
 from .filters import Filter, RetentionFilter
 from .group import Group
