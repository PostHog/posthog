<<<<<<< HEAD
import datetime
import json
import uuid
from typing import List, Union
=======
from typing import Union
>>>>>>> a20ee7c7

from django.utils import timezone

from posthog.client import sync_execute
<<<<<<< HEAD
from posthog.kafka_client.client import ClickhouseProducer
from posthog.kafka_client.topics import KAFKA_SESSION_RECORDING_EVENTS
from posthog.models.session_recording_event.sql import INSERT_SESSION_RECORDING_EVENT_SQL
from posthog.utils import cast_timestamp_or_now

logger = structlog.get_logger(__name__)

MAX_KAFKA_MESSAGE_LENGTH = 800_000
MAX_INSERT_LENGTH = 15_000_000


def create_session_recording_event(
    uuid: uuid.UUID,
    team_id: int,
    distinct_id: str,
    session_id: str,
    window_id: str,
    timestamp: Union[datetime.datetime, str],
    snapshot_data: dict,
) -> str:
    timestamp = cast_timestamp_or_now(timestamp)
    snapshot_data_json = json.dumps(snapshot_data)
    data = {
        "uuid": str(uuid),
        "team_id": team_id,
        "distinct_id": distinct_id,
        "session_id": session_id,
        "window_id": window_id,
        "snapshot_data": snapshot_data_json,
        "timestamp": timestamp,
        "created_at": timestamp,
    }
    if len(snapshot_data_json) <= MAX_KAFKA_MESSAGE_LENGTH:
        p = ClickhouseProducer()
        p.produce(sql=INSERT_SESSION_RECORDING_EVENT_SQL(), topic=KAFKA_SESSION_RECORDING_EVENTS, data=data)
    elif len(snapshot_data_json) <= MAX_INSERT_LENGTH:
        sync_execute(INSERT_SESSION_RECORDING_EVENT_SQL(), data, settings={"max_query_size": MAX_INSERT_LENGTH})
    else:
        capture_exception(Exception(f"Session recording event data too large - {len(snapshot_data_json)}"))

    return str(uuid)
=======
>>>>>>> a20ee7c7


def get_recording_count_for_team_and_period(
    team_id: Union[str, int], begin: timezone.datetime, end: timezone.datetime
) -> int:
    result = sync_execute(
        """
        SELECT count(distinct session_id) as count
        FROM session_recording_events
        WHERE team_id = %(team_id)s
        AND timestamp between %(begin)s AND %(end)s
    """,
        {"team_id": str(team_id), "begin": begin, "end": end},
    )[0][0]
    return result<|MERGE_RESOLUTION|>--- conflicted
+++ resolved
@@ -1,59 +1,8 @@
-<<<<<<< HEAD
-import datetime
-import json
-import uuid
-from typing import List, Union
-=======
 from typing import Union
->>>>>>> a20ee7c7
 
 from django.utils import timezone
 
 from posthog.client import sync_execute
-<<<<<<< HEAD
-from posthog.kafka_client.client import ClickhouseProducer
-from posthog.kafka_client.topics import KAFKA_SESSION_RECORDING_EVENTS
-from posthog.models.session_recording_event.sql import INSERT_SESSION_RECORDING_EVENT_SQL
-from posthog.utils import cast_timestamp_or_now
-
-logger = structlog.get_logger(__name__)
-
-MAX_KAFKA_MESSAGE_LENGTH = 800_000
-MAX_INSERT_LENGTH = 15_000_000
-
-
-def create_session_recording_event(
-    uuid: uuid.UUID,
-    team_id: int,
-    distinct_id: str,
-    session_id: str,
-    window_id: str,
-    timestamp: Union[datetime.datetime, str],
-    snapshot_data: dict,
-) -> str:
-    timestamp = cast_timestamp_or_now(timestamp)
-    snapshot_data_json = json.dumps(snapshot_data)
-    data = {
-        "uuid": str(uuid),
-        "team_id": team_id,
-        "distinct_id": distinct_id,
-        "session_id": session_id,
-        "window_id": window_id,
-        "snapshot_data": snapshot_data_json,
-        "timestamp": timestamp,
-        "created_at": timestamp,
-    }
-    if len(snapshot_data_json) <= MAX_KAFKA_MESSAGE_LENGTH:
-        p = ClickhouseProducer()
-        p.produce(sql=INSERT_SESSION_RECORDING_EVENT_SQL(), topic=KAFKA_SESSION_RECORDING_EVENTS, data=data)
-    elif len(snapshot_data_json) <= MAX_INSERT_LENGTH:
-        sync_execute(INSERT_SESSION_RECORDING_EVENT_SQL(), data, settings={"max_query_size": MAX_INSERT_LENGTH})
-    else:
-        capture_exception(Exception(f"Session recording event data too large - {len(snapshot_data_json)}"))
-
-    return str(uuid)
-=======
->>>>>>> a20ee7c7
 
 
 def get_recording_count_for_team_and_period(
