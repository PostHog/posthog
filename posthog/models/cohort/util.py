--- conflicted
+++ resolved
@@ -309,25 +309,8 @@
     relevant_teams = Team.objects.order_by("id").filter(project_id=cohort.team.project_id)
     count_by_team_id: dict[int, int] = {}
     for team in relevant_teams:
-<<<<<<< HEAD
-        before_count = get_cohort_size(cohort, team_id=team.id)
-
-        if before_count is not None:
-            logger.warn(
-                "Recalculating cohortpeople starting",
-                team_id=team.id,
-                cohort_id=cohort.pk,
-                size_before=before_count,
-            )
-
-        count = _recalculate_cohortpeople_for_team_hogql(
-            cohort, pending_version, team, initiating_user_id=initiating_user_id
-        )
-=======
         _recalculate_cohortpeople_for_team_hogql(cohort, pending_version, team, initiating_user_id=initiating_user_id)
         count = get_cohort_size(cohort, override_version=pending_version, team_id=team.id)
->>>>>>> e120bb86
-
         count_by_team_id[team.id] = count or 0
 
     return count_by_team_id[cohort.team_id]
