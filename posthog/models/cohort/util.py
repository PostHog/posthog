--- conflicted
+++ resolved
@@ -285,7 +285,7 @@
     sync_execute(INSERT_PERSON_STATIC_COHORT, persons)
 
 
-<<<<<<< HEAD
+
 def remove_person_from_static_cohort(person_uuid: uuid.UUID, cohort_id: int, *, team_id: int):
     """Remove a person from a static cohort in ClickHouse."""
     tag_queries(cohort_id=cohort_id, team_id=team_id, name="remove_person_from_static_cohort", feature=Feature.COHORT)
@@ -299,19 +299,8 @@
     )
 
 
-def get_static_cohort_size(*, cohort_id: int, team_id: int) -> Optional[int]:
-    tag_queries(cohort_id=cohort_id, team_id=team_id, name="get_static_cohort_size", feature=Feature.COHORT)
-    count_result = sync_execute(
-        GET_STATIC_COHORT_SIZE_SQL,
-        {
-            "cohort_id": cohort_id,
-            "team_id": team_id,
-        },
-    )
-=======
 def get_static_cohort_size(*, cohort_id: int, team_id: int) -> int:
     count = CohortPeople.objects.filter(cohort_id=cohort_id, person__team_id=team_id).count()
->>>>>>> 84183b65
 
     return count
 
