--- conflicted
+++ resolved
@@ -157,15 +157,13 @@
 
 
 def format_filter_query(
-<<<<<<< HEAD
-    cohort: Cohort, index: int, hogql_context: HogQLContext, id_column: str = "distinct_id"
+    cohort: Cohort,
+    index: int,
+    hogql_context: HogQLContext,
+    id_column: str = "distinct_id",
+    custom_match_field="person_id",
 ) -> Tuple[str, Dict[str, Any]]:
-    person_query, params = format_cohort_subquery(cohort, index, hogql_context, custom_match_field="person_id")
-=======
-    cohort: Cohort, index: int = 0, id_column: str = "distinct_id", custom_match_field="person_id"
-) -> Tuple[str, Dict[str, Any]]:
-    person_query, params = format_cohort_subquery(cohort, index, custom_match_field=custom_match_field)
->>>>>>> 49c29c46
+    person_query, params = format_cohort_subquery(cohort, index, hogql_context, custom_match_field=custom_match_field)
 
     person_id_query = CALCULATE_COHORT_PEOPLE_SQL.format(
         query=person_query,
