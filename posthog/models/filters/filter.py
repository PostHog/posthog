--- conflicted
+++ resolved
@@ -25,12 +25,7 @@
     SessionMixin,
     ShownAsMixin,
 )
-<<<<<<< HEAD
-from posthog.models.filters.mixins.funnel_trends import FunnelTrendsMixin
-from posthog.models.filters.mixins.funnel_window_days import FunnelWindowDaysMixin
-=======
-from posthog.models.filters.mixins.funnel import FunnelStep, FunnelWindowDaysMixin
->>>>>>> 562e3bac
+from posthog.models.filters.mixins.funnel import FunnelFromToStepsMixin, FunnelStep, FunnelWindowDaysMixin
 from posthog.models.filters.mixins.property import PropertyMixin
 
 
@@ -55,11 +50,8 @@
     BaseFilter,
     FormulaMixin,
     FunnelWindowDaysMixin,
-<<<<<<< HEAD
-    FunnelTrendsMixin,
-=======
+    FunnelFromToStepsMixin,
     FunnelStep,
->>>>>>> 562e3bac
 ):
     """
     Filters allow us to describe what events to show/use in various places in the system, for example Trends or Funnels.
