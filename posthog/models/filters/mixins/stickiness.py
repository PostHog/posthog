from datetime import datetime
from typing import Callable, Optional, Union

from posthog.constants import DATE_FROM, DATE_TO, STICKINESS_DAYS
<<<<<<< HEAD
from posthog.models.entity import Entity
from posthog.models.filters.mixins.common import (
    BaseParamMixin,
    DateMixin,
    EntitiesMixin,
    EntityIdMixin,
    EntityTypeMixin,
    IntervalMixin,
)
=======
from posthog.models.filters.mixins.common import BaseParamMixin, DateMixin, IntervalMixin
>>>>>>> 23a7c9e2
from posthog.models.filters.mixins.utils import cached_property, include_dict
from posthog.models.team import Team
from posthog.utils import relative_date_parse


class SelectedIntervalMixin(BaseParamMixin):
    @cached_property
    def selected_interval(self) -> int:
        return int(self._data.get(STICKINESS_DAYS, "0")) or int(self._data.get("selected_interval", "0"))

    @include_dict
    def selected_interval_to_dict(self):
        return {"selected_interval": self.selected_interval} if self.selected_interval else {}


class StickinessDateMixin(DateMixin):
    get_earliest_timestamp: Callable
    team: Team

    @cached_property
    def _date_from(self) -> Optional[Union[str, datetime]]:
        if not self.team or not self.get_earliest_timestamp:
            raise AttributeError("StickinessDateMixin requires team and get_earliest_timestamp to be provided")

        _date_from = self._data.get(DATE_FROM, None)
        if _date_from == "all":
            return self.get_earliest_timestamp(team_id=self.team.pk)
        elif _date_from:
            return _date_from
        else:
            return relative_date_parse("-7d")

    @cached_property
    def _date_to(self) -> Optional[Union[str, datetime]]:
        return self._data.get(DATE_TO)


class TotalIntervalsDerivedMixin(IntervalMixin, StickinessDateMixin):
    """
    Properties
    -----------
    - total_intervals
    - date_from (inherited)
    - date_to (inherited)
    - interval (inherited)
    """

    @cached_property
    def total_intervals(self) -> int:
        _num_intervals = 0
        _total_seconds = (self.date_to - self.date_from).total_seconds()
        if self.interval == "minute":
            _num_intervals = int(divmod(_total_seconds, 60)[0])
        elif self.interval == "hour":
            _num_intervals = int(divmod(_total_seconds, 3600)[0])
        elif self.interval == "day":
            _num_intervals = int(divmod(_total_seconds, 86400)[0])
        elif self.interval == "week":
            _num_intervals = (self.date_to - self.date_from).days // 7
        elif self.interval == "month":
            _num_intervals = (self.date_to.year - self.date_from.year) + (self.date_to.month - self.date_from.month)
        else:
            raise ValueError(f"{self.interval} not supported")
        _num_intervals += 2
<<<<<<< HEAD
        return _num_intervals


class TargetEntityDerivedMixin(EntitiesMixin, EntityTypeMixin, EntityIdMixin):
    """
    Properties
    -----------
    - target_entity
    - entity_type (inherited)
    - entity_id (inherited)
    - entities (inherited)
    - actions (inherited)
    - events (inherited)
    """

    @cached_property
    def target_entity(self) -> Entity:
        if self.entities:
            return self.entities[0]
        elif self.target_entity_id and self.target_entity_type:
            return Entity({"id": self.target_entity_id, "type": self.target_entity_type})
        else:
            raise ValueError("An entity must be provided for stickiness target entity to be determined")
=======
        return _num_intervals
>>>>>>> 23a7c9e2
<|MERGE_RESOLUTION|>--- conflicted
+++ resolved
@@ -2,19 +2,7 @@
 from typing import Callable, Optional, Union
 
 from posthog.constants import DATE_FROM, DATE_TO, STICKINESS_DAYS
-<<<<<<< HEAD
-from posthog.models.entity import Entity
-from posthog.models.filters.mixins.common import (
-    BaseParamMixin,
-    DateMixin,
-    EntitiesMixin,
-    EntityIdMixin,
-    EntityTypeMixin,
-    IntervalMixin,
-)
-=======
 from posthog.models.filters.mixins.common import BaseParamMixin, DateMixin, IntervalMixin
->>>>>>> 23a7c9e2
 from posthog.models.filters.mixins.utils import cached_property, include_dict
 from posthog.models.team import Team
 from posthog.utils import relative_date_parse
@@ -79,30 +67,4 @@
         else:
             raise ValueError(f"{self.interval} not supported")
         _num_intervals += 2
-<<<<<<< HEAD
-        return _num_intervals
-
-
-class TargetEntityDerivedMixin(EntitiesMixin, EntityTypeMixin, EntityIdMixin):
-    """
-    Properties
-    -----------
-    - target_entity
-    - entity_type (inherited)
-    - entity_id (inherited)
-    - entities (inherited)
-    - actions (inherited)
-    - events (inherited)
-    """
-
-    @cached_property
-    def target_entity(self) -> Entity:
-        if self.entities:
-            return self.entities[0]
-        elif self.target_entity_id and self.target_entity_type:
-            return Entity({"id": self.target_entity_id, "type": self.target_entity_type})
-        else:
-            raise ValueError("An entity must be provided for stickiness target entity to be determined")
-=======
-        return _num_intervals
->>>>>>> 23a7c9e2
+        return _num_intervals