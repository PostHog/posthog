--- conflicted
+++ resolved
@@ -28,17 +28,12 @@
         result: Any = self.with_data({"is_simplified": True})  # type: ignore
 
         if getattr(result, "filter_test_accounts", False):
-<<<<<<< HEAD
-            result = result.with_data(
-                {"properties": result.property_groups.flat + team.test_account_filters, "filter_test_accounts": False,}
-=======
 
             new_group = {"type": "AND", "values": team.test_account_filters}
             prop_group = (
                 {"type": "AND", "values": [new_group, result.property_groups.to_dict()]}
                 if result.property_groups.to_dict()
                 else new_group
->>>>>>> 69d3fce8
             )
             result = result.with_data({"properties": prop_group, "filter_test_accounts": False,})
 
@@ -47,13 +42,9 @@
             for entity_type, entities in result.entities_to_dict().items():
                 updated_entities[entity_type] = [self._simplify_entity(team, entity_type, entity, **kwargs) for entity in entities]  # type: ignore
 
-<<<<<<< HEAD
-        properties = self._simplify_properties(team, result.property_groups.flat, **kwargs)  # type: ignore
-=======
         prop_group = self._simplify_property_group(team, result.property_groups, **kwargs).to_dict()  # type: ignore
 
         new_group_props = []
->>>>>>> 69d3fce8
         if getattr(result, "aggregation_group_type_index", None) is not None:
             new_group_props.append(self._group_set_property(cast(int, result.aggregation_group_type_index)).to_dict())  # type: ignore
 
