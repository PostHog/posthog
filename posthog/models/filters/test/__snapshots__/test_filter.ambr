# serializer version: 1
# name: TestDjangoPropertiesToQ.test_array_property_as_string_on_persons
  '''
  SELECT "posthog_team"."id",
         "posthog_team"."uuid",
         "posthog_team"."organization_id",
         "posthog_team"."parent_team_id",
         "posthog_team"."project_id",
         "posthog_team"."api_token",
         "posthog_team"."app_urls",
         "posthog_team"."name",
         "posthog_team"."slack_incoming_webhook",
         "posthog_team"."created_at",
         "posthog_team"."updated_at",
         "posthog_team"."anonymize_ips",
         "posthog_team"."completed_snippet_onboarding",
         "posthog_team"."has_completed_onboarding_for",
         "posthog_team"."onboarding_tasks",
         "posthog_team"."ingested_event",
         "posthog_team"."person_processing_opt_out",
         "posthog_team"."secret_api_token",
         "posthog_team"."secret_api_token_backup",
         "posthog_team"."session_recording_opt_in",
         "posthog_team"."session_recording_sample_rate",
         "posthog_team"."session_recording_minimum_duration_milliseconds",
         "posthog_team"."session_recording_linked_flag",
         "posthog_team"."session_recording_network_payload_capture_config",
         "posthog_team"."session_recording_masking_config",
         "posthog_team"."session_recording_url_trigger_config",
         "posthog_team"."session_recording_url_blocklist_config",
         "posthog_team"."session_recording_event_trigger_config",
         "posthog_team"."session_recording_trigger_match_type_config",
         "posthog_team"."session_replay_config",
         "posthog_team"."session_recording_retention_period",
         "posthog_team"."survey_config",
         "posthog_team"."surveys_opt_in",
         "posthog_team"."capture_console_log_opt_in",
         "posthog_team"."capture_performance_opt_in",
         "posthog_team"."capture_dead_clicks",
         "posthog_team"."autocapture_opt_out",
         "posthog_team"."autocapture_web_vitals_opt_in",
         "posthog_team"."autocapture_web_vitals_allowed_metrics",
         "posthog_team"."autocapture_exceptions_opt_in",
         "posthog_team"."autocapture_exceptions_errors_to_ignore",
         "posthog_team"."heatmaps_opt_in",
         "posthog_team"."receive_org_level_activity_logs",
         "posthog_team"."web_analytics_pre_aggregated_tables_enabled",
         "posthog_team"."web_analytics_pre_aggregated_tables_version",
         "posthog_team"."flags_persistence_default",
         "posthog_team"."feature_flag_confirmation_enabled",
         "posthog_team"."feature_flag_confirmation_message",
         "posthog_team"."default_evaluation_environments_enabled",
         "posthog_team"."session_recording_version",
         "posthog_team"."signup_token",
         "posthog_team"."is_demo",
         "posthog_team"."access_control",
         "posthog_team"."week_start_day",
         "posthog_team"."inject_web_apps",
         "posthog_team"."test_account_filters",
         "posthog_team"."test_account_filters_default_checked",
         "posthog_team"."path_cleaning_filters",
         "posthog_team"."timezone",
         "posthog_team"."data_attributes",
         "posthog_team"."person_display_name_properties",
         "posthog_team"."live_events_columns",
         "posthog_team"."recording_domains",
         "posthog_team"."human_friendly_comparison_periods",
         "posthog_team"."cookieless_server_hash_mode",
         "posthog_team"."primary_dashboard_id",
         "posthog_team"."default_data_theme",
         "posthog_team"."extra_settings",
         "posthog_team"."modifiers",
         "posthog_team"."correlation_config",
         "posthog_team"."session_recording_retention_period_days",
         "posthog_team"."plugins_opt_in",
         "posthog_team"."opt_out_capture",
         "posthog_team"."event_names",
         "posthog_team"."event_names_with_usage",
         "posthog_team"."event_properties",
         "posthog_team"."event_properties_with_usage",
         "posthog_team"."event_properties_numerical",
         "posthog_team"."external_data_workspace_id",
         "posthog_team"."external_data_workspace_last_synced_at",
         "posthog_team"."api_query_rate_limit",
         "posthog_team"."revenue_tracking_config",
         "posthog_team"."drop_events_older_than",
         "posthog_team"."base_currency",
         "posthog_team"."experiment_recalculation_time"
  FROM "posthog_team"
  WHERE "posthog_team"."id" = 99999
  LIMIT 21
  '''
# ---
# name: TestDjangoPropertiesToQ.test_array_property_as_string_on_persons.1
  '''
  SELECT "posthog_team"."id",
         "posthog_team"."uuid",
         "posthog_team"."organization_id",
         "posthog_team"."parent_team_id",
         "posthog_team"."project_id",
         "posthog_team"."api_token",
         "posthog_team"."app_urls",
         "posthog_team"."name",
         "posthog_team"."slack_incoming_webhook",
         "posthog_team"."created_at",
         "posthog_team"."updated_at",
         "posthog_team"."anonymize_ips",
         "posthog_team"."completed_snippet_onboarding",
         "posthog_team"."has_completed_onboarding_for",
         "posthog_team"."onboarding_tasks",
         "posthog_team"."ingested_event",
         "posthog_team"."person_processing_opt_out",
         "posthog_team"."secret_api_token",
         "posthog_team"."secret_api_token_backup",
         "posthog_team"."session_recording_opt_in",
         "posthog_team"."session_recording_sample_rate",
         "posthog_team"."session_recording_minimum_duration_milliseconds",
         "posthog_team"."session_recording_linked_flag",
         "posthog_team"."session_recording_network_payload_capture_config",
         "posthog_team"."session_recording_masking_config",
         "posthog_team"."session_recording_url_trigger_config",
         "posthog_team"."session_recording_url_blocklist_config",
         "posthog_team"."session_recording_event_trigger_config",
         "posthog_team"."session_recording_trigger_match_type_config",
         "posthog_team"."session_replay_config",
         "posthog_team"."session_recording_retention_period",
         "posthog_team"."survey_config",
         "posthog_team"."surveys_opt_in",
         "posthog_team"."capture_console_log_opt_in",
         "posthog_team"."capture_performance_opt_in",
         "posthog_team"."capture_dead_clicks",
         "posthog_team"."autocapture_opt_out",
         "posthog_team"."autocapture_web_vitals_opt_in",
         "posthog_team"."autocapture_web_vitals_allowed_metrics",
         "posthog_team"."autocapture_exceptions_opt_in",
         "posthog_team"."autocapture_exceptions_errors_to_ignore",
         "posthog_team"."heatmaps_opt_in",
         "posthog_team"."receive_org_level_activity_logs",
         "posthog_team"."web_analytics_pre_aggregated_tables_enabled",
         "posthog_team"."web_analytics_pre_aggregated_tables_version",
         "posthog_team"."flags_persistence_default",
         "posthog_team"."feature_flag_confirmation_enabled",
         "posthog_team"."feature_flag_confirmation_message",
         "posthog_team"."default_evaluation_environments_enabled",
         "posthog_team"."session_recording_version",
         "posthog_team"."signup_token",
         "posthog_team"."is_demo",
         "posthog_team"."access_control",
         "posthog_team"."week_start_day",
         "posthog_team"."inject_web_apps",
         "posthog_team"."test_account_filters",
         "posthog_team"."test_account_filters_default_checked",
         "posthog_team"."path_cleaning_filters",
         "posthog_team"."timezone",
         "posthog_team"."data_attributes",
         "posthog_team"."person_display_name_properties",
         "posthog_team"."live_events_columns",
         "posthog_team"."recording_domains",
         "posthog_team"."human_friendly_comparison_periods",
         "posthog_team"."cookieless_server_hash_mode",
         "posthog_team"."primary_dashboard_id",
         "posthog_team"."default_data_theme",
         "posthog_team"."extra_settings",
         "posthog_team"."modifiers",
         "posthog_team"."correlation_config",
         "posthog_team"."session_recording_retention_period_days",
         "posthog_team"."plugins_opt_in",
         "posthog_team"."opt_out_capture",
         "posthog_team"."event_names",
         "posthog_team"."event_names_with_usage",
         "posthog_team"."event_properties",
         "posthog_team"."event_properties_with_usage",
         "posthog_team"."event_properties_numerical",
         "posthog_team"."external_data_workspace_id",
         "posthog_team"."external_data_workspace_last_synced_at",
         "posthog_team"."api_query_rate_limit",
         "posthog_team"."revenue_tracking_config",
         "posthog_team"."drop_events_older_than",
         "posthog_team"."base_currency",
         "posthog_team"."experiment_recalculation_time"
  FROM "posthog_team"
  WHERE "posthog_team"."id" = 99999
  LIMIT 21
  '''
# ---
# name: TestDjangoPropertiesToQ.test_array_property_as_string_on_persons.2
  '''
  SELECT "posthog_team"."id",
         "posthog_team"."uuid",
         "posthog_team"."organization_id",
         "posthog_team"."parent_team_id",
         "posthog_team"."project_id",
         "posthog_team"."api_token",
         "posthog_team"."app_urls",
         "posthog_team"."name",
         "posthog_team"."slack_incoming_webhook",
         "posthog_team"."created_at",
         "posthog_team"."updated_at",
         "posthog_team"."anonymize_ips",
         "posthog_team"."completed_snippet_onboarding",
         "posthog_team"."has_completed_onboarding_for",
         "posthog_team"."onboarding_tasks",
         "posthog_team"."ingested_event",
         "posthog_team"."person_processing_opt_out",
         "posthog_team"."secret_api_token",
         "posthog_team"."secret_api_token_backup",
         "posthog_team"."session_recording_opt_in",
         "posthog_team"."session_recording_sample_rate",
         "posthog_team"."session_recording_minimum_duration_milliseconds",
         "posthog_team"."session_recording_linked_flag",
         "posthog_team"."session_recording_network_payload_capture_config",
         "posthog_team"."session_recording_masking_config",
         "posthog_team"."session_recording_url_trigger_config",
         "posthog_team"."session_recording_url_blocklist_config",
         "posthog_team"."session_recording_event_trigger_config",
         "posthog_team"."session_recording_trigger_match_type_config",
         "posthog_team"."session_replay_config",
         "posthog_team"."session_recording_retention_period",
         "posthog_team"."survey_config",
         "posthog_team"."surveys_opt_in",
         "posthog_team"."capture_console_log_opt_in",
         "posthog_team"."capture_performance_opt_in",
         "posthog_team"."capture_dead_clicks",
         "posthog_team"."autocapture_opt_out",
         "posthog_team"."autocapture_web_vitals_opt_in",
         "posthog_team"."autocapture_web_vitals_allowed_metrics",
         "posthog_team"."autocapture_exceptions_opt_in",
         "posthog_team"."autocapture_exceptions_errors_to_ignore",
         "posthog_team"."heatmaps_opt_in",
         "posthog_team"."receive_org_level_activity_logs",
         "posthog_team"."web_analytics_pre_aggregated_tables_enabled",
         "posthog_team"."web_analytics_pre_aggregated_tables_version",
         "posthog_team"."flags_persistence_default",
         "posthog_team"."feature_flag_confirmation_enabled",
         "posthog_team"."feature_flag_confirmation_message",
         "posthog_team"."default_evaluation_environments_enabled",
         "posthog_team"."session_recording_version",
         "posthog_team"."signup_token",
         "posthog_team"."is_demo",
         "posthog_team"."access_control",
         "posthog_team"."week_start_day",
         "posthog_team"."inject_web_apps",
         "posthog_team"."test_account_filters",
         "posthog_team"."test_account_filters_default_checked",
         "posthog_team"."path_cleaning_filters",
         "posthog_team"."timezone",
         "posthog_team"."data_attributes",
         "posthog_team"."person_display_name_properties",
         "posthog_team"."live_events_columns",
         "posthog_team"."recording_domains",
         "posthog_team"."human_friendly_comparison_periods",
         "posthog_team"."cookieless_server_hash_mode",
         "posthog_team"."primary_dashboard_id",
         "posthog_team"."default_data_theme",
         "posthog_team"."extra_settings",
         "posthog_team"."modifiers",
         "posthog_team"."correlation_config",
         "posthog_team"."session_recording_retention_period_days",
         "posthog_team"."plugins_opt_in",
         "posthog_team"."opt_out_capture",
         "posthog_team"."event_names",
         "posthog_team"."event_names_with_usage",
         "posthog_team"."event_properties",
         "posthog_team"."event_properties_with_usage",
         "posthog_team"."event_properties_numerical",
         "posthog_team"."external_data_workspace_id",
         "posthog_team"."external_data_workspace_last_synced_at",
         "posthog_team"."api_query_rate_limit",
         "posthog_team"."revenue_tracking_config",
         "posthog_team"."drop_events_older_than",
         "posthog_team"."base_currency",
         "posthog_team"."experiment_recalculation_time"
  FROM "posthog_team"
  WHERE "posthog_team"."id" = 99999
  LIMIT 21
  '''
# ---
# name: TestDjangoPropertiesToQ.test_array_property_as_string_on_persons.3
  '''
  SELECT "posthog_team"."id",
         "posthog_team"."uuid",
         "posthog_team"."organization_id",
         "posthog_team"."parent_team_id",
         "posthog_team"."project_id",
         "posthog_team"."api_token",
         "posthog_team"."app_urls",
         "posthog_team"."name",
         "posthog_team"."slack_incoming_webhook",
         "posthog_team"."created_at",
         "posthog_team"."updated_at",
         "posthog_team"."anonymize_ips",
         "posthog_team"."completed_snippet_onboarding",
         "posthog_team"."has_completed_onboarding_for",
         "posthog_team"."onboarding_tasks",
         "posthog_team"."ingested_event",
         "posthog_team"."person_processing_opt_out",
         "posthog_team"."secret_api_token",
         "posthog_team"."secret_api_token_backup",
         "posthog_team"."session_recording_opt_in",
         "posthog_team"."session_recording_sample_rate",
         "posthog_team"."session_recording_minimum_duration_milliseconds",
         "posthog_team"."session_recording_linked_flag",
         "posthog_team"."session_recording_network_payload_capture_config",
         "posthog_team"."session_recording_masking_config",
         "posthog_team"."session_recording_url_trigger_config",
         "posthog_team"."session_recording_url_blocklist_config",
         "posthog_team"."session_recording_event_trigger_config",
         "posthog_team"."session_recording_trigger_match_type_config",
         "posthog_team"."session_replay_config",
         "posthog_team"."session_recording_retention_period",
         "posthog_team"."survey_config",
         "posthog_team"."surveys_opt_in",
         "posthog_team"."capture_console_log_opt_in",
         "posthog_team"."capture_performance_opt_in",
         "posthog_team"."capture_dead_clicks",
         "posthog_team"."autocapture_opt_out",
         "posthog_team"."autocapture_web_vitals_opt_in",
         "posthog_team"."autocapture_web_vitals_allowed_metrics",
         "posthog_team"."autocapture_exceptions_opt_in",
         "posthog_team"."autocapture_exceptions_errors_to_ignore",
         "posthog_team"."heatmaps_opt_in",
         "posthog_team"."receive_org_level_activity_logs",
         "posthog_team"."web_analytics_pre_aggregated_tables_enabled",
         "posthog_team"."web_analytics_pre_aggregated_tables_version",
         "posthog_team"."flags_persistence_default",
         "posthog_team"."feature_flag_confirmation_enabled",
         "posthog_team"."feature_flag_confirmation_message",
         "posthog_team"."default_evaluation_environments_enabled",
         "posthog_team"."session_recording_version",
         "posthog_team"."signup_token",
         "posthog_team"."is_demo",
         "posthog_team"."access_control",
         "posthog_team"."week_start_day",
         "posthog_team"."inject_web_apps",
         "posthog_team"."test_account_filters",
         "posthog_team"."test_account_filters_default_checked",
         "posthog_team"."path_cleaning_filters",
         "posthog_team"."timezone",
         "posthog_team"."data_attributes",
         "posthog_team"."person_display_name_properties",
         "posthog_team"."live_events_columns",
         "posthog_team"."recording_domains",
         "posthog_team"."human_friendly_comparison_periods",
         "posthog_team"."cookieless_server_hash_mode",
         "posthog_team"."primary_dashboard_id",
         "posthog_team"."default_data_theme",
         "posthog_team"."extra_settings",
         "posthog_team"."modifiers",
         "posthog_team"."correlation_config",
         "posthog_team"."session_recording_retention_period_days",
         "posthog_team"."plugins_opt_in",
         "posthog_team"."opt_out_capture",
         "posthog_team"."event_names",
         "posthog_team"."event_names_with_usage",
         "posthog_team"."event_properties",
         "posthog_team"."event_properties_with_usage",
         "posthog_team"."event_properties_numerical",
         "posthog_team"."external_data_workspace_id",
         "posthog_team"."external_data_workspace_last_synced_at",
         "posthog_team"."api_query_rate_limit",
         "posthog_team"."revenue_tracking_config",
         "posthog_team"."drop_events_older_than",
         "posthog_team"."base_currency",
         "posthog_team"."experiment_recalculation_time"
  FROM "posthog_team"
  WHERE "posthog_team"."id" = 99999
  LIMIT 21
  '''
# ---
# name: TestDjangoPropertiesToQ.test_array_property_as_string_on_persons.4
  '''
  SELECT "posthog_team"."id",
         "posthog_team"."uuid",
         "posthog_team"."organization_id",
         "posthog_team"."parent_team_id",
         "posthog_team"."project_id",
         "posthog_team"."api_token",
         "posthog_team"."app_urls",
         "posthog_team"."name",
         "posthog_team"."slack_incoming_webhook",
         "posthog_team"."created_at",
         "posthog_team"."updated_at",
         "posthog_team"."anonymize_ips",
         "posthog_team"."completed_snippet_onboarding",
         "posthog_team"."has_completed_onboarding_for",
         "posthog_team"."onboarding_tasks",
         "posthog_team"."ingested_event",
         "posthog_team"."person_processing_opt_out",
         "posthog_team"."secret_api_token",
         "posthog_team"."secret_api_token_backup",
         "posthog_team"."session_recording_opt_in",
         "posthog_team"."session_recording_sample_rate",
         "posthog_team"."session_recording_minimum_duration_milliseconds",
         "posthog_team"."session_recording_linked_flag",
         "posthog_team"."session_recording_network_payload_capture_config",
         "posthog_team"."session_recording_masking_config",
         "posthog_team"."session_recording_url_trigger_config",
         "posthog_team"."session_recording_url_blocklist_config",
         "posthog_team"."session_recording_event_trigger_config",
         "posthog_team"."session_recording_trigger_match_type_config",
         "posthog_team"."session_replay_config",
         "posthog_team"."session_recording_retention_period",
         "posthog_team"."survey_config",
         "posthog_team"."surveys_opt_in",
         "posthog_team"."capture_console_log_opt_in",
         "posthog_team"."capture_performance_opt_in",
         "posthog_team"."capture_dead_clicks",
         "posthog_team"."autocapture_opt_out",
         "posthog_team"."autocapture_web_vitals_opt_in",
         "posthog_team"."autocapture_web_vitals_allowed_metrics",
         "posthog_team"."autocapture_exceptions_opt_in",
         "posthog_team"."autocapture_exceptions_errors_to_ignore",
         "posthog_team"."heatmaps_opt_in",
         "posthog_team"."receive_org_level_activity_logs",
         "posthog_team"."web_analytics_pre_aggregated_tables_enabled",
         "posthog_team"."web_analytics_pre_aggregated_tables_version",
         "posthog_team"."flags_persistence_default",
         "posthog_team"."feature_flag_confirmation_enabled",
         "posthog_team"."feature_flag_confirmation_message",
         "posthog_team"."default_evaluation_environments_enabled",
         "posthog_team"."session_recording_version",
         "posthog_team"."signup_token",
         "posthog_team"."is_demo",
         "posthog_team"."access_control",
         "posthog_team"."week_start_day",
         "posthog_team"."inject_web_apps",
         "posthog_team"."test_account_filters",
         "posthog_team"."test_account_filters_default_checked",
         "posthog_team"."path_cleaning_filters",
         "posthog_team"."timezone",
         "posthog_team"."data_attributes",
         "posthog_team"."person_display_name_properties",
         "posthog_team"."live_events_columns",
         "posthog_team"."recording_domains",
         "posthog_team"."human_friendly_comparison_periods",
         "posthog_team"."cookieless_server_hash_mode",
         "posthog_team"."primary_dashboard_id",
         "posthog_team"."default_data_theme",
         "posthog_team"."extra_settings",
         "posthog_team"."modifiers",
         "posthog_team"."correlation_config",
         "posthog_team"."session_recording_retention_period_days",
         "posthog_team"."plugins_opt_in",
         "posthog_team"."opt_out_capture",
         "posthog_team"."event_names",
         "posthog_team"."event_names_with_usage",
         "posthog_team"."event_properties",
         "posthog_team"."event_properties_with_usage",
         "posthog_team"."event_properties_numerical",
         "posthog_team"."external_data_workspace_id",
         "posthog_team"."external_data_workspace_last_synced_at",
         "posthog_team"."api_query_rate_limit",
         "posthog_team"."revenue_tracking_config",
         "posthog_team"."drop_events_older_than",
         "posthog_team"."base_currency",
         "posthog_team"."experiment_recalculation_time"
  FROM "posthog_team"
  WHERE "posthog_team"."id" = 99999
  LIMIT 21
  '''
# ---
# name: TestDjangoPropertiesToQ.test_array_property_as_string_on_persons.5
  '''
  SELECT "posthog_person_new"."id",
         "posthog_person_new"."created_at",
         "posthog_person_new"."properties_last_updated_at",
         "posthog_person_new"."properties_last_operation",
         "posthog_person_new"."team_id",
         "posthog_person_new"."properties",
         "posthog_person_new"."is_user_id",
         "posthog_person_new"."is_identified",
         "posthog_person_new"."uuid",
         "posthog_person_new"."version"
  FROM "posthog_person_new"
  WHERE (UPPER(("posthog_person_new"."properties" ->> 'urls')::text) LIKE UPPER('%["abcd"]%')
         AND "posthog_person_new"."properties" ? 'urls'
         AND NOT (("posthog_person_new"."properties" -> 'urls') = 'null'::jsonb)
         AND "posthog_person_new"."team_id" = 99999)
  '''
# ---
# name: TestDjangoPropertiesToQ.test_array_property_as_string_on_persons.6
  '''
  SELECT "posthog_persondistinctid"."distinct_id"
  FROM "posthog_persondistinctid"
  WHERE ("posthog_persondistinctid"."person_id" = 99999
         AND "posthog_persondistinctid"."team_id" = 99999)
  ORDER BY "posthog_persondistinctid"."id" ASC
  '''
# ---
# name: TestDjangoPropertiesToQ.test_icontains_with_array_value
  '''
  SELECT "posthog_person_new"."uuid"
  FROM "posthog_person_new"
  WHERE (UPPER(("posthog_person_new"."properties" ->> '$key')::text) LIKE UPPER('%[''red'']%')
         AND "posthog_person_new"."properties" ? '$key'
         AND NOT (("posthog_person_new"."properties" -> '$key') = 'null'::jsonb)
         AND "posthog_person_new"."team_id" = 99999)
  '''
# ---
# name: TestDjangoPropertiesToQ.test_icontains_with_array_value.1
  '''
  SELECT "posthog_person_new"."uuid"
  FROM "posthog_person_new"
  WHERE (UPPER(("posthog_person_new"."properties" ->> '$key')::text) LIKE UPPER('%red%')
         AND "posthog_person_new"."properties" ? '$key'
         AND NOT (("posthog_person_new"."properties" -> '$key') = 'null'::jsonb)
         AND "posthog_person_new"."team_id" = 99999)
  '''
# ---
# name: TestDjangoPropertiesToQ.test_person_relative_date_parsing_with_invalid_date
  '''
  SELECT "posthog_persondistinctid"."id",
         "posthog_persondistinctid"."team_id",
         "posthog_persondistinctid"."person_id",
         "posthog_persondistinctid"."distinct_id",
         "posthog_persondistinctid"."version"
  FROM "posthog_persondistinctid"
  WHERE ("posthog_persondistinctid"."distinct_id" = 'example_id'
         AND "posthog_persondistinctid"."team_id" = 99999)
  ORDER BY "posthog_persondistinctid"."id" ASC
  LIMIT 1
  '''
# ---
# name: TestDjangoPropertiesToQ.test_person_relative_date_parsing_with_invalid_date.1
  '''
  SELECT 1 AS "a"
<<<<<<< HEAD
  FROM "posthog_person_new"
  INNER JOIN "posthog_persondistinctid" ON ("posthog_person_new"."id" = "posthog_persondistinctid"."person_id")
  WHERE ("posthog_persondistinctid"."distinct_id" = 'example_id'
         AND "posthog_person_new"."team_id" = 99999
         AND ("posthog_person_new"."properties" -> 'created_at') > '["2m", "3d"]'::jsonb)
=======
  FROM "posthog_person"
  WHERE ("posthog_person"."id" = 99999
         AND "posthog_person"."team_id" = 99999
         AND ("posthog_person"."properties" -> 'created_at') > '["2m", "3d"]'::jsonb)
>>>>>>> 63f00f86
  LIMIT 1
  '''
# ---
# name: TestDjangoPropertiesToQ.test_person_relative_date_parsing_with_invalid_date.2
  '''
  SELECT "posthog_persondistinctid"."id",
         "posthog_persondistinctid"."team_id",
         "posthog_persondistinctid"."person_id",
         "posthog_persondistinctid"."distinct_id",
         "posthog_persondistinctid"."version"
  FROM "posthog_persondistinctid"
  WHERE ("posthog_persondistinctid"."distinct_id" = 'example_id'
         AND "posthog_persondistinctid"."team_id" = 99999)
  ORDER BY "posthog_persondistinctid"."id" ASC
  LIMIT 1
  '''
# ---
# name: TestDjangoPropertiesToQ.test_person_relative_date_parsing_with_invalid_date.3
  '''
  SELECT 1 AS "a"
<<<<<<< HEAD
  FROM "posthog_person_new"
  INNER JOIN "posthog_persondistinctid" ON ("posthog_person_new"."id" = "posthog_persondistinctid"."person_id")
  WHERE ("posthog_persondistinctid"."distinct_id" = 'example_id'
         AND "posthog_person_new"."team_id" = 99999
         AND ("posthog_person_new"."properties" -> 'created_at') > '"bazinga"'::jsonb)
=======
  FROM "posthog_person"
  WHERE ("posthog_person"."id" = 99999
         AND "posthog_person"."team_id" = 99999
         AND ("posthog_person"."properties" -> 'created_at') > '"bazinga"'::jsonb)
>>>>>>> 63f00f86
  LIMIT 1
  '''
# ---
# name: TestDjangoPropertyGroupToQ.test_property_group_to_q_with_cohorts
  '''
  SELECT "posthog_filesystem"."team_id",
         "posthog_filesystem"."id",
         "posthog_filesystem"."path",
         "posthog_filesystem"."depth",
         "posthog_filesystem"."type",
         "posthog_filesystem"."ref",
         "posthog_filesystem"."href",
         "posthog_filesystem"."shortcut",
         "posthog_filesystem"."meta",
         "posthog_filesystem"."created_at",
         "posthog_filesystem"."created_by_id",
         "posthog_filesystem"."project_id"
  FROM "posthog_filesystem"
  WHERE ("posthog_filesystem"."ref" = '0001'
         AND "posthog_filesystem"."team_id" = 99999
         AND "posthog_filesystem"."type" = 'cohort'
         AND NOT ("posthog_filesystem"."shortcut"
                  AND "posthog_filesystem"."shortcut" IS NOT NULL))
  '''
# ---
# name: TestDjangoPropertyGroupToQ.test_property_group_to_q_with_cohorts.1
  '''
  SELECT "posthog_cohort"."id",
         "posthog_cohort"."name",
         "posthog_cohort"."description",
         "posthog_cohort"."team_id",
         "posthog_cohort"."deleted",
         "posthog_cohort"."filters",
         "posthog_cohort"."query",
         "posthog_cohort"."version",
         "posthog_cohort"."pending_version",
         "posthog_cohort"."count",
         "posthog_cohort"."created_by_id",
         "posthog_cohort"."created_at",
         "posthog_cohort"."is_calculating",
         "posthog_cohort"."last_calculation",
         "posthog_cohort"."errors_calculating",
         "posthog_cohort"."last_error_at",
         "posthog_cohort"."is_static",
         "posthog_cohort"."cohort_type",
         "posthog_cohort"."groups"
  FROM "posthog_cohort"
  INNER JOIN "posthog_team" ON ("posthog_cohort"."team_id" = "posthog_team"."id")
  WHERE (NOT "posthog_cohort"."deleted"
         AND "posthog_cohort"."id" = 99999
         AND "posthog_team"."project_id" = 99999)
  ORDER BY "posthog_cohort"."id" ASC
  LIMIT 1
  '''
# ---
# name: TestDjangoPropertyGroupToQ.test_property_group_to_q_with_cohorts.10
  '''
  SELECT "posthog_persondistinctid"."distinct_id"
  FROM "posthog_persondistinctid"
  WHERE ("posthog_persondistinctid"."person_id" = 99999
         AND "posthog_persondistinctid"."team_id" = 99999)
  ORDER BY "posthog_persondistinctid"."id" ASC
  '''
# ---
# name: TestDjangoPropertyGroupToQ.test_property_group_to_q_with_cohorts.11
  '''
  SELECT "posthog_persondistinctid"."distinct_id"
  FROM "posthog_persondistinctid"
  WHERE ("posthog_persondistinctid"."person_id" = 99999
         AND "posthog_persondistinctid"."team_id" = 99999)
  ORDER BY "posthog_persondistinctid"."id" ASC
  '''
# ---
# name: TestDjangoPropertyGroupToQ.test_property_group_to_q_with_cohorts.2
  '''
  SELECT "posthog_person_new"."id",
         "posthog_person_new"."created_at",
         "posthog_person_new"."properties_last_updated_at",
         "posthog_person_new"."properties_last_operation",
         "posthog_person_new"."team_id",
         "posthog_person_new"."properties",
         "posthog_person_new"."is_user_id",
         "posthog_person_new"."is_identified",
         "posthog_person_new"."uuid",
         "posthog_person_new"."version"
  FROM "posthog_person_new"
  WHERE (((("posthog_person_new"."properties" -> 'url') = '"https://whatever.com"'::jsonb
           AND "posthog_person_new"."properties" ? 'url'
           AND NOT (("posthog_person_new"."properties" -> 'url') = 'null'::jsonb)
           AND ("posthog_person_new"."properties" -> 'bla') = '1'::jsonb
           AND "posthog_person_new"."properties" ? 'bla'
           AND NOT (("posthog_person_new"."properties" -> 'bla') = 'null'::jsonb)
           AND ((("posthog_person_new"."properties" -> 'bla') = '1'::jsonb
                 AND "posthog_person_new"."properties" ? 'bla'
                 AND NOT (("posthog_person_new"."properties" -> 'bla') = 'null'::jsonb))
                OR (("posthog_person_new"."properties" -> 'bla') = '2'::jsonb
                    AND "posthog_person_new"."properties" ? 'bla'
                    AND NOT (("posthog_person_new"."properties" -> 'bla') = 'null'::jsonb))))
          OR (("posthog_person_new"."properties" -> 'bla') = '3'::jsonb
              AND "posthog_person_new"."properties" ? 'bla'
              AND NOT (("posthog_person_new"."properties" -> 'bla') = 'null'::jsonb)))
         AND "posthog_person_new"."team_id" = 99999)
  '''
# ---
# name: TestDjangoPropertyGroupToQ.test_property_group_to_q_with_cohorts.3
  '''
  SELECT "posthog_persondistinctid"."distinct_id"
  FROM "posthog_persondistinctid"
  WHERE ("posthog_persondistinctid"."person_id" = 99999
         AND "posthog_persondistinctid"."team_id" = 99999)
  ORDER BY "posthog_persondistinctid"."id" ASC
  '''
# ---
# name: TestDjangoPropertyGroupToQ.test_property_group_to_q_with_cohorts.4
  '''
  SELECT "posthog_persondistinctid"."distinct_id"
  FROM "posthog_persondistinctid"
  WHERE ("posthog_persondistinctid"."person_id" = 99999
         AND "posthog_persondistinctid"."team_id" = 99999)
  ORDER BY "posthog_persondistinctid"."id" ASC
  '''
# ---
# name: TestDjangoPropertyGroupToQ.test_property_group_to_q_with_cohorts.5
  '''
  SELECT "posthog_cohort"."id",
         "posthog_cohort"."name",
         "posthog_cohort"."description",
         "posthog_cohort"."team_id",
         "posthog_cohort"."deleted",
         "posthog_cohort"."filters",
         "posthog_cohort"."query",
         "posthog_cohort"."version",
         "posthog_cohort"."pending_version",
         "posthog_cohort"."count",
         "posthog_cohort"."created_by_id",
         "posthog_cohort"."created_at",
         "posthog_cohort"."is_calculating",
         "posthog_cohort"."last_calculation",
         "posthog_cohort"."errors_calculating",
         "posthog_cohort"."last_error_at",
         "posthog_cohort"."is_static",
         "posthog_cohort"."groups"
  FROM "posthog_cohort"
  INNER JOIN "posthog_team" ON ("posthog_cohort"."team_id" = "posthog_team"."id")
  WHERE (NOT "posthog_cohort"."deleted"
         AND "posthog_team"."project_id" = 99999)
  '''
# ---
# name: TestDjangoPropertyGroupToQ.test_property_group_to_q_with_cohorts.6
  '''
  SELECT "posthog_featureflag"."id",
         "posthog_featureflag"."key",
         "posthog_featureflag"."name",
         "posthog_featureflag"."filters",
         "posthog_featureflag"."rollout_percentage",
         "posthog_featureflag"."team_id",
         "posthog_featureflag"."created_by_id",
         "posthog_featureflag"."created_at",
         "posthog_featureflag"."deleted",
         "posthog_featureflag"."active",
         "posthog_featureflag"."version",
         "posthog_featureflag"."last_modified_by_id",
         "posthog_featureflag"."rollback_conditions",
         "posthog_featureflag"."performed_rollback",
         "posthog_featureflag"."ensure_experience_continuity",
         "posthog_featureflag"."usage_dashboard_id",
         "posthog_featureflag"."has_enriched_analytics",
         "posthog_featureflag"."is_remote_configuration",
         "posthog_featureflag"."has_encrypted_payloads",
         "posthog_featureflag"."evaluation_runtime"
  FROM "posthog_featureflag"
  INNER JOIN "posthog_team" ON ("posthog_featureflag"."team_id" = "posthog_team"."id")
  WHERE (NOT ("posthog_featureflag"."is_remote_configuration"
              AND "posthog_featureflag"."is_remote_configuration" IS NOT NULL)
         AND NOT "posthog_featureflag"."deleted"
         AND "posthog_team"."project_id" = 99999)
  '''
# ---
# name: TestDjangoPropertyGroupToQ.test_property_group_to_q_with_cohorts.7
  '''
  SELECT "posthog_grouptypemapping"."id",
         "posthog_grouptypemapping"."team_id",
         "posthog_grouptypemapping"."project_id",
         "posthog_grouptypemapping"."group_type",
         "posthog_grouptypemapping"."group_type_index",
         "posthog_grouptypemapping"."name_singular",
         "posthog_grouptypemapping"."name_plural",
         "posthog_grouptypemapping"."default_columns",
         "posthog_grouptypemapping"."detail_dashboard_id"
  FROM "posthog_grouptypemapping"
  WHERE "posthog_grouptypemapping"."project_id" = 99999
  '''
# ---
# name: TestDjangoPropertyGroupToQ.test_property_group_to_q_with_cohorts.8
  '''
  SELECT "posthog_cohort"."id",
         "posthog_cohort"."name",
         "posthog_cohort"."description",
         "posthog_cohort"."team_id",
         "posthog_cohort"."deleted",
         "posthog_cohort"."filters",
         "posthog_cohort"."query",
         "posthog_cohort"."version",
         "posthog_cohort"."pending_version",
         "posthog_cohort"."count",
         "posthog_cohort"."created_by_id",
         "posthog_cohort"."created_at",
         "posthog_cohort"."is_calculating",
         "posthog_cohort"."last_calculation",
         "posthog_cohort"."errors_calculating",
         "posthog_cohort"."last_error_at",
         "posthog_cohort"."is_static",
         "posthog_cohort"."groups"
  FROM "posthog_cohort"
  INNER JOIN "posthog_team" ON ("posthog_cohort"."team_id" = "posthog_team"."id")
  WHERE (NOT "posthog_cohort"."deleted"
         AND "posthog_cohort"."id" = 99999
         AND "posthog_team"."project_id" = 99999)
  ORDER BY "posthog_cohort"."id" ASC
  LIMIT 1
  '''
# ---
# name: TestDjangoPropertyGroupToQ.test_property_group_to_q_with_cohorts.9
  '''
  SELECT "posthog_person"."id",
         "posthog_person"."created_at",
         "posthog_person"."properties_last_updated_at",
         "posthog_person"."properties_last_operation",
         "posthog_person"."team_id",
         "posthog_person"."properties",
         "posthog_person"."is_user_id",
         "posthog_person"."is_identified",
         "posthog_person"."uuid",
         "posthog_person"."version"
  FROM "posthog_person"
  WHERE (((("posthog_person"."properties" -> 'url') = '"https://whatever.com"'::jsonb
           AND "posthog_person"."properties" ? 'url'
           AND NOT (("posthog_person"."properties" -> 'url') = 'null'::jsonb)
           AND ("posthog_person"."properties" -> 'bla') = '1'::jsonb
           AND "posthog_person"."properties" ? 'bla'
           AND NOT (("posthog_person"."properties" -> 'bla') = 'null'::jsonb)
           AND ((("posthog_person"."properties" -> 'bla') = '1'::jsonb
                 AND "posthog_person"."properties" ? 'bla'
                 AND NOT (("posthog_person"."properties" -> 'bla') = 'null'::jsonb))
                OR (("posthog_person"."properties" -> 'bla') = '2'::jsonb
                    AND "posthog_person"."properties" ? 'bla'
                    AND NOT (("posthog_person"."properties" -> 'bla') = 'null'::jsonb))))
          OR (("posthog_person"."properties" -> 'bla') = '3'::jsonb
              AND "posthog_person"."properties" ? 'bla'
              AND NOT (("posthog_person"."properties" -> 'bla') = 'null'::jsonb)))
         AND "posthog_person"."team_id" = 99999)
  '''
# ---
# name: TestDjangoPropertyGroupToQ.test_property_group_to_q_with_cohorts_no_match
  '''
  SELECT "posthog_filesystem"."team_id",
         "posthog_filesystem"."id",
         "posthog_filesystem"."path",
         "posthog_filesystem"."depth",
         "posthog_filesystem"."type",
         "posthog_filesystem"."ref",
         "posthog_filesystem"."href",
         "posthog_filesystem"."shortcut",
         "posthog_filesystem"."meta",
         "posthog_filesystem"."created_at",
         "posthog_filesystem"."created_by_id",
         "posthog_filesystem"."project_id"
  FROM "posthog_filesystem"
  WHERE ("posthog_filesystem"."ref" = '0001'
         AND "posthog_filesystem"."team_id" = 99999
         AND "posthog_filesystem"."type" = 'cohort'
         AND NOT ("posthog_filesystem"."shortcut"
                  AND "posthog_filesystem"."shortcut" IS NOT NULL))
  '''
# ---
# name: TestDjangoPropertyGroupToQ.test_property_group_to_q_with_cohorts_no_match.1
  '''
  SELECT "posthog_cohort"."id",
         "posthog_cohort"."name",
         "posthog_cohort"."description",
         "posthog_cohort"."team_id",
         "posthog_cohort"."deleted",
         "posthog_cohort"."filters",
         "posthog_cohort"."query",
         "posthog_cohort"."version",
         "posthog_cohort"."pending_version",
         "posthog_cohort"."count",
         "posthog_cohort"."created_by_id",
         "posthog_cohort"."created_at",
         "posthog_cohort"."is_calculating",
         "posthog_cohort"."last_calculation",
         "posthog_cohort"."errors_calculating",
         "posthog_cohort"."last_error_at",
         "posthog_cohort"."is_static",
         "posthog_cohort"."cohort_type",
         "posthog_cohort"."groups"
  FROM "posthog_cohort"
  INNER JOIN "posthog_team" ON ("posthog_cohort"."team_id" = "posthog_team"."id")
  WHERE (NOT "posthog_cohort"."deleted"
         AND "posthog_cohort"."id" = 99999
         AND "posthog_team"."project_id" = 99999)
  ORDER BY "posthog_cohort"."id" ASC
  LIMIT 1
  '''
# ---
# name: TestDjangoPropertyGroupToQ.test_property_group_to_q_with_cohorts_no_match.10
  '''
  SELECT "posthog_persondistinctid"."distinct_id"
  FROM "posthog_persondistinctid"
  WHERE ("posthog_persondistinctid"."person_id" = 99999
         AND "posthog_persondistinctid"."team_id" = 99999)
  ORDER BY "posthog_persondistinctid"."id" ASC
  '''
# ---
# name: TestDjangoPropertyGroupToQ.test_property_group_to_q_with_cohorts_no_match.2
  '''
  SELECT "posthog_person_new"."id",
         "posthog_person_new"."created_at",
         "posthog_person_new"."properties_last_updated_at",
         "posthog_person_new"."properties_last_operation",
         "posthog_person_new"."team_id",
         "posthog_person_new"."properties",
         "posthog_person_new"."is_user_id",
         "posthog_person_new"."is_identified",
         "posthog_person_new"."uuid",
         "posthog_person_new"."version"
  FROM "posthog_person_new"
  WHERE (((("posthog_person_new"."properties" -> 'url') = '"https://whatever.com"'::jsonb
           AND "posthog_person_new"."properties" ? 'url'
           AND NOT (("posthog_person_new"."properties" -> 'url') = 'null'::jsonb)
           AND ("posthog_person_new"."properties" -> 'bla') = '1'::jsonb
           AND "posthog_person_new"."properties" ? 'bla'
           AND NOT (("posthog_person_new"."properties" -> 'bla') = 'null'::jsonb)
           AND ("posthog_person_new"."properties" -> 'bla') = '1'::jsonb
           AND "posthog_person_new"."properties" ? 'bla'
           AND NOT (("posthog_person_new"."properties" -> 'bla') = 'null'::jsonb)
           AND ("posthog_person_new"."properties" -> 'bla') = '2'::jsonb
           AND "posthog_person_new"."properties" ? 'bla'
           AND NOT (("posthog_person_new"."properties" -> 'bla') = 'null'::jsonb))
          OR (("posthog_person_new"."properties" -> 'bla') = '3'::jsonb
              AND "posthog_person_new"."properties" ? 'bla'
              AND NOT (("posthog_person_new"."properties" -> 'bla') = 'null'::jsonb)))
         AND "posthog_person_new"."team_id" = 99999)
  '''
# ---
# name: TestDjangoPropertyGroupToQ.test_property_group_to_q_with_cohorts_no_match.3
  '''
  SELECT "posthog_persondistinctid"."distinct_id"
  FROM "posthog_persondistinctid"
  WHERE ("posthog_persondistinctid"."person_id" = 99999
         AND "posthog_persondistinctid"."team_id" = 99999)
  ORDER BY "posthog_persondistinctid"."id" ASC
  '''
# ---
# name: TestDjangoPropertyGroupToQ.test_property_group_to_q_with_cohorts_no_match.4
  '''
  SELECT "posthog_grouptypemapping"."id",
         "posthog_grouptypemapping"."team_id",
         "posthog_grouptypemapping"."project_id",
         "posthog_grouptypemapping"."group_type",
         "posthog_grouptypemapping"."group_type_index",
         "posthog_grouptypemapping"."name_singular",
         "posthog_grouptypemapping"."name_plural",
         "posthog_grouptypemapping"."default_columns",
         "posthog_grouptypemapping"."detail_dashboard_id"
  FROM "posthog_grouptypemapping"
  WHERE "posthog_grouptypemapping"."project_id" = 99999
  '''
# ---
# name: TestDjangoPropertyGroupToQ.test_property_group_to_q_with_cohorts_no_match.5
  '''
  SELECT "posthog_cohort"."id",
         "posthog_cohort"."name",
         "posthog_cohort"."description",
         "posthog_cohort"."team_id",
         "posthog_cohort"."deleted",
         "posthog_cohort"."filters",
         "posthog_cohort"."query",
         "posthog_cohort"."version",
         "posthog_cohort"."pending_version",
         "posthog_cohort"."count",
         "posthog_cohort"."created_by_id",
         "posthog_cohort"."created_at",
         "posthog_cohort"."is_calculating",
         "posthog_cohort"."last_calculation",
         "posthog_cohort"."errors_calculating",
         "posthog_cohort"."last_error_at",
         "posthog_cohort"."is_static",
         "posthog_cohort"."groups"
  FROM "posthog_cohort"
  INNER JOIN "posthog_team" ON ("posthog_cohort"."team_id" = "posthog_team"."id")
  WHERE (NOT "posthog_cohort"."deleted"
         AND "posthog_team"."project_id" = 99999)
  '''
# ---
# name: TestDjangoPropertyGroupToQ.test_property_group_to_q_with_cohorts_no_match.6
  '''
  SELECT "posthog_featureflag"."id",
         "posthog_featureflag"."key",
         "posthog_featureflag"."name",
         "posthog_featureflag"."filters",
         "posthog_featureflag"."rollout_percentage",
         "posthog_featureflag"."team_id",
         "posthog_featureflag"."created_by_id",
         "posthog_featureflag"."created_at",
         "posthog_featureflag"."deleted",
         "posthog_featureflag"."active",
         "posthog_featureflag"."version",
         "posthog_featureflag"."last_modified_by_id",
         "posthog_featureflag"."rollback_conditions",
         "posthog_featureflag"."performed_rollback",
         "posthog_featureflag"."ensure_experience_continuity",
         "posthog_featureflag"."usage_dashboard_id",
         "posthog_featureflag"."has_enriched_analytics",
         "posthog_featureflag"."is_remote_configuration",
         "posthog_featureflag"."has_encrypted_payloads",
         "posthog_featureflag"."evaluation_runtime"
  FROM "posthog_featureflag"
  INNER JOIN "posthog_team" ON ("posthog_featureflag"."team_id" = "posthog_team"."id")
  WHERE (NOT ("posthog_featureflag"."is_remote_configuration"
              AND "posthog_featureflag"."is_remote_configuration" IS NOT NULL)
         AND NOT "posthog_featureflag"."deleted"
         AND "posthog_team"."project_id" = 99999)
  '''
# ---
# name: TestDjangoPropertyGroupToQ.test_property_group_to_q_with_cohorts_no_match.7
  '''
  SELECT "posthog_grouptypemapping"."id",
         "posthog_grouptypemapping"."team_id",
         "posthog_grouptypemapping"."project_id",
         "posthog_grouptypemapping"."group_type",
         "posthog_grouptypemapping"."group_type_index",
         "posthog_grouptypemapping"."name_singular",
         "posthog_grouptypemapping"."name_plural",
         "posthog_grouptypemapping"."default_columns",
         "posthog_grouptypemapping"."detail_dashboard_id"
  FROM "posthog_grouptypemapping"
  WHERE "posthog_grouptypemapping"."project_id" = 99999
  '''
# ---
# name: TestDjangoPropertyGroupToQ.test_property_group_to_q_with_cohorts_no_match.8
  '''
  SELECT "posthog_cohort"."id",
         "posthog_cohort"."name",
         "posthog_cohort"."description",
         "posthog_cohort"."team_id",
         "posthog_cohort"."deleted",
         "posthog_cohort"."filters",
         "posthog_cohort"."query",
         "posthog_cohort"."version",
         "posthog_cohort"."pending_version",
         "posthog_cohort"."count",
         "posthog_cohort"."created_by_id",
         "posthog_cohort"."created_at",
         "posthog_cohort"."is_calculating",
         "posthog_cohort"."last_calculation",
         "posthog_cohort"."errors_calculating",
         "posthog_cohort"."last_error_at",
         "posthog_cohort"."is_static",
         "posthog_cohort"."groups"
  FROM "posthog_cohort"
  INNER JOIN "posthog_team" ON ("posthog_cohort"."team_id" = "posthog_team"."id")
  WHERE (NOT "posthog_cohort"."deleted"
         AND "posthog_cohort"."id" = 99999
         AND "posthog_team"."project_id" = 99999)
  ORDER BY "posthog_cohort"."id" ASC
  LIMIT 1
  '''
# ---
# name: TestDjangoPropertyGroupToQ.test_property_group_to_q_with_cohorts_no_match.9
  '''
  SELECT "posthog_person"."id",
         "posthog_person"."created_at",
         "posthog_person"."properties_last_updated_at",
         "posthog_person"."properties_last_operation",
         "posthog_person"."team_id",
         "posthog_person"."properties",
         "posthog_person"."is_user_id",
         "posthog_person"."is_identified",
         "posthog_person"."uuid",
         "posthog_person"."version"
  FROM "posthog_person"
  WHERE (((("posthog_person"."properties" -> 'url') = '"https://whatever.com"'::jsonb
           AND "posthog_person"."properties" ? 'url'
           AND NOT (("posthog_person"."properties" -> 'url') = 'null'::jsonb)
           AND ("posthog_person"."properties" -> 'bla') = '1'::jsonb
           AND "posthog_person"."properties" ? 'bla'
           AND NOT (("posthog_person"."properties" -> 'bla') = 'null'::jsonb)
           AND ("posthog_person"."properties" -> 'bla') = '1'::jsonb
           AND "posthog_person"."properties" ? 'bla'
           AND NOT (("posthog_person"."properties" -> 'bla') = 'null'::jsonb)
           AND ("posthog_person"."properties" -> 'bla') = '2'::jsonb
           AND "posthog_person"."properties" ? 'bla'
           AND NOT (("posthog_person"."properties" -> 'bla') = 'null'::jsonb))
          OR (("posthog_person"."properties" -> 'bla') = '3'::jsonb
              AND "posthog_person"."properties" ? 'bla'
              AND NOT (("posthog_person"."properties" -> 'bla') = 'null'::jsonb)))
         AND "posthog_person"."team_id" = 99999)
  '''
# ---
# name: TestDjangoPropertyGroupToQ.test_property_group_to_q_with_negation_cohorts
  '''
  SELECT "posthog_filesystem"."team_id",
         "posthog_filesystem"."id",
         "posthog_filesystem"."path",
         "posthog_filesystem"."depth",
         "posthog_filesystem"."type",
         "posthog_filesystem"."ref",
         "posthog_filesystem"."href",
         "posthog_filesystem"."shortcut",
         "posthog_filesystem"."meta",
         "posthog_filesystem"."created_at",
         "posthog_filesystem"."created_by_id",
         "posthog_filesystem"."project_id"
  FROM "posthog_filesystem"
  WHERE ("posthog_filesystem"."ref" = '0001'
         AND "posthog_filesystem"."team_id" = 99999
         AND "posthog_filesystem"."type" = 'cohort'
         AND NOT ("posthog_filesystem"."shortcut"
                  AND "posthog_filesystem"."shortcut" IS NOT NULL))
  '''
# ---
# name: TestDjangoPropertyGroupToQ.test_property_group_to_q_with_negation_cohorts.1
  '''
  SELECT "posthog_filesystem"."team_id",
         "posthog_filesystem"."id",
         "posthog_filesystem"."path",
         "posthog_filesystem"."depth",
         "posthog_filesystem"."type",
         "posthog_filesystem"."ref",
         "posthog_filesystem"."href",
         "posthog_filesystem"."shortcut",
         "posthog_filesystem"."meta",
         "posthog_filesystem"."created_at",
         "posthog_filesystem"."created_by_id",
         "posthog_filesystem"."project_id"
  FROM "posthog_filesystem"
  WHERE ("posthog_filesystem"."ref" = '0001'
         AND "posthog_filesystem"."team_id" = 99999
         AND "posthog_filesystem"."type" = 'cohort'
         AND NOT ("posthog_filesystem"."shortcut"
                  AND "posthog_filesystem"."shortcut" IS NOT NULL))
  '''
# ---
# name: TestDjangoPropertyGroupToQ.test_property_group_to_q_with_negation_cohorts.10
  '''
  SELECT "posthog_persondistinctid"."distinct_id"
  FROM "posthog_persondistinctid"
  WHERE ("posthog_persondistinctid"."person_id" = 99999
         AND "posthog_persondistinctid"."team_id" = 99999)
  ORDER BY "posthog_persondistinctid"."id" ASC
  '''
# ---
# name: TestDjangoPropertyGroupToQ.test_property_group_to_q_with_negation_cohorts.11
  '''
  SELECT "posthog_featureflag"."id",
         "posthog_featureflag"."key",
         "posthog_featureflag"."name",
         "posthog_featureflag"."filters",
         "posthog_featureflag"."rollout_percentage",
         "posthog_featureflag"."team_id",
         "posthog_featureflag"."created_by_id",
         "posthog_featureflag"."created_at",
         "posthog_featureflag"."deleted",
         "posthog_featureflag"."active",
         "posthog_featureflag"."version",
         "posthog_featureflag"."last_modified_by_id",
         "posthog_featureflag"."rollback_conditions",
         "posthog_featureflag"."performed_rollback",
         "posthog_featureflag"."ensure_experience_continuity",
         "posthog_featureflag"."usage_dashboard_id",
         "posthog_featureflag"."has_enriched_analytics",
         "posthog_featureflag"."is_remote_configuration",
         "posthog_featureflag"."has_encrypted_payloads",
         "posthog_featureflag"."evaluation_runtime"
  FROM "posthog_featureflag"
  INNER JOIN "posthog_team" ON ("posthog_featureflag"."team_id" = "posthog_team"."id")
  WHERE (NOT ("posthog_featureflag"."is_remote_configuration"
              AND "posthog_featureflag"."is_remote_configuration" IS NOT NULL)
         AND NOT "posthog_featureflag"."deleted"
         AND "posthog_team"."project_id" = 99999)
  '''
# ---
# name: TestDjangoPropertyGroupToQ.test_property_group_to_q_with_negation_cohorts.12
  '''
  SELECT "posthog_grouptypemapping"."id",
         "posthog_grouptypemapping"."team_id",
         "posthog_grouptypemapping"."project_id",
         "posthog_grouptypemapping"."group_type",
         "posthog_grouptypemapping"."group_type_index",
         "posthog_grouptypemapping"."name_singular",
         "posthog_grouptypemapping"."name_plural",
         "posthog_grouptypemapping"."default_columns",
         "posthog_grouptypemapping"."detail_dashboard_id"
  FROM "posthog_grouptypemapping"
  WHERE "posthog_grouptypemapping"."project_id" = 99999
  '''
# ---
# name: TestDjangoPropertyGroupToQ.test_property_group_to_q_with_negation_cohorts.13
  '''
  SELECT "posthog_cohort"."id",
         "posthog_cohort"."name",
         "posthog_cohort"."description",
         "posthog_cohort"."team_id",
         "posthog_cohort"."deleted",
         "posthog_cohort"."filters",
         "posthog_cohort"."query",
         "posthog_cohort"."version",
         "posthog_cohort"."pending_version",
         "posthog_cohort"."count",
         "posthog_cohort"."created_by_id",
         "posthog_cohort"."created_at",
         "posthog_cohort"."is_calculating",
         "posthog_cohort"."last_calculation",
         "posthog_cohort"."errors_calculating",
         "posthog_cohort"."last_error_at",
         "posthog_cohort"."is_static",
         "posthog_cohort"."groups"
  FROM "posthog_cohort"
  INNER JOIN "posthog_team" ON ("posthog_cohort"."team_id" = "posthog_team"."id")
  WHERE (NOT "posthog_cohort"."deleted"
         AND "posthog_team"."project_id" = 99999)
  '''
# ---
# name: TestDjangoPropertyGroupToQ.test_property_group_to_q_with_negation_cohorts.14
  '''
  SELECT "posthog_featureflag"."id",
         "posthog_featureflag"."key",
         "posthog_featureflag"."name",
         "posthog_featureflag"."filters",
         "posthog_featureflag"."rollout_percentage",
         "posthog_featureflag"."team_id",
         "posthog_featureflag"."created_by_id",
         "posthog_featureflag"."created_at",
         "posthog_featureflag"."deleted",
         "posthog_featureflag"."active",
         "posthog_featureflag"."version",
         "posthog_featureflag"."last_modified_by_id",
         "posthog_featureflag"."rollback_conditions",
         "posthog_featureflag"."performed_rollback",
         "posthog_featureflag"."ensure_experience_continuity",
         "posthog_featureflag"."usage_dashboard_id",
         "posthog_featureflag"."has_enriched_analytics",
         "posthog_featureflag"."is_remote_configuration",
         "posthog_featureflag"."has_encrypted_payloads",
         "posthog_featureflag"."evaluation_runtime"
  FROM "posthog_featureflag"
  INNER JOIN "posthog_team" ON ("posthog_featureflag"."team_id" = "posthog_team"."id")
  WHERE (NOT ("posthog_featureflag"."is_remote_configuration"
              AND "posthog_featureflag"."is_remote_configuration" IS NOT NULL)
         AND NOT "posthog_featureflag"."deleted"
         AND "posthog_team"."project_id" = 99999)
  '''
# ---
# name: TestDjangoPropertyGroupToQ.test_property_group_to_q_with_negation_cohorts.15
  '''
  SELECT "posthog_grouptypemapping"."id",
         "posthog_grouptypemapping"."team_id",
         "posthog_grouptypemapping"."project_id",
         "posthog_grouptypemapping"."group_type",
         "posthog_grouptypemapping"."group_type_index",
         "posthog_grouptypemapping"."name_singular",
         "posthog_grouptypemapping"."name_plural",
         "posthog_grouptypemapping"."default_columns",
         "posthog_grouptypemapping"."detail_dashboard_id"
  FROM "posthog_grouptypemapping"
  WHERE "posthog_grouptypemapping"."project_id" = 99999
  '''
# ---
# name: TestDjangoPropertyGroupToQ.test_property_group_to_q_with_negation_cohorts.16
  '''
  SELECT "posthog_filesystem"."team_id",
         "posthog_filesystem"."id",
         "posthog_filesystem"."path",
         "posthog_filesystem"."depth",
         "posthog_filesystem"."type",
         "posthog_filesystem"."ref",
         "posthog_filesystem"."href",
         "posthog_filesystem"."shortcut",
         "posthog_filesystem"."meta",
         "posthog_filesystem"."created_at",
         "posthog_filesystem"."created_by_id",
         "posthog_filesystem"."project_id"
  FROM "posthog_filesystem"
  WHERE ("posthog_filesystem"."ref" = '0001'
         AND "posthog_filesystem"."team_id" = 99999
         AND "posthog_filesystem"."type" = 'cohort'
         AND NOT ("posthog_filesystem"."shortcut"
                  AND "posthog_filesystem"."shortcut" IS NOT NULL))
  '''
# ---
# name: TestDjangoPropertyGroupToQ.test_property_group_to_q_with_negation_cohorts.17
  '''
  SELECT "posthog_team"."id",
         "posthog_team"."uuid",
         "posthog_team"."organization_id",
         "posthog_team"."parent_team_id",
         "posthog_team"."project_id",
         "posthog_team"."api_token",
         "posthog_team"."app_urls",
         "posthog_team"."name",
         "posthog_team"."slack_incoming_webhook",
         "posthog_team"."created_at",
         "posthog_team"."updated_at",
         "posthog_team"."anonymize_ips",
         "posthog_team"."completed_snippet_onboarding",
         "posthog_team"."has_completed_onboarding_for",
         "posthog_team"."onboarding_tasks",
         "posthog_team"."ingested_event",
         "posthog_team"."autocapture_opt_out",
         "posthog_team"."autocapture_web_vitals_opt_in",
         "posthog_team"."autocapture_web_vitals_allowed_metrics",
         "posthog_team"."autocapture_exceptions_opt_in",
         "posthog_team"."autocapture_exceptions_errors_to_ignore",
         "posthog_team"."person_processing_opt_out",
         "posthog_team"."secret_api_token",
         "posthog_team"."secret_api_token_backup",
         "posthog_team"."session_recording_opt_in",
         "posthog_team"."session_recording_sample_rate",
         "posthog_team"."session_recording_minimum_duration_milliseconds",
         "posthog_team"."session_recording_linked_flag",
         "posthog_team"."session_recording_network_payload_capture_config",
         "posthog_team"."session_recording_masking_config",
         "posthog_team"."session_recording_url_trigger_config",
         "posthog_team"."session_recording_url_blocklist_config",
         "posthog_team"."session_recording_event_trigger_config",
         "posthog_team"."session_recording_trigger_match_type_config",
         "posthog_team"."session_replay_config",
         "posthog_team"."survey_config",
         "posthog_team"."capture_console_log_opt_in",
         "posthog_team"."capture_performance_opt_in",
         "posthog_team"."capture_dead_clicks",
         "posthog_team"."surveys_opt_in",
         "posthog_team"."heatmaps_opt_in",
         "posthog_team"."flags_persistence_default",
         "posthog_team"."feature_flag_confirmation_enabled",
         "posthog_team"."feature_flag_confirmation_message",
         "posthog_team"."session_recording_version",
         "posthog_team"."signup_token",
         "posthog_team"."is_demo",
         "posthog_team"."access_control",
         "posthog_team"."week_start_day",
         "posthog_team"."inject_web_apps",
         "posthog_team"."test_account_filters",
         "posthog_team"."test_account_filters_default_checked",
         "posthog_team"."path_cleaning_filters",
         "posthog_team"."timezone",
         "posthog_team"."data_attributes",
         "posthog_team"."person_display_name_properties",
         "posthog_team"."live_events_columns",
         "posthog_team"."recording_domains",
         "posthog_team"."human_friendly_comparison_periods",
         "posthog_team"."cookieless_server_hash_mode",
         "posthog_team"."primary_dashboard_id",
         "posthog_team"."default_data_theme",
         "posthog_team"."extra_settings",
         "posthog_team"."modifiers",
         "posthog_team"."correlation_config",
         "posthog_team"."session_recording_retention_period_days",
         "posthog_team"."external_data_workspace_id",
         "posthog_team"."external_data_workspace_last_synced_at",
         "posthog_team"."api_query_rate_limit",
         "posthog_team"."revenue_tracking_config",
         "posthog_team"."drop_events_older_than",
         "posthog_team"."base_currency"
  FROM "posthog_team"
  WHERE "posthog_team"."id" = 99999
  LIMIT 21
  '''
# ---
# name: TestDjangoPropertyGroupToQ.test_property_group_to_q_with_negation_cohorts.18
  '''
  SELECT "posthog_cohort"."id",
         "posthog_cohort"."name",
         "posthog_cohort"."description",
         "posthog_cohort"."team_id",
         "posthog_cohort"."deleted",
         "posthog_cohort"."filters",
         "posthog_cohort"."query",
         "posthog_cohort"."version",
         "posthog_cohort"."pending_version",
         "posthog_cohort"."count",
         "posthog_cohort"."created_by_id",
         "posthog_cohort"."created_at",
         "posthog_cohort"."is_calculating",
         "posthog_cohort"."last_calculation",
         "posthog_cohort"."errors_calculating",
         "posthog_cohort"."last_error_at",
         "posthog_cohort"."is_static",
         "posthog_cohort"."groups"
  FROM "posthog_cohort"
  INNER JOIN "posthog_team" ON ("posthog_cohort"."team_id" = "posthog_team"."id")
  WHERE (NOT "posthog_cohort"."deleted"
         AND "posthog_team"."project_id" = 99999)
  '''
# ---
# name: TestDjangoPropertyGroupToQ.test_property_group_to_q_with_negation_cohorts.19
  '''
  SELECT "posthog_featureflag"."id",
         "posthog_featureflag"."key",
         "posthog_featureflag"."name",
         "posthog_featureflag"."filters",
         "posthog_featureflag"."rollout_percentage",
         "posthog_featureflag"."team_id",
         "posthog_featureflag"."created_by_id",
         "posthog_featureflag"."created_at",
         "posthog_featureflag"."deleted",
         "posthog_featureflag"."active",
         "posthog_featureflag"."version",
         "posthog_featureflag"."last_modified_by_id",
         "posthog_featureflag"."rollback_conditions",
         "posthog_featureflag"."performed_rollback",
         "posthog_featureflag"."ensure_experience_continuity",
         "posthog_featureflag"."usage_dashboard_id",
         "posthog_featureflag"."has_enriched_analytics",
         "posthog_featureflag"."is_remote_configuration",
         "posthog_featureflag"."has_encrypted_payloads",
         "posthog_featureflag"."evaluation_runtime"
  FROM "posthog_featureflag"
  INNER JOIN "posthog_team" ON ("posthog_featureflag"."team_id" = "posthog_team"."id")
  WHERE (NOT ("posthog_featureflag"."is_remote_configuration"
              AND "posthog_featureflag"."is_remote_configuration" IS NOT NULL)
         AND NOT "posthog_featureflag"."deleted"
         AND "posthog_team"."project_id" = 99999)
  '''
# ---
# name: TestDjangoPropertyGroupToQ.test_property_group_to_q_with_negation_cohorts.2
  '''
  SELECT "posthog_filesystem"."team_id",
         "posthog_filesystem"."id",
         "posthog_filesystem"."path",
         "posthog_filesystem"."depth",
         "posthog_filesystem"."type",
         "posthog_filesystem"."ref",
         "posthog_filesystem"."href",
         "posthog_filesystem"."shortcut",
         "posthog_filesystem"."meta",
         "posthog_filesystem"."created_at",
         "posthog_filesystem"."created_by_id",
         "posthog_filesystem"."project_id"
  FROM "posthog_filesystem"
  WHERE ("posthog_filesystem"."ref" = '0001'
         AND "posthog_filesystem"."team_id" = 99999
         AND "posthog_filesystem"."type" = 'cohort'
         AND NOT ("posthog_filesystem"."shortcut"
                  AND "posthog_filesystem"."shortcut" IS NOT NULL))
  '''
# ---
# name: TestDjangoPropertyGroupToQ.test_property_group_to_q_with_negation_cohorts.20
  '''
  SELECT "posthog_grouptypemapping"."id",
         "posthog_grouptypemapping"."team_id",
         "posthog_grouptypemapping"."project_id",
         "posthog_grouptypemapping"."group_type",
         "posthog_grouptypemapping"."group_type_index",
         "posthog_grouptypemapping"."name_singular",
         "posthog_grouptypemapping"."name_plural",
         "posthog_grouptypemapping"."default_columns",
         "posthog_grouptypemapping"."detail_dashboard_id"
  FROM "posthog_grouptypemapping"
  WHERE "posthog_grouptypemapping"."project_id" = 99999
  '''
# ---
# name: TestDjangoPropertyGroupToQ.test_property_group_to_q_with_negation_cohorts.21
  '''
  SELECT "posthog_cohort"."id",
         "posthog_cohort"."name",
         "posthog_cohort"."description",
         "posthog_cohort"."team_id",
         "posthog_cohort"."deleted",
         "posthog_cohort"."filters",
         "posthog_cohort"."query",
         "posthog_cohort"."version",
         "posthog_cohort"."pending_version",
         "posthog_cohort"."count",
         "posthog_cohort"."created_by_id",
         "posthog_cohort"."created_at",
         "posthog_cohort"."is_calculating",
         "posthog_cohort"."last_calculation",
         "posthog_cohort"."errors_calculating",
         "posthog_cohort"."last_error_at",
         "posthog_cohort"."is_static",
         "posthog_cohort"."groups"
  FROM "posthog_cohort"
  INNER JOIN "posthog_team" ON ("posthog_cohort"."team_id" = "posthog_team"."id")
  WHERE (NOT "posthog_cohort"."deleted"
         AND "posthog_team"."project_id" = 99999)
  '''
# ---
# name: TestDjangoPropertyGroupToQ.test_property_group_to_q_with_negation_cohorts.22
  '''
  SELECT "posthog_featureflag"."id",
         "posthog_featureflag"."key",
         "posthog_featureflag"."name",
         "posthog_featureflag"."filters",
         "posthog_featureflag"."rollout_percentage",
         "posthog_featureflag"."team_id",
         "posthog_featureflag"."created_by_id",
         "posthog_featureflag"."created_at",
         "posthog_featureflag"."deleted",
         "posthog_featureflag"."active",
         "posthog_featureflag"."version",
         "posthog_featureflag"."last_modified_by_id",
         "posthog_featureflag"."rollback_conditions",
         "posthog_featureflag"."performed_rollback",
         "posthog_featureflag"."ensure_experience_continuity",
         "posthog_featureflag"."usage_dashboard_id",
         "posthog_featureflag"."has_enriched_analytics",
         "posthog_featureflag"."is_remote_configuration",
         "posthog_featureflag"."has_encrypted_payloads",
         "posthog_featureflag"."evaluation_runtime"
  FROM "posthog_featureflag"
  INNER JOIN "posthog_team" ON ("posthog_featureflag"."team_id" = "posthog_team"."id")
  WHERE (NOT ("posthog_featureflag"."is_remote_configuration"
              AND "posthog_featureflag"."is_remote_configuration" IS NOT NULL)
         AND NOT "posthog_featureflag"."deleted"
         AND "posthog_team"."project_id" = 99999)
  '''
# ---
# name: TestDjangoPropertyGroupToQ.test_property_group_to_q_with_negation_cohorts.23
  '''
  SELECT "posthog_grouptypemapping"."id",
         "posthog_grouptypemapping"."team_id",
         "posthog_grouptypemapping"."project_id",
         "posthog_grouptypemapping"."group_type",
         "posthog_grouptypemapping"."group_type_index",
         "posthog_grouptypemapping"."name_singular",
         "posthog_grouptypemapping"."name_plural",
         "posthog_grouptypemapping"."default_columns",
         "posthog_grouptypemapping"."detail_dashboard_id"
  FROM "posthog_grouptypemapping"
  WHERE "posthog_grouptypemapping"."project_id" = 99999
  '''
# ---
# name: TestDjangoPropertyGroupToQ.test_property_group_to_q_with_negation_cohorts.24
  '''
  SELECT "posthog_filesystem"."team_id",
         "posthog_filesystem"."id",
         "posthog_filesystem"."path",
         "posthog_filesystem"."depth",
         "posthog_filesystem"."type",
         "posthog_filesystem"."ref",
         "posthog_filesystem"."href",
         "posthog_filesystem"."shortcut",
         "posthog_filesystem"."meta",
         "posthog_filesystem"."created_at",
         "posthog_filesystem"."created_by_id",
         "posthog_filesystem"."project_id"
  FROM "posthog_filesystem"
  WHERE ("posthog_filesystem"."ref" = '0001'
         AND "posthog_filesystem"."team_id" = 99999
         AND "posthog_filesystem"."type" = 'cohort'
         AND NOT ("posthog_filesystem"."shortcut"
                  AND "posthog_filesystem"."shortcut" IS NOT NULL))
  '''
# ---
# name: TestDjangoPropertyGroupToQ.test_property_group_to_q_with_negation_cohorts.25
  '''
  SELECT "posthog_team"."id",
         "posthog_team"."uuid",
         "posthog_team"."organization_id",
         "posthog_team"."parent_team_id",
         "posthog_team"."project_id",
         "posthog_team"."api_token",
         "posthog_team"."app_urls",
         "posthog_team"."name",
         "posthog_team"."slack_incoming_webhook",
         "posthog_team"."created_at",
         "posthog_team"."updated_at",
         "posthog_team"."anonymize_ips",
         "posthog_team"."completed_snippet_onboarding",
         "posthog_team"."has_completed_onboarding_for",
         "posthog_team"."onboarding_tasks",
         "posthog_team"."ingested_event",
         "posthog_team"."autocapture_opt_out",
         "posthog_team"."autocapture_web_vitals_opt_in",
         "posthog_team"."autocapture_web_vitals_allowed_metrics",
         "posthog_team"."autocapture_exceptions_opt_in",
         "posthog_team"."autocapture_exceptions_errors_to_ignore",
         "posthog_team"."person_processing_opt_out",
         "posthog_team"."secret_api_token",
         "posthog_team"."secret_api_token_backup",
         "posthog_team"."session_recording_opt_in",
         "posthog_team"."session_recording_sample_rate",
         "posthog_team"."session_recording_minimum_duration_milliseconds",
         "posthog_team"."session_recording_linked_flag",
         "posthog_team"."session_recording_network_payload_capture_config",
         "posthog_team"."session_recording_masking_config",
         "posthog_team"."session_recording_url_trigger_config",
         "posthog_team"."session_recording_url_blocklist_config",
         "posthog_team"."session_recording_event_trigger_config",
         "posthog_team"."session_recording_trigger_match_type_config",
         "posthog_team"."session_replay_config",
         "posthog_team"."survey_config",
         "posthog_team"."capture_console_log_opt_in",
         "posthog_team"."capture_performance_opt_in",
         "posthog_team"."capture_dead_clicks",
         "posthog_team"."surveys_opt_in",
         "posthog_team"."heatmaps_opt_in",
         "posthog_team"."flags_persistence_default",
         "posthog_team"."feature_flag_confirmation_enabled",
         "posthog_team"."feature_flag_confirmation_message",
         "posthog_team"."session_recording_version",
         "posthog_team"."signup_token",
         "posthog_team"."is_demo",
         "posthog_team"."access_control",
         "posthog_team"."week_start_day",
         "posthog_team"."inject_web_apps",
         "posthog_team"."test_account_filters",
         "posthog_team"."test_account_filters_default_checked",
         "posthog_team"."path_cleaning_filters",
         "posthog_team"."timezone",
         "posthog_team"."data_attributes",
         "posthog_team"."person_display_name_properties",
         "posthog_team"."live_events_columns",
         "posthog_team"."recording_domains",
         "posthog_team"."human_friendly_comparison_periods",
         "posthog_team"."cookieless_server_hash_mode",
         "posthog_team"."primary_dashboard_id",
         "posthog_team"."default_data_theme",
         "posthog_team"."extra_settings",
         "posthog_team"."modifiers",
         "posthog_team"."correlation_config",
         "posthog_team"."session_recording_retention_period_days",
         "posthog_team"."external_data_workspace_id",
         "posthog_team"."external_data_workspace_last_synced_at",
         "posthog_team"."api_query_rate_limit",
         "posthog_team"."revenue_tracking_config",
         "posthog_team"."drop_events_older_than",
         "posthog_team"."base_currency"
  FROM "posthog_team"
  WHERE "posthog_team"."id" = 99999
  LIMIT 21
  '''
# ---
# name: TestDjangoPropertyGroupToQ.test_property_group_to_q_with_negation_cohorts.26
  '''
  SELECT "posthog_cohort"."id",
         "posthog_cohort"."name",
         "posthog_cohort"."description",
         "posthog_cohort"."team_id",
         "posthog_cohort"."deleted",
         "posthog_cohort"."filters",
         "posthog_cohort"."query",
         "posthog_cohort"."version",
         "posthog_cohort"."pending_version",
         "posthog_cohort"."count",
         "posthog_cohort"."created_by_id",
         "posthog_cohort"."created_at",
         "posthog_cohort"."is_calculating",
         "posthog_cohort"."last_calculation",
         "posthog_cohort"."errors_calculating",
         "posthog_cohort"."last_error_at",
         "posthog_cohort"."is_static",
         "posthog_cohort"."groups"
  FROM "posthog_cohort"
  INNER JOIN "posthog_team" ON ("posthog_cohort"."team_id" = "posthog_team"."id")
  WHERE (NOT "posthog_cohort"."deleted"
         AND "posthog_team"."project_id" = 99999)
  '''
# ---
# name: TestDjangoPropertyGroupToQ.test_property_group_to_q_with_negation_cohorts.27
  '''
  SELECT "posthog_featureflag"."id",
         "posthog_featureflag"."key",
         "posthog_featureflag"."name",
         "posthog_featureflag"."filters",
         "posthog_featureflag"."rollout_percentage",
         "posthog_featureflag"."team_id",
         "posthog_featureflag"."created_by_id",
         "posthog_featureflag"."created_at",
         "posthog_featureflag"."deleted",
         "posthog_featureflag"."active",
         "posthog_featureflag"."version",
         "posthog_featureflag"."last_modified_by_id",
         "posthog_featureflag"."rollback_conditions",
         "posthog_featureflag"."performed_rollback",
         "posthog_featureflag"."ensure_experience_continuity",
         "posthog_featureflag"."usage_dashboard_id",
         "posthog_featureflag"."has_enriched_analytics",
         "posthog_featureflag"."is_remote_configuration",
         "posthog_featureflag"."has_encrypted_payloads",
         "posthog_featureflag"."evaluation_runtime"
  FROM "posthog_featureflag"
  INNER JOIN "posthog_team" ON ("posthog_featureflag"."team_id" = "posthog_team"."id")
  WHERE (NOT ("posthog_featureflag"."is_remote_configuration"
              AND "posthog_featureflag"."is_remote_configuration" IS NOT NULL)
         AND NOT "posthog_featureflag"."deleted"
         AND "posthog_team"."project_id" = 99999)
  '''
# ---
# name: TestDjangoPropertyGroupToQ.test_property_group_to_q_with_negation_cohorts.28
  '''
  SELECT "posthog_grouptypemapping"."id",
         "posthog_grouptypemapping"."team_id",
         "posthog_grouptypemapping"."project_id",
         "posthog_grouptypemapping"."group_type",
         "posthog_grouptypemapping"."group_type_index",
         "posthog_grouptypemapping"."name_singular",
         "posthog_grouptypemapping"."name_plural",
         "posthog_grouptypemapping"."default_columns",
         "posthog_grouptypemapping"."detail_dashboard_id"
  FROM "posthog_grouptypemapping"
  WHERE "posthog_grouptypemapping"."project_id" = 99999
  '''
# ---
# name: TestDjangoPropertyGroupToQ.test_property_group_to_q_with_negation_cohorts.29
  '''
  SELECT "posthog_cohort"."id",
         "posthog_cohort"."name",
         "posthog_cohort"."description",
         "posthog_cohort"."team_id",
         "posthog_cohort"."deleted",
         "posthog_cohort"."filters",
         "posthog_cohort"."query",
         "posthog_cohort"."version",
         "posthog_cohort"."pending_version",
         "posthog_cohort"."count",
         "posthog_cohort"."created_by_id",
         "posthog_cohort"."created_at",
         "posthog_cohort"."is_calculating",
         "posthog_cohort"."last_calculation",
         "posthog_cohort"."errors_calculating",
         "posthog_cohort"."last_error_at",
         "posthog_cohort"."is_static",
         "posthog_cohort"."groups"
  FROM "posthog_cohort"
  INNER JOIN "posthog_team" ON ("posthog_cohort"."team_id" = "posthog_team"."id")
  WHERE (NOT "posthog_cohort"."deleted"
         AND "posthog_team"."project_id" = 99999)
  '''
# ---
# name: TestDjangoPropertyGroupToQ.test_property_group_to_q_with_negation_cohorts.3
  '''
  SELECT "posthog_filesystem"."team_id",
         "posthog_filesystem"."id",
         "posthog_filesystem"."path",
         "posthog_filesystem"."depth",
         "posthog_filesystem"."type",
         "posthog_filesystem"."ref",
         "posthog_filesystem"."href",
         "posthog_filesystem"."shortcut",
         "posthog_filesystem"."meta",
         "posthog_filesystem"."created_at",
         "posthog_filesystem"."created_by_id",
         "posthog_filesystem"."project_id"
  FROM "posthog_filesystem"
  WHERE ("posthog_filesystem"."ref" = '0001'
         AND "posthog_filesystem"."team_id" = 99999
         AND "posthog_filesystem"."type" = 'cohort'
         AND NOT ("posthog_filesystem"."shortcut"
                  AND "posthog_filesystem"."shortcut" IS NOT NULL))
  '''
# ---
# name: TestDjangoPropertyGroupToQ.test_property_group_to_q_with_negation_cohorts.30
  '''
  SELECT "posthog_featureflag"."id",
         "posthog_featureflag"."key",
         "posthog_featureflag"."name",
         "posthog_featureflag"."filters",
         "posthog_featureflag"."rollout_percentage",
         "posthog_featureflag"."team_id",
         "posthog_featureflag"."created_by_id",
         "posthog_featureflag"."created_at",
         "posthog_featureflag"."deleted",
         "posthog_featureflag"."active",
         "posthog_featureflag"."version",
         "posthog_featureflag"."last_modified_by_id",
         "posthog_featureflag"."rollback_conditions",
         "posthog_featureflag"."performed_rollback",
         "posthog_featureflag"."ensure_experience_continuity",
         "posthog_featureflag"."usage_dashboard_id",
         "posthog_featureflag"."has_enriched_analytics",
         "posthog_featureflag"."is_remote_configuration",
         "posthog_featureflag"."has_encrypted_payloads",
         "posthog_featureflag"."evaluation_runtime"
  FROM "posthog_featureflag"
  INNER JOIN "posthog_team" ON ("posthog_featureflag"."team_id" = "posthog_team"."id")
  WHERE (NOT ("posthog_featureflag"."is_remote_configuration"
              AND "posthog_featureflag"."is_remote_configuration" IS NOT NULL)
         AND NOT "posthog_featureflag"."deleted"
         AND "posthog_team"."project_id" = 99999)
  '''
# ---
# name: TestDjangoPropertyGroupToQ.test_property_group_to_q_with_negation_cohorts.31
  '''
  SELECT "posthog_grouptypemapping"."id",
         "posthog_grouptypemapping"."team_id",
         "posthog_grouptypemapping"."project_id",
         "posthog_grouptypemapping"."group_type",
         "posthog_grouptypemapping"."group_type_index",
         "posthog_grouptypemapping"."name_singular",
         "posthog_grouptypemapping"."name_plural",
         "posthog_grouptypemapping"."default_columns",
         "posthog_grouptypemapping"."detail_dashboard_id"
  FROM "posthog_grouptypemapping"
  WHERE "posthog_grouptypemapping"."project_id" = 99999
  '''
# ---
# name: TestDjangoPropertyGroupToQ.test_property_group_to_q_with_negation_cohorts.32
  '''
  SELECT "posthog_cohort"."id",
         "posthog_cohort"."name",
         "posthog_cohort"."description",
         "posthog_cohort"."team_id",
         "posthog_cohort"."deleted",
         "posthog_cohort"."filters",
         "posthog_cohort"."query",
         "posthog_cohort"."version",
         "posthog_cohort"."pending_version",
         "posthog_cohort"."count",
         "posthog_cohort"."created_by_id",
         "posthog_cohort"."created_at",
         "posthog_cohort"."is_calculating",
         "posthog_cohort"."last_calculation",
         "posthog_cohort"."errors_calculating",
         "posthog_cohort"."last_error_at",
         "posthog_cohort"."is_static",
         "posthog_cohort"."groups"
  FROM "posthog_cohort"
  INNER JOIN "posthog_team" ON ("posthog_cohort"."team_id" = "posthog_team"."id")
  WHERE (NOT "posthog_cohort"."deleted"
         AND "posthog_cohort"."id" = 99999
         AND "posthog_team"."project_id" = 99999)
  ORDER BY "posthog_cohort"."id" ASC
  LIMIT 1
  '''
# ---
# name: TestDjangoPropertyGroupToQ.test_property_group_to_q_with_negation_cohorts.33
  '''
  SELECT "posthog_cohort"."id",
         "posthog_cohort"."name",
         "posthog_cohort"."description",
         "posthog_cohort"."team_id",
         "posthog_cohort"."deleted",
         "posthog_cohort"."filters",
         "posthog_cohort"."query",
         "posthog_cohort"."version",
         "posthog_cohort"."pending_version",
         "posthog_cohort"."count",
         "posthog_cohort"."created_by_id",
         "posthog_cohort"."created_at",
         "posthog_cohort"."is_calculating",
         "posthog_cohort"."last_calculation",
         "posthog_cohort"."errors_calculating",
         "posthog_cohort"."last_error_at",
         "posthog_cohort"."is_static",
         "posthog_cohort"."groups"
  FROM "posthog_cohort"
  INNER JOIN "posthog_team" ON ("posthog_cohort"."team_id" = "posthog_team"."id")
  WHERE (NOT "posthog_cohort"."deleted"
         AND "posthog_cohort"."id" = 99999
         AND "posthog_team"."project_id" = 99999)
  ORDER BY "posthog_cohort"."id" ASC
  LIMIT 1
  '''
# ---
# name: TestDjangoPropertyGroupToQ.test_property_group_to_q_with_negation_cohorts.34
  '''
  SELECT "posthog_cohort"."id",
         "posthog_cohort"."name",
         "posthog_cohort"."description",
         "posthog_cohort"."team_id",
         "posthog_cohort"."deleted",
         "posthog_cohort"."filters",
         "posthog_cohort"."query",
         "posthog_cohort"."version",
         "posthog_cohort"."pending_version",
         "posthog_cohort"."count",
         "posthog_cohort"."created_by_id",
         "posthog_cohort"."created_at",
         "posthog_cohort"."is_calculating",
         "posthog_cohort"."last_calculation",
         "posthog_cohort"."errors_calculating",
         "posthog_cohort"."last_error_at",
         "posthog_cohort"."is_static",
         "posthog_cohort"."groups"
  FROM "posthog_cohort"
  INNER JOIN "posthog_team" ON ("posthog_cohort"."team_id" = "posthog_team"."id")
  WHERE (NOT "posthog_cohort"."deleted"
         AND "posthog_cohort"."id" = 99999
         AND "posthog_team"."project_id" = 99999)
  ORDER BY "posthog_cohort"."id" ASC
  LIMIT 1
  '''
# ---
# name: TestDjangoPropertyGroupToQ.test_property_group_to_q_with_negation_cohorts.35
  '''
  SELECT "posthog_cohort"."id",
         "posthog_cohort"."name",
         "posthog_cohort"."description",
         "posthog_cohort"."team_id",
         "posthog_cohort"."deleted",
         "posthog_cohort"."filters",
         "posthog_cohort"."query",
         "posthog_cohort"."version",
         "posthog_cohort"."pending_version",
         "posthog_cohort"."count",
         "posthog_cohort"."created_by_id",
         "posthog_cohort"."created_at",
         "posthog_cohort"."is_calculating",
         "posthog_cohort"."last_calculation",
         "posthog_cohort"."errors_calculating",
         "posthog_cohort"."last_error_at",
         "posthog_cohort"."is_static",
         "posthog_cohort"."groups"
  FROM "posthog_cohort"
  INNER JOIN "posthog_team" ON ("posthog_cohort"."team_id" = "posthog_team"."id")
  WHERE (NOT "posthog_cohort"."deleted"
         AND "posthog_cohort"."id" = 99999
         AND "posthog_team"."project_id" = 99999)
  ORDER BY "posthog_cohort"."id" ASC
  LIMIT 1
  '''
# ---
# name: TestDjangoPropertyGroupToQ.test_property_group_to_q_with_negation_cohorts.36
  '''
  SELECT "posthog_person"."id",
         "posthog_person"."created_at",
         "posthog_person"."properties_last_updated_at",
         "posthog_person"."properties_last_operation",
         "posthog_person"."team_id",
         "posthog_person"."properties",
         "posthog_person"."is_user_id",
         "posthog_person"."is_identified",
         "posthog_person"."uuid",
         "posthog_person"."version"
  FROM "posthog_person"
  WHERE (NOT ((("posthog_person"."properties" -> 'bla') = '1'::jsonb
               AND "posthog_person"."properties" ? 'bla'
               AND NOT (("posthog_person"."properties" -> 'bla') = 'null'::jsonb))
              OR (("posthog_person"."properties" -> 'bla') = '2'::jsonb
                  AND "posthog_person"."properties" ? 'bla'
                  AND NOT (("posthog_person"."properties" -> 'bla') = 'null'::jsonb)))
         AND NOT ((("posthog_person"."properties" -> 'bla') = '3'::jsonb
                   AND "posthog_person"."properties" ? 'bla'
                   AND NOT (("posthog_person"."properties" -> 'bla') = 'null'::jsonb))
                  OR (("posthog_person"."properties" -> 'bla') = '4'::jsonb
                      AND "posthog_person"."properties" ? 'bla'
                      AND NOT (("posthog_person"."properties" -> 'bla') = 'null'::jsonb)))
         AND ("posthog_person"."properties" -> 'other') = '1'::jsonb
         AND "posthog_person"."properties" ? 'other'
         AND NOT (("posthog_person"."properties" -> 'other') = 'null'::jsonb)
         AND "posthog_person"."team_id" = 99999)
  '''
# ---
# name: TestDjangoPropertyGroupToQ.test_property_group_to_q_with_negation_cohorts.37
  '''
  SELECT "posthog_persondistinctid"."distinct_id"
  FROM "posthog_persondistinctid"
  WHERE ("posthog_persondistinctid"."person_id" = 99999
         AND "posthog_persondistinctid"."team_id" = 99999)
  ORDER BY "posthog_persondistinctid"."id" ASC
  '''
# ---
# name: TestDjangoPropertyGroupToQ.test_property_group_to_q_with_negation_cohorts.38
  '''
  SELECT "posthog_persondistinctid"."distinct_id"
  FROM "posthog_persondistinctid"
  WHERE ("posthog_persondistinctid"."person_id" = 99999
         AND "posthog_persondistinctid"."team_id" = 99999)
  ORDER BY "posthog_persondistinctid"."id" ASC
  '''
# ---
# name: TestDjangoPropertyGroupToQ.test_property_group_to_q_with_negation_cohorts.4
  '''
  SELECT "posthog_cohort"."id",
         "posthog_cohort"."name",
         "posthog_cohort"."description",
         "posthog_cohort"."team_id",
         "posthog_cohort"."deleted",
         "posthog_cohort"."filters",
         "posthog_cohort"."query",
         "posthog_cohort"."version",
         "posthog_cohort"."pending_version",
         "posthog_cohort"."count",
         "posthog_cohort"."created_by_id",
         "posthog_cohort"."created_at",
         "posthog_cohort"."is_calculating",
         "posthog_cohort"."last_calculation",
         "posthog_cohort"."errors_calculating",
         "posthog_cohort"."last_error_at",
         "posthog_cohort"."is_static",
         "posthog_cohort"."cohort_type",
         "posthog_cohort"."groups"
  FROM "posthog_cohort"
  INNER JOIN "posthog_team" ON ("posthog_cohort"."team_id" = "posthog_team"."id")
  WHERE (NOT "posthog_cohort"."deleted"
         AND "posthog_cohort"."id" = 99999
         AND "posthog_team"."project_id" = 99999)
  ORDER BY "posthog_cohort"."id" ASC
  LIMIT 1
  '''
# ---
# name: TestDjangoPropertyGroupToQ.test_property_group_to_q_with_negation_cohorts.5
  '''
  SELECT "posthog_cohort"."id",
         "posthog_cohort"."name",
         "posthog_cohort"."description",
         "posthog_cohort"."team_id",
         "posthog_cohort"."deleted",
         "posthog_cohort"."filters",
         "posthog_cohort"."query",
         "posthog_cohort"."version",
         "posthog_cohort"."pending_version",
         "posthog_cohort"."count",
         "posthog_cohort"."created_by_id",
         "posthog_cohort"."created_at",
         "posthog_cohort"."is_calculating",
         "posthog_cohort"."last_calculation",
         "posthog_cohort"."errors_calculating",
         "posthog_cohort"."last_error_at",
         "posthog_cohort"."is_static",
         "posthog_cohort"."cohort_type",
         "posthog_cohort"."groups"
  FROM "posthog_cohort"
  INNER JOIN "posthog_team" ON ("posthog_cohort"."team_id" = "posthog_team"."id")
  WHERE (NOT "posthog_cohort"."deleted"
         AND "posthog_cohort"."id" = 99999
         AND "posthog_team"."project_id" = 99999)
  ORDER BY "posthog_cohort"."id" ASC
  LIMIT 1
  '''
# ---
# name: TestDjangoPropertyGroupToQ.test_property_group_to_q_with_negation_cohorts.6
  '''
  SELECT "posthog_cohort"."id",
         "posthog_cohort"."name",
         "posthog_cohort"."description",
         "posthog_cohort"."team_id",
         "posthog_cohort"."deleted",
         "posthog_cohort"."filters",
         "posthog_cohort"."query",
         "posthog_cohort"."version",
         "posthog_cohort"."pending_version",
         "posthog_cohort"."count",
         "posthog_cohort"."created_by_id",
         "posthog_cohort"."created_at",
         "posthog_cohort"."is_calculating",
         "posthog_cohort"."last_calculation",
         "posthog_cohort"."errors_calculating",
         "posthog_cohort"."last_error_at",
         "posthog_cohort"."is_static",
         "posthog_cohort"."cohort_type",
         "posthog_cohort"."groups"
  FROM "posthog_cohort"
  INNER JOIN "posthog_team" ON ("posthog_cohort"."team_id" = "posthog_team"."id")
  WHERE (NOT "posthog_cohort"."deleted"
         AND "posthog_cohort"."id" = 99999
         AND "posthog_team"."project_id" = 99999)
  ORDER BY "posthog_cohort"."id" ASC
  LIMIT 1
  '''
# ---
# name: TestDjangoPropertyGroupToQ.test_property_group_to_q_with_negation_cohorts.7
  '''
  SELECT "posthog_cohort"."id",
         "posthog_cohort"."name",
         "posthog_cohort"."description",
         "posthog_cohort"."team_id",
         "posthog_cohort"."deleted",
         "posthog_cohort"."filters",
         "posthog_cohort"."query",
         "posthog_cohort"."version",
         "posthog_cohort"."pending_version",
         "posthog_cohort"."count",
         "posthog_cohort"."created_by_id",
         "posthog_cohort"."created_at",
         "posthog_cohort"."is_calculating",
         "posthog_cohort"."last_calculation",
         "posthog_cohort"."errors_calculating",
         "posthog_cohort"."last_error_at",
         "posthog_cohort"."is_static",
         "posthog_cohort"."cohort_type",
         "posthog_cohort"."groups"
  FROM "posthog_cohort"
  INNER JOIN "posthog_team" ON ("posthog_cohort"."team_id" = "posthog_team"."id")
  WHERE (NOT "posthog_cohort"."deleted"
         AND "posthog_cohort"."id" = 99999
         AND "posthog_team"."project_id" = 99999)
  ORDER BY "posthog_cohort"."id" ASC
  LIMIT 1
  '''
# ---
# name: TestDjangoPropertyGroupToQ.test_property_group_to_q_with_negation_cohorts.8
  '''
  SELECT "posthog_person_new"."id",
         "posthog_person_new"."created_at",
         "posthog_person_new"."properties_last_updated_at",
         "posthog_person_new"."properties_last_operation",
         "posthog_person_new"."team_id",
         "posthog_person_new"."properties",
         "posthog_person_new"."is_user_id",
         "posthog_person_new"."is_identified",
         "posthog_person_new"."uuid",
         "posthog_person_new"."version"
  FROM "posthog_person_new"
  WHERE (NOT ((("posthog_person_new"."properties" -> 'bla') = '1'::jsonb
               AND "posthog_person_new"."properties" ? 'bla'
               AND NOT (("posthog_person_new"."properties" -> 'bla') = 'null'::jsonb))
              OR (("posthog_person_new"."properties" -> 'bla') = '2'::jsonb
                  AND "posthog_person_new"."properties" ? 'bla'
                  AND NOT (("posthog_person_new"."properties" -> 'bla') = 'null'::jsonb)))
         AND NOT ((("posthog_person_new"."properties" -> 'bla') = '3'::jsonb
                   AND "posthog_person_new"."properties" ? 'bla'
                   AND NOT (("posthog_person_new"."properties" -> 'bla') = 'null'::jsonb))
                  OR (("posthog_person_new"."properties" -> 'bla') = '4'::jsonb
                      AND "posthog_person_new"."properties" ? 'bla'
                      AND NOT (("posthog_person_new"."properties" -> 'bla') = 'null'::jsonb)))
         AND ("posthog_person_new"."properties" -> 'other') = '1'::jsonb
         AND "posthog_person_new"."properties" ? 'other'
         AND NOT (("posthog_person_new"."properties" -> 'other') = 'null'::jsonb)
         AND "posthog_person_new"."team_id" = 99999)
  '''
# ---
# name: TestDjangoPropertyGroupToQ.test_property_group_to_q_with_negation_cohorts.9
  '''
  SELECT "posthog_persondistinctid"."distinct_id"
  FROM "posthog_persondistinctid"
  WHERE ("posthog_persondistinctid"."person_id" = 99999
         AND "posthog_persondistinctid"."team_id" = 99999)
  ORDER BY "posthog_persondistinctid"."id" ASC
  '''
# ---<|MERGE_RESOLUTION|>--- conflicted
+++ resolved
@@ -461,21 +461,21 @@
 # ---
 # name: TestDjangoPropertiesToQ.test_array_property_as_string_on_persons.5
   '''
-  SELECT "posthog_person_new"."id",
-         "posthog_person_new"."created_at",
-         "posthog_person_new"."properties_last_updated_at",
-         "posthog_person_new"."properties_last_operation",
-         "posthog_person_new"."team_id",
-         "posthog_person_new"."properties",
-         "posthog_person_new"."is_user_id",
-         "posthog_person_new"."is_identified",
-         "posthog_person_new"."uuid",
-         "posthog_person_new"."version"
-  FROM "posthog_person_new"
-  WHERE (UPPER(("posthog_person_new"."properties" ->> 'urls')::text) LIKE UPPER('%["abcd"]%')
-         AND "posthog_person_new"."properties" ? 'urls'
-         AND NOT (("posthog_person_new"."properties" -> 'urls') = 'null'::jsonb)
-         AND "posthog_person_new"."team_id" = 99999)
+  SELECT "posthog_person"."id",
+         "posthog_person"."created_at",
+         "posthog_person"."properties_last_updated_at",
+         "posthog_person"."properties_last_operation",
+         "posthog_person"."team_id",
+         "posthog_person"."properties",
+         "posthog_person"."is_user_id",
+         "posthog_person"."is_identified",
+         "posthog_person"."uuid",
+         "posthog_person"."version"
+  FROM "posthog_person"
+  WHERE (UPPER(("posthog_person"."properties" ->> 'urls')::text) LIKE UPPER('%["abcd"]%')
+         AND "posthog_person"."properties" ? 'urls'
+         AND NOT (("posthog_person"."properties" -> 'urls') = 'null'::jsonb)
+         AND "posthog_person"."team_id" = 99999)
   '''
 # ---
 # name: TestDjangoPropertiesToQ.test_array_property_as_string_on_persons.6
@@ -489,22 +489,22 @@
 # ---
 # name: TestDjangoPropertiesToQ.test_icontains_with_array_value
   '''
-  SELECT "posthog_person_new"."uuid"
-  FROM "posthog_person_new"
-  WHERE (UPPER(("posthog_person_new"."properties" ->> '$key')::text) LIKE UPPER('%[''red'']%')
-         AND "posthog_person_new"."properties" ? '$key'
-         AND NOT (("posthog_person_new"."properties" -> '$key') = 'null'::jsonb)
-         AND "posthog_person_new"."team_id" = 99999)
+  SELECT "posthog_person"."uuid"
+  FROM "posthog_person"
+  WHERE (UPPER(("posthog_person"."properties" ->> '$key')::text) LIKE UPPER('%[''red'']%')
+         AND "posthog_person"."properties" ? '$key'
+         AND NOT (("posthog_person"."properties" -> '$key') = 'null'::jsonb)
+         AND "posthog_person"."team_id" = 99999)
   '''
 # ---
 # name: TestDjangoPropertiesToQ.test_icontains_with_array_value.1
   '''
-  SELECT "posthog_person_new"."uuid"
-  FROM "posthog_person_new"
-  WHERE (UPPER(("posthog_person_new"."properties" ->> '$key')::text) LIKE UPPER('%red%')
-         AND "posthog_person_new"."properties" ? '$key'
-         AND NOT (("posthog_person_new"."properties" -> '$key') = 'null'::jsonb)
-         AND "posthog_person_new"."team_id" = 99999)
+  SELECT "posthog_person"."uuid"
+  FROM "posthog_person"
+  WHERE (UPPER(("posthog_person"."properties" ->> '$key')::text) LIKE UPPER('%red%')
+         AND "posthog_person"."properties" ? '$key'
+         AND NOT (("posthog_person"."properties" -> '$key') = 'null'::jsonb)
+         AND "posthog_person"."team_id" = 99999)
   '''
 # ---
 # name: TestDjangoPropertiesToQ.test_person_relative_date_parsing_with_invalid_date
@@ -524,18 +524,10 @@
 # name: TestDjangoPropertiesToQ.test_person_relative_date_parsing_with_invalid_date.1
   '''
   SELECT 1 AS "a"
-<<<<<<< HEAD
-  FROM "posthog_person_new"
-  INNER JOIN "posthog_persondistinctid" ON ("posthog_person_new"."id" = "posthog_persondistinctid"."person_id")
-  WHERE ("posthog_persondistinctid"."distinct_id" = 'example_id'
-         AND "posthog_person_new"."team_id" = 99999
-         AND ("posthog_person_new"."properties" -> 'created_at') > '["2m", "3d"]'::jsonb)
-=======
   FROM "posthog_person"
   WHERE ("posthog_person"."id" = 99999
          AND "posthog_person"."team_id" = 99999
          AND ("posthog_person"."properties" -> 'created_at') > '["2m", "3d"]'::jsonb)
->>>>>>> 63f00f86
   LIMIT 1
   '''
 # ---
@@ -556,18 +548,10 @@
 # name: TestDjangoPropertiesToQ.test_person_relative_date_parsing_with_invalid_date.3
   '''
   SELECT 1 AS "a"
-<<<<<<< HEAD
-  FROM "posthog_person_new"
-  INNER JOIN "posthog_persondistinctid" ON ("posthog_person_new"."id" = "posthog_persondistinctid"."person_id")
-  WHERE ("posthog_persondistinctid"."distinct_id" = 'example_id'
-         AND "posthog_person_new"."team_id" = 99999
-         AND ("posthog_person_new"."properties" -> 'created_at') > '"bazinga"'::jsonb)
-=======
   FROM "posthog_person"
   WHERE ("posthog_person"."id" = 99999
          AND "posthog_person"."team_id" = 99999
          AND ("posthog_person"."properties" -> 'created_at') > '"bazinga"'::jsonb)
->>>>>>> 63f00f86
   LIMIT 1
   '''
 # ---
@@ -642,155 +626,6 @@
   '''
 # ---
 # name: TestDjangoPropertyGroupToQ.test_property_group_to_q_with_cohorts.2
-  '''
-  SELECT "posthog_person_new"."id",
-         "posthog_person_new"."created_at",
-         "posthog_person_new"."properties_last_updated_at",
-         "posthog_person_new"."properties_last_operation",
-         "posthog_person_new"."team_id",
-         "posthog_person_new"."properties",
-         "posthog_person_new"."is_user_id",
-         "posthog_person_new"."is_identified",
-         "posthog_person_new"."uuid",
-         "posthog_person_new"."version"
-  FROM "posthog_person_new"
-  WHERE (((("posthog_person_new"."properties" -> 'url') = '"https://whatever.com"'::jsonb
-           AND "posthog_person_new"."properties" ? 'url'
-           AND NOT (("posthog_person_new"."properties" -> 'url') = 'null'::jsonb)
-           AND ("posthog_person_new"."properties" -> 'bla') = '1'::jsonb
-           AND "posthog_person_new"."properties" ? 'bla'
-           AND NOT (("posthog_person_new"."properties" -> 'bla') = 'null'::jsonb)
-           AND ((("posthog_person_new"."properties" -> 'bla') = '1'::jsonb
-                 AND "posthog_person_new"."properties" ? 'bla'
-                 AND NOT (("posthog_person_new"."properties" -> 'bla') = 'null'::jsonb))
-                OR (("posthog_person_new"."properties" -> 'bla') = '2'::jsonb
-                    AND "posthog_person_new"."properties" ? 'bla'
-                    AND NOT (("posthog_person_new"."properties" -> 'bla') = 'null'::jsonb))))
-          OR (("posthog_person_new"."properties" -> 'bla') = '3'::jsonb
-              AND "posthog_person_new"."properties" ? 'bla'
-              AND NOT (("posthog_person_new"."properties" -> 'bla') = 'null'::jsonb)))
-         AND "posthog_person_new"."team_id" = 99999)
-  '''
-# ---
-# name: TestDjangoPropertyGroupToQ.test_property_group_to_q_with_cohorts.3
-  '''
-  SELECT "posthog_persondistinctid"."distinct_id"
-  FROM "posthog_persondistinctid"
-  WHERE ("posthog_persondistinctid"."person_id" = 99999
-         AND "posthog_persondistinctid"."team_id" = 99999)
-  ORDER BY "posthog_persondistinctid"."id" ASC
-  '''
-# ---
-# name: TestDjangoPropertyGroupToQ.test_property_group_to_q_with_cohorts.4
-  '''
-  SELECT "posthog_persondistinctid"."distinct_id"
-  FROM "posthog_persondistinctid"
-  WHERE ("posthog_persondistinctid"."person_id" = 99999
-         AND "posthog_persondistinctid"."team_id" = 99999)
-  ORDER BY "posthog_persondistinctid"."id" ASC
-  '''
-# ---
-# name: TestDjangoPropertyGroupToQ.test_property_group_to_q_with_cohorts.5
-  '''
-  SELECT "posthog_cohort"."id",
-         "posthog_cohort"."name",
-         "posthog_cohort"."description",
-         "posthog_cohort"."team_id",
-         "posthog_cohort"."deleted",
-         "posthog_cohort"."filters",
-         "posthog_cohort"."query",
-         "posthog_cohort"."version",
-         "posthog_cohort"."pending_version",
-         "posthog_cohort"."count",
-         "posthog_cohort"."created_by_id",
-         "posthog_cohort"."created_at",
-         "posthog_cohort"."is_calculating",
-         "posthog_cohort"."last_calculation",
-         "posthog_cohort"."errors_calculating",
-         "posthog_cohort"."last_error_at",
-         "posthog_cohort"."is_static",
-         "posthog_cohort"."groups"
-  FROM "posthog_cohort"
-  INNER JOIN "posthog_team" ON ("posthog_cohort"."team_id" = "posthog_team"."id")
-  WHERE (NOT "posthog_cohort"."deleted"
-         AND "posthog_team"."project_id" = 99999)
-  '''
-# ---
-# name: TestDjangoPropertyGroupToQ.test_property_group_to_q_with_cohorts.6
-  '''
-  SELECT "posthog_featureflag"."id",
-         "posthog_featureflag"."key",
-         "posthog_featureflag"."name",
-         "posthog_featureflag"."filters",
-         "posthog_featureflag"."rollout_percentage",
-         "posthog_featureflag"."team_id",
-         "posthog_featureflag"."created_by_id",
-         "posthog_featureflag"."created_at",
-         "posthog_featureflag"."deleted",
-         "posthog_featureflag"."active",
-         "posthog_featureflag"."version",
-         "posthog_featureflag"."last_modified_by_id",
-         "posthog_featureflag"."rollback_conditions",
-         "posthog_featureflag"."performed_rollback",
-         "posthog_featureflag"."ensure_experience_continuity",
-         "posthog_featureflag"."usage_dashboard_id",
-         "posthog_featureflag"."has_enriched_analytics",
-         "posthog_featureflag"."is_remote_configuration",
-         "posthog_featureflag"."has_encrypted_payloads",
-         "posthog_featureflag"."evaluation_runtime"
-  FROM "posthog_featureflag"
-  INNER JOIN "posthog_team" ON ("posthog_featureflag"."team_id" = "posthog_team"."id")
-  WHERE (NOT ("posthog_featureflag"."is_remote_configuration"
-              AND "posthog_featureflag"."is_remote_configuration" IS NOT NULL)
-         AND NOT "posthog_featureflag"."deleted"
-         AND "posthog_team"."project_id" = 99999)
-  '''
-# ---
-# name: TestDjangoPropertyGroupToQ.test_property_group_to_q_with_cohorts.7
-  '''
-  SELECT "posthog_grouptypemapping"."id",
-         "posthog_grouptypemapping"."team_id",
-         "posthog_grouptypemapping"."project_id",
-         "posthog_grouptypemapping"."group_type",
-         "posthog_grouptypemapping"."group_type_index",
-         "posthog_grouptypemapping"."name_singular",
-         "posthog_grouptypemapping"."name_plural",
-         "posthog_grouptypemapping"."default_columns",
-         "posthog_grouptypemapping"."detail_dashboard_id"
-  FROM "posthog_grouptypemapping"
-  WHERE "posthog_grouptypemapping"."project_id" = 99999
-  '''
-# ---
-# name: TestDjangoPropertyGroupToQ.test_property_group_to_q_with_cohorts.8
-  '''
-  SELECT "posthog_cohort"."id",
-         "posthog_cohort"."name",
-         "posthog_cohort"."description",
-         "posthog_cohort"."team_id",
-         "posthog_cohort"."deleted",
-         "posthog_cohort"."filters",
-         "posthog_cohort"."query",
-         "posthog_cohort"."version",
-         "posthog_cohort"."pending_version",
-         "posthog_cohort"."count",
-         "posthog_cohort"."created_by_id",
-         "posthog_cohort"."created_at",
-         "posthog_cohort"."is_calculating",
-         "posthog_cohort"."last_calculation",
-         "posthog_cohort"."errors_calculating",
-         "posthog_cohort"."last_error_at",
-         "posthog_cohort"."is_static",
-         "posthog_cohort"."groups"
-  FROM "posthog_cohort"
-  INNER JOIN "posthog_team" ON ("posthog_cohort"."team_id" = "posthog_team"."id")
-  WHERE (NOT "posthog_cohort"."deleted"
-         AND "posthog_cohort"."id" = 99999
-         AND "posthog_team"."project_id" = 99999)
-  ORDER BY "posthog_cohort"."id" ASC
-  LIMIT 1
-  '''
-# ---
-# name: TestDjangoPropertyGroupToQ.test_property_group_to_q_with_cohorts.9
   '''
   SELECT "posthog_person"."id",
          "posthog_person"."created_at",
@@ -821,6 +656,155 @@
          AND "posthog_person"."team_id" = 99999)
   '''
 # ---
+# name: TestDjangoPropertyGroupToQ.test_property_group_to_q_with_cohorts.3
+  '''
+  SELECT "posthog_persondistinctid"."distinct_id"
+  FROM "posthog_persondistinctid"
+  WHERE ("posthog_persondistinctid"."person_id" = 99999
+         AND "posthog_persondistinctid"."team_id" = 99999)
+  ORDER BY "posthog_persondistinctid"."id" ASC
+  '''
+# ---
+# name: TestDjangoPropertyGroupToQ.test_property_group_to_q_with_cohorts.4
+  '''
+  SELECT "posthog_persondistinctid"."distinct_id"
+  FROM "posthog_persondistinctid"
+  WHERE ("posthog_persondistinctid"."person_id" = 99999
+         AND "posthog_persondistinctid"."team_id" = 99999)
+  ORDER BY "posthog_persondistinctid"."id" ASC
+  '''
+# ---
+# name: TestDjangoPropertyGroupToQ.test_property_group_to_q_with_cohorts.5
+  '''
+  SELECT "posthog_cohort"."id",
+         "posthog_cohort"."name",
+         "posthog_cohort"."description",
+         "posthog_cohort"."team_id",
+         "posthog_cohort"."deleted",
+         "posthog_cohort"."filters",
+         "posthog_cohort"."query",
+         "posthog_cohort"."version",
+         "posthog_cohort"."pending_version",
+         "posthog_cohort"."count",
+         "posthog_cohort"."created_by_id",
+         "posthog_cohort"."created_at",
+         "posthog_cohort"."is_calculating",
+         "posthog_cohort"."last_calculation",
+         "posthog_cohort"."errors_calculating",
+         "posthog_cohort"."last_error_at",
+         "posthog_cohort"."is_static",
+         "posthog_cohort"."groups"
+  FROM "posthog_cohort"
+  INNER JOIN "posthog_team" ON ("posthog_cohort"."team_id" = "posthog_team"."id")
+  WHERE (NOT "posthog_cohort"."deleted"
+         AND "posthog_team"."project_id" = 99999)
+  '''
+# ---
+# name: TestDjangoPropertyGroupToQ.test_property_group_to_q_with_cohorts.6
+  '''
+  SELECT "posthog_featureflag"."id",
+         "posthog_featureflag"."key",
+         "posthog_featureflag"."name",
+         "posthog_featureflag"."filters",
+         "posthog_featureflag"."rollout_percentage",
+         "posthog_featureflag"."team_id",
+         "posthog_featureflag"."created_by_id",
+         "posthog_featureflag"."created_at",
+         "posthog_featureflag"."deleted",
+         "posthog_featureflag"."active",
+         "posthog_featureflag"."version",
+         "posthog_featureflag"."last_modified_by_id",
+         "posthog_featureflag"."rollback_conditions",
+         "posthog_featureflag"."performed_rollback",
+         "posthog_featureflag"."ensure_experience_continuity",
+         "posthog_featureflag"."usage_dashboard_id",
+         "posthog_featureflag"."has_enriched_analytics",
+         "posthog_featureflag"."is_remote_configuration",
+         "posthog_featureflag"."has_encrypted_payloads",
+         "posthog_featureflag"."evaluation_runtime"
+  FROM "posthog_featureflag"
+  INNER JOIN "posthog_team" ON ("posthog_featureflag"."team_id" = "posthog_team"."id")
+  WHERE (NOT ("posthog_featureflag"."is_remote_configuration"
+              AND "posthog_featureflag"."is_remote_configuration" IS NOT NULL)
+         AND NOT "posthog_featureflag"."deleted"
+         AND "posthog_team"."project_id" = 99999)
+  '''
+# ---
+# name: TestDjangoPropertyGroupToQ.test_property_group_to_q_with_cohorts.7
+  '''
+  SELECT "posthog_grouptypemapping"."id",
+         "posthog_grouptypemapping"."team_id",
+         "posthog_grouptypemapping"."project_id",
+         "posthog_grouptypemapping"."group_type",
+         "posthog_grouptypemapping"."group_type_index",
+         "posthog_grouptypemapping"."name_singular",
+         "posthog_grouptypemapping"."name_plural",
+         "posthog_grouptypemapping"."default_columns",
+         "posthog_grouptypemapping"."detail_dashboard_id"
+  FROM "posthog_grouptypemapping"
+  WHERE "posthog_grouptypemapping"."project_id" = 99999
+  '''
+# ---
+# name: TestDjangoPropertyGroupToQ.test_property_group_to_q_with_cohorts.8
+  '''
+  SELECT "posthog_cohort"."id",
+         "posthog_cohort"."name",
+         "posthog_cohort"."description",
+         "posthog_cohort"."team_id",
+         "posthog_cohort"."deleted",
+         "posthog_cohort"."filters",
+         "posthog_cohort"."query",
+         "posthog_cohort"."version",
+         "posthog_cohort"."pending_version",
+         "posthog_cohort"."count",
+         "posthog_cohort"."created_by_id",
+         "posthog_cohort"."created_at",
+         "posthog_cohort"."is_calculating",
+         "posthog_cohort"."last_calculation",
+         "posthog_cohort"."errors_calculating",
+         "posthog_cohort"."last_error_at",
+         "posthog_cohort"."is_static",
+         "posthog_cohort"."groups"
+  FROM "posthog_cohort"
+  INNER JOIN "posthog_team" ON ("posthog_cohort"."team_id" = "posthog_team"."id")
+  WHERE (NOT "posthog_cohort"."deleted"
+         AND "posthog_cohort"."id" = 99999
+         AND "posthog_team"."project_id" = 99999)
+  ORDER BY "posthog_cohort"."id" ASC
+  LIMIT 1
+  '''
+# ---
+# name: TestDjangoPropertyGroupToQ.test_property_group_to_q_with_cohorts.9
+  '''
+  SELECT "posthog_person"."id",
+         "posthog_person"."created_at",
+         "posthog_person"."properties_last_updated_at",
+         "posthog_person"."properties_last_operation",
+         "posthog_person"."team_id",
+         "posthog_person"."properties",
+         "posthog_person"."is_user_id",
+         "posthog_person"."is_identified",
+         "posthog_person"."uuid",
+         "posthog_person"."version"
+  FROM "posthog_person"
+  WHERE (((("posthog_person"."properties" -> 'url') = '"https://whatever.com"'::jsonb
+           AND "posthog_person"."properties" ? 'url'
+           AND NOT (("posthog_person"."properties" -> 'url') = 'null'::jsonb)
+           AND ("posthog_person"."properties" -> 'bla') = '1'::jsonb
+           AND "posthog_person"."properties" ? 'bla'
+           AND NOT (("posthog_person"."properties" -> 'bla') = 'null'::jsonb)
+           AND ((("posthog_person"."properties" -> 'bla') = '1'::jsonb
+                 AND "posthog_person"."properties" ? 'bla'
+                 AND NOT (("posthog_person"."properties" -> 'bla') = 'null'::jsonb))
+                OR (("posthog_person"."properties" -> 'bla') = '2'::jsonb
+                    AND "posthog_person"."properties" ? 'bla'
+                    AND NOT (("posthog_person"."properties" -> 'bla') = 'null'::jsonb))))
+          OR (("posthog_person"."properties" -> 'bla') = '3'::jsonb
+              AND "posthog_person"."properties" ? 'bla'
+              AND NOT (("posthog_person"."properties" -> 'bla') = 'null'::jsonb)))
+         AND "posthog_person"."team_id" = 99999)
+  '''
+# ---
 # name: TestDjangoPropertyGroupToQ.test_property_group_to_q_with_cohorts_no_match
   '''
   SELECT "posthog_filesystem"."team_id",
@@ -884,33 +868,33 @@
 # ---
 # name: TestDjangoPropertyGroupToQ.test_property_group_to_q_with_cohorts_no_match.2
   '''
-  SELECT "posthog_person_new"."id",
-         "posthog_person_new"."created_at",
-         "posthog_person_new"."properties_last_updated_at",
-         "posthog_person_new"."properties_last_operation",
-         "posthog_person_new"."team_id",
-         "posthog_person_new"."properties",
-         "posthog_person_new"."is_user_id",
-         "posthog_person_new"."is_identified",
-         "posthog_person_new"."uuid",
-         "posthog_person_new"."version"
-  FROM "posthog_person_new"
-  WHERE (((("posthog_person_new"."properties" -> 'url') = '"https://whatever.com"'::jsonb
-           AND "posthog_person_new"."properties" ? 'url'
-           AND NOT (("posthog_person_new"."properties" -> 'url') = 'null'::jsonb)
-           AND ("posthog_person_new"."properties" -> 'bla') = '1'::jsonb
-           AND "posthog_person_new"."properties" ? 'bla'
-           AND NOT (("posthog_person_new"."properties" -> 'bla') = 'null'::jsonb)
-           AND ("posthog_person_new"."properties" -> 'bla') = '1'::jsonb
-           AND "posthog_person_new"."properties" ? 'bla'
-           AND NOT (("posthog_person_new"."properties" -> 'bla') = 'null'::jsonb)
-           AND ("posthog_person_new"."properties" -> 'bla') = '2'::jsonb
-           AND "posthog_person_new"."properties" ? 'bla'
-           AND NOT (("posthog_person_new"."properties" -> 'bla') = 'null'::jsonb))
-          OR (("posthog_person_new"."properties" -> 'bla') = '3'::jsonb
-              AND "posthog_person_new"."properties" ? 'bla'
-              AND NOT (("posthog_person_new"."properties" -> 'bla') = 'null'::jsonb)))
-         AND "posthog_person_new"."team_id" = 99999)
+  SELECT "posthog_person"."id",
+         "posthog_person"."created_at",
+         "posthog_person"."properties_last_updated_at",
+         "posthog_person"."properties_last_operation",
+         "posthog_person"."team_id",
+         "posthog_person"."properties",
+         "posthog_person"."is_user_id",
+         "posthog_person"."is_identified",
+         "posthog_person"."uuid",
+         "posthog_person"."version"
+  FROM "posthog_person"
+  WHERE (((("posthog_person"."properties" -> 'url') = '"https://whatever.com"'::jsonb
+           AND "posthog_person"."properties" ? 'url'
+           AND NOT (("posthog_person"."properties" -> 'url') = 'null'::jsonb)
+           AND ("posthog_person"."properties" -> 'bla') = '1'::jsonb
+           AND "posthog_person"."properties" ? 'bla'
+           AND NOT (("posthog_person"."properties" -> 'bla') = 'null'::jsonb)
+           AND ("posthog_person"."properties" -> 'bla') = '1'::jsonb
+           AND "posthog_person"."properties" ? 'bla'
+           AND NOT (("posthog_person"."properties" -> 'bla') = 'null'::jsonb)
+           AND ("posthog_person"."properties" -> 'bla') = '2'::jsonb
+           AND "posthog_person"."properties" ? 'bla'
+           AND NOT (("posthog_person"."properties" -> 'bla') = 'null'::jsonb))
+          OR (("posthog_person"."properties" -> 'bla') = '3'::jsonb
+              AND "posthog_person"."properties" ? 'bla'
+              AND NOT (("posthog_person"."properties" -> 'bla') = 'null'::jsonb)))
+         AND "posthog_person"."team_id" = 99999)
   '''
 # ---
 # name: TestDjangoPropertyGroupToQ.test_property_group_to_q_with_cohorts_no_match.3
@@ -2054,33 +2038,33 @@
 # ---
 # name: TestDjangoPropertyGroupToQ.test_property_group_to_q_with_negation_cohorts.8
   '''
-  SELECT "posthog_person_new"."id",
-         "posthog_person_new"."created_at",
-         "posthog_person_new"."properties_last_updated_at",
-         "posthog_person_new"."properties_last_operation",
-         "posthog_person_new"."team_id",
-         "posthog_person_new"."properties",
-         "posthog_person_new"."is_user_id",
-         "posthog_person_new"."is_identified",
-         "posthog_person_new"."uuid",
-         "posthog_person_new"."version"
-  FROM "posthog_person_new"
-  WHERE (NOT ((("posthog_person_new"."properties" -> 'bla') = '1'::jsonb
-               AND "posthog_person_new"."properties" ? 'bla'
-               AND NOT (("posthog_person_new"."properties" -> 'bla') = 'null'::jsonb))
-              OR (("posthog_person_new"."properties" -> 'bla') = '2'::jsonb
-                  AND "posthog_person_new"."properties" ? 'bla'
-                  AND NOT (("posthog_person_new"."properties" -> 'bla') = 'null'::jsonb)))
-         AND NOT ((("posthog_person_new"."properties" -> 'bla') = '3'::jsonb
-                   AND "posthog_person_new"."properties" ? 'bla'
-                   AND NOT (("posthog_person_new"."properties" -> 'bla') = 'null'::jsonb))
-                  OR (("posthog_person_new"."properties" -> 'bla') = '4'::jsonb
-                      AND "posthog_person_new"."properties" ? 'bla'
-                      AND NOT (("posthog_person_new"."properties" -> 'bla') = 'null'::jsonb)))
-         AND ("posthog_person_new"."properties" -> 'other') = '1'::jsonb
-         AND "posthog_person_new"."properties" ? 'other'
-         AND NOT (("posthog_person_new"."properties" -> 'other') = 'null'::jsonb)
-         AND "posthog_person_new"."team_id" = 99999)
+  SELECT "posthog_person"."id",
+         "posthog_person"."created_at",
+         "posthog_person"."properties_last_updated_at",
+         "posthog_person"."properties_last_operation",
+         "posthog_person"."team_id",
+         "posthog_person"."properties",
+         "posthog_person"."is_user_id",
+         "posthog_person"."is_identified",
+         "posthog_person"."uuid",
+         "posthog_person"."version"
+  FROM "posthog_person"
+  WHERE (NOT ((("posthog_person"."properties" -> 'bla') = '1'::jsonb
+               AND "posthog_person"."properties" ? 'bla'
+               AND NOT (("posthog_person"."properties" -> 'bla') = 'null'::jsonb))
+              OR (("posthog_person"."properties" -> 'bla') = '2'::jsonb
+                  AND "posthog_person"."properties" ? 'bla'
+                  AND NOT (("posthog_person"."properties" -> 'bla') = 'null'::jsonb)))
+         AND NOT ((("posthog_person"."properties" -> 'bla') = '3'::jsonb
+                   AND "posthog_person"."properties" ? 'bla'
+                   AND NOT (("posthog_person"."properties" -> 'bla') = 'null'::jsonb))
+                  OR (("posthog_person"."properties" -> 'bla') = '4'::jsonb
+                      AND "posthog_person"."properties" ? 'bla'
+                      AND NOT (("posthog_person"."properties" -> 'bla') = 'null'::jsonb)))
+         AND ("posthog_person"."properties" -> 'other') = '1'::jsonb
+         AND "posthog_person"."properties" ? 'other'
+         AND NOT (("posthog_person"."properties" -> 'other') = 'null'::jsonb)
+         AND "posthog_person"."team_id" = 99999)
   '''
 # ---
 # name: TestDjangoPropertyGroupToQ.test_property_group_to_q_with_negation_cohorts.9
