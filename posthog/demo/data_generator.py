import uuid
from typing import Dict, List

from posthog.models import Action, Event, Person, PersonDistinctId, Team
from posthog.models.session_recording_event import SessionRecordingEvent
from posthog.models.utils import UUIDT


class DataGenerator:
    def __init__(self, team: Team, n_days=14, n_people=100):
        self.team = team
        self.n_days = n_days
        self.n_people = n_people
        self.events: List[Dict] = []
        self.snapshots: List[Dict] = []
        self.distinct_ids: List[str] = []

    def create(self, dashboards=True):
        self.create_missing_events_and_properties()
        self.create_people()

        for index, (person, distinct_id) in enumerate(zip(self.people, self.distinct_ids)):
            self.populate_person_events(person, distinct_id, index)
            self.populate_session_recording(person, distinct_id, index)

        self.bulk_import_events()
        if dashboards:
            self.create_actions_dashboards()
        self.team.save()
        _recalculate(team=self.team)

    def create_people(self):
        self.people = [self.make_person(i) for i in range(self.n_people)]
        self.distinct_ids = [str(UUIDT()) for _ in self.people]
        self.people = Person.objects.bulk_create(self.people)

        pids = [
            PersonDistinctId(team=self.team, person=person, distinct_id=distinct_id)
            for person, distinct_id in zip(self.people, self.distinct_ids)
        ]
        PersonDistinctId.objects.bulk_create(pids)
        from ee.clickhouse.models.person import create_person, create_person_distinct_id

        for person in self.people:
            create_person(
                uuid=str(person.uuid),
                team_id=person.team.pk,
                properties=person.properties,
                is_identified=person.is_identified,
            )
        for pid in pids:
            create_person_distinct_id(pid.team.pk, pid.distinct_id, str(pid.person.uuid))  # use dummy number for id

    def make_person(self, index):
        return Person(team=self.team, properties={"is_demo": True})

    def create_missing_events_and_properties(self):
        raise NotImplementedError("You need to implement create_missing_events_and_properties")

    def create_actions_dashboards(self):
        raise NotImplementedError("You need to implement create_actions_dashboards")

    def populate_person_events(self, person: Person, distinct_id: str, _index: int):
        raise NotImplementedError("You need to implement populate_person_events")

    def populate_session_recording(self, person: Person, distinct_id: str, index: int):
        pass

    def bulk_import_events(self):
<<<<<<< HEAD
        if is_clickhouse_enabled():
            from ee.clickhouse.models.event import create_event
            from ee.clickhouse.models.session_recording_event import create_session_recording_event

            for event_data in self.events:
                create_event(**event_data, team=self.team, event_uuid=uuid.uuid4())
            for event_data in self.snapshots:
                create_session_recording_event(**event_data, team_id=self.team.pk, uuid=uuid.uuid4())
        else:
            Event.objects.bulk_create([Event(**kw, team=self.team) for kw in self.events])
            SessionRecordingEvent.objects.bulk_create(
                [SessionRecordingEvent(**kw, team=self.team) for kw in self.snapshots]
            )
=======
        from ee.clickhouse.demo import bulk_create_events, bulk_create_session_recording_events

        bulk_create_events(self.events, team=self.team)
        bulk_create_session_recording_events(self.snapshots, team_id=self.team.pk)
>>>>>>> 6f2334b5

    def add_if_not_contained(self, array, value):
        if value not in array:
            array.append(value)

    def add_event(self, **kw):
        self.events.append(kw)


def _recalculate(team: Team) -> None:
    actions = Action.objects.filter(team=team)
    for action in actions:
        action.calculate_events()<|MERGE_RESOLUTION|>--- conflicted
+++ resolved
@@ -67,26 +67,10 @@
         pass
 
     def bulk_import_events(self):
-<<<<<<< HEAD
-        if is_clickhouse_enabled():
-            from ee.clickhouse.models.event import create_event
-            from ee.clickhouse.models.session_recording_event import create_session_recording_event
-
-            for event_data in self.events:
-                create_event(**event_data, team=self.team, event_uuid=uuid.uuid4())
-            for event_data in self.snapshots:
-                create_session_recording_event(**event_data, team_id=self.team.pk, uuid=uuid.uuid4())
-        else:
-            Event.objects.bulk_create([Event(**kw, team=self.team) for kw in self.events])
-            SessionRecordingEvent.objects.bulk_create(
-                [SessionRecordingEvent(**kw, team=self.team) for kw in self.snapshots]
-            )
-=======
         from ee.clickhouse.demo import bulk_create_events, bulk_create_session_recording_events
 
         bulk_create_events(self.events, team=self.team)
         bulk_create_session_recording_events(self.snapshots, team_id=self.team.pk)
->>>>>>> 6f2334b5
 
     def add_if_not_contained(self, array, value):
         if value not in array:
