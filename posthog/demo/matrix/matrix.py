<<<<<<< HEAD
import datetime
=======
import uuid
>>>>>>> ca8388c1
import datetime as dt
from abc import ABC, abstractmethod
from collections import defaultdict, deque
from typing import Any, Optional

from django.conf import settings
from django.utils import timezone

import mimesis
import tiktoken
import mimesis.random

from posthog.constants import GROUP_TYPES_LIMIT
from posthog.demo.matrix.randomization import PropertiesProvider
from posthog.models import Team, User
from posthog.models.feature_flag.feature_flag import FeatureFlag
from posthog.models.utils import UUIDT, uuid7

from .models import Effect, SimPerson, SimServerClient


class Cluster(ABC):
    """A cluster of people, e.g. a company, but perhaps a group of friends."""

    MIN_RADIUS: int
    MAX_RADIUS: int

    index: int  # Cluster index
    matrix: "Matrix"  # Parent
<<<<<<< HEAD
    start: datetime.datetime  # Start of the simulation
    now: datetime.datetime  # Current moment in the simulation
    end: datetime.datetime  # End of the simulation (might be same as now or later)
=======
    start: dt.datetime  # Start of the simulation
    now: dt.datetime  # Current moment in the simulation
    end: dt.datetime  # End of the simulation (might be same as now or later)
>>>>>>> ca8388c1

    radius: int
    people_matrix: list[list[SimPerson]]  # Grid containing all people in the cluster

    random: mimesis.random.Random
    properties_provider: PropertiesProvider
    person_provider: mimesis.Person
    numeric_provider: mimesis.Numeric
    address_provider: mimesis.Address
    internet_provider: mimesis.Internet
    datetime_provider: mimesis.Datetime
    finance_provider: mimesis.Finance
    file_provider: mimesis.File

    _simulation_time: dt.datetime
    _reached_now: bool
    _scheduled_effects: deque[Effect]

    def __init__(self, *, index: int, matrix: "Matrix") -> None:
        self.index = index
        self.matrix = matrix
        self.random = matrix.random
        self.properties_provider = matrix.properties_provider
        self.person_provider = matrix.person_provider
        self.numeric_provider = matrix.numeric_provider
        self.address_provider = matrix.address_provider
        self.internet_provider = matrix.internet_provider
        self.datetime_provider = matrix.datetime_provider
        self.finance_provider = matrix.finance_provider
        self.file_provider = matrix.file_provider
        self.start = matrix.start + (matrix.end - matrix.start) * self.initiation_distribution()
        self.now = matrix.now
        self.end = matrix.end
        self.radius = int(self.MIN_RADIUS + self.radius_distribution() * (self.MAX_RADIUS - self.MIN_RADIUS))
        self.people_matrix = [
            [
                matrix.PERSON_CLASS(
                    kernel=(x == self.radius and y == self.radius),
                    x=x,
                    y=y,
                    cluster=self,
                )
                for x in range(1 + self.radius * 2)
            ]
            for y in range(1 + self.radius * 2)
        ]
        self._simulation_time = self.start
        self._reached_now = False
        self._scheduled_effects = deque()

    def __str__(self) -> str:
        """Return cluster ID. Overriding this is recommended but optional."""
        return f"#{self.index + 1}"

    def radius_distribution(self) -> float:
        """Return a value between 0 and 1 signifying where the radius should fall between MIN_RADIUS and MAX_RADIUS."""
        return self.random.uniform(self.MIN_RADIUS, self.MAX_RADIUS)

    def initiation_distribution(self) -> float:
        """Return a value between 0 and 1 determining how far into the overall simulation should this cluster be initiated."""
        return self.random.random()

    def list_neighbors(self, person: SimPerson) -> list[SimPerson]:
        """Return a list of neighbors of a person at (x, y)."""
        x, y = person.x, person.y
        neighbors = []
        for neighbor_x in range(x - 1, x + 2):
            for neighbor_y in range(y - 1, y + 2):
                if (
                    (neighbor_x == x and neighbor_y == y)
                    or not (0 <= neighbor_x < 1 + self.radius * 2)
                    or not (0 <= neighbor_y < 1 + self.radius * 2)
                ):
                    continue
                neighbors.append(self.people_matrix[neighbor_y][neighbor_x])
        return neighbors

    def raw_schedule_effect(self, effect: Effect):
        """Schedule an effect to apply at a given time."""
        for i, existing_effect in enumerate(self._scheduled_effects):
            if existing_effect.timestamp > effect.timestamp:
                self._scheduled_effects.insert(i, effect)
                break
        else:
            self._scheduled_effects.append(effect)

    def advance_timer(self, seconds: float):
        """Advance simulation time by the given amount of time."""
        self.simulation_time += dt.timedelta(seconds=seconds)

    def simulate(self):
        # Initialize people
        for person in self.people:
            person.wake_up_by = person.determine_next_session_datetime()
        while self.simulation_time < self.end:
            # Get next person to simulate
            session_person = min(self.people, key=lambda p: p.wake_up_by)
            self._apply_due_effects(session_person.wake_up_by)
            self.simulation_time = session_person.wake_up_by
            session_person.attempt_session()

    def _apply_due_effects(self, until: dt.datetime):
        while self._scheduled_effects and self._scheduled_effects[0].timestamp <= until:
            effect = self._scheduled_effects.popleft()
            self.simulation_time = effect.timestamp
            resolved_targets: list[SimPerson]
            if effect.target == Effect.Target.SELF:
                resolved_targets = [effect.source]
            elif effect.target == Effect.Target.ALL_NEIGHBORS:
                resolved_targets = self.list_neighbors(effect.source)
            elif effect.target == Effect.Target.RANDOM_NEIGHBOR:
                resolved_targets = [self.random.choice(self.list_neighbors(effect.source))]
            else:
                raise ValueError(f"Unknown effect target {effect.target}")
            for target in resolved_targets:
                if not effect.condition or effect.condition(target):
                    effect.callback(target)

    @property
    def people(self) -> set[SimPerson]:
        return {person for row in self.people_matrix for person in row}

    @property
    def kernel(self) -> SimPerson:
        return self.people_matrix[self.radius][self.radius]

    @property
    def simulation_time(self) -> dt.datetime:
        return self._simulation_time

    @simulation_time.setter
    def simulation_time(self, value: dt.datetime):
        if value < self._simulation_time:
            return  # Can't turn time back
        self._simulation_time = value
        if not self._reached_now and self._simulation_time >= self.now:
            # If we've just reached matrix's `now`, take a snapshot of the current state
            # for dividing past and future events
            self._reached_now = True
            for person in self.people:
                person.take_snapshot_at_now()

    # Utilities

    def roll_uuidt(self, at_timestamp: Optional[dt.datetime] = None) -> UUIDT:
        if at_timestamp is None:
            at_timestamp = self.simulation_time
        return UUIDT(int(at_timestamp.timestamp() * 1000), seeded_random=self.random)

    def roll_uuid_v7(self, at_timestamp: Optional[dt.datetime] = None) -> uuid.UUID:
        if at_timestamp is None:
            at_timestamp = self.simulation_time
        return uuid7(int(at_timestamp.timestamp() * 1000), random=self.random)


class Matrix(ABC):
    """The top level of a demo data simulation.

    Structure:
    - Matrix
        - n_clusters * Cluster
            - (Cluster.radius * 2 + 1)^2 * SimPerson
                - x * SimBrowserClient (x being locked at 1 currently)
                - y * SimEvent
    """

    PRODUCT_NAME: str
    CLUSTER_CLASS: type[Cluster]
    PERSON_CLASS: type[SimPerson]

    start: dt.datetime
    now: dt.datetime
    end: dt.datetime
    group_type_index_offset: int
    # A mapping of groups. The first key is the group type, the second key is the group key.
    groups: defaultdict[str, defaultdict[str, dict[str, Any]]]
    distinct_id_to_person: dict[str, SimPerson]
    clusters: list[Cluster]
    is_complete: Optional[bool]
    server_client: SimServerClient

    random: mimesis.random.Random
    properties_provider: PropertiesProvider
    person_provider: mimesis.Person
    numeric_provider: mimesis.Numeric
    address_provider: mimesis.Address
    internet_provider: mimesis.Internet
    datetime_provider: mimesis.Datetime
    finance_provider: mimesis.Finance
    file_provider: mimesis.File
    gpt_4o_encoding: tiktoken.Encoding

    def __init__(
        self,
        seed: Optional[str] = None,
        *,
        now: Optional[dt.datetime] = None,
        days_past: int = 180,
        days_future: int = 30,
        n_clusters: int = settings.DEMO_MATRIX_N_CLUSTERS,
        group_type_index_offset: int = 0,
    ):
        if now is None:
            now = timezone.now()
        self.now = now
        self.start = (now - dt.timedelta(days=days_past)).replace(hour=0, minute=0, second=0, microsecond=0)
        self.end = (now + dt.timedelta(days=days_future)).replace(hour=0, minute=0, second=0, microsecond=0)
        self.group_type_index_offset = group_type_index_offset
        # We initialize random data providers here and pass it down as a performance measure
        # Provider initialization is a bit intensive, as it loads some JSON data,
        # so doing it at cluster or person level could be overly taxing
        self.random = mimesis.random.Random(seed)
        self.properties_provider = PropertiesProvider(seed=seed)
        self.person_provider = mimesis.Person(seed=seed)
        self.numeric_provider = mimesis.Numeric(seed=seed)
        self.address_provider = mimesis.Address(seed=seed)
        self.internet_provider = mimesis.Internet(seed=seed)
        self.datetime_provider = mimesis.Datetime(seed=seed)
        self.finance_provider = mimesis.Finance(seed=seed)
        self.file_provider = mimesis.File(seed=seed)
        self.groups = defaultdict(lambda: defaultdict(dict))
        self.distinct_id_to_person = {}
        self.clusters = [self.CLUSTER_CLASS(index=i, matrix=self) for i in range(n_clusters)]
        self.server_client = SimServerClient(self)
        self.gpt_4o_encoding = tiktoken.encoding_for_model("gpt-4o")
        self.is_complete = None

    @property
    def people(self) -> list[SimPerson]:
        return [person for cluster in self.clusters for person in cluster.people]

    @abstractmethod
    def set_project_up(self, team: Team, user: User):
        """Project setup, such as relevant insights, dashboards, feature flags, etc."""
        team.name = self.PRODUCT_NAME
        FeatureFlag.objects.create(
            team=team,
            key="llm-observability",
            name="Breaking the fourth wall: PostHog's LLM analytics flag.",
            filters={"groups": [{"variant": None, "properties": [], "rollout_percentage": 100}]},
            created_by=user,
            created_at=dt.datetime.fromtimestamp(0),  # Epoch
        )

    def simulate(self):
        if self.is_complete is not None:
            raise RuntimeError("Simulation can only be started once!")
        self.is_complete = False
        for cluster in self.clusters:
            cluster.simulate()
        self.is_complete = True

    def _update_group(self, group_type: str, group_key: str, set_properties: dict[str, Any]):
        if len(self.groups) == GROUP_TYPES_LIMIT and group_type not in self.groups:
            raise Exception(f"Cannot add group type {group_type} to simulation, limit of {GROUP_TYPES_LIMIT} reached!")
        self.groups[group_type][group_key].update(set_properties)

    def _get_group_type_index(self, group_type: str) -> Optional[int]:
        try:
            return list(self.groups.keys()).index(group_type) + self.group_type_index_offset
        except ValueError:
            return None<|MERGE_RESOLUTION|>--- conflicted
+++ resolved
@@ -1,8 +1,4 @@
-<<<<<<< HEAD
-import datetime
-=======
 import uuid
->>>>>>> ca8388c1
 import datetime as dt
 from abc import ABC, abstractmethod
 from collections import defaultdict, deque
@@ -32,15 +28,9 @@
 
     index: int  # Cluster index
     matrix: "Matrix"  # Parent
-<<<<<<< HEAD
-    start: datetime.datetime  # Start of the simulation
-    now: datetime.datetime  # Current moment in the simulation
-    end: datetime.datetime  # End of the simulation (might be same as now or later)
-=======
     start: dt.datetime  # Start of the simulation
     now: dt.datetime  # Current moment in the simulation
     end: dt.datetime  # End of the simulation (might be same as now or later)
->>>>>>> ca8388c1
 
     radius: int
     people_matrix: list[list[SimPerson]]  # Grid containing all people in the cluster
