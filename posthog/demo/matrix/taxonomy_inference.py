import datetime
import json
import datetime
from typing import Optional

<<<<<<< HEAD

=======
>>>>>>> ca8388c1
from posthog.models import EventDefinition, EventProperty, PropertyDefinition
from posthog.models.group.sql import GROUPS_TABLE
from posthog.models.person.sql import PERSONS_TABLE
from posthog.models.property_definition import PropertyType


def infer_taxonomy_for_team(team_id: int) -> tuple[int, int, int]:
    """Infer event and property definitions based on ClickHouse data.

    In production, the plugin server is responsible for this - but in demo data we insert directly to ClickHouse.
    """
    # Event definitions, with `last_seen_at`
    events_last_seen_at = _get_events_last_seen_at(team_id)
    event_definitions = EventDefinition.objects.bulk_create(
        [
            EventDefinition(team_id=team_id, name=event, last_seen_at=last_seen_at)
            for event, last_seen_at in events_last_seen_at.items()
        ],
        batch_size=1000,
        ignore_conflicts=True,
    )

    # Property definitions, with types
    property_types = _get_property_types(team_id)
    property_definitions = PropertyDefinition.objects.bulk_create(
        [
            PropertyDefinition(
                team_id=team_id,
                name=name,
                property_type=property_type,
                is_numerical=property_type == PropertyType.Numeric,
                type=type,
                group_type_index=group_type_index,
            )
            for (type, name, group_type_index), property_type in property_types.items()
        ],
        batch_size=1000,
        ignore_conflicts=True,
    )

    # (event, property) pairs
    event_property_pairs = _get_event_property_pairs(team_id)
    event_properties = EventProperty.objects.bulk_create(
        [
            EventProperty(team_id=team_id, event=event, property=property_key)
            for event, property_key in event_property_pairs
        ],
        batch_size=1000,
        ignore_conflicts=True,
    )

    return len(event_definitions), len(property_definitions), len(event_properties)


def _get_events_last_seen_at(team_id: int) -> dict[str, datetime.datetime]:
<<<<<<< HEAD
    from posthog.client import sync_execute
=======
    from posthog.clickhouse.client import sync_execute
>>>>>>> ca8388c1

    return dict(sync_execute(_GET_EVENTS_LAST_SEEN_AT, {"team_id": team_id}))


InferredPropertyKey = tuple[PropertyDefinition.Type, str, Optional[int]]
InferredProperties = dict[InferredPropertyKey, Optional[PropertyType]]


def _get_property_types(team_id: int) -> InferredProperties:
    """Determine property types based on ClickHouse data."""
    from posthog.clickhouse.client import sync_execute

    property_types: InferredProperties = {
        (PropertyDefinition.Type.EVENT, property_key, None): _infer_property_type(sample_json_value)
        for property_key, sample_json_value in sync_execute(
            _GET_EVENT_PROPERTY_SAMPLE_JSON_VALUES, {"team_id": team_id}
        )
    }

    for property_key, sample_json_value, _ in sync_execute(
        _GET_PERSON_PROPERTY_SAMPLE_JSON_VALUES, {"team_id": team_id}
    ):
        if property_key not in property_types:
            property_types[(PropertyDefinition.Type.PERSON, property_key, None)] = _infer_property_type(
                sample_json_value
            )
    for property_key, sample_json_value, group_type_index in sync_execute(
        _GET_GROUP_PROPERTY_SAMPLE_JSON_VALUES, {"team_id": team_id}
    ):
        if property_key not in property_types:
            property_types[(PropertyDefinition.Type.GROUP, property_key, group_type_index)] = _infer_property_type(
                sample_json_value
            )

    return property_types


def _infer_property_type(sample_json_value: str) -> Optional[PropertyType]:
    """Parse the provided sample value as JSON and return its property type."""
    parsed_value = json.loads(sample_json_value)
    if isinstance(parsed_value, bool):
        return PropertyType.Boolean
    if isinstance(parsed_value, float | int):
        return PropertyType.Numeric
    if isinstance(parsed_value, str):
        return PropertyType.String
    return None


def _get_event_property_pairs(team_id: int) -> list[tuple[str, str]]:
    """Determine which properties have been since with which events based on ClickHouse data."""
    from posthog.clickhouse.client import sync_execute

    return [row[0] for row in sync_execute(_GET_EVENT_PROPERTIES, {"team_id": team_id})]


_GET_EVENTS_LAST_SEEN_AT = """
SELECT event, max(timestamp) AS last_seen_at
FROM events
WHERE team_id = %(team_id)s
GROUP BY event
"""

_GET_EVENT_PROPERTY_SAMPLE_JSON_VALUES = """
WITH property_tuples AS (
    SELECT DISTINCT ON (property_tuple.1) arrayJoin(JSONExtractKeysAndValuesRaw(properties)) AS property_tuple
    FROM events
    WHERE team_id = %(team_id)s
)
SELECT property_tuple.1 AS property_key, property_tuple.2 AS sample_json_value FROM property_tuples
"""
_GET_ACTOR_PROPERTY_SAMPLE_JSON_VALUES = """
WITH property_tuples AS (
    SELECT arrayJoin(JSONExtractKeysAndValuesRaw({properties_column})) AS property_key_value_pair, {group_type_index_column} as index FROM {table_name}
    WHERE team_id = %(team_id)s
)
SELECT
    property_key_value_pair.1 AS property_key,
    anyLast(property_key_value_pair.2) AS sample_json_value,
    index AS group_type_index
FROM property_tuples
GROUP BY property_key, group_type_index
"""
_GET_PERSON_PROPERTY_SAMPLE_JSON_VALUES = _GET_ACTOR_PROPERTY_SAMPLE_JSON_VALUES.format(
    table_name=PERSONS_TABLE, properties_column="properties", group_type_index_column="null"
)
_GET_GROUP_PROPERTY_SAMPLE_JSON_VALUES = _GET_ACTOR_PROPERTY_SAMPLE_JSON_VALUES.format(
    table_name=GROUPS_TABLE, properties_column="group_properties", group_type_index_column="group_type_index"
)

_GET_EVENT_PROPERTIES = """
SELECT DISTINCT (event, arrayJoin(JSONExtractKeys(properties))) FROM events
WHERE team_id = %(team_id)s
"""<|MERGE_RESOLUTION|>--- conflicted
+++ resolved
@@ -3,10 +3,6 @@
 import datetime
 from typing import Optional
 
-<<<<<<< HEAD
-
-=======
->>>>>>> ca8388c1
 from posthog.models import EventDefinition, EventProperty, PropertyDefinition
 from posthog.models.group.sql import GROUPS_TABLE
 from posthog.models.person.sql import PERSONS_TABLE
@@ -62,11 +58,7 @@
 
 
 def _get_events_last_seen_at(team_id: int) -> dict[str, datetime.datetime]:
-<<<<<<< HEAD
-    from posthog.client import sync_execute
-=======
     from posthog.clickhouse.client import sync_execute
->>>>>>> ca8388c1
 
     return dict(sync_execute(_GET_EVENTS_LAST_SEEN_AT, {"team_id": team_id}))
 
