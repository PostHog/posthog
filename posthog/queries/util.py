import json
from datetime import UTC, datetime, timedelta
from enum import Enum, auto
<<<<<<< HEAD
from typing import Any, Optional, Union

from datetime import UTC
from zoneinfo import ZoneInfo
=======
from typing import Any, Optional, Union, overload
from zoneinfo import ZoneInfo

from django.utils import timezone

>>>>>>> ca8388c1
from rest_framework.exceptions import ValidationError
from django.utils import timezone

from posthog.schema import PersonsOnEventsMode

from posthog.cache_utils import cache_for
from posthog.models.event import DEFAULT_EARLIEST_TIME_DELTA
from posthog.models.team.team import Team, WeekStartDay
from posthog.queries.insight import insight_sync_execute


class PersonPropertiesMode(Enum):
    USING_SUBQUERY = auto()
    USING_PERSON_PROPERTIES_COLUMN = auto()
    # Used for generating query on Person table
    DIRECT = auto()
    """Get person property from the persons table, selecting the latest version of the person."""
    DIRECT_ON_PERSONS = auto()
    """
    Get person property from the persons table WITHOUT aggregation by version. Not fully accurate, as old versions
    of the person will be matched, but useful for prefiltering on whether _any_ version of the person has ever matched.
    That's a good way of eliminating most persons early on in the query pipeline, which can greatly reduce the overall
    memory usage of a query (as aggregation by version happens in-memory).
    """
    DIRECT_ON_EVENTS = auto()
    """
    Get person property from the events table (persons-on-events v1 - no person ID overrides),
    selecting the latest version of the person.
    """
    DIRECT_ON_EVENTS_WITH_POE_V2 = auto()
    """
    Get person property from the events table (persons-on-events v2 - accounting for person ID overrides),
    selecting the latest version of the person.
    """


@overload
def alias_poe_mode_for_legacy(persons_on_events_mode: PersonsOnEventsMode) -> PersonsOnEventsMode: ...
@overload
def alias_poe_mode_for_legacy(persons_on_events_mode: PersonsOnEventsMode | None) -> PersonsOnEventsMode | None: ...
def alias_poe_mode_for_legacy(persons_on_events_mode: PersonsOnEventsMode | None) -> PersonsOnEventsMode | None:
    if persons_on_events_mode == PersonsOnEventsMode.PERSON_ID_OVERRIDE_PROPERTIES_JOINED:
        # PERSON_ID_OVERRIDE_PROPERTIES_JOINED is not implemented in legacy insights
        # It's functionally the same as DISABLED, just slower - hence aliasing to DISABLED
        return PersonsOnEventsMode.DISABLED
    return persons_on_events_mode


EARLIEST_TIMESTAMP = "2015-01-01"

GET_EARLIEST_TIMESTAMP_SQL = """
SELECT timestamp from events WHERE team_id = %(team_id)s AND timestamp > %(earliest_timestamp)s order by timestamp limit 1
"""

TIME_IN_SECONDS: dict[str, Any] = {
    "hour": 3600,
    "day": 3600 * 24,
    "week": 3600 * 24 * 7,
    "month": 3600 * 24 * 30,  # TODO: Let's get rid of this lie! Months are not all 30 days long
}

PERIOD_TO_TRUNC_FUNC: dict[str, str] = {
    "hour": "toStartOfHour",
    "week": "toStartOfWeek",
    "day": "toStartOfDay",
    "month": "toStartOfMonth",
}

PERIOD_TO_INTERVAL_FUNC: dict[str, str] = {
    "hour": "toIntervalHour",
    "week": "toIntervalWeek",
    "day": "toIntervalDay",
    "month": "toIntervalMonth",
}


# TODO: refactor since this is only used in one spot now
def format_ch_timestamp(timestamp: datetime, convert_to_timezone: Optional[str] = None):
    if convert_to_timezone:
        # Here we probably get a timestamp set to the beginning of the day (00:00), in UTC
        # We need to convert that UTC timestamp to the local timestamp (00:00 in US/Pacific for example)
        # Then we convert it back to UTC (08:00 in UTC)
        if timestamp.tzinfo and timestamp.tzinfo != ZoneInfo("UTC"):
            raise ValidationError(detail="You must pass a timestamp with no timezone or UTC")
        timestamp = timestamp.replace(tzinfo=ZoneInfo(convert_to_timezone)).astimezone(ZoneInfo("UTC"))
    return timestamp.strftime("%Y-%m-%d %H:%M:%S")


@cache_for(timedelta(seconds=2))
def get_earliest_timestamp(team_id: int) -> datetime:
    results = insight_sync_execute(
        GET_EARLIEST_TIMESTAMP_SQL,
        {"team_id": team_id, "earliest_timestamp": EARLIEST_TIMESTAMP},
        query_type="get_earliest_timestamp",
        team_id=team_id,
    )

    if len(results) > 0:
        return results[0][0]
    else:
        return timezone.now() - DEFAULT_EARLIEST_TIME_DELTA


def get_start_of_interval_sql(
    interval: str,
    *,
    team: Team,
    source: str = "timestamp",
    ensure_datetime: bool = False,
) -> str:
    trunc_func = get_trunc_func_ch(interval)
    if source.startswith("%(") and source.endswith(")s"):
        source = f"toDateTime({source}, %(timezone)s)"
    elif "%(timezone)s" not in source:
        source = f"toTimeZone(toDateTime({source}, 'UTC'), %(timezone)s)"
    trunc_func_args = [source]
    if trunc_func == "toStartOfWeek":
        trunc_func_args.append((WeekStartDay(team.week_start_day or 0)).clickhouse_mode)
    interval_sql = f"{trunc_func}({', '.join(trunc_func_args)})"
    # For larger intervals dates are returned instead of datetimes, and we always want datetimes for comparisons
    return f"toDateTime({interval_sql}, %(timezone)s)" if ensure_datetime else interval_sql


def get_trunc_func_ch(period: Optional[str]) -> str:
    if period is None:
        period = "day"
    ch_function = PERIOD_TO_TRUNC_FUNC.get(period.lower())
    if ch_function is None:
        raise ValidationError(f"Period {period} is unsupported.")
    return ch_function


def get_interval_func_ch(period: Optional[str]) -> str:
    if period is None:
        period = "day"
    ch_function = PERIOD_TO_INTERVAL_FUNC.get(period.lower())
    if ch_function is None:
        raise ValidationError(f"Interval {period} is unsupported.")
    return ch_function


def get_time_in_seconds_for_period(period: Optional[str]) -> str:
    if period is None:
        period = "day"
    seconds_in_period = TIME_IN_SECONDS.get(period.lower())
    if seconds_in_period is None:
        raise ValidationError(f"Interval {period} is unsupported.")
    return seconds_in_period


def deep_dump_object(params: dict[str, Any]) -> dict[str, Any]:
    for key in params:
        if isinstance(params[key], dict) or isinstance(params[key], list):
            params[key] = json.dumps(params[key])
    return params


def convert_to_datetime_aware(date_obj):
    if date_obj.tzinfo is None:
        date_obj = date_obj.replace(tzinfo=UTC)
    return date_obj


def correct_result_for_sampling(
    value: Union[int, float],
    sampling_factor: Optional[float],
    entity_math: Optional[str] = None,
) -> Union[int, float]:
    from posthog.queries.trends.util import ALL_SUPPORTED_MATH_FUNCTIONS

    # We don't adjust results for sampling if:
    # - There's no sampling_factor specified i.e. the query isn't sampled
    # - The value is not a number (should not happen, but being defensive, especially against HogQL aggregation)
    # - The query performs a math operation other than 'sum' because statistical math operations
    # on sampled data yield results in the correct format
    if (
        not sampling_factor
        or not isinstance(value, int | float)
        or (entity_math is not None and entity_math != "sum" and entity_math in ALL_SUPPORTED_MATH_FUNCTIONS)
    ):
        return value

    result = round(value * (1 / sampling_factor))
    return result


def get_person_properties_mode(team: Team) -> PersonPropertiesMode:
    if team.person_on_events_mode == PersonsOnEventsMode.PERSON_ID_OVERRIDE_PROPERTIES_ON_EVENTS:
        return PersonPropertiesMode.DIRECT_ON_EVENTS_WITH_POE_V2
    if team.person_on_events_mode == PersonsOnEventsMode.PERSON_ID_NO_OVERRIDE_PROPERTIES_ON_EVENTS:
        return PersonPropertiesMode.DIRECT_ON_EVENTS
    return PersonPropertiesMode.USING_PERSON_PROPERTIES_COLUMN<|MERGE_RESOLUTION|>--- conflicted
+++ resolved
@@ -1,18 +1,11 @@
 import json
 from datetime import UTC, datetime, timedelta
 from enum import Enum, auto
-<<<<<<< HEAD
-from typing import Any, Optional, Union
-
-from datetime import UTC
-from zoneinfo import ZoneInfo
-=======
 from typing import Any, Optional, Union, overload
 from zoneinfo import ZoneInfo
 
 from django.utils import timezone
 
->>>>>>> ca8388c1
 from rest_framework.exceptions import ValidationError
 from django.utils import timezone
 
