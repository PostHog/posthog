--- conflicted
+++ resolved
@@ -1,28 +1,12 @@
 import dataclasses
 import datetime
-from typing import Any, Dict, List, Tuple, Union, Literal, NamedTuple
-
-<<<<<<< HEAD
-from posthog.models import Entity
-from posthog.models.action.util import format_entity_filter
-from posthog.models.property.util import parse_prop_grouped_clauses
-from posthog.clickhouse.client import sync_execute
-from posthog.constants import TREND_FILTER_TYPE_ACTIONS
-=======
+from typing import Any, Dict, List, Tuple, Union, Literal
+
 from posthog.constants import TREND_FILTER_TYPE_ACTIONS, PropertyOperatorType
->>>>>>> 3c10c889
 from posthog.models.filters.mixins.utils import cached_property
-from posthog.models.filters.session_recordings_filter import SessionRecordingsFilter
 from posthog.models.instance_setting import get_instance_setting
-<<<<<<< HEAD
-from posthog.queries.event_query import EventQuery
-from posthog.queries.util import PersonPropertiesMode
-
-from posthog.utils import PersonOnEventsMode
-=======
 from posthog.models.property import PropertyGroup
 from posthog.queries.session_recordings.session_recording_list import SessionRecordingList
->>>>>>> 3c10c889
 
 
 @dataclasses.dataclass(frozen=True)
@@ -33,16 +17,6 @@
     params: Dict[str, Any]
 
 
-<<<<<<< HEAD
-class SessionRecordingQueryResult(NamedTuple):
-    results: List
-    has_more_recording: bool
-
-
-class SessionRecordingListFromReplaySummary(EventQuery):
-    _filter: SessionRecordingsFilter
-    SESSION_RECORDINGS_DEFAULT_LIMIT = 50
-=======
 class PersonsQuery(SessionRecordingList):
     _raw_persons_query = """
         SELECT distinct_id, argMax(person_id, version) as person_id
@@ -103,7 +77,6 @@
                 **having_prop_params,
             }
 
->>>>>>> 3c10c889
 
 class SessionIdEventsQuery(SessionRecordingList):
     def __init__(
@@ -115,27 +88,6 @@
         )
         self.ttl_days = (get_instance_setting("RECORDINGS_TTL_WEEKS") or 3) * 7
 
-<<<<<<< HEAD
-    def run(self, *args, **kwargs) -> SessionRecordingQueryResult:
-        self._filter.hogql_context.person_on_events_mode = PersonOnEventsMode.DISABLED
-        query, query_params = self.get_query()
-        query_results = sync_execute(query, {**query_params, **self._filter.hogql_context.values})
-        session_recordings = self._data_to_return(query_results)
-        return self._paginate_results(session_recordings)
-
-    _persons_lookup_cte = """
-    distinct_ids_for_person as (
-        SELECT distinct_id, argMax(person_id, version) as person_id {select_person_props_in_cte}
-        FROM person_distinct_id2 as pdi
-            {filter_persons_clause}
-        PREWHERE team_id = %(team_id)s
-        GROUP BY distinct_id
-        HAVING
-            argMax(is_deleted, version) = 0
-            {filter_by_person_uuid_condition}
-            {filter_by_cohort_condition}
-    )
-=======
     _raw_events_query = """
         SELECT
             {event_filter_having_events_select}
@@ -159,78 +111,7 @@
             {persons_sub_query}
         GROUP BY `$session_id`
         HAVING 1=1 {event_filter_having_events_condition}
->>>>>>> 3c10c889
     """
-
-    @cached_property
-    def session_ids_clause(self) -> Tuple[str, Dict[str, Any]]:
-        if self._filter.session_ids is None:
-            return "", {}
-
-        return "AND session_id in %(session_ids)s", {"session_ids": self._filter.session_ids}
-
-    def _determine_should_join_events(self):
-        return self._filter.entities and len(self._filter.entities) > 0
-
-    def _determine_should_join_distinct_ids(self) -> None:
-        self._should_join_distinct_ids = True
-
-    def format_event_filter(self, entity: Entity, prepend: str, team_id: int) -> Tuple[str, Dict[str, Any]]:
-        filter_sql, params = format_entity_filter(
-            team_id=team_id,
-            entity=entity,
-            prepend=prepend,
-            filter_by_team=False,
-            person_id_joined_alias=f"{self.DISTINCT_ID_TABLE_ALIAS}.person_id",
-            hogql_context=self._filter.hogql_context,
-        )
-
-        filters, filter_params = parse_prop_grouped_clauses(
-            team_id=team_id,
-            property_group=entity.property_groups,
-            prepend=prepend,
-            allow_denormalized_props=True,
-            has_person_id_joined=True,
-            person_properties_mode=PersonPropertiesMode.USING_PERSON_PROPERTIES_COLUMN,
-            hogql_context=self._filter.hogql_context,
-        )
-        filter_sql += f" {filters}"
-        params = {**params, **filter_params}
-
-        return filter_sql, params
-
-    def _paginate_results(self, session_recordings) -> SessionRecordingQueryResult:
-        more_recordings_available = False
-        if len(session_recordings) > self.limit:
-            more_recordings_available = True
-            session_recordings = session_recordings[0 : self.limit]
-        return SessionRecordingQueryResult(session_recordings, more_recordings_available)
-
-    # We want to select events beyond the range of the recording to handle the case where
-    # a recording spans the time boundaries
-    @cached_property
-    def _get_events_timestamp_clause(self) -> Tuple[str, Dict[str, Any]]:
-        timestamp_clause = ""
-        timestamp_params = {}
-        if self._filter.date_from:
-            timestamp_clause += "\nAND timestamp >= %(event_start_time)s"
-            timestamp_params["event_start_time"] = self._filter.date_from - datetime.timedelta(hours=12)
-        if self._filter.date_to:
-            timestamp_clause += "\nAND timestamp <= %(event_end_time)s"
-            timestamp_params["event_end_time"] = self._filter.date_to + datetime.timedelta(hours=12)
-        return timestamp_clause, timestamp_params
-
-    @cached_property
-    def _get_recording_start_time_clause(self) -> Tuple[str, Dict[str, Any]]:
-        start_time_clause = ""
-        start_time_params = {}
-        if self._filter.date_from:
-            start_time_clause += "\nAND start_time >= %(start_time)s"
-            start_time_params["start_time"] = self._filter.date_from
-        if self._filter.date_to:
-            start_time_clause += "\nAND start_time <= %(end_time)s"
-            start_time_params["end_time"] = self._filter.date_to
-        return start_time_clause, start_time_params
 
     @cached_property
     def build_event_filters(self) -> SummaryEventFiltersSQL:
