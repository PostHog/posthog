--- conflicted
+++ resolved
@@ -1,10 +1,6 @@
 import datetime
 import json
-<<<<<<< HEAD
-from typing import Any, Dict, List, TypedDict, Union, cast
-=======
 from typing import Any, Dict, List, Set, TypedDict, Union, cast
->>>>>>> fbe1bc72
 
 from posthog.models.filters.properties_timeline_filter import PropertiesTimelineFilter
 from posthog.models.group.group import Group
