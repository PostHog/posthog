import json
from datetime import datetime

import pytz

<<<<<<< HEAD
from posthog.api.test.base import APIBaseTest
from posthog.constants import (
    RETENTION_FIRST_TIME,
    RETENTION_TYPE,
    TREND_FILTER_TYPE_ACTIONS,
    TREND_FILTER_TYPE_EVENTS,
    TRENDS_LINEAR,
)
=======
from posthog.constants import RETENTION_FIRST_TIME, RETENTION_TYPE, TREND_FILTER_TYPE_ACTIONS, TREND_FILTER_TYPE_EVENTS
>>>>>>> 23f129e0
from posthog.models import Action, ActionStep, Event, Filter, Person
from posthog.models.filters import RetentionFilter
from posthog.queries.retention import Retention
from posthog.test.base import BaseTest


# parameterize tests to reuse in EE
def retention_test_factory(retention, event_factory, person_factory, action_factory):
    class TestRetention(APIBaseTest):
        def test_retention_default(self):
            person1 = person_factory(team_id=self.team.pk, distinct_ids=["person1", "alias1"])
            person2 = person_factory(team_id=self.team.pk, distinct_ids=["person2"])

            self._create_events(
                [
                    ("person1", self._date(0)),
                    ("person1", self._date(1)),
                    ("person1", self._date(2)),
                    ("person1", self._date(5)),
                    ("alias1", self._date(5, 9)),
                    ("person1", self._date(6)),
                    ("person2", self._date(1)),
                    ("person2", self._date(2)),
                    ("person2", self._date(3)),
                    ("person2", self._date(6)),
                ]
            )

            result = retention().run(RetentionFilter(data={"dummy": "dummy"}), self.team)
            self.assertEqual(
                self.pluck(result, "values", "count"),
                [
                    [0, 0, 0, 0, 0, 0, 0, 0, 0, 0, 0],
                    [0, 0, 0, 0, 0, 0, 0, 0, 0, 0],
                    [0, 0, 0, 0, 0, 0, 0, 0, 0],
                    [0, 0, 0, 0, 0, 0, 0, 0],
                    [0, 0, 0, 0, 0, 0, 0],
                    [0, 0, 0, 0, 0, 0],
                    [0, 0, 0, 0, 0],
                    [0, 0, 0, 0],
                    [0, 0, 0],
                    [0, 0],
                    [0],
                ],
            )

        def test_retention(self):
            person1 = person_factory(team_id=self.team.pk, distinct_ids=["person1", "alias1"])
            person2 = person_factory(team_id=self.team.pk, distinct_ids=["person2"])

            self._create_events(
                [
                    ("person1", self._date(0)),
                    ("person1", self._date(1)),
                    ("person1", self._date(2)),
                    ("person1", self._date(5)),
                    ("alias1", self._date(5, 9)),
                    ("person1", self._date(6)),
                    ("person2", self._date(1)),
                    ("person2", self._date(2)),
                    ("person2", self._date(3)),
                    ("person2", self._date(6)),
                ]
            )

            # even if set to hour 6 it should default to beginning of day and include all pageviews above
            result = retention().run(RetentionFilter(data={"date_to": self._date(10, hour=6)}), self.team)
            self.assertEqual(len(result), 11)
            self.assertEqual(
                self.pluck(result, "label"),
                ["Day 0", "Day 1", "Day 2", "Day 3", "Day 4", "Day 5", "Day 6", "Day 7", "Day 8", "Day 9", "Day 10",],
            )
            self.assertEqual(result[0]["date"], datetime(2020, 6, 10, 0, tzinfo=pytz.UTC))

            self.assertEqual(
                self.pluck(result, "values", "count"),
                [
                    [1, 1, 1, 0, 0, 1, 1, 0, 0, 0, 0],
                    [2, 2, 1, 0, 1, 2, 0, 0, 0, 0],
                    [2, 1, 0, 1, 2, 0, 0, 0, 0],
                    [1, 0, 0, 1, 0, 0, 0, 0],
                    [0, 0, 0, 0, 0, 0, 0],
                    [1, 1, 0, 0, 0, 0],
                    [2, 0, 0, 0, 0],
                    [0, 0, 0, 0],
                    [0, 0, 0],
                    [0, 0],
                    [0],
                ],
            )

        def test_retention_people(self):
            person1 = person_factory(team_id=self.team.pk, distinct_ids=["person1", "alias1"])
            person2 = person_factory(team_id=self.team.pk, distinct_ids=["person2"])

            self._create_events(
                [
                    ("person1", self._date(0)),
                    ("person1", self._date(1)),
                    ("person1", self._date(2)),
                    ("person1", self._date(5)),
                    ("alias1", self._date(5, 9)),
                    ("person1", self._date(6)),
                    ("person2", self._date(1)),
                    ("person2", self._date(2)),
                    ("person2", self._date(3)),
                    ("person2", self._date(6)),
                ]
            )

            # even if set to hour 6 it should default to beginning of day and include all pageviews above
            result = retention().people(
                RetentionFilter(data={"date_to": self._date(10, hour=6), "selected_interval": 2}), self.team
            )
            self.assertEqual(len(result), 1)
            self.assertEqual(result[0]["id"], person1.pk)

        def test_retention_people_first_time(self):
            _, _, p3, _ = self._create_first_time_retention_events()
            # even if set to hour 6 it should default to beginning of day and include all pageviews above

            target_entity = json.dumps({"id": "$user_signed_up", "type": TREND_FILTER_TYPE_EVENTS})
            result = retention().people(
                RetentionFilter(
                    data={
                        "date_to": self._date(10, hour=6),
                        RETENTION_TYPE: RETENTION_FIRST_TIME,
                        "target_entity": target_entity,
                        "events": [{"id": "$pageview", "type": "events"},],
                        "selected_interval": 1,
                    }
                ),
                self.team,
            )

            self.assertEqual(len(result), 1)
            self.assertEqual(result[0]["id"], p3.pk)

            result = retention().people(
                RetentionFilter(
                    data={
                        "date_to": self._date(14, hour=6),
                        RETENTION_TYPE: RETENTION_FIRST_TIME,
                        "target_entity": target_entity,
                        "events": [{"id": "$pageview", "type": "events"},],
                        "selected_interval": 1,
                    }
                ),
                self.team,
            )

            self.assertEqual(len(result), 0)

        def test_retention_people_paginated(self):
            for i in range(150):
                person_id = "person{}".format(i)
                person_factory(team_id=self.team.pk, distinct_ids=[person_id])
                self._create_events(
                    [
                        (person_id, self._date(0)),
                        (person_id, self._date(1)),
                        (person_id, self._date(2)),
                        (person_id, self._date(5)),
                    ]
                )

            # even if set to hour 6 it should default to beginning of day and include all pageviews above
            result = self.client.get(
                "/api/person/retention", data={"date_to": self._date(10, hour=6), "selected_interval": 2}
            ).json()

            self.assertEqual(len(result["result"]), 100)

            second_result = self.client.get(result["next"]).json()
            self.assertEqual(len(second_result["result"]), 50)

        def test_retention_multiple_events(self):
            person_factory(team_id=self.team.pk, distinct_ids=["person1", "alias1"])
            person_factory(team_id=self.team.pk, distinct_ids=["person2"])
            person_factory(team_id=self.team.pk, distinct_ids=["person3"])
            person_factory(team_id=self.team.pk, distinct_ids=["person4"])

            first_event = "$some_event"
            self._create_events(
                [
                    ("person1", self._date(0)),
                    ("person1", self._date(1)),
                    ("person1", self._date(2)),
                    ("person1", self._date(3)),
                    ("person2", self._date(0)),
                    ("person2", self._date(1)),
                    ("person2", self._date(2)),
                    ("person2", self._date(3)),
                    ("person3", self._date(5)),
                ],
                first_event,
            )

            self._create_events(
                [("person1", self._date(5)), ("person1", self._date(6)), ("person2", self._date(5)),], "$pageview",
            )

            target_entity = json.dumps({"id": first_event, "type": TREND_FILTER_TYPE_EVENTS})
            result = retention().run(
                RetentionFilter(
                    data={
                        "date_to": self._date(6, hour=6),
                        "target_entity": target_entity,
                        "events": [{"id": "$pageview", "type": "events"},],
                        "total_intervals": 7,
                    }
                ),
                self.team,
            )
            self.assertEqual(len(result), 7)
            self.assertEqual(
                self.pluck(result, "label"), ["Day 0", "Day 1", "Day 2", "Day 3", "Day 4", "Day 5", "Day 6"],
            )

            self.assertEqual(
                self.pluck(result, "values", "count"),
                [[2, 0, 0, 0, 0, 2, 1], [2, 0, 0, 0, 2, 1], [2, 0, 0, 2, 1], [2, 0, 2, 1], [0, 0, 0], [1, 0], [0]],
            )

        def test_retention_event_action(self):
            person1 = person_factory(team=self.team, distinct_ids=["person1", "alias1"])
            person2 = person_factory(team=self.team, distinct_ids=["person2"])

            action = self._create_signup_actions(
                [
                    ("person1", self._date(0)),
                    ("person1", self._date(1)),
                    ("person1", self._date(2)),
                    ("person1", self._date(3)),
                    ("person2", self._date(0)),
                    ("person2", self._date(1)),
                    ("person2", self._date(2)),
                    ("person2", self._date(3)),
                ]
            )

            some_event = "$some_event"
            self._create_events(
                [("person1", self._date(3)), ("person2", self._date(5)),], some_event,
            )

            start_entity = json.dumps({"id": action.pk, "type": TREND_FILTER_TYPE_ACTIONS})
            result = retention().run(
                RetentionFilter(
                    data={
                        "date_to": self._date(6, hour=0),
                        "target_entity": start_entity,
                        "events": [{"id": some_event, "type": TREND_FILTER_TYPE_EVENTS},],
                        "total_intervals": 7,
                    }
                ),
                self.team,
            )

            self.assertEqual(len(result), 7)
            self.assertEqual(
                self.pluck(result, "label"), ["Day 0", "Day 1", "Day 2", "Day 3", "Day 4", "Day 5", "Day 6"],
            )
            self.assertEqual(result[0]["date"], datetime(2020, 6, 10, 0, tzinfo=pytz.UTC))

            self.assertEqual(
                self.pluck(result, "values", "count"),
                [[2, 0, 0, 1, 0, 1, 0], [2, 0, 1, 0, 1, 0], [2, 1, 0, 1, 0], [2, 0, 1, 0], [0, 0, 0], [0, 0], [0],],
            )

        def test_retention_graph(self):
            person1 = person_factory(team_id=self.team.pk, distinct_ids=["person1", "alias1"])
            person2 = person_factory(team_id=self.team.pk, distinct_ids=["person2"])

            self._create_events(
                [
                    ("person1", self._date(0)),
                    ("person1", self._date(1)),
                    ("person1", self._date(2)),
                    ("person1", self._date(5)),
                    ("alias1", self._date(5, 9)),
                    ("person1", self._date(6)),
                    ("person2", self._date(0)),
                    ("person2", self._date(1)),
                    ("person2", self._date(2)),
                    ("person2", self._date(3)),
                    ("person2", self._date(6)),
                ]
            )
            result = retention().run(
                RetentionFilter(data={"date_to": self._date(10, hour=6), "display": TRENDS_LINEAR}), self.team
            )
            self.assertEqual(
                result[0]["count"], 2,
            )
            self.assertEqual(
                result[0]["labels"],
                ["Day 0", "Day 1", "Day 2", "Day 3", "Day 4", "Day 5", "Day 6", "Day 7", "Day 8", "Day 9", "Day 10"],
            )
            self.assertEqual(
                result[0]["days"],
                [
                    "2020-06-10",
                    "2020-06-11",
                    "2020-06-12",
                    "2020-06-13",
                    "2020-06-14",
                    "2020-06-15",
                    "2020-06-16",
                    "2020-06-17",
                    "2020-06-18",
                    "2020-06-19",
                    "2020-06-20",
                ],
            )
            self.assertEqual(
                result[0]["data"], [100.0, 100.0, 100.0, 50.0, 0.0, 50.0, 100.0, 0.0, 0.0, 0.0, 0.0],
            )

        def test_first_time_retention(self):
            self._create_first_time_retention_events()

            target_entity = json.dumps({"id": "$user_signed_up", "type": TREND_FILTER_TYPE_EVENTS})
            result = retention().run(
                RetentionFilter(
                    data={
                        "date_to": self._date(5, hour=6),
                        RETENTION_TYPE: RETENTION_FIRST_TIME,
                        "target_entity": target_entity,
                        "events": [{"id": "$pageview", "type": "events"},],
                        "total_intervals": 7,
                    }
                ),
                self.team,
            )

            self.assertEqual(len(result), 7)
            self.assertEqual(
                self.pluck(result, "label"), ["Day 0", "Day 1", "Day 2", "Day 3", "Day 4", "Day 5", "Day 6"],
            )

            self.assertEqual(
                self.pluck(result, "values", "count"),
                [[2, 1, 2, 2, 1, 0, 1], [1, 1, 0, 1, 1, 1], [0, 0, 0, 0, 0], [1, 1, 0, 1], [0, 0, 0], [0, 0], [0]],
            )

        def test_retention_with_properties(self):

            person1 = person_factory(team_id=self.team.pk, distinct_ids=["person1", "alias1"])
            person2 = person_factory(team_id=self.team.pk, distinct_ids=["person2"])

            self._create_events(
                [
                    ("person1", self._date(0)),
                    ("person1", self._date(1)),
                    ("person1", self._date(2)),
                    ("person1", self._date(5)),
                    ("alias1", self._date(5, 9)),
                    ("person1", self._date(6)),
                    ("person2", self._date(1)),
                    ("person2", self._date(2)),
                    ("person2", self._date(3)),
                    ("person2", self._date(6)),
                ]
            )

            result = retention().run(
                RetentionFilter(
                    data={
                        "properties": [{"key": "$some_property", "value": "value"}],
                        "date_to": self._date(10, hour=0),
                    }
                ),
                self.team,
            )
            self.assertEqual(len(result), 11)
            self.assertEqual(
                self.pluck(result, "label"),
                ["Day 0", "Day 1", "Day 2", "Day 3", "Day 4", "Day 5", "Day 6", "Day 7", "Day 8", "Day 9", "Day 10",],
            )
            self.assertEqual(result[0]["date"], datetime(2020, 6, 10, 0, tzinfo=pytz.UTC))

            self.assertEqual(
                self.pluck(result, "values", "count"),
                [
                    [1, 0, 1, 0, 0, 1, 0, 0, 0, 0, 0],
                    [1, 0, 1, 0, 0, 0, 0, 0, 0, 0],
                    [1, 0, 0, 1, 0, 0, 0, 0, 0],
                    [1, 0, 0, 0, 0, 0, 0, 0],
                    [0, 0, 0, 0, 0, 0, 0],
                    [1, 0, 0, 0, 0, 0],
                    [0, 0, 0, 0, 0],
                    [0, 0, 0, 0],
                    [0, 0, 0],
                    [0, 0],
                    [0],
                ],
            )

        def test_retention_with_user_properties(self):
            person1 = person_factory(
                team_id=self.team.pk, distinct_ids=["person1", "alias1"], properties={"email": "person1@test.com"},
            )
            person2 = person_factory(
                team_id=self.team.pk, distinct_ids=["person2"], properties={"email": "person2@test.com"},
            )

            self._create_events(
                [
                    ("person1", self._date(0)),
                    ("person1", self._date(1)),
                    ("person1", self._date(2)),
                    ("person1", self._date(5)),
                    ("alias1", self._date(5, 9)),
                    ("person1", self._date(6)),
                    ("person2", self._date(1)),
                    ("person2", self._date(2)),
                    ("person2", self._date(3)),
                    ("person2", self._date(6)),
                ]
            )

            result = retention().run(
                RetentionFilter(
                    data={
                        "properties": [{"key": "email", "value": "person1@test.com", "type": "person",}],
                        "date_to": self._date(6, hour=0),
                        "total_intervals": 7,
                    }
                ),
                self.team,
            )

            self.assertEqual(len(result), 7)
            self.assertEqual(
                self.pluck(result, "label"), ["Day 0", "Day 1", "Day 2", "Day 3", "Day 4", "Day 5", "Day 6"],
            )
            self.assertEqual(result[0]["date"], datetime(2020, 6, 10, 0, tzinfo=pytz.UTC))
            self.assertEqual(
                self.pluck(result, "values", "count"),
                [[1, 1, 1, 0, 0, 1, 1], [1, 1, 0, 0, 1, 1], [1, 0, 0, 1, 1], [0, 0, 0, 0], [0, 0, 0], [1, 1], [1],],
            )

        def test_retention_action_start_point(self):
            person1 = person_factory(team=self.team, distinct_ids=["person1", "alias1"])
            person2 = person_factory(team=self.team, distinct_ids=["person2"])

            action = self._create_signup_actions(
                [
                    ("person1", self._date(0)),
                    ("person1", self._date(1)),
                    ("person1", self._date(2)),
                    ("person1", self._date(5)),
                    ("alias1", self._date(5, 9)),
                    ("person1", self._date(6)),
                    ("person2", self._date(1)),
                    ("person2", self._date(2)),
                    ("person2", self._date(3)),
                    ("person2", self._date(6)),
                ]
            )

            start_entity = json.dumps({"id": action.pk, "type": TREND_FILTER_TYPE_ACTIONS})
            result = retention().run(
                RetentionFilter(
                    data={
                        "date_to": self._date(6, hour=0),
                        "target_entity": start_entity,
                        "actions": [{"id": action.pk, "type": TREND_FILTER_TYPE_ACTIONS},],
                        "total_intervals": 7,
                    }
                ),
                self.team,
            )

            self.assertEqual(len(result), 7)
            self.assertEqual(
                self.pluck(result, "label"), ["Day 0", "Day 1", "Day 2", "Day 3", "Day 4", "Day 5", "Day 6"],
            )
            self.assertEqual(result[0]["date"], datetime(2020, 6, 10, 0, tzinfo=pytz.UTC))

            self.assertEqual(
                self.pluck(result, "values", "count"),
                [[1, 1, 1, 0, 0, 1, 1], [2, 2, 1, 0, 1, 2], [2, 1, 0, 1, 2], [1, 0, 0, 1], [0, 0, 0], [1, 1], [2],],
            )

        def test_retention_period_monthly(self):
            Person.objects.create(
                team=self.team, distinct_ids=["person1", "alias1"], properties={"email": "person1@test.com"},
            )
            Person.objects.create(
                team=self.team, distinct_ids=["person2"], properties={"email": "person2@test.com"},
            )

            self._create_events(
                [
                    ("person1", self._date(day=0, month=-5)),
                    ("person2", self._date(day=0, month=-5)),
                    ("person1", self._date(day=0, month=-4)),
                    ("person2", self._date(day=0, month=-4)),
                    ("person1", self._date(day=0, month=-3)),
                    ("person2", self._date(day=0, month=-3)),
                    ("person1", self._date(day=0, month=-1)),
                    ("person1", self._date(day=0, month=0)),
                    ("person2", self._date(day=0, month=0)),
                    ("person2", self._date(day=0, month=1)),
                    ("person1", self._date(day=0, month=3)),
                    ("person2", self._date(day=0, month=5)),
                ]
            )

            filter = RetentionFilter(data={"date_to": self._date(0, month=5, hour=0), "period": "Month"})

            result = retention().run(filter, self.team, total_intervals=11)

            self.assertEqual(
                self.pluck(result, "label"),
                [
                    "Month 0",
                    "Month 1",
                    "Month 2",
                    "Month 3",
                    "Month 4",
                    "Month 5",
                    "Month 6",
                    "Month 7",
                    "Month 8",
                    "Month 9",
                    "Month 10",
                ],
            )

            self.assertEqual(
                self.pluck(result, "values", "count"),
                [
                    [2, 2, 2, 0, 1, 2, 1, 0, 1, 0, 1],
                    [2, 2, 0, 1, 2, 1, 0, 1, 0, 1],
                    [2, 0, 1, 2, 1, 0, 1, 0, 1],
                    [0, 0, 0, 0, 0, 0, 0, 0],
                    [1, 1, 0, 0, 1, 0, 0],
                    [2, 1, 0, 1, 0, 1],
                    [1, 0, 0, 0, 1],
                    [0, 0, 0, 0],
                    [1, 0, 0],
                    [0, 0],
                    [1],
                ],
            )

            self.assertEqual(
                self.pluck(result, "date"),
                [
                    datetime(2020, 1, 10, 0, tzinfo=pytz.UTC),
                    datetime(2020, 2, 10, 0, tzinfo=pytz.UTC),
                    datetime(2020, 3, 10, 0, tzinfo=pytz.UTC),
                    datetime(2020, 4, 10, 0, tzinfo=pytz.UTC),
                    datetime(2020, 5, 10, 0, tzinfo=pytz.UTC),
                    datetime(2020, 6, 10, 0, tzinfo=pytz.UTC),
                    datetime(2020, 7, 10, 0, tzinfo=pytz.UTC),
                    datetime(2020, 8, 10, 0, tzinfo=pytz.UTC),
                    datetime(2020, 9, 10, 0, tzinfo=pytz.UTC),
                    datetime(2020, 10, 10, 0, tzinfo=pytz.UTC),
                    datetime(2020, 11, 10, 0, tzinfo=pytz.UTC),
                ],
            )

        def test_retention_period_weekly(self):
            Person.objects.create(
                team=self.team, distinct_ids=["person1", "alias1"], properties={"email": "person1@test.com"},
            )
            Person.objects.create(
                team=self.team, distinct_ids=["person2"], properties={"email": "person2@test.com"},
            )

            self._create_events(
                [
                    ("person1", self._date(0)),
                    ("person2", self._date(0)),
                    ("person1", self._date(1)),
                    ("person2", self._date(1)),
                    ("person1", self._date(7)),
                    ("person2", self._date(7)),
                    ("person1", self._date(14)),
                    ("person1", self._date(month=1, day=-6)),
                    ("person2", self._date(month=1, day=-6)),
                    ("person2", self._date(month=1, day=1)),
                    ("person1", self._date(month=1, day=1)),
                    ("person2", self._date(month=1, day=15)),
                ]
            )

            result = retention().run(
                RetentionFilter(
                    data={"date_to": self._date(10, month=1, hour=0), "period": "Week", "total_intervals": 7}
                ),
                self.team,
            )

            self.assertEqual(
                self.pluck(result, "label"), ["Week 0", "Week 1", "Week 2", "Week 3", "Week 4", "Week 5", "Week 6"],
            )

            self.assertEqual(
                self.pluck(result, "values", "count"),
                [[2, 2, 1, 2, 2, 0, 1], [2, 1, 2, 2, 0, 1], [1, 1, 1, 0, 0], [2, 2, 0, 1], [2, 0, 1], [0, 0], [1],],
            )

            self.assertEqual(
                self.pluck(result, "date"),
                [
                    datetime(2020, 6, 7, 0, tzinfo=pytz.UTC),
                    datetime(2020, 6, 14, 0, tzinfo=pytz.UTC),
                    datetime(2020, 6, 21, 0, tzinfo=pytz.UTC),
                    datetime(2020, 6, 28, 0, tzinfo=pytz.UTC),
                    datetime(2020, 7, 5, 0, tzinfo=pytz.UTC),
                    datetime(2020, 7, 12, 0, tzinfo=pytz.UTC),
                    datetime(2020, 7, 19, 0, tzinfo=pytz.UTC),
                ],
            )

        def test_retention_period_hourly(self):
            Person.objects.create(
                team=self.team, distinct_ids=["person1", "alias1"], properties={"email": "person1@test.com"},
            )
            Person.objects.create(
                team=self.team, distinct_ids=["person2"], properties={"email": "person2@test.com"},
            )

            self._create_events(
                [
                    ("person1", self._date(day=0, hour=0)),
                    ("person2", self._date(day=0, hour=0)),
                    ("person1", self._date(day=0, hour=1)),
                    ("person2", self._date(day=0, hour=1)),
                    ("person1", self._date(day=0, hour=2)),
                    ("person2", self._date(day=0, hour=2)),
                    ("person1", self._date(day=0, hour=4)),
                    ("person1", self._date(day=0, hour=5)),
                    ("person2", self._date(day=0, hour=5)),
                    ("person2", self._date(day=0, hour=6)),
                    ("person1", self._date(day=0, hour=8)),
                    ("person2", self._date(day=0, hour=10)),
                ]
            )

            filter = RetentionFilter(data={"date_to": self._date(0, hour=10), "period": "Hour"})

            result = retention().run(filter, self.team, total_intervals=11)

            self.assertEqual(
                self.pluck(result, "label"),
                [
                    "Hour 0",
                    "Hour 1",
                    "Hour 2",
                    "Hour 3",
                    "Hour 4",
                    "Hour 5",
                    "Hour 6",
                    "Hour 7",
                    "Hour 8",
                    "Hour 9",
                    "Hour 10",
                ],
            )

            self.assertEqual(
                self.pluck(result, "values", "count"),
                [
                    [2, 2, 2, 0, 1, 2, 1, 0, 1, 0, 1],
                    [2, 2, 0, 1, 2, 1, 0, 1, 0, 1],
                    [2, 0, 1, 2, 1, 0, 1, 0, 1],
                    [0, 0, 0, 0, 0, 0, 0, 0],
                    [1, 1, 0, 0, 1, 0, 0],
                    [2, 1, 0, 1, 0, 1],
                    [1, 0, 0, 0, 1],
                    [0, 0, 0, 0],
                    [1, 0, 0],
                    [0, 0],
                    [1],
                ],
            )

            self.assertEqual(
                self.pluck(result, "date"),
                [
                    datetime(2020, 6, 10, 0, tzinfo=pytz.UTC),
                    datetime(2020, 6, 10, 1, tzinfo=pytz.UTC),
                    datetime(2020, 6, 10, 2, tzinfo=pytz.UTC),
                    datetime(2020, 6, 10, 3, tzinfo=pytz.UTC),
                    datetime(2020, 6, 10, 4, tzinfo=pytz.UTC),
                    datetime(2020, 6, 10, 5, tzinfo=pytz.UTC),
                    datetime(2020, 6, 10, 6, tzinfo=pytz.UTC),
                    datetime(2020, 6, 10, 7, tzinfo=pytz.UTC),
                    datetime(2020, 6, 10, 8, tzinfo=pytz.UTC),
                    datetime(2020, 6, 10, 9, tzinfo=pytz.UTC),
                    datetime(2020, 6, 10, 10, tzinfo=pytz.UTC),
                ],
            )

        def _create_events(self, user_and_timestamps, event="$pageview"):
            i = 0
            for distinct_id, timestamp in user_and_timestamps:
                properties = {"$some_property": "value"} if i % 2 == 0 else {}
                event_factory(
                    team=self.team, event=event, distinct_id=distinct_id, timestamp=timestamp, properties=properties,
                )
                i += 1

        def _create_first_time_retention_events(self):
            p1 = person_factory(team_id=self.team.pk, distinct_ids=["person1", "alias1"])
            p2 = person_factory(team_id=self.team.pk, distinct_ids=["person2"])
            p3 = person_factory(team_id=self.team.pk, distinct_ids=["person3"])
            p4 = person_factory(team_id=self.team.pk, distinct_ids=["person4"])
            person_factory(team_id=self.team.pk, distinct_ids=["shouldnt_include"])

            self._create_events(
                [
                    ("shouldnt_include", self._date(-5)),
                    ("shouldnt_include", self._date(-1)),
                    ("person1", self._date(-1)),
                    ("person1", self._date(1)),
                    ("person1", self._date(2)),
                    ("person1", self._date(3)),
                    ("person1", self._date(4)),
                    ("person2", self._date(-1)),
                ],
                "$user_signed_up",
            )

            self._create_events(
                [
                    ("person1", self._date(0)),
                    ("person1", self._date(1)),
                    ("person1", self._date(2)),
                    ("person1", self._date(5)),
                    ("alias1", self._date(5, 9)),
                    ("person1", self._date(6)),
                    ("person2", self._date(1)),
                    ("person2", self._date(2)),
                    ("person2", self._date(3)),
                    ("person2", self._date(6)),
                ]
            )

            self._create_events([("person3", self._date(0))], "$user_signed_up")

            self._create_events(
                [
                    ("person3", self._date(1)),
                    ("person3", self._date(3)),
                    ("person3", self._date(4)),
                    ("person3", self._date(5)),
                ]
            )

            self._create_events([("person4", self._date(2))], "$user_signed_up")

            self._create_events(
                [("person4", self._date(3)), ("person4", self._date(5)),]
            )

            return p1, p2, p3, p4

        def _create_signup_actions(self, user_and_timestamps):

            for distinct_id, timestamp in user_and_timestamps:
                event_factory(
                    team=self.team, event="sign up", distinct_id=distinct_id, timestamp=timestamp,
                )
            sign_up_action = action_factory(team=self.team, name="sign up")
            return sign_up_action

        def _date(self, day, hour=5, month=0):
            return datetime(2020, 6 + month, 10 + day, hour, tzinfo=pytz.UTC).isoformat()

        def pluck(self, list_of_dicts, key, child_key=None):
            return [self.pluck(d[key], child_key) if child_key else d[key] for d in list_of_dicts]

    return TestRetention


def _create_action(**kwargs):
    team = kwargs.pop("team")
    name = kwargs.pop("name")
    action = Action.objects.create(team=team, name=name)
    ActionStep.objects.create(action=action, event=name)
    action.calculate_events()
    return action


class TestDjangoRetention(retention_test_factory(Retention, Event.objects.create, Person.objects.create, _create_action)):  # type: ignore
    pass<|MERGE_RESOLUTION|>--- conflicted
+++ resolved
@@ -3,7 +3,6 @@
 
 import pytz
 
-<<<<<<< HEAD
 from posthog.api.test.base import APIBaseTest
 from posthog.constants import (
     RETENTION_FIRST_TIME,
@@ -12,9 +11,6 @@
     TREND_FILTER_TYPE_EVENTS,
     TRENDS_LINEAR,
 )
-=======
-from posthog.constants import RETENTION_FIRST_TIME, RETENTION_TYPE, TREND_FILTER_TYPE_ACTIONS, TREND_FILTER_TYPE_EVENTS
->>>>>>> 23f129e0
 from posthog.models import Action, ActionStep, Event, Filter, Person
 from posthog.models.filters import RetentionFilter
 from posthog.queries.retention import Retention
