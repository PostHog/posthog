--- conflicted
+++ resolved
@@ -1193,17 +1193,10 @@
             day_start
      FROM
        (SELECT toUInt16(0) AS total,
-<<<<<<< HEAD
-               toStartOfDay(toDateTime('2023-05-15 23:59:59', 'UTC') - toIntervalDay(number)) AS day_start
-        FROM numbers(dateDiff('day', toStartOfDay(toDateTime('2023-05-08 00:00:00', 'UTC')), toDateTime('2023-05-15 23:59:59', 'UTC')))
-        UNION ALL SELECT toUInt16(0) AS total,
-                         toStartOfDay(toDateTime('2023-05-08 00:00:00', 'UTC'))
-=======
                toStartOfDay(toDateTime('2020-01-02 23:59:59', 'UTC') - toIntervalDay(number)) AS day_start
         FROM numbers(dateDiff('day', toStartOfDay(toDateTime('2019-12-26 00:00:00', 'UTC')), toDateTime('2020-01-02 23:59:59', 'UTC')))
         UNION ALL SELECT toUInt16(0) AS total,
                          toStartOfDay(toDateTime('2019-12-26 00:00:00', 'UTC'))
->>>>>>> f0553ed7
         UNION ALL SELECT count(*) AS total,
                          toStartOfDay(toTimeZone(toDateTime(timestamp, 'UTC'), 'UTC')) AS date
         FROM events e
@@ -1228,19 +1221,8 @@
            AND (has(['Jane'], replaceRegexpAll(JSONExtractRaw(argMax(person.properties, version), 'name'), '^"|"$', '')))) person ON person.id = pdi.person_id
         WHERE team_id = 2
           AND event = 'event_name'
-<<<<<<< HEAD
-          AND toTimeZone(timestamp, 'UTC') >= toDateTime(toStartOfDay(toDateTime('2023-05-08 00:00:00', 'UTC')), 'UTC')
-          AND toTimeZone(timestamp, 'UTC') <= toDateTime('2023-05-15 23:59:59', 'UTC')
-          AND (pdi.person_id IN
-                 (SELECT DISTINCT person_id
-                  FROM cohortpeople
-                  WHERE team_id = 2
-                    AND cohort_id = 2
-                    AND version = 0 ))
-=======
           AND toTimeZone(timestamp, 'UTC') >= toDateTime(toStartOfDay(toDateTime('2019-12-26 00:00:00', 'UTC')), 'UTC')
           AND toTimeZone(timestamp, 'UTC') <= toDateTime('2020-01-02 23:59:59', 'UTC')
->>>>>>> f0553ed7
         GROUP BY date)
      GROUP BY day_start
      ORDER BY day_start)
@@ -1276,36 +1258,18 @@
             day_start
      FROM
        (SELECT toUInt16(0) AS total,
-<<<<<<< HEAD
-               toStartOfDay(toDateTime('2023-05-15 23:59:59', 'UTC') - toIntervalDay(number)) AS day_start
-        FROM numbers(dateDiff('day', toStartOfDay(toDateTime('2023-05-08 00:00:00', 'UTC')), toDateTime('2023-05-15 23:59:59', 'UTC')))
-        UNION ALL SELECT toUInt16(0) AS total,
-                         toStartOfDay(toDateTime('2023-05-08 00:00:00', 'UTC'))
-=======
                toStartOfDay(toDateTime('2020-01-02 23:59:59', 'UTC') - toIntervalDay(number)) AS day_start
         FROM numbers(dateDiff('day', toStartOfDay(toDateTime('2019-12-26 00:00:00', 'UTC')), toDateTime('2020-01-02 23:59:59', 'UTC')))
         UNION ALL SELECT toUInt16(0) AS total,
                          toStartOfDay(toDateTime('2019-12-26 00:00:00', 'UTC'))
->>>>>>> f0553ed7
         UNION ALL SELECT count(*) AS total,
                          toStartOfDay(toTimeZone(toDateTime(timestamp, 'UTC'), 'UTC')) AS date
         FROM events e
         WHERE team_id = 2
           AND event = 'event_name'
-<<<<<<< HEAD
-          AND toTimeZone(timestamp, 'UTC') >= toDateTime(toStartOfDay(toDateTime('2023-05-08 00:00:00', 'UTC')), 'UTC')
-          AND toTimeZone(timestamp, 'UTC') <= toDateTime('2023-05-15 23:59:59', 'UTC')
-          AND (if(notEmpty(overrides.person_id), overrides.person_id, e.person_id) IN
-                 (SELECT DISTINCT person_id
-                  FROM cohortpeople
-                  WHERE team_id = 2
-                    AND cohort_id = 2
-                    AND version = 0 ))
-=======
           AND toTimeZone(timestamp, 'UTC') >= toDateTime(toStartOfDay(toDateTime('2019-12-26 00:00:00', 'UTC')), 'UTC')
           AND toTimeZone(timestamp, 'UTC') <= toDateTime('2020-01-02 23:59:59', 'UTC')
           AND (has(['Jane'], replaceRegexpAll(JSONExtractRaw(e.person_properties, 'name'), '^"|"$', '')))
->>>>>>> f0553ed7
           AND notEmpty(e.person_id)
         GROUP BY date)
      GROUP BY day_start
