# name: TestFOSSTrends.test_breakdown_active_user_math_with_actions
  '
  
  SELECT groupArray(value)
  FROM
    (SELECT replaceRegexpAll(JSONExtractRaw(properties, 'key'), '^"|"$', '') AS value,
            count(*) as count
     FROM events e
     INNER JOIN
       (SELECT distinct_id,
               argMax(person_id, version) as person_id
        FROM person_distinct_id2
        WHERE team_id = 2
        GROUP BY distinct_id
        HAVING argMax(is_deleted, version) = 0) AS pdi ON e.distinct_id = pdi.distinct_id
     INNER JOIN
       (SELECT id,
               argMax(properties, version) as person_props
        FROM person
        WHERE team_id = 2
        GROUP BY id
        HAVING max(is_deleted) = 0) person ON pdi.person_id = person.id
     WHERE team_id = 2
       AND ((event = '$pageview'
             AND (has(['p1', 'p2', 'p3'], replaceRegexpAll(JSONExtractRaw(person_props, 'name'), '^"|"$', ''))
                  AND pdi.person_id IN
                    (SELECT id
                     FROM person
                     WHERE team_id = 2
                       AND id IN
                         (SELECT id
                          FROM person
                          WHERE team_id = 2
                            AND ((has(['p1', 'p2'], replaceRegexpAll(JSONExtractRaw(person.properties, 'name'), '^"|"$', '')))) )
                     GROUP BY id
                     HAVING max(is_deleted) = 0
                     AND ((has(['p1', 'p2'], replaceRegexpAll(JSONExtractRaw(argMax(person.properties, _timestamp), 'name'), '^"|"$', ''))))))))
       AND timestamp >= toDateTime('2020-01-01 00:00:00', 'UTC')
       AND timestamp <= toDateTime('2020-01-12 23:59:59', 'UTC')
     GROUP BY value
     ORDER BY count DESC, value DESC
     LIMIT 25
     OFFSET 0)
  '
---
# name: TestFOSSTrends.test_breakdown_active_user_math_with_actions.1
  '
  
  SELECT groupArray(day_start) as date,
         groupArray(count) as data,
         breakdown_value
  FROM
    (SELECT SUM(total) as count,
            day_start,
            breakdown_value
     FROM
       (SELECT *
        FROM
          (SELECT toUInt16(0) AS total,
                  ticks.day_start as day_start,
                  breakdown_value
           FROM
             (SELECT toStartOfDay(toDateTime('2020-01-12 23:59:59', 'UTC') - number * 86400) as day_start
              FROM numbers(12)
              UNION ALL SELECT toStartOfDay(toDateTime('2020-01-01 00:00:00', 'UTC')) as day_start) as ticks
           CROSS JOIN
             (SELECT breakdown_value
              FROM
                (SELECT ['val'] as breakdown_value) ARRAY
              JOIN breakdown_value) as sec
           ORDER BY breakdown_value,
                    day_start
           UNION ALL SELECT counts as total,
                            timestamp as day_start,
                                         breakdown_value
           FROM
             (SELECT d.timestamp,
                     COUNT(DISTINCT person_id) counts,
                     breakdown_value
              FROM
                (SELECT toStartOfDay(toDateTime(timestamp), 'UTC') as timestamp
                 FROM events e
                 WHERE team_id = 2
                   AND timestamp >= toDateTime('2019-12-25 00:00:00', 'UTC')
                   AND timestamp <= toDateTime('2020-01-12 23:59:59', 'UTC')
                 GROUP BY timestamp) d
              CROSS JOIN
                (SELECT toStartOfDay(toDateTime(timestamp), 'UTC') as timestamp,
                        pdi.person_id AS person_id,
                        replaceRegexpAll(JSONExtractRaw(properties, 'key'), '^"|"$', '') as breakdown_value
                 FROM events e
                 INNER JOIN
                   (SELECT distinct_id,
                           argMax(person_id, version) as person_id
                    FROM person_distinct_id2
                    WHERE team_id = 2
                    GROUP BY distinct_id
                    HAVING argMax(is_deleted, version) = 0) as pdi ON events.distinct_id = pdi.distinct_id
                 INNER JOIN
                   (SELECT id,
                           argMax(properties, version) as person_props
                    FROM person
                    WHERE team_id = 2
                    GROUP BY id
                    HAVING max(is_deleted) = 0) person ON person.id = pdi.person_id
                 WHERE e.team_id = 2
                   AND timestamp >= toDateTime('2019-12-25 00:00:00', 'UTC')
                   AND timestamp <= toDateTime('2020-01-12 23:59:59', 'UTC')
                   AND ((event = '$pageview'
                         AND (has(['p1', 'p2', 'p3'], replaceRegexpAll(JSONExtractRaw(person_props, 'name'), '^"|"$', ''))
                              AND pdi.person_id IN
                                (SELECT id
                                 FROM person
                                 WHERE team_id = 2
                                   AND id IN
                                     (SELECT id
                                      FROM person
                                      WHERE team_id = 2
                                        AND ((has(['p1', 'p2'], replaceRegexpAll(JSONExtractRaw(person.properties, 'name'), '^"|"$', '')))) )
                                 GROUP BY id
                                 HAVING max(is_deleted) = 0
                                 AND ((has(['p1', 'p2'], replaceRegexpAll(JSONExtractRaw(argMax(person.properties, _timestamp), 'name'), '^"|"$', ''))))))))
                 GROUP BY timestamp,
                          person_id,
                          breakdown_value) e
              WHERE e.timestamp <= d.timestamp
                AND e.timestamp > d.timestamp - INTERVAL 7 DAY
              GROUP BY d.timestamp,
                       breakdown_value
              ORDER BY d.timestamp)
           WHERE 11111 = 11111
             AND timestamp >= toStartOfDay(toDateTime('2020-01-01 00:00:00', 'UTC'))
             AND timestamp <= toDateTime('2020-01-12 23:59:59', 'UTC') ))
     GROUP BY day_start,
              breakdown_value
     ORDER BY breakdown_value,
              day_start)
  GROUP BY breakdown_value
  ORDER BY breakdown_value
  '
---
# name: TestFOSSTrends.test_breakdown_filtering_with_properties_in_new_format
  '
  
  SELECT groupArray(value)
  FROM
    (SELECT replaceRegexpAll(JSONExtractRaw(properties, '$current_url'), '^"|"$', '') AS value,
            count(*) as count
     FROM events e
     WHERE team_id = 2
       AND event = 'sign up'
       AND timestamp >= toDateTime('2019-12-22 00:00:00', 'UTC')
       AND timestamp <= toDateTime('2020-01-05 23:59:59', 'UTC')
       AND ((has(['Firefox'], replaceRegexpAll(JSONExtractRaw(e.properties, '$browser'), '^"|"$', ''))
             OR has(['Windows'], replaceRegexpAll(JSONExtractRaw(e.properties, '$os'), '^"|"$', '')))
            AND (has(['Mac'], replaceRegexpAll(JSONExtractRaw(e.properties, '$os'), '^"|"$', ''))))
     GROUP BY value
     ORDER BY count DESC, value DESC
     LIMIT 25
     OFFSET 0)
  '
---
# name: TestFOSSTrends.test_breakdown_filtering_with_properties_in_new_format.1
  '
  
  SELECT groupArray(day_start) as date,
         groupArray(count) as data,
         breakdown_value
  FROM
    (SELECT SUM(total) as count,
            day_start,
            breakdown_value
     FROM
       (SELECT *
        FROM
          (SELECT toUInt16(0) AS total,
                  ticks.day_start as day_start,
                  breakdown_value
           FROM
             (SELECT toStartOfDay(toDateTime('2020-01-05 23:59:59', 'UTC') - number * 86400) as day_start
              FROM numbers(15)
              UNION ALL SELECT toStartOfDay(toDateTime('2019-12-22 00:00:00', 'UTC')) as day_start) as ticks
           CROSS JOIN
             (SELECT breakdown_value
              FROM
                (SELECT ['second url'] as breakdown_value) ARRAY
              JOIN breakdown_value) as sec
           ORDER BY breakdown_value,
                    day_start
           UNION ALL SELECT count(*) as total,
                            toStartOfDay(timestamp, 'UTC') as day_start,
                            replaceRegexpAll(JSONExtractRaw(properties, '$current_url'), '^"|"$', '') as breakdown_value
           FROM events e
           WHERE e.team_id = 2
             AND event = 'sign up'
             AND ((has(['Firefox'], replaceRegexpAll(JSONExtractRaw(e.properties, '$browser'), '^"|"$', ''))
                   OR has(['Windows'], replaceRegexpAll(JSONExtractRaw(e.properties, '$os'), '^"|"$', '')))
                  AND (has(['Mac'], replaceRegexpAll(JSONExtractRaw(e.properties, '$os'), '^"|"$', ''))))
             AND timestamp >= toStartOfDay(toDateTime('2019-12-22 00:00:00', 'UTC'))
             AND timestamp <= toDateTime('2020-01-05 23:59:59', 'UTC')
             AND replaceRegexpAll(JSONExtractRaw(properties, '$current_url'), '^"|"$', '') in (['second url'])
           GROUP BY day_start,
                    breakdown_value))
     GROUP BY day_start,
              breakdown_value
     ORDER BY breakdown_value,
              day_start)
  GROUP BY breakdown_value
  ORDER BY breakdown_value
  '
---
# name: TestFOSSTrends.test_breakdown_filtering_with_properties_in_new_format.2
  '
  
  SELECT groupArray(value)
  FROM
    (SELECT replaceRegexpAll(JSONExtractRaw(properties, '$current_url'), '^"|"$', '') AS value,
            count(*) as count
     FROM events e
     WHERE team_id = 2
       AND event = 'sign up'
       AND timestamp >= toDateTime('2019-12-22 00:00:00', 'UTC')
       AND timestamp <= toDateTime('2020-01-05 23:59:59', 'UTC')
       AND ((has(['Firefox'], replaceRegexpAll(JSONExtractRaw(e.properties, '$browser'), '^"|"$', ''))
             AND has(['Windows'], replaceRegexpAll(JSONExtractRaw(e.properties, '$os'), '^"|"$', '')))
            AND (has(['Mac'], replaceRegexpAll(JSONExtractRaw(e.properties, '$os'), '^"|"$', ''))))
     GROUP BY value
     ORDER BY count DESC, value DESC
     LIMIT 25
     OFFSET 0)
  '
---
# name: TestFOSSTrends.test_breakdown_filtering_with_properties_in_new_format.3
  '
  SELECT [now()] AS date,
         [0] AS data,
         '' AS breakdown_value
  LIMIT 0
  '
---
# name: TestFOSSTrends.test_person_property_filtering
  '
  
  SELECT groupArray(day_start) as date,
         groupArray(count) as data
  FROM
    (SELECT SUM(total) AS count,
            day_start
     from
       (SELECT toUInt16(0) AS total,
               toStartOfDay(toDateTime('2020-01-04 23:59:59', 'UTC') - toIntervalDay(number)) AS day_start
        FROM numbers(dateDiff('day', toStartOfDay(toDateTime('2019-12-28 00:00:00', 'UTC')), toDateTime('2020-01-04 23:59:59', 'UTC')))
        UNION ALL SELECT toUInt16(0) AS total,
                         toStartOfDay(toDateTime('2019-12-28 00:00:00', 'UTC'))
        UNION ALL SELECT count(*) as data,
                         toStartOfDay(toDateTime(timestamp, 'UTC')) as date
        FROM
          (SELECT e.timestamp as timestamp,
                  pdi.person_id as person_id
           FROM events e
           INNER JOIN
             (SELECT distinct_id,
                     argMax(person_id, version) as person_id
              FROM person_distinct_id2
              WHERE team_id = 2
              GROUP BY distinct_id
              HAVING argMax(is_deleted, version) = 0) AS pdi ON e.distinct_id = pdi.distinct_id
           INNER JOIN
             (SELECT id
              FROM person
              WHERE team_id = 2
                AND id IN
                  (SELECT id
                   FROM person
                   WHERE team_id = 2
                     AND (has(['person1'], replaceRegexpAll(JSONExtractRaw(person.properties, 'name'), '^"|"$', ''))) )
              GROUP BY id
              HAVING max(is_deleted) = 0
              AND (has(['person1'], replaceRegexpAll(JSONExtractRaw(argMax(person.properties, _timestamp), 'name'), '^"|"$', '')))) person ON person.id = pdi.person_id
           WHERE team_id = 2
             AND event = 'watched movie'
             AND timestamp >= toStartOfDay(toDateTime('2019-12-28 00:00:00', 'UTC'))
             AND timestamp <= toDateTime('2020-01-04 23:59:59', 'UTC') )
        GROUP BY date)
     group by day_start
     order by day_start SETTINGS allow_experimental_window_functions = 1) SETTINGS timeout_before_checking_execution_speed = 60
  '
---
# name: TestFOSSTrends.test_person_property_filtering_clashing_with_event_property
  '
  
  SELECT groupArray(day_start) as date,
         groupArray(count) as data
  FROM
    (SELECT SUM(total) AS count,
            day_start
     from
       (SELECT toUInt16(0) AS total,
               toStartOfDay(toDateTime('2020-01-04 23:59:59', 'UTC') - toIntervalDay(number)) AS day_start
        FROM numbers(dateDiff('day', toStartOfDay(toDateTime('2019-12-28 00:00:00', 'UTC')), toDateTime('2020-01-04 23:59:59', 'UTC')))
        UNION ALL SELECT toUInt16(0) AS total,
                         toStartOfDay(toDateTime('2019-12-28 00:00:00', 'UTC'))
        UNION ALL SELECT count(*) as data,
                         toStartOfDay(toDateTime(timestamp, 'UTC')) as date
        FROM
          (SELECT e.timestamp as timestamp,
                  pdi.person_id as person_id
           FROM events e
           INNER JOIN
             (SELECT distinct_id,
                     argMax(person_id, version) as person_id
              FROM person_distinct_id2
              WHERE team_id = 2
              GROUP BY distinct_id
              HAVING argMax(is_deleted, version) = 0) AS pdi ON e.distinct_id = pdi.distinct_id
           INNER JOIN
             (SELECT id
              FROM person
              WHERE team_id = 2
                AND id IN
                  (SELECT id
                   FROM person
                   WHERE team_id = 2
                     AND (has(['person1'], replaceRegexpAll(JSONExtractRaw(person.properties, 'name'), '^"|"$', ''))) )
              GROUP BY id
              HAVING max(is_deleted) = 0
              AND (has(['person1'], replaceRegexpAll(JSONExtractRaw(argMax(person.properties, _timestamp), 'name'), '^"|"$', '')))) person ON person.id = pdi.person_id
           WHERE team_id = 2
             AND event = 'watched movie'
             AND timestamp >= toStartOfDay(toDateTime('2019-12-28 00:00:00', 'UTC'))
             AND timestamp <= toDateTime('2020-01-04 23:59:59', 'UTC') )
        GROUP BY date)
     group by day_start
     order by day_start SETTINGS allow_experimental_window_functions = 1) SETTINGS timeout_before_checking_execution_speed = 60
  '
---
# name: TestFOSSTrends.test_person_property_filtering_clashing_with_event_property.1
  '
  
  SELECT groupArray(day_start) as date,
         groupArray(count) as data
  FROM
    (SELECT SUM(total) AS count,
            day_start
     from
       (SELECT toUInt16(0) AS total,
               toStartOfDay(toDateTime('2020-01-04 23:59:59', 'UTC') - toIntervalDay(number)) AS day_start
        FROM numbers(dateDiff('day', toStartOfDay(toDateTime('2019-12-28 00:00:00', 'UTC')), toDateTime('2020-01-04 23:59:59', 'UTC')))
        UNION ALL SELECT toUInt16(0) AS total,
                         toStartOfDay(toDateTime('2019-12-28 00:00:00', 'UTC'))
        UNION ALL SELECT count(*) as data,
                         toStartOfDay(toDateTime(timestamp, 'UTC')) as date
        FROM
          (SELECT e.timestamp as timestamp,
                  e."properties" as "properties"
           FROM events e
           WHERE team_id = 2
             AND event = 'watched movie'
             AND timestamp >= toStartOfDay(toDateTime('2019-12-28 00:00:00', 'UTC'))
             AND timestamp <= toDateTime('2020-01-04 23:59:59', 'UTC')
             AND (has(['1'], replaceRegexpAll(JSONExtractRaw(e.properties, 'name'), '^"|"$', ''))) )
        GROUP BY date)
     group by day_start
     order by day_start SETTINGS allow_experimental_window_functions = 1) SETTINGS timeout_before_checking_execution_speed = 60
  '
---
# name: TestFOSSTrends.test_person_property_filtering_clashing_with_event_property_materialized
  '
  
  SELECT groupArray(day_start) as date,
         groupArray(count) as data
  FROM
    (SELECT SUM(total) AS count,
            day_start
     from
       (SELECT toUInt16(0) AS total,
               toStartOfDay(toDateTime('2020-01-04 23:59:59', 'UTC') - toIntervalDay(number)) AS day_start
        FROM numbers(dateDiff('day', toStartOfDay(toDateTime('2019-12-28 00:00:00', 'UTC')), toDateTime('2020-01-04 23:59:59', 'UTC')))
        UNION ALL SELECT toUInt16(0) AS total,
                         toStartOfDay(toDateTime('2019-12-28 00:00:00', 'UTC'))
        UNION ALL SELECT count(*) as data,
                         toStartOfDay(toDateTime(timestamp, 'UTC')) as date
        FROM
          (SELECT e.timestamp as timestamp,
                  pdi.person_id as person_id
           FROM events e
           INNER JOIN
             (SELECT distinct_id,
                     argMax(person_id, version) as person_id
              FROM person_distinct_id2
              WHERE team_id = 2
              GROUP BY distinct_id
              HAVING argMax(is_deleted, version) = 0) AS pdi ON e.distinct_id = pdi.distinct_id
           INNER JOIN
             (SELECT id
              FROM person
              WHERE team_id = 2
                AND id IN
                  (SELECT id
                   FROM person
                   WHERE team_id = 2
                     AND (has(['person1'], person."pmat_name")) )
              GROUP BY id
              HAVING max(is_deleted) = 0
              AND (has(['person1'], argMax(person."pmat_name", _timestamp)))) person ON person.id = pdi.person_id
           WHERE team_id = 2
             AND event = 'watched movie'
             AND timestamp >= toStartOfDay(toDateTime('2019-12-28 00:00:00', 'UTC'))
             AND timestamp <= toDateTime('2020-01-04 23:59:59', 'UTC') )
        GROUP BY date)
     group by day_start
     order by day_start SETTINGS allow_experimental_window_functions = 1) SETTINGS timeout_before_checking_execution_speed = 60
  '
---
# name: TestFOSSTrends.test_person_property_filtering_clashing_with_event_property_materialized.1
  '
  
  SELECT groupArray(day_start) as date,
         groupArray(count) as data
  FROM
    (SELECT SUM(total) AS count,
            day_start
     from
       (SELECT toUInt16(0) AS total,
               toStartOfDay(toDateTime('2020-01-04 23:59:59', 'UTC') - toIntervalDay(number)) AS day_start
        FROM numbers(dateDiff('day', toStartOfDay(toDateTime('2019-12-28 00:00:00', 'UTC')), toDateTime('2020-01-04 23:59:59', 'UTC')))
        UNION ALL SELECT toUInt16(0) AS total,
                         toStartOfDay(toDateTime('2019-12-28 00:00:00', 'UTC'))
        UNION ALL SELECT count(*) as data,
                         toStartOfDay(toDateTime(timestamp, 'UTC')) as date
        FROM
          (SELECT e.timestamp as timestamp,
                  e."mat_name" as "mat_name"
           FROM events e
           WHERE team_id = 2
             AND event = 'watched movie'
             AND timestamp >= toStartOfDay(toDateTime('2019-12-28 00:00:00', 'UTC'))
             AND timestamp <= toDateTime('2020-01-04 23:59:59', 'UTC')
             AND (has(['1'], "mat_name")) )
        GROUP BY date)
     group by day_start
     order by day_start SETTINGS allow_experimental_window_functions = 1) SETTINGS timeout_before_checking_execution_speed = 60
  '
---
# name: TestFOSSTrends.test_person_property_filtering_materialized
  '
  
  SELECT groupArray(day_start) as date,
         groupArray(count) as data
  FROM
    (SELECT SUM(total) AS count,
            day_start
     from
       (SELECT toUInt16(0) AS total,
               toStartOfDay(toDateTime('2020-01-04 23:59:59', 'UTC') - toIntervalDay(number)) AS day_start
        FROM numbers(dateDiff('day', toStartOfDay(toDateTime('2019-12-28 00:00:00', 'UTC')), toDateTime('2020-01-04 23:59:59', 'UTC')))
        UNION ALL SELECT toUInt16(0) AS total,
                         toStartOfDay(toDateTime('2019-12-28 00:00:00', 'UTC'))
        UNION ALL SELECT count(*) as data,
                         toStartOfDay(toDateTime(timestamp, 'UTC')) as date
        FROM
          (SELECT e.timestamp as timestamp,
                  pdi.person_id as person_id
           FROM events e
           INNER JOIN
             (SELECT distinct_id,
                     argMax(person_id, version) as person_id
              FROM person_distinct_id2
              WHERE team_id = 2
              GROUP BY distinct_id
              HAVING argMax(is_deleted, version) = 0) AS pdi ON e.distinct_id = pdi.distinct_id
           INNER JOIN
             (SELECT id
              FROM person
              WHERE team_id = 2
                AND id IN
                  (SELECT id
                   FROM person
                   WHERE team_id = 2
                     AND (has(['person1'], person."pmat_name")) )
              GROUP BY id
              HAVING max(is_deleted) = 0
              AND (has(['person1'], argMax(person."pmat_name", _timestamp)))) person ON person.id = pdi.person_id
           WHERE team_id = 2
             AND event = 'watched movie'
             AND timestamp >= toStartOfDay(toDateTime('2019-12-28 00:00:00', 'UTC'))
             AND timestamp <= toDateTime('2020-01-04 23:59:59', 'UTC') )
        GROUP BY date)
     group by day_start
     order by day_start SETTINGS allow_experimental_window_functions = 1) SETTINGS timeout_before_checking_execution_speed = 60
  '
---
# name: TestFOSSTrends.test_timezone_weekly
  '
  
  SELECT groupArray(day_start) as date,
         groupArray(count) as data
  FROM
    (SELECT SUM(total) AS count,
            day_start
     from
       (SELECT toUInt16(0) AS total,
               toStartOfWeek(toDateTime('2020-01-25 23:59:59', 'US/Pacific') - toIntervalWeek(number), 0) AS day_start
        FROM numbers(dateDiff('week', toStartOfWeek(toDateTime('2020-01-11 00:00:00', 'US/Pacific'), 0), toDateTime('2020-01-25 23:59:59', 'US/Pacific')))
        UNION ALL SELECT toUInt16(0) AS total,
                         toStartOfWeek(toDateTime('2020-01-11 00:00:00', 'US/Pacific'), 0)
        UNION ALL SELECT count(*) as data,
                         toStartOfWeek(toDateTime(timestamp, 'US/Pacific'), 0) as date
        FROM
          (SELECT e.timestamp as timestamp
           FROM events e
           WHERE team_id = 2
             AND event = 'sign up'
             AND timestamp >= toStartOfWeek(toDateTime('2020-01-11 00:00:00', 'US/Pacific'), 0)
             AND timestamp <= toDateTime('2020-01-25 23:59:59', 'US/Pacific') )
        GROUP BY date)
     group by day_start
     order by day_start SETTINGS allow_experimental_window_functions = 1) SETTINGS timeout_before_checking_execution_speed = 60
  '
---
# name: TestFOSSTrends.test_timezones
  '
  
  SELECT groupArray(day_start) as date,
         groupArray(count) as data
  FROM
    (SELECT SUM(total) AS count,
            day_start
     from
       (SELECT toUInt16(0) AS total,
               toStartOfDay(toDateTime('2020-01-05 23:59:59', 'US/Pacific') - toIntervalDay(number)) AS day_start
        FROM numbers(dateDiff('day', toStartOfDay(toDateTime('2019-12-29 00:00:00', 'US/Pacific')), toDateTime('2020-01-05 23:59:59', 'US/Pacific')))
        UNION ALL SELECT toUInt16(0) AS total,
                         toStartOfDay(toDateTime('2019-12-29 00:00:00', 'US/Pacific'))
        UNION ALL SELECT count(*) as data,
                         toStartOfDay(toDateTime(timestamp, 'US/Pacific')) as date
        FROM
          (SELECT e.timestamp as timestamp
           FROM events e
           WHERE team_id = 2
             AND event = 'sign up'
             AND timestamp >= toStartOfDay(toDateTime('2019-12-29 00:00:00', 'US/Pacific'))
             AND timestamp <= toDateTime('2020-01-05 23:59:59', 'US/Pacific') )
        GROUP BY date)
     group by day_start
     order by day_start SETTINGS allow_experimental_window_functions = 1) SETTINGS timeout_before_checking_execution_speed = 60
  '
---
# name: TestFOSSTrends.test_timezones.1
  '
  
  SELECT groupArray(day_start) as date,
         groupArray(count) as data
  FROM
    (SELECT SUM(total) AS count,
            day_start
     from
       (SELECT toUInt16(0) AS total,
               toStartOfDay(toDateTime('2020-01-05 23:59:59', 'US/Pacific') - toIntervalDay(number)) AS day_start
        FROM numbers(dateDiff('day', toStartOfDay(toDateTime('2019-12-22 00:00:00', 'US/Pacific')), toDateTime('2020-01-05 23:59:59', 'US/Pacific')))
        UNION ALL SELECT toUInt16(0) AS total,
                         toStartOfDay(toDateTime('2019-12-22 00:00:00', 'US/Pacific'))
        UNION ALL SELECT count(DISTINCT person_id) as data,
                         toStartOfDay(toDateTime(timestamp, 'US/Pacific')) as date
        FROM
          (SELECT e.timestamp as timestamp,
                  pdi.person_id as person_id
           FROM events e
           INNER JOIN
             (SELECT distinct_id,
                     argMax(person_id, version) as person_id
              FROM person_distinct_id2
              WHERE team_id = 2
              GROUP BY distinct_id
              HAVING argMax(is_deleted, version) = 0) AS pdi ON e.distinct_id = pdi.distinct_id
           WHERE team_id = 2
             AND event = 'sign up'
             AND timestamp >= toStartOfDay(toDateTime('2019-12-22 00:00:00', 'US/Pacific'))
             AND timestamp <= toDateTime('2020-01-05 23:59:59', 'US/Pacific') )
        GROUP BY date)
     group by day_start
     order by day_start SETTINGS allow_experimental_window_functions = 1) SETTINGS timeout_before_checking_execution_speed = 60
  '
---
# name: TestFOSSTrends.test_timezones.2
  '
  
  SELECT groupArray(day_start) as date,
         groupArray(count) as data
  FROM
    (SELECT SUM(total) AS count,
            day_start
     from
       (SELECT toUInt16(0) AS total,
               toStartOfDay(toDateTime('2020-01-05 23:59:59', 'US/Pacific') - toIntervalDay(number)) AS day_start
        FROM numbers(dateDiff('day', toStartOfDay(toDateTime('2019-12-29 00:00:00', 'US/Pacific')), toDateTime('2020-01-05 23:59:59', 'US/Pacific')))
        UNION ALL SELECT toUInt16(0) AS total,
                         toStartOfDay(toDateTime('2019-12-29 00:00:00', 'US/Pacific'))
        UNION ALL SELECT counts as total,
                         timestamp as day_start
        FROM
          (SELECT d.timestamp,
                  COUNT(DISTINCT person_id) counts
           FROM
             (SELECT toStartOfDay(toDateTime(timestamp, 'US/Pacific')) as timestamp
              FROM events
              WHERE team_id = 2
                AND timestamp >= toDateTime('2019-12-22 00:00:00', 'US/Pacific')
                AND timestamp <= toDateTime('2020-01-05 23:59:59', 'US/Pacific')
              GROUP BY timestamp) d
           CROSS JOIN
             (SELECT toStartOfDay(toDateTime(timestamp, 'US/Pacific')) as timestamp,
                     person_id
              FROM
                (SELECT e.timestamp as timestamp,
                        pdi.person_id as person_id
                 FROM events e
                 INNER JOIN
                   (SELECT distinct_id,
                           argMax(person_id, version) as person_id
                    FROM person_distinct_id2
                    WHERE team_id = 2
                    GROUP BY distinct_id
                    HAVING argMax(is_deleted, version) = 0) AS pdi ON e.distinct_id = pdi.distinct_id
                 WHERE team_id = 2
                   AND event = 'sign up'
                   AND timestamp >= toDateTime('2019-12-22 00:00:00', 'US/Pacific')
                   AND timestamp <= toDateTime('2020-01-05 23:59:59', 'US/Pacific') ) events
              WHERE 1 = 1
                AND timestamp >= toDateTime('2019-12-22 00:00:00', 'US/Pacific')
                AND timestamp <= toDateTime('2020-01-05 23:59:59', 'US/Pacific')
              GROUP BY timestamp,
                       person_id) e
           WHERE e.timestamp <= d.timestamp
             AND e.timestamp > d.timestamp - INTERVAL 7 DAY
           GROUP BY d.timestamp
           ORDER BY d.timestamp)
        WHERE 1 = 1
          AND timestamp >= toStartOfDay(toDateTime('2019-12-29 00:00:00', 'US/Pacific'))
          AND timestamp <= toDateTime('2020-01-05 23:59:59', 'US/Pacific') )
     group by day_start
     order by day_start SETTINGS allow_experimental_window_functions = 1) SETTINGS timeout_before_checking_execution_speed = 60
  '
---
# name: TestFOSSTrends.test_timezones.3
  '
  
  SELECT groupArray(day_start) as date,
         groupArray(count) as data
  FROM
    (SELECT SUM(total) AS count,
            day_start
     from
       (SELECT toUInt16(0) AS total,
               toStartOfDay(toDateTime('2020-01-05 23:59:59', 'US/Pacific') - toIntervalDay(number)) AS day_start
        FROM numbers(dateDiff('day', toStartOfDay(toDateTime('2019-12-29 00:00:00', 'US/Pacific')), toDateTime('2020-01-05 23:59:59', 'US/Pacific')))
        UNION ALL SELECT toUInt16(0) AS total,
                         toStartOfDay(toDateTime('2019-12-29 00:00:00', 'US/Pacific'))
        UNION ALL SELECT count(*) as data,
                         toStartOfDay(toDateTime(timestamp, 'US/Pacific')) as date
        FROM
          (SELECT e.timestamp as timestamp
           FROM events e
           WHERE team_id = 2
             AND event = 'sign up'
             AND timestamp >= toStartOfDay(toDateTime('2019-12-29 00:00:00', 'US/Pacific'))
             AND timestamp <= toDateTime('2020-01-05 23:59:59', 'US/Pacific') )
        GROUP BY date)
     group by day_start
     order by day_start SETTINGS allow_experimental_window_functions = 1) SETTINGS timeout_before_checking_execution_speed = 60
  '
---
# name: TestFOSSTrends.test_timezones.4
  '
  
  SELECT groupArray(value)
  FROM
    (SELECT replaceRegexpAll(JSONExtractRaw(properties, '$os'), '^"|"$', '') AS value,
            count(*) as count
     FROM events e
     WHERE team_id = 2
       AND event = 'sign up'
       AND timestamp >= toDateTime('2019-12-29 00:00:00', 'US/Pacific')
       AND timestamp <= toDateTime('2020-01-05 23:59:59', 'US/Pacific')
     GROUP BY value
     ORDER BY count DESC, value DESC
     LIMIT 25
     OFFSET 0)
  '
---
# name: TestFOSSTrends.test_timezones.5
  '
  
  SELECT groupArray(day_start) as date,
         groupArray(count) as data,
         breakdown_value
  FROM
    (SELECT SUM(total) as count,
            day_start,
            breakdown_value
     FROM
       (SELECT *
        FROM
          (SELECT toUInt16(0) AS total,
                  ticks.day_start as day_start,
                  breakdown_value
           FROM
             (SELECT toStartOfDay(toDateTime('2020-01-05 23:59:59', 'US/Pacific') - number * 86400) as day_start
              FROM numbers(8)
              UNION ALL SELECT toStartOfDay(toDateTime('2019-12-29 00:00:00', 'US/Pacific')) as day_start) as ticks
           CROSS JOIN
             (SELECT breakdown_value
              FROM
                (SELECT ['Mac'] as breakdown_value) ARRAY
              JOIN breakdown_value) as sec
           ORDER BY breakdown_value,
                    day_start
           UNION ALL SELECT count(DISTINCT pdi.person_id) as total,
                            toStartOfDay(timestamp, 'US/Pacific') as day_start,
                            replaceRegexpAll(JSONExtractRaw(properties, '$os'), '^"|"$', '') as breakdown_value
           FROM events e
           INNER JOIN
             (SELECT distinct_id,
                     argMax(person_id, version) as person_id
              FROM person_distinct_id2
              WHERE team_id = 2
              GROUP BY distinct_id
              HAVING argMax(is_deleted, version) = 0) as pdi ON events.distinct_id = pdi.distinct_id
           WHERE e.team_id = 2
             AND event = 'sign up'
             AND timestamp >= toStartOfDay(toDateTime('2019-12-29 00:00:00', 'US/Pacific'))
             AND timestamp <= toDateTime('2020-01-05 23:59:59', 'US/Pacific')
             AND replaceRegexpAll(JSONExtractRaw(properties, '$os'), '^"|"$', '') in (['Mac'])
           GROUP BY day_start,
                    breakdown_value))
     GROUP BY day_start,
              breakdown_value
     ORDER BY breakdown_value,
              day_start)
  GROUP BY breakdown_value
  ORDER BY breakdown_value
  '
---
# name: TestFOSSTrends.test_timezones.6
  '
  
  SELECT groupArray(day_start) as date,
         groupArray(count) as data
  FROM
    (SELECT SUM(total) AS count,
            day_start
     from
       (SELECT toUInt16(0) AS total,
               toStartOfHour(toDateTime('2020-01-03 23:59:59', 'US/Pacific') - toIntervalHour(number)) AS day_start
        FROM numbers(dateDiff('hour', toStartOfHour(toDateTime('2020-01-03 00:00:00', 'US/Pacific')), toDateTime('2020-01-03 23:59:59', 'US/Pacific')))
        UNION ALL SELECT toUInt16(0) AS total,
                         toStartOfHour(toDateTime('2020-01-03 00:00:00', 'US/Pacific'))
        UNION ALL SELECT count(*) as data,
                         toStartOfHour(toDateTime(timestamp, 'US/Pacific')) as date
        FROM
          (SELECT e.timestamp as timestamp
           FROM events e
           WHERE team_id = 2
             AND event = 'sign up'
             AND timestamp >= toStartOfHour(toDateTime('2020-01-03 00:00:00', 'US/Pacific'))
             AND timestamp <= toDateTime('2020-01-03 23:59:59', 'US/Pacific') )
        GROUP BY date)
     group by day_start
     order by day_start SETTINGS allow_experimental_window_functions = 1) SETTINGS timeout_before_checking_execution_speed = 60
  '
---
# name: TestFOSSTrends.test_timezones.7
  '
  
  SELECT groupArray(day_start) as date,
         groupArray(count) as data
  FROM
    (SELECT SUM(total) AS count,
            day_start
     from
       (SELECT toUInt16(0) AS total,
               toStartOfDay(toDateTime('2020-01-03 23:59:59', 'US/Pacific') - toIntervalDay(number)) AS day_start
        FROM numbers(dateDiff('day', toStartOfDay(toDateTime('2020-01-03 00:00:00', 'US/Pacific')), toDateTime('2020-01-03 23:59:59', 'US/Pacific')))
        UNION ALL SELECT toUInt16(0) AS total,
                         toStartOfDay(toDateTime('2020-01-03 00:00:00', 'US/Pacific'))
        UNION ALL SELECT count(*) as data,
                         toStartOfDay(toDateTime(timestamp, 'US/Pacific')) as date
        FROM
          (SELECT e.timestamp as timestamp
           FROM events e
           WHERE team_id = 2
             AND event = 'sign up'
             AND timestamp >= toDateTime('2020-01-03 00:00:00', 'US/Pacific')
             AND timestamp <= toDateTime('2020-01-03 23:59:59', 'US/Pacific') )
        GROUP BY date)
     group by day_start
     order by day_start SETTINGS allow_experimental_window_functions = 1) SETTINGS timeout_before_checking_execution_speed = 60
  '
---
# name: TestFOSSTrends.test_timezones_hourly
  '
  
  SELECT groupArray(day_start) as date,
         groupArray(count) as data
  FROM
    (SELECT SUM(total) AS count,
            day_start
     from
       (SELECT toUInt16(0) AS total,
               toStartOfHour(toDateTime('2020-01-05 10:02:01', 'US/Pacific') - toIntervalHour(number)) AS day_start
        FROM numbers(dateDiff('hour', toStartOfHour(toDateTime('2020-01-05 00:00:00', 'US/Pacific')), toDateTime('2020-01-05 10:02:01', 'US/Pacific')))
        UNION ALL SELECT toUInt16(0) AS total,
                         toStartOfHour(toDateTime('2020-01-05 00:00:00', 'US/Pacific'))
        UNION ALL SELECT count(DISTINCT person_id) as data,
                         toStartOfHour(toDateTime(timestamp, 'US/Pacific')) as date
        FROM
          (SELECT e.timestamp as timestamp,
                  pdi.person_id as person_id
           FROM events e
           INNER JOIN
             (SELECT distinct_id,
                     argMax(person_id, version) as person_id
              FROM person_distinct_id2
              WHERE team_id = 2
              GROUP BY distinct_id
              HAVING argMax(is_deleted, version) = 0) AS pdi ON e.distinct_id = pdi.distinct_id
           WHERE team_id = 2
             AND event = 'sign up'
             AND timestamp >= toStartOfHour(toDateTime('2020-01-05 00:00:00', 'US/Pacific'))
             AND timestamp <= toDateTime('2020-01-05 10:02:01', 'US/Pacific') )
        GROUP BY date)
     group by day_start
     order by day_start SETTINGS allow_experimental_window_functions = 1) SETTINGS timeout_before_checking_execution_speed = 60
  '
---
# name: TestFOSSTrends.test_timezones_hourly.1
  '
  /* user_id:0 request:_snapshot_ */
  SELECT person_id AS actor_id
  FROM
    (SELECT e.timestamp as timestamp,
            pdi.person_id as person_id,
            e.distinct_id as distinct_id,
            e.team_id as team_id
     FROM events e
     INNER JOIN
       (SELECT distinct_id,
               argMax(person_id, version) as person_id
        FROM person_distinct_id2
        WHERE team_id = 2
        GROUP BY distinct_id
        HAVING argMax(is_deleted, version) = 0) AS pdi ON e.distinct_id = pdi.distinct_id
     WHERE team_id = 2
       AND event = 'sign up'
       AND timestamp >= toDateTime('2020-01-05 07:00:00', 'US/Pacific')
       AND timestamp <= toDateTime('2020-01-05 08:00:00', 'US/Pacific') )
  GROUP BY actor_id
  LIMIT 100
  OFFSET 0
  '
---
# name: TestFOSSTrends.test_timezones_hourly.2
  '
  
  SELECT groupArray(day_start) as date,
         groupArray(count) as data
  FROM
    (SELECT SUM(total) AS count,
            day_start
     from
       (SELECT toUInt16(0) AS total,
               toStartOfHour(toDateTime('2020-01-05 10:02:01', 'US/Pacific') - toIntervalHour(number)) AS day_start
        FROM numbers(dateDiff('hour', toStartOfHour(toDateTime('2020-01-05 00:00:00', 'US/Pacific')), toDateTime('2020-01-05 10:02:01', 'US/Pacific')))
        UNION ALL SELECT toUInt16(0) AS total,
                         toStartOfHour(toDateTime('2020-01-05 00:00:00', 'US/Pacific'))
        UNION ALL SELECT count(*) as data,
                         toStartOfHour(toDateTime(timestamp, 'US/Pacific')) as date
        FROM
          (SELECT e.timestamp as timestamp
           FROM events e
           WHERE team_id = 2
             AND event = 'sign up'
             AND timestamp >= toStartOfHour(toDateTime('2020-01-05 00:00:00', 'US/Pacific'))
             AND timestamp <= toDateTime('2020-01-05 10:02:01', 'US/Pacific') )
        GROUP BY date)
     group by day_start
     order by day_start SETTINGS allow_experimental_window_functions = 1) SETTINGS timeout_before_checking_execution_speed = 60
  '
---
# name: TestFOSSTrends.test_trend_breakdown_user_props_with_filter_with_partial_property_pushdowns
  '
  
  SELECT groupArray(value)
  FROM
    (SELECT replaceRegexpAll(JSONExtractRaw(person_props, 'email'), '^"|"$', '') AS value,
            count(*) as count
     FROM events e
     INNER JOIN
       (SELECT distinct_id,
               argMax(person_id, version) as person_id
        FROM person_distinct_id2
        WHERE team_id = 2
        GROUP BY distinct_id
        HAVING argMax(is_deleted, version) = 0) AS pdi ON e.distinct_id = pdi.distinct_id
     INNER JOIN
       (SELECT id,
               argMax(properties, version) as person_props
        FROM person
        WHERE team_id = 2
          AND id IN
            (SELECT id
             FROM person
             WHERE team_id = 2
               AND ((has(['android'], replaceRegexpAll(JSONExtractRaw(person.properties, '$os'), '^"|"$', ''))
                     OR has(['safari'], replaceRegexpAll(JSONExtractRaw(person.properties, '$browser'), '^"|"$', '')))) )
        GROUP BY id
        HAVING max(is_deleted) = 0
        AND ((has(['android'], replaceRegexpAll(JSONExtractRaw(argMax(person.properties, _timestamp), '$os'), '^"|"$', ''))
              OR has(['safari'], replaceRegexpAll(JSONExtractRaw(argMax(person.properties, _timestamp), '$browser'), '^"|"$', ''))))) person ON pdi.person_id = person.id
     WHERE team_id = 2
       AND event = 'sign up'
       AND timestamp >= toDateTime('2020-01-01 00:00:00', 'UTC')
       AND timestamp <= toDateTime('2020-07-01 23:59:59', 'UTC')
       AND ((NOT (replaceRegexpAll(JSONExtractRaw(person_props, 'email'), '^"|"$', '') ILIKE '%@posthog.com%')
             OR has(['val'], replaceRegexpAll(JSONExtractRaw(e.properties, 'key'), '^"|"$', ''))))
     GROUP BY value
     ORDER BY count DESC, value DESC
     LIMIT 25
     OFFSET 0)
  '
---
# name: TestFOSSTrends.test_trend_breakdown_user_props_with_filter_with_partial_property_pushdowns.1
  '
  
  SELECT groupArray(day_start) as date,
         groupArray(count) as data,
         breakdown_value
  FROM
    (SELECT SUM(total) as count,
            day_start,
            breakdown_value
     FROM
       (SELECT *
        FROM
          (SELECT toUInt16(0) AS total,
                  ticks.day_start as day_start,
                  breakdown_value
           FROM
             (SELECT toStartOfDay(toDateTime('2020-07-01 23:59:59', 'UTC') - number * 86400) as day_start
              FROM numbers(183)
              UNION ALL SELECT toStartOfDay(toDateTime('2020-01-01 00:00:00', 'UTC')) as day_start) as ticks
           CROSS JOIN
             (SELECT breakdown_value
              FROM
                (SELECT ['test2@posthog.com', 'test@gmail.com', 'test5@posthog.com', 'test4@posthog.com', 'test3@posthog.com'] as breakdown_value) ARRAY
              JOIN breakdown_value) as sec
           ORDER BY breakdown_value,
                    day_start
           UNION ALL SELECT count(*) as total,
                            toStartOfDay(timestamp, 'UTC') as day_start,
                            replaceRegexpAll(JSONExtractRaw(person_props, 'email'), '^"|"$', '') as breakdown_value
           FROM events e
           INNER JOIN
             (SELECT distinct_id,
                     argMax(person_id, version) as person_id
              FROM person_distinct_id2
              WHERE team_id = 2
              GROUP BY distinct_id
              HAVING argMax(is_deleted, version) = 0) as pdi ON events.distinct_id = pdi.distinct_id
           INNER JOIN
             (SELECT id,
                     argMax(properties, version) as person_props
              FROM person
              WHERE team_id = 2
                AND id IN
                  (SELECT id
                   FROM person
                   WHERE team_id = 2
                     AND ((has(['android'], replaceRegexpAll(JSONExtractRaw(person.properties, '$os'), '^"|"$', ''))
                           OR has(['safari'], replaceRegexpAll(JSONExtractRaw(person.properties, '$browser'), '^"|"$', '')))) )
              GROUP BY id
              HAVING max(is_deleted) = 0
              AND ((has(['android'], replaceRegexpAll(JSONExtractRaw(argMax(person.properties, _timestamp), '$os'), '^"|"$', ''))
                    OR has(['safari'], replaceRegexpAll(JSONExtractRaw(argMax(person.properties, _timestamp), '$browser'), '^"|"$', ''))))) person ON person.id = pdi.person_id
           WHERE e.team_id = 2
             AND event = 'sign up'
             AND ((NOT (replaceRegexpAll(JSONExtractRaw(person_props, 'email'), '^"|"$', '') ILIKE '%@posthog.com%')
                   OR has(['val'], replaceRegexpAll(JSONExtractRaw(e.properties, 'key'), '^"|"$', ''))))
             AND timestamp >= toStartOfDay(toDateTime('2020-01-01 00:00:00', 'UTC'))
             AND timestamp <= toDateTime('2020-07-01 23:59:59', 'UTC')
             AND replaceRegexpAll(JSONExtractRaw(person_props, 'email'), '^"|"$', '') in (['test2@posthog.com', 'test@gmail.com', 'test5@posthog.com', 'test4@posthog.com', 'test3@posthog.com'])
           GROUP BY day_start,
                    breakdown_value))
     GROUP BY day_start,
              breakdown_value
     ORDER BY breakdown_value,
              day_start)
  GROUP BY breakdown_value
  ORDER BY breakdown_value
  '
---
# name: TestFOSSTrends.test_trend_breakdown_user_props_with_filter_with_partial_property_pushdowns.2
  '
  
  SELECT groupArray(value)
  FROM
    (SELECT replaceRegexpAll(JSONExtractRaw(person_props, 'email'), '^"|"$', '') AS value,
            count(*) as count
     FROM events e
     INNER JOIN
       (SELECT distinct_id,
               argMax(person_id, version) as person_id
        FROM person_distinct_id2
        WHERE team_id = 2
        GROUP BY distinct_id
        HAVING argMax(is_deleted, version) = 0) AS pdi ON e.distinct_id = pdi.distinct_id
     INNER JOIN
       (SELECT id,
               argMax(properties, version) as person_props
        FROM person
        WHERE team_id = 2
          AND id IN
            (SELECT id
             FROM person
             WHERE team_id = 2
               AND (((has(['android'], replaceRegexpAll(JSONExtractRaw(person.properties, '$os'), '^"|"$', ''))
                      AND has(['chrome'], replaceRegexpAll(JSONExtractRaw(person.properties, '$browser'), '^"|"$', ''))))
                    AND (replaceRegexpAll(JSONExtractRaw(person.properties, 'email'), '^"|"$', '') ILIKE '%@posthog.com%')) )
        GROUP BY id
        HAVING max(is_deleted) = 0
        AND (((has(['android'], replaceRegexpAll(JSONExtractRaw(argMax(person.properties, _timestamp), '$os'), '^"|"$', ''))
               AND has(['chrome'], replaceRegexpAll(JSONExtractRaw(argMax(person.properties, _timestamp), '$browser'), '^"|"$', ''))))
             AND (replaceRegexpAll(JSONExtractRaw(argMax(person.properties, _timestamp), 'email'), '^"|"$', '') ILIKE '%@posthog.com%'))) person ON pdi.person_id = person.id
     WHERE team_id = 2
       AND event = 'sign up'
       AND timestamp >= toDateTime('2020-01-01 00:00:00', 'UTC')
       AND timestamp <= toDateTime('2020-07-01 23:59:59', 'UTC')
       AND ((has(['val'], replaceRegexpAll(JSONExtractRaw(e.properties, 'key'), '^"|"$', ''))))
     GROUP BY value
     ORDER BY count DESC, value DESC
     LIMIT 25
     OFFSET 0)
  '
---
# name: TestFOSSTrends.test_trend_breakdown_user_props_with_filter_with_partial_property_pushdowns.3
  '
  
  SELECT groupArray(day_start) as date,
         groupArray(count) as data,
         breakdown_value
  FROM
    (SELECT SUM(total) as count,
            day_start,
            breakdown_value
     FROM
       (SELECT *
        FROM
          (SELECT toUInt16(0) AS total,
                  ticks.day_start as day_start,
                  breakdown_value
           FROM
             (SELECT toStartOfDay(toDateTime('2020-07-01 23:59:59', 'UTC') - number * 86400) as day_start
              FROM numbers(183)
              UNION ALL SELECT toStartOfDay(toDateTime('2020-01-01 00:00:00', 'UTC')) as day_start) as ticks
           CROSS JOIN
             (SELECT breakdown_value
              FROM
                (SELECT ['test2@posthog.com'] as breakdown_value) ARRAY
              JOIN breakdown_value) as sec
           ORDER BY breakdown_value,
                    day_start
           UNION ALL SELECT count(*) as total,
                            toStartOfDay(timestamp, 'UTC') as day_start,
                            replaceRegexpAll(JSONExtractRaw(person_props, 'email'), '^"|"$', '') as breakdown_value
           FROM events e
           INNER JOIN
             (SELECT distinct_id,
                     argMax(person_id, version) as person_id
              FROM person_distinct_id2
              WHERE team_id = 2
              GROUP BY distinct_id
              HAVING argMax(is_deleted, version) = 0) as pdi ON events.distinct_id = pdi.distinct_id
           INNER JOIN
             (SELECT id,
                     argMax(properties, version) as person_props
              FROM person
              WHERE team_id = 2
                AND id IN
                  (SELECT id
                   FROM person
                   WHERE team_id = 2
                     AND (((has(['android'], replaceRegexpAll(JSONExtractRaw(person.properties, '$os'), '^"|"$', ''))
                            AND has(['chrome'], replaceRegexpAll(JSONExtractRaw(person.properties, '$browser'), '^"|"$', ''))))
                          AND (replaceRegexpAll(JSONExtractRaw(person.properties, 'email'), '^"|"$', '') ILIKE '%@posthog.com%')) )
              GROUP BY id
              HAVING max(is_deleted) = 0
              AND (((has(['android'], replaceRegexpAll(JSONExtractRaw(argMax(person.properties, _timestamp), '$os'), '^"|"$', ''))
                     AND has(['chrome'], replaceRegexpAll(JSONExtractRaw(argMax(person.properties, _timestamp), '$browser'), '^"|"$', ''))))
                   AND (replaceRegexpAll(JSONExtractRaw(argMax(person.properties, _timestamp), 'email'), '^"|"$', '') ILIKE '%@posthog.com%'))) person ON person.id = pdi.person_id
           WHERE e.team_id = 2
             AND event = 'sign up'
             AND ((has(['val'], replaceRegexpAll(JSONExtractRaw(e.properties, 'key'), '^"|"$', ''))))
             AND timestamp >= toStartOfDay(toDateTime('2020-01-01 00:00:00', 'UTC'))
             AND timestamp <= toDateTime('2020-07-01 23:59:59', 'UTC')
             AND replaceRegexpAll(JSONExtractRaw(person_props, 'email'), '^"|"$', '') in (['test2@posthog.com'])
           GROUP BY day_start,
                    breakdown_value))
     GROUP BY day_start,
              breakdown_value
     ORDER BY breakdown_value,
              day_start)
  GROUP BY breakdown_value
  ORDER BY breakdown_value
  '
---
# name: TestFOSSTrends.test_trends_breakdown_with_session_property_single_aggregate_math_and_breakdown
  '
  
  SELECT groupArray(value)
  FROM
    (SELECT replaceRegexpAll(JSONExtractRaw(properties, '$some_property'), '^"|"$', '') AS value,
            quantile(0.50)(session_duration) as count
     FROM events e
     INNER JOIN
       (SELECT $session_id,
               dateDiff('second', min(timestamp), max(timestamp)) as session_duration
        FROM events
        WHERE $session_id != ''
          AND team_id = 2
          AND timestamp >= toDateTime('2019-12-28 00:00:00', 'UTC') - INTERVAL 24 HOUR
          AND timestamp <= toDateTime('2020-01-04 23:59:59', 'UTC') + INTERVAL 24 HOUR
        GROUP BY $session_id) AS sessions ON sessions.$session_id = e.$session_id
     WHERE team_id = 2
       AND event = 'sign up'
       AND timestamp >= toDateTime('2019-12-28 00:00:00', 'UTC')
       AND timestamp <= toDateTime('2020-01-04 23:59:59', 'UTC')
     GROUP BY value
     ORDER BY count DESC, value DESC
     LIMIT 25
     OFFSET 0)
  '
---
# name: TestFOSSTrends.test_trends_breakdown_with_session_property_single_aggregate_math_and_breakdown.1
  '
  
  SELECT quantile(0.50)(session_duration) AS total,
         breakdown_value
  FROM
    (SELECT any(session_duration) as session_duration,
            breakdown_value
     FROM
       (SELECT sessions.$session_id,
                        session_duration,
                        replaceRegexpAll(JSONExtractRaw(properties, '$some_property'), '^"|"$', '') AS breakdown_value
        FROM events e
        INNER JOIN
          (SELECT $session_id,
                  dateDiff('second', min(timestamp), max(timestamp)) as session_duration
           FROM events
           WHERE $session_id != ''
             AND team_id = 2
             AND timestamp >= toDateTime('2019-12-28 00:00:00', 'UTC') - INTERVAL 24 HOUR
             AND timestamp <= toDateTime('2020-01-04 23:59:59', 'UTC') + INTERVAL 24 HOUR
           GROUP BY $session_id) sessions ON sessions.$session_id = e.$session_id
        WHERE e.team_id = 2
          AND event = 'sign up'
          AND timestamp >= toStartOfWeek(toDateTime('2019-12-28 00:00:00', 'UTC'), 0)
          AND timestamp <= toDateTime('2020-01-04 23:59:59', 'UTC')
          AND replaceRegexpAll(JSONExtractRaw(properties, '$some_property'), '^"|"$', '') in (['value2', 'value1', '']) )
     GROUP BY sessions.$session_id,
                       breakdown_value)
  GROUP BY breakdown_value
  ORDER BY breakdown_value
  '
---
# name: TestFOSSTrends.test_trends_breakdown_with_session_property_single_aggregate_math_and_breakdown.2
  '
  
  SELECT groupArray(value)
  FROM
    (SELECT replaceRegexpAll(JSONExtractRaw(properties, '$some_property'), '^"|"$', '') AS value,
            quantile(0.50)(session_duration) as count
     FROM events e
     INNER JOIN
       (SELECT $session_id,
               dateDiff('second', min(timestamp), max(timestamp)) as session_duration
        FROM events
        WHERE $session_id != ''
          AND team_id = 2
          AND timestamp >= toDateTime('2019-12-28 00:00:00', 'UTC') - INTERVAL 24 HOUR
          AND timestamp <= toDateTime('2020-01-04 23:59:59', 'UTC') + INTERVAL 24 HOUR
        GROUP BY $session_id) AS sessions ON sessions.$session_id = e.$session_id
     WHERE team_id = 2
       AND event = 'sign up'
       AND timestamp >= toDateTime('2019-12-28 00:00:00', 'UTC')
       AND timestamp <= toDateTime('2020-01-04 23:59:59', 'UTC')
     GROUP BY value
     ORDER BY count DESC, value DESC
     LIMIT 25
     OFFSET 0)
  '
---
# name: TestFOSSTrends.test_trends_breakdown_with_session_property_single_aggregate_math_and_breakdown.3
  '
  
  SELECT quantile(0.50)(session_duration) AS total,
         breakdown_value
  FROM
    (SELECT any(session_duration) as session_duration,
            breakdown_value
     FROM
       (SELECT sessions.$session_id,
                        session_duration,
                        replaceRegexpAll(JSONExtractRaw(properties, '$some_property'), '^"|"$', '') AS breakdown_value
        FROM events e
        INNER JOIN
          (SELECT $session_id,
                  dateDiff('second', min(timestamp), max(timestamp)) as session_duration
           FROM events
           WHERE $session_id != ''
             AND team_id = 2
             AND timestamp >= toDateTime('2019-12-28 00:00:00', 'UTC') - INTERVAL 24 HOUR
             AND timestamp <= toDateTime('2020-01-04 23:59:59', 'UTC') + INTERVAL 24 HOUR
           GROUP BY $session_id) sessions ON sessions.$session_id = e.$session_id
        WHERE e.team_id = 2
          AND event = 'sign up'
          AND timestamp >= toStartOfDay(toDateTime('2019-12-28 00:00:00', 'UTC'))
          AND timestamp <= toDateTime('2020-01-04 23:59:59', 'UTC')
          AND replaceRegexpAll(JSONExtractRaw(properties, '$some_property'), '^"|"$', '') in (['value2', 'value1', '']) )
     GROUP BY sessions.$session_id,
                       breakdown_value)
  GROUP BY breakdown_value
  ORDER BY breakdown_value
  '
---
# name: TestFOSSTrends.test_trends_person_breakdown_with_session_property_single_aggregate_math_and_breakdown
  '
  
  SELECT groupArray(value)
  FROM
    (SELECT replaceRegexpAll(JSONExtractRaw(person_props, '$some_prop'), '^"|"$', '') AS value,
            quantile(0.50)(session_duration) as count
     FROM events e
     INNER JOIN
       (SELECT distinct_id,
               argMax(person_id, version) as person_id
        FROM person_distinct_id2
        WHERE team_id = 2
        GROUP BY distinct_id
        HAVING argMax(is_deleted, version) = 0) AS pdi ON e.distinct_id = pdi.distinct_id
     INNER JOIN
       (SELECT id,
               argMax(properties, version) as person_props
        FROM person
        WHERE team_id = 2
        GROUP BY id
        HAVING max(is_deleted) = 0) person ON pdi.person_id = person.id
     INNER JOIN
       (SELECT $session_id,
               dateDiff('second', min(timestamp), max(timestamp)) as session_duration
        FROM events
        WHERE $session_id != ''
          AND team_id = 2
          AND timestamp >= toDateTime('2019-12-28 00:00:00') - INTERVAL 24 HOUR
          AND timestamp <= toDateTime('2020-01-04 23:59:59') + INTERVAL 24 HOUR
        GROUP BY $session_id) AS sessions ON sessions.$session_id = e.$session_id
     WHERE team_id = 2
       AND event = 'sign up'
       AND timestamp >= toDateTime('2019-12-28 00:00:00')
       AND timestamp <= toDateTime('2020-01-04 23:59:59')
     GROUP BY value
     ORDER BY count DESC, value DESC
     LIMIT 25
     OFFSET 0)
  '
---
# name: TestFOSSTrends.test_trends_person_breakdown_with_session_property_single_aggregate_math_and_breakdown.1
  '
  
  SELECT quantile(0.50)(session_duration) AS total,
         breakdown_value
  FROM
    (SELECT any(session_duration) as session_duration,
            breakdown_value
     FROM
       (SELECT sessions.$session_id,
                        session_duration,
                        replaceRegexpAll(JSONExtractRaw(person_props, '$some_prop'), '^"|"$', '') AS breakdown_value
        FROM events e
        INNER JOIN
          (SELECT distinct_id,
                  argMax(person_id, version) as person_id
           FROM person_distinct_id2
           WHERE team_id = 2
           GROUP BY distinct_id
           HAVING argMax(is_deleted, version) = 0) as pdi ON events.distinct_id = pdi.distinct_id
        INNER JOIN
          (SELECT id,
                  argMax(properties, version) as person_props
           FROM person
           WHERE team_id = 2
           GROUP BY id
           HAVING max(is_deleted) = 0) person ON person.id = pdi.person_id
        INNER JOIN
          (SELECT $session_id,
                  dateDiff('second', min(timestamp), max(timestamp)) as session_duration
           FROM events
           WHERE $session_id != ''
             AND team_id = 2
             AND timestamp >= toDateTime('2019-12-28 00:00:00') - INTERVAL 24 HOUR
             AND timestamp <= toDateTime('2020-01-04 23:59:59') + INTERVAL 24 HOUR
           GROUP BY $session_id) sessions ON sessions.$session_id = e.$session_id
        WHERE e.team_id = 2
          AND event = 'sign up'
          AND timestamp >= toTimezone(toDateTime(toStartOfWeek(toDateTime('2019-12-28 00:00:00'), 0), 'UTC'), 'UTC')
          AND timestamp <= toDateTime('2020-01-04 23:59:59')
          AND replaceRegexpAll(JSONExtractRaw(person_props, '$some_prop'), '^"|"$', '') in (['some_val', 'another_val']) )
     GROUP BY sessions.$session_id,
                       breakdown_value)
  GROUP BY breakdown_value
  ORDER BY breakdown_value
  '
---
# name: TestFOSSTrends.test_trends_with_session_property_single_aggregate_math
  '
  
  SELECT quantile(0.50)(session_duration) as data
  FROM
    (SELECT any(session_duration) as session_duration
     FROM
       (SELECT e.timestamp as timestamp,
               e."properties" as "properties",
               sessions.session_duration as session_duration,
               sessions.$session_id as $session_id
        FROM events e
        INNER JOIN
          (SELECT $session_id,
                  dateDiff('second', min(timestamp), max(timestamp)) as session_duration
           FROM events
           WHERE $session_id != ''
             AND team_id = 2
             AND timestamp >= toDateTime('2019-12-28 00:00:00', 'UTC') - INTERVAL 24 HOUR
             AND timestamp <= toDateTime('2020-01-04 23:59:59', 'UTC') + INTERVAL 24 HOUR
           GROUP BY $session_id) as sessions ON sessions.$session_id = e.$session_id
        WHERE team_id = 2
          AND event = 'sign up'
          AND timestamp >= toStartOfWeek(toDateTime('2019-12-28 00:00:00', 'UTC'), 0)
          AND timestamp <= toDateTime('2020-01-04 23:59:59', 'UTC') ) events
     GROUP BY $session_id)
  '
---
# name: TestFOSSTrends.test_trends_with_session_property_single_aggregate_math.1
  '
  
  SELECT quantile(0.50)(session_duration) as data
  FROM
    (SELECT any(session_duration) as session_duration
     FROM
       (SELECT e.timestamp as timestamp,
               e."properties" as "properties",
               sessions.session_duration as session_duration,
               sessions.$session_id as $session_id
        FROM events e
        INNER JOIN
          (SELECT $session_id,
                  dateDiff('second', min(timestamp), max(timestamp)) as session_duration
           FROM events
           WHERE $session_id != ''
             AND team_id = 2
             AND timestamp >= toDateTime('2019-12-28 00:00:00', 'UTC') - INTERVAL 24 HOUR
             AND timestamp <= toDateTime('2020-01-04 23:59:59', 'UTC') + INTERVAL 24 HOUR
           GROUP BY $session_id) as sessions ON sessions.$session_id = e.$session_id
        WHERE team_id = 2
          AND event = 'sign up'
          AND timestamp >= toStartOfDay(toDateTime('2019-12-28 00:00:00', 'UTC'))
          AND timestamp <= toDateTime('2020-01-04 23:59:59', 'UTC') ) events
     GROUP BY $session_id)
  '
---
# name: TestFOSSTrends.test_trends_with_session_property_total_volume_math
  '
  
  SELECT groupArray(day_start) as date,
         groupArray(count) as data
  FROM
    (SELECT SUM(total) AS count,
            day_start
     from
       (SELECT toUInt16(0) AS total,
               toStartOfWeek(toDateTime('2020-01-04 23:59:59', 'UTC') - toIntervalWeek(number), 0) AS day_start
        FROM numbers(dateDiff('week', toStartOfWeek(toDateTime('2019-12-28 00:00:00', 'UTC'), 0), toDateTime('2020-01-04 23:59:59', 'UTC')))
        UNION ALL SELECT toUInt16(0) AS total,
                         toStartOfWeek(toDateTime('2019-12-28 00:00:00', 'UTC'), 0)
        UNION ALL SELECT quantile(0.50)(session_duration) as data, date
        FROM
          (SELECT toStartOfWeek(toDateTime(timestamp, 'UTC'), 0) as date,
                  any(session_duration) as session_duration
           FROM
             (SELECT e.timestamp as timestamp,
                     e."properties" as "properties",
                     sessions.session_duration as session_duration,
                     sessions.$session_id as $session_id
              FROM events e
              INNER JOIN
                (SELECT $session_id,
                        dateDiff('second', min(timestamp), max(timestamp)) as session_duration
                 FROM events
                 WHERE $session_id != ''
                   AND team_id = 2
                   AND timestamp >= toDateTime('2019-12-28 00:00:00', 'UTC') - INTERVAL 24 HOUR
                   AND timestamp <= toDateTime('2020-01-04 23:59:59', 'UTC') + INTERVAL 24 HOUR
                 GROUP BY $session_id) as sessions ON sessions.$session_id = e.$session_id
              WHERE team_id = 2
                AND event = 'sign up'
                AND timestamp >= toStartOfWeek(toDateTime('2019-12-28 00:00:00', 'UTC'), 0)
                AND timestamp <= toDateTime('2020-01-04 23:59:59', 'UTC') )
           GROUP BY $session_id, date)
        GROUP BY date)
     group by day_start
     order by day_start SETTINGS allow_experimental_window_functions = 1) SETTINGS timeout_before_checking_execution_speed = 60
  '
---
# name: TestFOSSTrends.test_trends_with_session_property_total_volume_math.1
  '
  
  SELECT groupArray(day_start) as date,
         groupArray(count) as data
  FROM
    (SELECT SUM(total) AS count,
            day_start
     from
       (SELECT toUInt16(0) AS total,
               toStartOfDay(toDateTime('2020-01-04 23:59:59', 'UTC') - toIntervalDay(number)) AS day_start
        FROM numbers(dateDiff('day', toStartOfDay(toDateTime('2019-12-28 00:00:00', 'UTC')), toDateTime('2020-01-04 23:59:59', 'UTC')))
        UNION ALL SELECT toUInt16(0) AS total,
                         toStartOfDay(toDateTime('2019-12-28 00:00:00', 'UTC'))
        UNION ALL SELECT quantile(0.50)(session_duration) as data, date
        FROM
          (SELECT toStartOfDay(toDateTime(timestamp, 'UTC')) as date,
                  any(session_duration) as session_duration
           FROM
             (SELECT e.timestamp as timestamp,
                     e."properties" as "properties",
                     sessions.session_duration as session_duration,
                     sessions.$session_id as $session_id
              FROM events e
              INNER JOIN
                (SELECT $session_id,
                        dateDiff('second', min(timestamp), max(timestamp)) as session_duration
                 FROM events
                 WHERE $session_id != ''
                   AND team_id = 2
                   AND timestamp >= toDateTime('2019-12-28 00:00:00', 'UTC') - INTERVAL 24 HOUR
                   AND timestamp <= toDateTime('2020-01-04 23:59:59', 'UTC') + INTERVAL 24 HOUR
                 GROUP BY $session_id) as sessions ON sessions.$session_id = e.$session_id
              WHERE team_id = 2
                AND event = 'sign up'
                AND timestamp >= toStartOfDay(toDateTime('2019-12-28 00:00:00', 'UTC'))
                AND timestamp <= toDateTime('2020-01-04 23:59:59', 'UTC') )
           GROUP BY $session_id, date)
        GROUP BY date)
     group by day_start
     order by day_start SETTINGS allow_experimental_window_functions = 1) SETTINGS timeout_before_checking_execution_speed = 60
  '
---
# name: TestFOSSTrends.test_trends_with_session_property_total_volume_math_with_breakdowns
  '
  
  SELECT groupArray(value)
  FROM
    (SELECT replaceRegexpAll(JSONExtractRaw(properties, '$some_property'), '^"|"$', '') AS value,
            quantile(0.50)(session_duration) as count
     FROM events e
     INNER JOIN
       (SELECT $session_id,
               dateDiff('second', min(timestamp), max(timestamp)) as session_duration
        FROM events
        WHERE $session_id != ''
          AND team_id = 2
          AND timestamp >= toDateTime('2019-12-28 00:00:00', 'UTC') - INTERVAL 24 HOUR
          AND timestamp <= toDateTime('2020-01-04 23:59:59', 'UTC') + INTERVAL 24 HOUR
        GROUP BY $session_id) AS sessions ON sessions.$session_id = e.$session_id
     WHERE team_id = 2
       AND event = 'sign up'
       AND timestamp >= toDateTime('2019-12-28 00:00:00', 'UTC')
       AND timestamp <= toDateTime('2020-01-04 23:59:59', 'UTC')
     GROUP BY value
     ORDER BY count DESC, value DESC
     LIMIT 25
     OFFSET 0)
  '
---
# name: TestFOSSTrends.test_trends_with_session_property_total_volume_math_with_breakdowns.1
  '
  
  SELECT groupArray(day_start) as date,
         groupArray(count) as data,
         breakdown_value
  FROM
    (SELECT SUM(total) as count,
            day_start,
            breakdown_value
     FROM
       (SELECT *
        FROM
          (SELECT toUInt16(0) AS total,
                  ticks.day_start as day_start,
                  breakdown_value
           FROM
             (SELECT toStartOfWeek(toDateTime('2020-01-04 23:59:59', 'UTC') - number * 604800) as day_start
              FROM numbers(2)
              UNION ALL SELECT toStartOfWeek(toDateTime('2019-12-28 00:00:00', 'UTC')) as day_start) as ticks
           CROSS JOIN
             (SELECT breakdown_value
              FROM
                (SELECT ['value2', 'value1'] as breakdown_value) ARRAY
              JOIN breakdown_value) as sec
           ORDER BY breakdown_value,
                    day_start
           UNION ALL SELECT quantile(0.50)(session_duration) as total,
                            day_start,
                            breakdown_value
           FROM
             (SELECT any(session_duration) as session_duration,
                     day_start,
                     breakdown_value
              FROM
<<<<<<< HEAD
                (SELECT $session_id,
                        session_duration,
                        toStartOfWeek(toTimezone(timestamp, 'UTC'), 0) as day_start,
                        replaceRegexpAll(JSONExtractRaw(properties, '$some_property'), '^"|"$', '') as breakdown_value
                 FROM events e
=======
                (SELECT sessions.$session_id,
                                 session_duration,
                                 toStartOfWeek(timestamp, 0, 'UTC') as day_start,
                                 replaceRegexpAll(JSONExtractRaw(properties, '$some_property'), '^"|"$', '') as breakdown_value
                 FROM events AS e
>>>>>>> 3fa6fc7a
                 INNER JOIN
                   (SELECT $session_id,
                           dateDiff('second', min(timestamp), max(timestamp)) as session_duration
                    FROM events
                    WHERE $session_id != ''
                      AND team_id = 2
                      AND timestamp >= toDateTime('2019-12-28 00:00:00', 'UTC') - INTERVAL 24 HOUR
                      AND timestamp <= toDateTime('2020-01-04 23:59:59', 'UTC') + INTERVAL 24 HOUR
                    GROUP BY $session_id) sessions ON sessions.$session_id = e.$session_id
                 WHERE e.team_id = 2
                   AND event = 'sign up'
                   AND timestamp >= toStartOfWeek(toDateTime('2019-12-28 00:00:00', 'UTC'), 0)
                   AND timestamp <= toDateTime('2020-01-04 23:59:59', 'UTC')
                   AND replaceRegexpAll(JSONExtractRaw(properties, '$some_property'), '^"|"$', '') in (['value2', 'value1']) )
              GROUP BY sessions.$session_id,
                                day_start,
                                breakdown_value)
           GROUP BY day_start,
                    breakdown_value))
     GROUP BY day_start,
              breakdown_value
     ORDER BY breakdown_value,
              day_start)
  GROUP BY breakdown_value
  ORDER BY breakdown_value
  '
---
# name: TestFOSSTrends.test_trends_with_session_property_total_volume_math_with_breakdowns.2
  '
  
  SELECT groupArray(value)
  FROM
    (SELECT replaceRegexpAll(JSONExtractRaw(properties, '$some_property'), '^"|"$', '') AS value,
            quantile(0.50)(session_duration) as count
     FROM events e
     INNER JOIN
       (SELECT $session_id,
               dateDiff('second', min(timestamp), max(timestamp)) as session_duration
        FROM events
        WHERE $session_id != ''
          AND team_id = 2
          AND timestamp >= toDateTime('2019-12-28 00:00:00', 'UTC') - INTERVAL 24 HOUR
          AND timestamp <= toDateTime('2020-01-04 23:59:59', 'UTC') + INTERVAL 24 HOUR
        GROUP BY $session_id) AS sessions ON sessions.$session_id = e.$session_id
     WHERE team_id = 2
       AND event = 'sign up'
       AND timestamp >= toDateTime('2019-12-28 00:00:00', 'UTC')
       AND timestamp <= toDateTime('2020-01-04 23:59:59', 'UTC')
     GROUP BY value
     ORDER BY count DESC, value DESC
     LIMIT 25
     OFFSET 0)
  '
---
# name: TestFOSSTrends.test_trends_with_session_property_total_volume_math_with_breakdowns.3
  '
  
  SELECT groupArray(day_start) as date,
         groupArray(count) as data,
         breakdown_value
  FROM
    (SELECT SUM(total) as count,
            day_start,
            breakdown_value
     FROM
       (SELECT *
        FROM
          (SELECT toUInt16(0) AS total,
                  ticks.day_start as day_start,
                  breakdown_value
           FROM
             (SELECT toStartOfDay(toDateTime('2020-01-04 23:59:59', 'UTC') - number * 86400) as day_start
              FROM numbers(8)
              UNION ALL SELECT toStartOfDay(toDateTime('2019-12-28 00:00:00', 'UTC')) as day_start) as ticks
           CROSS JOIN
             (SELECT breakdown_value
              FROM
                (SELECT ['value2', 'value1'] as breakdown_value) ARRAY
              JOIN breakdown_value) as sec
           ORDER BY breakdown_value,
                    day_start
           UNION ALL SELECT quantile(0.50)(session_duration) as total,
                            day_start,
                            breakdown_value
           FROM
             (SELECT any(session_duration) as session_duration,
                     day_start,
                     breakdown_value
              FROM
<<<<<<< HEAD
                (SELECT $session_id,
                        session_duration,
                        toStartOfDay(toTimezone(timestamp, 'UTC')) as day_start,
                        replaceRegexpAll(JSONExtractRaw(properties, '$some_property'), '^"|"$', '') as breakdown_value
                 FROM events e
=======
                (SELECT sessions.$session_id,
                                 session_duration,
                                 toStartOfDay(timestamp, 'UTC') as day_start,
                                 replaceRegexpAll(JSONExtractRaw(properties, '$some_property'), '^"|"$', '') as breakdown_value
                 FROM events AS e
>>>>>>> 3fa6fc7a
                 INNER JOIN
                   (SELECT $session_id,
                           dateDiff('second', min(timestamp), max(timestamp)) as session_duration
                    FROM events
                    WHERE $session_id != ''
                      AND team_id = 2
                      AND timestamp >= toDateTime('2019-12-28 00:00:00', 'UTC') - INTERVAL 24 HOUR
                      AND timestamp <= toDateTime('2020-01-04 23:59:59', 'UTC') + INTERVAL 24 HOUR
                    GROUP BY $session_id) sessions ON sessions.$session_id = e.$session_id
                 WHERE e.team_id = 2
                   AND event = 'sign up'
                   AND timestamp >= toStartOfDay(toDateTime('2019-12-28 00:00:00', 'UTC'))
                   AND timestamp <= toDateTime('2020-01-04 23:59:59', 'UTC')
                   AND replaceRegexpAll(JSONExtractRaw(properties, '$some_property'), '^"|"$', '') in (['value2', 'value1']) )
              GROUP BY sessions.$session_id,
                                day_start,
                                breakdown_value)
           GROUP BY day_start,
                    breakdown_value))
     GROUP BY day_start,
              breakdown_value
     ORDER BY breakdown_value,
              day_start)
  GROUP BY breakdown_value
  ORDER BY breakdown_value
  '
---<|MERGE_RESOLUTION|>--- conflicted
+++ resolved
@@ -1525,19 +1525,11 @@
                      day_start,
                      breakdown_value
               FROM
-<<<<<<< HEAD
-                (SELECT $session_id,
+                (SELECT sessions.$session_id,
                         session_duration,
                         toStartOfWeek(toTimezone(timestamp, 'UTC'), 0) as day_start,
                         replaceRegexpAll(JSONExtractRaw(properties, '$some_property'), '^"|"$', '') as breakdown_value
                  FROM events e
-=======
-                (SELECT sessions.$session_id,
-                                 session_duration,
-                                 toStartOfWeek(timestamp, 0, 'UTC') as day_start,
-                                 replaceRegexpAll(JSONExtractRaw(properties, '$some_property'), '^"|"$', '') as breakdown_value
-                 FROM events AS e
->>>>>>> 3fa6fc7a
                  INNER JOIN
                    (SELECT $session_id,
                            dateDiff('second', min(timestamp), max(timestamp)) as session_duration
@@ -1627,19 +1619,11 @@
                      day_start,
                      breakdown_value
               FROM
-<<<<<<< HEAD
-                (SELECT $session_id,
+                (SELECT sessions.$session_id,
                         session_duration,
                         toStartOfDay(toTimezone(timestamp, 'UTC')) as day_start,
                         replaceRegexpAll(JSONExtractRaw(properties, '$some_property'), '^"|"$', '') as breakdown_value
                  FROM events e
-=======
-                (SELECT sessions.$session_id,
-                                 session_duration,
-                                 toStartOfDay(timestamp, 'UTC') as day_start,
-                                 replaceRegexpAll(JSONExtractRaw(properties, '$some_property'), '^"|"$', '') as breakdown_value
-                 FROM events AS e
->>>>>>> 3fa6fc7a
                  INNER JOIN
                    (SELECT $session_id,
                            dateDiff('second', min(timestamp), max(timestamp)) as session_duration
