# name: TestFormula.test_breakdown
  '
  
  SELECT groupArray(value)
  FROM
    (SELECT replaceRegexpAll(JSONExtractRaw(properties, 'location'), '^"|"$', '') AS value,
            sum(toFloat64OrNull(replaceRegexpAll(JSONExtractRaw(properties, 'session duration'), '^"|"$', ''))) as count
     FROM events e
     WHERE team_id = 2
       AND event = 'session start'
       AND toDateTime(timestamp, 'UTC') >= toDateTime('2019-12-28 00:00:00', 'UTC')
       AND toDateTime(timestamp, 'UTC') <= toDateTime('2020-01-04 23:59:59', 'UTC')
     GROUP BY value
     ORDER BY count DESC, value DESC
     LIMIT 25
     OFFSET 0)
  '
---
# name: TestFormula.test_breakdown.1
  '
  
  SELECT groupArray(value)
  FROM
    (SELECT replaceRegexpAll(JSONExtractRaw(properties, 'location'), '^"|"$', '') AS value,
            avg(toFloat64OrNull(replaceRegexpAll(JSONExtractRaw(properties, 'session duration'), '^"|"$', ''))) as count
     FROM events e
     WHERE team_id = 2
       AND event = 'session start'
       AND toDateTime(timestamp, 'UTC') >= toDateTime('2019-12-28 00:00:00', 'UTC')
       AND toDateTime(timestamp, 'UTC') <= toDateTime('2020-01-04 23:59:59', 'UTC')
     GROUP BY value
     ORDER BY count DESC, value DESC
     LIMIT 25
     OFFSET 0)
  '
---
# name: TestFormula.test_breakdown.2
  '
  SELECT sub_A.date,
         arrayMap((A, B) -> A - B, arrayResize(sub_A.data, max_length, 0), arrayResize(sub_B.data, max_length, 0)) ,
         arrayFilter(x -> notEmpty(x), [replaceRegexpAll(sub_A.breakdown_value, '^"|"$', ''), replaceRegexpAll(sub_B.breakdown_value, '^"|"$', '')])[1] ,
         arrayMax([length(sub_A.data), length(sub_B.data)]) as max_length
  FROM
    (SELECT groupArray(day_start) as date,
            groupArray(count) as data,
            breakdown_value
     FROM
       (SELECT SUM(total) as count,
               day_start,
               breakdown_value
        FROM
          (SELECT *
           FROM
             (SELECT toUInt16(0) AS total,
                     ticks.day_start as day_start,
                     breakdown_value
              FROM
                (SELECT toStartOfDay(toDateTime('2020-01-04 23:59:59', 'UTC') - number * 86400) as day_start
                 FROM numbers(8)
                 UNION ALL SELECT toStartOfDay(toDateTime('2019-12-28 00:00:00', 'UTC')) as day_start) as ticks
              CROSS JOIN
                (SELECT breakdown_value
                 FROM
                   (SELECT ['London', 'Paris'] as breakdown_value) ARRAY
                 JOIN breakdown_value) as sec
              ORDER BY breakdown_value,
                       day_start
              UNION ALL SELECT sum(toFloat64OrNull(replaceRegexpAll(JSONExtractRaw(properties, 'session duration'), '^"|"$', ''))) as total,
                               toStartOfDay(toTimeZone(toDateTime(timestamp, 'UTC'), 'UTC')) as day_start,
                               replaceRegexpAll(JSONExtractRaw(properties, 'location'), '^"|"$', '') as breakdown_value
              FROM events e
              WHERE e.team_id = 2
                AND event = 'session start'
                AND toDateTime(timestamp, 'UTC') >= toDateTime(toStartOfDay(toDateTime('2019-12-28 00:00:00', 'UTC')), 'UTC')
                AND toDateTime(timestamp, 'UTC') <= toDateTime('2020-01-04 23:59:59', 'UTC')
                AND replaceRegexpAll(JSONExtractRaw(properties, 'location'), '^"|"$', '') in (['London', 'Paris'])
              GROUP BY day_start,
                       breakdown_value))
        GROUP BY day_start,
                 breakdown_value
        ORDER BY breakdown_value,
                 day_start)
     GROUP BY breakdown_value
     ORDER BY breakdown_value) as sub_A
  FULL OUTER JOIN
    (SELECT groupArray(day_start) as date,
            groupArray(count) as data,
            breakdown_value
     FROM
       (SELECT SUM(total) as count,
               day_start,
               breakdown_value
        FROM
          (SELECT *
           FROM
             (SELECT toUInt16(0) AS total,
                     ticks.day_start as day_start,
                     breakdown_value
              FROM
                (SELECT toStartOfDay(toDateTime('2020-01-04 23:59:59', 'UTC') - number * 86400) as day_start
                 FROM numbers(8)
                 UNION ALL SELECT toStartOfDay(toDateTime('2019-12-28 00:00:00', 'UTC')) as day_start) as ticks
              CROSS JOIN
                (SELECT breakdown_value
                 FROM
                   (SELECT ['London', 'Paris'] as breakdown_value) ARRAY
                 JOIN breakdown_value) as sec
              ORDER BY breakdown_value,
                       day_start
              UNION ALL SELECT avg(toFloat64OrNull(replaceRegexpAll(JSONExtractRaw(properties, 'session duration'), '^"|"$', ''))) as total,
                               toStartOfDay(toTimeZone(toDateTime(timestamp, 'UTC'), 'UTC')) as day_start,
                               replaceRegexpAll(JSONExtractRaw(properties, 'location'), '^"|"$', '') as breakdown_value
              FROM events e
              WHERE e.team_id = 2
                AND event = 'session start'
                AND toDateTime(timestamp, 'UTC') >= toDateTime(toStartOfDay(toDateTime('2019-12-28 00:00:00', 'UTC')), 'UTC')
                AND toDateTime(timestamp, 'UTC') <= toDateTime('2020-01-04 23:59:59', 'UTC')
                AND replaceRegexpAll(JSONExtractRaw(properties, 'location'), '^"|"$', '') in (['London', 'Paris'])
              GROUP BY day_start,
                       breakdown_value))
        GROUP BY day_start,
                 breakdown_value
        ORDER BY breakdown_value,
                 day_start)
     GROUP BY breakdown_value
     ORDER BY breakdown_value) as sub_B ON sub_A.breakdown_value = sub_B.breakdown_value
  '
---
# name: TestFormula.test_breakdown_cohort
  '
  SELECT sub_A.date,
         arrayMap((A, B) -> A + B, arrayResize(sub_A.data, max_length, 0), arrayResize(sub_B.data, max_length, 0)) ,
         arrayFilter(x -> x != 0, [sub_A.breakdown_value, sub_B.breakdown_value])[1] ,
         arrayMax([length(sub_A.data), length(sub_B.data)]) as max_length
  FROM
    (SELECT groupArray(day_start) as date,
            groupArray(count) as data,
            breakdown_value
     FROM
       (SELECT SUM(total) as count,
               day_start,
               breakdown_value
        FROM
          (SELECT *
           FROM
             (SELECT toUInt16(0) AS total,
                     ticks.day_start as day_start,
                     breakdown_value
              FROM
                (SELECT toStartOfDay(toDateTime('2020-01-04 23:59:59', 'UTC') - number * 86400) as day_start
                 FROM numbers(8)
                 UNION ALL SELECT toStartOfDay(toDateTime('2019-12-28 00:00:00', 'UTC')) as day_start) as ticks
              CROSS JOIN
                (SELECT breakdown_value
                 FROM
<<<<<<< HEAD
                   (SELECT [32, 0] as breakdown_value) ARRAY
=======
                   (SELECT [36, 0] as breakdown_value) ARRAY
>>>>>>> 487e4b0c
                 JOIN breakdown_value) as sec
              ORDER BY breakdown_value,
                       day_start
              UNION ALL SELECT sum(toFloat64OrNull(replaceRegexpAll(JSONExtractRaw(properties, 'session duration'), '^"|"$', ''))) as total,
                               toStartOfDay(toTimeZone(toDateTime(timestamp, 'UTC'), 'UTC')) as day_start,
                               value as breakdown_value
              FROM events e
              INNER JOIN
                (SELECT distinct_id,
<<<<<<< HEAD
                        32 as value
=======
                        36 as value
>>>>>>> 487e4b0c
                 FROM
                   (SELECT distinct_id,
                           argMax(person_id, version) as person_id
                    FROM person_distinct_id2
                    WHERE team_id = 2
                    GROUP BY distinct_id
                    HAVING argMax(is_deleted, version) = 0)
                 WHERE person_id IN
                     (SELECT id
                      FROM person
                      WHERE team_id = 2
                        AND id IN
                          (SELECT id
                           FROM person
                           WHERE team_id = 2
                             AND ((has(['some_val'], replaceRegexpAll(JSONExtractRaw(person.properties, '$some_prop'), '^"|"$', '')))) )
                      GROUP BY id
                      HAVING max(is_deleted) = 0
                      AND ((has(['some_val'], replaceRegexpAll(JSONExtractRaw(argMax(person.properties, version), '$some_prop'), '^"|"$', '')))))
                 UNION ALL SELECT DISTINCT distinct_id,
                                           0 as value
                 FROM events all_events
                 WHERE team_id = 2
                   AND toDateTime(all_events.timestamp, 'UTC') >= toDateTime('2019-12-28 00:00:00', 'UTC')
                   AND toDateTime(all_events.timestamp, 'UTC') <= toDateTime('2020-01-04 23:59:59', 'UTC') ) ep ON e.distinct_id = ep.distinct_id
              where team_id = 2
                AND event = 'session start'
                AND toDateTime(timestamp, 'UTC') >= toDateTime(toStartOfDay(toDateTime('2019-12-28 00:00:00', 'UTC')), 'UTC')
                AND toDateTime(timestamp, 'UTC') <= toDateTime('2020-01-04 23:59:59', 'UTC')
              GROUP BY day_start,
                       breakdown_value))
        GROUP BY day_start,
                 breakdown_value
        ORDER BY breakdown_value,
                 day_start)
     GROUP BY breakdown_value
     ORDER BY breakdown_value) as sub_A
  FULL OUTER JOIN
    (SELECT groupArray(day_start) as date,
            groupArray(count) as data,
            breakdown_value
     FROM
       (SELECT SUM(total) as count,
               day_start,
               breakdown_value
        FROM
          (SELECT *
           FROM
             (SELECT toUInt16(0) AS total,
                     ticks.day_start as day_start,
                     breakdown_value
              FROM
                (SELECT toStartOfDay(toDateTime('2020-01-04 23:59:59', 'UTC') - number * 86400) as day_start
                 FROM numbers(8)
                 UNION ALL SELECT toStartOfDay(toDateTime('2019-12-28 00:00:00', 'UTC')) as day_start) as ticks
              CROSS JOIN
                (SELECT breakdown_value
                 FROM
<<<<<<< HEAD
                   (SELECT [32, 0] as breakdown_value) ARRAY
=======
                   (SELECT [36, 0] as breakdown_value) ARRAY
>>>>>>> 487e4b0c
                 JOIN breakdown_value) as sec
              ORDER BY breakdown_value,
                       day_start
              UNION ALL SELECT avg(toFloat64OrNull(replaceRegexpAll(JSONExtractRaw(properties, 'session duration'), '^"|"$', ''))) as total,
                               toStartOfDay(toTimeZone(toDateTime(timestamp, 'UTC'), 'UTC')) as day_start,
                               value as breakdown_value
              FROM events e
              INNER JOIN
                (SELECT distinct_id,
<<<<<<< HEAD
                        32 as value
=======
                        36 as value
>>>>>>> 487e4b0c
                 FROM
                   (SELECT distinct_id,
                           argMax(person_id, version) as person_id
                    FROM person_distinct_id2
                    WHERE team_id = 2
                    GROUP BY distinct_id
                    HAVING argMax(is_deleted, version) = 0)
                 WHERE person_id IN
                     (SELECT id
                      FROM person
                      WHERE team_id = 2
                        AND id IN
                          (SELECT id
                           FROM person
                           WHERE team_id = 2
                             AND ((has(['some_val'], replaceRegexpAll(JSONExtractRaw(person.properties, '$some_prop'), '^"|"$', '')))) )
                      GROUP BY id
                      HAVING max(is_deleted) = 0
                      AND ((has(['some_val'], replaceRegexpAll(JSONExtractRaw(argMax(person.properties, version), '$some_prop'), '^"|"$', '')))))
                 UNION ALL SELECT DISTINCT distinct_id,
                                           0 as value
                 FROM events all_events
                 WHERE team_id = 2
                   AND toDateTime(all_events.timestamp, 'UTC') >= toDateTime('2019-12-28 00:00:00', 'UTC')
                   AND toDateTime(all_events.timestamp, 'UTC') <= toDateTime('2020-01-04 23:59:59', 'UTC') ) ep ON e.distinct_id = ep.distinct_id
              where team_id = 2
                AND event = 'session start'
                AND toDateTime(timestamp, 'UTC') >= toDateTime(toStartOfDay(toDateTime('2019-12-28 00:00:00', 'UTC')), 'UTC')
                AND toDateTime(timestamp, 'UTC') <= toDateTime('2020-01-04 23:59:59', 'UTC')
              GROUP BY day_start,
                       breakdown_value))
        GROUP BY day_start,
                 breakdown_value
        ORDER BY breakdown_value,
                 day_start)
     GROUP BY breakdown_value
     ORDER BY breakdown_value) as sub_B ON sub_A.breakdown_value = sub_B.breakdown_value
  '
---
# name: TestFormula.test_breakdown_with_different_breakdown_values_per_series
  '
  
  SELECT groupArray(value)
  FROM
    (SELECT replaceRegexpAll(JSONExtractRaw(properties, 'location'), '^"|"$', '') AS value,
            sum(toFloat64OrNull(replaceRegexpAll(JSONExtractRaw(properties, 'session duration'), '^"|"$', ''))) as count
     FROM events e
     WHERE team_id = 2
       AND event = 'session start'
       AND toDateTime(timestamp, 'UTC') >= toDateTime('2019-12-28 00:00:00', 'UTC')
       AND toDateTime(timestamp, 'UTC') <= toDateTime('2020-01-04 23:59:59', 'UTC')
     GROUP BY value
     ORDER BY count DESC, value DESC
     LIMIT 25
     OFFSET 0)
  '
---
# name: TestFormula.test_breakdown_with_different_breakdown_values_per_series.1
  '
  
  SELECT groupArray(value)
  FROM
    (SELECT replaceRegexpAll(JSONExtractRaw(properties, 'location'), '^"|"$', '') AS value,
            sum(toFloat64OrNull(replaceRegexpAll(JSONExtractRaw(properties, 'session duration'), '^"|"$', ''))) as count
     FROM events e
     WHERE team_id = 2
       AND event = 'session end'
       AND toDateTime(timestamp, 'UTC') >= toDateTime('2019-12-28 00:00:00', 'UTC')
       AND toDateTime(timestamp, 'UTC') <= toDateTime('2020-01-04 23:59:59', 'UTC')
     GROUP BY value
     ORDER BY count DESC, value DESC
     LIMIT 25
     OFFSET 0)
  '
---
# name: TestFormula.test_breakdown_with_different_breakdown_values_per_series.2
  '
  SELECT sub_A.date,
         arrayMap((A, B) -> A + B, arrayResize(sub_A.data, max_length, 0), arrayResize(sub_B.data, max_length, 0)) ,
         arrayFilter(x -> notEmpty(x), [replaceRegexpAll(sub_A.breakdown_value, '^"|"$', ''), replaceRegexpAll(sub_B.breakdown_value, '^"|"$', '')])[1] ,
         arrayMax([length(sub_A.data), length(sub_B.data)]) as max_length
  FROM
    (SELECT groupArray(day_start) as date,
            groupArray(count) as data,
            breakdown_value
     FROM
       (SELECT SUM(total) as count,
               day_start,
               breakdown_value
        FROM
          (SELECT *
           FROM
             (SELECT toUInt16(0) AS total,
                     ticks.day_start as day_start,
                     breakdown_value
              FROM
                (SELECT toStartOfDay(toDateTime('2020-01-04 23:59:59', 'UTC') - number * 86400) as day_start
                 FROM numbers(8)
                 UNION ALL SELECT toStartOfDay(toDateTime('2019-12-28 00:00:00', 'UTC')) as day_start) as ticks
              CROSS JOIN
                (SELECT breakdown_value
                 FROM
                   (SELECT ['London', 'Paris'] as breakdown_value) ARRAY
                 JOIN breakdown_value) as sec
              ORDER BY breakdown_value,
                       day_start
              UNION ALL SELECT sum(toFloat64OrNull(replaceRegexpAll(JSONExtractRaw(properties, 'session duration'), '^"|"$', ''))) as total,
                               toStartOfDay(toTimeZone(toDateTime(timestamp, 'UTC'), 'UTC')) as day_start,
                               replaceRegexpAll(JSONExtractRaw(properties, 'location'), '^"|"$', '') as breakdown_value
              FROM events e
              WHERE e.team_id = 2
                AND event = 'session start'
                AND toDateTime(timestamp, 'UTC') >= toDateTime(toStartOfDay(toDateTime('2019-12-28 00:00:00', 'UTC')), 'UTC')
                AND toDateTime(timestamp, 'UTC') <= toDateTime('2020-01-04 23:59:59', 'UTC')
                AND replaceRegexpAll(JSONExtractRaw(properties, 'location'), '^"|"$', '') in (['London', 'Paris'])
              GROUP BY day_start,
                       breakdown_value))
        GROUP BY day_start,
                 breakdown_value
        ORDER BY breakdown_value,
                 day_start)
     GROUP BY breakdown_value
     ORDER BY breakdown_value) as sub_A
  FULL OUTER JOIN
    (SELECT groupArray(day_start) as date,
            groupArray(count) as data,
            breakdown_value
     FROM
       (SELECT SUM(total) as count,
               day_start,
               breakdown_value
        FROM
          (SELECT *
           FROM
             (SELECT toUInt16(0) AS total,
                     ticks.day_start as day_start,
                     breakdown_value
              FROM
                (SELECT toStartOfDay(toDateTime('2020-01-04 23:59:59', 'UTC') - number * 86400) as day_start
                 FROM numbers(8)
                 UNION ALL SELECT toStartOfDay(toDateTime('2019-12-28 00:00:00', 'UTC')) as day_start) as ticks
              CROSS JOIN
                (SELECT breakdown_value
                 FROM
                   (SELECT ['London', 'Belo Horizonte', ''] as breakdown_value) ARRAY
                 JOIN breakdown_value) as sec
              ORDER BY breakdown_value,
                       day_start
              UNION ALL SELECT sum(toFloat64OrNull(replaceRegexpAll(JSONExtractRaw(properties, 'session duration'), '^"|"$', ''))) as total,
                               toStartOfDay(toTimeZone(toDateTime(timestamp, 'UTC'), 'UTC')) as day_start,
                               replaceRegexpAll(JSONExtractRaw(properties, 'location'), '^"|"$', '') as breakdown_value
              FROM events e
              WHERE e.team_id = 2
                AND event = 'session end'
                AND toDateTime(timestamp, 'UTC') >= toDateTime(toStartOfDay(toDateTime('2019-12-28 00:00:00', 'UTC')), 'UTC')
                AND toDateTime(timestamp, 'UTC') <= toDateTime('2020-01-04 23:59:59', 'UTC')
                AND replaceRegexpAll(JSONExtractRaw(properties, 'location'), '^"|"$', '') in (['London', 'Belo Horizonte', ''])
              GROUP BY day_start,
                       breakdown_value))
        GROUP BY day_start,
                 breakdown_value
        ORDER BY breakdown_value,
                 day_start)
     GROUP BY breakdown_value
     ORDER BY breakdown_value) as sub_B ON sub_A.breakdown_value = sub_B.breakdown_value
  '
---
# name: TestFormula.test_formula_with_unique_sessions
  '
  SELECT sub_A.date,
         arrayMap((A, B) -> A / B, arrayResize(sub_A.data, max_length, 0), arrayResize(sub_B.data, max_length, 0)) ,
         arrayMax([length(sub_A.data), length(sub_B.data)]) as max_length
  FROM
    (SELECT groupArray(day_start) as date,
            groupArray(count) as data
     FROM
       (SELECT SUM(total) AS count,
               day_start
        FROM
          (SELECT toUInt16(0) AS total,
                  toStartOfDay(toDateTime('2020-01-04 23:59:59', 'UTC') - toIntervalDay(number)) AS day_start
           FROM numbers(dateDiff('day', toStartOfDay(toDateTime('2019-12-28 00:00:00', 'UTC')), toDateTime('2020-01-04 23:59:59', 'UTC')))
           UNION ALL SELECT toUInt16(0) AS total,
                            toStartOfDay(toDateTime('2019-12-28 00:00:00', 'UTC'))
           UNION ALL SELECT count(DISTINCT e."$session_id") as data,
                            toStartOfDay(toTimeZone(toDateTime(timestamp, 'UTC'), 'UTC')) as date
           FROM events e
           WHERE team_id = 2
             AND event = 'session start'
             AND toDateTime(timestamp, 'UTC') >= toDateTime(toStartOfDay(toDateTime('2019-12-28 00:00:00', 'UTC')), 'UTC')
             AND toDateTime(timestamp, 'UTC') <= toDateTime('2020-01-04 23:59:59', 'UTC')
           GROUP BY date)
        GROUP BY day_start
        ORDER BY day_start)) as sub_A
  CROSS JOIN
    (SELECT groupArray(day_start) as date,
            groupArray(count) as data
     FROM
       (SELECT SUM(total) AS count,
               day_start
        FROM
          (SELECT toUInt16(0) AS total,
                  toStartOfDay(toDateTime('2020-01-04 23:59:59', 'UTC') - toIntervalDay(number)) AS day_start
           FROM numbers(dateDiff('day', toStartOfDay(toDateTime('2019-12-28 00:00:00', 'UTC')), toDateTime('2020-01-04 23:59:59', 'UTC')))
           UNION ALL SELECT toUInt16(0) AS total,
                            toStartOfDay(toDateTime('2019-12-28 00:00:00', 'UTC'))
           UNION ALL SELECT count(DISTINCT pdi.person_id) as data,
                            toStartOfDay(toTimeZone(toDateTime(timestamp, 'UTC'), 'UTC')) as date
           FROM events e
           INNER JOIN
             (SELECT distinct_id,
                     argMax(person_id, version) as person_id
              FROM person_distinct_id2
              WHERE team_id = 2
              GROUP BY distinct_id
              HAVING argMax(is_deleted, version) = 0) AS pdi ON e.distinct_id = pdi.distinct_id
           WHERE team_id = 2
             AND event = 'session start'
             AND toDateTime(timestamp, 'UTC') >= toDateTime(toStartOfDay(toDateTime('2019-12-28 00:00:00', 'UTC')), 'UTC')
             AND toDateTime(timestamp, 'UTC') <= toDateTime('2020-01-04 23:59:59', 'UTC')
           GROUP BY date)
        GROUP BY day_start
        ORDER BY day_start)) as sub_B
  '
---<|MERGE_RESOLUTION|>--- conflicted
+++ resolved
@@ -153,11 +153,7 @@
               CROSS JOIN
                 (SELECT breakdown_value
                  FROM
-<<<<<<< HEAD
-                   (SELECT [32, 0] as breakdown_value) ARRAY
-=======
                    (SELECT [36, 0] as breakdown_value) ARRAY
->>>>>>> 487e4b0c
                  JOIN breakdown_value) as sec
               ORDER BY breakdown_value,
                        day_start
@@ -167,11 +163,7 @@
               FROM events e
               INNER JOIN
                 (SELECT distinct_id,
-<<<<<<< HEAD
-                        32 as value
-=======
                         36 as value
->>>>>>> 487e4b0c
                  FROM
                    (SELECT distinct_id,
                            argMax(person_id, version) as person_id
@@ -230,11 +222,7 @@
               CROSS JOIN
                 (SELECT breakdown_value
                  FROM
-<<<<<<< HEAD
-                   (SELECT [32, 0] as breakdown_value) ARRAY
-=======
                    (SELECT [36, 0] as breakdown_value) ARRAY
->>>>>>> 487e4b0c
                  JOIN breakdown_value) as sec
               ORDER BY breakdown_value,
                        day_start
@@ -244,11 +232,7 @@
               FROM events e
               INNER JOIN
                 (SELECT distinct_id,
-<<<<<<< HEAD
-                        32 as value
-=======
                         36 as value
->>>>>>> 487e4b0c
                  FROM
                    (SELECT distinct_id,
                            argMax(person_id, version) as person_id
