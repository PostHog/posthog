# serializer version: 1
# name: TestProcessScheduledChanges.test_schedule_feature_flag_multiple_changes
  '''
  SELECT "posthog_filesystem"."team_id",
         "posthog_filesystem"."id",
         "posthog_filesystem"."path",
         "posthog_filesystem"."depth",
         "posthog_filesystem"."type",
         "posthog_filesystem"."ref",
         "posthog_filesystem"."href",
         "posthog_filesystem"."shortcut",
         "posthog_filesystem"."meta",
         "posthog_filesystem"."created_at",
         "posthog_filesystem"."created_by_id",
         "posthog_filesystem"."project_id"
  FROM "posthog_filesystem"
  WHERE ("posthog_filesystem"."ref" = '0001'
         AND "posthog_filesystem"."team_id" = 99999
         AND "posthog_filesystem"."type" = 'feature_flag'
         AND NOT ("posthog_filesystem"."shortcut"
                  AND "posthog_filesystem"."shortcut" IS NOT NULL))
  '''
# ---
# name: TestProcessScheduledChanges.test_schedule_feature_flag_multiple_changes.1
  '''
  SELECT "posthog_integration"."id",
         "posthog_integration"."team_id",
         "posthog_integration"."kind",
         "posthog_integration"."integration_id",
         "posthog_integration"."config",
         "posthog_integration"."sensitive_config",
         "posthog_integration"."errors",
         "posthog_integration"."created_at",
         "posthog_integration"."created_by_id"
  FROM "posthog_integration"
  WHERE ("posthog_integration"."kind" = 'vercel'
         AND "posthog_integration"."team_id" = 99999)
  LIMIT 21
  '''
# ---
# name: TestProcessScheduledChanges.test_schedule_feature_flag_multiple_changes.10
  '''
  SELECT "posthog_integration"."id",
         "posthog_integration"."team_id",
         "posthog_integration"."kind",
         "posthog_integration"."integration_id",
         "posthog_integration"."config",
         "posthog_integration"."sensitive_config",
         "posthog_integration"."errors",
         "posthog_integration"."created_at",
         "posthog_integration"."created_by_id"
  FROM "posthog_integration"
  WHERE ("posthog_integration"."kind" = 'vercel'
         AND "posthog_integration"."team_id" = 99999)
  LIMIT 21
  '''
# ---
# name: TestProcessScheduledChanges.test_schedule_feature_flag_multiple_changes.11
  '''
  SELECT "posthog_featureflagevaluationtag"."id",
         "posthog_featureflagevaluationtag"."feature_flag_id",
         "posthog_featureflagevaluationtag"."tag_id",
         "posthog_featureflagevaluationtag"."created_at"
  FROM "posthog_featureflagevaluationtag"
  WHERE "posthog_featureflagevaluationtag"."feature_flag_id" = 99999
  '''
# ---
# name: TestProcessScheduledChanges.test_schedule_feature_flag_multiple_changes.12
  '''
  SELECT "posthog_featureflagevaluationtag"."id",
         "posthog_featureflagevaluationtag"."feature_flag_id",
         "posthog_featureflagevaluationtag"."tag_id",
         "posthog_featureflagevaluationtag"."created_at"
  FROM "posthog_featureflagevaluationtag"
  WHERE "posthog_featureflagevaluationtag"."feature_flag_id" = 99999
  '''
# ---
# name: TestProcessScheduledChanges.test_schedule_feature_flag_multiple_changes.13
  '''
  SELECT "posthog_survey"."id",
         "posthog_survey"."team_id",
         "posthog_survey"."name",
         "posthog_survey"."description",
         "posthog_survey"."linked_flag_id",
         "posthog_survey"."targeting_flag_id",
         "posthog_survey"."internal_targeting_flag_id",
         "posthog_survey"."internal_response_sampling_flag_id",
         "posthog_survey"."type",
         "posthog_survey"."conditions",
         "posthog_survey"."questions",
         "posthog_survey"."appearance",
         "posthog_survey"."created_at",
         "posthog_survey"."created_by_id",
         "posthog_survey"."start_date",
         "posthog_survey"."end_date",
         "posthog_survey"."updated_at",
         "posthog_survey"."archived",
         "posthog_survey"."responses_limit",
         "posthog_survey"."response_sampling_start_date",
         "posthog_survey"."response_sampling_interval_type",
         "posthog_survey"."response_sampling_interval",
         "posthog_survey"."response_sampling_limit",
         "posthog_survey"."response_sampling_daily_limits",
         "posthog_survey"."iteration_count",
         "posthog_survey"."iteration_frequency_days",
         "posthog_survey"."iteration_start_dates",
         "posthog_survey"."current_iteration",
         "posthog_survey"."current_iteration_start_date",
         "posthog_survey"."schedule",
         "posthog_survey"."enable_partial_responses"
  FROM "posthog_survey"
  WHERE "posthog_survey"."internal_response_sampling_flag_id" = 99999
  '''
# ---
# name: TestProcessScheduledChanges.test_schedule_feature_flag_multiple_changes.14
  '''
  SELECT "posthog_survey"."id",
         "posthog_survey"."team_id",
         "posthog_survey"."name",
         "posthog_survey"."description",
         "posthog_survey"."linked_flag_id",
         "posthog_survey"."targeting_flag_id",
         "posthog_survey"."internal_targeting_flag_id",
         "posthog_survey"."internal_response_sampling_flag_id",
         "posthog_survey"."type",
         "posthog_survey"."conditions",
         "posthog_survey"."questions",
         "posthog_survey"."appearance",
         "posthog_survey"."created_at",
         "posthog_survey"."created_by_id",
         "posthog_survey"."start_date",
         "posthog_survey"."end_date",
         "posthog_survey"."updated_at",
         "posthog_survey"."archived",
         "posthog_survey"."responses_limit",
         "posthog_survey"."response_sampling_start_date",
         "posthog_survey"."response_sampling_interval_type",
         "posthog_survey"."response_sampling_interval",
         "posthog_survey"."response_sampling_limit",
         "posthog_survey"."response_sampling_daily_limits",
         "posthog_survey"."iteration_count",
         "posthog_survey"."iteration_frequency_days",
         "posthog_survey"."iteration_start_dates",
         "posthog_survey"."current_iteration",
         "posthog_survey"."current_iteration_start_date",
         "posthog_survey"."schedule",
         "posthog_survey"."enable_partial_responses"
  FROM "posthog_survey"
  WHERE "posthog_survey"."internal_response_sampling_flag_id" = 99999
  '''
# ---
# name: TestProcessScheduledChanges.test_schedule_feature_flag_multiple_changes.15
  '''
  SELECT "posthog_taggeditem"."id",
         "posthog_taggeditem"."tag_id",
         "posthog_taggeditem"."dashboard_id",
         "posthog_taggeditem"."insight_id",
         "posthog_taggeditem"."event_definition_id",
         "posthog_taggeditem"."property_definition_id",
         "posthog_taggeditem"."action_id",
         "posthog_taggeditem"."feature_flag_id",
         "posthog_taggeditem"."experiment_saved_metric_id"
  FROM "posthog_taggeditem"
  WHERE "posthog_taggeditem"."feature_flag_id" = 99999
  '''
# ---
# name: TestProcessScheduledChanges.test_schedule_feature_flag_multiple_changes.16
  '''
  SELECT "posthog_taggeditem"."id",
         "posthog_taggeditem"."tag_id",
         "posthog_taggeditem"."dashboard_id",
         "posthog_taggeditem"."insight_id",
         "posthog_taggeditem"."event_definition_id",
         "posthog_taggeditem"."property_definition_id",
         "posthog_taggeditem"."action_id",
         "posthog_taggeditem"."feature_flag_id",
         "posthog_taggeditem"."experiment_saved_metric_id"
  FROM "posthog_taggeditem"
  WHERE "posthog_taggeditem"."feature_flag_id" = 99999
  '''
# ---
# name: TestProcessScheduledChanges.test_schedule_feature_flag_multiple_changes.17
  '''
  SELECT "ee_featureflagroleaccess"."id",
         "ee_featureflagroleaccess"."feature_flag_id",
         "ee_featureflagroleaccess"."role_id",
         "ee_featureflagroleaccess"."added_at",
         "ee_featureflagroleaccess"."updated_at"
  FROM "ee_featureflagroleaccess"
  WHERE "ee_featureflagroleaccess"."feature_flag_id" = 99999
  '''
# ---
# name: TestProcessScheduledChanges.test_schedule_feature_flag_multiple_changes.18
  '''
  SELECT "ee_featureflagroleaccess"."id",
         "ee_featureflagroleaccess"."feature_flag_id",
         "ee_featureflagroleaccess"."role_id",
         "ee_featureflagroleaccess"."added_at",
         "ee_featureflagroleaccess"."updated_at"
  FROM "ee_featureflagroleaccess"
  WHERE "ee_featureflagroleaccess"."feature_flag_id" = 99999
  '''
# ---
# name: TestProcessScheduledChanges.test_schedule_feature_flag_multiple_changes.19
  '''
  SELECT "posthog_organization"."id",
         "posthog_organization"."name",
         "posthog_organization"."slug",
         "posthog_organization"."logo_media_id",
         "posthog_organization"."created_at",
         "posthog_organization"."updated_at",
         "posthog_organization"."session_cookie_age",
         "posthog_organization"."is_member_join_email_enabled",
         "posthog_organization"."is_ai_data_processing_approved",
         "posthog_organization"."enforce_2fa",
         "posthog_organization"."members_can_invite",
         "posthog_organization"."members_can_use_personal_api_keys",
         "posthog_organization"."allow_publicly_shared_resources",
         "posthog_organization"."default_role_id",
         "posthog_organization"."plugins_access_level",
         "posthog_organization"."for_internal_metrics",
         "posthog_organization"."default_experiment_stats_method",
         "posthog_organization"."is_hipaa",
         "posthog_organization"."customer_id",
         "posthog_organization"."available_product_features",
         "posthog_organization"."usage",
         "posthog_organization"."never_drop_data",
         "posthog_organization"."customer_trust_scores",
         "posthog_organization"."setup_section_2_completed",
         "posthog_organization"."personalization",
         "posthog_organization"."domain_whitelist",
         "posthog_organization"."is_platform"
  FROM "posthog_organization"
  WHERE "posthog_organization"."id" = '00000000-0000-0000-0000-000000000000'::uuid
  LIMIT 21
  '''
# ---
# name: TestProcessScheduledChanges.test_schedule_feature_flag_multiple_changes.2
  '''
  SELECT "posthog_scheduledchange"."id",
         "posthog_scheduledchange"."record_id",
         "posthog_scheduledchange"."model_name",
         "posthog_scheduledchange"."payload",
         "posthog_scheduledchange"."scheduled_at",
         "posthog_scheduledchange"."executed_at",
         "posthog_scheduledchange"."failure_reason",
         "posthog_scheduledchange"."failure_count",
         "posthog_scheduledchange"."team_id",
         "posthog_scheduledchange"."created_at",
         "posthog_scheduledchange"."created_by_id",
         "posthog_scheduledchange"."updated_at"
  FROM "posthog_scheduledchange"
  WHERE ("posthog_scheduledchange"."executed_at" IS NULL
         AND "posthog_scheduledchange"."scheduled_at" <= '2023-12-21 09:00:00+00:00'::timestamptz)
  ORDER BY "posthog_scheduledchange"."scheduled_at" ASC
  LIMIT 10000
  FOR
  UPDATE NOWAIT
  '''
# ---
# name: TestProcessScheduledChanges.test_schedule_feature_flag_multiple_changes.20
  '''
  SELECT "posthog_experiment"."id",
         "posthog_experiment"."name",
         "posthog_experiment"."description",
         "posthog_experiment"."team_id",
         "posthog_experiment"."filters",
         "posthog_experiment"."parameters",
         "posthog_experiment"."secondary_metrics",
         "posthog_experiment"."created_by_id",
         "posthog_experiment"."feature_flag_id",
         "posthog_experiment"."exposure_cohort_id",
         "posthog_experiment"."holdout_id",
         "posthog_experiment"."start_date",
         "posthog_experiment"."end_date",
         "posthog_experiment"."created_at",
         "posthog_experiment"."updated_at",
         "posthog_experiment"."archived",
         "posthog_experiment"."deleted",
         "posthog_experiment"."type",
         "posthog_experiment"."variants",
         "posthog_experiment"."exposure_criteria",
         "posthog_experiment"."metrics",
         "posthog_experiment"."metrics_secondary",
         "posthog_experiment"."primary_metrics_ordered_uuids",
         "posthog_experiment"."secondary_metrics_ordered_uuids",
         "posthog_experiment"."stats_config",
         "posthog_experiment"."conclusion",
         "posthog_experiment"."conclusion_comment"
  FROM "posthog_experiment"
  WHERE "posthog_experiment"."feature_flag_id" = 99999
  '''
# ---
# name: TestProcessScheduledChanges.test_schedule_feature_flag_multiple_changes.21
  '''
  SELECT "posthog_team"."id",
         "posthog_team"."uuid",
         "posthog_team"."organization_id",
         "posthog_team"."parent_team_id",
         "posthog_team"."project_id",
         "posthog_team"."api_token",
         "posthog_team"."app_urls",
         "posthog_team"."name",
         "posthog_team"."slack_incoming_webhook",
         "posthog_team"."created_at",
         "posthog_team"."updated_at",
         "posthog_team"."anonymize_ips",
         "posthog_team"."completed_snippet_onboarding",
         "posthog_team"."has_completed_onboarding_for",
         "posthog_team"."onboarding_tasks",
         "posthog_team"."ingested_event",
         "posthog_team"."autocapture_opt_out",
         "posthog_team"."autocapture_web_vitals_opt_in",
         "posthog_team"."autocapture_web_vitals_allowed_metrics",
         "posthog_team"."autocapture_exceptions_opt_in",
         "posthog_team"."autocapture_exceptions_errors_to_ignore",
         "posthog_team"."person_processing_opt_out",
         "posthog_team"."secret_api_token",
         "posthog_team"."secret_api_token_backup",
         "posthog_team"."session_recording_opt_in",
         "posthog_team"."session_recording_sample_rate",
         "posthog_team"."session_recording_minimum_duration_milliseconds",
         "posthog_team"."session_recording_linked_flag",
         "posthog_team"."session_recording_network_payload_capture_config",
         "posthog_team"."session_recording_masking_config",
         "posthog_team"."session_recording_url_trigger_config",
         "posthog_team"."session_recording_url_blocklist_config",
         "posthog_team"."session_recording_event_trigger_config",
         "posthog_team"."session_recording_trigger_match_type_config",
         "posthog_team"."session_replay_config",
         "posthog_team"."session_recording_retention_period",
         "posthog_team"."survey_config",
         "posthog_team"."capture_console_log_opt_in",
         "posthog_team"."capture_performance_opt_in",
         "posthog_team"."capture_dead_clicks",
         "posthog_team"."surveys_opt_in",
         "posthog_team"."heatmaps_opt_in",
         "posthog_team"."web_analytics_pre_aggregated_tables_enabled",
         "posthog_team"."web_analytics_pre_aggregated_tables_version",
         "posthog_team"."flags_persistence_default",
         "posthog_team"."feature_flag_confirmation_enabled",
         "posthog_team"."feature_flag_confirmation_message",
         "posthog_team"."session_recording_version",
         "posthog_team"."signup_token",
         "posthog_team"."is_demo",
         "posthog_team"."access_control",
         "posthog_team"."week_start_day",
         "posthog_team"."inject_web_apps",
         "posthog_team"."test_account_filters",
         "posthog_team"."test_account_filters_default_checked",
         "posthog_team"."path_cleaning_filters",
         "posthog_team"."timezone",
         "posthog_team"."data_attributes",
         "posthog_team"."person_display_name_properties",
         "posthog_team"."live_events_columns",
         "posthog_team"."recording_domains",
         "posthog_team"."human_friendly_comparison_periods",
         "posthog_team"."cookieless_server_hash_mode",
         "posthog_team"."primary_dashboard_id",
         "posthog_team"."default_data_theme",
         "posthog_team"."extra_settings",
         "posthog_team"."modifiers",
         "posthog_team"."correlation_config",
         "posthog_team"."session_recording_retention_period_days",
         "posthog_team"."plugins_opt_in",
         "posthog_team"."opt_out_capture",
         "posthog_team"."event_names",
         "posthog_team"."event_names_with_usage",
         "posthog_team"."event_properties",
         "posthog_team"."event_properties_with_usage",
         "posthog_team"."event_properties_numerical",
         "posthog_team"."external_data_workspace_id",
         "posthog_team"."external_data_workspace_last_synced_at",
         "posthog_team"."api_query_rate_limit",
         "posthog_team"."revenue_tracking_config",
         "posthog_team"."drop_events_older_than",
         "posthog_team"."base_currency"
  FROM "posthog_team"
  WHERE "posthog_team"."id" = 99999
  LIMIT 21
  '''
# ---
# name: TestProcessScheduledChanges.test_schedule_feature_flag_multiple_changes.22
  '''
  SELECT "posthog_team"."id",
         "posthog_team"."uuid",
         "posthog_team"."organization_id",
         "posthog_team"."parent_team_id",
         "posthog_team"."project_id",
         "posthog_team"."api_token",
         "posthog_team"."app_urls",
         "posthog_team"."name",
         "posthog_team"."slack_incoming_webhook",
         "posthog_team"."created_at",
         "posthog_team"."updated_at",
         "posthog_team"."anonymize_ips",
         "posthog_team"."completed_snippet_onboarding",
         "posthog_team"."has_completed_onboarding_for",
         "posthog_team"."onboarding_tasks",
         "posthog_team"."ingested_event",
         "posthog_team"."autocapture_opt_out",
         "posthog_team"."autocapture_web_vitals_opt_in",
         "posthog_team"."autocapture_web_vitals_allowed_metrics",
         "posthog_team"."autocapture_exceptions_opt_in",
         "posthog_team"."autocapture_exceptions_errors_to_ignore",
         "posthog_team"."person_processing_opt_out",
         "posthog_team"."secret_api_token",
         "posthog_team"."secret_api_token_backup",
         "posthog_team"."session_recording_opt_in",
         "posthog_team"."session_recording_sample_rate",
         "posthog_team"."session_recording_minimum_duration_milliseconds",
         "posthog_team"."session_recording_linked_flag",
         "posthog_team"."session_recording_network_payload_capture_config",
         "posthog_team"."session_recording_masking_config",
         "posthog_team"."session_recording_url_trigger_config",
         "posthog_team"."session_recording_url_blocklist_config",
         "posthog_team"."session_recording_event_trigger_config",
         "posthog_team"."session_recording_trigger_match_type_config",
         "posthog_team"."session_replay_config",
         "posthog_team"."session_recording_retention_period",
         "posthog_team"."survey_config",
         "posthog_team"."capture_console_log_opt_in",
         "posthog_team"."capture_performance_opt_in",
         "posthog_team"."capture_dead_clicks",
         "posthog_team"."surveys_opt_in",
         "posthog_team"."heatmaps_opt_in",
         "posthog_team"."web_analytics_pre_aggregated_tables_enabled",
         "posthog_team"."web_analytics_pre_aggregated_tables_version",
         "posthog_team"."flags_persistence_default",
         "posthog_team"."feature_flag_confirmation_enabled",
         "posthog_team"."feature_flag_confirmation_message",
         "posthog_team"."session_recording_version",
         "posthog_team"."signup_token",
         "posthog_team"."is_demo",
         "posthog_team"."access_control",
         "posthog_team"."week_start_day",
         "posthog_team"."inject_web_apps",
         "posthog_team"."test_account_filters",
         "posthog_team"."test_account_filters_default_checked",
         "posthog_team"."path_cleaning_filters",
         "posthog_team"."timezone",
         "posthog_team"."data_attributes",
         "posthog_team"."person_display_name_properties",
         "posthog_team"."live_events_columns",
         "posthog_team"."recording_domains",
         "posthog_team"."human_friendly_comparison_periods",
         "posthog_team"."cookieless_server_hash_mode",
         "posthog_team"."primary_dashboard_id",
         "posthog_team"."default_data_theme",
         "posthog_team"."extra_settings",
         "posthog_team"."modifiers",
         "posthog_team"."correlation_config",
         "posthog_team"."session_recording_retention_period_days",
         "posthog_team"."plugins_opt_in",
         "posthog_team"."opt_out_capture",
         "posthog_team"."event_names",
         "posthog_team"."event_names_with_usage",
         "posthog_team"."event_properties",
         "posthog_team"."event_properties_with_usage",
         "posthog_team"."event_properties_numerical",
         "posthog_team"."external_data_workspace_id",
         "posthog_team"."external_data_workspace_last_synced_at",
         "posthog_team"."api_query_rate_limit",
         "posthog_team"."revenue_tracking_config",
         "posthog_team"."drop_events_older_than",
         "posthog_team"."base_currency"
  FROM "posthog_team"
  WHERE "posthog_team"."id" = 99999
  LIMIT 21
  '''
# ---
# name: TestProcessScheduledChanges.test_schedule_feature_flag_multiple_changes.23
  '''
  SELECT "posthog_featureflag"."id",
         "posthog_featureflag"."key",
         "posthog_featureflag"."name",
         "posthog_featureflag"."filters",
         "posthog_featureflag"."rollout_percentage",
         "posthog_featureflag"."team_id",
         "posthog_featureflag"."created_by_id",
         "posthog_featureflag"."created_at",
         "posthog_featureflag"."updated_at",
         "posthog_featureflag"."deleted",
         "posthog_featureflag"."active",
         "posthog_featureflag"."version",
         "posthog_featureflag"."last_modified_by_id",
         "posthog_featureflag"."rollback_conditions",
         "posthog_featureflag"."performed_rollback",
         "posthog_featureflag"."ensure_experience_continuity",
         "posthog_featureflag"."usage_dashboard_id",
         "posthog_featureflag"."has_enriched_analytics",
         "posthog_featureflag"."is_remote_configuration",
         "posthog_featureflag"."has_encrypted_payloads",
         "posthog_featureflag"."evaluation_runtime"
  FROM "posthog_featureflag"
  WHERE "posthog_featureflag"."id" = 99999
  LIMIT 21
  '''
# ---
# name: TestProcessScheduledChanges.test_schedule_feature_flag_multiple_changes.24
  '''
  SELECT "posthog_user"."id",
         "posthog_user"."password",
         "posthog_user"."last_login",
         "posthog_user"."first_name",
         "posthog_user"."last_name",
         "posthog_user"."is_staff",
         "posthog_user"."date_joined",
         "posthog_user"."uuid",
         "posthog_user"."current_organization_id",
         "posthog_user"."current_team_id",
         "posthog_user"."email",
         "posthog_user"."pending_email",
         "posthog_user"."temporary_token",
         "posthog_user"."distinct_id",
         "posthog_user"."is_email_verified",
         "posthog_user"."requested_password_reset_at",
         "posthog_user"."has_seen_product_intro_for",
         "posthog_user"."strapi_id",
         "posthog_user"."is_active",
         "posthog_user"."role_at_organization",
         "posthog_user"."theme_mode",
         "posthog_user"."partial_notification_settings",
         "posthog_user"."anonymize_data",
         "posthog_user"."toolbar_mode",
         "posthog_user"."hedgehog_config",
         "posthog_user"."events_column_config",
         "posthog_user"."email_opt_in"
  FROM "posthog_user"
  WHERE "posthog_user"."id" = 99999
  LIMIT 21
  '''
# ---
# name: TestProcessScheduledChanges.test_schedule_feature_flag_multiple_changes.25
  '''
  SELECT "posthog_team"."id",
         "posthog_team"."uuid",
         "posthog_team"."organization_id",
         "posthog_team"."parent_team_id",
         "posthog_team"."project_id",
         "posthog_team"."api_token",
         "posthog_team"."app_urls",
         "posthog_team"."name",
         "posthog_team"."slack_incoming_webhook",
         "posthog_team"."created_at",
         "posthog_team"."updated_at",
         "posthog_team"."anonymize_ips",
         "posthog_team"."completed_snippet_onboarding",
         "posthog_team"."has_completed_onboarding_for",
         "posthog_team"."onboarding_tasks",
         "posthog_team"."ingested_event",
         "posthog_team"."autocapture_opt_out",
         "posthog_team"."autocapture_web_vitals_opt_in",
         "posthog_team"."autocapture_web_vitals_allowed_metrics",
         "posthog_team"."autocapture_exceptions_opt_in",
         "posthog_team"."autocapture_exceptions_errors_to_ignore",
         "posthog_team"."person_processing_opt_out",
         "posthog_team"."secret_api_token",
         "posthog_team"."secret_api_token_backup",
         "posthog_team"."session_recording_opt_in",
         "posthog_team"."session_recording_sample_rate",
         "posthog_team"."session_recording_minimum_duration_milliseconds",
         "posthog_team"."session_recording_linked_flag",
         "posthog_team"."session_recording_network_payload_capture_config",
         "posthog_team"."session_recording_masking_config",
         "posthog_team"."session_recording_url_trigger_config",
         "posthog_team"."session_recording_url_blocklist_config",
         "posthog_team"."session_recording_event_trigger_config",
         "posthog_team"."session_recording_trigger_match_type_config",
         "posthog_team"."session_replay_config",
         "posthog_team"."session_recording_retention_period",
         "posthog_team"."survey_config",
         "posthog_team"."capture_console_log_opt_in",
         "posthog_team"."capture_performance_opt_in",
         "posthog_team"."capture_dead_clicks",
         "posthog_team"."surveys_opt_in",
         "posthog_team"."heatmaps_opt_in",
         "posthog_team"."web_analytics_pre_aggregated_tables_enabled",
         "posthog_team"."web_analytics_pre_aggregated_tables_version",
         "posthog_team"."flags_persistence_default",
         "posthog_team"."feature_flag_confirmation_enabled",
         "posthog_team"."feature_flag_confirmation_message",
         "posthog_team"."session_recording_version",
         "posthog_team"."signup_token",
         "posthog_team"."is_demo",
         "posthog_team"."access_control",
         "posthog_team"."week_start_day",
         "posthog_team"."inject_web_apps",
         "posthog_team"."test_account_filters",
         "posthog_team"."test_account_filters_default_checked",
         "posthog_team"."path_cleaning_filters",
         "posthog_team"."timezone",
         "posthog_team"."data_attributes",
         "posthog_team"."person_display_name_properties",
         "posthog_team"."live_events_columns",
         "posthog_team"."recording_domains",
         "posthog_team"."human_friendly_comparison_periods",
         "posthog_team"."cookieless_server_hash_mode",
         "posthog_team"."primary_dashboard_id",
         "posthog_team"."default_data_theme",
         "posthog_team"."extra_settings",
         "posthog_team"."modifiers",
         "posthog_team"."correlation_config",
         "posthog_team"."session_recording_retention_period_days",
         "posthog_team"."plugins_opt_in",
         "posthog_team"."opt_out_capture",
         "posthog_team"."event_names",
         "posthog_team"."event_names_with_usage",
         "posthog_team"."event_properties",
         "posthog_team"."event_properties_with_usage",
         "posthog_team"."event_properties_numerical",
         "posthog_team"."external_data_workspace_id",
         "posthog_team"."external_data_workspace_last_synced_at",
         "posthog_team"."api_query_rate_limit",
         "posthog_team"."revenue_tracking_config",
         "posthog_team"."drop_events_older_than",
         "posthog_team"."base_currency"
  FROM "posthog_team"
  WHERE "posthog_team"."id" = 99999
  LIMIT 21
  '''
# ---
# name: TestProcessScheduledChanges.test_schedule_feature_flag_multiple_changes.26
  '''
  SELECT "posthog_featureflag"."id",
         "posthog_featureflag"."key",
         "posthog_featureflag"."name",
         "posthog_featureflag"."filters",
         "posthog_featureflag"."rollout_percentage",
         "posthog_featureflag"."team_id",
         "posthog_featureflag"."created_by_id",
         "posthog_featureflag"."created_at",
         "posthog_featureflag"."updated_at",
         "posthog_featureflag"."deleted",
         "posthog_featureflag"."active",
         "posthog_featureflag"."version",
         "posthog_featureflag"."last_modified_by_id",
         "posthog_featureflag"."rollback_conditions",
         "posthog_featureflag"."performed_rollback",
         "posthog_featureflag"."ensure_experience_continuity",
         "posthog_featureflag"."usage_dashboard_id",
         "posthog_featureflag"."has_enriched_analytics",
         "posthog_featureflag"."is_remote_configuration",
         "posthog_featureflag"."has_encrypted_payloads",
         "posthog_featureflag"."evaluation_runtime"
  FROM "posthog_featureflag"
  WHERE "posthog_featureflag"."id" = 99999
  LIMIT 21
  FOR
  UPDATE
  '''
# ---
# name: TestProcessScheduledChanges.test_schedule_feature_flag_multiple_changes.27
  '''
  SELECT "posthog_featureflag"."id",
         "posthog_featureflag"."key",
         "posthog_featureflag"."name",
         "posthog_featureflag"."filters",
         "posthog_featureflag"."rollout_percentage",
         "posthog_featureflag"."team_id",
         "posthog_featureflag"."created_by_id",
         "posthog_featureflag"."created_at",
         "posthog_featureflag"."updated_at",
         "posthog_featureflag"."deleted",
         "posthog_featureflag"."active",
         "posthog_featureflag"."version",
         "posthog_featureflag"."last_modified_by_id",
         "posthog_featureflag"."rollback_conditions",
         "posthog_featureflag"."performed_rollback",
         "posthog_featureflag"."ensure_experience_continuity",
         "posthog_featureflag"."usage_dashboard_id",
         "posthog_featureflag"."has_enriched_analytics",
         "posthog_featureflag"."is_remote_configuration",
         "posthog_featureflag"."has_encrypted_payloads",
         "posthog_featureflag"."evaluation_runtime"
  FROM "posthog_featureflag"
  WHERE "posthog_featureflag"."id" = 99999
  ORDER BY "posthog_featureflag"."id" ASC
  LIMIT 1
  '''
# ---
# name: TestProcessScheduledChanges.test_schedule_feature_flag_multiple_changes.28
  '''
  SELECT "posthog_filesystem"."team_id",
         "posthog_filesystem"."id",
         "posthog_filesystem"."path",
         "posthog_filesystem"."depth",
         "posthog_filesystem"."type",
         "posthog_filesystem"."ref",
         "posthog_filesystem"."href",
         "posthog_filesystem"."shortcut",
         "posthog_filesystem"."meta",
         "posthog_filesystem"."created_at",
         "posthog_filesystem"."created_by_id",
         "posthog_filesystem"."project_id"
  FROM "posthog_filesystem"
  WHERE ("posthog_filesystem"."ref" = '0001'
         AND "posthog_filesystem"."team_id" = 99999
         AND "posthog_filesystem"."type" = 'feature_flag'
         AND NOT ("posthog_filesystem"."shortcut"
                  AND "posthog_filesystem"."shortcut" IS NOT NULL))
  '''
# ---
# name: TestProcessScheduledChanges.test_schedule_feature_flag_multiple_changes.29
  '''
  SELECT "posthog_filesystemshortcut"."id",
         "posthog_filesystemshortcut"."team_id",
         "posthog_filesystemshortcut"."user_id",
         "posthog_filesystemshortcut"."path",
         "posthog_filesystemshortcut"."type",
         "posthog_filesystemshortcut"."ref",
         "posthog_filesystemshortcut"."href",
         "posthog_filesystemshortcut"."created_at"
  FROM "posthog_filesystemshortcut"
  WHERE ("posthog_filesystemshortcut"."ref" = '0001'
         AND "posthog_filesystemshortcut"."team_id" = 99999
         AND "posthog_filesystemshortcut"."type" = 'feature_flag'
         AND NOT ("posthog_filesystemshortcut"."path" = 'flag-1'
                  AND "posthog_filesystemshortcut"."href" = '__skipped__'
                  AND "posthog_filesystemshortcut"."href" IS NOT NULL))
  '''
# ---
# name: TestProcessScheduledChanges.test_schedule_feature_flag_multiple_changes.3
  '''
  SELECT "posthog_featureflag"."id",
         "posthog_featureflag"."key",
         "posthog_featureflag"."name",
         "posthog_featureflag"."filters",
         "posthog_featureflag"."rollout_percentage",
         "posthog_featureflag"."team_id",
         "posthog_featureflag"."created_by_id",
         "posthog_featureflag"."created_at",
         "posthog_featureflag"."deleted",
         "posthog_featureflag"."active",
         "posthog_featureflag"."version",
         "posthog_featureflag"."last_modified_by_id",
         "posthog_featureflag"."rollback_conditions",
         "posthog_featureflag"."performed_rollback",
         "posthog_featureflag"."ensure_experience_continuity",
         "posthog_featureflag"."usage_dashboard_id",
         "posthog_featureflag"."has_enriched_analytics",
         "posthog_featureflag"."is_remote_configuration",
         "posthog_featureflag"."has_encrypted_payloads",
         "posthog_featureflag"."evaluation_runtime"
  FROM "posthog_featureflag"
  WHERE "posthog_featureflag"."id" = 99999
  LIMIT 21
  '''
# ---
# name: TestProcessScheduledChanges.test_schedule_feature_flag_multiple_changes.30
  '''
  SELECT "posthog_integration"."id",
         "posthog_integration"."team_id",
         "posthog_integration"."kind",
         "posthog_integration"."integration_id",
         "posthog_integration"."config",
         "posthog_integration"."sensitive_config",
         "posthog_integration"."errors",
         "posthog_integration"."created_at",
         "posthog_integration"."created_by_id"
  FROM "posthog_integration"
  WHERE ("posthog_integration"."kind" = 'vercel'
         AND "posthog_integration"."team_id" = 99999)
  LIMIT 21
  '''
# ---
# name: TestProcessScheduledChanges.test_schedule_feature_flag_multiple_changes.31
  '''
  SELECT "posthog_featureflagevaluationtag"."id",
         "posthog_featureflagevaluationtag"."feature_flag_id",
         "posthog_featureflagevaluationtag"."tag_id",
         "posthog_featureflagevaluationtag"."created_at"
  FROM "posthog_featureflagevaluationtag"
  WHERE "posthog_featureflagevaluationtag"."feature_flag_id" = 99999
  '''
# ---
# name: TestProcessScheduledChanges.test_schedule_feature_flag_multiple_changes.32
  '''
  SELECT "posthog_featureflagevaluationtag"."id",
         "posthog_featureflagevaluationtag"."feature_flag_id",
         "posthog_featureflagevaluationtag"."tag_id",
         "posthog_featureflagevaluationtag"."created_at"
  FROM "posthog_featureflagevaluationtag"
  WHERE "posthog_featureflagevaluationtag"."feature_flag_id" = 99999
  '''
# ---
# name: TestProcessScheduledChanges.test_schedule_feature_flag_multiple_changes.33
  '''
  SELECT "posthog_survey"."id",
         "posthog_survey"."team_id",
         "posthog_survey"."name",
         "posthog_survey"."description",
         "posthog_survey"."linked_flag_id",
         "posthog_survey"."targeting_flag_id",
         "posthog_survey"."internal_targeting_flag_id",
         "posthog_survey"."internal_response_sampling_flag_id",
         "posthog_survey"."type",
         "posthog_survey"."conditions",
         "posthog_survey"."questions",
         "posthog_survey"."appearance",
         "posthog_survey"."created_at",
         "posthog_survey"."created_by_id",
         "posthog_survey"."start_date",
         "posthog_survey"."end_date",
         "posthog_survey"."updated_at",
         "posthog_survey"."archived",
         "posthog_survey"."responses_limit",
         "posthog_survey"."response_sampling_start_date",
         "posthog_survey"."response_sampling_interval_type",
         "posthog_survey"."response_sampling_interval",
         "posthog_survey"."response_sampling_limit",
         "posthog_survey"."response_sampling_daily_limits",
         "posthog_survey"."iteration_count",
         "posthog_survey"."iteration_frequency_days",
         "posthog_survey"."iteration_start_dates",
         "posthog_survey"."current_iteration",
         "posthog_survey"."current_iteration_start_date",
         "posthog_survey"."schedule",
         "posthog_survey"."enable_partial_responses"
  FROM "posthog_survey"
  WHERE "posthog_survey"."internal_response_sampling_flag_id" = 99999
  '''
# ---
<<<<<<< HEAD
# name: TestProcessScheduledChanges.test_schedule_feature_flag_multiple_changes.3
  '''
  SELECT "posthog_featureflag"."id",
         "posthog_featureflag"."key",
         "posthog_featureflag"."name",
         "posthog_featureflag"."filters",
         "posthog_featureflag"."rollout_percentage",
         "posthog_featureflag"."team_id",
         "posthog_featureflag"."created_by_id",
         "posthog_featureflag"."created_at",
         "posthog_featureflag"."updated_at",
         "posthog_featureflag"."deleted",
         "posthog_featureflag"."active",
         "posthog_featureflag"."version",
         "posthog_featureflag"."last_modified_by_id",
         "posthog_featureflag"."rollback_conditions",
         "posthog_featureflag"."performed_rollback",
         "posthog_featureflag"."ensure_experience_continuity",
         "posthog_featureflag"."usage_dashboard_id",
         "posthog_featureflag"."has_enriched_analytics",
         "posthog_featureflag"."is_remote_configuration",
         "posthog_featureflag"."has_encrypted_payloads",
         "posthog_featureflag"."evaluation_runtime"
  FROM "posthog_featureflag"
  WHERE "posthog_featureflag"."id" = 99999
  LIMIT 21
  '''
# ---
# name: TestProcessScheduledChanges.test_schedule_feature_flag_multiple_changes.30
=======
# name: TestProcessScheduledChanges.test_schedule_feature_flag_multiple_changes.34
>>>>>>> 019aed4e
  '''
  SELECT "posthog_survey"."id",
         "posthog_survey"."team_id",
         "posthog_survey"."name",
         "posthog_survey"."description",
         "posthog_survey"."linked_flag_id",
         "posthog_survey"."targeting_flag_id",
         "posthog_survey"."internal_targeting_flag_id",
         "posthog_survey"."internal_response_sampling_flag_id",
         "posthog_survey"."type",
         "posthog_survey"."conditions",
         "posthog_survey"."questions",
         "posthog_survey"."appearance",
         "posthog_survey"."created_at",
         "posthog_survey"."created_by_id",
         "posthog_survey"."start_date",
         "posthog_survey"."end_date",
         "posthog_survey"."updated_at",
         "posthog_survey"."archived",
         "posthog_survey"."responses_limit",
         "posthog_survey"."response_sampling_start_date",
         "posthog_survey"."response_sampling_interval_type",
         "posthog_survey"."response_sampling_interval",
         "posthog_survey"."response_sampling_limit",
         "posthog_survey"."response_sampling_daily_limits",
         "posthog_survey"."iteration_count",
         "posthog_survey"."iteration_frequency_days",
         "posthog_survey"."iteration_start_dates",
         "posthog_survey"."current_iteration",
         "posthog_survey"."current_iteration_start_date",
         "posthog_survey"."schedule",
         "posthog_survey"."enable_partial_responses"
  FROM "posthog_survey"
  WHERE "posthog_survey"."internal_response_sampling_flag_id" = 99999
  '''
# ---
# name: TestProcessScheduledChanges.test_schedule_feature_flag_multiple_changes.35
  '''
  SELECT "posthog_taggeditem"."id",
         "posthog_taggeditem"."tag_id",
         "posthog_taggeditem"."dashboard_id",
         "posthog_taggeditem"."insight_id",
         "posthog_taggeditem"."event_definition_id",
         "posthog_taggeditem"."property_definition_id",
         "posthog_taggeditem"."action_id",
         "posthog_taggeditem"."feature_flag_id",
         "posthog_taggeditem"."experiment_saved_metric_id"
  FROM "posthog_taggeditem"
  WHERE "posthog_taggeditem"."feature_flag_id" = 99999
  '''
# ---
# name: TestProcessScheduledChanges.test_schedule_feature_flag_multiple_changes.36
  '''
  SELECT "posthog_taggeditem"."id",
         "posthog_taggeditem"."tag_id",
         "posthog_taggeditem"."dashboard_id",
         "posthog_taggeditem"."insight_id",
         "posthog_taggeditem"."event_definition_id",
         "posthog_taggeditem"."property_definition_id",
         "posthog_taggeditem"."action_id",
         "posthog_taggeditem"."feature_flag_id",
         "posthog_taggeditem"."experiment_saved_metric_id"
  FROM "posthog_taggeditem"
  WHERE "posthog_taggeditem"."feature_flag_id" = 99999
  '''
# ---
# name: TestProcessScheduledChanges.test_schedule_feature_flag_multiple_changes.37
  '''
  SELECT "ee_featureflagroleaccess"."id",
         "ee_featureflagroleaccess"."feature_flag_id",
         "ee_featureflagroleaccess"."role_id",
         "ee_featureflagroleaccess"."added_at",
         "ee_featureflagroleaccess"."updated_at"
  FROM "ee_featureflagroleaccess"
  WHERE "ee_featureflagroleaccess"."feature_flag_id" = 99999
  '''
# ---
# name: TestProcessScheduledChanges.test_schedule_feature_flag_multiple_changes.38
  '''
  SELECT "ee_featureflagroleaccess"."id",
         "ee_featureflagroleaccess"."feature_flag_id",
         "ee_featureflagroleaccess"."role_id",
         "ee_featureflagroleaccess"."added_at",
         "ee_featureflagroleaccess"."updated_at"
  FROM "ee_featureflagroleaccess"
  WHERE "ee_featureflagroleaccess"."feature_flag_id" = 99999
  '''
# ---
# name: TestProcessScheduledChanges.test_schedule_feature_flag_multiple_changes.39
  '''
  SELECT "posthog_organization"."id",
         "posthog_organization"."name",
         "posthog_organization"."slug",
         "posthog_organization"."logo_media_id",
         "posthog_organization"."created_at",
         "posthog_organization"."updated_at",
         "posthog_organization"."session_cookie_age",
         "posthog_organization"."is_member_join_email_enabled",
         "posthog_organization"."is_ai_data_processing_approved",
         "posthog_organization"."enforce_2fa",
         "posthog_organization"."members_can_invite",
         "posthog_organization"."members_can_use_personal_api_keys",
         "posthog_organization"."allow_publicly_shared_resources",
         "posthog_organization"."default_role_id",
         "posthog_organization"."plugins_access_level",
         "posthog_organization"."for_internal_metrics",
         "posthog_organization"."default_experiment_stats_method",
         "posthog_organization"."is_hipaa",
         "posthog_organization"."customer_id",
         "posthog_organization"."available_product_features",
         "posthog_organization"."usage",
         "posthog_organization"."never_drop_data",
         "posthog_organization"."customer_trust_scores",
         "posthog_organization"."setup_section_2_completed",
         "posthog_organization"."personalization",
         "posthog_organization"."domain_whitelist",
         "posthog_organization"."is_platform"
  FROM "posthog_organization"
  WHERE "posthog_organization"."id" = '00000000-0000-0000-0000-000000000000'::uuid
  LIMIT 21
  '''
# ---
# name: TestProcessScheduledChanges.test_schedule_feature_flag_multiple_changes.4
  '''
  SELECT "posthog_user"."id",
         "posthog_user"."password",
         "posthog_user"."last_login",
         "posthog_user"."first_name",
         "posthog_user"."last_name",
         "posthog_user"."is_staff",
         "posthog_user"."date_joined",
         "posthog_user"."uuid",
         "posthog_user"."current_organization_id",
         "posthog_user"."current_team_id",
         "posthog_user"."email",
         "posthog_user"."pending_email",
         "posthog_user"."temporary_token",
         "posthog_user"."distinct_id",
         "posthog_user"."is_email_verified",
         "posthog_user"."requested_password_reset_at",
         "posthog_user"."has_seen_product_intro_for",
         "posthog_user"."strapi_id",
         "posthog_user"."is_active",
         "posthog_user"."role_at_organization",
         "posthog_user"."theme_mode",
         "posthog_user"."partial_notification_settings",
         "posthog_user"."anonymize_data",
         "posthog_user"."toolbar_mode",
         "posthog_user"."hedgehog_config",
         "posthog_user"."events_column_config",
         "posthog_user"."email_opt_in"
  FROM "posthog_user"
  WHERE "posthog_user"."id" = 99999
  LIMIT 21
  '''
# ---
# name: TestProcessScheduledChanges.test_schedule_feature_flag_multiple_changes.40
  '''
  SELECT "posthog_experiment"."id",
         "posthog_experiment"."name",
         "posthog_experiment"."description",
         "posthog_experiment"."team_id",
         "posthog_experiment"."filters",
         "posthog_experiment"."parameters",
         "posthog_experiment"."secondary_metrics",
         "posthog_experiment"."created_by_id",
         "posthog_experiment"."feature_flag_id",
         "posthog_experiment"."exposure_cohort_id",
         "posthog_experiment"."holdout_id",
         "posthog_experiment"."start_date",
         "posthog_experiment"."end_date",
         "posthog_experiment"."created_at",
         "posthog_experiment"."updated_at",
         "posthog_experiment"."archived",
         "posthog_experiment"."deleted",
         "posthog_experiment"."type",
         "posthog_experiment"."variants",
         "posthog_experiment"."exposure_criteria",
         "posthog_experiment"."metrics",
         "posthog_experiment"."metrics_secondary",
         "posthog_experiment"."primary_metrics_ordered_uuids",
         "posthog_experiment"."secondary_metrics_ordered_uuids",
         "posthog_experiment"."stats_config",
         "posthog_experiment"."conclusion",
         "posthog_experiment"."conclusion_comment"
  FROM "posthog_experiment"
  WHERE "posthog_experiment"."feature_flag_id" = 99999
  '''
# ---
# name: TestProcessScheduledChanges.test_schedule_feature_flag_multiple_changes.41
  '''
  SELECT "posthog_team"."id",
         "posthog_team"."uuid",
         "posthog_team"."organization_id",
         "posthog_team"."parent_team_id",
         "posthog_team"."project_id",
         "posthog_team"."api_token",
         "posthog_team"."app_urls",
         "posthog_team"."name",
         "posthog_team"."slack_incoming_webhook",
         "posthog_team"."created_at",
         "posthog_team"."updated_at",
         "posthog_team"."anonymize_ips",
         "posthog_team"."completed_snippet_onboarding",
         "posthog_team"."has_completed_onboarding_for",
         "posthog_team"."onboarding_tasks",
         "posthog_team"."ingested_event",
         "posthog_team"."autocapture_opt_out",
         "posthog_team"."autocapture_web_vitals_opt_in",
         "posthog_team"."autocapture_web_vitals_allowed_metrics",
         "posthog_team"."autocapture_exceptions_opt_in",
         "posthog_team"."autocapture_exceptions_errors_to_ignore",
         "posthog_team"."person_processing_opt_out",
         "posthog_team"."secret_api_token",
         "posthog_team"."secret_api_token_backup",
         "posthog_team"."session_recording_opt_in",
         "posthog_team"."session_recording_sample_rate",
         "posthog_team"."session_recording_minimum_duration_milliseconds",
         "posthog_team"."session_recording_linked_flag",
         "posthog_team"."session_recording_network_payload_capture_config",
         "posthog_team"."session_recording_masking_config",
         "posthog_team"."session_recording_url_trigger_config",
         "posthog_team"."session_recording_url_blocklist_config",
         "posthog_team"."session_recording_event_trigger_config",
         "posthog_team"."session_recording_trigger_match_type_config",
         "posthog_team"."session_replay_config",
         "posthog_team"."session_recording_retention_period",
         "posthog_team"."survey_config",
         "posthog_team"."capture_console_log_opt_in",
         "posthog_team"."capture_performance_opt_in",
         "posthog_team"."capture_dead_clicks",
         "posthog_team"."surveys_opt_in",
         "posthog_team"."heatmaps_opt_in",
         "posthog_team"."web_analytics_pre_aggregated_tables_enabled",
         "posthog_team"."web_analytics_pre_aggregated_tables_version",
         "posthog_team"."flags_persistence_default",
         "posthog_team"."feature_flag_confirmation_enabled",
         "posthog_team"."feature_flag_confirmation_message",
         "posthog_team"."session_recording_version",
         "posthog_team"."signup_token",
         "posthog_team"."is_demo",
         "posthog_team"."access_control",
         "posthog_team"."week_start_day",
         "posthog_team"."inject_web_apps",
         "posthog_team"."test_account_filters",
         "posthog_team"."test_account_filters_default_checked",
         "posthog_team"."path_cleaning_filters",
         "posthog_team"."timezone",
         "posthog_team"."data_attributes",
         "posthog_team"."person_display_name_properties",
         "posthog_team"."live_events_columns",
         "posthog_team"."recording_domains",
         "posthog_team"."human_friendly_comparison_periods",
         "posthog_team"."cookieless_server_hash_mode",
         "posthog_team"."primary_dashboard_id",
         "posthog_team"."default_data_theme",
         "posthog_team"."extra_settings",
         "posthog_team"."modifiers",
         "posthog_team"."correlation_config",
         "posthog_team"."session_recording_retention_period_days",
         "posthog_team"."plugins_opt_in",
         "posthog_team"."opt_out_capture",
         "posthog_team"."event_names",
         "posthog_team"."event_names_with_usage",
         "posthog_team"."event_properties",
         "posthog_team"."event_properties_with_usage",
         "posthog_team"."event_properties_numerical",
         "posthog_team"."external_data_workspace_id",
         "posthog_team"."external_data_workspace_last_synced_at",
         "posthog_team"."api_query_rate_limit",
         "posthog_team"."revenue_tracking_config",
         "posthog_team"."drop_events_older_than",
         "posthog_team"."base_currency"
  FROM "posthog_team"
  WHERE "posthog_team"."id" = 99999
  LIMIT 21
  '''
# ---
# name: TestProcessScheduledChanges.test_schedule_feature_flag_multiple_changes.42
  '''
  SELECT "posthog_team"."id",
         "posthog_team"."uuid",
         "posthog_team"."organization_id",
         "posthog_team"."parent_team_id",
         "posthog_team"."project_id",
         "posthog_team"."api_token",
         "posthog_team"."app_urls",
         "posthog_team"."name",
         "posthog_team"."slack_incoming_webhook",
         "posthog_team"."created_at",
         "posthog_team"."updated_at",
         "posthog_team"."anonymize_ips",
         "posthog_team"."completed_snippet_onboarding",
         "posthog_team"."has_completed_onboarding_for",
         "posthog_team"."onboarding_tasks",
         "posthog_team"."ingested_event",
         "posthog_team"."autocapture_opt_out",
         "posthog_team"."autocapture_web_vitals_opt_in",
         "posthog_team"."autocapture_web_vitals_allowed_metrics",
         "posthog_team"."autocapture_exceptions_opt_in",
         "posthog_team"."autocapture_exceptions_errors_to_ignore",
         "posthog_team"."person_processing_opt_out",
         "posthog_team"."secret_api_token",
         "posthog_team"."secret_api_token_backup",
         "posthog_team"."session_recording_opt_in",
         "posthog_team"."session_recording_sample_rate",
         "posthog_team"."session_recording_minimum_duration_milliseconds",
         "posthog_team"."session_recording_linked_flag",
         "posthog_team"."session_recording_network_payload_capture_config",
         "posthog_team"."session_recording_masking_config",
         "posthog_team"."session_recording_url_trigger_config",
         "posthog_team"."session_recording_url_blocklist_config",
         "posthog_team"."session_recording_event_trigger_config",
         "posthog_team"."session_recording_trigger_match_type_config",
         "posthog_team"."session_replay_config",
         "posthog_team"."session_recording_retention_period",
         "posthog_team"."survey_config",
         "posthog_team"."capture_console_log_opt_in",
         "posthog_team"."capture_performance_opt_in",
         "posthog_team"."capture_dead_clicks",
         "posthog_team"."surveys_opt_in",
         "posthog_team"."heatmaps_opt_in",
         "posthog_team"."web_analytics_pre_aggregated_tables_enabled",
         "posthog_team"."web_analytics_pre_aggregated_tables_version",
         "posthog_team"."flags_persistence_default",
         "posthog_team"."feature_flag_confirmation_enabled",
         "posthog_team"."feature_flag_confirmation_message",
         "posthog_team"."session_recording_version",
         "posthog_team"."signup_token",
         "posthog_team"."is_demo",
         "posthog_team"."access_control",
         "posthog_team"."week_start_day",
         "posthog_team"."inject_web_apps",
         "posthog_team"."test_account_filters",
         "posthog_team"."test_account_filters_default_checked",
         "posthog_team"."path_cleaning_filters",
         "posthog_team"."timezone",
         "posthog_team"."data_attributes",
         "posthog_team"."person_display_name_properties",
         "posthog_team"."live_events_columns",
         "posthog_team"."recording_domains",
         "posthog_team"."human_friendly_comparison_periods",
         "posthog_team"."cookieless_server_hash_mode",
         "posthog_team"."primary_dashboard_id",
         "posthog_team"."default_data_theme",
         "posthog_team"."extra_settings",
         "posthog_team"."modifiers",
         "posthog_team"."correlation_config",
         "posthog_team"."session_recording_retention_period_days",
         "posthog_team"."plugins_opt_in",
         "posthog_team"."opt_out_capture",
         "posthog_team"."event_names",
         "posthog_team"."event_names_with_usage",
         "posthog_team"."event_properties",
         "posthog_team"."event_properties_with_usage",
         "posthog_team"."event_properties_numerical",
         "posthog_team"."external_data_workspace_id",
         "posthog_team"."external_data_workspace_last_synced_at",
         "posthog_team"."api_query_rate_limit",
         "posthog_team"."revenue_tracking_config",
         "posthog_team"."drop_events_older_than",
         "posthog_team"."base_currency"
  FROM "posthog_team"
  WHERE "posthog_team"."id" = 99999
  LIMIT 21
  '''
# ---
# name: TestProcessScheduledChanges.test_schedule_feature_flag_multiple_changes.43
  '''
  SELECT "posthog_scheduledchange"."id",
         "posthog_scheduledchange"."record_id",
         "posthog_scheduledchange"."model_name",
         "posthog_scheduledchange"."payload",
         "posthog_scheduledchange"."scheduled_at",
         "posthog_scheduledchange"."executed_at",
         "posthog_scheduledchange"."failure_reason",
         "posthog_scheduledchange"."failure_count",
         "posthog_scheduledchange"."team_id",
         "posthog_scheduledchange"."created_at",
         "posthog_scheduledchange"."created_by_id",
         "posthog_scheduledchange"."updated_at"
  FROM "posthog_scheduledchange"
  WHERE "posthog_scheduledchange"."id" = 99999
  LIMIT 21
  '''
# ---
# name: TestProcessScheduledChanges.test_schedule_feature_flag_multiple_changes.44
  '''
  SELECT "posthog_scheduledchange"."id",
         "posthog_scheduledchange"."record_id",
         "posthog_scheduledchange"."model_name",
         "posthog_scheduledchange"."payload",
         "posthog_scheduledchange"."scheduled_at",
         "posthog_scheduledchange"."executed_at",
         "posthog_scheduledchange"."failure_reason",
         "posthog_scheduledchange"."failure_count",
         "posthog_scheduledchange"."team_id",
         "posthog_scheduledchange"."created_at",
         "posthog_scheduledchange"."created_by_id",
         "posthog_scheduledchange"."updated_at"
  FROM "posthog_scheduledchange"
  WHERE "posthog_scheduledchange"."id" = 99999
  LIMIT 21
  '''
# ---
# name: TestProcessScheduledChanges.test_schedule_feature_flag_multiple_changes.45
  '''
  SELECT "posthog_scheduledchange"."id",
         "posthog_scheduledchange"."record_id",
         "posthog_scheduledchange"."model_name",
         "posthog_scheduledchange"."payload",
         "posthog_scheduledchange"."scheduled_at",
         "posthog_scheduledchange"."executed_at",
         "posthog_scheduledchange"."failure_reason",
         "posthog_scheduledchange"."failure_count",
         "posthog_scheduledchange"."team_id",
         "posthog_scheduledchange"."created_at",
         "posthog_scheduledchange"."created_by_id",
         "posthog_scheduledchange"."updated_at"
  FROM "posthog_scheduledchange"
  WHERE "posthog_scheduledchange"."id" = 99999
  LIMIT 21
  '''
# ---
# name: TestProcessScheduledChanges.test_schedule_feature_flag_multiple_changes.46
  '''
  SELECT "posthog_scheduledchange"."id",
         "posthog_scheduledchange"."record_id",
         "posthog_scheduledchange"."model_name",
         "posthog_scheduledchange"."payload",
         "posthog_scheduledchange"."scheduled_at",
         "posthog_scheduledchange"."executed_at",
         "posthog_scheduledchange"."failure_reason",
         "posthog_scheduledchange"."failure_count",
         "posthog_scheduledchange"."team_id",
         "posthog_scheduledchange"."created_at",
         "posthog_scheduledchange"."created_by_id",
         "posthog_scheduledchange"."updated_at"
  FROM "posthog_scheduledchange"
  WHERE "posthog_scheduledchange"."id" = 99999
  LIMIT 21
  '''
# ---
# name: TestProcessScheduledChanges.test_schedule_feature_flag_multiple_changes.47
  '''
  SELECT "posthog_featureflag"."id",
         "posthog_featureflag"."key",
         "posthog_featureflag"."name",
         "posthog_featureflag"."filters",
         "posthog_featureflag"."rollout_percentage",
         "posthog_featureflag"."team_id",
         "posthog_featureflag"."created_by_id",
         "posthog_featureflag"."created_at",
         "posthog_featureflag"."updated_at",
         "posthog_featureflag"."deleted",
         "posthog_featureflag"."active",
         "posthog_featureflag"."version",
         "posthog_featureflag"."last_modified_by_id",
         "posthog_featureflag"."rollback_conditions",
         "posthog_featureflag"."performed_rollback",
         "posthog_featureflag"."ensure_experience_continuity",
         "posthog_featureflag"."usage_dashboard_id",
         "posthog_featureflag"."has_enriched_analytics",
         "posthog_featureflag"."is_remote_configuration",
         "posthog_featureflag"."has_encrypted_payloads",
         "posthog_featureflag"."evaluation_runtime"
  FROM "posthog_featureflag"
  WHERE "posthog_featureflag"."key" = 'flag-1'
  LIMIT 21
  '''
# ---
# name: TestProcessScheduledChanges.test_schedule_feature_flag_multiple_changes.48
  '''
  SELECT "posthog_survey"."id",
         "posthog_survey"."team_id",
         "posthog_survey"."name",
         "posthog_survey"."description",
         "posthog_survey"."linked_flag_id",
         "posthog_survey"."targeting_flag_id",
         "posthog_survey"."internal_targeting_flag_id",
         "posthog_survey"."internal_response_sampling_flag_id",
         "posthog_survey"."type",
         "posthog_survey"."conditions",
         "posthog_survey"."questions",
         "posthog_survey"."appearance",
         "posthog_survey"."created_at",
         "posthog_survey"."created_by_id",
         "posthog_survey"."start_date",
         "posthog_survey"."end_date",
         "posthog_survey"."updated_at",
         "posthog_survey"."archived",
         "posthog_survey"."responses_limit",
         "posthog_survey"."response_sampling_start_date",
         "posthog_survey"."response_sampling_interval_type",
         "posthog_survey"."response_sampling_interval",
         "posthog_survey"."response_sampling_limit",
         "posthog_survey"."response_sampling_daily_limits",
         "posthog_survey"."iteration_count",
         "posthog_survey"."iteration_frequency_days",
         "posthog_survey"."iteration_start_dates",
         "posthog_survey"."current_iteration",
         "posthog_survey"."current_iteration_start_date",
         "posthog_survey"."schedule",
         "posthog_survey"."enable_partial_responses"
  FROM "posthog_survey"
  WHERE "posthog_survey"."internal_response_sampling_flag_id" = 99999
  '''
# ---
# name: TestProcessScheduledChanges.test_schedule_feature_flag_multiple_changes.49
  '''
  SELECT "posthog_survey"."id",
         "posthog_survey"."team_id",
         "posthog_survey"."name",
         "posthog_survey"."description",
         "posthog_survey"."linked_flag_id",
         "posthog_survey"."targeting_flag_id",
         "posthog_survey"."internal_targeting_flag_id",
         "posthog_survey"."internal_response_sampling_flag_id",
         "posthog_survey"."type",
         "posthog_survey"."conditions",
         "posthog_survey"."questions",
         "posthog_survey"."appearance",
         "posthog_survey"."created_at",
         "posthog_survey"."created_by_id",
         "posthog_survey"."start_date",
         "posthog_survey"."end_date",
         "posthog_survey"."updated_at",
         "posthog_survey"."archived",
         "posthog_survey"."responses_limit",
         "posthog_survey"."response_sampling_start_date",
         "posthog_survey"."response_sampling_interval_type",
         "posthog_survey"."response_sampling_interval",
         "posthog_survey"."response_sampling_limit",
         "posthog_survey"."response_sampling_daily_limits",
         "posthog_survey"."iteration_count",
         "posthog_survey"."iteration_frequency_days",
         "posthog_survey"."iteration_start_dates",
         "posthog_survey"."current_iteration",
         "posthog_survey"."current_iteration_start_date",
         "posthog_survey"."schedule",
         "posthog_survey"."enable_partial_responses"
  FROM "posthog_survey"
  WHERE "posthog_survey"."internal_response_sampling_flag_id" = 99999
  '''
# ---
# name: TestProcessScheduledChanges.test_schedule_feature_flag_multiple_changes.5
  '''
  SELECT "posthog_team"."id",
         "posthog_team"."uuid",
         "posthog_team"."organization_id",
         "posthog_team"."parent_team_id",
         "posthog_team"."project_id",
         "posthog_team"."api_token",
         "posthog_team"."app_urls",
         "posthog_team"."name",
         "posthog_team"."slack_incoming_webhook",
         "posthog_team"."created_at",
         "posthog_team"."updated_at",
         "posthog_team"."anonymize_ips",
         "posthog_team"."completed_snippet_onboarding",
         "posthog_team"."has_completed_onboarding_for",
         "posthog_team"."onboarding_tasks",
         "posthog_team"."ingested_event",
         "posthog_team"."autocapture_opt_out",
         "posthog_team"."autocapture_web_vitals_opt_in",
         "posthog_team"."autocapture_web_vitals_allowed_metrics",
         "posthog_team"."autocapture_exceptions_opt_in",
         "posthog_team"."autocapture_exceptions_errors_to_ignore",
         "posthog_team"."person_processing_opt_out",
         "posthog_team"."secret_api_token",
         "posthog_team"."secret_api_token_backup",
         "posthog_team"."session_recording_opt_in",
         "posthog_team"."session_recording_sample_rate",
         "posthog_team"."session_recording_minimum_duration_milliseconds",
         "posthog_team"."session_recording_linked_flag",
         "posthog_team"."session_recording_network_payload_capture_config",
         "posthog_team"."session_recording_masking_config",
         "posthog_team"."session_recording_url_trigger_config",
         "posthog_team"."session_recording_url_blocklist_config",
         "posthog_team"."session_recording_event_trigger_config",
         "posthog_team"."session_recording_trigger_match_type_config",
         "posthog_team"."session_replay_config",
         "posthog_team"."session_recording_retention_period",
         "posthog_team"."survey_config",
         "posthog_team"."capture_console_log_opt_in",
         "posthog_team"."capture_performance_opt_in",
         "posthog_team"."capture_dead_clicks",
         "posthog_team"."surveys_opt_in",
         "posthog_team"."heatmaps_opt_in",
         "posthog_team"."web_analytics_pre_aggregated_tables_enabled",
         "posthog_team"."web_analytics_pre_aggregated_tables_version",
         "posthog_team"."flags_persistence_default",
         "posthog_team"."feature_flag_confirmation_enabled",
         "posthog_team"."feature_flag_confirmation_message",
         "posthog_team"."session_recording_version",
         "posthog_team"."signup_token",
         "posthog_team"."is_demo",
         "posthog_team"."access_control",
         "posthog_team"."week_start_day",
         "posthog_team"."inject_web_apps",
         "posthog_team"."test_account_filters",
         "posthog_team"."test_account_filters_default_checked",
         "posthog_team"."path_cleaning_filters",
         "posthog_team"."timezone",
         "posthog_team"."data_attributes",
         "posthog_team"."person_display_name_properties",
         "posthog_team"."live_events_columns",
         "posthog_team"."recording_domains",
         "posthog_team"."human_friendly_comparison_periods",
         "posthog_team"."cookieless_server_hash_mode",
         "posthog_team"."primary_dashboard_id",
         "posthog_team"."default_data_theme",
         "posthog_team"."extra_settings",
         "posthog_team"."modifiers",
         "posthog_team"."correlation_config",
         "posthog_team"."session_recording_retention_period_days",
         "posthog_team"."plugins_opt_in",
         "posthog_team"."opt_out_capture",
         "posthog_team"."event_names",
         "posthog_team"."event_names_with_usage",
         "posthog_team"."event_properties",
         "posthog_team"."event_properties_with_usage",
         "posthog_team"."event_properties_numerical",
         "posthog_team"."external_data_workspace_id",
         "posthog_team"."external_data_workspace_last_synced_at",
         "posthog_team"."api_query_rate_limit",
         "posthog_team"."revenue_tracking_config",
         "posthog_team"."drop_events_older_than",
         "posthog_team"."base_currency"
  FROM "posthog_team"
  WHERE "posthog_team"."id" = 99999
  LIMIT 21
  '''
# ---
# name: TestProcessScheduledChanges.test_schedule_feature_flag_multiple_changes.50
  '''
  SELECT "posthog_taggeditem"."id",
         "posthog_taggeditem"."tag_id",
         "posthog_taggeditem"."dashboard_id",
         "posthog_taggeditem"."insight_id",
         "posthog_taggeditem"."event_definition_id",
         "posthog_taggeditem"."property_definition_id",
         "posthog_taggeditem"."action_id",
         "posthog_taggeditem"."feature_flag_id",
         "posthog_taggeditem"."experiment_saved_metric_id"
  FROM "posthog_taggeditem"
  WHERE "posthog_taggeditem"."feature_flag_id" = 99999
  '''
# ---
# name: TestProcessScheduledChanges.test_schedule_feature_flag_multiple_changes.51
  '''
  SELECT "posthog_taggeditem"."id",
         "posthog_taggeditem"."tag_id",
         "posthog_taggeditem"."dashboard_id",
         "posthog_taggeditem"."insight_id",
         "posthog_taggeditem"."event_definition_id",
         "posthog_taggeditem"."property_definition_id",
         "posthog_taggeditem"."action_id",
         "posthog_taggeditem"."feature_flag_id",
         "posthog_taggeditem"."experiment_saved_metric_id"
  FROM "posthog_taggeditem"
  WHERE "posthog_taggeditem"."feature_flag_id" = 99999
  '''
# ---
# name: TestProcessScheduledChanges.test_schedule_feature_flag_multiple_changes.52
  '''
  SELECT "ee_featureflagroleaccess"."id",
         "ee_featureflagroleaccess"."feature_flag_id",
         "ee_featureflagroleaccess"."role_id",
         "ee_featureflagroleaccess"."added_at",
         "ee_featureflagroleaccess"."updated_at"
  FROM "ee_featureflagroleaccess"
  WHERE "ee_featureflagroleaccess"."feature_flag_id" = 99999
  '''
# ---
# name: TestProcessScheduledChanges.test_schedule_feature_flag_multiple_changes.53
  '''
  SELECT "ee_featureflagroleaccess"."id",
         "ee_featureflagroleaccess"."feature_flag_id",
         "ee_featureflagroleaccess"."role_id",
         "ee_featureflagroleaccess"."added_at",
         "ee_featureflagroleaccess"."updated_at"
  FROM "ee_featureflagroleaccess"
  WHERE "ee_featureflagroleaccess"."feature_flag_id" = 99999
  '''
# ---
# name: TestProcessScheduledChanges.test_schedule_feature_flag_multiple_changes.54
  '''
  SELECT "posthog_organization"."id",
         "posthog_organization"."name",
         "posthog_organization"."slug",
         "posthog_organization"."logo_media_id",
         "posthog_organization"."created_at",
         "posthog_organization"."updated_at",
         "posthog_organization"."session_cookie_age",
         "posthog_organization"."is_member_join_email_enabled",
         "posthog_organization"."is_ai_data_processing_approved",
         "posthog_organization"."enforce_2fa",
         "posthog_organization"."members_can_invite",
         "posthog_organization"."members_can_use_personal_api_keys",
         "posthog_organization"."allow_publicly_shared_resources",
         "posthog_organization"."plugins_access_level",
         "posthog_organization"."for_internal_metrics",
         "posthog_organization"."default_experiment_stats_method",
         "posthog_organization"."is_hipaa",
         "posthog_organization"."customer_id",
         "posthog_organization"."available_product_features",
         "posthog_organization"."usage",
         "posthog_organization"."never_drop_data",
         "posthog_organization"."customer_trust_scores",
         "posthog_organization"."setup_section_2_completed",
         "posthog_organization"."personalization",
         "posthog_organization"."domain_whitelist",
         "posthog_organization"."is_platform"
  FROM "posthog_organization"
  WHERE "posthog_organization"."id" = '00000000-0000-0000-0000-000000000000'::uuid
  LIMIT 21
  '''
# ---
# name: TestProcessScheduledChanges.test_schedule_feature_flag_multiple_changes.55
  '''
  SELECT "posthog_experiment"."id",
         "posthog_experiment"."name",
         "posthog_experiment"."description",
         "posthog_experiment"."team_id",
         "posthog_experiment"."filters",
         "posthog_experiment"."parameters",
         "posthog_experiment"."secondary_metrics",
         "posthog_experiment"."created_by_id",
         "posthog_experiment"."feature_flag_id",
         "posthog_experiment"."exposure_cohort_id",
         "posthog_experiment"."holdout_id",
         "posthog_experiment"."start_date",
         "posthog_experiment"."end_date",
         "posthog_experiment"."created_at",
         "posthog_experiment"."updated_at",
         "posthog_experiment"."archived",
         "posthog_experiment"."deleted",
         "posthog_experiment"."type",
         "posthog_experiment"."variants",
         "posthog_experiment"."exposure_criteria",
         "posthog_experiment"."metrics",
         "posthog_experiment"."metrics_secondary",
         "posthog_experiment"."stats_config",
         "posthog_experiment"."conclusion",
         "posthog_experiment"."conclusion_comment"
  FROM "posthog_experiment"
  WHERE "posthog_experiment"."feature_flag_id" = 99999
  '''
# ---
# name: TestProcessScheduledChanges.test_schedule_feature_flag_multiple_changes.56
  '''
  SELECT "posthog_team"."id",
         "posthog_team"."uuid",
         "posthog_team"."organization_id",
         "posthog_team"."parent_team_id",
         "posthog_team"."project_id",
         "posthog_team"."api_token",
         "posthog_team"."app_urls",
         "posthog_team"."name",
         "posthog_team"."slack_incoming_webhook",
         "posthog_team"."created_at",
         "posthog_team"."updated_at",
         "posthog_team"."anonymize_ips",
         "posthog_team"."completed_snippet_onboarding",
         "posthog_team"."has_completed_onboarding_for",
         "posthog_team"."onboarding_tasks",
         "posthog_team"."ingested_event",
         "posthog_team"."autocapture_opt_out",
         "posthog_team"."autocapture_web_vitals_opt_in",
         "posthog_team"."autocapture_web_vitals_allowed_metrics",
         "posthog_team"."autocapture_exceptions_opt_in",
         "posthog_team"."autocapture_exceptions_errors_to_ignore",
         "posthog_team"."person_processing_opt_out",
         "posthog_team"."secret_api_token",
         "posthog_team"."secret_api_token_backup",
         "posthog_team"."session_recording_opt_in",
         "posthog_team"."session_recording_sample_rate",
         "posthog_team"."session_recording_minimum_duration_milliseconds",
         "posthog_team"."session_recording_linked_flag",
         "posthog_team"."session_recording_network_payload_capture_config",
         "posthog_team"."session_recording_masking_config",
         "posthog_team"."session_recording_url_trigger_config",
         "posthog_team"."session_recording_url_blocklist_config",
         "posthog_team"."session_recording_event_trigger_config",
         "posthog_team"."session_recording_trigger_match_type_config",
         "posthog_team"."session_replay_config",
         "posthog_team"."survey_config",
         "posthog_team"."capture_console_log_opt_in",
         "posthog_team"."capture_performance_opt_in",
         "posthog_team"."capture_dead_clicks",
         "posthog_team"."surveys_opt_in",
         "posthog_team"."heatmaps_opt_in",
         "posthog_team"."flags_persistence_default",
         "posthog_team"."feature_flag_confirmation_enabled",
         "posthog_team"."feature_flag_confirmation_message",
         "posthog_team"."session_recording_version",
         "posthog_team"."signup_token",
         "posthog_team"."is_demo",
         "posthog_team"."access_control",
         "posthog_team"."week_start_day",
         "posthog_team"."inject_web_apps",
         "posthog_team"."test_account_filters",
         "posthog_team"."test_account_filters_default_checked",
         "posthog_team"."path_cleaning_filters",
         "posthog_team"."timezone",
         "posthog_team"."data_attributes",
         "posthog_team"."person_display_name_properties",
         "posthog_team"."live_events_columns",
         "posthog_team"."recording_domains",
         "posthog_team"."human_friendly_comparison_periods",
         "posthog_team"."cookieless_server_hash_mode",
         "posthog_team"."primary_dashboard_id",
         "posthog_team"."default_data_theme",
         "posthog_team"."extra_settings",
         "posthog_team"."modifiers",
         "posthog_team"."correlation_config",
         "posthog_team"."session_recording_retention_period_days",
         "posthog_team"."plugins_opt_in",
         "posthog_team"."opt_out_capture",
         "posthog_team"."event_names",
         "posthog_team"."event_names_with_usage",
         "posthog_team"."event_properties",
         "posthog_team"."event_properties_with_usage",
         "posthog_team"."event_properties_numerical",
         "posthog_team"."external_data_workspace_id",
         "posthog_team"."external_data_workspace_last_synced_at",
         "posthog_team"."api_query_rate_limit",
         "posthog_team"."revenue_tracking_config",
         "posthog_team"."drop_events_older_than",
         "posthog_team"."base_currency"
  FROM "posthog_team"
  WHERE "posthog_team"."id" = 99999
  LIMIT 21
  '''
# ---
# name: TestProcessScheduledChanges.test_schedule_feature_flag_multiple_changes.57
  '''
  SELECT "posthog_team"."id",
         "posthog_team"."uuid",
         "posthog_team"."organization_id",
         "posthog_team"."parent_team_id",
         "posthog_team"."project_id",
         "posthog_team"."api_token",
         "posthog_team"."app_urls",
         "posthog_team"."name",
         "posthog_team"."slack_incoming_webhook",
         "posthog_team"."created_at",
         "posthog_team"."updated_at",
         "posthog_team"."anonymize_ips",
         "posthog_team"."completed_snippet_onboarding",
         "posthog_team"."has_completed_onboarding_for",
         "posthog_team"."onboarding_tasks",
         "posthog_team"."ingested_event",
         "posthog_team"."autocapture_opt_out",
         "posthog_team"."autocapture_web_vitals_opt_in",
         "posthog_team"."autocapture_web_vitals_allowed_metrics",
         "posthog_team"."autocapture_exceptions_opt_in",
         "posthog_team"."autocapture_exceptions_errors_to_ignore",
         "posthog_team"."person_processing_opt_out",
         "posthog_team"."secret_api_token",
         "posthog_team"."secret_api_token_backup",
         "posthog_team"."session_recording_opt_in",
         "posthog_team"."session_recording_sample_rate",
         "posthog_team"."session_recording_minimum_duration_milliseconds",
         "posthog_team"."session_recording_linked_flag",
         "posthog_team"."session_recording_network_payload_capture_config",
         "posthog_team"."session_recording_masking_config",
         "posthog_team"."session_recording_url_trigger_config",
         "posthog_team"."session_recording_url_blocklist_config",
         "posthog_team"."session_recording_event_trigger_config",
         "posthog_team"."session_recording_trigger_match_type_config",
         "posthog_team"."session_replay_config",
         "posthog_team"."survey_config",
         "posthog_team"."capture_console_log_opt_in",
         "posthog_team"."capture_performance_opt_in",
         "posthog_team"."capture_dead_clicks",
         "posthog_team"."surveys_opt_in",
         "posthog_team"."heatmaps_opt_in",
         "posthog_team"."flags_persistence_default",
         "posthog_team"."feature_flag_confirmation_enabled",
         "posthog_team"."feature_flag_confirmation_message",
         "posthog_team"."session_recording_version",
         "posthog_team"."signup_token",
         "posthog_team"."is_demo",
         "posthog_team"."access_control",
         "posthog_team"."week_start_day",
         "posthog_team"."inject_web_apps",
         "posthog_team"."test_account_filters",
         "posthog_team"."test_account_filters_default_checked",
         "posthog_team"."path_cleaning_filters",
         "posthog_team"."timezone",
         "posthog_team"."data_attributes",
         "posthog_team"."person_display_name_properties",
         "posthog_team"."live_events_columns",
         "posthog_team"."recording_domains",
         "posthog_team"."human_friendly_comparison_periods",
         "posthog_team"."cookieless_server_hash_mode",
         "posthog_team"."primary_dashboard_id",
         "posthog_team"."default_data_theme",
         "posthog_team"."extra_settings",
         "posthog_team"."modifiers",
         "posthog_team"."correlation_config",
         "posthog_team"."session_recording_retention_period_days",
         "posthog_team"."plugins_opt_in",
         "posthog_team"."opt_out_capture",
         "posthog_team"."event_names",
         "posthog_team"."event_names_with_usage",
         "posthog_team"."event_properties",
         "posthog_team"."event_properties_with_usage",
         "posthog_team"."event_properties_numerical",
         "posthog_team"."external_data_workspace_id",
         "posthog_team"."external_data_workspace_last_synced_at",
         "posthog_team"."api_query_rate_limit",
         "posthog_team"."revenue_tracking_config",
         "posthog_team"."drop_events_older_than",
         "posthog_team"."base_currency"
  FROM "posthog_team"
  WHERE "posthog_team"."id" = 99999
  LIMIT 21
  '''
# ---
# name: TestProcessScheduledChanges.test_schedule_feature_flag_multiple_changes.58
  '''
  SELECT "posthog_scheduledchange"."id",
         "posthog_scheduledchange"."record_id",
         "posthog_scheduledchange"."model_name",
         "posthog_scheduledchange"."payload",
         "posthog_scheduledchange"."scheduled_at",
         "posthog_scheduledchange"."executed_at",
         "posthog_scheduledchange"."failure_reason",
         "posthog_scheduledchange"."failure_count",
         "posthog_scheduledchange"."team_id",
         "posthog_scheduledchange"."created_at",
         "posthog_scheduledchange"."created_by_id",
         "posthog_scheduledchange"."updated_at"
  FROM "posthog_scheduledchange"
  WHERE "posthog_scheduledchange"."id" = 99999
  LIMIT 21
  '''
# ---
# name: TestProcessScheduledChanges.test_schedule_feature_flag_multiple_changes.59
  '''
  SELECT "posthog_scheduledchange"."id",
         "posthog_scheduledchange"."record_id",
         "posthog_scheduledchange"."model_name",
         "posthog_scheduledchange"."payload",
         "posthog_scheduledchange"."scheduled_at",
         "posthog_scheduledchange"."executed_at",
         "posthog_scheduledchange"."failure_reason",
         "posthog_scheduledchange"."failure_count",
         "posthog_scheduledchange"."team_id",
         "posthog_scheduledchange"."created_at",
         "posthog_scheduledchange"."created_by_id",
         "posthog_scheduledchange"."updated_at"
  FROM "posthog_scheduledchange"
  WHERE "posthog_scheduledchange"."id" = 99999
  LIMIT 21
  '''
# ---
# name: TestProcessScheduledChanges.test_schedule_feature_flag_multiple_changes.6
  '''
  SELECT "posthog_featureflag"."id",
         "posthog_featureflag"."key",
         "posthog_featureflag"."name",
         "posthog_featureflag"."filters",
         "posthog_featureflag"."rollout_percentage",
         "posthog_featureflag"."team_id",
         "posthog_featureflag"."created_by_id",
         "posthog_featureflag"."created_at",
         "posthog_featureflag"."updated_at",
         "posthog_featureflag"."deleted",
         "posthog_featureflag"."active",
         "posthog_featureflag"."version",
         "posthog_featureflag"."last_modified_by_id",
         "posthog_featureflag"."rollback_conditions",
         "posthog_featureflag"."performed_rollback",
         "posthog_featureflag"."ensure_experience_continuity",
         "posthog_featureflag"."usage_dashboard_id",
         "posthog_featureflag"."has_enriched_analytics",
         "posthog_featureflag"."is_remote_configuration",
         "posthog_featureflag"."has_encrypted_payloads",
         "posthog_featureflag"."evaluation_runtime"
  FROM "posthog_featureflag"
  WHERE "posthog_featureflag"."id" = 99999
  LIMIT 21
  FOR
  UPDATE
  '''
# ---
# name: TestProcessScheduledChanges.test_schedule_feature_flag_multiple_changes.60
  '''
  SELECT "posthog_scheduledchange"."id",
         "posthog_scheduledchange"."record_id",
         "posthog_scheduledchange"."model_name",
         "posthog_scheduledchange"."payload",
         "posthog_scheduledchange"."scheduled_at",
         "posthog_scheduledchange"."executed_at",
         "posthog_scheduledchange"."failure_reason",
         "posthog_scheduledchange"."failure_count",
         "posthog_scheduledchange"."team_id",
         "posthog_scheduledchange"."created_at",
         "posthog_scheduledchange"."created_by_id",
         "posthog_scheduledchange"."updated_at"
  FROM "posthog_scheduledchange"
  WHERE "posthog_scheduledchange"."id" = 99999
  LIMIT 21
  '''
# ---
# name: TestProcessScheduledChanges.test_schedule_feature_flag_multiple_changes.61
  '''
  SELECT "posthog_scheduledchange"."id",
         "posthog_scheduledchange"."record_id",
         "posthog_scheduledchange"."model_name",
         "posthog_scheduledchange"."payload",
         "posthog_scheduledchange"."scheduled_at",
         "posthog_scheduledchange"."executed_at",
         "posthog_scheduledchange"."failure_reason",
         "posthog_scheduledchange"."failure_count",
         "posthog_scheduledchange"."team_id",
         "posthog_scheduledchange"."created_at",
         "posthog_scheduledchange"."created_by_id",
         "posthog_scheduledchange"."updated_at"
  FROM "posthog_scheduledchange"
  WHERE "posthog_scheduledchange"."id" = 99999
  LIMIT 21
  '''
# ---
# name: TestProcessScheduledChanges.test_schedule_feature_flag_multiple_changes.62
  '''
  SELECT "posthog_featureflag"."id",
         "posthog_featureflag"."key",
         "posthog_featureflag"."name",
         "posthog_featureflag"."filters",
         "posthog_featureflag"."rollout_percentage",
         "posthog_featureflag"."team_id",
         "posthog_featureflag"."created_by_id",
         "posthog_featureflag"."created_at",
         "posthog_featureflag"."deleted",
         "posthog_featureflag"."active",
         "posthog_featureflag"."version",
         "posthog_featureflag"."last_modified_by_id",
         "posthog_featureflag"."rollback_conditions",
         "posthog_featureflag"."performed_rollback",
         "posthog_featureflag"."ensure_experience_continuity",
         "posthog_featureflag"."usage_dashboard_id",
         "posthog_featureflag"."has_enriched_analytics",
         "posthog_featureflag"."is_remote_configuration",
         "posthog_featureflag"."has_encrypted_payloads",
         "posthog_featureflag"."evaluation_runtime"
  FROM "posthog_featureflag"
  WHERE "posthog_featureflag"."key" = 'flag-1'
  LIMIT 21
  '''
# ---
# name: TestProcessScheduledChanges.test_schedule_feature_flag_multiple_changes.63
  '''
  SELECT "posthog_pluginconfig"."id",
         "posthog_pluginsourcefile"."transpiled",
         "posthog_pluginconfig"."web_token",
         "posthog_plugin"."config_schema",
         "posthog_pluginconfig"."config"
  FROM "posthog_pluginconfig"
  INNER JOIN "posthog_plugin" ON ("posthog_pluginconfig"."plugin_id" = "posthog_plugin"."id")
  INNER JOIN "posthog_pluginsourcefile" ON ("posthog_plugin"."id" = "posthog_pluginsourcefile"."plugin_id")
  WHERE ("posthog_pluginconfig"."enabled"
         AND "posthog_pluginsourcefile"."filename" = 'site.ts'
         AND "posthog_pluginsourcefile"."status" = 'TRANSPILED'
         AND "posthog_pluginconfig"."team_id" = 99999)
  '''
# ---
# name: TestProcessScheduledChanges.test_schedule_feature_flag_multiple_changes.64
  '''
  SELECT "posthog_hogfunction"."id",
         "posthog_hogfunction"."team_id",
         "posthog_hogfunction"."name",
         "posthog_hogfunction"."description",
         "posthog_hogfunction"."created_at",
         "posthog_hogfunction"."created_by_id",
         "posthog_hogfunction"."deleted",
         "posthog_hogfunction"."updated_at",
         "posthog_hogfunction"."enabled",
         "posthog_hogfunction"."type",
         "posthog_hogfunction"."kind",
         "posthog_hogfunction"."icon_url",
         "posthog_hogfunction"."hog",
         "posthog_hogfunction"."bytecode",
         "posthog_hogfunction"."transpiled",
         "posthog_hogfunction"."inputs_schema",
         "posthog_hogfunction"."inputs",
         "posthog_hogfunction"."encrypted_inputs",
         "posthog_hogfunction"."filters",
         "posthog_hogfunction"."mappings",
         "posthog_hogfunction"."masking",
         "posthog_hogfunction"."template_id",
         "posthog_hogfunction"."hog_function_template_id",
         "posthog_hogfunction"."execution_order",
         "posthog_team"."id",
         "posthog_team"."uuid",
         "posthog_team"."organization_id",
         "posthog_team"."parent_team_id",
         "posthog_team"."project_id",
         "posthog_team"."api_token",
         "posthog_team"."app_urls",
         "posthog_team"."name",
         "posthog_team"."slack_incoming_webhook",
         "posthog_team"."created_at",
         "posthog_team"."updated_at",
         "posthog_team"."anonymize_ips",
         "posthog_team"."completed_snippet_onboarding",
         "posthog_team"."has_completed_onboarding_for",
         "posthog_team"."onboarding_tasks",
         "posthog_team"."ingested_event",
         "posthog_team"."autocapture_opt_out",
         "posthog_team"."autocapture_web_vitals_opt_in",
         "posthog_team"."autocapture_web_vitals_allowed_metrics",
         "posthog_team"."autocapture_exceptions_opt_in",
         "posthog_team"."autocapture_exceptions_errors_to_ignore",
         "posthog_team"."person_processing_opt_out",
         "posthog_team"."secret_api_token",
         "posthog_team"."secret_api_token_backup",
         "posthog_team"."session_recording_opt_in",
         "posthog_team"."session_recording_sample_rate",
         "posthog_team"."session_recording_minimum_duration_milliseconds",
         "posthog_team"."session_recording_linked_flag",
         "posthog_team"."session_recording_network_payload_capture_config",
         "posthog_team"."session_recording_masking_config",
         "posthog_team"."session_recording_url_trigger_config",
         "posthog_team"."session_recording_url_blocklist_config",
         "posthog_team"."session_recording_event_trigger_config",
         "posthog_team"."session_recording_trigger_match_type_config",
         "posthog_team"."session_replay_config",
         "posthog_team"."survey_config",
         "posthog_team"."capture_console_log_opt_in",
         "posthog_team"."capture_performance_opt_in",
         "posthog_team"."capture_dead_clicks",
         "posthog_team"."surveys_opt_in",
         "posthog_team"."heatmaps_opt_in",
         "posthog_team"."flags_persistence_default",
         "posthog_team"."feature_flag_confirmation_enabled",
         "posthog_team"."feature_flag_confirmation_message",
         "posthog_team"."session_recording_version",
         "posthog_team"."signup_token",
         "posthog_team"."is_demo",
         "posthog_team"."access_control",
         "posthog_team"."week_start_day",
         "posthog_team"."inject_web_apps",
         "posthog_team"."test_account_filters",
         "posthog_team"."test_account_filters_default_checked",
         "posthog_team"."path_cleaning_filters",
         "posthog_team"."timezone",
         "posthog_team"."data_attributes",
         "posthog_team"."person_display_name_properties",
         "posthog_team"."live_events_columns",
         "posthog_team"."recording_domains",
         "posthog_team"."human_friendly_comparison_periods",
         "posthog_team"."cookieless_server_hash_mode",
         "posthog_team"."primary_dashboard_id",
         "posthog_team"."default_data_theme",
         "posthog_team"."extra_settings",
         "posthog_team"."modifiers",
         "posthog_team"."correlation_config",
         "posthog_team"."session_recording_retention_period_days",
         "posthog_team"."plugins_opt_in",
         "posthog_team"."opt_out_capture",
         "posthog_team"."event_names",
         "posthog_team"."event_names_with_usage",
         "posthog_team"."event_properties",
         "posthog_team"."event_properties_with_usage",
         "posthog_team"."event_properties_numerical",
         "posthog_team"."external_data_workspace_id",
         "posthog_team"."external_data_workspace_last_synced_at",
         "posthog_team"."api_query_rate_limit",
         "posthog_team"."revenue_tracking_config",
         "posthog_team"."drop_events_older_than",
         "posthog_team"."base_currency"
  FROM "posthog_hogfunction"
  INNER JOIN "posthog_team" ON ("posthog_hogfunction"."team_id" = "posthog_team"."id")
  WHERE (NOT "posthog_hogfunction"."deleted"
         AND "posthog_hogfunction"."enabled"
         AND "posthog_hogfunction"."team_id" = 99999
         AND "posthog_hogfunction"."type" IN ('site_destination',
                                              'site_app'))
  '''
# ---
# name: TestProcessScheduledChanges.test_schedule_feature_flag_multiple_changes.65
  '''
  SELECT "posthog_team"."id",
         "posthog_team"."uuid",
         "posthog_team"."organization_id",
         "posthog_team"."parent_team_id",
         "posthog_team"."project_id",
         "posthog_team"."api_token",
         "posthog_team"."app_urls",
         "posthog_team"."name",
         "posthog_team"."slack_incoming_webhook",
         "posthog_team"."created_at",
         "posthog_team"."updated_at",
         "posthog_team"."anonymize_ips",
         "posthog_team"."completed_snippet_onboarding",
         "posthog_team"."has_completed_onboarding_for",
         "posthog_team"."onboarding_tasks",
         "posthog_team"."ingested_event",
         "posthog_team"."autocapture_opt_out",
         "posthog_team"."autocapture_web_vitals_opt_in",
         "posthog_team"."autocapture_web_vitals_allowed_metrics",
         "posthog_team"."autocapture_exceptions_opt_in",
         "posthog_team"."autocapture_exceptions_errors_to_ignore",
         "posthog_team"."person_processing_opt_out",
         "posthog_team"."secret_api_token",
         "posthog_team"."secret_api_token_backup",
         "posthog_team"."session_recording_opt_in",
         "posthog_team"."session_recording_sample_rate",
         "posthog_team"."session_recording_minimum_duration_milliseconds",
         "posthog_team"."session_recording_linked_flag",
         "posthog_team"."session_recording_network_payload_capture_config",
         "posthog_team"."session_recording_masking_config",
         "posthog_team"."session_recording_url_trigger_config",
         "posthog_team"."session_recording_url_blocklist_config",
         "posthog_team"."session_recording_event_trigger_config",
         "posthog_team"."session_recording_trigger_match_type_config",
         "posthog_team"."session_replay_config",
         "posthog_team"."survey_config",
         "posthog_team"."capture_console_log_opt_in",
         "posthog_team"."capture_performance_opt_in",
         "posthog_team"."capture_dead_clicks",
         "posthog_team"."surveys_opt_in",
         "posthog_team"."heatmaps_opt_in",
         "posthog_team"."flags_persistence_default",
         "posthog_team"."feature_flag_confirmation_enabled",
         "posthog_team"."feature_flag_confirmation_message",
         "posthog_team"."session_recording_version",
         "posthog_team"."signup_token",
         "posthog_team"."is_demo",
         "posthog_team"."access_control",
         "posthog_team"."week_start_day",
         "posthog_team"."inject_web_apps",
         "posthog_team"."test_account_filters",
         "posthog_team"."test_account_filters_default_checked",
         "posthog_team"."path_cleaning_filters",
         "posthog_team"."timezone",
         "posthog_team"."data_attributes",
         "posthog_team"."person_display_name_properties",
         "posthog_team"."live_events_columns",
         "posthog_team"."recording_domains",
         "posthog_team"."human_friendly_comparison_periods",
         "posthog_team"."cookieless_server_hash_mode",
         "posthog_team"."primary_dashboard_id",
         "posthog_team"."default_data_theme",
         "posthog_team"."extra_settings",
         "posthog_team"."modifiers",
         "posthog_team"."correlation_config",
         "posthog_team"."session_recording_retention_period_days",
         "posthog_team"."external_data_workspace_id",
         "posthog_team"."external_data_workspace_last_synced_at",
         "posthog_team"."api_query_rate_limit",
         "posthog_team"."revenue_tracking_config",
         "posthog_team"."drop_events_older_than",
         "posthog_team"."base_currency"
  FROM "posthog_team"
  WHERE "posthog_team"."id" = 99999
  LIMIT 21
  '''
# ---
# name: TestProcessScheduledChanges.test_schedule_feature_flag_multiple_changes.66
  '''
  SELECT "posthog_cohort"."id",
         "posthog_cohort"."name",
         "posthog_cohort"."description",
         "posthog_cohort"."team_id",
         "posthog_cohort"."deleted",
         "posthog_cohort"."filters",
         "posthog_cohort"."query",
         "posthog_cohort"."version",
         "posthog_cohort"."pending_version",
         "posthog_cohort"."count",
         "posthog_cohort"."created_by_id",
         "posthog_cohort"."created_at",
         "posthog_cohort"."is_calculating",
         "posthog_cohort"."last_calculation",
         "posthog_cohort"."errors_calculating",
         "posthog_cohort"."last_error_at",
         "posthog_cohort"."is_static",
         "posthog_cohort"."groups"
  FROM "posthog_cohort"
  INNER JOIN "posthog_team" ON ("posthog_cohort"."team_id" = "posthog_team"."id")
  WHERE (NOT "posthog_cohort"."deleted"
         AND "posthog_team"."project_id" = 99999)
  '''
# ---
# name: TestProcessScheduledChanges.test_schedule_feature_flag_multiple_changes.67
  '''
  SELECT "posthog_featureflag"."id",
         "posthog_featureflag"."key",
         "posthog_featureflag"."name",
         "posthog_featureflag"."filters",
         "posthog_featureflag"."rollout_percentage",
         "posthog_featureflag"."team_id",
         "posthog_featureflag"."created_by_id",
         "posthog_featureflag"."created_at",
         "posthog_featureflag"."deleted",
         "posthog_featureflag"."active",
         "posthog_featureflag"."version",
         "posthog_featureflag"."last_modified_by_id",
         "posthog_featureflag"."rollback_conditions",
         "posthog_featureflag"."performed_rollback",
         "posthog_featureflag"."ensure_experience_continuity",
         "posthog_featureflag"."usage_dashboard_id",
         "posthog_featureflag"."has_enriched_analytics",
         "posthog_featureflag"."is_remote_configuration",
         "posthog_featureflag"."has_encrypted_payloads",
         "posthog_featureflag"."evaluation_runtime"
  FROM "posthog_featureflag"
  INNER JOIN "posthog_team" ON ("posthog_featureflag"."team_id" = "posthog_team"."id")
  WHERE (NOT ("posthog_featureflag"."is_remote_configuration"
              AND "posthog_featureflag"."is_remote_configuration" IS NOT NULL)
         AND NOT "posthog_featureflag"."deleted"
         AND "posthog_team"."project_id" = 99999)
  '''
# ---
# name: TestProcessScheduledChanges.test_schedule_feature_flag_multiple_changes.68
  '''
  SELECT "posthog_grouptypemapping"."id",
         "posthog_grouptypemapping"."team_id",
         "posthog_grouptypemapping"."project_id",
         "posthog_grouptypemapping"."group_type",
         "posthog_grouptypemapping"."group_type_index",
         "posthog_grouptypemapping"."name_singular",
         "posthog_grouptypemapping"."name_plural",
         "posthog_grouptypemapping"."default_columns",
         "posthog_grouptypemapping"."detail_dashboard_id"
  FROM "posthog_grouptypemapping"
  WHERE "posthog_grouptypemapping"."project_id" = 99999
  '''
# ---
# name: TestProcessScheduledChanges.test_schedule_feature_flag_multiple_changes.69
  '''
  SELECT "posthog_cohort"."id",
         "posthog_cohort"."name",
         "posthog_cohort"."description",
         "posthog_cohort"."team_id",
         "posthog_cohort"."deleted",
         "posthog_cohort"."filters",
         "posthog_cohort"."query",
         "posthog_cohort"."version",
         "posthog_cohort"."pending_version",
         "posthog_cohort"."count",
         "posthog_cohort"."created_by_id",
         "posthog_cohort"."created_at",
         "posthog_cohort"."is_calculating",
         "posthog_cohort"."last_calculation",
         "posthog_cohort"."errors_calculating",
         "posthog_cohort"."last_error_at",
         "posthog_cohort"."is_static",
         "posthog_cohort"."groups"
  FROM "posthog_cohort"
  INNER JOIN "posthog_team" ON ("posthog_cohort"."team_id" = "posthog_team"."id")
  WHERE (NOT "posthog_cohort"."deleted"
         AND "posthog_team"."project_id" = 99999)
  '''
# ---
# name: TestProcessScheduledChanges.test_schedule_feature_flag_multiple_changes.7
  '''
  SELECT "posthog_featureflag"."id",
         "posthog_featureflag"."key",
         "posthog_featureflag"."name",
         "posthog_featureflag"."filters",
         "posthog_featureflag"."rollout_percentage",
         "posthog_featureflag"."team_id",
         "posthog_featureflag"."created_by_id",
         "posthog_featureflag"."created_at",
         "posthog_featureflag"."updated_at",
         "posthog_featureflag"."deleted",
         "posthog_featureflag"."active",
         "posthog_featureflag"."version",
         "posthog_featureflag"."last_modified_by_id",
         "posthog_featureflag"."rollback_conditions",
         "posthog_featureflag"."performed_rollback",
         "posthog_featureflag"."ensure_experience_continuity",
         "posthog_featureflag"."usage_dashboard_id",
         "posthog_featureflag"."has_enriched_analytics",
         "posthog_featureflag"."is_remote_configuration",
         "posthog_featureflag"."has_encrypted_payloads",
         "posthog_featureflag"."evaluation_runtime"
  FROM "posthog_featureflag"
  WHERE "posthog_featureflag"."id" = 99999
  ORDER BY "posthog_featureflag"."id" ASC
  LIMIT 1
  '''
# ---
# name: TestProcessScheduledChanges.test_schedule_feature_flag_multiple_changes.70
  '''
  SELECT "posthog_featureflag"."id",
         "posthog_featureflag"."key",
         "posthog_featureflag"."name",
         "posthog_featureflag"."filters",
         "posthog_featureflag"."rollout_percentage",
         "posthog_featureflag"."team_id",
         "posthog_featureflag"."created_by_id",
         "posthog_featureflag"."created_at",
         "posthog_featureflag"."deleted",
         "posthog_featureflag"."active",
         "posthog_featureflag"."version",
         "posthog_featureflag"."last_modified_by_id",
         "posthog_featureflag"."rollback_conditions",
         "posthog_featureflag"."performed_rollback",
         "posthog_featureflag"."ensure_experience_continuity",
         "posthog_featureflag"."usage_dashboard_id",
         "posthog_featureflag"."has_enriched_analytics",
         "posthog_featureflag"."is_remote_configuration",
         "posthog_featureflag"."has_encrypted_payloads",
         "posthog_featureflag"."evaluation_runtime"
  FROM "posthog_featureflag"
  INNER JOIN "posthog_team" ON ("posthog_featureflag"."team_id" = "posthog_team"."id")
  WHERE (NOT ("posthog_featureflag"."is_remote_configuration"
              AND "posthog_featureflag"."is_remote_configuration" IS NOT NULL)
         AND NOT "posthog_featureflag"."deleted"
         AND "posthog_team"."project_id" = 99999)
  '''
# ---
# name: TestProcessScheduledChanges.test_schedule_feature_flag_multiple_changes.71
  '''
  SELECT "posthog_grouptypemapping"."id",
         "posthog_grouptypemapping"."team_id",
         "posthog_grouptypemapping"."project_id",
         "posthog_grouptypemapping"."group_type",
         "posthog_grouptypemapping"."group_type_index",
         "posthog_grouptypemapping"."name_singular",
         "posthog_grouptypemapping"."name_plural",
         "posthog_grouptypemapping"."default_columns",
         "posthog_grouptypemapping"."detail_dashboard_id"
  FROM "posthog_grouptypemapping"
  WHERE "posthog_grouptypemapping"."project_id" = 99999
  '''
# ---
# name: TestProcessScheduledChanges.test_schedule_feature_flag_multiple_changes.72
  '''
  SELECT "posthog_survey"."id",
         "posthog_survey"."team_id",
         "posthog_survey"."name",
         "posthog_survey"."description",
         "posthog_survey"."linked_flag_id",
         "posthog_survey"."targeting_flag_id",
         "posthog_survey"."internal_targeting_flag_id",
         "posthog_survey"."internal_response_sampling_flag_id",
         "posthog_survey"."type",
         "posthog_survey"."conditions",
         "posthog_survey"."questions",
         "posthog_survey"."appearance",
         "posthog_survey"."created_at",
         "posthog_survey"."created_by_id",
         "posthog_survey"."start_date",
         "posthog_survey"."end_date",
         "posthog_survey"."updated_at",
         "posthog_survey"."archived",
         "posthog_survey"."responses_limit",
         "posthog_survey"."response_sampling_start_date",
         "posthog_survey"."response_sampling_interval_type",
         "posthog_survey"."response_sampling_interval",
         "posthog_survey"."response_sampling_limit",
         "posthog_survey"."response_sampling_daily_limits",
         "posthog_survey"."iteration_count",
         "posthog_survey"."iteration_frequency_days",
         "posthog_survey"."iteration_start_dates",
         "posthog_survey"."current_iteration",
         "posthog_survey"."current_iteration_start_date",
         "posthog_survey"."schedule",
         "posthog_survey"."enable_partial_responses"
  FROM "posthog_survey"
  WHERE "posthog_survey"."internal_response_sampling_flag_id" = 99999
  '''
# ---
# name: TestProcessScheduledChanges.test_schedule_feature_flag_multiple_changes.73
  '''
  SELECT "posthog_survey"."id",
         "posthog_survey"."team_id",
         "posthog_survey"."name",
         "posthog_survey"."description",
         "posthog_survey"."linked_flag_id",
         "posthog_survey"."targeting_flag_id",
         "posthog_survey"."internal_targeting_flag_id",
         "posthog_survey"."internal_response_sampling_flag_id",
         "posthog_survey"."type",
         "posthog_survey"."conditions",
         "posthog_survey"."questions",
         "posthog_survey"."appearance",
         "posthog_survey"."created_at",
         "posthog_survey"."created_by_id",
         "posthog_survey"."start_date",
         "posthog_survey"."end_date",
         "posthog_survey"."updated_at",
         "posthog_survey"."archived",
         "posthog_survey"."responses_limit",
         "posthog_survey"."response_sampling_start_date",
         "posthog_survey"."response_sampling_interval_type",
         "posthog_survey"."response_sampling_interval",
         "posthog_survey"."response_sampling_limit",
         "posthog_survey"."response_sampling_daily_limits",
         "posthog_survey"."iteration_count",
         "posthog_survey"."iteration_frequency_days",
         "posthog_survey"."iteration_start_dates",
         "posthog_survey"."current_iteration",
         "posthog_survey"."current_iteration_start_date",
         "posthog_survey"."schedule",
         "posthog_survey"."enable_partial_responses"
  FROM "posthog_survey"
  WHERE "posthog_survey"."internal_response_sampling_flag_id" = 99999
  '''
# ---
# name: TestProcessScheduledChanges.test_schedule_feature_flag_multiple_changes.74
  '''
  SELECT "posthog_taggeditem"."id",
         "posthog_taggeditem"."tag_id",
         "posthog_taggeditem"."dashboard_id",
         "posthog_taggeditem"."insight_id",
         "posthog_taggeditem"."event_definition_id",
         "posthog_taggeditem"."property_definition_id",
         "posthog_taggeditem"."action_id",
         "posthog_taggeditem"."feature_flag_id",
         "posthog_taggeditem"."experiment_saved_metric_id"
  FROM "posthog_taggeditem"
  WHERE "posthog_taggeditem"."feature_flag_id" = 99999
  '''
# ---
# name: TestProcessScheduledChanges.test_schedule_feature_flag_multiple_changes.75
  '''
  SELECT "posthog_taggeditem"."id",
         "posthog_taggeditem"."tag_id",
         "posthog_taggeditem"."dashboard_id",
         "posthog_taggeditem"."insight_id",
         "posthog_taggeditem"."event_definition_id",
         "posthog_taggeditem"."property_definition_id",
         "posthog_taggeditem"."action_id",
         "posthog_taggeditem"."feature_flag_id",
         "posthog_taggeditem"."experiment_saved_metric_id"
  FROM "posthog_taggeditem"
  WHERE "posthog_taggeditem"."feature_flag_id" = 99999
  '''
# ---
# name: TestProcessScheduledChanges.test_schedule_feature_flag_multiple_changes.76
  '''
  SELECT "ee_featureflagroleaccess"."id",
         "ee_featureflagroleaccess"."feature_flag_id",
         "ee_featureflagroleaccess"."role_id",
         "ee_featureflagroleaccess"."added_at",
         "ee_featureflagroleaccess"."updated_at"
  FROM "ee_featureflagroleaccess"
  WHERE "ee_featureflagroleaccess"."feature_flag_id" = 99999
  '''
# ---
# name: TestProcessScheduledChanges.test_schedule_feature_flag_multiple_changes.77
  '''
  SELECT "ee_featureflagroleaccess"."id",
         "ee_featureflagroleaccess"."feature_flag_id",
         "ee_featureflagroleaccess"."role_id",
         "ee_featureflagroleaccess"."added_at",
         "ee_featureflagroleaccess"."updated_at"
  FROM "ee_featureflagroleaccess"
  WHERE "ee_featureflagroleaccess"."feature_flag_id" = 99999
  '''
# ---
# name: TestProcessScheduledChanges.test_schedule_feature_flag_multiple_changes.78
  '''
  SELECT "posthog_organization"."id",
         "posthog_organization"."name",
         "posthog_organization"."slug",
         "posthog_organization"."logo_media_id",
         "posthog_organization"."created_at",
         "posthog_organization"."updated_at",
         "posthog_organization"."session_cookie_age",
         "posthog_organization"."is_member_join_email_enabled",
         "posthog_organization"."is_ai_data_processing_approved",
         "posthog_organization"."enforce_2fa",
         "posthog_organization"."members_can_invite",
         "posthog_organization"."members_can_use_personal_api_keys",
         "posthog_organization"."allow_publicly_shared_resources",
         "posthog_organization"."plugins_access_level",
         "posthog_organization"."for_internal_metrics",
         "posthog_organization"."default_experiment_stats_method",
         "posthog_organization"."is_hipaa",
         "posthog_organization"."customer_id",
         "posthog_organization"."available_product_features",
         "posthog_organization"."usage",
         "posthog_organization"."never_drop_data",
         "posthog_organization"."customer_trust_scores",
         "posthog_organization"."setup_section_2_completed",
         "posthog_organization"."personalization",
         "posthog_organization"."domain_whitelist",
         "posthog_organization"."is_platform"
  FROM "posthog_organization"
  WHERE "posthog_organization"."id" = '00000000-0000-0000-0000-000000000000'::uuid
  LIMIT 21
  '''
# ---
# name: TestProcessScheduledChanges.test_schedule_feature_flag_multiple_changes.79
  '''
  SELECT "posthog_experiment"."id",
         "posthog_experiment"."name",
         "posthog_experiment"."description",
         "posthog_experiment"."team_id",
         "posthog_experiment"."filters",
         "posthog_experiment"."parameters",
         "posthog_experiment"."secondary_metrics",
         "posthog_experiment"."created_by_id",
         "posthog_experiment"."feature_flag_id",
         "posthog_experiment"."exposure_cohort_id",
         "posthog_experiment"."holdout_id",
         "posthog_experiment"."start_date",
         "posthog_experiment"."end_date",
         "posthog_experiment"."created_at",
         "posthog_experiment"."updated_at",
         "posthog_experiment"."archived",
         "posthog_experiment"."deleted",
         "posthog_experiment"."type",
         "posthog_experiment"."variants",
         "posthog_experiment"."exposure_criteria",
         "posthog_experiment"."metrics",
         "posthog_experiment"."metrics_secondary",
         "posthog_experiment"."stats_config",
         "posthog_experiment"."conclusion",
         "posthog_experiment"."conclusion_comment"
  FROM "posthog_experiment"
  WHERE "posthog_experiment"."feature_flag_id" = 99999
  '''
# ---
# name: TestProcessScheduledChanges.test_schedule_feature_flag_multiple_changes.8
  '''
  SELECT "posthog_filesystem"."team_id",
         "posthog_filesystem"."id",
         "posthog_filesystem"."path",
         "posthog_filesystem"."depth",
         "posthog_filesystem"."type",
         "posthog_filesystem"."ref",
         "posthog_filesystem"."href",
         "posthog_filesystem"."shortcut",
         "posthog_filesystem"."meta",
         "posthog_filesystem"."created_at",
         "posthog_filesystem"."created_by_id",
         "posthog_filesystem"."project_id"
  FROM "posthog_filesystem"
  WHERE ("posthog_filesystem"."ref" = '0001'
         AND "posthog_filesystem"."team_id" = 99999
         AND "posthog_filesystem"."type" = 'feature_flag'
         AND NOT ("posthog_filesystem"."shortcut"
                  AND "posthog_filesystem"."shortcut" IS NOT NULL))
  '''
# ---
# name: TestProcessScheduledChanges.test_schedule_feature_flag_multiple_changes.80
  '''
  SELECT "posthog_team"."id",
         "posthog_team"."uuid",
         "posthog_team"."organization_id",
         "posthog_team"."parent_team_id",
         "posthog_team"."project_id",
         "posthog_team"."api_token",
         "posthog_team"."app_urls",
         "posthog_team"."name",
         "posthog_team"."slack_incoming_webhook",
         "posthog_team"."created_at",
         "posthog_team"."updated_at",
         "posthog_team"."anonymize_ips",
         "posthog_team"."completed_snippet_onboarding",
         "posthog_team"."has_completed_onboarding_for",
         "posthog_team"."onboarding_tasks",
         "posthog_team"."ingested_event",
         "posthog_team"."autocapture_opt_out",
         "posthog_team"."autocapture_web_vitals_opt_in",
         "posthog_team"."autocapture_web_vitals_allowed_metrics",
         "posthog_team"."autocapture_exceptions_opt_in",
         "posthog_team"."autocapture_exceptions_errors_to_ignore",
         "posthog_team"."person_processing_opt_out",
         "posthog_team"."secret_api_token",
         "posthog_team"."secret_api_token_backup",
         "posthog_team"."session_recording_opt_in",
         "posthog_team"."session_recording_sample_rate",
         "posthog_team"."session_recording_minimum_duration_milliseconds",
         "posthog_team"."session_recording_linked_flag",
         "posthog_team"."session_recording_network_payload_capture_config",
         "posthog_team"."session_recording_masking_config",
         "posthog_team"."session_recording_url_trigger_config",
         "posthog_team"."session_recording_url_blocklist_config",
         "posthog_team"."session_recording_event_trigger_config",
         "posthog_team"."session_recording_trigger_match_type_config",
         "posthog_team"."session_replay_config",
         "posthog_team"."survey_config",
         "posthog_team"."capture_console_log_opt_in",
         "posthog_team"."capture_performance_opt_in",
         "posthog_team"."capture_dead_clicks",
         "posthog_team"."surveys_opt_in",
         "posthog_team"."heatmaps_opt_in",
         "posthog_team"."flags_persistence_default",
         "posthog_team"."feature_flag_confirmation_enabled",
         "posthog_team"."feature_flag_confirmation_message",
         "posthog_team"."session_recording_version",
         "posthog_team"."signup_token",
         "posthog_team"."is_demo",
         "posthog_team"."access_control",
         "posthog_team"."week_start_day",
         "posthog_team"."inject_web_apps",
         "posthog_team"."test_account_filters",
         "posthog_team"."test_account_filters_default_checked",
         "posthog_team"."path_cleaning_filters",
         "posthog_team"."timezone",
         "posthog_team"."data_attributes",
         "posthog_team"."person_display_name_properties",
         "posthog_team"."live_events_columns",
         "posthog_team"."recording_domains",
         "posthog_team"."human_friendly_comparison_periods",
         "posthog_team"."cookieless_server_hash_mode",
         "posthog_team"."primary_dashboard_id",
         "posthog_team"."default_data_theme",
         "posthog_team"."extra_settings",
         "posthog_team"."modifiers",
         "posthog_team"."correlation_config",
         "posthog_team"."session_recording_retention_period_days",
         "posthog_team"."plugins_opt_in",
         "posthog_team"."opt_out_capture",
         "posthog_team"."event_names",
         "posthog_team"."event_names_with_usage",
         "posthog_team"."event_properties",
         "posthog_team"."event_properties_with_usage",
         "posthog_team"."event_properties_numerical",
         "posthog_team"."external_data_workspace_id",
         "posthog_team"."external_data_workspace_last_synced_at",
         "posthog_team"."api_query_rate_limit",
         "posthog_team"."revenue_tracking_config",
         "posthog_team"."drop_events_older_than",
         "posthog_team"."base_currency"
  FROM "posthog_team"
  WHERE "posthog_team"."id" = 99999
  LIMIT 21
  '''
# ---
# name: TestProcessScheduledChanges.test_schedule_feature_flag_multiple_changes.81
  '''
  SELECT "posthog_team"."id",
         "posthog_team"."uuid",
         "posthog_team"."organization_id",
         "posthog_team"."parent_team_id",
         "posthog_team"."project_id",
         "posthog_team"."api_token",
         "posthog_team"."app_urls",
         "posthog_team"."name",
         "posthog_team"."slack_incoming_webhook",
         "posthog_team"."created_at",
         "posthog_team"."updated_at",
         "posthog_team"."anonymize_ips",
         "posthog_team"."completed_snippet_onboarding",
         "posthog_team"."has_completed_onboarding_for",
         "posthog_team"."onboarding_tasks",
         "posthog_team"."ingested_event",
         "posthog_team"."autocapture_opt_out",
         "posthog_team"."autocapture_web_vitals_opt_in",
         "posthog_team"."autocapture_web_vitals_allowed_metrics",
         "posthog_team"."autocapture_exceptions_opt_in",
         "posthog_team"."autocapture_exceptions_errors_to_ignore",
         "posthog_team"."person_processing_opt_out",
         "posthog_team"."secret_api_token",
         "posthog_team"."secret_api_token_backup",
         "posthog_team"."session_recording_opt_in",
         "posthog_team"."session_recording_sample_rate",
         "posthog_team"."session_recording_minimum_duration_milliseconds",
         "posthog_team"."session_recording_linked_flag",
         "posthog_team"."session_recording_network_payload_capture_config",
         "posthog_team"."session_recording_masking_config",
         "posthog_team"."session_recording_url_trigger_config",
         "posthog_team"."session_recording_url_blocklist_config",
         "posthog_team"."session_recording_event_trigger_config",
         "posthog_team"."session_recording_trigger_match_type_config",
         "posthog_team"."session_replay_config",
         "posthog_team"."survey_config",
         "posthog_team"."capture_console_log_opt_in",
         "posthog_team"."capture_performance_opt_in",
         "posthog_team"."capture_dead_clicks",
         "posthog_team"."surveys_opt_in",
         "posthog_team"."heatmaps_opt_in",
         "posthog_team"."flags_persistence_default",
         "posthog_team"."feature_flag_confirmation_enabled",
         "posthog_team"."feature_flag_confirmation_message",
         "posthog_team"."session_recording_version",
         "posthog_team"."signup_token",
         "posthog_team"."is_demo",
         "posthog_team"."access_control",
         "posthog_team"."week_start_day",
         "posthog_team"."inject_web_apps",
         "posthog_team"."test_account_filters",
         "posthog_team"."test_account_filters_default_checked",
         "posthog_team"."path_cleaning_filters",
         "posthog_team"."timezone",
         "posthog_team"."data_attributes",
         "posthog_team"."person_display_name_properties",
         "posthog_team"."live_events_columns",
         "posthog_team"."recording_domains",
         "posthog_team"."human_friendly_comparison_periods",
         "posthog_team"."cookieless_server_hash_mode",
         "posthog_team"."primary_dashboard_id",
         "posthog_team"."default_data_theme",
         "posthog_team"."extra_settings",
         "posthog_team"."modifiers",
         "posthog_team"."correlation_config",
         "posthog_team"."session_recording_retention_period_days",
         "posthog_team"."plugins_opt_in",
         "posthog_team"."opt_out_capture",
         "posthog_team"."event_names",
         "posthog_team"."event_names_with_usage",
         "posthog_team"."event_properties",
         "posthog_team"."event_properties_with_usage",
         "posthog_team"."event_properties_numerical",
         "posthog_team"."external_data_workspace_id",
         "posthog_team"."external_data_workspace_last_synced_at",
         "posthog_team"."api_query_rate_limit",
         "posthog_team"."revenue_tracking_config",
         "posthog_team"."drop_events_older_than",
         "posthog_team"."base_currency"
  FROM "posthog_team"
  WHERE "posthog_team"."id" = 99999
  LIMIT 21
  '''
# ---
# name: TestProcessScheduledChanges.test_schedule_feature_flag_multiple_changes.82
  '''
  SELECT "posthog_scheduledchange"."id",
         "posthog_scheduledchange"."record_id",
         "posthog_scheduledchange"."model_name",
         "posthog_scheduledchange"."payload",
         "posthog_scheduledchange"."scheduled_at",
         "posthog_scheduledchange"."executed_at",
         "posthog_scheduledchange"."failure_reason",
         "posthog_scheduledchange"."failure_count",
         "posthog_scheduledchange"."team_id",
         "posthog_scheduledchange"."created_at",
         "posthog_scheduledchange"."created_by_id",
         "posthog_scheduledchange"."updated_at"
  FROM "posthog_scheduledchange"
  WHERE "posthog_scheduledchange"."id" = 99999
  LIMIT 21
  '''
# ---
# name: TestProcessScheduledChanges.test_schedule_feature_flag_multiple_changes.83
  '''
  SELECT "posthog_scheduledchange"."id",
         "posthog_scheduledchange"."record_id",
         "posthog_scheduledchange"."model_name",
         "posthog_scheduledchange"."payload",
         "posthog_scheduledchange"."scheduled_at",
         "posthog_scheduledchange"."executed_at",
         "posthog_scheduledchange"."failure_reason",
         "posthog_scheduledchange"."failure_count",
         "posthog_scheduledchange"."team_id",
         "posthog_scheduledchange"."created_at",
         "posthog_scheduledchange"."created_by_id",
         "posthog_scheduledchange"."updated_at"
  FROM "posthog_scheduledchange"
  WHERE "posthog_scheduledchange"."id" = 99999
  LIMIT 21
  '''
# ---
# name: TestProcessScheduledChanges.test_schedule_feature_flag_multiple_changes.84
  '''
  SELECT "posthog_scheduledchange"."id",
         "posthog_scheduledchange"."record_id",
         "posthog_scheduledchange"."model_name",
         "posthog_scheduledchange"."payload",
         "posthog_scheduledchange"."scheduled_at",
         "posthog_scheduledchange"."executed_at",
         "posthog_scheduledchange"."failure_reason",
         "posthog_scheduledchange"."failure_count",
         "posthog_scheduledchange"."team_id",
         "posthog_scheduledchange"."created_at",
         "posthog_scheduledchange"."created_by_id",
         "posthog_scheduledchange"."updated_at"
  FROM "posthog_scheduledchange"
  WHERE "posthog_scheduledchange"."id" = 99999
  LIMIT 21
  '''
# ---
# name: TestProcessScheduledChanges.test_schedule_feature_flag_multiple_changes.85
  '''
  SELECT "posthog_scheduledchange"."id",
         "posthog_scheduledchange"."record_id",
         "posthog_scheduledchange"."model_name",
         "posthog_scheduledchange"."payload",
         "posthog_scheduledchange"."scheduled_at",
         "posthog_scheduledchange"."executed_at",
         "posthog_scheduledchange"."failure_reason",
         "posthog_scheduledchange"."failure_count",
         "posthog_scheduledchange"."team_id",
         "posthog_scheduledchange"."created_at",
         "posthog_scheduledchange"."created_by_id",
         "posthog_scheduledchange"."updated_at"
  FROM "posthog_scheduledchange"
  WHERE "posthog_scheduledchange"."id" = 99999
  LIMIT 21
  '''
# ---
# name: TestProcessScheduledChanges.test_schedule_feature_flag_multiple_changes.86
  '''
  SELECT "posthog_featureflag"."id",
         "posthog_featureflag"."key",
         "posthog_featureflag"."name",
         "posthog_featureflag"."filters",
         "posthog_featureflag"."rollout_percentage",
         "posthog_featureflag"."team_id",
         "posthog_featureflag"."created_by_id",
         "posthog_featureflag"."created_at",
         "posthog_featureflag"."deleted",
         "posthog_featureflag"."active",
         "posthog_featureflag"."version",
         "posthog_featureflag"."last_modified_by_id",
         "posthog_featureflag"."rollback_conditions",
         "posthog_featureflag"."performed_rollback",
         "posthog_featureflag"."ensure_experience_continuity",
         "posthog_featureflag"."usage_dashboard_id",
         "posthog_featureflag"."has_enriched_analytics",
         "posthog_featureflag"."is_remote_configuration",
         "posthog_featureflag"."has_encrypted_payloads",
         "posthog_featureflag"."evaluation_runtime"
  FROM "posthog_featureflag"
  WHERE "posthog_featureflag"."key" = 'flag-1'
  LIMIT 21
  '''
# ---
# name: TestProcessScheduledChanges.test_schedule_feature_flag_multiple_changes.9
  '''
  SELECT "posthog_filesystemshortcut"."id",
         "posthog_filesystemshortcut"."team_id",
         "posthog_filesystemshortcut"."user_id",
         "posthog_filesystemshortcut"."path",
         "posthog_filesystemshortcut"."type",
         "posthog_filesystemshortcut"."ref",
         "posthog_filesystemshortcut"."href",
         "posthog_filesystemshortcut"."created_at"
  FROM "posthog_filesystemshortcut"
  WHERE ("posthog_filesystemshortcut"."ref" = '0001'
         AND "posthog_filesystemshortcut"."team_id" = 99999
         AND "posthog_filesystemshortcut"."type" = 'feature_flag'
         AND NOT ("posthog_filesystemshortcut"."path" = 'flag-1'
                  AND "posthog_filesystemshortcut"."href" = '__skipped__'
                  AND "posthog_filesystemshortcut"."href" IS NOT NULL))
  '''
# ---<|MERGE_RESOLUTION|>--- conflicted
+++ resolved
@@ -730,6 +730,7 @@
          "posthog_featureflag"."team_id",
          "posthog_featureflag"."created_by_id",
          "posthog_featureflag"."created_at",
+         "posthog_featureflag"."updated_at",
          "posthog_featureflag"."deleted",
          "posthog_featureflag"."active",
          "posthog_featureflag"."version",
@@ -821,39 +822,7 @@
   WHERE "posthog_survey"."internal_response_sampling_flag_id" = 99999
   '''
 # ---
-<<<<<<< HEAD
-# name: TestProcessScheduledChanges.test_schedule_feature_flag_multiple_changes.3
-  '''
-  SELECT "posthog_featureflag"."id",
-         "posthog_featureflag"."key",
-         "posthog_featureflag"."name",
-         "posthog_featureflag"."filters",
-         "posthog_featureflag"."rollout_percentage",
-         "posthog_featureflag"."team_id",
-         "posthog_featureflag"."created_by_id",
-         "posthog_featureflag"."created_at",
-         "posthog_featureflag"."updated_at",
-         "posthog_featureflag"."deleted",
-         "posthog_featureflag"."active",
-         "posthog_featureflag"."version",
-         "posthog_featureflag"."last_modified_by_id",
-         "posthog_featureflag"."rollback_conditions",
-         "posthog_featureflag"."performed_rollback",
-         "posthog_featureflag"."ensure_experience_continuity",
-         "posthog_featureflag"."usage_dashboard_id",
-         "posthog_featureflag"."has_enriched_analytics",
-         "posthog_featureflag"."is_remote_configuration",
-         "posthog_featureflag"."has_encrypted_payloads",
-         "posthog_featureflag"."evaluation_runtime"
-  FROM "posthog_featureflag"
-  WHERE "posthog_featureflag"."id" = 99999
-  LIMIT 21
-  '''
-# ---
-# name: TestProcessScheduledChanges.test_schedule_feature_flag_multiple_changes.30
-=======
 # name: TestProcessScheduledChanges.test_schedule_feature_flag_multiple_changes.34
->>>>>>> 019aed4e
   '''
   SELECT "posthog_survey"."id",
          "posthog_survey"."team_id",
@@ -1307,7 +1276,6 @@
          "posthog_featureflag"."team_id",
          "posthog_featureflag"."created_by_id",
          "posthog_featureflag"."created_at",
-         "posthog_featureflag"."updated_at",
          "posthog_featureflag"."deleted",
          "posthog_featureflag"."active",
          "posthog_featureflag"."version",
