# serializer version: 1
# name: TestProcessScheduledChanges.test_schedule_feature_flag_multiple_changes
  '''
  SELECT "posthog_featureflag"."id",
         "posthog_featureflag"."key",
         "posthog_featureflag"."name",
         "posthog_featureflag"."filters",
         "posthog_featureflag"."rollout_percentage",
         "posthog_featureflag"."team_id",
         "posthog_featureflag"."created_by_id",
         "posthog_featureflag"."created_at",
         "posthog_featureflag"."deleted",
         "posthog_featureflag"."active",
         "posthog_featureflag"."rollback_conditions",
         "posthog_featureflag"."performed_rollback",
         "posthog_featureflag"."ensure_experience_continuity",
         "posthog_featureflag"."usage_dashboard_id",
         "posthog_featureflag"."has_enriched_analytics"
  FROM "posthog_featureflag"
  WHERE ("posthog_featureflag"."active"
         AND NOT "posthog_featureflag"."deleted"
         AND "posthog_featureflag"."team_id" = 99999)
  '''
# ---
# name: TestProcessScheduledChanges.test_schedule_feature_flag_multiple_changes.1
  '''
  SELECT "posthog_team"."id",
         "posthog_team"."uuid",
         "posthog_team"."organization_id",
         "posthog_team"."project_id",
         "posthog_team"."api_token",
         "posthog_team"."app_urls",
         "posthog_team"."name",
         "posthog_team"."slack_incoming_webhook",
         "posthog_team"."created_at",
         "posthog_team"."updated_at",
         "posthog_team"."anonymize_ips",
         "posthog_team"."completed_snippet_onboarding",
         "posthog_team"."has_completed_onboarding_for",
         "posthog_team"."ingested_event",
         "posthog_team"."autocapture_opt_out",
         "posthog_team"."autocapture_web_vitals_opt_in",
         "posthog_team"."autocapture_web_vitals_allowed_metrics",
         "posthog_team"."autocapture_exceptions_opt_in",
         "posthog_team"."autocapture_exceptions_errors_to_ignore",
         "posthog_team"."person_processing_opt_out",
         "posthog_team"."session_recording_opt_in",
         "posthog_team"."session_recording_sample_rate",
         "posthog_team"."session_recording_minimum_duration_milliseconds",
         "posthog_team"."session_recording_linked_flag",
         "posthog_team"."session_recording_network_payload_capture_config",
         "posthog_team"."session_recording_url_trigger_config",
         "posthog_team"."session_recording_url_blocklist_config",
         "posthog_team"."session_recording_event_trigger_config",
         "posthog_team"."session_replay_config",
         "posthog_team"."survey_config",
         "posthog_team"."capture_console_log_opt_in",
         "posthog_team"."capture_performance_opt_in",
         "posthog_team"."capture_dead_clicks",
         "posthog_team"."surveys_opt_in",
         "posthog_team"."heatmaps_opt_in",
         "posthog_team"."session_recording_version",
         "posthog_team"."signup_token",
         "posthog_team"."is_demo",
         "posthog_team"."access_control",
         "posthog_team"."week_start_day",
         "posthog_team"."inject_web_apps",
         "posthog_team"."test_account_filters",
         "posthog_team"."test_account_filters_default_checked",
         "posthog_team"."path_cleaning_filters",
         "posthog_team"."timezone",
         "posthog_team"."data_attributes",
         "posthog_team"."person_display_name_properties",
         "posthog_team"."live_events_columns",
         "posthog_team"."recording_domains",
         "posthog_team"."primary_dashboard_id",
         "posthog_team"."extra_settings",
         "posthog_team"."modifiers",
         "posthog_team"."correlation_config",
         "posthog_team"."session_recording_retention_period_days",
         "posthog_team"."external_data_workspace_id",
         "posthog_team"."external_data_workspace_last_synced_at"
  FROM "posthog_team"
  WHERE "posthog_team"."id" = 99999
  LIMIT 21
  '''
# ---
# name: TestProcessScheduledChanges.test_schedule_feature_flag_multiple_changes.10
  '''
  SELECT "posthog_user"."id",
         "posthog_user"."password",
         "posthog_user"."last_login",
         "posthog_user"."first_name",
         "posthog_user"."last_name",
         "posthog_user"."is_staff",
         "posthog_user"."date_joined",
         "posthog_user"."uuid",
         "posthog_user"."current_organization_id",
         "posthog_user"."current_team_id",
         "posthog_user"."email",
         "posthog_user"."pending_email",
         "posthog_user"."temporary_token",
         "posthog_user"."distinct_id",
         "posthog_user"."is_email_verified",
         "posthog_user"."requested_password_reset_at",
         "posthog_user"."has_seen_product_intro_for",
         "posthog_user"."strapi_id",
         "posthog_user"."is_active",
         "posthog_user"."theme_mode",
         "posthog_user"."partial_notification_settings",
         "posthog_user"."anonymize_data",
         "posthog_user"."toolbar_mode",
         "posthog_user"."hedgehog_config",
         "posthog_user"."events_column_config",
         "posthog_user"."email_opt_in"
  FROM "posthog_user"
  WHERE "posthog_user"."id" = 99999
  LIMIT 21
  '''
# ---
# name: TestProcessScheduledChanges.test_schedule_feature_flag_multiple_changes.11
  '''
  SELECT "posthog_featureflag"."id",
         "posthog_featureflag"."key",
         "posthog_featureflag"."name",
         "posthog_featureflag"."filters",
         "posthog_featureflag"."rollout_percentage",
         "posthog_featureflag"."team_id",
         "posthog_featureflag"."created_by_id",
         "posthog_featureflag"."created_at",
         "posthog_featureflag"."deleted",
         "posthog_featureflag"."active",
         "posthog_featureflag"."rollback_conditions",
         "posthog_featureflag"."performed_rollback",
         "posthog_featureflag"."ensure_experience_continuity",
         "posthog_featureflag"."usage_dashboard_id",
         "posthog_featureflag"."has_enriched_analytics"
  FROM "posthog_featureflag"
  WHERE ("posthog_featureflag"."active"
         AND NOT "posthog_featureflag"."deleted"
         AND "posthog_featureflag"."team_id" = 99999)
  '''
# ---
# name: TestProcessScheduledChanges.test_schedule_feature_flag_multiple_changes.12
  '''
  SELECT "posthog_team"."id",
         "posthog_team"."uuid",
         "posthog_team"."organization_id",
         "posthog_team"."project_id",
         "posthog_team"."api_token",
         "posthog_team"."app_urls",
         "posthog_team"."name",
         "posthog_team"."slack_incoming_webhook",
         "posthog_team"."created_at",
         "posthog_team"."updated_at",
         "posthog_team"."anonymize_ips",
         "posthog_team"."completed_snippet_onboarding",
         "posthog_team"."has_completed_onboarding_for",
         "posthog_team"."ingested_event",
         "posthog_team"."autocapture_opt_out",
         "posthog_team"."autocapture_web_vitals_opt_in",
         "posthog_team"."autocapture_web_vitals_allowed_metrics",
         "posthog_team"."autocapture_exceptions_opt_in",
         "posthog_team"."autocapture_exceptions_errors_to_ignore",
         "posthog_team"."person_processing_opt_out",
         "posthog_team"."session_recording_opt_in",
         "posthog_team"."session_recording_sample_rate",
         "posthog_team"."session_recording_minimum_duration_milliseconds",
         "posthog_team"."session_recording_linked_flag",
         "posthog_team"."session_recording_network_payload_capture_config",
         "posthog_team"."session_recording_url_trigger_config",
         "posthog_team"."session_recording_url_blocklist_config",
         "posthog_team"."session_recording_event_trigger_config",
         "posthog_team"."session_replay_config",
         "posthog_team"."survey_config",
         "posthog_team"."capture_console_log_opt_in",
         "posthog_team"."capture_performance_opt_in",
         "posthog_team"."capture_dead_clicks",
         "posthog_team"."surveys_opt_in",
         "posthog_team"."heatmaps_opt_in",
         "posthog_team"."session_recording_version",
         "posthog_team"."signup_token",
         "posthog_team"."is_demo",
         "posthog_team"."access_control",
         "posthog_team"."week_start_day",
         "posthog_team"."inject_web_apps",
         "posthog_team"."test_account_filters",
         "posthog_team"."test_account_filters_default_checked",
         "posthog_team"."path_cleaning_filters",
         "posthog_team"."timezone",
         "posthog_team"."data_attributes",
         "posthog_team"."person_display_name_properties",
         "posthog_team"."live_events_columns",
         "posthog_team"."recording_domains",
         "posthog_team"."primary_dashboard_id",
         "posthog_team"."extra_settings",
         "posthog_team"."modifiers",
         "posthog_team"."correlation_config",
         "posthog_team"."session_recording_retention_period_days",
         "posthog_team"."external_data_workspace_id",
         "posthog_team"."external_data_workspace_last_synced_at"
  FROM "posthog_team"
  WHERE "posthog_team"."id" = 99999
  LIMIT 21
  '''
# ---
# name: TestProcessScheduledChanges.test_schedule_feature_flag_multiple_changes.13
  '''
  SELECT "posthog_remoteconfig"."id",
         "posthog_remoteconfig"."team_id",
         "posthog_remoteconfig"."config",
         "posthog_remoteconfig"."updated_at",
         "posthog_remoteconfig"."synced_at"
  FROM "posthog_remoteconfig"
  WHERE "posthog_remoteconfig"."team_id" = 99999
  LIMIT 21
  '''
# ---
# name: TestProcessScheduledChanges.test_schedule_feature_flag_multiple_changes.14
  '''
  SELECT "posthog_team"."id",
         "posthog_team"."uuid",
         "posthog_team"."organization_id",
         "posthog_team"."project_id",
         "posthog_team"."api_token",
         "posthog_team"."app_urls",
         "posthog_team"."name",
         "posthog_team"."slack_incoming_webhook",
         "posthog_team"."created_at",
         "posthog_team"."updated_at",
         "posthog_team"."anonymize_ips",
         "posthog_team"."completed_snippet_onboarding",
         "posthog_team"."has_completed_onboarding_for",
         "posthog_team"."ingested_event",
         "posthog_team"."autocapture_opt_out",
         "posthog_team"."autocapture_web_vitals_opt_in",
         "posthog_team"."autocapture_web_vitals_allowed_metrics",
         "posthog_team"."autocapture_exceptions_opt_in",
         "posthog_team"."autocapture_exceptions_errors_to_ignore",
         "posthog_team"."person_processing_opt_out",
         "posthog_team"."session_recording_opt_in",
         "posthog_team"."session_recording_sample_rate",
         "posthog_team"."session_recording_minimum_duration_milliseconds",
         "posthog_team"."session_recording_linked_flag",
         "posthog_team"."session_recording_network_payload_capture_config",
         "posthog_team"."session_recording_url_trigger_config",
         "posthog_team"."session_recording_url_blocklist_config",
         "posthog_team"."session_recording_event_trigger_config",
         "posthog_team"."session_replay_config",
         "posthog_team"."survey_config",
         "posthog_team"."capture_console_log_opt_in",
         "posthog_team"."capture_performance_opt_in",
         "posthog_team"."capture_dead_clicks",
         "posthog_team"."surveys_opt_in",
         "posthog_team"."heatmaps_opt_in",
         "posthog_team"."session_recording_version",
         "posthog_team"."signup_token",
         "posthog_team"."is_demo",
         "posthog_team"."access_control",
         "posthog_team"."week_start_day",
         "posthog_team"."inject_web_apps",
         "posthog_team"."test_account_filters",
         "posthog_team"."test_account_filters_default_checked",
         "posthog_team"."path_cleaning_filters",
         "posthog_team"."timezone",
         "posthog_team"."data_attributes",
         "posthog_team"."person_display_name_properties",
         "posthog_team"."live_events_columns",
         "posthog_team"."recording_domains",
         "posthog_team"."primary_dashboard_id",
         "posthog_team"."extra_settings",
         "posthog_team"."modifiers",
         "posthog_team"."correlation_config",
         "posthog_team"."session_recording_retention_period_days",
         "posthog_team"."plugins_opt_in",
         "posthog_team"."opt_out_capture",
         "posthog_team"."event_names",
         "posthog_team"."event_names_with_usage",
         "posthog_team"."event_properties",
         "posthog_team"."event_properties_with_usage",
         "posthog_team"."event_properties_numerical",
         "posthog_team"."external_data_workspace_id",
         "posthog_team"."external_data_workspace_last_synced_at"
  FROM "posthog_team"
  WHERE "posthog_team"."id" = 99999
  LIMIT 21
  '''
# ---
# name: TestProcessScheduledChanges.test_schedule_feature_flag_multiple_changes.15
  '''
  SELECT COUNT(*) AS "__count"
  FROM "posthog_featureflag"
  WHERE ("posthog_featureflag"."active"
         AND NOT "posthog_featureflag"."deleted"
         AND "posthog_featureflag"."team_id" = 99999)
  '''
# ---
# name: TestProcessScheduledChanges.test_schedule_feature_flag_multiple_changes.16
  '''
  SELECT "posthog_survey"."id",
         "posthog_survey"."team_id",
         "posthog_survey"."name",
         "posthog_survey"."description",
         "posthog_survey"."linked_flag_id",
         "posthog_survey"."targeting_flag_id",
         "posthog_survey"."internal_targeting_flag_id",
         "posthog_survey"."internal_response_sampling_flag_id",
         "posthog_survey"."type",
         "posthog_survey"."conditions",
         "posthog_survey"."questions",
         "posthog_survey"."appearance",
         "posthog_survey"."created_at",
         "posthog_survey"."created_by_id",
         "posthog_survey"."start_date",
         "posthog_survey"."end_date",
         "posthog_survey"."updated_at",
         "posthog_survey"."archived",
         "posthog_survey"."responses_limit",
         "posthog_survey"."response_sampling_start_date",
         "posthog_survey"."response_sampling_interval_type",
         "posthog_survey"."response_sampling_interval",
         "posthog_survey"."response_sampling_limit",
         "posthog_survey"."response_sampling_daily_limits",
         "posthog_survey"."iteration_count",
         "posthog_survey"."iteration_frequency_days",
         "posthog_survey"."iteration_start_dates",
         "posthog_survey"."current_iteration",
         "posthog_survey"."current_iteration_start_date",
         "posthog_featureflag"."id",
         "posthog_featureflag"."key",
         "posthog_featureflag"."name",
         "posthog_featureflag"."filters",
         "posthog_featureflag"."rollout_percentage",
         "posthog_featureflag"."team_id",
         "posthog_featureflag"."created_by_id",
         "posthog_featureflag"."created_at",
         "posthog_featureflag"."deleted",
         "posthog_featureflag"."active",
         "posthog_featureflag"."rollback_conditions",
         "posthog_featureflag"."performed_rollback",
         "posthog_featureflag"."ensure_experience_continuity",
         "posthog_featureflag"."usage_dashboard_id",
         "posthog_featureflag"."has_enriched_analytics",
         T4."id",
         T4."key",
         T4."name",
         T4."filters",
         T4."rollout_percentage",
         T4."team_id",
         T4."created_by_id",
         T4."created_at",
         T4."deleted",
         T4."active",
         T4."rollback_conditions",
         T4."performed_rollback",
         T4."ensure_experience_continuity",
         T4."usage_dashboard_id",
         T4."has_enriched_analytics",
         T5."id",
         T5."key",
         T5."name",
         T5."filters",
         T5."rollout_percentage",
         T5."team_id",
         T5."created_by_id",
         T5."created_at",
         T5."deleted",
         T5."active",
         T5."rollback_conditions",
         T5."performed_rollback",
         T5."ensure_experience_continuity",
         T5."usage_dashboard_id",
         T5."has_enriched_analytics"
  FROM "posthog_survey"
  LEFT OUTER JOIN "posthog_featureflag" ON ("posthog_survey"."linked_flag_id" = "posthog_featureflag"."id")
  LEFT OUTER JOIN "posthog_featureflag" T4 ON ("posthog_survey"."targeting_flag_id" = T4."id")
  LEFT OUTER JOIN "posthog_featureflag" T5 ON ("posthog_survey"."internal_targeting_flag_id" = T5."id")
  WHERE ("posthog_survey"."team_id" = 99999
         AND NOT ("posthog_survey"."archived"))
  '''
# ---
# name: TestProcessScheduledChanges.test_schedule_feature_flag_multiple_changes.17
  '''
  SELECT "posthog_pluginconfig"."id",
         "posthog_pluginsourcefile"."transpiled",
         "posthog_pluginconfig"."web_token",
         "posthog_plugin"."config_schema",
         "posthog_pluginconfig"."config"
  FROM "posthog_pluginconfig"
  INNER JOIN "posthog_plugin" ON ("posthog_pluginconfig"."plugin_id" = "posthog_plugin"."id")
  INNER JOIN "posthog_pluginsourcefile" ON ("posthog_plugin"."id" = "posthog_pluginsourcefile"."plugin_id")
  WHERE ("posthog_pluginconfig"."enabled"
         AND "posthog_pluginsourcefile"."filename" = 'site.ts'
         AND "posthog_pluginsourcefile"."status" = 'TRANSPILED'
         AND "posthog_pluginconfig"."team_id" = 99999)
  '''
# ---
# name: TestProcessScheduledChanges.test_schedule_feature_flag_multiple_changes.18
  '''
  SELECT "posthog_hogfunction"."id",
         "posthog_hogfunction"."team_id",
         "posthog_hogfunction"."name",
         "posthog_hogfunction"."description",
         "posthog_hogfunction"."created_at",
         "posthog_hogfunction"."created_by_id",
         "posthog_hogfunction"."deleted",
         "posthog_hogfunction"."updated_at",
         "posthog_hogfunction"."enabled",
         "posthog_hogfunction"."type",
         "posthog_hogfunction"."icon_url",
         "posthog_hogfunction"."hog",
         "posthog_hogfunction"."bytecode",
         "posthog_hogfunction"."transpiled",
         "posthog_hogfunction"."inputs_schema",
         "posthog_hogfunction"."inputs",
         "posthog_hogfunction"."encrypted_inputs",
         "posthog_hogfunction"."filters",
         "posthog_hogfunction"."mappings",
         "posthog_hogfunction"."masking",
         "posthog_hogfunction"."template_id"
  FROM "posthog_hogfunction"
  WHERE ("posthog_hogfunction"."enabled"
         AND "posthog_hogfunction"."team_id" = 99999
         AND "posthog_hogfunction"."type" IN ('site_destination',
                                              'site_app'))
  '''
# ---
# name: TestProcessScheduledChanges.test_schedule_feature_flag_multiple_changes.19
  '''
  SELECT "posthog_organization"."id",
         "posthog_organization"."name",
         "posthog_organization"."slug",
         "posthog_organization"."logo_media_id",
         "posthog_organization"."created_at",
         "posthog_organization"."updated_at",
         "posthog_organization"."plugins_access_level",
         "posthog_organization"."for_internal_metrics",
         "posthog_organization"."is_member_join_email_enabled",
         "posthog_organization"."enforce_2fa",
         "posthog_organization"."is_hipaa",
         "posthog_organization"."customer_id",
         "posthog_organization"."available_product_features",
         "posthog_organization"."usage",
         "posthog_organization"."never_drop_data",
         "posthog_organization"."customer_trust_scores",
         "posthog_organization"."setup_section_2_completed",
         "posthog_organization"."personalization",
         "posthog_organization"."domain_whitelist"
  FROM "posthog_organization"
  WHERE "posthog_organization"."id" = '00000000-0000-0000-0000-000000000000'::uuid
  LIMIT 21
  '''
# ---
# name: TestProcessScheduledChanges.test_schedule_feature_flag_multiple_changes.2
  '''
  SELECT "posthog_remoteconfig"."id",
         "posthog_remoteconfig"."team_id",
         "posthog_remoteconfig"."config",
         "posthog_remoteconfig"."updated_at",
         "posthog_remoteconfig"."synced_at"
  FROM "posthog_remoteconfig"
  WHERE "posthog_remoteconfig"."team_id" = 99999
  LIMIT 21
  '''
# ---
# name: TestProcessScheduledChanges.test_schedule_feature_flag_multiple_changes.20
  '''
  SELECT "posthog_experiment"."id",
         "posthog_experiment"."name",
         "posthog_experiment"."description",
         "posthog_experiment"."team_id",
         "posthog_experiment"."filters",
         "posthog_experiment"."parameters",
         "posthog_experiment"."secondary_metrics",
         "posthog_experiment"."created_by_id",
         "posthog_experiment"."feature_flag_id",
         "posthog_experiment"."exposure_cohort_id",
         "posthog_experiment"."holdout_id",
         "posthog_experiment"."start_date",
         "posthog_experiment"."end_date",
         "posthog_experiment"."created_at",
         "posthog_experiment"."updated_at",
         "posthog_experiment"."archived",
         "posthog_experiment"."type",
         "posthog_experiment"."variants",
         "posthog_experiment"."metrics",
         "posthog_experiment"."metrics_secondary"
  FROM "posthog_experiment"
  WHERE "posthog_experiment"."feature_flag_id" = 99999
  '''
# ---
# name: TestProcessScheduledChanges.test_schedule_feature_flag_multiple_changes.21
  '''
  SELECT "posthog_team"."id",
         "posthog_team"."uuid",
         "posthog_team"."organization_id",
         "posthog_team"."project_id",
         "posthog_team"."api_token",
         "posthog_team"."app_urls",
         "posthog_team"."name",
         "posthog_team"."slack_incoming_webhook",
         "posthog_team"."created_at",
         "posthog_team"."updated_at",
         "posthog_team"."anonymize_ips",
         "posthog_team"."completed_snippet_onboarding",
         "posthog_team"."has_completed_onboarding_for",
         "posthog_team"."ingested_event",
         "posthog_team"."autocapture_opt_out",
         "posthog_team"."autocapture_web_vitals_opt_in",
         "posthog_team"."autocapture_web_vitals_allowed_metrics",
         "posthog_team"."autocapture_exceptions_opt_in",
         "posthog_team"."autocapture_exceptions_errors_to_ignore",
         "posthog_team"."person_processing_opt_out",
         "posthog_team"."session_recording_opt_in",
         "posthog_team"."session_recording_sample_rate",
         "posthog_team"."session_recording_minimum_duration_milliseconds",
         "posthog_team"."session_recording_linked_flag",
         "posthog_team"."session_recording_network_payload_capture_config",
         "posthog_team"."session_recording_url_trigger_config",
         "posthog_team"."session_recording_url_blocklist_config",
         "posthog_team"."session_recording_event_trigger_config",
         "posthog_team"."session_replay_config",
         "posthog_team"."survey_config",
         "posthog_team"."capture_console_log_opt_in",
         "posthog_team"."capture_performance_opt_in",
         "posthog_team"."capture_dead_clicks",
         "posthog_team"."surveys_opt_in",
         "posthog_team"."heatmaps_opt_in",
         "posthog_team"."session_recording_version",
         "posthog_team"."signup_token",
         "posthog_team"."is_demo",
         "posthog_team"."access_control",
         "posthog_team"."week_start_day",
         "posthog_team"."inject_web_apps",
         "posthog_team"."test_account_filters",
         "posthog_team"."test_account_filters_default_checked",
         "posthog_team"."path_cleaning_filters",
         "posthog_team"."timezone",
         "posthog_team"."data_attributes",
         "posthog_team"."person_display_name_properties",
         "posthog_team"."live_events_columns",
         "posthog_team"."recording_domains",
         "posthog_team"."primary_dashboard_id",
         "posthog_team"."extra_settings",
         "posthog_team"."modifiers",
         "posthog_team"."correlation_config",
         "posthog_team"."session_recording_retention_period_days",
         "posthog_team"."plugins_opt_in",
         "posthog_team"."opt_out_capture",
         "posthog_team"."event_names",
         "posthog_team"."event_names_with_usage",
         "posthog_team"."event_properties",
         "posthog_team"."event_properties_with_usage",
         "posthog_team"."event_properties_numerical",
         "posthog_team"."external_data_workspace_id",
         "posthog_team"."external_data_workspace_last_synced_at"
  FROM "posthog_team"
  WHERE "posthog_team"."id" = 99999
  LIMIT 21
  '''
# ---
# name: TestProcessScheduledChanges.test_schedule_feature_flag_multiple_changes.22
  '''
  SELECT "posthog_featureflag"."id",
         "posthog_featureflag"."key",
         "posthog_featureflag"."name",
         "posthog_featureflag"."filters",
         "posthog_featureflag"."rollout_percentage",
         "posthog_featureflag"."team_id",
         "posthog_featureflag"."created_by_id",
         "posthog_featureflag"."created_at",
         "posthog_featureflag"."deleted",
         "posthog_featureflag"."active",
         "posthog_featureflag"."rollback_conditions",
         "posthog_featureflag"."performed_rollback",
         "posthog_featureflag"."ensure_experience_continuity",
         "posthog_featureflag"."usage_dashboard_id",
         "posthog_featureflag"."has_enriched_analytics"
  FROM "posthog_featureflag"
  WHERE "posthog_featureflag"."id" = 99999
  LIMIT 21
  '''
# ---
# name: TestProcessScheduledChanges.test_schedule_feature_flag_multiple_changes.23
  '''
  SELECT "posthog_user"."id",
         "posthog_user"."password",
         "posthog_user"."last_login",
         "posthog_user"."first_name",
         "posthog_user"."last_name",
         "posthog_user"."is_staff",
         "posthog_user"."date_joined",
         "posthog_user"."uuid",
         "posthog_user"."current_organization_id",
         "posthog_user"."current_team_id",
         "posthog_user"."email",
         "posthog_user"."pending_email",
         "posthog_user"."temporary_token",
         "posthog_user"."distinct_id",
         "posthog_user"."is_email_verified",
         "posthog_user"."requested_password_reset_at",
         "posthog_user"."has_seen_product_intro_for",
         "posthog_user"."strapi_id",
         "posthog_user"."is_active",
         "posthog_user"."theme_mode",
         "posthog_user"."partial_notification_settings",
         "posthog_user"."anonymize_data",
         "posthog_user"."toolbar_mode",
         "posthog_user"."hedgehog_config",
         "posthog_user"."events_column_config",
         "posthog_user"."email_opt_in"
  FROM "posthog_user"
  WHERE "posthog_user"."id" = 99999
  LIMIT 21
  '''
# ---
# name: TestProcessScheduledChanges.test_schedule_feature_flag_multiple_changes.24
  '''
  SELECT "posthog_featureflag"."id",
         "posthog_featureflag"."key",
         "posthog_featureflag"."name",
         "posthog_featureflag"."filters",
         "posthog_featureflag"."rollout_percentage",
         "posthog_featureflag"."team_id",
         "posthog_featureflag"."created_by_id",
         "posthog_featureflag"."created_at",
         "posthog_featureflag"."deleted",
         "posthog_featureflag"."active",
         "posthog_featureflag"."rollback_conditions",
         "posthog_featureflag"."performed_rollback",
         "posthog_featureflag"."ensure_experience_continuity",
         "posthog_featureflag"."usage_dashboard_id",
         "posthog_featureflag"."has_enriched_analytics"
  FROM "posthog_featureflag"
  WHERE ("posthog_featureflag"."active"
         AND NOT "posthog_featureflag"."deleted"
         AND "posthog_featureflag"."team_id" = 99999)
  '''
# ---
# name: TestProcessScheduledChanges.test_schedule_feature_flag_multiple_changes.25
  '''
  SELECT "posthog_team"."id",
         "posthog_team"."uuid",
         "posthog_team"."organization_id",
         "posthog_team"."project_id",
         "posthog_team"."api_token",
         "posthog_team"."app_urls",
         "posthog_team"."name",
         "posthog_team"."slack_incoming_webhook",
         "posthog_team"."created_at",
         "posthog_team"."updated_at",
         "posthog_team"."anonymize_ips",
         "posthog_team"."completed_snippet_onboarding",
         "posthog_team"."has_completed_onboarding_for",
         "posthog_team"."ingested_event",
         "posthog_team"."autocapture_opt_out",
         "posthog_team"."autocapture_web_vitals_opt_in",
         "posthog_team"."autocapture_web_vitals_allowed_metrics",
         "posthog_team"."autocapture_exceptions_opt_in",
         "posthog_team"."autocapture_exceptions_errors_to_ignore",
         "posthog_team"."person_processing_opt_out",
         "posthog_team"."session_recording_opt_in",
         "posthog_team"."session_recording_sample_rate",
         "posthog_team"."session_recording_minimum_duration_milliseconds",
         "posthog_team"."session_recording_linked_flag",
         "posthog_team"."session_recording_network_payload_capture_config",
         "posthog_team"."session_recording_url_trigger_config",
         "posthog_team"."session_recording_url_blocklist_config",
         "posthog_team"."session_recording_event_trigger_config",
         "posthog_team"."session_replay_config",
         "posthog_team"."survey_config",
         "posthog_team"."capture_console_log_opt_in",
         "posthog_team"."capture_performance_opt_in",
         "posthog_team"."capture_dead_clicks",
         "posthog_team"."surveys_opt_in",
         "posthog_team"."heatmaps_opt_in",
         "posthog_team"."session_recording_version",
         "posthog_team"."signup_token",
         "posthog_team"."is_demo",
         "posthog_team"."access_control",
         "posthog_team"."week_start_day",
         "posthog_team"."inject_web_apps",
         "posthog_team"."test_account_filters",
         "posthog_team"."test_account_filters_default_checked",
         "posthog_team"."path_cleaning_filters",
         "posthog_team"."timezone",
         "posthog_team"."data_attributes",
         "posthog_team"."person_display_name_properties",
         "posthog_team"."live_events_columns",
         "posthog_team"."recording_domains",
         "posthog_team"."primary_dashboard_id",
         "posthog_team"."extra_settings",
         "posthog_team"."modifiers",
         "posthog_team"."correlation_config",
         "posthog_team"."session_recording_retention_period_days",
         "posthog_team"."external_data_workspace_id",
         "posthog_team"."external_data_workspace_last_synced_at"
  FROM "posthog_team"
  WHERE "posthog_team"."id" = 99999
  LIMIT 21
  '''
# ---
# name: TestProcessScheduledChanges.test_schedule_feature_flag_multiple_changes.26
  '''
  SELECT "posthog_remoteconfig"."id",
         "posthog_remoteconfig"."team_id",
         "posthog_remoteconfig"."config",
         "posthog_remoteconfig"."updated_at",
         "posthog_remoteconfig"."synced_at"
  FROM "posthog_remoteconfig"
  WHERE "posthog_remoteconfig"."team_id" = 99999
  LIMIT 21
  '''
# ---
# name: TestProcessScheduledChanges.test_schedule_feature_flag_multiple_changes.27
  '''
  SELECT "posthog_team"."id",
         "posthog_team"."uuid",
         "posthog_team"."organization_id",
         "posthog_team"."project_id",
         "posthog_team"."api_token",
         "posthog_team"."app_urls",
         "posthog_team"."name",
         "posthog_team"."slack_incoming_webhook",
         "posthog_team"."created_at",
         "posthog_team"."updated_at",
         "posthog_team"."anonymize_ips",
         "posthog_team"."completed_snippet_onboarding",
         "posthog_team"."has_completed_onboarding_for",
         "posthog_team"."ingested_event",
         "posthog_team"."autocapture_opt_out",
         "posthog_team"."autocapture_web_vitals_opt_in",
         "posthog_team"."autocapture_web_vitals_allowed_metrics",
         "posthog_team"."autocapture_exceptions_opt_in",
         "posthog_team"."autocapture_exceptions_errors_to_ignore",
         "posthog_team"."person_processing_opt_out",
         "posthog_team"."session_recording_opt_in",
         "posthog_team"."session_recording_sample_rate",
         "posthog_team"."session_recording_minimum_duration_milliseconds",
         "posthog_team"."session_recording_linked_flag",
         "posthog_team"."session_recording_network_payload_capture_config",
         "posthog_team"."session_recording_url_trigger_config",
         "posthog_team"."session_recording_url_blocklist_config",
         "posthog_team"."session_recording_event_trigger_config",
         "posthog_team"."session_replay_config",
         "posthog_team"."survey_config",
         "posthog_team"."capture_console_log_opt_in",
         "posthog_team"."capture_performance_opt_in",
         "posthog_team"."capture_dead_clicks",
         "posthog_team"."surveys_opt_in",
         "posthog_team"."heatmaps_opt_in",
         "posthog_team"."session_recording_version",
         "posthog_team"."signup_token",
         "posthog_team"."is_demo",
         "posthog_team"."access_control",
         "posthog_team"."week_start_day",
         "posthog_team"."inject_web_apps",
         "posthog_team"."test_account_filters",
         "posthog_team"."test_account_filters_default_checked",
         "posthog_team"."path_cleaning_filters",
         "posthog_team"."timezone",
         "posthog_team"."data_attributes",
         "posthog_team"."person_display_name_properties",
         "posthog_team"."live_events_columns",
         "posthog_team"."recording_domains",
         "posthog_team"."primary_dashboard_id",
         "posthog_team"."extra_settings",
         "posthog_team"."modifiers",
         "posthog_team"."correlation_config",
         "posthog_team"."session_recording_retention_period_days",
         "posthog_team"."plugins_opt_in",
         "posthog_team"."opt_out_capture",
         "posthog_team"."event_names",
         "posthog_team"."event_names_with_usage",
         "posthog_team"."event_properties",
         "posthog_team"."event_properties_with_usage",
         "posthog_team"."event_properties_numerical",
         "posthog_team"."external_data_workspace_id",
         "posthog_team"."external_data_workspace_last_synced_at"
  FROM "posthog_team"
  WHERE "posthog_team"."id" = 99999
  LIMIT 21
  '''
# ---
# name: TestProcessScheduledChanges.test_schedule_feature_flag_multiple_changes.28
  '''
  SELECT COUNT(*) AS "__count"
  FROM "posthog_featureflag"
  WHERE ("posthog_featureflag"."active"
         AND NOT "posthog_featureflag"."deleted"
         AND "posthog_featureflag"."team_id" = 99999)
  '''
# ---
# name: TestProcessScheduledChanges.test_schedule_feature_flag_multiple_changes.29
  '''
  SELECT "posthog_survey"."id",
         "posthog_survey"."team_id",
         "posthog_survey"."name",
         "posthog_survey"."description",
         "posthog_survey"."linked_flag_id",
         "posthog_survey"."targeting_flag_id",
         "posthog_survey"."internal_targeting_flag_id",
         "posthog_survey"."internal_response_sampling_flag_id",
         "posthog_survey"."type",
         "posthog_survey"."conditions",
         "posthog_survey"."questions",
         "posthog_survey"."appearance",
         "posthog_survey"."created_at",
         "posthog_survey"."created_by_id",
         "posthog_survey"."start_date",
         "posthog_survey"."end_date",
         "posthog_survey"."updated_at",
         "posthog_survey"."archived",
         "posthog_survey"."responses_limit",
         "posthog_survey"."response_sampling_start_date",
         "posthog_survey"."response_sampling_interval_type",
         "posthog_survey"."response_sampling_interval",
         "posthog_survey"."response_sampling_limit",
         "posthog_survey"."response_sampling_daily_limits",
         "posthog_survey"."iteration_count",
         "posthog_survey"."iteration_frequency_days",
         "posthog_survey"."iteration_start_dates",
         "posthog_survey"."current_iteration",
         "posthog_survey"."current_iteration_start_date",
         "posthog_featureflag"."id",
         "posthog_featureflag"."key",
         "posthog_featureflag"."name",
         "posthog_featureflag"."filters",
         "posthog_featureflag"."rollout_percentage",
         "posthog_featureflag"."team_id",
         "posthog_featureflag"."created_by_id",
         "posthog_featureflag"."created_at",
         "posthog_featureflag"."deleted",
         "posthog_featureflag"."active",
         "posthog_featureflag"."rollback_conditions",
         "posthog_featureflag"."performed_rollback",
         "posthog_featureflag"."ensure_experience_continuity",
         "posthog_featureflag"."usage_dashboard_id",
         "posthog_featureflag"."has_enriched_analytics",
         T4."id",
         T4."key",
         T4."name",
         T4."filters",
         T4."rollout_percentage",
         T4."team_id",
         T4."created_by_id",
         T4."created_at",
         T4."deleted",
         T4."active",
         T4."rollback_conditions",
         T4."performed_rollback",
         T4."ensure_experience_continuity",
         T4."usage_dashboard_id",
         T4."has_enriched_analytics",
         T5."id",
         T5."key",
         T5."name",
         T5."filters",
         T5."rollout_percentage",
         T5."team_id",
         T5."created_by_id",
         T5."created_at",
         T5."deleted",
         T5."active",
         T5."rollback_conditions",
         T5."performed_rollback",
         T5."ensure_experience_continuity",
         T5."usage_dashboard_id",
         T5."has_enriched_analytics"
  FROM "posthog_survey"
  LEFT OUTER JOIN "posthog_featureflag" ON ("posthog_survey"."linked_flag_id" = "posthog_featureflag"."id")
  LEFT OUTER JOIN "posthog_featureflag" T4 ON ("posthog_survey"."targeting_flag_id" = T4."id")
  LEFT OUTER JOIN "posthog_featureflag" T5 ON ("posthog_survey"."internal_targeting_flag_id" = T5."id")
  WHERE ("posthog_survey"."team_id" = 99999
         AND NOT ("posthog_survey"."archived"))
  '''
# ---
# name: TestProcessScheduledChanges.test_schedule_feature_flag_multiple_changes.3
  '''
  SELECT "posthog_team"."id",
         "posthog_team"."uuid",
         "posthog_team"."organization_id",
         "posthog_team"."project_id",
         "posthog_team"."api_token",
         "posthog_team"."app_urls",
         "posthog_team"."name",
         "posthog_team"."slack_incoming_webhook",
         "posthog_team"."created_at",
         "posthog_team"."updated_at",
         "posthog_team"."anonymize_ips",
         "posthog_team"."completed_snippet_onboarding",
         "posthog_team"."has_completed_onboarding_for",
         "posthog_team"."ingested_event",
         "posthog_team"."autocapture_opt_out",
         "posthog_team"."autocapture_web_vitals_opt_in",
         "posthog_team"."autocapture_web_vitals_allowed_metrics",
         "posthog_team"."autocapture_exceptions_opt_in",
         "posthog_team"."autocapture_exceptions_errors_to_ignore",
         "posthog_team"."person_processing_opt_out",
         "posthog_team"."session_recording_opt_in",
         "posthog_team"."session_recording_sample_rate",
         "posthog_team"."session_recording_minimum_duration_milliseconds",
         "posthog_team"."session_recording_linked_flag",
         "posthog_team"."session_recording_network_payload_capture_config",
         "posthog_team"."session_recording_url_trigger_config",
         "posthog_team"."session_recording_url_blocklist_config",
         "posthog_team"."session_recording_event_trigger_config",
         "posthog_team"."session_replay_config",
         "posthog_team"."survey_config",
         "posthog_team"."capture_console_log_opt_in",
         "posthog_team"."capture_performance_opt_in",
         "posthog_team"."capture_dead_clicks",
         "posthog_team"."surveys_opt_in",
         "posthog_team"."heatmaps_opt_in",
         "posthog_team"."session_recording_version",
         "posthog_team"."signup_token",
         "posthog_team"."is_demo",
         "posthog_team"."access_control",
         "posthog_team"."week_start_day",
         "posthog_team"."inject_web_apps",
         "posthog_team"."test_account_filters",
         "posthog_team"."test_account_filters_default_checked",
         "posthog_team"."path_cleaning_filters",
         "posthog_team"."timezone",
         "posthog_team"."data_attributes",
         "posthog_team"."person_display_name_properties",
         "posthog_team"."live_events_columns",
         "posthog_team"."recording_domains",
         "posthog_team"."primary_dashboard_id",
         "posthog_team"."extra_settings",
         "posthog_team"."modifiers",
         "posthog_team"."correlation_config",
         "posthog_team"."session_recording_retention_period_days",
         "posthog_team"."plugins_opt_in",
         "posthog_team"."opt_out_capture",
         "posthog_team"."event_names",
         "posthog_team"."event_names_with_usage",
         "posthog_team"."event_properties",
         "posthog_team"."event_properties_with_usage",
         "posthog_team"."event_properties_numerical",
         "posthog_team"."external_data_workspace_id",
         "posthog_team"."external_data_workspace_last_synced_at"
  FROM "posthog_team"
  WHERE "posthog_team"."id" = 99999
  LIMIT 21
  '''
# ---
# name: TestProcessScheduledChanges.test_schedule_feature_flag_multiple_changes.30
  '''
  SELECT "posthog_pluginconfig"."id",
         "posthog_pluginsourcefile"."transpiled",
         "posthog_pluginconfig"."web_token",
         "posthog_plugin"."config_schema",
         "posthog_pluginconfig"."config"
  FROM "posthog_pluginconfig"
  INNER JOIN "posthog_plugin" ON ("posthog_pluginconfig"."plugin_id" = "posthog_plugin"."id")
  INNER JOIN "posthog_pluginsourcefile" ON ("posthog_plugin"."id" = "posthog_pluginsourcefile"."plugin_id")
  WHERE ("posthog_pluginconfig"."enabled"
         AND "posthog_pluginsourcefile"."filename" = 'site.ts'
         AND "posthog_pluginsourcefile"."status" = 'TRANSPILED'
         AND "posthog_pluginconfig"."team_id" = 99999)
  '''
# ---
# name: TestProcessScheduledChanges.test_schedule_feature_flag_multiple_changes.31
  '''
  SELECT "posthog_hogfunction"."id",
         "posthog_hogfunction"."team_id",
         "posthog_hogfunction"."name",
         "posthog_hogfunction"."description",
         "posthog_hogfunction"."created_at",
         "posthog_hogfunction"."created_by_id",
         "posthog_hogfunction"."deleted",
         "posthog_hogfunction"."updated_at",
         "posthog_hogfunction"."enabled",
         "posthog_hogfunction"."type",
         "posthog_hogfunction"."icon_url",
         "posthog_hogfunction"."hog",
         "posthog_hogfunction"."bytecode",
         "posthog_hogfunction"."transpiled",
         "posthog_hogfunction"."inputs_schema",
         "posthog_hogfunction"."inputs",
         "posthog_hogfunction"."encrypted_inputs",
         "posthog_hogfunction"."filters",
         "posthog_hogfunction"."mappings",
         "posthog_hogfunction"."masking",
         "posthog_hogfunction"."template_id"
  FROM "posthog_hogfunction"
  WHERE ("posthog_hogfunction"."enabled"
         AND "posthog_hogfunction"."team_id" = 99999
         AND "posthog_hogfunction"."type" IN ('site_destination',
                                              'site_app'))
  '''
# ---
# name: TestProcessScheduledChanges.test_schedule_feature_flag_multiple_changes.32
  '''
  SELECT "posthog_organization"."id",
         "posthog_organization"."name",
         "posthog_organization"."slug",
         "posthog_organization"."logo_media_id",
         "posthog_organization"."created_at",
         "posthog_organization"."updated_at",
         "posthog_organization"."plugins_access_level",
         "posthog_organization"."for_internal_metrics",
         "posthog_organization"."is_member_join_email_enabled",
         "posthog_organization"."enforce_2fa",
         "posthog_organization"."is_hipaa",
         "posthog_organization"."customer_id",
         "posthog_organization"."available_product_features",
         "posthog_organization"."usage",
         "posthog_organization"."never_drop_data",
         "posthog_organization"."customer_trust_scores",
         "posthog_organization"."setup_section_2_completed",
         "posthog_organization"."personalization",
         "posthog_organization"."domain_whitelist"
  FROM "posthog_organization"
  WHERE "posthog_organization"."id" = '00000000-0000-0000-0000-000000000000'::uuid
  LIMIT 21
  '''
# ---
# name: TestProcessScheduledChanges.test_schedule_feature_flag_multiple_changes.33
  '''
  SELECT "posthog_experiment"."id",
         "posthog_experiment"."name",
         "posthog_experiment"."description",
         "posthog_experiment"."team_id",
         "posthog_experiment"."filters",
         "posthog_experiment"."parameters",
         "posthog_experiment"."secondary_metrics",
         "posthog_experiment"."created_by_id",
         "posthog_experiment"."feature_flag_id",
         "posthog_experiment"."exposure_cohort_id",
         "posthog_experiment"."holdout_id",
         "posthog_experiment"."start_date",
         "posthog_experiment"."end_date",
         "posthog_experiment"."created_at",
         "posthog_experiment"."updated_at",
         "posthog_experiment"."archived",
         "posthog_experiment"."type",
         "posthog_experiment"."variants",
         "posthog_experiment"."metrics",
         "posthog_experiment"."metrics_secondary"
  FROM "posthog_experiment"
  WHERE "posthog_experiment"."feature_flag_id" = 99999
  '''
# ---
# name: TestProcessScheduledChanges.test_schedule_feature_flag_multiple_changes.34
  '''
  SELECT "posthog_team"."id",
         "posthog_team"."uuid",
         "posthog_team"."organization_id",
         "posthog_team"."project_id",
         "posthog_team"."api_token",
         "posthog_team"."app_urls",
         "posthog_team"."name",
         "posthog_team"."slack_incoming_webhook",
         "posthog_team"."created_at",
         "posthog_team"."updated_at",
         "posthog_team"."anonymize_ips",
         "posthog_team"."completed_snippet_onboarding",
         "posthog_team"."has_completed_onboarding_for",
         "posthog_team"."ingested_event",
         "posthog_team"."autocapture_opt_out",
         "posthog_team"."autocapture_web_vitals_opt_in",
         "posthog_team"."autocapture_web_vitals_allowed_metrics",
         "posthog_team"."autocapture_exceptions_opt_in",
         "posthog_team"."autocapture_exceptions_errors_to_ignore",
         "posthog_team"."person_processing_opt_out",
         "posthog_team"."session_recording_opt_in",
         "posthog_team"."session_recording_sample_rate",
         "posthog_team"."session_recording_minimum_duration_milliseconds",
         "posthog_team"."session_recording_linked_flag",
         "posthog_team"."session_recording_network_payload_capture_config",
         "posthog_team"."session_recording_url_trigger_config",
         "posthog_team"."session_recording_url_blocklist_config",
         "posthog_team"."session_recording_event_trigger_config",
         "posthog_team"."session_replay_config",
         "posthog_team"."survey_config",
         "posthog_team"."capture_console_log_opt_in",
         "posthog_team"."capture_performance_opt_in",
         "posthog_team"."capture_dead_clicks",
         "posthog_team"."surveys_opt_in",
         "posthog_team"."heatmaps_opt_in",
         "posthog_team"."session_recording_version",
         "posthog_team"."signup_token",
         "posthog_team"."is_demo",
         "posthog_team"."access_control",
         "posthog_team"."week_start_day",
         "posthog_team"."inject_web_apps",
         "posthog_team"."test_account_filters",
         "posthog_team"."test_account_filters_default_checked",
         "posthog_team"."path_cleaning_filters",
         "posthog_team"."timezone",
         "posthog_team"."data_attributes",
         "posthog_team"."person_display_name_properties",
         "posthog_team"."live_events_columns",
         "posthog_team"."recording_domains",
         "posthog_team"."primary_dashboard_id",
         "posthog_team"."extra_settings",
         "posthog_team"."modifiers",
         "posthog_team"."correlation_config",
         "posthog_team"."session_recording_retention_period_days",
         "posthog_team"."plugins_opt_in",
         "posthog_team"."opt_out_capture",
         "posthog_team"."event_names",
         "posthog_team"."event_names_with_usage",
         "posthog_team"."event_properties",
         "posthog_team"."event_properties_with_usage",
         "posthog_team"."event_properties_numerical",
         "posthog_team"."external_data_workspace_id",
         "posthog_team"."external_data_workspace_last_synced_at"
  FROM "posthog_team"
  WHERE "posthog_team"."id" = 99999
  LIMIT 21
  '''
# ---
# name: TestProcessScheduledChanges.test_schedule_feature_flag_multiple_changes.35
  '''
  SELECT "posthog_scheduledchange"."id",
         "posthog_scheduledchange"."record_id",
         "posthog_scheduledchange"."model_name",
         "posthog_scheduledchange"."payload",
         "posthog_scheduledchange"."scheduled_at",
         "posthog_scheduledchange"."executed_at",
         "posthog_scheduledchange"."failure_reason",
         "posthog_scheduledchange"."team_id",
         "posthog_scheduledchange"."created_at",
         "posthog_scheduledchange"."created_by_id",
         "posthog_scheduledchange"."updated_at"
  FROM "posthog_scheduledchange"
  WHERE "posthog_scheduledchange"."id" = 99999
  LIMIT 21
  '''
# ---
# name: TestProcessScheduledChanges.test_schedule_feature_flag_multiple_changes.36
  '''
  SELECT "posthog_scheduledchange"."id",
         "posthog_scheduledchange"."record_id",
         "posthog_scheduledchange"."model_name",
         "posthog_scheduledchange"."payload",
         "posthog_scheduledchange"."scheduled_at",
         "posthog_scheduledchange"."executed_at",
         "posthog_scheduledchange"."failure_reason",
         "posthog_scheduledchange"."team_id",
         "posthog_scheduledchange"."created_at",
         "posthog_scheduledchange"."created_by_id",
         "posthog_scheduledchange"."updated_at"
  FROM "posthog_scheduledchange"
  WHERE "posthog_scheduledchange"."id" = 99999
  LIMIT 21
  '''
# ---
# name: TestProcessScheduledChanges.test_schedule_feature_flag_multiple_changes.37
  '''
  SELECT "posthog_scheduledchange"."id",
         "posthog_scheduledchange"."record_id",
         "posthog_scheduledchange"."model_name",
         "posthog_scheduledchange"."payload",
         "posthog_scheduledchange"."scheduled_at",
         "posthog_scheduledchange"."executed_at",
         "posthog_scheduledchange"."failure_reason",
         "posthog_scheduledchange"."team_id",
         "posthog_scheduledchange"."created_at",
         "posthog_scheduledchange"."created_by_id",
         "posthog_scheduledchange"."updated_at"
  FROM "posthog_scheduledchange"
  WHERE "posthog_scheduledchange"."id" = 99999
  LIMIT 21
  '''
# ---
# name: TestProcessScheduledChanges.test_schedule_feature_flag_multiple_changes.38
  '''
  SELECT "posthog_scheduledchange"."id",
         "posthog_scheduledchange"."record_id",
         "posthog_scheduledchange"."model_name",
         "posthog_scheduledchange"."payload",
         "posthog_scheduledchange"."scheduled_at",
         "posthog_scheduledchange"."executed_at",
         "posthog_scheduledchange"."failure_reason",
         "posthog_scheduledchange"."team_id",
         "posthog_scheduledchange"."created_at",
         "posthog_scheduledchange"."created_by_id",
         "posthog_scheduledchange"."updated_at"
  FROM "posthog_scheduledchange"
  WHERE "posthog_scheduledchange"."id" = 99999
  LIMIT 21
  '''
# ---
# name: TestProcessScheduledChanges.test_schedule_feature_flag_multiple_changes.39
  '''
  SELECT "posthog_featureflag"."id",
         "posthog_featureflag"."key",
         "posthog_featureflag"."name",
         "posthog_featureflag"."filters",
         "posthog_featureflag"."rollout_percentage",
         "posthog_featureflag"."team_id",
         "posthog_featureflag"."created_by_id",
         "posthog_featureflag"."created_at",
         "posthog_featureflag"."deleted",
         "posthog_featureflag"."active",
         "posthog_featureflag"."rollback_conditions",
         "posthog_featureflag"."performed_rollback",
         "posthog_featureflag"."ensure_experience_continuity",
         "posthog_featureflag"."usage_dashboard_id",
         "posthog_featureflag"."has_enriched_analytics"
  FROM "posthog_featureflag"
  WHERE "posthog_featureflag"."key" = 'flag-1'
  LIMIT 21
  '''
# ---
# name: TestProcessScheduledChanges.test_schedule_feature_flag_multiple_changes.4
  '''
  SELECT COUNT(*) AS "__count"
  FROM "posthog_featureflag"
<<<<<<< HEAD
  WHERE "posthog_featureflag"."id" = 2
  LIMIT 21
  '''
# ---
# name: TestProcessScheduledChanges.test_schedule_feature_flag_multiple_changes.3
  '''
  SELECT "posthog_user"."id",
         "posthog_user"."password",
         "posthog_user"."last_login",
         "posthog_user"."first_name",
         "posthog_user"."last_name",
         "posthog_user"."is_staff",
         "posthog_user"."is_active",
         "posthog_user"."date_joined",
         "posthog_user"."uuid",
         "posthog_user"."current_organization_id",
         "posthog_user"."current_team_id",
         "posthog_user"."email",
         "posthog_user"."pending_email",
         "posthog_user"."distinct_id",
         "posthog_user"."is_email_verified",
         "posthog_user"."requested_password_reset_at",
         "posthog_user"."has_seen_product_intro_for",
         "posthog_user"."strapi_id",
         "posthog_user"."theme_mode",
         "posthog_user"."partial_notification_settings",
         "posthog_user"."anonymize_data",
         "posthog_user"."toolbar_mode",
         "posthog_user"."hedgehog_config",
         "posthog_user"."events_column_config",
         "posthog_user"."temporary_token",
         "posthog_user"."email_opt_in"
  FROM "posthog_user"
  WHERE "posthog_user"."id" = 2
  LIMIT 21
=======
  WHERE ("posthog_featureflag"."active"
         AND NOT "posthog_featureflag"."deleted"
         AND "posthog_featureflag"."team_id" = 99999)
>>>>>>> 37c6b413
  '''
# ---
# name: TestProcessScheduledChanges.test_schedule_feature_flag_multiple_changes.5
  '''
  SELECT "posthog_survey"."id",
         "posthog_survey"."team_id",
         "posthog_survey"."name",
         "posthog_survey"."description",
         "posthog_survey"."linked_flag_id",
         "posthog_survey"."targeting_flag_id",
         "posthog_survey"."internal_targeting_flag_id",
         "posthog_survey"."internal_response_sampling_flag_id",
         "posthog_survey"."type",
         "posthog_survey"."conditions",
         "posthog_survey"."questions",
         "posthog_survey"."appearance",
         "posthog_survey"."created_at",
         "posthog_survey"."created_by_id",
         "posthog_survey"."start_date",
         "posthog_survey"."end_date",
         "posthog_survey"."updated_at",
         "posthog_survey"."archived",
         "posthog_survey"."responses_limit",
         "posthog_survey"."response_sampling_start_date",
         "posthog_survey"."response_sampling_interval_type",
         "posthog_survey"."response_sampling_interval",
         "posthog_survey"."response_sampling_limit",
         "posthog_survey"."response_sampling_daily_limits",
         "posthog_survey"."iteration_count",
         "posthog_survey"."iteration_frequency_days",
         "posthog_survey"."iteration_start_dates",
         "posthog_survey"."current_iteration",
         "posthog_survey"."current_iteration_start_date",
         "posthog_featureflag"."id",
         "posthog_featureflag"."key",
         "posthog_featureflag"."name",
         "posthog_featureflag"."filters",
         "posthog_featureflag"."rollout_percentage",
         "posthog_featureflag"."team_id",
         "posthog_featureflag"."created_by_id",
         "posthog_featureflag"."created_at",
         "posthog_featureflag"."deleted",
         "posthog_featureflag"."active",
         "posthog_featureflag"."rollback_conditions",
         "posthog_featureflag"."performed_rollback",
         "posthog_featureflag"."ensure_experience_continuity",
         "posthog_featureflag"."usage_dashboard_id",
         "posthog_featureflag"."has_enriched_analytics",
         T4."id",
         T4."key",
         T4."name",
         T4."filters",
         T4."rollout_percentage",
         T4."team_id",
         T4."created_by_id",
         T4."created_at",
         T4."deleted",
         T4."active",
         T4."rollback_conditions",
         T4."performed_rollback",
         T4."ensure_experience_continuity",
         T4."usage_dashboard_id",
         T4."has_enriched_analytics",
         T5."id",
         T5."key",
         T5."name",
         T5."filters",
         T5."rollout_percentage",
         T5."team_id",
         T5."created_by_id",
         T5."created_at",
         T5."deleted",
         T5."active",
         T5."rollback_conditions",
         T5."performed_rollback",
         T5."ensure_experience_continuity",
         T5."usage_dashboard_id",
         T5."has_enriched_analytics"
  FROM "posthog_survey"
  LEFT OUTER JOIN "posthog_featureflag" ON ("posthog_survey"."linked_flag_id" = "posthog_featureflag"."id")
  LEFT OUTER JOIN "posthog_featureflag" T4 ON ("posthog_survey"."targeting_flag_id" = T4."id")
  LEFT OUTER JOIN "posthog_featureflag" T5 ON ("posthog_survey"."internal_targeting_flag_id" = T5."id")
  WHERE ("posthog_survey"."team_id" = 99999
         AND NOT ("posthog_survey"."archived"))
  '''
# ---
# name: TestProcessScheduledChanges.test_schedule_feature_flag_multiple_changes.6
  '''
  SELECT "posthog_pluginconfig"."id",
         "posthog_pluginsourcefile"."transpiled",
         "posthog_pluginconfig"."web_token",
         "posthog_plugin"."config_schema",
         "posthog_pluginconfig"."config"
  FROM "posthog_pluginconfig"
  INNER JOIN "posthog_plugin" ON ("posthog_pluginconfig"."plugin_id" = "posthog_plugin"."id")
  INNER JOIN "posthog_pluginsourcefile" ON ("posthog_plugin"."id" = "posthog_pluginsourcefile"."plugin_id")
  WHERE ("posthog_pluginconfig"."enabled"
         AND "posthog_pluginsourcefile"."filename" = 'site.ts'
         AND "posthog_pluginsourcefile"."status" = 'TRANSPILED'
         AND "posthog_pluginconfig"."team_id" = 99999)
  '''
# ---
# name: TestProcessScheduledChanges.test_schedule_feature_flag_multiple_changes.7
  '''
  SELECT "posthog_hogfunction"."id",
         "posthog_hogfunction"."team_id",
         "posthog_hogfunction"."name",
         "posthog_hogfunction"."description",
         "posthog_hogfunction"."created_at",
         "posthog_hogfunction"."created_by_id",
         "posthog_hogfunction"."deleted",
         "posthog_hogfunction"."updated_at",
         "posthog_hogfunction"."enabled",
         "posthog_hogfunction"."type",
         "posthog_hogfunction"."icon_url",
         "posthog_hogfunction"."hog",
         "posthog_hogfunction"."bytecode",
         "posthog_hogfunction"."transpiled",
         "posthog_hogfunction"."inputs_schema",
         "posthog_hogfunction"."inputs",
         "posthog_hogfunction"."encrypted_inputs",
         "posthog_hogfunction"."filters",
         "posthog_hogfunction"."mappings",
         "posthog_hogfunction"."masking",
         "posthog_hogfunction"."template_id"
  FROM "posthog_hogfunction"
  WHERE ("posthog_hogfunction"."enabled"
         AND "posthog_hogfunction"."team_id" = 99999
         AND "posthog_hogfunction"."type" IN ('site_destination',
                                              'site_app'))
  '''
# ---
# name: TestProcessScheduledChanges.test_schedule_feature_flag_multiple_changes.8
  '''
<<<<<<< HEAD
  SELECT "posthog_user"."id",
         "posthog_user"."password",
         "posthog_user"."last_login",
         "posthog_user"."first_name",
         "posthog_user"."last_name",
         "posthog_user"."is_staff",
         "posthog_user"."is_active",
         "posthog_user"."date_joined",
         "posthog_user"."uuid",
         "posthog_user"."current_organization_id",
         "posthog_user"."current_team_id",
         "posthog_user"."email",
         "posthog_user"."pending_email",
         "posthog_user"."distinct_id",
         "posthog_user"."is_email_verified",
         "posthog_user"."requested_password_reset_at",
         "posthog_user"."has_seen_product_intro_for",
         "posthog_user"."strapi_id",
         "posthog_user"."theme_mode",
         "posthog_user"."partial_notification_settings",
         "posthog_user"."anonymize_data",
         "posthog_user"."toolbar_mode",
         "posthog_user"."hedgehog_config",
         "posthog_user"."events_column_config",
         "posthog_user"."temporary_token",
         "posthog_user"."email_opt_in"
  FROM "posthog_user"
  WHERE "posthog_user"."id" = 2
  LIMIT 21
=======
  SELECT "posthog_scheduledchange"."id",
         "posthog_scheduledchange"."record_id",
         "posthog_scheduledchange"."model_name",
         "posthog_scheduledchange"."payload",
         "posthog_scheduledchange"."scheduled_at",
         "posthog_scheduledchange"."executed_at",
         "posthog_scheduledchange"."failure_reason",
         "posthog_scheduledchange"."team_id",
         "posthog_scheduledchange"."created_at",
         "posthog_scheduledchange"."created_by_id",
         "posthog_scheduledchange"."updated_at"
  FROM "posthog_scheduledchange"
  WHERE ("posthog_scheduledchange"."executed_at" IS NULL
         AND "posthog_scheduledchange"."scheduled_at" <= '2023-12-21 09:00:00+00:00'::timestamptz)
  ORDER BY "posthog_scheduledchange"."scheduled_at" ASC
  LIMIT 10000
  FOR
  UPDATE NOWAIT
>>>>>>> 37c6b413
  '''
# ---
# name: TestProcessScheduledChanges.test_schedule_feature_flag_multiple_changes.9
  '''
  SELECT "posthog_featureflag"."id",
         "posthog_featureflag"."key",
         "posthog_featureflag"."name",
         "posthog_featureflag"."filters",
         "posthog_featureflag"."rollout_percentage",
         "posthog_featureflag"."team_id",
         "posthog_featureflag"."created_by_id",
         "posthog_featureflag"."created_at",
         "posthog_featureflag"."deleted",
         "posthog_featureflag"."active",
         "posthog_featureflag"."rollback_conditions",
         "posthog_featureflag"."performed_rollback",
         "posthog_featureflag"."ensure_experience_continuity",
         "posthog_featureflag"."usage_dashboard_id",
         "posthog_featureflag"."has_enriched_analytics"
  FROM "posthog_featureflag"
  WHERE "posthog_featureflag"."id" = 99999
  LIMIT 21
  '''
# ---<|MERGE_RESOLUTION|>--- conflicted
+++ resolved
@@ -1211,47 +1211,9 @@
   '''
   SELECT COUNT(*) AS "__count"
   FROM "posthog_featureflag"
-<<<<<<< HEAD
-  WHERE "posthog_featureflag"."id" = 2
-  LIMIT 21
-  '''
-# ---
-# name: TestProcessScheduledChanges.test_schedule_feature_flag_multiple_changes.3
-  '''
-  SELECT "posthog_user"."id",
-         "posthog_user"."password",
-         "posthog_user"."last_login",
-         "posthog_user"."first_name",
-         "posthog_user"."last_name",
-         "posthog_user"."is_staff",
-         "posthog_user"."is_active",
-         "posthog_user"."date_joined",
-         "posthog_user"."uuid",
-         "posthog_user"."current_organization_id",
-         "posthog_user"."current_team_id",
-         "posthog_user"."email",
-         "posthog_user"."pending_email",
-         "posthog_user"."distinct_id",
-         "posthog_user"."is_email_verified",
-         "posthog_user"."requested_password_reset_at",
-         "posthog_user"."has_seen_product_intro_for",
-         "posthog_user"."strapi_id",
-         "posthog_user"."theme_mode",
-         "posthog_user"."partial_notification_settings",
-         "posthog_user"."anonymize_data",
-         "posthog_user"."toolbar_mode",
-         "posthog_user"."hedgehog_config",
-         "posthog_user"."events_column_config",
-         "posthog_user"."temporary_token",
-         "posthog_user"."email_opt_in"
-  FROM "posthog_user"
-  WHERE "posthog_user"."id" = 2
-  LIMIT 21
-=======
   WHERE ("posthog_featureflag"."active"
          AND NOT "posthog_featureflag"."deleted"
          AND "posthog_featureflag"."team_id" = 99999)
->>>>>>> 37c6b413
   '''
 # ---
 # name: TestProcessScheduledChanges.test_schedule_feature_flag_multiple_changes.5
@@ -1386,37 +1348,6 @@
 # ---
 # name: TestProcessScheduledChanges.test_schedule_feature_flag_multiple_changes.8
   '''
-<<<<<<< HEAD
-  SELECT "posthog_user"."id",
-         "posthog_user"."password",
-         "posthog_user"."last_login",
-         "posthog_user"."first_name",
-         "posthog_user"."last_name",
-         "posthog_user"."is_staff",
-         "posthog_user"."is_active",
-         "posthog_user"."date_joined",
-         "posthog_user"."uuid",
-         "posthog_user"."current_organization_id",
-         "posthog_user"."current_team_id",
-         "posthog_user"."email",
-         "posthog_user"."pending_email",
-         "posthog_user"."distinct_id",
-         "posthog_user"."is_email_verified",
-         "posthog_user"."requested_password_reset_at",
-         "posthog_user"."has_seen_product_intro_for",
-         "posthog_user"."strapi_id",
-         "posthog_user"."theme_mode",
-         "posthog_user"."partial_notification_settings",
-         "posthog_user"."anonymize_data",
-         "posthog_user"."toolbar_mode",
-         "posthog_user"."hedgehog_config",
-         "posthog_user"."events_column_config",
-         "posthog_user"."temporary_token",
-         "posthog_user"."email_opt_in"
-  FROM "posthog_user"
-  WHERE "posthog_user"."id" = 2
-  LIMIT 21
-=======
   SELECT "posthog_scheduledchange"."id",
          "posthog_scheduledchange"."record_id",
          "posthog_scheduledchange"."model_name",
@@ -1435,7 +1366,6 @@
   LIMIT 10000
   FOR
   UPDATE NOWAIT
->>>>>>> 37c6b413
   '''
 # ---
 # name: TestProcessScheduledChanges.test_schedule_feature_flag_multiple_changes.9
