--- conflicted
+++ resolved
@@ -223,7 +223,6 @@
   GROUP BY team_id
   '''
 # ---
-<<<<<<< HEAD
 # name: TestFeatureFlagsUsageReport.test_usage_report_decide_requests.21
   '''
   
@@ -249,8 +248,6 @@
            metric_name
   '''
 # ---
-=======
->>>>>>> 0addfa5d
 # name: TestFeatureFlagsUsageReport.test_usage_report_decide_requests.3
   '''
   
