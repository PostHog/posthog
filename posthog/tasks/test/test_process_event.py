--- conflicted
+++ resolved
@@ -29,13 +29,9 @@
         ActionStep.objects.create(action=action2, selector="a", event="$autocapture")
         team_id = self.team.pk
 
-<<<<<<< HEAD
         Event.objects.create(team=self.team)  # create one event to avoid sending `first event ingested` to PostHog
 
-        with self.assertNumQueries(22):
-=======
-        with self.assertNumQueries(29):
->>>>>>> 764bdbd0
+        with self.assertNumQueries(30):
             process_event(
                 2,
                 "",
