from datetime import datetime, timedelta
from typing import Dict, List
from unittest.mock import ANY, MagicMock, Mock, call, patch
from uuid import uuid4
import pytest

import structlog
from dateutil.relativedelta import relativedelta
from django.utils.timezone import now
from freezegun import freeze_time
from ee.api.billing import build_billing_token

from ee.api.test.base import LicensedTestMixin
from ee.models.license import License
from ee.settings import BILLING_SERVICE_URL
<<<<<<< HEAD

from posthog.models import Organization, Plugin, Team
from posthog.models.group.util import create_group
from posthog.models.group_type_mapping import GroupTypeMapping
=======
from posthog.models import Organization, Plugin, Team, User
from posthog.models.group.util import create_group
from posthog.models.group_type_mapping import GroupTypeMapping
from posthog.models.organization import OrganizationMembership
>>>>>>> 5a9974b3
from posthog.models.plugin import PluginConfig
from posthog.session_recordings.test.test_factory import create_snapshot
from posthog.tasks.usage_report import send_all_org_usage_reports
from posthog.test.base import (
    APIBaseTest,
    ClickhouseDestroyTablesMixin,
    ClickhouseTestMixin,
    _create_event,
    _create_person,
    flush_persons_and_events,
)
from posthog.utils import get_machine_id

logger = structlog.get_logger(__name__)


@freeze_time("2022-01-10T00:01:00Z")
class UsageReport(APIBaseTest, ClickhouseTestMixin, ClickhouseDestroyTablesMixin):
    def setUp(self) -> None:
        super().setUp()

        self.expected_properties: dict = {}

    def _create_sample_usage_data(self) -> None:
        """
        For this test, we create a lot of data around the current date 2022-01-01
        so that we can test the report overall
        """
        self.org_internal = Organization.objects.create(name="Internal metrics org", for_internal_metrics=True)
        self.org_1 = self.organization
        self.org_2 = Organization.objects.create(name="Org 2")
        self.org_internal_team_0 = Team.objects.create(organization=self.org_internal, name="Team 0 org internal")
        self.org_1_team_1 = self.team  # self.organization already has a team
        self.org_1_team_2 = Team.objects.create(organization=self.org_1, name="Team 2 org 1")
        self.org_2_team_3 = Team.objects.create(organization=self.org_2, name="Team 3 org 2")

        with self.settings(USE_TZ=False):

            # Events for internal org
            distinct_id = str(uuid4())
            _create_person(distinct_ids=[distinct_id], team=self.org_internal_team_0)

            for i in range(0, 10):
                _create_event(
                    distinct_id=distinct_id,
                    event="$event1",
                    properties={"$lib": "$web"},
                    timestamp=now() - relativedelta(hours=12),
                    team=self.org_internal_team_0,
                )

            # Events for org 1 team 1
            distinct_id = str(uuid4())
            _create_person(distinct_ids=[distinct_id], team=self.org_1_team_1)

            for i in range(0, 10):
                _create_event(
                    distinct_id=distinct_id,
                    event="$event1",
                    properties={"$lib": "$web"},
                    timestamp=now() - relativedelta(hours=12),
                    team=self.org_1_team_1,
                )

            # Events before the period
            for i in range(0, 10):
                _create_event(
                    distinct_id=distinct_id,
                    event="$out-of-range",
                    properties={"$lib": "$mobile"},
                    timestamp=now() - relativedelta(hours=48),
                    team=self.org_1_team_1,
                )

            # Events after the period
            for i in range(0, 10):
                _create_event(
                    distinct_id=distinct_id,
                    event="$out-of-range",
                    properties={"$lib": "$mobile"},
                    timestamp=now() + relativedelta(hours=48),
                    team=self.org_1_team_1,
                )

            # Some groups
            GroupTypeMapping.objects.create(team=self.org_1_team_1, group_type="organization", group_type_index=0)
            GroupTypeMapping.objects.create(team=self.org_1_team_1, group_type="company", group_type_index=1)
            create_group(
                team_id=self.org_1_team_1.pk, group_type_index=0, group_key="org:5", properties={"industry": "finance"}
            )
            create_group(
                team_id=self.org_1_team_1.pk,
                group_type_index=0,
                group_key="org:6",
                properties={"industry": "technology"},
            )

            _create_event(
                event="event",
                lib="web",
                distinct_id=distinct_id,
                team=self.team,
                timestamp=now() - relativedelta(hours=12),
                properties={"$group_0": "org:5"},
            )
            _create_event(
                event="event",
                lib="web",
                distinct_id=distinct_id,
                team=self.team,
                timestamp=now() - relativedelta(hours=12),
                properties={"$group_0": "org:6"},
            )

            # Events for org 1 team 2
            distinct_id = str(uuid4())
            _create_person(distinct_ids=[distinct_id], team=self.org_1_team_2)

            for i in range(0, 10):
                _create_event(
                    distinct_id=distinct_id,
                    event="$event1",
                    properties={"$lib": "$web"},
                    timestamp=now() - relativedelta(hours=12),
                    team=self.org_1_team_2,
                )

            # recordings in period  - 5 sessions with 5 snapshots each
            for i in range(0, 5):
                for j in range(0, 5):
                    create_snapshot(
                        has_full_snapshot=True,
                        distinct_id=distinct_id,
                        session_id=i,
                        timestamp=now() - relativedelta(hours=12),
                        team_id=self.org_1_team_2.id,
                    )

            # recordings out of period  - 5 sessions with 5 snapshots each
            for i in range(0, 10):
                for j in range(0, 5):
                    create_snapshot(
                        has_full_snapshot=True,
                        distinct_id=distinct_id,
                        session_id=i + 10,
                        timestamp=now() - relativedelta(hours=48),
                        team_id=self.org_1_team_2.id,
                    )

            # Events for org 2 team 3
            distinct_id = str(uuid4())
            _create_person(distinct_ids=[distinct_id], team=self.org_2_team_3)

            for i in range(0, 10):
                _create_event(
                    distinct_id=distinct_id,
                    event="$event1",
                    properties={"$lib": "$web"},
                    timestamp=now() - relativedelta(hours=12),
                    team=self.org_2_team_3,
                )

            flush_persons_and_events()

    def _select_report_by_org_id(self, org_id: str, reports: List[Dict]) -> Dict:
        return [report for report in reports if report["organization_id"] == org_id][0]

    def _create_plugin(self, name: str, enabled: bool) -> None:
        plugin = Plugin.objects.create(organization_id=self.team.organization.pk, name=name)
        PluginConfig.objects.create(plugin=plugin, enabled=enabled, order=1)

    def _test_usage_report(self) -> List[dict]:

        with self.settings(SITE_URL="http://test.posthog.com"):
            self._create_sample_usage_data()
            self._create_plugin("Installed but not enabled", False)
            self._create_plugin("Installed and enabled", True)

<<<<<<< HEAD
            all_reports = send_all_org_usage_reports(dry_run=False)

            report = all_reports[0]
            assert report["table_sizes"]
            assert report["table_sizes"]["posthog_event"] < 10**7  # <10MB
            assert report["table_sizes"]["posthog_sessionrecordingevent"] < 10**7  # <10MB

            assert len(all_reports) == 2

            expectation = [
                {
                    "posthog_version": all_reports[0]["posthog_version"],
                    "deployment_infrastructure": "tests",
                    "realm": "hosted-clickhouse",
                    "period": {
                        "start_inclusive": "2022-01-09T00:00:00+00:00",
                        "end_inclusive": "2022-01-09T23:59:59.999999+00:00",
                    },
                    "site_url": "http://test.posthog.com",
                    "product": "open source",
                    "helm": {},
                    "clickhouse_version": all_reports[0]["clickhouse_version"],
                    "users_who_logged_in": [],
                    "users_who_logged_in_count": 0,
                    "users_who_signed_up": [],
                    "users_who_signed_up_count": 0,
                    "table_sizes": all_reports[0]["table_sizes"],
                    "plugins_installed": {"Installed and enabled": 1, "Installed but not enabled": 1},
                    "plugins_enabled": {"Installed and enabled": 1},
                    "event_count_lifetime": 42,
                    "event_count_in_period": 22,
                    "event_count_in_month": 32,
                    "event_count_with_groups_in_period": 2,
                    "recording_count_in_period": 5,
                    "recording_count_total": 15,
                    "group_types_total": 2,
                    "dashboard_count": 0,
                    "dashboard_template_count": 0,
                    "dashboard_shared_count": 0,
                    "dashboard_tagged_count": 0,
                    "ff_count": 0,
                    "ff_active_count": 0,
                    "date": "2022-01-09",
                    "organization_id": str(self.organization.id),
                    "organization_name": "Test",
                    "organization_created_at": "2022-01-10T00:01:00+00:00",
                    "organization_user_count": 1,
                    "team_count": 1,
                    "teams": {
                        self.org_1_team_1.id: {
                            "event_count_lifetime": 32,
                            "event_count_in_period": 12,
                            "event_count_in_month": 22,
                            "event_count_with_groups_in_period": 2,
                            "recording_count_in_period": 0,
                            "recording_count_total": 0,
                            "group_types_total": 2,
                            "dashboard_count": 0,
                            "dashboard_template_count": 0,
                            "dashboard_shared_count": 0,
                            "dashboard_tagged_count": 0,
                            "ff_count": 0,
                            "ff_active_count": 0,
                        },
                        self.org_1_team_2.id: {
                            "event_count_lifetime": 10,
                            "event_count_in_period": 10,
                            "event_count_in_month": 10,
                            "event_count_with_groups_in_period": 0,
                            "recording_count_in_period": 5,
                            "recording_count_total": 15,
                            "group_types_total": 0,
                            "dashboard_count": 0,
                            "dashboard_template_count": 0,
                            "dashboard_shared_count": 0,
                            "dashboard_tagged_count": 0,
                            "ff_count": 0,
                            "ff_active_count": 0,
                        },
                    },
                },
                {
                    "posthog_version": all_reports[1]["posthog_version"],
                    "deployment_infrastructure": "tests",
                    "realm": "hosted-clickhouse",
                    "period": {
                        "start_inclusive": "2022-01-09T00:00:00+00:00",
                        "end_inclusive": "2022-01-09T23:59:59.999999+00:00",
                    },
                    "site_url": "http://test.posthog.com",
                    "product": "open source",
                    "helm": {},
                    "clickhouse_version": all_reports[1]["clickhouse_version"],
                    "users_who_logged_in": [],
                    "users_who_logged_in_count": 0,
                    "users_who_signed_up": [],
                    "users_who_signed_up_count": 0,
                    "table_sizes": all_reports[1]["table_sizes"],
                    "plugins_installed": {"Installed and enabled": 1, "Installed but not enabled": 1},
                    "plugins_enabled": {"Installed and enabled": 1},
                    "event_count_lifetime": 10,
                    "event_count_in_period": 10,
                    "event_count_in_month": 10,
                    "event_count_with_groups_in_period": 0,
                    "recording_count_in_period": 0,
                    "recording_count_total": 0,
                    "group_types_total": 0,
                    "dashboard_count": 0,
                    "dashboard_template_count": 0,
                    "dashboard_shared_count": 0,
                    "dashboard_tagged_count": 0,
                    "ff_count": 0,
                    "ff_active_count": 0,
                    "date": "2022-01-09",
                    "organization_id": str(self.org_2.id),
                    "organization_name": "Org 2",
                    "organization_created_at": "2022-01-10T00:01:00+00:00",
                    "organization_user_count": 0,
                    "team_count": 1,
                    "teams": {
                        self.org_2_team_3.id: {
                            "event_count_lifetime": 10,
                            "event_count_in_period": 10,
                            "event_count_in_month": 10,
                            "event_count_with_groups_in_period": 0,
                            "recording_count_in_period": 0,
                            "recording_count_total": 0,
                            "group_types_total": 0,
                            "dashboard_count": 0,
                            "dashboard_template_count": 0,
                            "dashboard_shared_count": 0,
                            "dashboard_tagged_count": 0,
                            "ff_count": 0,
                            "ff_active_count": 0,
                        }
                    },
                },
            ]

            for item in expectation:
                item.update(**self.expected_properties)

            # tricky: list could be in different order
            assert len(all_reports) == 2
            assert expectation[0] in all_reports
            assert expectation[1] in all_reports

            return all_reports

    @patch("os.environ", {"DEPLOYMENT": "tests"})
    @patch("posthog.tasks.usage_report.Client")
    @patch("requests.post")
    def test_unlicensed_usage_report(self, mock_post: MagicMock, mock_client: MagicMock) -> None:
        self.expected_properties = {}
        mockresponse = Mock()
        mock_post.return_value = mockresponse
        mockresponse.status_code = 200
        mockresponse.json = lambda: {"ok": True}
        mock_posthog = MagicMock()
        mock_client.return_value = mock_posthog

        all_reports = self._test_usage_report()

        # Check calls to other services
        mock_post.assert_not_called()

        calls = [
            call(
                get_machine_id(),
                "organization usage report",
                {**all_reports[0], "scope": "machine"},
                groups={"instance": ANY},
                timestamp=None,
            ),
            call(
                get_machine_id(),
                "organization usage report",
                {**all_reports[1], "scope": "machine"},
                groups={"instance": ANY},
                timestamp=None,
            ),
        ]

        mock_posthog.capture.assert_has_calls(calls, any_order=True)
=======
        self.assertEqual(
            org_report["plugins_installed"],
            {"Installed but not enabled": 1, "Installed and enabled": 1},
        )
        self.assertEqual(org_report["plugins_enabled"], {"Installed and enabled": 1})
>>>>>>> 5a9974b3


class SendUsageTest(LicensedTestMixin, ClickhouseDestroyTablesMixin, APIBaseTest):
    def setUp(self) -> None:
        super().setUp()

        self.team2 = Team.objects.create(organization=self.organization)

        _create_event(event="$pageview", team=self.team, distinct_id=1, timestamp="2021-10-08T14:01:01Z")
        _create_event(event="$pageview", team=self.team, distinct_id=1, timestamp="2021-10-09T12:01:01Z")
        _create_event(event="$pageview", team=self.team, distinct_id=1, timestamp="2021-10-09T13:01:01Z")
        _create_event(
            event="$$internal_metrics_shouldnt_be_billed",
            team=self.team,
            distinct_id=1,
            timestamp="2021-10-09T13:01:01Z",
        )
        _create_event(event="$pageview", team=self.team2, distinct_id=1, timestamp="2021-10-09T14:01:01Z")
        _create_event(event="$pageview", team=self.team, distinct_id=1, timestamp="2021-10-10T14:01:01Z")
        flush_persons_and_events()

    @freeze_time("2021-10-10T23:01:00Z")
    @patch("posthog.tasks.usage_report.Client")
    @patch("requests.post")
    def test_send_usage(self, mock_post: MagicMock, mock_client: MagicMock) -> None:
        mockresponse = Mock()
        mock_post.return_value = mockresponse
        mockresponse.status_code = 200
        mockresponse.json = lambda: {"ok": True}
        mock_posthog = MagicMock()
        mock_client.return_value = mock_posthog

        all_reports = send_all_org_usage_reports(dry_run=False)
        license = License.objects.first()
        assert license
        token = build_billing_token(license, self.organization)
        mock_post.assert_called_once_with(
            f"{BILLING_SERVICE_URL}/api/usage", json=all_reports[0], headers={"Authorization": f"Bearer {token}"}
        )

        mock_posthog.capture.assert_any_call(
            get_machine_id(),
            "organization usage report",
            {**all_reports[0], "scope": "machine"},
            groups={"instance": ANY},
            timestamp=None,
        )

    @freeze_time("2021-10-10T23:01:00Z")
    @patch("posthog.tasks.usage_report.Client")
    @patch("requests.post")
    def test_send_usage_cloud(self, mock_post: MagicMock, mock_client: MagicMock) -> None:
        with self.is_cloud(True):
            mockresponse = Mock()
            mock_post.return_value = mockresponse
            mockresponse.status_code = 200
            mockresponse.json = lambda: {"ok": True}
            mock_posthog = MagicMock()
            mock_client.return_value = mock_posthog

            all_reports = send_all_org_usage_reports(dry_run=False)
            license = License.objects.first()
            assert license
            token = build_billing_token(license, self.organization)
            mock_post.assert_called_once_with(
                f"{BILLING_SERVICE_URL}/api/usage", json=all_reports[0], headers={"Authorization": f"Bearer {token}"}
            )

            mock_posthog.capture.assert_any_call(
                self.user.distinct_id,
                "organization usage report",
                {**all_reports[0], "scope": "user"},
                groups={"instance": "http://localhost:8000", "organization": str(self.organization.id)},
                timestamp=None,
            )

    @freeze_time("2021-10-10T23:01:00Z")
    @patch("posthog.tasks.usage_report.Client")
    @patch("requests.post")
    def test_send_usage_billing_service_not_reachable(self, mock_post: MagicMock, mock_client: MagicMock) -> None:
        mockresponse = Mock()
        mock_post.return_value = mockresponse
        mockresponse.status_code = 404
        mockresponse.ok = False
        mockresponse.json = lambda: {"code": "not_found"}
        mockresponse.content = ""

        mock_posthog = MagicMock()
        mock_client.return_value = mock_posthog

        send_all_org_usage_reports(dry_run=False)
        mock_posthog.capture.assert_any_call(
            get_machine_id(),
            "billing service usage report failure",
            {"code": 404, "scope": "machine"},
            groups={"instance": ANY},
            timestamp=None,
        )


class SendUsageNoLicenseTest(APIBaseTest):
    @freeze_time("2021-10-10T23:01:00Z")
    @patch("posthog.tasks.usage_report.Client")
    @patch("requests.post")
    def test_no_license(self, mock_post: MagicMock, mock_client: MagicMock) -> None:
        # Same test, we just don't include the LicensedTestMixin so no license
        _create_event(event="$pageview", team=self.team, distinct_id=1, timestamp="2021-10-08T14:01:01Z")
        _create_event(event="$pageview", team=self.team, distinct_id=1, timestamp="2021-10-09T12:01:01Z")
        _create_event(event="$pageview", team=self.team, distinct_id=1, timestamp="2021-10-09T13:01:01Z")
        _create_event(event="$pageview", team=self.team, distinct_id=1, timestamp="2021-10-09T14:01:01Z")
        _create_event(event="$pageview", team=self.team, distinct_id=1, timestamp="2021-10-10T14:01:01Z")

        flush_persons_and_events()

        send_all_org_usage_reports()

        mock_post.assert_not_called()<|MERGE_RESOLUTION|>--- conflicted
+++ resolved
@@ -2,28 +2,20 @@
 from typing import Dict, List
 from unittest.mock import ANY, MagicMock, Mock, call, patch
 from uuid import uuid4
+
 import pytest
-
 import structlog
 from dateutil.relativedelta import relativedelta
 from django.utils.timezone import now
 from freezegun import freeze_time
+
 from ee.api.billing import build_billing_token
-
 from ee.api.test.base import LicensedTestMixin
 from ee.models.license import License
 from ee.settings import BILLING_SERVICE_URL
-<<<<<<< HEAD
-
 from posthog.models import Organization, Plugin, Team
 from posthog.models.group.util import create_group
 from posthog.models.group_type_mapping import GroupTypeMapping
-=======
-from posthog.models import Organization, Plugin, Team, User
-from posthog.models.group.util import create_group
-from posthog.models.group_type_mapping import GroupTypeMapping
-from posthog.models.organization import OrganizationMembership
->>>>>>> 5a9974b3
 from posthog.models.plugin import PluginConfig
 from posthog.session_recordings.test.test_factory import create_snapshot
 from posthog.tasks.usage_report import send_all_org_usage_reports
@@ -202,7 +194,6 @@
             self._create_plugin("Installed but not enabled", False)
             self._create_plugin("Installed and enabled", True)
 
-<<<<<<< HEAD
             all_reports = send_all_org_usage_reports(dry_run=False)
 
             report = all_reports[0]
@@ -387,13 +378,6 @@
         ]
 
         mock_posthog.capture.assert_has_calls(calls, any_order=True)
-=======
-        self.assertEqual(
-            org_report["plugins_installed"],
-            {"Installed but not enabled": 1, "Installed and enabled": 1},
-        )
-        self.assertEqual(org_report["plugins_enabled"], {"Installed and enabled": 1})
->>>>>>> 5a9974b3
 
 
 class SendUsageTest(LicensedTestMixin, ClickhouseDestroyTablesMixin, APIBaseTest):
