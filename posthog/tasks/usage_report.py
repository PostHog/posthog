--- conflicted
+++ resolved
@@ -507,13 +507,9 @@
 
 @timed_log()
 @retry(tries=QUERY_RETRIES, delay=QUERY_RETRY_DELAY, backoff=QUERY_RETRY_BACKOFF)
-<<<<<<< HEAD
 def get_teams_with_recording_count_in_period(
     begin: datetime, end: datetime, snapshot_source: Literal["mobile", "web"] = "web"
-) -> List[Tuple[int, int]]:
-=======
-def get_teams_with_recording_count_in_period(begin: datetime, end: datetime) -> list[tuple[int, int]]:
->>>>>>> 9576fab1
+) -> list[tuple[int, int]]:
     previous_begin = begin - (end - begin)
 
     result = sync_execute(
