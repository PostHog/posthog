--- conflicted
+++ resolved
@@ -24,7 +24,6 @@
 
 HEIGHT_OFFSET = 85
 PLAYBACK_SPEED_MULTIPLIER = 4  # Speed up playback during recording for long videos
-DURATION_THRESHOLD_FOR_SPEED_UP = 15
 
 
 @dataclass(frozen=True)
@@ -383,12 +382,6 @@
             ready_at = time.monotonic()
             page.wait_for_timeout(500)
 
-<<<<<<< HEAD
-            # Speed up playback for long MP4 recordings to reduce recording time
-            ext = os.path.splitext(image_path)[1].lower()
-            playback_speed = PLAYBACK_SPEED_MULTIPLIER if (ext == ".mp4" and recording_duration > 15) else 1
-=======
->>>>>>> 44d48462
             # Record for actual_duration (shorter if sped up)
             actual_duration = opts.recording_duration / playback_speed
             page.wait_for_timeout(int(actual_duration * 1000))
