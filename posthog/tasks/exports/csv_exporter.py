--- conflicted
+++ resolved
@@ -174,19 +174,8 @@
         exported_asset.save(update_fields=["content"])
 
 
-<<<<<<< HEAD
+@timed("csv_exporter")
 def export_csv(exported_asset: ExportedAsset, limit: Optional[int] = None, max_limit: int = 10_000,) -> None:
-    timer = statsd.timer("csv_exporter").start()
-
-=======
-@timed("csv_exporter")
-def export_csv(
-    exported_asset: ExportedAsset,
-    root_bucket: str = settings.OBJECT_STORAGE_EXPORTS_FOLDER,
-    limit: Optional[int] = None,
-    max_limit: int = 10_000,
-) -> None:
->>>>>>> 7ed2e2bf
     if not limit:
         limit = 1000
 
