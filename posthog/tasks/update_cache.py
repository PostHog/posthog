--- conflicted
+++ resolved
@@ -8,50 +8,32 @@
 from django.db.models import Prefetch, Q
 from django.utils import timezone
 
-<<<<<<< HEAD
 from posthog.api.funnel import FunnelStepsSerializer
 from posthog.celery import app, update_cache_item_task
 from posthog.constants import CachedEndpoint
 from posthog.models import Action, ActionStep, DashboardItem, Entity, Filter, Funnel, Team
-=======
 from posthog.celery import update_cache_item_task
-from posthog.decorators import FUNNEL_ENDPOINT, TRENDS_ENDPOINT
-from posthog.models import Action, ActionStep, DashboardItem, Filter, Team
 from posthog.queries.funnel import Funnel
->>>>>>> 1251fdfa
 from posthog.queries.trends import Trends
 from posthog.utils import generate_cache_key
 
 logger = logging.getLogger(__name__)
 
 
-<<<<<<< HEAD
-def update_cache_item(key: str, cache_type: CachedEndpoint, payload: dict) -> None:
-    result: Optional[Union[List, Dict]] = None
-    if cache_type == CachedEndpoint.TRENDS:
-        filter_dict = json.loads(payload["filter"])
-        filter = Filter(data=filter_dict)
-        result = _calculate_trends(filter, int(payload["team_id"]))
-    elif cache_type == CachedEndpoint.FUNNEL_VIZ:
-        result = _calculate_funnel_steps(payload["funnel_id"], int(payload["team_id"]))
-=======
 def update_cache_item(key: str, cache_type: str, payload: dict) -> None:
-
     result: Optional[Union[List, Dict]] = None
     filter_dict = json.loads(payload["filter"])
     filter = Filter(data=filter_dict)
-    if cache_type == TRENDS_ENDPOINT:
+    if cache_type == CachedEndpoint.TRENDS:
         result = _calculate_trends(filter, int(payload["team_id"]))
-    elif cache_type == FUNNEL_ENDPOINT:
+    elif cache_type == CachedEndpoint.FUNNEL:
         result = _calculate_funnel(filter, int(payload["team_id"]))
->>>>>>> 1251fdfa
 
     if result:
         cache.set(key, {"result": result, "details": payload, "type": cache_type}, 25 * 60)
 
 
 def update_cached_items() -> None:
-
     tasks = []
     items = (
         DashboardItem.objects.filter(
@@ -65,25 +47,15 @@
     for item in items.filter(filters__isnull=False).exclude(filters={}).distinct("filters"):
         filter = Filter(data=item.filters)
         cache_key = generate_cache_key("{}_{}".format(filter.toJSON(), item.team_id))
-<<<<<<< HEAD
-        payload = {"filter": filter.toJSON(), "team_id": item.team_id}
-        tasks.append(update_cache_item_task.s(cache_key, CachedEndpoint.TRENDS, payload))
-
-    for item in items.filter(funnel_id__isnull=False).distinct("funnel_id"):
-        cache_key = generate_cache_key("funnel_{}_{}".format(item.funnel_id, item.team_id))
-        payload = {"funnel_id": item.funnel_id, "team_id": item.team_id}
-        tasks.append(update_cache_item_task.s(cache_key, CachedEndpoint.FUNNEL_VIZ, payload))
-=======
         curr_data = cache.get(cache_key)
 
         # if task is logged and loading leave it alone
         if curr_data and curr_data.get("task_id", None):
             continue
 
-        cache_type = FUNNEL_ENDPOINT if filter.insight == "FUNNELS" else TRENDS_ENDPOINT
+        cache_type = CachedEndpoint.FUNNEL if filter.insight == "FUNNELS" else CachedEndpoint.TRENDS
         payload = {"filter": filter.toJSON(), "team_id": item.team_id}
         tasks.append(update_cache_item_task.s(cache_key, cache_type, payload))
->>>>>>> 1251fdfa
 
     logger.info("Found {} items to refresh".format(len(tasks)))
     taskset = group(tasks)
@@ -100,17 +72,9 @@
     return result
 
 
-<<<<<<< HEAD
-def _calculate_funnel_steps(pk: int, team_id: int) -> dict:
-    funnel = Funnel.objects.get(pk=pk, team_id=team_id)
-    dashboard_items = DashboardItem.objects.filter(team_id=team_id, funnel_id=pk)
-    dashboard_items.update(refreshing=True)
-    result = FunnelStepsSerializer(funnel, context={"cache": True}).data
-=======
 def _calculate_funnel(filter: Filter, team_id: int) -> List[Dict[str, Any]]:
     dashboard_items = DashboardItem.objects.filter(team_id=team_id, filters=filter.to_dict())
     dashboard_items.update(refreshing=True)
     result = Funnel(filter=filter, team=Team(pk=team_id)).run()
->>>>>>> 1251fdfa
     dashboard_items.update(last_refresh=timezone.now(), refreshing=False)
     return result