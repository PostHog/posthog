--- conflicted
+++ resolved
@@ -88,13 +88,9 @@
     description = serializers.CharField(required=False)
     integration = serializers.CharField(required=False)
     integration_key = serializers.CharField(required=False)
-<<<<<<< HEAD
     requires_field = serializers.CharField(required=False)
     integration_field = serializers.CharField(required=False)
-=======
-    integration_field = serializers.ChoiceField(choices=["slack_channel"], required=False)
     requiredScopes = serializers.CharField(required=False)
->>>>>>> a638ef39
 
     # TODO Validate choices if type=choice
 
