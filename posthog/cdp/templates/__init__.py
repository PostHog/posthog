from .webhook.template_webhook import template as webhook
from .slack.template_slack import template as slack
from .hubspot.template_hubspot import template as hubspot
from .customerio.template_customerio import template as customerio, TemplateCustomerioMigrator
from .intercom.template_intercom import template as intercom, TemplateIntercomMigrator
from .sendgrid.template_sendgrid import template as sendgrid, TemplateSendGridMigrator
from .clearbit.template_clearbit import template as clearbit
from .posthog.template_posthog import template as posthog
from .aws_kinesis.template_aws_kinesis import template as aws_kinesis
from .salesforce.template_salesforce import template_create as salesforce_create, template_update as salesforce_update
from .mailjet.template_mailjet import (
    template_create_contact as mailjet_create_contact,
    template_update_contact_list as mailjet_update_contact_list,
)
from .zapier.template_zapier import template as zapier
from .mailgun.template_mailgun import template_mailgun_send_email as mailgun
from .avo.template_avo import template as avo
from .loops.template_loops import template as loops
from .rudderstack.template_rudderstack import template as rudderstack
from .google_pubsub.template_google_pubsub import template as google_pubsub


HOG_FUNCTION_TEMPLATES = [
    slack,
    webhook,
    hubspot,
    customerio,
    intercom,
    posthog,
    sendgrid,
    aws_kinesis,
    zapier,
    salesforce_create,
    salesforce_update,
    mailjet_create_contact,
    mailjet_update_contact_list,
    clearbit,
    mailgun,
    loops,
    rudderstack,
<<<<<<< HEAD
    google_pubsub,
=======
    avo,
>>>>>>> 9d4e6291
]


HOG_FUNCTION_TEMPLATES_BY_ID = {template.id: template for template in HOG_FUNCTION_TEMPLATES}

HOG_FUNCTION_MIGRATORS = {
    TemplateCustomerioMigrator.plugin_url: TemplateCustomerioMigrator,
    TemplateIntercomMigrator.plugin_url: TemplateIntercomMigrator,
    TemplateSendGridMigrator.plugin_url: TemplateSendGridMigrator,
}

__all__ = ["HOG_FUNCTION_TEMPLATES", "HOG_FUNCTION_TEMPLATES_BY_ID"]<|MERGE_RESOLUTION|>--- conflicted
+++ resolved
@@ -38,11 +38,8 @@
     mailgun,
     loops,
     rudderstack,
-<<<<<<< HEAD
+    avo,
     google_pubsub,
-=======
-    avo,
->>>>>>> 9d4e6291
 ]
 
 
