--- conflicted
+++ resolved
@@ -17,11 +17,8 @@
 from .avo.template_avo import template as avo
 from .loops.template_loops import template as loops
 from .rudderstack.template_rudderstack import template as rudderstack
-<<<<<<< HEAD
+from .gleap.template_gleap import template as gleap
 from .google_pubsub.template_google_pubsub import template as google_pubsub, TemplateGooglePubSubMigrator
-=======
-from .gleap.template_gleap import template as gleap
->>>>>>> a09635d1
 
 
 HOG_FUNCTION_TEMPLATES = [
@@ -43,11 +40,8 @@
     loops,
     rudderstack,
     avo,
-<<<<<<< HEAD
+    gleap,
     google_pubsub,
-=======
-    gleap,
->>>>>>> a09635d1
 ]
 
 
