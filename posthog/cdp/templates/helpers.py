from typing import Any, cast
from unittest.mock import MagicMock
from posthog.cdp.templates.hog_function_template import HogFunctionTemplate
from posthog.cdp.validation import compile_hog
from posthog.test.base import BaseTest
from hogvm.python.execute import execute_bytecode


class BaseHogFunctionTemplateTest(BaseTest):
    template: HogFunctionTemplate
    compiled_hog: Any
    mock_fetch = MagicMock()
    mock_print = MagicMock()
    mock_posthog_capture = MagicMock()

    def setUp(self):
        super().setUp()
<<<<<<< HEAD

        self.compiled_hog = compile_hog(self.template.hog, supported_functions={"fetch", "print"})
=======
        self.compiled_hog = compile_hog(self.template.hog, supported_functions={"fetch", "print", "postHogCapture"})
>>>>>>> bab882c5

        # inject a stable now() function
        frozen_time = "2024-04-16T12:34:51Z"
        freeze_time = compile_hog("fn now() { return toDateTime('" + frozen_time + "') }")
        self.compiled_hog = freeze_time + self.compiled_hog[1:]

        self.mock_print = MagicMock(side_effect=lambda *args: print("[DEBUG HogFunctionPrint]", *args))  # noqa: T201
        # Side effect - log the fetch call and return  with sensible output
        self.mock_fetch = MagicMock(
            side_effect=lambda *args: print("[DEBUG HogFunctionFetch]", *args) or self.mock_fetch_response(*args)  # noqa: T201
        )
        self.mock_posthog_capture = MagicMock(
            side_effect=lambda *args: print("[DEBUG HogFunctionPosthogCapture]", *args)  # noqa: T201
        )

    mock_fetch_response = lambda *args: {"status": 200, "body": {}}

    def get_mock_fetch_calls(self):
        # Return a simple array which is easier to debug
        return [call.args for call in self.mock_fetch.mock_calls]

    def get_mock_print_calls(self):
        # Return a simple array which is easier to debug
        return [call.args for call in self.mock_print.mock_calls]

    def get_mock_posthog_capture_calls(self):
        # Return a simple array which is easier to debug
        return [call.args for call in self.mock_posthog_capture.mock_calls]

    def createHogGlobals(self, globals=None) -> dict:
        # Return an object simulating the
        data = {
            "event": {
                "uuid": "event-id",
                "name": "event-name",
                "distinct_id": "distinct-id",
                "properties": {"$current_url": "https://example.com"},
                "timestamp": "2024-01-01T00:00:00Z",
            },
            "person": {"id": "person-id", "properties": {"email": "example@posthog.com"}},
            "source": {"url": "https://us.posthog.com/hog_functions/1234"},
        }

        if globals:
            if globals.get("event"):
                cast(dict, data["event"]).update(globals["event"])
            if globals.get("person"):
                cast(dict, data["person"]).update(globals["person"])

        return data

    def run_function(self, inputs: dict, globals=None):
        # Create the globals object
        globals = self.createHogGlobals(globals)
        globals["inputs"] = inputs

        # Run the function

        return execute_bytecode(
            self.compiled_hog,
            globals,
            functions={
                "fetch": self.mock_fetch,
                "print": self.mock_print,
                "postHogCapture": self.mock_posthog_capture,
            },
        )<|MERGE_RESOLUTION|>--- conflicted
+++ resolved
@@ -15,12 +15,7 @@
 
     def setUp(self):
         super().setUp()
-<<<<<<< HEAD
-
-        self.compiled_hog = compile_hog(self.template.hog, supported_functions={"fetch", "print"})
-=======
         self.compiled_hog = compile_hog(self.template.hog, supported_functions={"fetch", "print", "postHogCapture"})
->>>>>>> bab882c5
 
         # inject a stable now() function
         frozen_time = "2024-04-16T12:34:51Z"
