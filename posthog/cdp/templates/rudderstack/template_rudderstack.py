import dataclasses
from copy import deepcopy
<<<<<<< HEAD

from posthog.cdp.templates.hog_function_template import HogFunctionTemplate, HogFunctionTemplateMigrator
=======
>>>>>>> 9f174f14

from posthog.cdp.templates.hog_function_template import HogFunctionTemplate, HogFunctionTemplateMigrator

template: HogFunctionTemplate = HogFunctionTemplate(
    status="alpha",
    id="template-rudderstack",
    name="Send data to RudderStack",
    description="Send data to RudderStack",
    icon_url="/static/services/rudderstack.png",
    hog="""
fun getPayload() {
    let rudderPayload := {
        'context': {
            'app': {
                'name': 'PostHogPlugin',
            },
            'os': {
                'name': event.properties.$os
            },
            'browser': event.properties.$browser,
            'browser_version': event.properties.$browser_version,
            'page': {
                'host': event.properties.$host,
                'url': event.properties.$current_url,
                'path': event.properties.$pathname,
                'referrer': event.properties.$referrer,
                'initial_referrer': event.properties.$initial_referrer,
                'referring_domain': event.properties.$referring_domain,
                'initial_referring_domain': event.properties.$initial_referring_domain,
            },
            'screen': {
                'height': event.properties.$screen_height,
                'width': event.properties.$screen_width,
            },
            'library': {
                'name': event.properties.$lib,
                'version': event.properties.$lib_version,
            },
            'ip': event.$ip,
            'active_feature_flags': event.properties.$active_feature_flags,
            'token': event.properties.token
        },
        'channel': 's2s',
        'messageId': event.uuid,
        'originalTimestamp': event.timestamp,
        'userId': inputs.identifier,
        'anonymousId': event.properties.$anon_distinct_id ?? event.properties.$device_id ?? event.properties.distinct_id,
        'type': 'track',
        'properties': {},
    }

    if (event.name in ('$identify', '$set')) {
        rudderPayload.type := 'identify'
        rudderPayload.context.trait := event.properties.$set
        rudderPayload.traits := event.properties.$set
    } else if (event.name == '$create_alias') {
        rudderPayload.type := 'alias'
        rudderPayload.userId := event.properties.alias
        rudderPayload.previousId := event.distinct_id
    } else if (event.name == '$pageview') {
        rudderPayload.type := 'page'
        rudderPayload.name := event.properties.name
        rudderPayload.properties.host := event.properties.$host
        rudderPayload.properties.url := event.properties.$current_url
        rudderPayload.properties.path := event.properties.$pathname
        rudderPayload.properties.referrer := event.properties.$referrer
        rudderPayload.properties.initial_referrer := event.properties.$initial_referrer
        rudderPayload.properties.referring_domain := event.properties.$referring_domain
        rudderPayload.properties.initial_referring_domain := event.properties.$initial_referring_domain
    } else if (event.name == '$autocapture') {
        rudderPayload.type := 'track'
        rudderPayload.event := event.properties.$event_type
    } else {
        rudderPayload.type := 'track'
        rudderPayload.event := event.name
    }

    for (let key, value in event.properties) {
        if (value != null and not key like '$%') {
            rudderPayload.properties[key] := value
        }
    }

    return {
        'method': 'POST',
        'headers': {
            'Content-Type': 'application/json',
            'Authorization': f'Basic {base64Encode(f'{inputs.token}:')}',
        },
        'body': {
            'batch': [rudderPayload],
            'sentAt': now()
        }
    }
}

fetch(f'{inputs.host}/v1/batch', getPayload())
""".strip(),
    inputs_schema=[
        {
            "key": "host",
            "type": "string",
            "label": "Rudderstack host",
            "description": "The Rudderstack destination instance",
            "default": "https://hosted.rudderlabs.com",
            "secret": False,
            "required": True,
        },
        {
            "key": "token",
            "type": "string",
            "label": "Write API key",
            "description": "RudderStack Source Writekey",
            "secret": True,
            "required": True,
        },
        {
            "key": "identifier",
            "type": "string",
            "label": "Identifier",
            "default": "{person.uuid}",
            "secret": False,
            "required": True,
        },
    ],
)


class TemplateRudderstackMigrator(HogFunctionTemplateMigrator):
    plugin_url = "https://github.com/PostHog/rudderstack-posthog-plugin"

    @classmethod
    def migrate(cls, obj):
        hf = deepcopy(dataclasses.asdict(template))

<<<<<<< HEAD
        host = obj.config.get("dataPlaneUrl", "https://hosted.rudderlabs.com")
        token = obj.config.get("writeKey", "")

        hf["inputs"] = {
            "host": {"value": host},
            "token": {"value": token},
            "identifier": {"value": "{event.distinct_id}"},
        }
=======
        dataPlaneUrl = obj.config.get("dataPlaneUrl", "")
        writeKey = obj.config.get("writeKey", "")

        hf["inputs"] = {
            "host": {"value": dataPlaneUrl},
            "token": {"value": writeKey},
            "identifier": {"value": "{event.properties.$user_id ?? event.distinct_id ?? person.uuid}"},
        }
        hf["filters"] = {}
>>>>>>> 9f174f14

        return hf<|MERGE_RESOLUTION|>--- conflicted
+++ resolved
@@ -1,10 +1,5 @@
 import dataclasses
 from copy import deepcopy
-<<<<<<< HEAD
-
-from posthog.cdp.templates.hog_function_template import HogFunctionTemplate, HogFunctionTemplateMigrator
-=======
->>>>>>> 9f174f14
 
 from posthog.cdp.templates.hog_function_template import HogFunctionTemplate, HogFunctionTemplateMigrator
 
@@ -140,25 +135,14 @@
     def migrate(cls, obj):
         hf = deepcopy(dataclasses.asdict(template))
 
-<<<<<<< HEAD
         host = obj.config.get("dataPlaneUrl", "https://hosted.rudderlabs.com")
         token = obj.config.get("writeKey", "")
 
         hf["inputs"] = {
             "host": {"value": host},
             "token": {"value": token},
-            "identifier": {"value": "{event.distinct_id}"},
-        }
-=======
-        dataPlaneUrl = obj.config.get("dataPlaneUrl", "")
-        writeKey = obj.config.get("writeKey", "")
-
-        hf["inputs"] = {
-            "host": {"value": dataPlaneUrl},
-            "token": {"value": writeKey},
             "identifier": {"value": "{event.properties.$user_id ?? event.distinct_id ?? person.uuid}"},
         }
         hf["filters"] = {}
->>>>>>> 9f174f14
 
         return hf