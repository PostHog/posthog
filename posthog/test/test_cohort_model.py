--- conflicted
+++ resolved
@@ -58,11 +58,7 @@
         Person.objects.create(team=team2, properties={"email": "email@example.org"})
 
         cohort = Cohort.objects.create(team=self.team, groups=[], is_static=True)
-<<<<<<< HEAD
-        cohort.insert_users_by_list(["email@example.org", "123"])
-=======
         cohort.insert_users_by_list(["email@example.org", "123", "123", "email@example.org"])
->>>>>>> 3009e0aa
         cohort = Cohort.objects.get()
         self.assertEqual(cohort.people.count(), 2)
         self.assertEqual(cohort.is_calculating, False)
