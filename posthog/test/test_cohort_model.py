from unittest.mock import patch

import pytest

from posthog.client import sync_execute
from posthog.models import Cohort, FeatureFlag, Person, Team
from posthog.models.cohort import CohortPeople, batch_delete_cohort_people
from posthog.test.base import BaseTest


class TestCohort(BaseTest):
    def test_insert_by_distinct_id_or_email(self):
        Person.objects.create(team=self.team, distinct_ids=["000"])
        Person.objects.create(team=self.team, distinct_ids=["123"])
        Person.objects.create(team=self.team)
        # Team leakage
        team2 = Team.objects.create(organization=self.organization)
        Person.objects.create(team=team2, distinct_ids=["123"])

        cohort = Cohort.objects.create(team=self.team, groups=[], is_static=True)
        cohort.insert_users_by_list(["a header or something", "123", "000", "email@example.org"])
        cohort = Cohort.objects.get()
        self.assertEqual(cohort.people.count(), 2)
        self.assertEqual(cohort.is_calculating, False)

        #  If we accidentally call calculate_people it shouldn't erase people
        cohort.calculate_people_ch(pending_version=0)
        self.assertEqual(cohort.people.count(), 2)

        # if we add people again, don't increase the number of people in cohort
        cohort.insert_users_by_list(["123"])
        cohort = Cohort.objects.get()
        self.assertEqual(cohort.people.count(), 2)
        self.assertEqual(cohort.is_calculating, False)

    @pytest.mark.ee
    def test_calculating_cohort_clickhouse(self):
        person1 = Person.objects.create(
            distinct_ids=["person1"], team_id=self.team.pk, properties={"$some_prop": "something"}
        )
        person2 = Person.objects.create(distinct_ids=["person2"], team_id=self.team.pk, properties={})
        person3 = Person.objects.create(
            distinct_ids=["person3"], team_id=self.team.pk, properties={"$some_prop": "something"}
        )
        cohort = Cohort.objects.create(
            team=self.team,
            groups=[{"properties": [{"key": "$some_prop", "value": "something", "type": "person"}]}],
            name="cohort1",
        )

        cohort.calculate_people_ch(pending_version=0)

        uuids = [
            row[0]
            for row in sync_execute(
                "SELECT person_id FROM cohortpeople WHERE cohort_id = %(cohort_id)s AND team_id = %(team_id)s GROUP BY person_id, cohort_id, team_id HAVING sum(sign) > 0",
                {"cohort_id": cohort.pk, "team_id": self.team.pk},
            )
        ]
        self.assertCountEqual(uuids, [person1.uuid, person3.uuid])

    def test_empty_query(self):
        cohort2 = Cohort.objects.create(
            team=self.team,
            groups=[{"properties": [{"key": "$some_prop", "value": "nomatchihope", "type": "person"}]}],
            name="cohort1",
        )

        cohort2.calculate_people_ch(pending_version=0)
        self.assertFalse(Cohort.objects.get().is_calculating)

    @patch("time.sleep", return_value=None)
    def test_batch_delete_cohort_people(self, patch_sleep):
        person1 = Person.objects.create(
            distinct_ids=["person1"], team_id=self.team.pk, properties={"$some_prop": "something"}
        )
        person2 = Person.objects.create(distinct_ids=["person2"], team_id=self.team.pk, properties={})
        person3 = Person.objects.create(
            distinct_ids=["person3"], team_id=self.team.pk, properties={"$some_prop": "something"}
        )
        cohort = Cohort.objects.create(
            team=self.team,
            groups=[{"properties": [{"key": "$some_prop", "value": "something", "type": "person"}]}],
            name="cohort1",
        )

        cohort.calculate_people_ch(pending_version=0)

        flag: FeatureFlag = FeatureFlag.objects.create(
            team=self.team,
            filters={
                "groups": [
                    {"properties": [{"key": "id", "type": "cohort", "value": cohort.pk}], "rollout_percentage": None}
                ]
            },
            key="default-flag-1",
            created_by=self.user,
        )
        flag.update_cohorts()

        self.assertEqual(CohortPeople.objects.count(), 2)
        batch_delete_cohort_people(cohort_id=cohort.pk, version=1, batch_size=1)
        self.assertEqual(CohortPeople.objects.count(), 0)

    def test_group_to_property_conversion(self):
        cohort = Cohort.objects.create(
            team=self.team,
            groups=[
                {
                    "properties": [
                        {"key": "$some_prop", "value": "something", "type": "person", "operator": "contains"},
                        {"key": "other_prop", "value": "other_value", "type": "person"},
                    ]
                },
<<<<<<< HEAD
                {"days": "4", "count": "3", "label": "$pageview", "event_id": "$pageview", "count_operator": "eq"},
=======
                {"days": "4", "count": "3", "label": "$pageview", "action_id": 1, "count_operator": "eq"},
>>>>>>> 8abb7f9e
            ],
            name="cohort1",
        )

        self.assertEqual(
            cohort.properties.to_dict(),
            {
                "type": "OR",
                "values": [
                    {
                        "type": "AND",
                        "values": [
                            {"key": "$some_prop", "type": "person", "value": "something", "operator": "contains"},
                            {"key": "other_prop", "type": "person", "value": "other_value"},
                        ],
                    },
                    {
                        "type": "AND",
                        "values": [
                            {
<<<<<<< HEAD
                                "key": "$pageview",
                                "type": "behavioural",
                                "value": "performed_event_multiple",
                                "event_type": "events",
                                "operator": "eq",
                                "operator_value": "3",
=======
                                "key": 1,
                                "type": "behavioural",
                                "value": "performed_event_multiple",
                                "event_type": "actions",
                                "operator": "eq",
                                "operator_value": 3,
                                "time_interval": "day",
                                "time_value": "4",
                            }
                        ],
                    },
                ],
            },
        )

    def test_group_to_property_conversion_with_valid_zero_count(self):
        cohort = Cohort.objects.create(
            team=self.team,
            groups=[
                {
                    "properties": [
                        {"key": "$some_prop", "value": "something", "type": "person", "operator": "contains"},
                        {"key": "other_prop", "value": "other_value", "type": "person"},
                    ]
                },
                {"days": "4", "count": "0", "label": "$pageview", "event_id": "$pageview", "count_operator": "gte"},
            ],
            name="cohort1",
        )

        self.assertEqual(
            cohort.properties.to_dict(),
            {
                "type": "OR",
                "values": [
                    {
                        "type": "AND",
                        "values": [
                            {"key": "$some_prop", "type": "person", "value": "something", "operator": "contains"},
                            {"key": "other_prop", "type": "person", "value": "other_value"},
                        ],
                    },
                    {
                        "type": "AND",
                        "values": [
                            {
                                "key": "$pageview",
                                "type": "behavioural",
                                "value": "performed_event",
                                "event_type": "events",
                                "operator": "gte",
                                "operator_value": 0,
>>>>>>> 8abb7f9e
                                "time_interval": "day",
                                "time_value": "4",
                            }
                        ],
                    },
                ],
            },
<<<<<<< HEAD
=======
        )

    def test_group_to_property_conversion_with_valid_zero_count_different_operator(self):
        cohort = Cohort.objects.create(
            team=self.team,
            groups=[
                {"days": "4", "count": "0", "label": "$pageview", "event_id": "$pageview", "count_operator": "lte"},
            ],
            name="cohort1",
        )

        self.assertEqual(
            cohort.properties.to_dict(),
            {
                "type": "OR",
                "values": [
                    {
                        "type": "AND",
                        "values": [
                            {
                                "key": "$pageview",
                                "type": "behavioural",
                                "value": "performed_event",
                                "event_type": "events",
                                "operator": "lte",
                                "operator_value": 0,
                                "time_interval": "day",
                                "time_value": "4",
                            }
                        ],
                    }
                ],
            },
>>>>>>> 8abb7f9e
        )<|MERGE_RESOLUTION|>--- conflicted
+++ resolved
@@ -112,11 +112,7 @@
                         {"key": "other_prop", "value": "other_value", "type": "person"},
                     ]
                 },
-<<<<<<< HEAD
-                {"days": "4", "count": "3", "label": "$pageview", "event_id": "$pageview", "count_operator": "eq"},
-=======
                 {"days": "4", "count": "3", "label": "$pageview", "action_id": 1, "count_operator": "eq"},
->>>>>>> 8abb7f9e
             ],
             name="cohort1",
         )
@@ -137,14 +133,6 @@
                         "type": "AND",
                         "values": [
                             {
-<<<<<<< HEAD
-                                "key": "$pageview",
-                                "type": "behavioural",
-                                "value": "performed_event_multiple",
-                                "event_type": "events",
-                                "operator": "eq",
-                                "operator_value": "3",
-=======
                                 "key": 1,
                                 "type": "behavioural",
                                 "value": "performed_event_multiple",
@@ -197,7 +185,6 @@
                                 "event_type": "events",
                                 "operator": "gte",
                                 "operator_value": 0,
->>>>>>> 8abb7f9e
                                 "time_interval": "day",
                                 "time_value": "4",
                             }
@@ -205,8 +192,6 @@
                     },
                 ],
             },
-<<<<<<< HEAD
-=======
         )
 
     def test_group_to_property_conversion_with_valid_zero_count_different_operator(self):
@@ -240,5 +225,4 @@
                     }
                 ],
             },
->>>>>>> 8abb7f9e
         )