from datetime import datetime, timedelta
import json
from urllib.parse import quote

from django.test.client import Client
from django.urls import reverse
from freezegun import freeze_time
from rest_framework import status
from posthog.api.test.test_organization import create_organization
from posthog.api.test.test_team import create_team

from posthog.models import Action, Cohort, Dashboard, FeatureFlag, Insight
from posthog.models.organization import Organization
from posthog.models.team import Team
from posthog.models.user import User
from posthog.settings import SITE_URL
from posthog.test.base import APIBaseTest, override_settings


class TestAccessMiddleware(APIBaseTest):
    CONFIG_AUTO_LOGIN = False

    def test_ip_range(self):
        """
        Also test that capture endpoint is not restrictied by ALLOWED_IP_BLOCKS
        """

        with self.settings(ALLOWED_IP_BLOCKS=["192.168.0.0/31", "127.0.0.0/25", "128.0.0.1"]):
            # not in list
            response = self.client.get("/", REMOTE_ADDR="10.0.0.1")
            self.assertEqual(response.status_code, status.HTTP_403_FORBIDDEN)
            self.assertIn(b"IP is not allowed", response.content)

            response = self.client.get("/batch/", REMOTE_ADDR="10.0.0.1")

            self.assertEqual(
                response.status_code, status.HTTP_400_BAD_REQUEST
            )  # Check for a bad request exception because it means the middleware didn't block the request

            # /31 block
            response = self.client.get("/", REMOTE_ADDR="192.168.0.1")
            self.assertNotEqual(response.status_code, status.HTTP_403_FORBIDDEN)
            self.assertNotIn(b"IP is not allowed", response.content)

            response = self.client.get("/", REMOTE_ADDR="192.168.0.2")
            self.assertEqual(response.status_code, status.HTTP_403_FORBIDDEN)
            self.assertIn(b"IP is not allowed", response.content)

            response = self.client.get("/batch/", REMOTE_ADDR="192.168.0.1")
            self.assertEqual(response.status_code, status.HTTP_400_BAD_REQUEST)

            response = self.client.get("/batch/", REMOTE_ADDR="192.168.0.2")
            self.assertEqual(response.status_code, status.HTTP_400_BAD_REQUEST)

            # /24 block
            response = self.client.get("/", REMOTE_ADDR="127.0.0.1")
            self.assertNotEqual(response.status_code, status.HTTP_403_FORBIDDEN)
            self.assertNotIn(b"IP is not allowed", response.content)

            response = self.client.get("/", REMOTE_ADDR="127.0.0.100")
            self.assertNotEqual(response.status_code, status.HTTP_403_FORBIDDEN)
            self.assertNotIn(b"IP is not allowed", response.content)

            response = self.client.get("/", REMOTE_ADDR="127.0.0.200")
            self.assertEqual(response.status_code, status.HTTP_403_FORBIDDEN)
            self.assertIn(b"IP is not allowed", response.content)

            # precise ip
            response = self.client.get("/", REMOTE_ADDR="128.0.0.1")
            self.assertNotEqual(response.status_code, status.HTTP_403_FORBIDDEN)
            self.assertNotIn(b"IP is not allowed", response.content)

            response = self.client.get("/", REMOTE_ADDR="128.0.0.2")
            self.assertIn(b"IP is not allowed", response.content)

    def test_trusted_proxies(self):
        with self.settings(
            ALLOWED_IP_BLOCKS=["192.168.0.0/31", "127.0.0.0/25,128.0.0.1"],
            USE_X_FORWARDED_HOST=True,
        ):
            with self.settings(TRUSTED_PROXIES="10.0.0.1"):
                response = self.client.get(
                    "/",
                    REMOTE_ADDR="10.0.0.1",
                    HTTP_X_FORWARDED_FOR="192.168.0.1,10.0.0.1",
                )
                self.assertNotIn(b"IP is not allowed", response.content)

    def test_attempt_spoofing(self):
        with self.settings(
            ALLOWED_IP_BLOCKS=["192.168.0.0/31", "127.0.0.0/25,128.0.0.1"],
            USE_X_FORWARDED_HOST=True,
        ):
            with self.settings(TRUSTED_PROXIES="10.0.0.1"):
                response = self.client.get(
                    "/",
                    REMOTE_ADDR="10.0.0.1",
                    HTTP_X_FORWARDED_FOR="192.168.0.1,10.0.0.2",
                )
                self.assertIn(b"IP is not allowed", response.content)

    def test_trust_all_proxies(self):
        with self.settings(
            ALLOWED_IP_BLOCKS=["192.168.0.0/31", "127.0.0.0/25,128.0.0.1"],
            USE_X_FORWARDED_HOST=True,
        ):
            with self.settings(TRUST_ALL_PROXIES=True):
                response = self.client.get(
                    "/",
                    REMOTE_ADDR="10.0.0.1",
                    HTTP_X_FORWARDED_FOR="192.168.0.1,10.0.0.1",
                )
                self.assertNotIn(b"IP is not allowed", response.content)


class TestAutoProjectMiddleware(APIBaseTest):
    # How many queries are made in the base app
    # On Cloud there's an additional multi_tenancy_organizationbilling query
    second_team: Team
    no_access_team: Team
    base_app_num_queries: int

    @classmethod
    def setUpTestData(cls):
        super().setUpTestData()
<<<<<<< HEAD
        cls.base_app_num_queries = 44
=======
        cls.base_app_num_queries = 43
>>>>>>> 9c7d5a7f
        # Create another team that the user does have access to
        cls.second_team = create_team(organization=cls.organization, name="Second Life")
        other_org = create_organization(name="test org")
        cls.no_access_team = create_team(organization=other_org)

    def setUp(self):
        super().setUp()
        # Reset back to initial team/org for each test
        self.user.current_team = self.team
        self.user.current_organization = self.organization

    @override_settings(PERSON_ON_EVENTS_V2_OVERRIDE=False)
    def test_project_switched_when_accessing_dashboard_of_another_accessible_team(self):
        dashboard = Dashboard.objects.create(team=self.second_team)

        with self.assertNumQueries(self.base_app_num_queries + 5):  # AutoProjectMiddleware adds 5 queries
            response_app = self.client.get(f"/dashboard/{dashboard.id}")
        response_users_api = self.client.get(f"/api/users/@me/")
        response_users_api_data = response_users_api.json()
        self.user.refresh_from_db()
        response_dashboards_api = self.client.get(f"/api/projects/@current/dashboards/{dashboard.id}/")

        self.assertEqual(response_app.status_code, 200)
        self.assertEqual(response_users_api.status_code, 200)
        self.assertEqual(response_users_api_data.get("team", {}).get("id"), self.second_team.id)
        self.assertEqual(response_dashboards_api.status_code, 200)

    def test_project_switched_when_accessing_dashboard_of_another_accessible_team_with_trailing_slash(self):
        dashboard = Dashboard.objects.create(team=self.second_team)

        response_app = self.client.get(f"/dashboard/{dashboard.id}/")
        response_users_api = self.client.get(f"/api/users/@me/")
        response_users_api_data = response_users_api.json()
        self.user.refresh_from_db()
        response_dashboards_api = self.client.get(f"/api/projects/@current/dashboards/{dashboard.id}/")

        self.assertEqual(response_app.status_code, 200)
        self.assertEqual(response_users_api.status_code, 200)
        self.assertEqual(response_users_api_data.get("team", {}).get("id"), self.second_team.id)
        self.assertEqual(response_dashboards_api.status_code, 200)

    def test_project_unchanged_when_accessing_dashboard_of_another_off_limits_team(self):
        _, _, third_team = Organization.objects.bootstrap(
            None,
            name="Third Party",
            slug="third-party",
            team_fields={"name": "Third Team"},
        )
        dashboard = Dashboard.objects.create(team=third_team)

        response_app = self.client.get(f"/dashboard/{dashboard.id}")
        response_users_api = self.client.get(f"/api/users/@me/")
        response_users_api_data = response_users_api.json()
        self.user.refresh_from_db()
        response_dashboards_api = self.client.get(f"/api/projects/@current/dashboards/{dashboard.id}/")

        assert response_app.status_code == 200
        assert response_users_api.status_code == 200
        assert response_users_api_data.get("team", {}).get("id") == self.team.id  # NOT third_team
        assert response_dashboards_api.status_code == 404, response_dashboards_api.json()

    @override_settings(PERSON_ON_EVENTS_V2_OVERRIDE=False)
    def test_project_unchanged_when_accessing_dashboards_list(self):
        with self.assertNumQueries(self.base_app_num_queries):  # No AutoProjectMiddleware queries
            response_app = self.client.get(f"/dashboard")
        response_users_api = self.client.get(f"/api/users/@me/")
        response_users_api_data = response_users_api.json()
        self.user.refresh_from_db()

        self.assertEqual(response_app.status_code, 200)
        self.assertEqual(response_users_api.status_code, 200)
        self.assertEqual(response_users_api_data.get("team", {}).get("id"), self.team.id)  # NOT third_team

    def test_project_switched_when_accessing_insight_of_another_accessible_team(self):
        insight = Insight.objects.create(team=self.second_team)

        response_app = self.client.get(f"/insights/{insight.short_id}")
        response_users_api = self.client.get(f"/api/users/@me/")
        response_users_api_data = response_users_api.json()
        self.user.refresh_from_db()
        response_insights_api = self.client.get(f"/api/projects/@current/insights/{insight.id}/")

        self.assertEqual(response_app.status_code, 200)
        self.assertEqual(response_users_api.status_code, 200)
        self.assertEqual(response_users_api_data.get("team", {}).get("id"), self.second_team.id)
        self.assertEqual(response_insights_api.status_code, 200)

    def test_project_switched_when_accessing_insight_edit_mode_of_another_accessible_team(self):
        insight = Insight.objects.create(team=self.second_team)

        response_app = self.client.get(f"/insights/{insight.short_id}/edit")
        response_users_api = self.client.get(f"/api/users/@me/")
        response_users_api_data = response_users_api.json()
        self.user.refresh_from_db()
        response_insights_api = self.client.get(f"/api/projects/@current/insights/{insight.id}/")

        self.assertEqual(response_app.status_code, 200)
        self.assertEqual(response_users_api.status_code, 200)
        self.assertEqual(response_users_api_data.get("team", {}).get("id"), self.second_team.id)
        self.assertEqual(response_insights_api.status_code, 200)

    def test_project_switched_when_accessing_action_of_another_accessible_team(self):
        action = Action.objects.create(team=self.second_team)

        response_app = self.client.get(f"/action/{action.id}")
        response_users_api = self.client.get(f"/api/users/@me/")
        response_users_api_data = response_users_api.json()
        self.user.refresh_from_db()
        response_actions_api = self.client.get(f"/api/projects/@current/actions/{action.id}/")

        self.assertEqual(response_app.status_code, 200)
        self.assertEqual(response_users_api.status_code, 200)
        self.assertEqual(response_users_api_data.get("team", {}).get("id"), self.second_team.id)
        self.assertEqual(response_actions_api.status_code, 200)

    def test_project_switched_when_accessing_cohort_of_another_accessible_team(self):
        cohort = Cohort.objects.create(team=self.second_team, created_by=self.user)

        response_app = self.client.get(f"/cohorts/{cohort.id}")
        response_users_api = self.client.get(f"/api/users/@me/")
        response_users_api_data = response_users_api.json()
        self.user.refresh_from_db()
        response_cohorts_api = self.client.get(f"/api/projects/@current/cohorts/{cohort.id}/")

        self.assertEqual(response_app.status_code, 200)
        self.assertEqual(response_users_api.status_code, 200)
        self.assertEqual(response_users_api_data.get("team", {}).get("id"), self.second_team.id)
        self.assertEqual(response_cohorts_api.status_code, 200)

    @override_settings(PERSON_ON_EVENTS_V2_OVERRIDE=False)
    def test_project_switched_when_accessing_feature_flag_of_another_accessible_team(self):
        feature_flag = FeatureFlag.objects.create(team=self.second_team, created_by=self.user)

        with self.assertNumQueries(self.base_app_num_queries + 5):
            response_app = self.client.get(f"/feature_flags/{feature_flag.id}")
        response_users_api = self.client.get(f"/api/users/@me/")
        response_users_api_data = response_users_api.json()
        self.user.refresh_from_db()
        response_feature_flags_api = self.client.get(f"/api/projects/@current/feature_flags/{feature_flag.id}/")

        self.assertEqual(response_app.status_code, 200)
        self.assertEqual(response_users_api.status_code, 200)
        self.assertEqual(response_users_api_data.get("team", {}).get("id"), self.second_team.id)
        self.assertEqual(response_feature_flags_api.status_code, 200)

    @override_settings(PERSON_ON_EVENTS_V2_OVERRIDE=False)
    def test_project_unchanged_when_creating_feature_flag(self):
        with self.assertNumQueries(self.base_app_num_queries):
            response_app = self.client.get(f"/feature_flags/new")
        response_users_api = self.client.get(f"/api/users/@me/")
        response_users_api_data = response_users_api.json()
        self.user.refresh_from_db()

        self.assertEqual(response_app.status_code, 200)
        self.assertEqual(response_users_api.status_code, 200)
        self.assertEqual(response_users_api_data.get("team", {}).get("id"), self.team.id)

    def test_project_switched_when_accessing_another_project_by_id(self):
        project_1_request = self.client.get(f"/project/{self.team.pk}/home")
        response_users_api = self.client.get(f"/api/users/@me/")
        assert project_1_request.status_code == 200
        assert response_users_api.json().get("team", {}).get("id") == self.team.id

        project_2_request = self.client.get(f"/project/{self.second_team.pk}/home")
        response_users_api = self.client.get(f"/api/users/@me/")
        assert project_2_request.status_code == 200
        assert response_users_api.json().get("team", {}).get("id") == self.second_team.id

    def test_project_unchanged_when_accessing_inaccessible_project_by_id(self):
        project_1_request = self.client.get(f"/project/{self.team.pk}/home")
        response_users_api = self.client.get(f"/api/users/@me/")
        assert project_1_request.status_code == 200
        assert response_users_api.json().get("team", {}).get("id") == self.team.id

        project_2_request = self.client.get(f"/project/{self.no_access_team.pk}/home")
        response_users_api = self.client.get(f"/api/users/@me/")
        assert project_2_request.status_code == 200
        assert response_users_api.json().get("team", {}).get("id") == self.team.id

    def test_project_unchanged_when_accessing_missing_project_by_id(self):
        project_1_request = self.client.get(f"/project/{self.team.pk}/home")
        response_users_api = self.client.get(f"/api/users/@me/")
        assert project_1_request.status_code == 200
        assert response_users_api.json().get("team", {}).get("id") == self.team.id

        project_2_request = self.client.get(f"/project/999999/home")
        response_users_api = self.client.get(f"/api/users/@me/")
        assert project_2_request.status_code == 200
        assert response_users_api.json().get("team", {}).get("id") == self.team.id

    def test_project_redirects_to_new_team_when_accessing_project_by_token(self):
        res = self.client.get(f"/project/{self.second_team.api_token}/home")
        assert res.status_code == 302
        assert res.headers["Location"] == f"/project/{self.second_team.pk}/home"

    def test_project_redirects_to_current_team_when_accessing_missing_project_by_token(self):
        res = self.client.get(f"/project/phc_123/home")
        assert res.status_code == 302
        assert res.headers["Location"] == f"/project/{self.team.pk}/home"

    def test_project_redirects_to_current_team_when_accessing_inaccessible_project_by_token(self):
        res = self.client.get(f"/project/{self.no_access_team.api_token}/home")
        assert res.status_code == 302
        assert res.headers["Location"] == f"/project/{self.team.pk}/home"

    def test_project_redirects_including_query_params(self):
        res = self.client.get(f"/project/phc_123?t=1")
        assert res.status_code == 302
        assert res.headers["Location"] == f"/project/{self.team.pk}?t=1"

        res = self.client.get(f"/project/phc_123/home?t=1")
        assert res.status_code == 302
        assert res.headers["Location"] == f"/project/{self.team.pk}/home?t=1"


@override_settings(CLOUD_DEPLOYMENT="US")  # As PostHog Cloud
class TestPostHogTokenCookieMiddleware(APIBaseTest):
    CONFIG_AUTO_LOGIN = False

    def test_logged_out_client(self):
        self.client.logout()
        response = self.client.get("/")
        self.assertEqual(0, len(response.cookies))

    def test_logged_in_client(self):
        self.client.force_login(self.user)
        response = self.client.get("/")
        self.assertEqual(response.status_code, status.HTTP_200_OK)

        ph_project_token_cookie = response.cookies["ph_current_project_token"]
        self.assertEqual(ph_project_token_cookie.key, "ph_current_project_token")
        self.assertEqual(ph_project_token_cookie.value, self.team.api_token)
        self.assertEqual(ph_project_token_cookie["path"], "/")
        self.assertEqual(ph_project_token_cookie["samesite"], "Strict")
        self.assertEqual(ph_project_token_cookie["httponly"], "")
        self.assertEqual(ph_project_token_cookie["domain"], "posthog.com")
        self.assertEqual(ph_project_token_cookie["comment"], "")
        self.assertEqual(ph_project_token_cookie["secure"], True)
        self.assertEqual(ph_project_token_cookie["max-age"], 31536000)

        ph_project_name_cookie = response.cookies["ph_current_project_name"]
        self.assertEqual(ph_project_name_cookie.key, "ph_current_project_name")
        self.assertEqual(ph_project_name_cookie.value, self.team.name)
        self.assertEqual(ph_project_name_cookie["path"], "/")
        self.assertEqual(ph_project_name_cookie["samesite"], "Strict")
        self.assertEqual(ph_project_name_cookie["httponly"], "")
        self.assertEqual(ph_project_name_cookie["domain"], "posthog.com")
        self.assertEqual(ph_project_name_cookie["comment"], "")
        self.assertEqual(ph_project_name_cookie["secure"], True)
        self.assertEqual(ph_project_name_cookie["max-age"], 31536000)

        ph_instance_cookie = response.cookies["ph_current_instance"]
        self.assertEqual(ph_instance_cookie.key, "ph_current_instance")
        self.assertEqual(ph_instance_cookie.value, SITE_URL)
        self.assertEqual(ph_instance_cookie["path"], "/")
        self.assertEqual(ph_instance_cookie["samesite"], "Strict")
        self.assertEqual(ph_instance_cookie["httponly"], "")
        self.assertEqual(ph_instance_cookie["domain"], "posthog.com")
        self.assertEqual(ph_instance_cookie["comment"], "")
        self.assertEqual(ph_instance_cookie["secure"], True)
        self.assertEqual(ph_instance_cookie["max-age"], 31536000)

    def test_ph_project_cookies_are_not_set_on_capture_or_api_endpoints(self):
        self.client.logout()

        data = {
            "event": "user did custom action",
            "properties": {"distinct_id": 2, "token": self.team.api_token},
        }

        response = self.client.get(
            "/e/?data={}".format(quote(json.dumps(data))),
            HTTP_ORIGIN="https://localhost",
        )
        self.assertEqual(response.status_code, status.HTTP_200_OK)
        self.assertEqual(0, len(response.cookies))  # no cookies are set

        django_client = Client()
        response = django_client.post(
            "/track/",
            {
                "data": json.dumps(
                    [
                        {
                            "event": "beep",
                            "properties": {
                                "distinct_id": "eeee",
                                "token": self.team.api_token,
                            },
                        }
                    ]
                ),
                "api_key": self.team.api_token,
            },
        )

        self.assertEqual(response.status_code, status.HTTP_200_OK)
        self.assertEqual(0, len(response.cookies))  # no cookies are set

        self.client.force_login(self.user)

        response = self.client.get("/api/users/@me/")
        self.assertEqual(response.status_code, status.HTTP_200_OK)
        self.assertEqual(0, len(response.cookies))  # no cookies are set

        response = self.client.patch("/api/users/@me/", {"first_name": "Alice"}, format="json")
        self.assertEqual(response.status_code, status.HTTP_200_OK)
        self.assertEqual(0, len(response.cookies))  # no cookies are set

    def test_logout(self):
        self.client.force_login(self.user)
        response = self.client.get("/")
        self.assertEqual(response.status_code, status.HTTP_200_OK)

        self.assertEqual(response.cookies["ph_current_project_token"].key, "ph_current_project_token")
        self.assertEqual(response.cookies["ph_current_project_token"].value, self.team.api_token)
        self.assertEqual(response.cookies["ph_current_project_token"]["max-age"], 31536000)

        self.assertEqual(response.cookies["ph_current_project_name"].key, "ph_current_project_name")
        self.assertEqual(response.cookies["ph_current_project_name"].value, self.team.name)
        self.assertEqual(response.cookies["ph_current_project_name"]["max-age"], 31536000)

        self.assertEqual(response.cookies["ph_current_instance"].key, "ph_current_instance")
        self.assertEqual(response.cookies["ph_current_instance"].value, SITE_URL)
        self.assertEqual(response.cookies["ph_current_instance"]["max-age"], 31536000)

        response = self.client.get("/logout")

        # Check that the local cookies will be removed by having 'expires' in the past
        self.assertTrue(response.cookies["ph_current_project_token"]["expires"] == "Thu, 01 Jan 1970 00:00:00 GMT")
        self.assertTrue(response.cookies["ph_current_project_name"]["expires"] == "Thu, 01 Jan 1970 00:00:00 GMT")
        # We don't want to remove the ph_current_instance cookie
        self.assertNotIn("ph_current_instance", response.cookies)

        # Request a page after logging out
        response = self.client.get("/")

        # Check if the cookies are not present in the response
        self.assertNotIn("ph_current_project_token", response.cookies)
        self.assertNotIn("ph_current_project_name", response.cookies)


@override_settings(IMPERSONATION_TIMEOUT_SECONDS=30)
class TestAutoLogoutImpersonateMiddleware(APIBaseTest):
    other_user: User

    def setUp(self):
        super().setUp()
        # Reset back to initial team/org for each test
        self.other_user = User.objects.create_and_join(
            self.organization, email="other-user@posthog.com", password="123456"
        )

        self.user.is_staff = True
        self.user.save()

    def get_csrf_token_payload(self):
        return {}

    def login_as_other_user(self):
        return self.client.post(
            reverse("loginas-user-login", kwargs={"user_id": self.other_user.id}),
            follow=True,
        )

    def test_staff_user_can_login(self):
        assert self.client.get("/api/users/@me").json()["email"] == self.user.email
        response = self.login_as_other_user()
        assert response.status_code == 200
        assert self.client.get("/api/users/@me").json()["email"] == "other-user@posthog.com"

    def test_not_staff_user_cannot_login(self):
        self.user.is_staff = False
        self.user.save()
        assert self.client.get("/api/users/@me").json()["email"] == self.user.email
        response = self.login_as_other_user()
        assert response.status_code == 200
        assert self.client.get("/api/users/@me").json()["email"] == self.user.email

    def test_after_timeout_api_requests_401(self):
        now = datetime.now()
        with freeze_time(now):
            self.login_as_other_user()
            res = self.client.get("/api/users/@me")
            assert res.status_code == 200
            assert res.json()["email"] == "other-user@posthog.com"
            assert self.client.session.get("loginas_started_at") == now.timestamp()

        with freeze_time(now + timedelta(seconds=10)):
            res = self.client.get("/api/users/@me")
            assert res.status_code == 200
            assert res.json()["email"] == "other-user@posthog.com"

        with freeze_time(now + timedelta(seconds=35)):
            res = self.client.get("/api/users/@me")
            assert res.status_code == 401

    def test_after_timeout_redirects_to_logout_then_admin(self):
        now = datetime.now()
        with freeze_time(now):
            self.login_as_other_user()

        with freeze_time(now + timedelta(seconds=35)):
            res = self.client.get("/dashboards")
            assert res.status_code == 302
            assert res.headers["Location"] == "/logout/"

            res = self.client.get("/logout/")
            assert res.status_code == 302
            assert res.headers["Location"] == "/admin/"

            res = self.client.get("/api/users/@me")
            assert res.status_code == 200
            assert res.json()["email"] == "user1@posthog.com"<|MERGE_RESOLUTION|>--- conflicted
+++ resolved
@@ -123,11 +123,7 @@
     @classmethod
     def setUpTestData(cls):
         super().setUpTestData()
-<<<<<<< HEAD
-        cls.base_app_num_queries = 44
-=======
-        cls.base_app_num_queries = 43
->>>>>>> 9c7d5a7f
+        cls.base_app_num_queries = 45
         # Create another team that the user does have access to
         cls.second_team = create_team(organization=cls.organization, name="Second Life")
         other_org = create_organization(name="test org")
