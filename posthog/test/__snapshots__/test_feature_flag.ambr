--- conflicted
+++ resolved
@@ -45,13 +45,8 @@
                                                     "person_id",
                                                     "team_id",
                                                     "hash_key")
-<<<<<<< HEAD
-  VALUES ('beta-feature', 2921, 749, 'example_id'),
-         ('multivariate-flag', 2921, 749, 'example_id') RETURNING "posthog_featureflaghashkeyoverride"."id"
-=======
   VALUES ('beta-feature', 2925, 763, 'example_id'),
          ('multivariate-flag', 2925, 763, 'example_id') RETURNING "posthog_featureflaghashkeyoverride"."id"
->>>>>>> 50fa2c5e
   '
 ---
 # name: TestFeatureFlagHashKeyOverrides.test_entire_flow_with_hash_key_override.5
