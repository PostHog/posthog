# serializer version: 1
# name: TestFeatureFlagMatcher.test_coercion_of_booleans_with_is_not_operator
  '''
  SELECT 1 AS "a"
  FROM "posthog_person"
  INNER JOIN "posthog_persondistinctid" ON ("posthog_person"."id" = "posthog_persondistinctid"."person_id")
  WHERE ("posthog_persondistinctid"."distinct_id" = '307'
         AND "posthog_persondistinctid"."team_id" = 99999
         AND "posthog_person"."team_id" = 99999)
  LIMIT 1
  '''
# ---
# name: TestFeatureFlagMatcher.test_coercion_of_booleans_with_is_not_operator.1
  '''
  SELECT NOT ((("posthog_person"."properties" -> 'disabled') = 'false'::jsonb
               OR ("posthog_person"."properties" -> 'disabled') = '"false"'::jsonb)
              AND "posthog_person"."properties" ? 'disabled'
              AND NOT (("posthog_person"."properties" -> 'disabled') = 'null'::jsonb)) AS "flag_X_condition_0",
             NOT ((("posthog_person"."properties" -> 'disabled') = 'false'::jsonb
                   OR ("posthog_person"."properties" -> 'disabled') = '"false"'::jsonb)
                  AND "posthog_person"."properties" ? 'disabled'
                  AND NOT (("posthog_person"."properties" -> 'disabled') = 'null'::jsonb)) AS "flag_X_condition_1",
                 NOT ((("posthog_person"."properties" -> 'disabled') = 'false'::jsonb
                       OR ("posthog_person"."properties" -> 'disabled') = '"false"'::jsonb)
                      AND "posthog_person"."properties" ? 'disabled'
                      AND NOT (("posthog_person"."properties" -> 'disabled') = 'null'::jsonb)) AS "flag_X_condition_2",
                     NOT ((("posthog_person"."properties" -> 'disabled') = 'false'::jsonb
                           OR ("posthog_person"."properties" -> 'disabled') = '"false"'::jsonb)
                          AND "posthog_person"."properties" ? 'disabled'
                          AND NOT (("posthog_person"."properties" -> 'disabled') = 'null'::jsonb)) AS "flag_X_condition_3",
                         NOT ((("posthog_person"."properties" -> 'disabled') = 'false'::jsonb
                               OR ("posthog_person"."properties" -> 'disabled') = '"false"'::jsonb)
                              AND "posthog_person"."properties" ? 'disabled'
                              AND NOT (("posthog_person"."properties" -> 'disabled') = 'null'::jsonb)) AS "flag_X_condition_4",
                             NOT ((("posthog_person"."properties" -> 'string_disabled') = 'false'::jsonb
                                   OR ("posthog_person"."properties" -> 'string_disabled') = '"false"'::jsonb)
                                  AND "posthog_person"."properties" ? 'string_disabled'
                                  AND NOT (("posthog_person"."properties" -> 'string_disabled') = 'null'::jsonb)) AS "flag_X_condition_5",
                                 NOT ((("posthog_person"."properties" -> 'string_disabled') = 'false'::jsonb
                                       OR ("posthog_person"."properties" -> 'string_disabled') = '"false"'::jsonb)
                                      AND "posthog_person"."properties" ? 'string_disabled'
                                      AND NOT (("posthog_person"."properties" -> 'string_disabled') = 'null'::jsonb)) AS "flag_X_condition_6",
                                     NOT ((("posthog_person"."properties" -> 'string_disabled') = 'false'::jsonb
                                           OR ("posthog_person"."properties" -> 'string_disabled') = '"false"'::jsonb)
                                          AND "posthog_person"."properties" ? 'string_disabled'
                                          AND NOT (("posthog_person"."properties" -> 'string_disabled') = 'null'::jsonb)) AS "flag_X_condition_7",
                                         NOT ((("posthog_person"."properties" -> 'string_disabled') = 'false'::jsonb
                                               OR ("posthog_person"."properties" -> 'string_disabled') = '"false"'::jsonb)
                                              AND "posthog_person"."properties" ? 'string_disabled'
                                              AND NOT (("posthog_person"."properties" -> 'string_disabled') = 'null'::jsonb)) AS "flag_X_condition_8"
  FROM "posthog_person"
  INNER JOIN "posthog_persondistinctid" ON ("posthog_person"."id" = "posthog_persondistinctid"."person_id")
  WHERE ("posthog_persondistinctid"."distinct_id" = '307'
         AND "posthog_persondistinctid"."team_id" = 99999
         AND "posthog_person"."team_id" = 99999)
  '''
# ---
# name: TestFeatureFlagMatcher.test_coercion_of_strings_and_numbers_with_is_not_operator
  '''
  SELECT 1 AS "a"
  FROM "posthog_person"
  INNER JOIN "posthog_persondistinctid" ON ("posthog_person"."id" = "posthog_persondistinctid"."person_id")
  WHERE ("posthog_persondistinctid"."distinct_id" = '307'
         AND "posthog_persondistinctid"."team_id" = 99999
         AND "posthog_person"."team_id" = 99999)
  LIMIT 1
  '''
# ---
# name: TestFeatureFlagMatcher.test_coercion_of_strings_and_numbers_with_is_not_operator.1
  '''
  SELECT (NOT ((("posthog_person"."properties" -> 'Organizer Id') IN ('"307"'::jsonb)
                OR ("posthog_person"."properties" -> 'Organizer Id') IN ('307'::jsonb))
               AND "posthog_person"."properties" ? 'Organizer Id'
               AND NOT (("posthog_person"."properties" -> 'Organizer Id') = 'null'::jsonb))
          AND NOT (("posthog_person"."properties" -> 'Organizer Id') IN ('307'::jsonb)
                   AND "posthog_person"."properties" ? 'Organizer Id'
                   AND NOT (("posthog_person"."properties" -> 'Organizer Id') = 'null'::jsonb))
          AND NOT ((("posthog_person"."properties" -> 'Organizer Id') = '"307"'::jsonb
                    OR ("posthog_person"."properties" -> 'Organizer Id') = '307'::jsonb)
                   AND "posthog_person"."properties" ? 'Organizer Id'
                   AND NOT (("posthog_person"."properties" -> 'Organizer Id') = 'null'::jsonb))
          AND NOT (("posthog_person"."properties" -> 'Organizer Id') = '307'::jsonb
                   AND "posthog_person"."properties" ? 'Organizer Id'
                   AND NOT (("posthog_person"."properties" -> 'Organizer Id') = 'null'::jsonb))) AS "flag_X_condition_0"
  FROM "posthog_person"
  INNER JOIN "posthog_persondistinctid" ON ("posthog_person"."id" = "posthog_persondistinctid"."person_id")
  WHERE ("posthog_persondistinctid"."distinct_id" = '307'
         AND "posthog_persondistinctid"."team_id" = 99999
         AND "posthog_person"."team_id" = 99999)
  '''
# ---
# name: TestFeatureFlagMatcher.test_coercion_of_strings_and_numbers_with_is_not_operator.2
  '''
  SELECT 1 AS "a"
  FROM "posthog_person"
  INNER JOIN "posthog_persondistinctid" ON ("posthog_person"."id" = "posthog_persondistinctid"."person_id")
  WHERE ("posthog_persondistinctid"."distinct_id" = '307'
         AND "posthog_persondistinctid"."team_id" = 99999
         AND "posthog_person"."team_id" = 99999)
  LIMIT 1
  '''
# ---
# name: TestFeatureFlagMatcher.test_coercion_of_strings_and_numbers_with_is_not_operator.3
  '''
  SELECT NOT ((("posthog_person"."properties" -> 'Distinct Id') IN ('"307"'::jsonb)
               OR ("posthog_person"."properties" -> 'Distinct Id') IN ('307'::jsonb))
              AND "posthog_person"."properties" ? 'Distinct Id'
              AND NOT (("posthog_person"."properties" -> 'Distinct Id') = 'null'::jsonb)) AS "flag_X_condition_0",
             NOT (("posthog_person"."properties" -> 'Distinct Id') IN ('307'::jsonb)
                  AND "posthog_person"."properties" ? 'Distinct Id'
                  AND NOT (("posthog_person"."properties" -> 'Distinct Id') = 'null'::jsonb)) AS "flag_X_condition_1",
                 NOT ((("posthog_person"."properties" -> 'Distinct Id') = '"307"'::jsonb
                       OR ("posthog_person"."properties" -> 'Distinct Id') = '307'::jsonb)
                      AND "posthog_person"."properties" ? 'Distinct Id'
                      AND NOT (("posthog_person"."properties" -> 'Distinct Id') = 'null'::jsonb)) AS "flag_X_condition_2",
                     NOT (("posthog_person"."properties" -> 'Distinct Id') = '307'::jsonb
                          AND "posthog_person"."properties" ? 'Distinct Id'
                          AND NOT (("posthog_person"."properties" -> 'Distinct Id') = 'null'::jsonb)) AS "flag_X_condition_3"
  FROM "posthog_person"
  INNER JOIN "posthog_persondistinctid" ON ("posthog_person"."id" = "posthog_persondistinctid"."person_id")
  WHERE ("posthog_persondistinctid"."distinct_id" = '307'
         AND "posthog_persondistinctid"."team_id" = 99999
         AND "posthog_person"."team_id" = 99999)
  '''
# ---
# name: TestFeatureFlagMatcher.test_db_matches_independent_of_string_or_number_type
  '''
  SELECT "posthog_team"."id",
         "posthog_team"."uuid",
         "posthog_team"."organization_id",
         "posthog_team"."project_id",
         "posthog_team"."api_token",
         "posthog_team"."app_urls",
         "posthog_team"."name",
         "posthog_team"."slack_incoming_webhook",
         "posthog_team"."created_at",
         "posthog_team"."updated_at",
         "posthog_team"."anonymize_ips",
         "posthog_team"."completed_snippet_onboarding",
         "posthog_team"."has_completed_onboarding_for",
         "posthog_team"."onboarding_tasks",
         "posthog_team"."ingested_event",
         "posthog_team"."autocapture_opt_out",
         "posthog_team"."autocapture_web_vitals_opt_in",
         "posthog_team"."autocapture_web_vitals_allowed_metrics",
         "posthog_team"."autocapture_exceptions_opt_in",
         "posthog_team"."autocapture_exceptions_errors_to_ignore",
         "posthog_team"."person_processing_opt_out",
         "posthog_team"."session_recording_opt_in",
         "posthog_team"."session_recording_sample_rate",
         "posthog_team"."session_recording_minimum_duration_milliseconds",
         "posthog_team"."session_recording_linked_flag",
         "posthog_team"."session_recording_network_payload_capture_config",
         "posthog_team"."session_recording_url_trigger_config",
         "posthog_team"."session_recording_url_blocklist_config",
         "posthog_team"."session_recording_event_trigger_config",
         "posthog_team"."session_replay_config",
         "posthog_team"."survey_config",
         "posthog_team"."capture_console_log_opt_in",
         "posthog_team"."capture_performance_opt_in",
         "posthog_team"."capture_dead_clicks",
         "posthog_team"."surveys_opt_in",
         "posthog_team"."heatmaps_opt_in",
         "posthog_team"."flags_persistence_default",
         "posthog_team"."session_recording_version",
         "posthog_team"."signup_token",
         "posthog_team"."is_demo",
         "posthog_team"."access_control",
         "posthog_team"."week_start_day",
         "posthog_team"."inject_web_apps",
         "posthog_team"."test_account_filters",
         "posthog_team"."test_account_filters_default_checked",
         "posthog_team"."path_cleaning_filters",
         "posthog_team"."timezone",
         "posthog_team"."data_attributes",
         "posthog_team"."person_display_name_properties",
         "posthog_team"."live_events_columns",
         "posthog_team"."recording_domains",
         "posthog_team"."human_friendly_comparison_periods",
         "posthog_team"."cookieless_server_hash_mode",
         "posthog_team"."revenue_tracking_config",
         "posthog_team"."primary_dashboard_id",
         "posthog_team"."default_data_theme",
         "posthog_team"."extra_settings",
         "posthog_team"."modifiers",
         "posthog_team"."correlation_config",
         "posthog_team"."session_recording_retention_period_days",
         "posthog_team"."plugins_opt_in",
         "posthog_team"."opt_out_capture",
         "posthog_team"."event_names",
         "posthog_team"."event_names_with_usage",
         "posthog_team"."event_properties",
         "posthog_team"."event_properties_with_usage",
         "posthog_team"."event_properties_numerical",
         "posthog_team"."external_data_workspace_id",
         "posthog_team"."external_data_workspace_last_synced_at",
         "posthog_team"."api_query_rate_limit"
  FROM "posthog_team"
  WHERE "posthog_team"."id" = 99999
  LIMIT 21
  '''
# ---
# name: TestFeatureFlagMatcher.test_db_matches_independent_of_string_or_number_type.1
  '''
  SELECT "posthog_featureflag"."id",
         "posthog_featureflag"."key",
         "posthog_featureflag"."name",
         "posthog_featureflag"."filters",
         "posthog_featureflag"."rollout_percentage",
         "posthog_featureflag"."team_id",
         "posthog_featureflag"."created_by_id",
         "posthog_featureflag"."created_at",
         "posthog_featureflag"."deleted",
         "posthog_featureflag"."active",
         "posthog_featureflag"."rollback_conditions",
         "posthog_featureflag"."performed_rollback",
         "posthog_featureflag"."ensure_experience_continuity",
         "posthog_featureflag"."usage_dashboard_id",
         "posthog_featureflag"."has_enriched_analytics",
         "posthog_featureflag"."is_remote_configuration",
         "posthog_featureflag"."has_encrypted_payloads"
  FROM "posthog_featureflag"
  INNER JOIN "posthog_team" ON ("posthog_featureflag"."team_id" = "posthog_team"."id")
  WHERE ("posthog_featureflag"."active"
         AND NOT "posthog_featureflag"."deleted"
         AND "posthog_team"."project_id" = 99999)
  '''
# ---
# name: TestFeatureFlagMatcher.test_db_matches_independent_of_string_or_number_type.10
  '''
  SELECT "posthog_team"."id",
         "posthog_team"."uuid",
         "posthog_team"."organization_id",
         "posthog_team"."project_id",
         "posthog_team"."api_token",
         "posthog_team"."app_urls",
         "posthog_team"."name",
         "posthog_team"."slack_incoming_webhook",
         "posthog_team"."created_at",
         "posthog_team"."updated_at",
         "posthog_team"."anonymize_ips",
         "posthog_team"."completed_snippet_onboarding",
         "posthog_team"."has_completed_onboarding_for",
         "posthog_team"."onboarding_tasks",
         "posthog_team"."ingested_event",
         "posthog_team"."autocapture_opt_out",
         "posthog_team"."autocapture_web_vitals_opt_in",
         "posthog_team"."autocapture_web_vitals_allowed_metrics",
         "posthog_team"."autocapture_exceptions_opt_in",
         "posthog_team"."autocapture_exceptions_errors_to_ignore",
         "posthog_team"."person_processing_opt_out",
         "posthog_team"."session_recording_opt_in",
         "posthog_team"."session_recording_sample_rate",
         "posthog_team"."session_recording_minimum_duration_milliseconds",
         "posthog_team"."session_recording_linked_flag",
         "posthog_team"."session_recording_network_payload_capture_config",
         "posthog_team"."session_recording_url_trigger_config",
         "posthog_team"."session_recording_url_blocklist_config",
         "posthog_team"."session_recording_event_trigger_config",
         "posthog_team"."session_replay_config",
         "posthog_team"."survey_config",
         "posthog_team"."capture_console_log_opt_in",
         "posthog_team"."capture_performance_opt_in",
         "posthog_team"."capture_dead_clicks",
         "posthog_team"."surveys_opt_in",
         "posthog_team"."heatmaps_opt_in",
         "posthog_team"."flags_persistence_default",
         "posthog_team"."session_recording_version",
         "posthog_team"."signup_token",
         "posthog_team"."is_demo",
         "posthog_team"."access_control",
         "posthog_team"."week_start_day",
         "posthog_team"."inject_web_apps",
         "posthog_team"."test_account_filters",
         "posthog_team"."test_account_filters_default_checked",
         "posthog_team"."path_cleaning_filters",
         "posthog_team"."timezone",
         "posthog_team"."data_attributes",
         "posthog_team"."person_display_name_properties",
         "posthog_team"."live_events_columns",
         "posthog_team"."recording_domains",
         "posthog_team"."human_friendly_comparison_periods",
         "posthog_team"."cookieless_server_hash_mode",
         "posthog_team"."revenue_tracking_config",
         "posthog_team"."primary_dashboard_id",
         "posthog_team"."default_data_theme",
         "posthog_team"."extra_settings",
         "posthog_team"."modifiers",
         "posthog_team"."correlation_config",
         "posthog_team"."session_recording_retention_period_days",
         "posthog_team"."external_data_workspace_id",
         "posthog_team"."external_data_workspace_last_synced_at",
         "posthog_team"."api_query_rate_limit"
  FROM "posthog_team"
  WHERE "posthog_team"."id" = 99999
  LIMIT 21
  '''
# ---
# name: TestFeatureFlagMatcher.test_db_matches_independent_of_string_or_number_type.11
  '''
  SELECT "posthog_remoteconfig"."id",
         "posthog_remoteconfig"."team_id",
         "posthog_remoteconfig"."config",
         "posthog_remoteconfig"."updated_at",
         "posthog_remoteconfig"."synced_at"
  FROM "posthog_remoteconfig"
  WHERE "posthog_remoteconfig"."team_id" = 99999
  LIMIT 21
  '''
# ---
# name: TestFeatureFlagMatcher.test_db_matches_independent_of_string_or_number_type.12
  '''
  SELECT "posthog_team"."id",
         "posthog_team"."uuid",
         "posthog_team"."organization_id",
         "posthog_team"."project_id",
         "posthog_team"."api_token",
         "posthog_team"."app_urls",
         "posthog_team"."name",
         "posthog_team"."slack_incoming_webhook",
         "posthog_team"."created_at",
         "posthog_team"."updated_at",
         "posthog_team"."anonymize_ips",
         "posthog_team"."completed_snippet_onboarding",
         "posthog_team"."has_completed_onboarding_for",
         "posthog_team"."onboarding_tasks",
         "posthog_team"."ingested_event",
         "posthog_team"."autocapture_opt_out",
         "posthog_team"."autocapture_web_vitals_opt_in",
         "posthog_team"."autocapture_web_vitals_allowed_metrics",
         "posthog_team"."autocapture_exceptions_opt_in",
         "posthog_team"."autocapture_exceptions_errors_to_ignore",
         "posthog_team"."person_processing_opt_out",
         "posthog_team"."session_recording_opt_in",
         "posthog_team"."session_recording_sample_rate",
         "posthog_team"."session_recording_minimum_duration_milliseconds",
         "posthog_team"."session_recording_linked_flag",
         "posthog_team"."session_recording_network_payload_capture_config",
         "posthog_team"."session_recording_url_trigger_config",
         "posthog_team"."session_recording_url_blocklist_config",
         "posthog_team"."session_recording_event_trigger_config",
         "posthog_team"."session_replay_config",
         "posthog_team"."survey_config",
         "posthog_team"."capture_console_log_opt_in",
         "posthog_team"."capture_performance_opt_in",
         "posthog_team"."capture_dead_clicks",
         "posthog_team"."surveys_opt_in",
         "posthog_team"."heatmaps_opt_in",
         "posthog_team"."flags_persistence_default",
         "posthog_team"."session_recording_version",
         "posthog_team"."signup_token",
         "posthog_team"."is_demo",
         "posthog_team"."access_control",
         "posthog_team"."week_start_day",
         "posthog_team"."inject_web_apps",
         "posthog_team"."test_account_filters",
         "posthog_team"."test_account_filters_default_checked",
         "posthog_team"."path_cleaning_filters",
         "posthog_team"."timezone",
         "posthog_team"."data_attributes",
         "posthog_team"."person_display_name_properties",
         "posthog_team"."live_events_columns",
         "posthog_team"."recording_domains",
         "posthog_team"."human_friendly_comparison_periods",
         "posthog_team"."cookieless_server_hash_mode",
         "posthog_team"."revenue_tracking_config",
         "posthog_team"."primary_dashboard_id",
         "posthog_team"."default_data_theme",
         "posthog_team"."extra_settings",
         "posthog_team"."modifiers",
         "posthog_team"."correlation_config",
         "posthog_team"."session_recording_retention_period_days",
         "posthog_team"."plugins_opt_in",
         "posthog_team"."opt_out_capture",
         "posthog_team"."event_names",
         "posthog_team"."event_names_with_usage",
         "posthog_team"."event_properties",
         "posthog_team"."event_properties_with_usage",
         "posthog_team"."event_properties_numerical",
         "posthog_team"."external_data_workspace_id",
         "posthog_team"."external_data_workspace_last_synced_at",
         "posthog_team"."api_query_rate_limit"
  FROM "posthog_team"
  WHERE "posthog_team"."id" = 99999
  LIMIT 21
  '''
# ---
# name: TestFeatureFlagMatcher.test_db_matches_independent_of_string_or_number_type.13
  '''
  SELECT COUNT(*) AS "__count"
  FROM "posthog_featureflag"
  WHERE ("posthog_featureflag"."active"
         AND NOT "posthog_featureflag"."deleted"
         AND "posthog_featureflag"."team_id" = 99999)
  '''
# ---
# name: TestFeatureFlagMatcher.test_db_matches_independent_of_string_or_number_type.14
  '''
  SELECT "posthog_survey"."id",
         "posthog_survey"."team_id",
         "posthog_survey"."name",
         "posthog_survey"."description",
         "posthog_survey"."linked_flag_id",
         "posthog_survey"."targeting_flag_id",
         "posthog_survey"."internal_targeting_flag_id",
         "posthog_survey"."internal_response_sampling_flag_id",
         "posthog_survey"."type",
         "posthog_survey"."conditions",
         "posthog_survey"."questions",
         "posthog_survey"."appearance",
         "posthog_survey"."created_at",
         "posthog_survey"."created_by_id",
         "posthog_survey"."start_date",
         "posthog_survey"."end_date",
         "posthog_survey"."updated_at",
         "posthog_survey"."archived",
         "posthog_survey"."responses_limit",
         "posthog_survey"."response_sampling_start_date",
         "posthog_survey"."response_sampling_interval_type",
         "posthog_survey"."response_sampling_interval",
         "posthog_survey"."response_sampling_limit",
         "posthog_survey"."response_sampling_daily_limits",
         "posthog_survey"."iteration_count",
         "posthog_survey"."iteration_frequency_days",
         "posthog_survey"."iteration_start_dates",
         "posthog_survey"."current_iteration",
         "posthog_survey"."current_iteration_start_date",
         "posthog_featureflag"."id",
         "posthog_featureflag"."key",
         "posthog_featureflag"."name",
         "posthog_featureflag"."filters",
         "posthog_featureflag"."rollout_percentage",
         "posthog_featureflag"."team_id",
         "posthog_featureflag"."created_by_id",
         "posthog_featureflag"."created_at",
         "posthog_featureflag"."deleted",
         "posthog_featureflag"."active",
         "posthog_featureflag"."rollback_conditions",
         "posthog_featureflag"."performed_rollback",
         "posthog_featureflag"."ensure_experience_continuity",
         "posthog_featureflag"."usage_dashboard_id",
         "posthog_featureflag"."has_enriched_analytics",
         "posthog_featureflag"."is_remote_configuration",
         "posthog_featureflag"."has_encrypted_payloads",
         T4."id",
         T4."key",
         T4."name",
         T4."filters",
         T4."rollout_percentage",
         T4."team_id",
         T4."created_by_id",
         T4."created_at",
         T4."deleted",
         T4."active",
         T4."rollback_conditions",
         T4."performed_rollback",
         T4."ensure_experience_continuity",
         T4."usage_dashboard_id",
         T4."has_enriched_analytics",
         T4."is_remote_configuration",
         T4."has_encrypted_payloads",
         T5."id",
         T5."key",
         T5."name",
         T5."filters",
         T5."rollout_percentage",
         T5."team_id",
         T5."created_by_id",
         T5."created_at",
         T5."deleted",
         T5."active",
         T5."rollback_conditions",
         T5."performed_rollback",
         T5."ensure_experience_continuity",
         T5."usage_dashboard_id",
         T5."has_enriched_analytics",
         T5."is_remote_configuration",
         T5."has_encrypted_payloads"
  FROM "posthog_survey"
  LEFT OUTER JOIN "posthog_featureflag" ON ("posthog_survey"."linked_flag_id" = "posthog_featureflag"."id")
  LEFT OUTER JOIN "posthog_featureflag" T4 ON ("posthog_survey"."targeting_flag_id" = T4."id")
  LEFT OUTER JOIN "posthog_featureflag" T5 ON ("posthog_survey"."internal_targeting_flag_id" = T5."id")
  WHERE ("posthog_survey"."team_id" = 99999
         AND NOT ("posthog_survey"."archived"))
  '''
# ---
# name: TestFeatureFlagMatcher.test_db_matches_independent_of_string_or_number_type.15
  '''
  SELECT "posthog_pluginconfig"."id",
         "posthog_pluginsourcefile"."transpiled",
         "posthog_pluginconfig"."web_token",
         "posthog_plugin"."config_schema",
         "posthog_pluginconfig"."config"
  FROM "posthog_pluginconfig"
  INNER JOIN "posthog_plugin" ON ("posthog_pluginconfig"."plugin_id" = "posthog_plugin"."id")
  INNER JOIN "posthog_pluginsourcefile" ON ("posthog_plugin"."id" = "posthog_pluginsourcefile"."plugin_id")
  WHERE ("posthog_pluginconfig"."enabled"
         AND "posthog_pluginsourcefile"."filename" = 'site.ts'
         AND "posthog_pluginsourcefile"."status" = 'TRANSPILED'
         AND "posthog_pluginconfig"."team_id" = 99999)
  '''
# ---
# name: TestFeatureFlagMatcher.test_db_matches_independent_of_string_or_number_type.16
  '''
  SELECT "posthog_hogfunction"."id",
         "posthog_hogfunction"."team_id",
         "posthog_hogfunction"."name",
         "posthog_hogfunction"."description",
         "posthog_hogfunction"."created_at",
         "posthog_hogfunction"."created_by_id",
         "posthog_hogfunction"."deleted",
         "posthog_hogfunction"."updated_at",
         "posthog_hogfunction"."enabled",
         "posthog_hogfunction"."type",
         "posthog_hogfunction"."icon_url",
         "posthog_hogfunction"."hog",
         "posthog_hogfunction"."bytecode",
         "posthog_hogfunction"."transpiled",
         "posthog_hogfunction"."inputs_schema",
         "posthog_hogfunction"."inputs",
         "posthog_hogfunction"."encrypted_inputs",
         "posthog_hogfunction"."filters",
         "posthog_hogfunction"."mappings",
         "posthog_hogfunction"."masking",
         "posthog_hogfunction"."template_id",
         "posthog_hogfunction"."execution_order",
         "posthog_team"."id",
         "posthog_team"."uuid",
         "posthog_team"."organization_id",
         "posthog_team"."project_id",
         "posthog_team"."api_token",
         "posthog_team"."app_urls",
         "posthog_team"."name",
         "posthog_team"."slack_incoming_webhook",
         "posthog_team"."created_at",
         "posthog_team"."updated_at",
         "posthog_team"."anonymize_ips",
         "posthog_team"."completed_snippet_onboarding",
         "posthog_team"."has_completed_onboarding_for",
         "posthog_team"."onboarding_tasks",
         "posthog_team"."ingested_event",
         "posthog_team"."autocapture_opt_out",
         "posthog_team"."autocapture_web_vitals_opt_in",
         "posthog_team"."autocapture_web_vitals_allowed_metrics",
         "posthog_team"."autocapture_exceptions_opt_in",
         "posthog_team"."autocapture_exceptions_errors_to_ignore",
         "posthog_team"."person_processing_opt_out",
         "posthog_team"."session_recording_opt_in",
         "posthog_team"."session_recording_sample_rate",
         "posthog_team"."session_recording_minimum_duration_milliseconds",
         "posthog_team"."session_recording_linked_flag",
         "posthog_team"."session_recording_network_payload_capture_config",
         "posthog_team"."session_recording_url_trigger_config",
         "posthog_team"."session_recording_url_blocklist_config",
         "posthog_team"."session_recording_event_trigger_config",
         "posthog_team"."session_replay_config",
         "posthog_team"."survey_config",
         "posthog_team"."capture_console_log_opt_in",
         "posthog_team"."capture_performance_opt_in",
         "posthog_team"."capture_dead_clicks",
         "posthog_team"."surveys_opt_in",
         "posthog_team"."heatmaps_opt_in",
         "posthog_team"."flags_persistence_default",
         "posthog_team"."session_recording_version",
         "posthog_team"."signup_token",
         "posthog_team"."is_demo",
         "posthog_team"."access_control",
         "posthog_team"."week_start_day",
         "posthog_team"."inject_web_apps",
         "posthog_team"."test_account_filters",
         "posthog_team"."test_account_filters_default_checked",
         "posthog_team"."path_cleaning_filters",
         "posthog_team"."timezone",
         "posthog_team"."data_attributes",
         "posthog_team"."person_display_name_properties",
         "posthog_team"."live_events_columns",
         "posthog_team"."recording_domains",
         "posthog_team"."human_friendly_comparison_periods",
         "posthog_team"."cookieless_server_hash_mode",
         "posthog_team"."revenue_tracking_config",
         "posthog_team"."primary_dashboard_id",
         "posthog_team"."default_data_theme",
         "posthog_team"."extra_settings",
         "posthog_team"."modifiers",
         "posthog_team"."correlation_config",
         "posthog_team"."session_recording_retention_period_days",
         "posthog_team"."plugins_opt_in",
         "posthog_team"."opt_out_capture",
         "posthog_team"."event_names",
         "posthog_team"."event_names_with_usage",
         "posthog_team"."event_properties",
         "posthog_team"."event_properties_with_usage",
         "posthog_team"."event_properties_numerical",
         "posthog_team"."external_data_workspace_id",
         "posthog_team"."external_data_workspace_last_synced_at",
         "posthog_team"."api_query_rate_limit"
  FROM "posthog_hogfunction"
  INNER JOIN "posthog_team" ON ("posthog_hogfunction"."team_id" = "posthog_team"."id")
  WHERE (NOT "posthog_hogfunction"."deleted"
         AND "posthog_hogfunction"."enabled"
         AND "posthog_hogfunction"."team_id" = 99999
         AND "posthog_hogfunction"."type" IN ('site_destination',
                                              'site_app'))
  '''
# ---
# name: TestFeatureFlagMatcher.test_db_matches_independent_of_string_or_number_type.17
  '''
  SELECT "posthog_featureflag"."id",
         "posthog_featureflag"."key",
         "posthog_featureflag"."name",
         "posthog_featureflag"."filters",
         "posthog_featureflag"."rollout_percentage",
         "posthog_featureflag"."team_id",
         "posthog_featureflag"."created_by_id",
         "posthog_featureflag"."created_at",
         "posthog_featureflag"."deleted",
         "posthog_featureflag"."active",
         "posthog_featureflag"."rollback_conditions",
         "posthog_featureflag"."performed_rollback",
         "posthog_featureflag"."ensure_experience_continuity",
         "posthog_featureflag"."usage_dashboard_id",
         "posthog_featureflag"."has_enriched_analytics",
         "posthog_featureflag"."is_remote_configuration",
         "posthog_featureflag"."has_encrypted_payloads"
  FROM "posthog_featureflag"
  INNER JOIN "posthog_team" ON ("posthog_featureflag"."team_id" = "posthog_team"."id")
  WHERE ("posthog_featureflag"."active"
         AND NOT "posthog_featureflag"."deleted"
         AND "posthog_team"."project_id" = 99999)
  '''
# ---
# name: TestFeatureFlagMatcher.test_db_matches_independent_of_string_or_number_type.18
  '''
  SELECT "posthog_team"."id",
         "posthog_team"."uuid",
         "posthog_team"."organization_id",
         "posthog_team"."project_id",
         "posthog_team"."api_token",
         "posthog_team"."app_urls",
         "posthog_team"."name",
         "posthog_team"."slack_incoming_webhook",
         "posthog_team"."created_at",
         "posthog_team"."updated_at",
         "posthog_team"."anonymize_ips",
         "posthog_team"."completed_snippet_onboarding",
         "posthog_team"."has_completed_onboarding_for",
         "posthog_team"."onboarding_tasks",
         "posthog_team"."ingested_event",
         "posthog_team"."autocapture_opt_out",
         "posthog_team"."autocapture_web_vitals_opt_in",
         "posthog_team"."autocapture_web_vitals_allowed_metrics",
         "posthog_team"."autocapture_exceptions_opt_in",
         "posthog_team"."autocapture_exceptions_errors_to_ignore",
         "posthog_team"."person_processing_opt_out",
         "posthog_team"."session_recording_opt_in",
         "posthog_team"."session_recording_sample_rate",
         "posthog_team"."session_recording_minimum_duration_milliseconds",
         "posthog_team"."session_recording_linked_flag",
         "posthog_team"."session_recording_network_payload_capture_config",
         "posthog_team"."session_recording_url_trigger_config",
         "posthog_team"."session_recording_url_blocklist_config",
         "posthog_team"."session_recording_event_trigger_config",
         "posthog_team"."session_replay_config",
         "posthog_team"."survey_config",
         "posthog_team"."capture_console_log_opt_in",
         "posthog_team"."capture_performance_opt_in",
         "posthog_team"."capture_dead_clicks",
         "posthog_team"."surveys_opt_in",
         "posthog_team"."heatmaps_opt_in",
         "posthog_team"."flags_persistence_default",
         "posthog_team"."session_recording_version",
         "posthog_team"."signup_token",
         "posthog_team"."is_demo",
         "posthog_team"."access_control",
         "posthog_team"."week_start_day",
         "posthog_team"."inject_web_apps",
         "posthog_team"."test_account_filters",
         "posthog_team"."test_account_filters_default_checked",
         "posthog_team"."path_cleaning_filters",
         "posthog_team"."timezone",
         "posthog_team"."data_attributes",
         "posthog_team"."person_display_name_properties",
         "posthog_team"."live_events_columns",
         "posthog_team"."recording_domains",
         "posthog_team"."human_friendly_comparison_periods",
         "posthog_team"."cookieless_server_hash_mode",
         "posthog_team"."revenue_tracking_config",
         "posthog_team"."primary_dashboard_id",
         "posthog_team"."default_data_theme",
         "posthog_team"."extra_settings",
         "posthog_team"."modifiers",
         "posthog_team"."correlation_config",
         "posthog_team"."session_recording_retention_period_days",
         "posthog_team"."external_data_workspace_id",
         "posthog_team"."external_data_workspace_last_synced_at",
         "posthog_team"."api_query_rate_limit"
  FROM "posthog_team"
  WHERE "posthog_team"."id" = 99999
  LIMIT 21
  '''
# ---
# name: TestFeatureFlagMatcher.test_db_matches_independent_of_string_or_number_type.19
  '''
  SELECT "posthog_remoteconfig"."id",
         "posthog_remoteconfig"."team_id",
         "posthog_remoteconfig"."config",
         "posthog_remoteconfig"."updated_at",
         "posthog_remoteconfig"."synced_at"
  FROM "posthog_remoteconfig"
  WHERE "posthog_remoteconfig"."team_id" = 99999
  LIMIT 21
  '''
# ---
# name: TestFeatureFlagMatcher.test_db_matches_independent_of_string_or_number_type.2
  '''
  SELECT "posthog_team"."id",
         "posthog_team"."uuid",
         "posthog_team"."organization_id",
         "posthog_team"."project_id",
         "posthog_team"."api_token",
         "posthog_team"."app_urls",
         "posthog_team"."name",
         "posthog_team"."slack_incoming_webhook",
         "posthog_team"."created_at",
         "posthog_team"."updated_at",
         "posthog_team"."anonymize_ips",
         "posthog_team"."completed_snippet_onboarding",
         "posthog_team"."has_completed_onboarding_for",
         "posthog_team"."onboarding_tasks",
         "posthog_team"."ingested_event",
         "posthog_team"."autocapture_opt_out",
         "posthog_team"."autocapture_web_vitals_opt_in",
         "posthog_team"."autocapture_web_vitals_allowed_metrics",
         "posthog_team"."autocapture_exceptions_opt_in",
         "posthog_team"."autocapture_exceptions_errors_to_ignore",
         "posthog_team"."person_processing_opt_out",
         "posthog_team"."session_recording_opt_in",
         "posthog_team"."session_recording_sample_rate",
         "posthog_team"."session_recording_minimum_duration_milliseconds",
         "posthog_team"."session_recording_linked_flag",
         "posthog_team"."session_recording_network_payload_capture_config",
         "posthog_team"."session_recording_url_trigger_config",
         "posthog_team"."session_recording_url_blocklist_config",
         "posthog_team"."session_recording_event_trigger_config",
         "posthog_team"."session_replay_config",
         "posthog_team"."survey_config",
         "posthog_team"."capture_console_log_opt_in",
         "posthog_team"."capture_performance_opt_in",
         "posthog_team"."capture_dead_clicks",
         "posthog_team"."surveys_opt_in",
         "posthog_team"."heatmaps_opt_in",
         "posthog_team"."flags_persistence_default",
         "posthog_team"."session_recording_version",
         "posthog_team"."signup_token",
         "posthog_team"."is_demo",
         "posthog_team"."access_control",
         "posthog_team"."week_start_day",
         "posthog_team"."inject_web_apps",
         "posthog_team"."test_account_filters",
         "posthog_team"."test_account_filters_default_checked",
         "posthog_team"."path_cleaning_filters",
         "posthog_team"."timezone",
         "posthog_team"."data_attributes",
         "posthog_team"."person_display_name_properties",
         "posthog_team"."live_events_columns",
         "posthog_team"."recording_domains",
         "posthog_team"."human_friendly_comparison_periods",
         "posthog_team"."cookieless_server_hash_mode",
         "posthog_team"."revenue_tracking_config",
         "posthog_team"."primary_dashboard_id",
         "posthog_team"."default_data_theme",
         "posthog_team"."extra_settings",
         "posthog_team"."modifiers",
         "posthog_team"."correlation_config",
         "posthog_team"."session_recording_retention_period_days",
         "posthog_team"."external_data_workspace_id",
         "posthog_team"."external_data_workspace_last_synced_at",
         "posthog_team"."api_query_rate_limit"
  FROM "posthog_team"
  WHERE "posthog_team"."id" = 99999
  LIMIT 21
  '''
# ---
# name: TestFeatureFlagMatcher.test_db_matches_independent_of_string_or_number_type.20
  '''
  SELECT "posthog_team"."id",
         "posthog_team"."uuid",
         "posthog_team"."organization_id",
         "posthog_team"."project_id",
         "posthog_team"."api_token",
         "posthog_team"."app_urls",
         "posthog_team"."name",
         "posthog_team"."slack_incoming_webhook",
         "posthog_team"."created_at",
         "posthog_team"."updated_at",
         "posthog_team"."anonymize_ips",
         "posthog_team"."completed_snippet_onboarding",
         "posthog_team"."has_completed_onboarding_for",
         "posthog_team"."onboarding_tasks",
         "posthog_team"."ingested_event",
         "posthog_team"."autocapture_opt_out",
         "posthog_team"."autocapture_web_vitals_opt_in",
         "posthog_team"."autocapture_web_vitals_allowed_metrics",
         "posthog_team"."autocapture_exceptions_opt_in",
         "posthog_team"."autocapture_exceptions_errors_to_ignore",
         "posthog_team"."person_processing_opt_out",
         "posthog_team"."session_recording_opt_in",
         "posthog_team"."session_recording_sample_rate",
         "posthog_team"."session_recording_minimum_duration_milliseconds",
         "posthog_team"."session_recording_linked_flag",
         "posthog_team"."session_recording_network_payload_capture_config",
         "posthog_team"."session_recording_url_trigger_config",
         "posthog_team"."session_recording_url_blocklist_config",
         "posthog_team"."session_recording_event_trigger_config",
         "posthog_team"."session_replay_config",
         "posthog_team"."survey_config",
         "posthog_team"."capture_console_log_opt_in",
         "posthog_team"."capture_performance_opt_in",
         "posthog_team"."capture_dead_clicks",
         "posthog_team"."surveys_opt_in",
         "posthog_team"."heatmaps_opt_in",
         "posthog_team"."flags_persistence_default",
         "posthog_team"."session_recording_version",
         "posthog_team"."signup_token",
         "posthog_team"."is_demo",
         "posthog_team"."access_control",
         "posthog_team"."week_start_day",
         "posthog_team"."inject_web_apps",
         "posthog_team"."test_account_filters",
         "posthog_team"."test_account_filters_default_checked",
         "posthog_team"."path_cleaning_filters",
         "posthog_team"."timezone",
         "posthog_team"."data_attributes",
         "posthog_team"."person_display_name_properties",
         "posthog_team"."live_events_columns",
         "posthog_team"."recording_domains",
         "posthog_team"."human_friendly_comparison_periods",
         "posthog_team"."cookieless_server_hash_mode",
         "posthog_team"."revenue_tracking_config",
         "posthog_team"."primary_dashboard_id",
         "posthog_team"."default_data_theme",
         "posthog_team"."extra_settings",
         "posthog_team"."modifiers",
         "posthog_team"."correlation_config",
         "posthog_team"."session_recording_retention_period_days",
         "posthog_team"."plugins_opt_in",
         "posthog_team"."opt_out_capture",
         "posthog_team"."event_names",
         "posthog_team"."event_names_with_usage",
         "posthog_team"."event_properties",
         "posthog_team"."event_properties_with_usage",
         "posthog_team"."event_properties_numerical",
         "posthog_team"."external_data_workspace_id",
         "posthog_team"."external_data_workspace_last_synced_at",
         "posthog_team"."api_query_rate_limit"
  FROM "posthog_team"
  WHERE "posthog_team"."id" = 99999
  LIMIT 21
  '''
# ---
# name: TestFeatureFlagMatcher.test_db_matches_independent_of_string_or_number_type.21
  '''
  SELECT COUNT(*) AS "__count"
  FROM "posthog_featureflag"
  WHERE ("posthog_featureflag"."active"
         AND NOT "posthog_featureflag"."deleted"
         AND "posthog_featureflag"."team_id" = 99999)
  '''
# ---
# name: TestFeatureFlagMatcher.test_db_matches_independent_of_string_or_number_type.22
  '''
  SELECT "posthog_survey"."id",
         "posthog_survey"."team_id",
         "posthog_survey"."name",
         "posthog_survey"."description",
         "posthog_survey"."linked_flag_id",
         "posthog_survey"."targeting_flag_id",
         "posthog_survey"."internal_targeting_flag_id",
         "posthog_survey"."internal_response_sampling_flag_id",
         "posthog_survey"."type",
         "posthog_survey"."conditions",
         "posthog_survey"."questions",
         "posthog_survey"."appearance",
         "posthog_survey"."created_at",
         "posthog_survey"."created_by_id",
         "posthog_survey"."start_date",
         "posthog_survey"."end_date",
         "posthog_survey"."updated_at",
         "posthog_survey"."archived",
         "posthog_survey"."responses_limit",
         "posthog_survey"."response_sampling_start_date",
         "posthog_survey"."response_sampling_interval_type",
         "posthog_survey"."response_sampling_interval",
         "posthog_survey"."response_sampling_limit",
         "posthog_survey"."response_sampling_daily_limits",
         "posthog_survey"."iteration_count",
         "posthog_survey"."iteration_frequency_days",
         "posthog_survey"."iteration_start_dates",
         "posthog_survey"."current_iteration",
         "posthog_survey"."current_iteration_start_date",
         "posthog_featureflag"."id",
         "posthog_featureflag"."key",
         "posthog_featureflag"."name",
         "posthog_featureflag"."filters",
         "posthog_featureflag"."rollout_percentage",
         "posthog_featureflag"."team_id",
         "posthog_featureflag"."created_by_id",
         "posthog_featureflag"."created_at",
         "posthog_featureflag"."deleted",
         "posthog_featureflag"."active",
         "posthog_featureflag"."rollback_conditions",
         "posthog_featureflag"."performed_rollback",
         "posthog_featureflag"."ensure_experience_continuity",
         "posthog_featureflag"."usage_dashboard_id",
         "posthog_featureflag"."has_enriched_analytics",
         "posthog_featureflag"."is_remote_configuration",
         "posthog_featureflag"."has_encrypted_payloads",
         T4."id",
         T4."key",
         T4."name",
         T4."filters",
         T4."rollout_percentage",
         T4."team_id",
         T4."created_by_id",
         T4."created_at",
         T4."deleted",
         T4."active",
         T4."rollback_conditions",
         T4."performed_rollback",
         T4."ensure_experience_continuity",
         T4."usage_dashboard_id",
         T4."has_enriched_analytics",
         T4."is_remote_configuration",
         T4."has_encrypted_payloads",
         T5."id",
         T5."key",
         T5."name",
         T5."filters",
         T5."rollout_percentage",
         T5."team_id",
         T5."created_by_id",
         T5."created_at",
         T5."deleted",
         T5."active",
         T5."rollback_conditions",
         T5."performed_rollback",
         T5."ensure_experience_continuity",
         T5."usage_dashboard_id",
         T5."has_enriched_analytics",
         T5."is_remote_configuration",
         T5."has_encrypted_payloads"
  FROM "posthog_survey"
  LEFT OUTER JOIN "posthog_featureflag" ON ("posthog_survey"."linked_flag_id" = "posthog_featureflag"."id")
  LEFT OUTER JOIN "posthog_featureflag" T4 ON ("posthog_survey"."targeting_flag_id" = T4."id")
  LEFT OUTER JOIN "posthog_featureflag" T5 ON ("posthog_survey"."internal_targeting_flag_id" = T5."id")
  WHERE ("posthog_survey"."team_id" = 99999
         AND NOT ("posthog_survey"."archived"))
  '''
# ---
# name: TestFeatureFlagMatcher.test_db_matches_independent_of_string_or_number_type.23
  '''
  SELECT "posthog_pluginconfig"."id",
         "posthog_pluginsourcefile"."transpiled",
         "posthog_pluginconfig"."web_token",
         "posthog_plugin"."config_schema",
         "posthog_pluginconfig"."config"
  FROM "posthog_pluginconfig"
  INNER JOIN "posthog_plugin" ON ("posthog_pluginconfig"."plugin_id" = "posthog_plugin"."id")
  INNER JOIN "posthog_pluginsourcefile" ON ("posthog_plugin"."id" = "posthog_pluginsourcefile"."plugin_id")
  WHERE ("posthog_pluginconfig"."enabled"
         AND "posthog_pluginsourcefile"."filename" = 'site.ts'
         AND "posthog_pluginsourcefile"."status" = 'TRANSPILED'
         AND "posthog_pluginconfig"."team_id" = 99999)
  '''
# ---
# name: TestFeatureFlagMatcher.test_db_matches_independent_of_string_or_number_type.24
  '''
  SELECT "posthog_hogfunction"."id",
         "posthog_hogfunction"."team_id",
         "posthog_hogfunction"."name",
         "posthog_hogfunction"."description",
         "posthog_hogfunction"."created_at",
         "posthog_hogfunction"."created_by_id",
         "posthog_hogfunction"."deleted",
         "posthog_hogfunction"."updated_at",
         "posthog_hogfunction"."enabled",
         "posthog_hogfunction"."type",
         "posthog_hogfunction"."icon_url",
         "posthog_hogfunction"."hog",
         "posthog_hogfunction"."bytecode",
         "posthog_hogfunction"."transpiled",
         "posthog_hogfunction"."inputs_schema",
         "posthog_hogfunction"."inputs",
         "posthog_hogfunction"."encrypted_inputs",
         "posthog_hogfunction"."filters",
         "posthog_hogfunction"."mappings",
         "posthog_hogfunction"."masking",
         "posthog_hogfunction"."template_id",
         "posthog_hogfunction"."execution_order",
         "posthog_team"."id",
         "posthog_team"."uuid",
         "posthog_team"."organization_id",
         "posthog_team"."project_id",
         "posthog_team"."api_token",
         "posthog_team"."app_urls",
         "posthog_team"."name",
         "posthog_team"."slack_incoming_webhook",
         "posthog_team"."created_at",
         "posthog_team"."updated_at",
         "posthog_team"."anonymize_ips",
         "posthog_team"."completed_snippet_onboarding",
         "posthog_team"."has_completed_onboarding_for",
         "posthog_team"."onboarding_tasks",
         "posthog_team"."ingested_event",
         "posthog_team"."autocapture_opt_out",
         "posthog_team"."autocapture_web_vitals_opt_in",
         "posthog_team"."autocapture_web_vitals_allowed_metrics",
         "posthog_team"."autocapture_exceptions_opt_in",
         "posthog_team"."autocapture_exceptions_errors_to_ignore",
         "posthog_team"."person_processing_opt_out",
         "posthog_team"."session_recording_opt_in",
         "posthog_team"."session_recording_sample_rate",
         "posthog_team"."session_recording_minimum_duration_milliseconds",
         "posthog_team"."session_recording_linked_flag",
         "posthog_team"."session_recording_network_payload_capture_config",
         "posthog_team"."session_recording_url_trigger_config",
         "posthog_team"."session_recording_url_blocklist_config",
         "posthog_team"."session_recording_event_trigger_config",
         "posthog_team"."session_replay_config",
         "posthog_team"."survey_config",
         "posthog_team"."capture_console_log_opt_in",
         "posthog_team"."capture_performance_opt_in",
         "posthog_team"."capture_dead_clicks",
         "posthog_team"."surveys_opt_in",
         "posthog_team"."heatmaps_opt_in",
         "posthog_team"."flags_persistence_default",
         "posthog_team"."session_recording_version",
         "posthog_team"."signup_token",
         "posthog_team"."is_demo",
         "posthog_team"."access_control",
         "posthog_team"."week_start_day",
         "posthog_team"."inject_web_apps",
         "posthog_team"."test_account_filters",
         "posthog_team"."test_account_filters_default_checked",
         "posthog_team"."path_cleaning_filters",
         "posthog_team"."timezone",
         "posthog_team"."data_attributes",
         "posthog_team"."person_display_name_properties",
         "posthog_team"."live_events_columns",
         "posthog_team"."recording_domains",
         "posthog_team"."human_friendly_comparison_periods",
         "posthog_team"."cookieless_server_hash_mode",
         "posthog_team"."revenue_tracking_config",
         "posthog_team"."primary_dashboard_id",
         "posthog_team"."default_data_theme",
         "posthog_team"."extra_settings",
         "posthog_team"."modifiers",
         "posthog_team"."correlation_config",
         "posthog_team"."session_recording_retention_period_days",
         "posthog_team"."plugins_opt_in",
         "posthog_team"."opt_out_capture",
         "posthog_team"."event_names",
         "posthog_team"."event_names_with_usage",
         "posthog_team"."event_properties",
         "posthog_team"."event_properties_with_usage",
         "posthog_team"."event_properties_numerical",
         "posthog_team"."external_data_workspace_id",
         "posthog_team"."external_data_workspace_last_synced_at",
         "posthog_team"."api_query_rate_limit"
  FROM "posthog_hogfunction"
  INNER JOIN "posthog_team" ON ("posthog_hogfunction"."team_id" = "posthog_team"."id")
  WHERE (NOT "posthog_hogfunction"."deleted"
         AND "posthog_hogfunction"."enabled"
         AND "posthog_hogfunction"."team_id" = 99999
         AND "posthog_hogfunction"."type" IN ('site_destination',
                                              'site_app'))
  '''
# ---
# name: TestFeatureFlagMatcher.test_db_matches_independent_of_string_or_number_type.25
  '''
  SELECT ((("posthog_person"."properties" -> 'Distinct Id') IN ('"307"'::jsonb)
           OR ("posthog_person"."properties" -> 'Distinct Id') IN ('307'::jsonb))
          AND "posthog_person"."properties" ? 'Distinct Id'
          AND NOT (("posthog_person"."properties" -> 'Distinct Id') = 'null'::jsonb)) AS "flag_X_condition_0"
  FROM "posthog_person"
  INNER JOIN "posthog_persondistinctid" ON ("posthog_person"."id" = "posthog_persondistinctid"."person_id")
  WHERE ("posthog_persondistinctid"."distinct_id" = '307'
         AND "posthog_persondistinctid"."team_id" = 99999
         AND "posthog_person"."team_id" = 99999)
  '''
# ---
# name: TestFeatureFlagMatcher.test_db_matches_independent_of_string_or_number_type.26
  '''
  SELECT (("posthog_person"."properties" -> 'Distinct Id') IN ('307'::jsonb)
          AND "posthog_person"."properties" ? 'Distinct Id'
          AND NOT (("posthog_person"."properties" -> 'Distinct Id') = 'null'::jsonb)) AS "flag_X_condition_0"
  FROM "posthog_person"
  INNER JOIN "posthog_persondistinctid" ON ("posthog_person"."id" = "posthog_persondistinctid"."person_id")
  WHERE ("posthog_persondistinctid"."distinct_id" = '307'
         AND "posthog_persondistinctid"."team_id" = 99999
         AND "posthog_person"."team_id" = 99999)
  '''
# ---
# name: TestFeatureFlagMatcher.test_db_matches_independent_of_string_or_number_type.27
  '''
  SELECT (("posthog_person"."properties" -> 'Distinct Id') = '307'::jsonb
          AND "posthog_person"."properties" ? 'Distinct Id'
          AND NOT (("posthog_person"."properties" -> 'Distinct Id') = 'null'::jsonb)) AS "flag_X_condition_0"
  FROM "posthog_person"
  INNER JOIN "posthog_persondistinctid" ON ("posthog_person"."id" = "posthog_persondistinctid"."person_id")
  WHERE ("posthog_persondistinctid"."distinct_id" = '307'
         AND "posthog_persondistinctid"."team_id" = 99999
         AND "posthog_person"."team_id" = 99999)
  '''
# ---
# name: TestFeatureFlagMatcher.test_db_matches_independent_of_string_or_number_type.3
  '''
  SELECT "posthog_remoteconfig"."id",
         "posthog_remoteconfig"."team_id",
         "posthog_remoteconfig"."config",
         "posthog_remoteconfig"."updated_at",
         "posthog_remoteconfig"."synced_at"
  FROM "posthog_remoteconfig"
  WHERE "posthog_remoteconfig"."team_id" = 99999
  LIMIT 21
  '''
# ---
# name: TestFeatureFlagMatcher.test_db_matches_independent_of_string_or_number_type.4
  '''
  SELECT "posthog_team"."id",
         "posthog_team"."uuid",
         "posthog_team"."organization_id",
         "posthog_team"."project_id",
         "posthog_team"."api_token",
         "posthog_team"."app_urls",
         "posthog_team"."name",
         "posthog_team"."slack_incoming_webhook",
         "posthog_team"."created_at",
         "posthog_team"."updated_at",
         "posthog_team"."anonymize_ips",
         "posthog_team"."completed_snippet_onboarding",
         "posthog_team"."has_completed_onboarding_for",
         "posthog_team"."onboarding_tasks",
         "posthog_team"."ingested_event",
         "posthog_team"."autocapture_opt_out",
         "posthog_team"."autocapture_web_vitals_opt_in",
         "posthog_team"."autocapture_web_vitals_allowed_metrics",
         "posthog_team"."autocapture_exceptions_opt_in",
         "posthog_team"."autocapture_exceptions_errors_to_ignore",
         "posthog_team"."person_processing_opt_out",
         "posthog_team"."session_recording_opt_in",
         "posthog_team"."session_recording_sample_rate",
         "posthog_team"."session_recording_minimum_duration_milliseconds",
         "posthog_team"."session_recording_linked_flag",
         "posthog_team"."session_recording_network_payload_capture_config",
         "posthog_team"."session_recording_url_trigger_config",
         "posthog_team"."session_recording_url_blocklist_config",
         "posthog_team"."session_recording_event_trigger_config",
         "posthog_team"."session_replay_config",
         "posthog_team"."survey_config",
         "posthog_team"."capture_console_log_opt_in",
         "posthog_team"."capture_performance_opt_in",
         "posthog_team"."capture_dead_clicks",
         "posthog_team"."surveys_opt_in",
         "posthog_team"."heatmaps_opt_in",
         "posthog_team"."flags_persistence_default",
         "posthog_team"."session_recording_version",
         "posthog_team"."signup_token",
         "posthog_team"."is_demo",
         "posthog_team"."access_control",
         "posthog_team"."week_start_day",
         "posthog_team"."inject_web_apps",
         "posthog_team"."test_account_filters",
         "posthog_team"."test_account_filters_default_checked",
         "posthog_team"."path_cleaning_filters",
         "posthog_team"."timezone",
         "posthog_team"."data_attributes",
         "posthog_team"."person_display_name_properties",
         "posthog_team"."live_events_columns",
         "posthog_team"."recording_domains",
         "posthog_team"."human_friendly_comparison_periods",
         "posthog_team"."cookieless_server_hash_mode",
         "posthog_team"."revenue_tracking_config",
         "posthog_team"."primary_dashboard_id",
         "posthog_team"."default_data_theme",
         "posthog_team"."extra_settings",
         "posthog_team"."modifiers",
         "posthog_team"."correlation_config",
         "posthog_team"."session_recording_retention_period_days",
         "posthog_team"."plugins_opt_in",
         "posthog_team"."opt_out_capture",
         "posthog_team"."event_names",
         "posthog_team"."event_names_with_usage",
         "posthog_team"."event_properties",
         "posthog_team"."event_properties_with_usage",
         "posthog_team"."event_properties_numerical",
         "posthog_team"."external_data_workspace_id",
         "posthog_team"."external_data_workspace_last_synced_at",
         "posthog_team"."api_query_rate_limit"
  FROM "posthog_team"
  WHERE "posthog_team"."id" = 99999
  LIMIT 21
  '''
# ---
# name: TestFeatureFlagMatcher.test_db_matches_independent_of_string_or_number_type.5
  '''
  SELECT COUNT(*) AS "__count"
  FROM "posthog_featureflag"
  WHERE ("posthog_featureflag"."active"
         AND NOT "posthog_featureflag"."deleted"
         AND "posthog_featureflag"."team_id" = 99999)
  '''
# ---
# name: TestFeatureFlagMatcher.test_db_matches_independent_of_string_or_number_type.6
  '''
  SELECT "posthog_survey"."id",
         "posthog_survey"."team_id",
         "posthog_survey"."name",
         "posthog_survey"."description",
         "posthog_survey"."linked_flag_id",
         "posthog_survey"."targeting_flag_id",
         "posthog_survey"."internal_targeting_flag_id",
         "posthog_survey"."internal_response_sampling_flag_id",
         "posthog_survey"."type",
         "posthog_survey"."conditions",
         "posthog_survey"."questions",
         "posthog_survey"."appearance",
         "posthog_survey"."created_at",
         "posthog_survey"."created_by_id",
         "posthog_survey"."start_date",
         "posthog_survey"."end_date",
         "posthog_survey"."updated_at",
         "posthog_survey"."archived",
         "posthog_survey"."responses_limit",
         "posthog_survey"."response_sampling_start_date",
         "posthog_survey"."response_sampling_interval_type",
         "posthog_survey"."response_sampling_interval",
         "posthog_survey"."response_sampling_limit",
         "posthog_survey"."response_sampling_daily_limits",
         "posthog_survey"."iteration_count",
         "posthog_survey"."iteration_frequency_days",
         "posthog_survey"."iteration_start_dates",
         "posthog_survey"."current_iteration",
         "posthog_survey"."current_iteration_start_date",
         "posthog_featureflag"."id",
         "posthog_featureflag"."key",
         "posthog_featureflag"."name",
         "posthog_featureflag"."filters",
         "posthog_featureflag"."rollout_percentage",
         "posthog_featureflag"."team_id",
         "posthog_featureflag"."created_by_id",
         "posthog_featureflag"."created_at",
         "posthog_featureflag"."deleted",
         "posthog_featureflag"."active",
         "posthog_featureflag"."rollback_conditions",
         "posthog_featureflag"."performed_rollback",
         "posthog_featureflag"."ensure_experience_continuity",
         "posthog_featureflag"."usage_dashboard_id",
         "posthog_featureflag"."has_enriched_analytics",
         "posthog_featureflag"."is_remote_configuration",
         "posthog_featureflag"."has_encrypted_payloads",
         T4."id",
         T4."key",
         T4."name",
         T4."filters",
         T4."rollout_percentage",
         T4."team_id",
         T4."created_by_id",
         T4."created_at",
         T4."deleted",
         T4."active",
         T4."rollback_conditions",
         T4."performed_rollback",
         T4."ensure_experience_continuity",
         T4."usage_dashboard_id",
         T4."has_enriched_analytics",
         T4."is_remote_configuration",
         T4."has_encrypted_payloads",
         T5."id",
         T5."key",
         T5."name",
         T5."filters",
         T5."rollout_percentage",
         T5."team_id",
         T5."created_by_id",
         T5."created_at",
         T5."deleted",
         T5."active",
         T5."rollback_conditions",
         T5."performed_rollback",
         T5."ensure_experience_continuity",
         T5."usage_dashboard_id",
         T5."has_enriched_analytics",
         T5."is_remote_configuration",
         T5."has_encrypted_payloads"
  FROM "posthog_survey"
  LEFT OUTER JOIN "posthog_featureflag" ON ("posthog_survey"."linked_flag_id" = "posthog_featureflag"."id")
  LEFT OUTER JOIN "posthog_featureflag" T4 ON ("posthog_survey"."targeting_flag_id" = T4."id")
  LEFT OUTER JOIN "posthog_featureflag" T5 ON ("posthog_survey"."internal_targeting_flag_id" = T5."id")
  WHERE ("posthog_survey"."team_id" = 99999
         AND NOT ("posthog_survey"."archived"))
  '''
# ---
# name: TestFeatureFlagMatcher.test_db_matches_independent_of_string_or_number_type.7
  '''
  SELECT "posthog_pluginconfig"."id",
         "posthog_pluginsourcefile"."transpiled",
         "posthog_pluginconfig"."web_token",
         "posthog_plugin"."config_schema",
         "posthog_pluginconfig"."config"
  FROM "posthog_pluginconfig"
  INNER JOIN "posthog_plugin" ON ("posthog_pluginconfig"."plugin_id" = "posthog_plugin"."id")
  INNER JOIN "posthog_pluginsourcefile" ON ("posthog_plugin"."id" = "posthog_pluginsourcefile"."plugin_id")
  WHERE ("posthog_pluginconfig"."enabled"
         AND "posthog_pluginsourcefile"."filename" = 'site.ts'
         AND "posthog_pluginsourcefile"."status" = 'TRANSPILED'
         AND "posthog_pluginconfig"."team_id" = 99999)
  '''
# ---
# name: TestFeatureFlagMatcher.test_db_matches_independent_of_string_or_number_type.8
  '''
  SELECT "posthog_hogfunction"."id",
         "posthog_hogfunction"."team_id",
         "posthog_hogfunction"."name",
         "posthog_hogfunction"."description",
         "posthog_hogfunction"."created_at",
         "posthog_hogfunction"."created_by_id",
         "posthog_hogfunction"."deleted",
         "posthog_hogfunction"."updated_at",
         "posthog_hogfunction"."enabled",
         "posthog_hogfunction"."type",
         "posthog_hogfunction"."icon_url",
         "posthog_hogfunction"."hog",
         "posthog_hogfunction"."bytecode",
         "posthog_hogfunction"."transpiled",
         "posthog_hogfunction"."inputs_schema",
         "posthog_hogfunction"."inputs",
         "posthog_hogfunction"."encrypted_inputs",
         "posthog_hogfunction"."filters",
         "posthog_hogfunction"."mappings",
         "posthog_hogfunction"."masking",
         "posthog_hogfunction"."template_id",
         "posthog_hogfunction"."execution_order",
         "posthog_team"."id",
         "posthog_team"."uuid",
         "posthog_team"."organization_id",
         "posthog_team"."project_id",
         "posthog_team"."api_token",
         "posthog_team"."app_urls",
         "posthog_team"."name",
         "posthog_team"."slack_incoming_webhook",
         "posthog_team"."created_at",
         "posthog_team"."updated_at",
         "posthog_team"."anonymize_ips",
         "posthog_team"."completed_snippet_onboarding",
         "posthog_team"."has_completed_onboarding_for",
         "posthog_team"."onboarding_tasks",
         "posthog_team"."ingested_event",
         "posthog_team"."autocapture_opt_out",
         "posthog_team"."autocapture_web_vitals_opt_in",
         "posthog_team"."autocapture_web_vitals_allowed_metrics",
         "posthog_team"."autocapture_exceptions_opt_in",
         "posthog_team"."autocapture_exceptions_errors_to_ignore",
         "posthog_team"."person_processing_opt_out",
         "posthog_team"."session_recording_opt_in",
         "posthog_team"."session_recording_sample_rate",
         "posthog_team"."session_recording_minimum_duration_milliseconds",
         "posthog_team"."session_recording_linked_flag",
         "posthog_team"."session_recording_network_payload_capture_config",
         "posthog_team"."session_recording_url_trigger_config",
         "posthog_team"."session_recording_url_blocklist_config",
         "posthog_team"."session_recording_event_trigger_config",
         "posthog_team"."session_replay_config",
         "posthog_team"."survey_config",
         "posthog_team"."capture_console_log_opt_in",
         "posthog_team"."capture_performance_opt_in",
         "posthog_team"."capture_dead_clicks",
         "posthog_team"."surveys_opt_in",
         "posthog_team"."heatmaps_opt_in",
         "posthog_team"."flags_persistence_default",
         "posthog_team"."session_recording_version",
         "posthog_team"."signup_token",
         "posthog_team"."is_demo",
         "posthog_team"."access_control",
         "posthog_team"."week_start_day",
         "posthog_team"."inject_web_apps",
         "posthog_team"."test_account_filters",
         "posthog_team"."test_account_filters_default_checked",
         "posthog_team"."path_cleaning_filters",
         "posthog_team"."timezone",
         "posthog_team"."data_attributes",
         "posthog_team"."person_display_name_properties",
         "posthog_team"."live_events_columns",
         "posthog_team"."recording_domains",
         "posthog_team"."human_friendly_comparison_periods",
         "posthog_team"."cookieless_server_hash_mode",
         "posthog_team"."revenue_tracking_config",
         "posthog_team"."primary_dashboard_id",
         "posthog_team"."default_data_theme",
         "posthog_team"."extra_settings",
         "posthog_team"."modifiers",
         "posthog_team"."correlation_config",
         "posthog_team"."session_recording_retention_period_days",
         "posthog_team"."plugins_opt_in",
         "posthog_team"."opt_out_capture",
         "posthog_team"."event_names",
         "posthog_team"."event_names_with_usage",
         "posthog_team"."event_properties",
         "posthog_team"."event_properties_with_usage",
         "posthog_team"."event_properties_numerical",
         "posthog_team"."external_data_workspace_id",
         "posthog_team"."external_data_workspace_last_synced_at",
         "posthog_team"."api_query_rate_limit"
  FROM "posthog_hogfunction"
  INNER JOIN "posthog_team" ON ("posthog_hogfunction"."team_id" = "posthog_team"."id")
  WHERE (NOT "posthog_hogfunction"."deleted"
         AND "posthog_hogfunction"."enabled"
         AND "posthog_hogfunction"."team_id" = 99999
         AND "posthog_hogfunction"."type" IN ('site_destination',
                                              'site_app'))
  '''
# ---
# name: TestFeatureFlagMatcher.test_db_matches_independent_of_string_or_number_type.9
  '''
  SELECT "posthog_featureflag"."id",
         "posthog_featureflag"."key",
         "posthog_featureflag"."name",
         "posthog_featureflag"."filters",
         "posthog_featureflag"."rollout_percentage",
         "posthog_featureflag"."team_id",
         "posthog_featureflag"."created_by_id",
         "posthog_featureflag"."created_at",
         "posthog_featureflag"."deleted",
         "posthog_featureflag"."active",
         "posthog_featureflag"."rollback_conditions",
         "posthog_featureflag"."performed_rollback",
         "posthog_featureflag"."ensure_experience_continuity",
         "posthog_featureflag"."usage_dashboard_id",
         "posthog_featureflag"."has_enriched_analytics",
         "posthog_featureflag"."is_remote_configuration",
         "posthog_featureflag"."has_encrypted_payloads"
  FROM "posthog_featureflag"
  INNER JOIN "posthog_team" ON ("posthog_featureflag"."team_id" = "posthog_team"."id")
  WHERE ("posthog_featureflag"."active"
         AND NOT "posthog_featureflag"."deleted"
         AND "posthog_team"."project_id" = 99999)
  '''
# ---
# name: TestFeatureFlagMatcher.test_invalid_regex_match_flag
  '''
  SELECT "posthog_team"."id",
         "posthog_team"."uuid",
         "posthog_team"."organization_id",
         "posthog_team"."project_id",
         "posthog_team"."api_token",
         "posthog_team"."app_urls",
         "posthog_team"."name",
         "posthog_team"."slack_incoming_webhook",
         "posthog_team"."created_at",
         "posthog_team"."updated_at",
         "posthog_team"."anonymize_ips",
         "posthog_team"."completed_snippet_onboarding",
         "posthog_team"."has_completed_onboarding_for",
         "posthog_team"."onboarding_tasks",
         "posthog_team"."ingested_event",
         "posthog_team"."autocapture_opt_out",
         "posthog_team"."autocapture_web_vitals_opt_in",
         "posthog_team"."autocapture_web_vitals_allowed_metrics",
         "posthog_team"."autocapture_exceptions_opt_in",
         "posthog_team"."autocapture_exceptions_errors_to_ignore",
         "posthog_team"."person_processing_opt_out",
         "posthog_team"."session_recording_opt_in",
         "posthog_team"."session_recording_sample_rate",
         "posthog_team"."session_recording_minimum_duration_milliseconds",
         "posthog_team"."session_recording_linked_flag",
         "posthog_team"."session_recording_network_payload_capture_config",
         "posthog_team"."session_recording_url_trigger_config",
         "posthog_team"."session_recording_url_blocklist_config",
         "posthog_team"."session_recording_event_trigger_config",
         "posthog_team"."session_replay_config",
         "posthog_team"."survey_config",
         "posthog_team"."capture_console_log_opt_in",
         "posthog_team"."capture_performance_opt_in",
         "posthog_team"."capture_dead_clicks",
         "posthog_team"."surveys_opt_in",
         "posthog_team"."heatmaps_opt_in",
         "posthog_team"."flags_persistence_default",
         "posthog_team"."session_recording_version",
         "posthog_team"."signup_token",
         "posthog_team"."is_demo",
         "posthog_team"."access_control",
         "posthog_team"."week_start_day",
         "posthog_team"."inject_web_apps",
         "posthog_team"."test_account_filters",
         "posthog_team"."test_account_filters_default_checked",
         "posthog_team"."path_cleaning_filters",
         "posthog_team"."timezone",
         "posthog_team"."data_attributes",
         "posthog_team"."person_display_name_properties",
         "posthog_team"."live_events_columns",
         "posthog_team"."recording_domains",
         "posthog_team"."human_friendly_comparison_periods",
         "posthog_team"."cookieless_server_hash_mode",
         "posthog_team"."revenue_tracking_config",
         "posthog_team"."primary_dashboard_id",
         "posthog_team"."default_data_theme",
         "posthog_team"."extra_settings",
         "posthog_team"."modifiers",
         "posthog_team"."correlation_config",
         "posthog_team"."session_recording_retention_period_days",
         "posthog_team"."plugins_opt_in",
         "posthog_team"."opt_out_capture",
         "posthog_team"."event_names",
         "posthog_team"."event_names_with_usage",
         "posthog_team"."event_properties",
         "posthog_team"."event_properties_with_usage",
         "posthog_team"."event_properties_numerical",
         "posthog_team"."external_data_workspace_id",
         "posthog_team"."external_data_workspace_last_synced_at",
         "posthog_team"."api_query_rate_limit"
  FROM "posthog_team"
  WHERE "posthog_team"."id" = 99999
  LIMIT 21
  '''
# ---
# name: TestFeatureFlagMatcher.test_invalid_regex_match_flag.1
  '''
  SELECT "posthog_featureflag"."id",
         "posthog_featureflag"."key",
         "posthog_featureflag"."name",
         "posthog_featureflag"."filters",
         "posthog_featureflag"."rollout_percentage",
         "posthog_featureflag"."team_id",
         "posthog_featureflag"."created_by_id",
         "posthog_featureflag"."created_at",
         "posthog_featureflag"."deleted",
         "posthog_featureflag"."active",
         "posthog_featureflag"."rollback_conditions",
         "posthog_featureflag"."performed_rollback",
         "posthog_featureflag"."ensure_experience_continuity",
         "posthog_featureflag"."usage_dashboard_id",
         "posthog_featureflag"."has_enriched_analytics",
         "posthog_featureflag"."is_remote_configuration",
         "posthog_featureflag"."has_encrypted_payloads"
  FROM "posthog_featureflag"
  INNER JOIN "posthog_team" ON ("posthog_featureflag"."team_id" = "posthog_team"."id")
  WHERE ("posthog_featureflag"."active"
         AND NOT "posthog_featureflag"."deleted"
         AND "posthog_team"."project_id" = 99999)
  '''
# ---
# name: TestFeatureFlagMatcher.test_invalid_regex_match_flag.10
  '''
  SELECT (("posthog_person"."properties" ->> 'email')::text ~ '["neil@x.com"]'
          AND "posthog_person"."properties" ? 'email'
          AND NOT (("posthog_person"."properties" -> 'email') = 'null'::jsonb)) AS "flag_X_condition_0"
  FROM "posthog_person"
  INNER JOIN "posthog_persondistinctid" ON ("posthog_person"."id" = "posthog_persondistinctid"."person_id")
  WHERE ("posthog_persondistinctid"."distinct_id" = 'another_id'
         AND "posthog_persondistinctid"."team_id" = 99999
         AND "posthog_person"."team_id" = 99999)
  '''
# ---
# name: TestFeatureFlagMatcher.test_invalid_regex_match_flag.2
  '''
  SELECT "posthog_team"."id",
         "posthog_team"."uuid",
         "posthog_team"."organization_id",
         "posthog_team"."project_id",
         "posthog_team"."api_token",
         "posthog_team"."app_urls",
         "posthog_team"."name",
         "posthog_team"."slack_incoming_webhook",
         "posthog_team"."created_at",
         "posthog_team"."updated_at",
         "posthog_team"."anonymize_ips",
         "posthog_team"."completed_snippet_onboarding",
         "posthog_team"."has_completed_onboarding_for",
         "posthog_team"."onboarding_tasks",
         "posthog_team"."ingested_event",
         "posthog_team"."autocapture_opt_out",
         "posthog_team"."autocapture_web_vitals_opt_in",
         "posthog_team"."autocapture_web_vitals_allowed_metrics",
         "posthog_team"."autocapture_exceptions_opt_in",
         "posthog_team"."autocapture_exceptions_errors_to_ignore",
         "posthog_team"."person_processing_opt_out",
         "posthog_team"."session_recording_opt_in",
         "posthog_team"."session_recording_sample_rate",
         "posthog_team"."session_recording_minimum_duration_milliseconds",
         "posthog_team"."session_recording_linked_flag",
         "posthog_team"."session_recording_network_payload_capture_config",
         "posthog_team"."session_recording_url_trigger_config",
         "posthog_team"."session_recording_url_blocklist_config",
         "posthog_team"."session_recording_event_trigger_config",
         "posthog_team"."session_replay_config",
         "posthog_team"."survey_config",
         "posthog_team"."capture_console_log_opt_in",
         "posthog_team"."capture_performance_opt_in",
         "posthog_team"."capture_dead_clicks",
         "posthog_team"."surveys_opt_in",
         "posthog_team"."heatmaps_opt_in",
         "posthog_team"."flags_persistence_default",
         "posthog_team"."session_recording_version",
         "posthog_team"."signup_token",
         "posthog_team"."is_demo",
         "posthog_team"."access_control",
         "posthog_team"."week_start_day",
         "posthog_team"."inject_web_apps",
         "posthog_team"."test_account_filters",
         "posthog_team"."test_account_filters_default_checked",
         "posthog_team"."path_cleaning_filters",
         "posthog_team"."timezone",
         "posthog_team"."data_attributes",
         "posthog_team"."person_display_name_properties",
         "posthog_team"."live_events_columns",
         "posthog_team"."recording_domains",
         "posthog_team"."human_friendly_comparison_periods",
         "posthog_team"."cookieless_server_hash_mode",
         "posthog_team"."revenue_tracking_config",
         "posthog_team"."primary_dashboard_id",
         "posthog_team"."default_data_theme",
         "posthog_team"."extra_settings",
         "posthog_team"."modifiers",
         "posthog_team"."correlation_config",
         "posthog_team"."session_recording_retention_period_days",
         "posthog_team"."external_data_workspace_id",
         "posthog_team"."external_data_workspace_last_synced_at",
         "posthog_team"."api_query_rate_limit"
  FROM "posthog_team"
  WHERE "posthog_team"."id" = 99999
  LIMIT 21
  '''
# ---
# name: TestFeatureFlagMatcher.test_invalid_regex_match_flag.3
  '''
  SELECT "posthog_remoteconfig"."id",
         "posthog_remoteconfig"."team_id",
         "posthog_remoteconfig"."config",
         "posthog_remoteconfig"."updated_at",
         "posthog_remoteconfig"."synced_at"
  FROM "posthog_remoteconfig"
  WHERE "posthog_remoteconfig"."team_id" = 99999
  LIMIT 21
  '''
# ---
# name: TestFeatureFlagMatcher.test_invalid_regex_match_flag.4
  '''
  SELECT "posthog_team"."id",
         "posthog_team"."uuid",
         "posthog_team"."organization_id",
         "posthog_team"."project_id",
         "posthog_team"."api_token",
         "posthog_team"."app_urls",
         "posthog_team"."name",
         "posthog_team"."slack_incoming_webhook",
         "posthog_team"."created_at",
         "posthog_team"."updated_at",
         "posthog_team"."anonymize_ips",
         "posthog_team"."completed_snippet_onboarding",
         "posthog_team"."has_completed_onboarding_for",
         "posthog_team"."onboarding_tasks",
         "posthog_team"."ingested_event",
         "posthog_team"."autocapture_opt_out",
         "posthog_team"."autocapture_web_vitals_opt_in",
         "posthog_team"."autocapture_web_vitals_allowed_metrics",
         "posthog_team"."autocapture_exceptions_opt_in",
         "posthog_team"."autocapture_exceptions_errors_to_ignore",
         "posthog_team"."person_processing_opt_out",
         "posthog_team"."session_recording_opt_in",
         "posthog_team"."session_recording_sample_rate",
         "posthog_team"."session_recording_minimum_duration_milliseconds",
         "posthog_team"."session_recording_linked_flag",
         "posthog_team"."session_recording_network_payload_capture_config",
         "posthog_team"."session_recording_url_trigger_config",
         "posthog_team"."session_recording_url_blocklist_config",
         "posthog_team"."session_recording_event_trigger_config",
         "posthog_team"."session_replay_config",
         "posthog_team"."survey_config",
         "posthog_team"."capture_console_log_opt_in",
         "posthog_team"."capture_performance_opt_in",
         "posthog_team"."capture_dead_clicks",
         "posthog_team"."surveys_opt_in",
         "posthog_team"."heatmaps_opt_in",
         "posthog_team"."flags_persistence_default",
         "posthog_team"."session_recording_version",
         "posthog_team"."signup_token",
         "posthog_team"."is_demo",
         "posthog_team"."access_control",
         "posthog_team"."week_start_day",
         "posthog_team"."inject_web_apps",
         "posthog_team"."test_account_filters",
         "posthog_team"."test_account_filters_default_checked",
         "posthog_team"."path_cleaning_filters",
         "posthog_team"."timezone",
         "posthog_team"."data_attributes",
         "posthog_team"."person_display_name_properties",
         "posthog_team"."live_events_columns",
         "posthog_team"."recording_domains",
         "posthog_team"."human_friendly_comparison_periods",
         "posthog_team"."cookieless_server_hash_mode",
         "posthog_team"."revenue_tracking_config",
         "posthog_team"."primary_dashboard_id",
         "posthog_team"."default_data_theme",
         "posthog_team"."extra_settings",
         "posthog_team"."modifiers",
         "posthog_team"."correlation_config",
         "posthog_team"."session_recording_retention_period_days",
         "posthog_team"."plugins_opt_in",
         "posthog_team"."opt_out_capture",
         "posthog_team"."event_names",
         "posthog_team"."event_names_with_usage",
         "posthog_team"."event_properties",
         "posthog_team"."event_properties_with_usage",
         "posthog_team"."event_properties_numerical",
         "posthog_team"."external_data_workspace_id",
         "posthog_team"."external_data_workspace_last_synced_at",
         "posthog_team"."api_query_rate_limit"
  FROM "posthog_team"
  WHERE "posthog_team"."id" = 99999
  LIMIT 21
  '''
# ---
# name: TestFeatureFlagMatcher.test_invalid_regex_match_flag.5
  '''
  SELECT COUNT(*) AS "__count"
  FROM "posthog_featureflag"
  WHERE ("posthog_featureflag"."active"
         AND NOT "posthog_featureflag"."deleted"
         AND "posthog_featureflag"."team_id" = 99999)
  '''
# ---
# name: TestFeatureFlagMatcher.test_invalid_regex_match_flag.6
  '''
  SELECT "posthog_survey"."id",
         "posthog_survey"."team_id",
         "posthog_survey"."name",
         "posthog_survey"."description",
         "posthog_survey"."linked_flag_id",
         "posthog_survey"."targeting_flag_id",
         "posthog_survey"."internal_targeting_flag_id",
         "posthog_survey"."internal_response_sampling_flag_id",
         "posthog_survey"."type",
         "posthog_survey"."conditions",
         "posthog_survey"."questions",
         "posthog_survey"."appearance",
         "posthog_survey"."created_at",
         "posthog_survey"."created_by_id",
         "posthog_survey"."start_date",
         "posthog_survey"."end_date",
         "posthog_survey"."updated_at",
         "posthog_survey"."archived",
         "posthog_survey"."responses_limit",
         "posthog_survey"."response_sampling_start_date",
         "posthog_survey"."response_sampling_interval_type",
         "posthog_survey"."response_sampling_interval",
         "posthog_survey"."response_sampling_limit",
         "posthog_survey"."response_sampling_daily_limits",
         "posthog_survey"."iteration_count",
         "posthog_survey"."iteration_frequency_days",
         "posthog_survey"."iteration_start_dates",
         "posthog_survey"."current_iteration",
         "posthog_survey"."current_iteration_start_date",
         "posthog_featureflag"."id",
         "posthog_featureflag"."key",
         "posthog_featureflag"."name",
         "posthog_featureflag"."filters",
         "posthog_featureflag"."rollout_percentage",
         "posthog_featureflag"."team_id",
         "posthog_featureflag"."created_by_id",
         "posthog_featureflag"."created_at",
         "posthog_featureflag"."deleted",
         "posthog_featureflag"."active",
         "posthog_featureflag"."rollback_conditions",
         "posthog_featureflag"."performed_rollback",
         "posthog_featureflag"."ensure_experience_continuity",
         "posthog_featureflag"."usage_dashboard_id",
         "posthog_featureflag"."has_enriched_analytics",
         "posthog_featureflag"."is_remote_configuration",
         "posthog_featureflag"."has_encrypted_payloads",
         T4."id",
         T4."key",
         T4."name",
         T4."filters",
         T4."rollout_percentage",
         T4."team_id",
         T4."created_by_id",
         T4."created_at",
         T4."deleted",
         T4."active",
         T4."rollback_conditions",
         T4."performed_rollback",
         T4."ensure_experience_continuity",
         T4."usage_dashboard_id",
         T4."has_enriched_analytics",
         T4."is_remote_configuration",
         T4."has_encrypted_payloads",
         T5."id",
         T5."key",
         T5."name",
         T5."filters",
         T5."rollout_percentage",
         T5."team_id",
         T5."created_by_id",
         T5."created_at",
         T5."deleted",
         T5."active",
         T5."rollback_conditions",
         T5."performed_rollback",
         T5."ensure_experience_continuity",
         T5."usage_dashboard_id",
         T5."has_enriched_analytics",
         T5."is_remote_configuration",
         T5."has_encrypted_payloads"
  FROM "posthog_survey"
  LEFT OUTER JOIN "posthog_featureflag" ON ("posthog_survey"."linked_flag_id" = "posthog_featureflag"."id")
  LEFT OUTER JOIN "posthog_featureflag" T4 ON ("posthog_survey"."targeting_flag_id" = T4."id")
  LEFT OUTER JOIN "posthog_featureflag" T5 ON ("posthog_survey"."internal_targeting_flag_id" = T5."id")
  WHERE ("posthog_survey"."team_id" = 99999
         AND NOT ("posthog_survey"."archived"))
  '''
# ---
# name: TestFeatureFlagMatcher.test_invalid_regex_match_flag.7
  '''
  SELECT "posthog_pluginconfig"."id",
         "posthog_pluginsourcefile"."transpiled",
         "posthog_pluginconfig"."web_token",
         "posthog_plugin"."config_schema",
         "posthog_pluginconfig"."config"
  FROM "posthog_pluginconfig"
  INNER JOIN "posthog_plugin" ON ("posthog_pluginconfig"."plugin_id" = "posthog_plugin"."id")
  INNER JOIN "posthog_pluginsourcefile" ON ("posthog_plugin"."id" = "posthog_pluginsourcefile"."plugin_id")
  WHERE ("posthog_pluginconfig"."enabled"
         AND "posthog_pluginsourcefile"."filename" = 'site.ts'
         AND "posthog_pluginsourcefile"."status" = 'TRANSPILED'
         AND "posthog_pluginconfig"."team_id" = 99999)
  '''
# ---
# name: TestFeatureFlagMatcher.test_invalid_regex_match_flag.8
  '''
  SELECT "posthog_hogfunction"."id",
         "posthog_hogfunction"."team_id",
         "posthog_hogfunction"."name",
         "posthog_hogfunction"."description",
         "posthog_hogfunction"."created_at",
         "posthog_hogfunction"."created_by_id",
         "posthog_hogfunction"."deleted",
         "posthog_hogfunction"."updated_at",
         "posthog_hogfunction"."enabled",
         "posthog_hogfunction"."type",
         "posthog_hogfunction"."icon_url",
         "posthog_hogfunction"."hog",
         "posthog_hogfunction"."bytecode",
         "posthog_hogfunction"."transpiled",
         "posthog_hogfunction"."inputs_schema",
         "posthog_hogfunction"."inputs",
         "posthog_hogfunction"."encrypted_inputs",
         "posthog_hogfunction"."filters",
         "posthog_hogfunction"."mappings",
         "posthog_hogfunction"."masking",
         "posthog_hogfunction"."template_id",
         "posthog_hogfunction"."execution_order",
         "posthog_team"."id",
         "posthog_team"."uuid",
         "posthog_team"."organization_id",
         "posthog_team"."project_id",
         "posthog_team"."api_token",
         "posthog_team"."app_urls",
         "posthog_team"."name",
         "posthog_team"."slack_incoming_webhook",
         "posthog_team"."created_at",
         "posthog_team"."updated_at",
         "posthog_team"."anonymize_ips",
         "posthog_team"."completed_snippet_onboarding",
         "posthog_team"."has_completed_onboarding_for",
         "posthog_team"."onboarding_tasks",
         "posthog_team"."ingested_event",
         "posthog_team"."autocapture_opt_out",
         "posthog_team"."autocapture_web_vitals_opt_in",
         "posthog_team"."autocapture_web_vitals_allowed_metrics",
         "posthog_team"."autocapture_exceptions_opt_in",
         "posthog_team"."autocapture_exceptions_errors_to_ignore",
         "posthog_team"."person_processing_opt_out",
         "posthog_team"."session_recording_opt_in",
         "posthog_team"."session_recording_sample_rate",
         "posthog_team"."session_recording_minimum_duration_milliseconds",
         "posthog_team"."session_recording_linked_flag",
         "posthog_team"."session_recording_network_payload_capture_config",
         "posthog_team"."session_recording_url_trigger_config",
         "posthog_team"."session_recording_url_blocklist_config",
         "posthog_team"."session_recording_event_trigger_config",
         "posthog_team"."session_replay_config",
         "posthog_team"."survey_config",
         "posthog_team"."capture_console_log_opt_in",
         "posthog_team"."capture_performance_opt_in",
         "posthog_team"."capture_dead_clicks",
         "posthog_team"."surveys_opt_in",
         "posthog_team"."heatmaps_opt_in",
         "posthog_team"."flags_persistence_default",
         "posthog_team"."session_recording_version",
         "posthog_team"."signup_token",
         "posthog_team"."is_demo",
         "posthog_team"."access_control",
         "posthog_team"."week_start_day",
         "posthog_team"."inject_web_apps",
         "posthog_team"."test_account_filters",
         "posthog_team"."test_account_filters_default_checked",
         "posthog_team"."path_cleaning_filters",
         "posthog_team"."timezone",
         "posthog_team"."data_attributes",
         "posthog_team"."person_display_name_properties",
         "posthog_team"."live_events_columns",
         "posthog_team"."recording_domains",
         "posthog_team"."human_friendly_comparison_periods",
         "posthog_team"."cookieless_server_hash_mode",
         "posthog_team"."revenue_tracking_config",
         "posthog_team"."primary_dashboard_id",
         "posthog_team"."default_data_theme",
         "posthog_team"."extra_settings",
         "posthog_team"."modifiers",
         "posthog_team"."correlation_config",
         "posthog_team"."session_recording_retention_period_days",
         "posthog_team"."plugins_opt_in",
         "posthog_team"."opt_out_capture",
         "posthog_team"."event_names",
         "posthog_team"."event_names_with_usage",
         "posthog_team"."event_properties",
         "posthog_team"."event_properties_with_usage",
         "posthog_team"."event_properties_numerical",
         "posthog_team"."external_data_workspace_id",
         "posthog_team"."external_data_workspace_last_synced_at",
         "posthog_team"."api_query_rate_limit"
  FROM "posthog_hogfunction"
  INNER JOIN "posthog_team" ON ("posthog_hogfunction"."team_id" = "posthog_team"."id")
  WHERE (NOT "posthog_hogfunction"."deleted"
         AND "posthog_hogfunction"."enabled"
         AND "posthog_hogfunction"."team_id" = 99999
         AND "posthog_hogfunction"."type" IN ('site_destination',
                                              'site_app'))
  '''
# ---
# name: TestFeatureFlagMatcher.test_invalid_regex_match_flag.9
  '''
  SELECT (("posthog_person"."properties" ->> 'email')::text ~ '["neil@x.com"]'
          AND "posthog_person"."properties" ? 'email'
          AND NOT (("posthog_person"."properties" -> 'email') = 'null'::jsonb)) AS "flag_X_condition_0"
  FROM "posthog_person"
  INNER JOIN "posthog_persondistinctid" ON ("posthog_person"."id" = "posthog_persondistinctid"."person_id")
  WHERE ("posthog_persondistinctid"."distinct_id" = '307'
         AND "posthog_persondistinctid"."team_id" = 99999
         AND "posthog_person"."team_id" = 99999)
  '''
# ---
# name: TestFeatureFlagMatcher.test_multiple_flags
  '''
  SELECT "posthog_grouptypemapping"."id",
         "posthog_grouptypemapping"."team_id",
         "posthog_grouptypemapping"."project_id",
         "posthog_grouptypemapping"."group_type",
         "posthog_grouptypemapping"."group_type_index",
         "posthog_grouptypemapping"."name_singular",
         "posthog_grouptypemapping"."name_plural"
  FROM "posthog_grouptypemapping"
  WHERE "posthog_grouptypemapping"."project_id" = 99999
  '''
# ---
# name: TestFeatureFlagMatcher.test_multiple_flags.1
  '''
  SELECT (("posthog_person"."properties" -> 'email') = '"test@posthog.com"'::jsonb
          AND "posthog_person"."properties" ? 'email'
          AND NOT (("posthog_person"."properties" -> 'email') = 'null'::jsonb)) AS "flag_X_condition_0",
         (true) AS "flag_X_condition_1",
         (true) AS "flag_X_condition_0",
         (true) AS "flag_X_condition_0",
         (true) AS "flag_X_condition_0"
  FROM "posthog_person"
  INNER JOIN "posthog_persondistinctid" ON ("posthog_person"."id" = "posthog_persondistinctid"."person_id")
  WHERE ("posthog_persondistinctid"."distinct_id" = 'test_id'
         AND "posthog_persondistinctid"."team_id" = 99999
         AND "posthog_person"."team_id" = 99999)
  '''
# ---
# name: TestFeatureFlagMatcher.test_multiple_flags.2
  '''
  SELECT (true) AS "flag_X_condition_0",
         (true) AS "flag_X_condition_0"
  FROM "posthog_group"
  WHERE ("posthog_group"."team_id" = 99999
         AND "posthog_group"."group_key" = 'group_key'
         AND "posthog_group"."group_type_index" = 99999)
  '''
# ---
# name: TestFeatureFlagMatcher.test_multiple_flags.3
  '''
  SELECT (("posthog_group"."group_properties" -> 'name') IN ('"foo.inc"'::jsonb)
          AND "posthog_group"."group_properties" ? 'name'
          AND NOT (("posthog_group"."group_properties" -> 'name') = 'null'::jsonb)) AS "flag_X_condition_0",
         (("posthog_group"."group_properties" -> 'name') IN ('"foo2.inc"'::jsonb)
          AND "posthog_group"."group_properties" ? 'name'
          AND NOT (("posthog_group"."group_properties" -> 'name') = 'null'::jsonb)) AS "flag_X_condition_0"
  FROM "posthog_group"
  WHERE ("posthog_group"."team_id" = 99999
         AND "posthog_group"."group_key" = 'foo'
         AND "posthog_group"."group_type_index" = 99999)
  '''
# ---
# name: TestFeatureFlagMatcher.test_multiple_flags.4
  '''
  SELECT "posthog_grouptypemapping"."id",
         "posthog_grouptypemapping"."team_id",
         "posthog_grouptypemapping"."project_id",
         "posthog_grouptypemapping"."group_type",
         "posthog_grouptypemapping"."group_type_index",
         "posthog_grouptypemapping"."name_singular",
         "posthog_grouptypemapping"."name_plural"
  FROM "posthog_grouptypemapping"
  WHERE "posthog_grouptypemapping"."project_id" = 99999
  '''
# ---
# name: TestFeatureFlagMatcher.test_multiple_flags.5
  '''
  SELECT (("posthog_person"."properties" -> 'email') = '"test@posthog.com"'::jsonb
          AND "posthog_person"."properties" ? 'email'
          AND NOT (("posthog_person"."properties" -> 'email') = 'null'::jsonb)) AS "flag_X_condition_0",
         (true) AS "flag_X_condition_1",
         (true) AS "flag_X_condition_0",
         (true) AS "flag_X_condition_0",
         (true) AS "flag_X_condition_0"
  FROM "posthog_person"
  INNER JOIN "posthog_persondistinctid" ON ("posthog_person"."id" = "posthog_persondistinctid"."person_id")
  WHERE ("posthog_persondistinctid"."distinct_id" = 'test_id'
         AND "posthog_persondistinctid"."team_id" = 99999
         AND "posthog_person"."team_id" = 99999)
  '''
# ---
# name: TestFeatureFlagMatcher.test_multiple_flags.6
  '''
  SELECT (("posthog_group"."group_properties" -> 'name') IN ('"foo.inc"'::jsonb)
          AND "posthog_group"."group_properties" ? 'name'
          AND NOT (("posthog_group"."group_properties" -> 'name') = 'null'::jsonb)) AS "flag_X_condition_0",
         (("posthog_group"."group_properties" -> 'name') IN ('"foo2.inc"'::jsonb)
          AND "posthog_group"."group_properties" ? 'name'
          AND NOT (("posthog_group"."group_properties" -> 'name') = 'null'::jsonb)) AS "flag_X_condition_0"
  FROM "posthog_group"
  WHERE ("posthog_group"."team_id" = 99999
         AND "posthog_group"."group_key" = 'foo2'
         AND "posthog_group"."group_type_index" = 99999)
  '''
# ---
# name: TestFeatureFlagMatcher.test_numeric_operator_with_cohorts_and_nested_cohorts
  '''
  SELECT "posthog_cohort"."id",
         "posthog_cohort"."name",
         "posthog_cohort"."description",
         "posthog_cohort"."team_id",
         "posthog_cohort"."deleted",
         "posthog_cohort"."filters",
         "posthog_cohort"."query",
         "posthog_cohort"."version",
         "posthog_cohort"."pending_version",
         "posthog_cohort"."count",
         "posthog_cohort"."created_by_id",
         "posthog_cohort"."created_at",
         "posthog_cohort"."is_calculating",
         "posthog_cohort"."last_calculation",
         "posthog_cohort"."errors_calculating",
         "posthog_cohort"."last_error_at",
         "posthog_cohort"."is_static",
         "posthog_cohort"."groups"
  FROM "posthog_cohort"
  INNER JOIN "posthog_team" ON ("posthog_cohort"."team_id" = "posthog_team"."id")
  WHERE (NOT "posthog_cohort"."deleted"
<<<<<<< HEAD
         AND "posthog_team"."project_id" = 517)
=======
         AND "posthog_team"."project_id" = 99999)
>>>>>>> 28535a72
  '''
# ---
# name: TestFeatureFlagMatcher.test_numeric_operator_with_cohorts_and_nested_cohorts.1
  '''
  SELECT (((("posthog_person"."properties" -> 'number') > '"100"'::jsonb
            AND JSONB_TYPEOF(("posthog_person"."properties" -> 'number')) = ('string'))
           OR (("posthog_person"."properties" -> 'number') > '100.0'::jsonb
               AND JSONB_TYPEOF(("posthog_person"."properties" -> 'number')) = ('number')))
          AND "posthog_person"."properties" ? 'number'
          AND NOT (("posthog_person"."properties" -> 'number') = 'null'::jsonb)) AS "flag_X_condition_0",
         (((("posthog_person"."properties" -> 'version') > '"1.05"'::jsonb
            AND JSONB_TYPEOF(("posthog_person"."properties" -> 'version')) = ('string'))
           OR (("posthog_person"."properties" -> 'version') > '1.05'::jsonb
               AND JSONB_TYPEOF(("posthog_person"."properties" -> 'version')) = ('number')))
          AND "posthog_person"."properties" ? 'version'
          AND NOT (("posthog_person"."properties" -> 'version') = 'null'::jsonb)) AS "flag_X_condition_0",
         (((("posthog_person"."properties" -> 'number') < '"31"'::jsonb
            AND JSONB_TYPEOF(("posthog_person"."properties" -> 'number')) = ('string'))
           OR (("posthog_person"."properties" -> 'number') < '31.0'::jsonb
               AND JSONB_TYPEOF(("posthog_person"."properties" -> 'number')) = ('number')))
          AND "posthog_person"."properties" ? 'number'
          AND NOT (("posthog_person"."properties" -> 'number') = 'null'::jsonb)
          AND ((("posthog_person"."properties" -> 'nested_prop') > '"20"'::jsonb
                AND JSONB_TYPEOF(("posthog_person"."properties" -> 'nested_prop')) = ('string'))
               OR (("posthog_person"."properties" -> 'nested_prop') > '20.0'::jsonb
                   AND JSONB_TYPEOF(("posthog_person"."properties" -> 'nested_prop')) = ('number')))
          AND "posthog_person"."properties" ? 'nested_prop'
          AND NOT (("posthog_person"."properties" -> 'nested_prop') = 'null'::jsonb)) AS "flag_X_condition_0"
  FROM "posthog_person"
  INNER JOIN "posthog_persondistinctid" ON ("posthog_person"."id" = "posthog_persondistinctid"."person_id")
  WHERE ("posthog_persondistinctid"."distinct_id" = '307'
         AND "posthog_persondistinctid"."team_id" = 99999
         AND "posthog_person"."team_id" = 99999)
  '''
# ---
# name: TestFeatureFlagMatcher.test_numeric_operator_with_groups_and_person_flags
  '''
  SELECT "posthog_grouptypemapping"."id",
         "posthog_grouptypemapping"."team_id",
         "posthog_grouptypemapping"."project_id",
         "posthog_grouptypemapping"."group_type",
         "posthog_grouptypemapping"."group_type_index",
         "posthog_grouptypemapping"."name_singular",
         "posthog_grouptypemapping"."name_plural"
  FROM "posthog_grouptypemapping"
<<<<<<< HEAD
  WHERE "posthog_grouptypemapping"."project_id" = 517
=======
  WHERE "posthog_grouptypemapping"."project_id" = 99999
>>>>>>> 28535a72
  '''
# ---
# name: TestFeatureFlagMatcher.test_numeric_operator_with_groups_and_person_flags.1
  '''
  SELECT (((("posthog_person"."properties" -> 'number') >= '"20"'::jsonb
            AND JSONB_TYPEOF(("posthog_person"."properties" -> 'number')) = ('string'))
           OR (("posthog_person"."properties" -> 'number') >= '20.0'::jsonb
               AND JSONB_TYPEOF(("posthog_person"."properties" -> 'number')) = ('number')))
          AND "posthog_person"."properties" ? 'number'
          AND NOT (("posthog_person"."properties" -> 'number') = 'null'::jsonb)) AS "flag_X_condition_0"
  FROM "posthog_person"
  INNER JOIN "posthog_persondistinctid" ON ("posthog_person"."id" = "posthog_persondistinctid"."person_id")
  WHERE ("posthog_persondistinctid"."distinct_id" = '307'
         AND "posthog_persondistinctid"."team_id" = 99999
         AND "posthog_person"."team_id" = 99999)
  '''
# ---
# name: TestFeatureFlagMatcher.test_numeric_operator_with_groups_and_person_flags.2
  '''
  SELECT (((("posthog_group"."group_properties" -> 'number') > '"100"'::jsonb
            AND JSONB_TYPEOF(("posthog_group"."group_properties" -> 'number')) = ('string'))
           OR (("posthog_group"."group_properties" -> 'number') > '100.0'::jsonb
               AND JSONB_TYPEOF(("posthog_group"."group_properties" -> 'number')) = ('number')))
          AND "posthog_group"."group_properties" ? 'number'
          AND NOT (("posthog_group"."group_properties" -> 'number') = 'null'::jsonb)) AS "flag_X_condition_0"
  FROM "posthog_group"
  WHERE ("posthog_group"."team_id" = 99999
         AND "posthog_group"."group_key" = 'foo'
         AND "posthog_group"."group_type_index" = 0)
  '''
# ---
# name: TestFeatureFlagMatcher.test_numeric_operator_with_groups_and_person_flags.3
  '''
  SELECT (("posthog_group"."group_properties" -> 'number') > '"100b2c"'::jsonb
          AND "posthog_group"."group_properties" ? 'number'
          AND NOT (("posthog_group"."group_properties" -> 'number') = 'null'::jsonb)) AS "flag_X_condition_0"
  FROM "posthog_group"
  WHERE ("posthog_group"."team_id" = 99999
         AND "posthog_group"."group_key" = 'foo-project'
         AND "posthog_group"."group_type_index" = 1)
  '''
# ---
# name: TestFeatureFlagMatcher.test_super_condition_matches_string
  '''
  SELECT ((("posthog_person"."properties" -> 'is_enabled') = 'true'::jsonb
           OR ("posthog_person"."properties" -> 'is_enabled') = '"true"'::jsonb)
          AND "posthog_person"."properties" ? 'is_enabled'
          AND NOT (("posthog_person"."properties" -> 'is_enabled') = 'null'::jsonb)) AS "flag_X_super_condition", ("posthog_person"."properties" -> 'is_enabled') IS NOT NULL AS "flag_X_super_condition_is_set",
                                                                                                                                                                                 (("posthog_person"."properties" -> 'email') = '"fake@posthog.com"'::jsonb
                                                                                                                                                                                  AND "posthog_person"."properties" ? 'email'
                                                                                                                                                                                  AND NOT (("posthog_person"."properties" -> 'email') = 'null'::jsonb)) AS "flag_X_condition_0",
                                                                                                                                                                                 (("posthog_person"."properties" -> 'email') = '"test@posthog.com"'::jsonb
                                                                                                                                                                                  AND "posthog_person"."properties" ? 'email'
                                                                                                                                                                                  AND NOT (("posthog_person"."properties" -> 'email') = 'null'::jsonb)) AS "flag_X_condition_1",
                                                                                                                                                                                 (true) AS "flag_X_condition_2"
  FROM "posthog_person"
  INNER JOIN "posthog_persondistinctid" ON ("posthog_person"."id" = "posthog_persondistinctid"."person_id")
  WHERE ("posthog_persondistinctid"."distinct_id" = 'test_id'
         AND "posthog_persondistinctid"."team_id" = 99999
         AND "posthog_person"."team_id" = 99999)
  '''
# ---
# name: TestFeatureFlagMatcher.test_with_sql_injection_properties_and_other_aliases
  '''
  SELECT "posthog_team"."id",
         "posthog_team"."uuid",
         "posthog_team"."organization_id",
         "posthog_team"."project_id",
         "posthog_team"."api_token",
         "posthog_team"."app_urls",
         "posthog_team"."name",
         "posthog_team"."slack_incoming_webhook",
         "posthog_team"."created_at",
         "posthog_team"."updated_at",
         "posthog_team"."anonymize_ips",
         "posthog_team"."completed_snippet_onboarding",
         "posthog_team"."has_completed_onboarding_for",
         "posthog_team"."onboarding_tasks",
         "posthog_team"."ingested_event",
         "posthog_team"."autocapture_opt_out",
         "posthog_team"."autocapture_web_vitals_opt_in",
         "posthog_team"."autocapture_web_vitals_allowed_metrics",
         "posthog_team"."autocapture_exceptions_opt_in",
         "posthog_team"."autocapture_exceptions_errors_to_ignore",
         "posthog_team"."person_processing_opt_out",
         "posthog_team"."session_recording_opt_in",
         "posthog_team"."session_recording_sample_rate",
         "posthog_team"."session_recording_minimum_duration_milliseconds",
         "posthog_team"."session_recording_linked_flag",
         "posthog_team"."session_recording_network_payload_capture_config",
         "posthog_team"."session_recording_url_trigger_config",
         "posthog_team"."session_recording_url_blocklist_config",
         "posthog_team"."session_recording_event_trigger_config",
         "posthog_team"."session_replay_config",
         "posthog_team"."survey_config",
         "posthog_team"."capture_console_log_opt_in",
         "posthog_team"."capture_performance_opt_in",
         "posthog_team"."capture_dead_clicks",
         "posthog_team"."surveys_opt_in",
         "posthog_team"."heatmaps_opt_in",
         "posthog_team"."flags_persistence_default",
         "posthog_team"."session_recording_version",
         "posthog_team"."signup_token",
         "posthog_team"."is_demo",
         "posthog_team"."access_control",
         "posthog_team"."week_start_day",
         "posthog_team"."inject_web_apps",
         "posthog_team"."test_account_filters",
         "posthog_team"."test_account_filters_default_checked",
         "posthog_team"."path_cleaning_filters",
         "posthog_team"."timezone",
         "posthog_team"."data_attributes",
         "posthog_team"."person_display_name_properties",
         "posthog_team"."live_events_columns",
         "posthog_team"."recording_domains",
         "posthog_team"."human_friendly_comparison_periods",
         "posthog_team"."cookieless_server_hash_mode",
         "posthog_team"."revenue_tracking_config",
         "posthog_team"."primary_dashboard_id",
         "posthog_team"."default_data_theme",
         "posthog_team"."extra_settings",
         "posthog_team"."modifiers",
         "posthog_team"."correlation_config",
         "posthog_team"."session_recording_retention_period_days",
         "posthog_team"."plugins_opt_in",
         "posthog_team"."opt_out_capture",
         "posthog_team"."event_names",
         "posthog_team"."event_names_with_usage",
         "posthog_team"."event_properties",
         "posthog_team"."event_properties_with_usage",
         "posthog_team"."event_properties_numerical",
         "posthog_team"."external_data_workspace_id",
         "posthog_team"."external_data_workspace_last_synced_at",
         "posthog_team"."api_query_rate_limit"
  FROM "posthog_team"
  WHERE "posthog_team"."id" = 99999
  LIMIT 21
  '''
# ---
# name: TestFeatureFlagMatcher.test_with_sql_injection_properties_and_other_aliases.1
  '''
  SELECT "posthog_featureflag"."id",
         "posthog_featureflag"."key",
         "posthog_featureflag"."name",
         "posthog_featureflag"."filters",
         "posthog_featureflag"."rollout_percentage",
         "posthog_featureflag"."team_id",
         "posthog_featureflag"."created_by_id",
         "posthog_featureflag"."created_at",
         "posthog_featureflag"."deleted",
         "posthog_featureflag"."active",
         "posthog_featureflag"."rollback_conditions",
         "posthog_featureflag"."performed_rollback",
         "posthog_featureflag"."ensure_experience_continuity",
         "posthog_featureflag"."usage_dashboard_id",
         "posthog_featureflag"."has_enriched_analytics",
         "posthog_featureflag"."is_remote_configuration",
         "posthog_featureflag"."has_encrypted_payloads"
  FROM "posthog_featureflag"
  INNER JOIN "posthog_team" ON ("posthog_featureflag"."team_id" = "posthog_team"."id")
  WHERE ("posthog_featureflag"."active"
         AND NOT "posthog_featureflag"."deleted"
         AND "posthog_team"."project_id" = 99999)
  '''
# ---
# name: TestFeatureFlagMatcher.test_with_sql_injection_properties_and_other_aliases.10
  '''
  SELECT (((("posthog_person"."properties" -> 'number space') > '"100"'::jsonb
            AND JSONB_TYPEOF(("posthog_person"."properties" -> 'number space')) = ('string'))
           OR (("posthog_person"."properties" -> 'number space') > '100.0'::jsonb
               AND JSONB_TYPEOF(("posthog_person"."properties" -> 'number space')) = ('number')))
          AND "posthog_person"."properties" ? 'number space'
          AND NOT (("posthog_person"."properties" -> 'number space') = 'null'::jsonb)
          AND ((JSONB_TYPEOF(("posthog_person"."properties" -> ';''" SELECT 1; DROP TABLE posthog_featureflag;')) = ('string')
                AND ("posthog_person"."properties" -> ';''" SELECT 1; DROP TABLE posthog_featureflag;') > '"100"'::jsonb)
               OR (JSONB_TYPEOF(("posthog_person"."properties" -> ';''" SELECT 1; DROP TABLE posthog_featureflag;')) = ('number')
                   AND ("posthog_person"."properties" -> ';''" SELECT 1; DROP TABLE posthog_featureflag;') > '100.0'::jsonb))
          AND "posthog_person"."properties" ? ';''" SELECT 1; DROP TABLE posthog_featureflag;'
          AND NOT (("posthog_person"."properties" -> ';''" SELECT 1; DROP TABLE posthog_featureflag;') = 'null'::jsonb)) AS "flag_X_condition_0",
         (((JSONB_TYPEOF(("posthog_person"."properties" -> ';''" SELECT 1; DROP TABLE posthog_featureflag;')) = ('string')
            AND ("posthog_person"."properties" -> ';''" SELECT 1; DROP TABLE posthog_featureflag;') > '"100"'::jsonb)
           OR (JSONB_TYPEOF(("posthog_person"."properties" -> ';''" SELECT 1; DROP TABLE posthog_featureflag;')) = ('number')
               AND ("posthog_person"."properties" -> ';''" SELECT 1; DROP TABLE posthog_featureflag;') > '100.0'::jsonb))
          AND "posthog_person"."properties" ? ';''" SELECT 1; DROP TABLE posthog_featureflag;'
          AND NOT (("posthog_person"."properties" -> ';''" SELECT 1; DROP TABLE posthog_featureflag;') = 'null'::jsonb)) AS "flag_X_condition_1",
         (((("posthog_person"."properties" -> 'version!!!') > '"1.05"'::jsonb
            AND JSONB_TYPEOF(("posthog_person"."properties" -> 'version!!!')) = ('string'))
           OR (("posthog_person"."properties" -> 'version!!!') > '1.05'::jsonb
               AND JSONB_TYPEOF(("posthog_person"."properties" -> 'version!!!')) = ('number')))
          AND "posthog_person"."properties" ? 'version!!!'
          AND NOT (("posthog_person"."properties" -> 'version!!!') = 'null'::jsonb)) AS "flag_X_condition_2",
         ((("posthog_person"."properties" -> 'nested_prop --random #comment //test') = '"21"'::jsonb
           OR ("posthog_person"."properties" -> 'nested_prop --random #comment //test') = '21'::jsonb)
          AND "posthog_person"."properties" ? 'nested_prop --random #comment //test'
          AND NOT (("posthog_person"."properties" -> 'nested_prop --random #comment //test') = 'null'::jsonb)) AS "flag_X_condition_3"
  FROM "posthog_person"
  INNER JOIN "posthog_persondistinctid" ON ("posthog_person"."id" = "posthog_persondistinctid"."person_id")
  WHERE ("posthog_persondistinctid"."distinct_id" = '307'
         AND "posthog_persondistinctid"."team_id" = 99999
         AND "posthog_person"."team_id" = 99999)
  '''
# ---
# name: TestFeatureFlagMatcher.test_with_sql_injection_properties_and_other_aliases.2
  '''
  SELECT "posthog_team"."id",
         "posthog_team"."uuid",
         "posthog_team"."organization_id",
         "posthog_team"."project_id",
         "posthog_team"."api_token",
         "posthog_team"."app_urls",
         "posthog_team"."name",
         "posthog_team"."slack_incoming_webhook",
         "posthog_team"."created_at",
         "posthog_team"."updated_at",
         "posthog_team"."anonymize_ips",
         "posthog_team"."completed_snippet_onboarding",
         "posthog_team"."has_completed_onboarding_for",
         "posthog_team"."onboarding_tasks",
         "posthog_team"."ingested_event",
         "posthog_team"."autocapture_opt_out",
         "posthog_team"."autocapture_web_vitals_opt_in",
         "posthog_team"."autocapture_web_vitals_allowed_metrics",
         "posthog_team"."autocapture_exceptions_opt_in",
         "posthog_team"."autocapture_exceptions_errors_to_ignore",
         "posthog_team"."person_processing_opt_out",
         "posthog_team"."session_recording_opt_in",
         "posthog_team"."session_recording_sample_rate",
         "posthog_team"."session_recording_minimum_duration_milliseconds",
         "posthog_team"."session_recording_linked_flag",
         "posthog_team"."session_recording_network_payload_capture_config",
         "posthog_team"."session_recording_url_trigger_config",
         "posthog_team"."session_recording_url_blocklist_config",
         "posthog_team"."session_recording_event_trigger_config",
         "posthog_team"."session_replay_config",
         "posthog_team"."survey_config",
         "posthog_team"."capture_console_log_opt_in",
         "posthog_team"."capture_performance_opt_in",
         "posthog_team"."capture_dead_clicks",
         "posthog_team"."surveys_opt_in",
         "posthog_team"."heatmaps_opt_in",
         "posthog_team"."flags_persistence_default",
         "posthog_team"."session_recording_version",
         "posthog_team"."signup_token",
         "posthog_team"."is_demo",
         "posthog_team"."access_control",
         "posthog_team"."week_start_day",
         "posthog_team"."inject_web_apps",
         "posthog_team"."test_account_filters",
         "posthog_team"."test_account_filters_default_checked",
         "posthog_team"."path_cleaning_filters",
         "posthog_team"."timezone",
         "posthog_team"."data_attributes",
         "posthog_team"."person_display_name_properties",
         "posthog_team"."live_events_columns",
         "posthog_team"."recording_domains",
         "posthog_team"."human_friendly_comparison_periods",
         "posthog_team"."cookieless_server_hash_mode",
         "posthog_team"."revenue_tracking_config",
         "posthog_team"."primary_dashboard_id",
         "posthog_team"."default_data_theme",
         "posthog_team"."extra_settings",
         "posthog_team"."modifiers",
         "posthog_team"."correlation_config",
         "posthog_team"."session_recording_retention_period_days",
         "posthog_team"."external_data_workspace_id",
         "posthog_team"."external_data_workspace_last_synced_at",
         "posthog_team"."api_query_rate_limit"
  FROM "posthog_team"
  WHERE "posthog_team"."id" = 99999
  LIMIT 21
  '''
# ---
# name: TestFeatureFlagMatcher.test_with_sql_injection_properties_and_other_aliases.3
  '''
  SELECT "posthog_remoteconfig"."id",
         "posthog_remoteconfig"."team_id",
         "posthog_remoteconfig"."config",
         "posthog_remoteconfig"."updated_at",
         "posthog_remoteconfig"."synced_at"
  FROM "posthog_remoteconfig"
  WHERE "posthog_remoteconfig"."team_id" = 99999
  LIMIT 21
  '''
# ---
# name: TestFeatureFlagMatcher.test_with_sql_injection_properties_and_other_aliases.4
  '''
  SELECT "posthog_team"."id",
         "posthog_team"."uuid",
         "posthog_team"."organization_id",
         "posthog_team"."project_id",
         "posthog_team"."api_token",
         "posthog_team"."app_urls",
         "posthog_team"."name",
         "posthog_team"."slack_incoming_webhook",
         "posthog_team"."created_at",
         "posthog_team"."updated_at",
         "posthog_team"."anonymize_ips",
         "posthog_team"."completed_snippet_onboarding",
         "posthog_team"."has_completed_onboarding_for",
         "posthog_team"."onboarding_tasks",
         "posthog_team"."ingested_event",
         "posthog_team"."autocapture_opt_out",
         "posthog_team"."autocapture_web_vitals_opt_in",
         "posthog_team"."autocapture_web_vitals_allowed_metrics",
         "posthog_team"."autocapture_exceptions_opt_in",
         "posthog_team"."autocapture_exceptions_errors_to_ignore",
         "posthog_team"."person_processing_opt_out",
         "posthog_team"."session_recording_opt_in",
         "posthog_team"."session_recording_sample_rate",
         "posthog_team"."session_recording_minimum_duration_milliseconds",
         "posthog_team"."session_recording_linked_flag",
         "posthog_team"."session_recording_network_payload_capture_config",
         "posthog_team"."session_recording_url_trigger_config",
         "posthog_team"."session_recording_url_blocklist_config",
         "posthog_team"."session_recording_event_trigger_config",
         "posthog_team"."session_replay_config",
         "posthog_team"."survey_config",
         "posthog_team"."capture_console_log_opt_in",
         "posthog_team"."capture_performance_opt_in",
         "posthog_team"."capture_dead_clicks",
         "posthog_team"."surveys_opt_in",
         "posthog_team"."heatmaps_opt_in",
         "posthog_team"."flags_persistence_default",
         "posthog_team"."session_recording_version",
         "posthog_team"."signup_token",
         "posthog_team"."is_demo",
         "posthog_team"."access_control",
         "posthog_team"."week_start_day",
         "posthog_team"."inject_web_apps",
         "posthog_team"."test_account_filters",
         "posthog_team"."test_account_filters_default_checked",
         "posthog_team"."path_cleaning_filters",
         "posthog_team"."timezone",
         "posthog_team"."data_attributes",
         "posthog_team"."person_display_name_properties",
         "posthog_team"."live_events_columns",
         "posthog_team"."recording_domains",
         "posthog_team"."human_friendly_comparison_periods",
         "posthog_team"."cookieless_server_hash_mode",
         "posthog_team"."revenue_tracking_config",
         "posthog_team"."primary_dashboard_id",
         "posthog_team"."default_data_theme",
         "posthog_team"."extra_settings",
         "posthog_team"."modifiers",
         "posthog_team"."correlation_config",
         "posthog_team"."session_recording_retention_period_days",
         "posthog_team"."plugins_opt_in",
         "posthog_team"."opt_out_capture",
         "posthog_team"."event_names",
         "posthog_team"."event_names_with_usage",
         "posthog_team"."event_properties",
         "posthog_team"."event_properties_with_usage",
         "posthog_team"."event_properties_numerical",
         "posthog_team"."external_data_workspace_id",
         "posthog_team"."external_data_workspace_last_synced_at",
         "posthog_team"."api_query_rate_limit"
  FROM "posthog_team"
  WHERE "posthog_team"."id" = 99999
  LIMIT 21
  '''
# ---
# name: TestFeatureFlagMatcher.test_with_sql_injection_properties_and_other_aliases.5
  '''
  SELECT COUNT(*) AS "__count"
  FROM "posthog_featureflag"
  WHERE ("posthog_featureflag"."active"
         AND NOT "posthog_featureflag"."deleted"
         AND "posthog_featureflag"."team_id" = 99999)
  '''
# ---
# name: TestFeatureFlagMatcher.test_with_sql_injection_properties_and_other_aliases.6
  '''
  SELECT "posthog_survey"."id",
         "posthog_survey"."team_id",
         "posthog_survey"."name",
         "posthog_survey"."description",
         "posthog_survey"."linked_flag_id",
         "posthog_survey"."targeting_flag_id",
         "posthog_survey"."internal_targeting_flag_id",
         "posthog_survey"."internal_response_sampling_flag_id",
         "posthog_survey"."type",
         "posthog_survey"."conditions",
         "posthog_survey"."questions",
         "posthog_survey"."appearance",
         "posthog_survey"."created_at",
         "posthog_survey"."created_by_id",
         "posthog_survey"."start_date",
         "posthog_survey"."end_date",
         "posthog_survey"."updated_at",
         "posthog_survey"."archived",
         "posthog_survey"."responses_limit",
         "posthog_survey"."response_sampling_start_date",
         "posthog_survey"."response_sampling_interval_type",
         "posthog_survey"."response_sampling_interval",
         "posthog_survey"."response_sampling_limit",
         "posthog_survey"."response_sampling_daily_limits",
         "posthog_survey"."iteration_count",
         "posthog_survey"."iteration_frequency_days",
         "posthog_survey"."iteration_start_dates",
         "posthog_survey"."current_iteration",
         "posthog_survey"."current_iteration_start_date",
         "posthog_featureflag"."id",
         "posthog_featureflag"."key",
         "posthog_featureflag"."name",
         "posthog_featureflag"."filters",
         "posthog_featureflag"."rollout_percentage",
         "posthog_featureflag"."team_id",
         "posthog_featureflag"."created_by_id",
         "posthog_featureflag"."created_at",
         "posthog_featureflag"."deleted",
         "posthog_featureflag"."active",
         "posthog_featureflag"."rollback_conditions",
         "posthog_featureflag"."performed_rollback",
         "posthog_featureflag"."ensure_experience_continuity",
         "posthog_featureflag"."usage_dashboard_id",
         "posthog_featureflag"."has_enriched_analytics",
         "posthog_featureflag"."is_remote_configuration",
         "posthog_featureflag"."has_encrypted_payloads",
         T4."id",
         T4."key",
         T4."name",
         T4."filters",
         T4."rollout_percentage",
         T4."team_id",
         T4."created_by_id",
         T4."created_at",
         T4."deleted",
         T4."active",
         T4."rollback_conditions",
         T4."performed_rollback",
         T4."ensure_experience_continuity",
         T4."usage_dashboard_id",
         T4."has_enriched_analytics",
         T4."is_remote_configuration",
         T4."has_encrypted_payloads",
         T5."id",
         T5."key",
         T5."name",
         T5."filters",
         T5."rollout_percentage",
         T5."team_id",
         T5."created_by_id",
         T5."created_at",
         T5."deleted",
         T5."active",
         T5."rollback_conditions",
         T5."performed_rollback",
         T5."ensure_experience_continuity",
         T5."usage_dashboard_id",
         T5."has_enriched_analytics",
         T5."is_remote_configuration",
         T5."has_encrypted_payloads"
  FROM "posthog_survey"
  LEFT OUTER JOIN "posthog_featureflag" ON ("posthog_survey"."linked_flag_id" = "posthog_featureflag"."id")
  LEFT OUTER JOIN "posthog_featureflag" T4 ON ("posthog_survey"."targeting_flag_id" = T4."id")
  LEFT OUTER JOIN "posthog_featureflag" T5 ON ("posthog_survey"."internal_targeting_flag_id" = T5."id")
  WHERE ("posthog_survey"."team_id" = 99999
         AND NOT ("posthog_survey"."archived"))
  '''
# ---
# name: TestFeatureFlagMatcher.test_with_sql_injection_properties_and_other_aliases.7
  '''
  SELECT "posthog_pluginconfig"."id",
         "posthog_pluginsourcefile"."transpiled",
         "posthog_pluginconfig"."web_token",
         "posthog_plugin"."config_schema",
         "posthog_pluginconfig"."config"
  FROM "posthog_pluginconfig"
  INNER JOIN "posthog_plugin" ON ("posthog_pluginconfig"."plugin_id" = "posthog_plugin"."id")
  INNER JOIN "posthog_pluginsourcefile" ON ("posthog_plugin"."id" = "posthog_pluginsourcefile"."plugin_id")
  WHERE ("posthog_pluginconfig"."enabled"
         AND "posthog_pluginsourcefile"."filename" = 'site.ts'
         AND "posthog_pluginsourcefile"."status" = 'TRANSPILED'
         AND "posthog_pluginconfig"."team_id" = 99999)
  '''
# ---
# name: TestFeatureFlagMatcher.test_with_sql_injection_properties_and_other_aliases.8
  '''
  SELECT "posthog_hogfunction"."id",
         "posthog_hogfunction"."team_id",
         "posthog_hogfunction"."name",
         "posthog_hogfunction"."description",
         "posthog_hogfunction"."created_at",
         "posthog_hogfunction"."created_by_id",
         "posthog_hogfunction"."deleted",
         "posthog_hogfunction"."updated_at",
         "posthog_hogfunction"."enabled",
         "posthog_hogfunction"."type",
         "posthog_hogfunction"."icon_url",
         "posthog_hogfunction"."hog",
         "posthog_hogfunction"."bytecode",
         "posthog_hogfunction"."transpiled",
         "posthog_hogfunction"."inputs_schema",
         "posthog_hogfunction"."inputs",
         "posthog_hogfunction"."encrypted_inputs",
         "posthog_hogfunction"."filters",
         "posthog_hogfunction"."mappings",
         "posthog_hogfunction"."masking",
         "posthog_hogfunction"."template_id",
         "posthog_hogfunction"."execution_order",
         "posthog_team"."id",
         "posthog_team"."uuid",
         "posthog_team"."organization_id",
         "posthog_team"."project_id",
         "posthog_team"."api_token",
         "posthog_team"."app_urls",
         "posthog_team"."name",
         "posthog_team"."slack_incoming_webhook",
         "posthog_team"."created_at",
         "posthog_team"."updated_at",
         "posthog_team"."anonymize_ips",
         "posthog_team"."completed_snippet_onboarding",
         "posthog_team"."has_completed_onboarding_for",
         "posthog_team"."onboarding_tasks",
         "posthog_team"."ingested_event",
         "posthog_team"."autocapture_opt_out",
         "posthog_team"."autocapture_web_vitals_opt_in",
         "posthog_team"."autocapture_web_vitals_allowed_metrics",
         "posthog_team"."autocapture_exceptions_opt_in",
         "posthog_team"."autocapture_exceptions_errors_to_ignore",
         "posthog_team"."person_processing_opt_out",
         "posthog_team"."session_recording_opt_in",
         "posthog_team"."session_recording_sample_rate",
         "posthog_team"."session_recording_minimum_duration_milliseconds",
         "posthog_team"."session_recording_linked_flag",
         "posthog_team"."session_recording_network_payload_capture_config",
         "posthog_team"."session_recording_url_trigger_config",
         "posthog_team"."session_recording_url_blocklist_config",
         "posthog_team"."session_recording_event_trigger_config",
         "posthog_team"."session_replay_config",
         "posthog_team"."survey_config",
         "posthog_team"."capture_console_log_opt_in",
         "posthog_team"."capture_performance_opt_in",
         "posthog_team"."capture_dead_clicks",
         "posthog_team"."surveys_opt_in",
         "posthog_team"."heatmaps_opt_in",
         "posthog_team"."flags_persistence_default",
         "posthog_team"."session_recording_version",
         "posthog_team"."signup_token",
         "posthog_team"."is_demo",
         "posthog_team"."access_control",
         "posthog_team"."week_start_day",
         "posthog_team"."inject_web_apps",
         "posthog_team"."test_account_filters",
         "posthog_team"."test_account_filters_default_checked",
         "posthog_team"."path_cleaning_filters",
         "posthog_team"."timezone",
         "posthog_team"."data_attributes",
         "posthog_team"."person_display_name_properties",
         "posthog_team"."live_events_columns",
         "posthog_team"."recording_domains",
         "posthog_team"."human_friendly_comparison_periods",
         "posthog_team"."cookieless_server_hash_mode",
         "posthog_team"."revenue_tracking_config",
         "posthog_team"."primary_dashboard_id",
         "posthog_team"."default_data_theme",
         "posthog_team"."extra_settings",
         "posthog_team"."modifiers",
         "posthog_team"."correlation_config",
         "posthog_team"."session_recording_retention_period_days",
         "posthog_team"."plugins_opt_in",
         "posthog_team"."opt_out_capture",
         "posthog_team"."event_names",
         "posthog_team"."event_names_with_usage",
         "posthog_team"."event_properties",
         "posthog_team"."event_properties_with_usage",
         "posthog_team"."event_properties_numerical",
         "posthog_team"."external_data_workspace_id",
         "posthog_team"."external_data_workspace_last_synced_at",
         "posthog_team"."api_query_rate_limit"
  FROM "posthog_hogfunction"
  INNER JOIN "posthog_team" ON ("posthog_hogfunction"."team_id" = "posthog_team"."id")
  WHERE (NOT "posthog_hogfunction"."deleted"
         AND "posthog_hogfunction"."enabled"
         AND "posthog_hogfunction"."team_id" = 99999
         AND "posthog_hogfunction"."type" IN ('site_destination',
                                              'site_app'))
  '''
# ---
# name: TestFeatureFlagMatcher.test_with_sql_injection_properties_and_other_aliases.9
  '''
  SELECT "posthog_cohort"."id",
         "posthog_cohort"."name",
         "posthog_cohort"."description",
         "posthog_cohort"."team_id",
         "posthog_cohort"."deleted",
         "posthog_cohort"."filters",
         "posthog_cohort"."query",
         "posthog_cohort"."version",
         "posthog_cohort"."pending_version",
         "posthog_cohort"."count",
         "posthog_cohort"."created_by_id",
         "posthog_cohort"."created_at",
         "posthog_cohort"."is_calculating",
         "posthog_cohort"."last_calculation",
         "posthog_cohort"."errors_calculating",
         "posthog_cohort"."last_error_at",
         "posthog_cohort"."is_static",
         "posthog_cohort"."groups"
  FROM "posthog_cohort"
  INNER JOIN "posthog_team" ON ("posthog_cohort"."team_id" = "posthog_team"."id")
  WHERE (NOT "posthog_cohort"."deleted"
         AND "posthog_team"."project_id" = 99999)
  '''
# ---
# name: TestHashKeyOverridesRaceConditions.test_hash_key_overrides_with_simulated_error_race_conditions_on_person_merging
  'BEGIN'
# ---
# name: TestHashKeyOverridesRaceConditions.test_hash_key_overrides_with_simulated_error_race_conditions_on_person_merging.1
  '''
  
  SET LOCAL statement_timeout = 99999
  '''
# ---
# name: TestHashKeyOverridesRaceConditions.test_hash_key_overrides_with_simulated_error_race_conditions_on_person_merging.10
  '''
  WITH target_person_ids AS
    (SELECT team_id,
            person_id
     FROM posthog_persondistinctid
     WHERE team_id = 99999
       AND distinct_id = ANY('{other_id,example_id}') ),
       existing_overrides AS
    (SELECT team_id,
            person_id,
            feature_flag_key,
            hash_key
     FROM posthog_featureflaghashkeyoverride
     WHERE team_id = 99999
       AND person_id IN
         (SELECT person_id
          FROM target_person_ids) ),
       flags_to_override AS
    (SELECT key
     FROM posthog_featureflag flag
     JOIN posthog_team team ON flag.team_id = team.id
     WHERE team.project_id = 99999
       AND flag.ensure_experience_continuity = TRUE
       AND flag.active = TRUE
       AND flag.deleted = FALSE
       AND flag.key NOT IN
         (SELECT feature_flag_key
          FROM existing_overrides) )
  INSERT INTO posthog_featureflaghashkeyoverride (team_id, person_id, feature_flag_key, hash_key)
  SELECT team_id,
         person_id,
         key,
         'example_id'
  FROM flags_to_override,
       target_person_ids
  WHERE EXISTS
      (SELECT 1
       FROM posthog_person
       WHERE id = person_id
         AND team_id = 99999) ON CONFLICT DO NOTHING
  '''
# ---
# name: TestHashKeyOverridesRaceConditions.test_hash_key_overrides_with_simulated_error_race_conditions_on_person_merging.11
  'ROLLBACK'
# ---
# name: TestHashKeyOverridesRaceConditions.test_hash_key_overrides_with_simulated_error_race_conditions_on_person_merging.12
  'BEGIN'
# ---
# name: TestHashKeyOverridesRaceConditions.test_hash_key_overrides_with_simulated_error_race_conditions_on_person_merging.13
  '''
  
  SET LOCAL statement_timeout = 99999
  '''
# ---
# name: TestHashKeyOverridesRaceConditions.test_hash_key_overrides_with_simulated_error_race_conditions_on_person_merging.14
  '''
  SELECT "posthog_persondistinctid"."person_id",
         "posthog_persondistinctid"."distinct_id"
  FROM "posthog_persondistinctid"
  WHERE ("posthog_persondistinctid"."distinct_id" IN ('other_id',
                                                      'example_id')
         AND "posthog_persondistinctid"."team_id" = 99999)
  '''
# ---
# name: TestHashKeyOverridesRaceConditions.test_hash_key_overrides_with_simulated_error_race_conditions_on_person_merging.15
  '''
  SELECT "posthog_featureflaghashkeyoverride"."feature_flag_key",
         "posthog_featureflaghashkeyoverride"."hash_key",
         "posthog_featureflaghashkeyoverride"."person_id"
  FROM "posthog_featureflaghashkeyoverride"
  WHERE ("posthog_featureflaghashkeyoverride"."person_id" IN (1,
                                                              2,
                                                              3,
                                                              4,
                                                              5 /* ... */)
         AND "posthog_featureflaghashkeyoverride"."team_id" = 99999)
  '''
# ---
# name: TestHashKeyOverridesRaceConditions.test_hash_key_overrides_with_simulated_error_race_conditions_on_person_merging.16
  'COMMIT'
# ---
# name: TestHashKeyOverridesRaceConditions.test_hash_key_overrides_with_simulated_error_race_conditions_on_person_merging.2
  '''
  WITH target_person_ids AS
    (SELECT team_id,
            person_id
     FROM posthog_persondistinctid
     WHERE team_id = 99999
       AND distinct_id = ANY('{other_id,example_id}') ),
       existing_overrides AS
    (SELECT team_id,
            person_id,
            feature_flag_key,
            hash_key
     FROM posthog_featureflaghashkeyoverride
     WHERE team_id = 99999
       AND person_id IN
         (SELECT person_id
          FROM target_person_ids) )
  SELECT key
  FROM posthog_featureflag flag
  JOIN posthog_team team ON flag.team_id = team.id
  WHERE team.project_id = 99999
    AND flag.ensure_experience_continuity = TRUE
    AND flag.active = TRUE
    AND flag.deleted = FALSE
    AND key NOT IN
      (SELECT feature_flag_key
       FROM existing_overrides)
  '''
# ---
# name: TestHashKeyOverridesRaceConditions.test_hash_key_overrides_with_simulated_error_race_conditions_on_person_merging.3
  'COMMIT'
# ---
# name: TestHashKeyOverridesRaceConditions.test_hash_key_overrides_with_simulated_error_race_conditions_on_person_merging.4
  'BEGIN'
# ---
# name: TestHashKeyOverridesRaceConditions.test_hash_key_overrides_with_simulated_error_race_conditions_on_person_merging.5
  '''
  
  SET LOCAL statement_timeout = 99999
  '''
# ---
# name: TestHashKeyOverridesRaceConditions.test_hash_key_overrides_with_simulated_error_race_conditions_on_person_merging.6
  '''
  WITH target_person_ids AS
    (SELECT team_id,
            person_id
     FROM posthog_persondistinctid
     WHERE team_id = 99999
       AND distinct_id = ANY('{other_id,example_id}') ),
       existing_overrides AS
    (SELECT team_id,
            person_id,
            feature_flag_key,
            hash_key
     FROM posthog_featureflaghashkeyoverride
     WHERE team_id = 99999
       AND person_id IN
         (SELECT person_id
          FROM target_person_ids) ),
       flags_to_override AS
    (SELECT key
     FROM posthog_featureflag flag
     JOIN posthog_team team ON flag.team_id = team.id
     WHERE team.project_id = 99999
       AND flag.ensure_experience_continuity = TRUE
       AND flag.active = TRUE
       AND flag.deleted = FALSE
       AND flag.key NOT IN
         (SELECT feature_flag_key
          FROM existing_overrides) )
  INSERT INTO posthog_featureflaghashkeyoverride (team_id, person_id, feature_flag_key, hash_key)
  SELECT team_id,
         person_id,
         key,
         'example_id'
  FROM flags_to_override,
       target_person_ids
  WHERE EXISTS
      (SELECT 1
       FROM posthog_person
       WHERE id = person_id
         AND team_id = 99999) ON CONFLICT DO NOTHING
  '''
# ---
# name: TestHashKeyOverridesRaceConditions.test_hash_key_overrides_with_simulated_error_race_conditions_on_person_merging.7
  'ROLLBACK'
# ---
# name: TestHashKeyOverridesRaceConditions.test_hash_key_overrides_with_simulated_error_race_conditions_on_person_merging.8
  'BEGIN'
# ---
# name: TestHashKeyOverridesRaceConditions.test_hash_key_overrides_with_simulated_error_race_conditions_on_person_merging.9
  '''
  
  SET LOCAL statement_timeout = 99999
  '''
# ---
# name: TestHashKeyOverridesRaceConditions.test_hash_key_overrides_with_simulated_race_conditions_on_person_merging
  'BEGIN'
# ---
# name: TestHashKeyOverridesRaceConditions.test_hash_key_overrides_with_simulated_race_conditions_on_person_merging.1
  '''
  
  SET LOCAL statement_timeout = 99999
  '''
# ---
# name: TestHashKeyOverridesRaceConditions.test_hash_key_overrides_with_simulated_race_conditions_on_person_merging.10
  '''
  WITH target_person_ids AS
    (SELECT team_id,
            person_id
     FROM posthog_persondistinctid
     WHERE team_id = 99999
       AND distinct_id = ANY('{other_id,example_id}') ),
       existing_overrides AS
    (SELECT team_id,
            person_id,
            feature_flag_key,
            hash_key
     FROM posthog_featureflaghashkeyoverride
     WHERE team_id = 99999
       AND person_id IN
         (SELECT person_id
          FROM target_person_ids) ),
       flags_to_override AS
    (SELECT key
     FROM posthog_featureflag flag
     JOIN posthog_team team ON flag.team_id = team.id
     WHERE team.project_id = 99999
       AND flag.ensure_experience_continuity = TRUE
       AND flag.active = TRUE
       AND flag.deleted = FALSE
       AND flag.key NOT IN
         (SELECT feature_flag_key
          FROM existing_overrides) )
  INSERT INTO posthog_featureflaghashkeyoverride (team_id, person_id, feature_flag_key, hash_key)
  SELECT team_id,
         person_id,
         key,
         'example_id'
  FROM flags_to_override,
       target_person_ids
  WHERE EXISTS
      (SELECT 1
       FROM posthog_person
       WHERE id = person_id
         AND team_id = 99999) ON CONFLICT DO NOTHING
  '''
# ---
# name: TestHashKeyOverridesRaceConditions.test_hash_key_overrides_with_simulated_race_conditions_on_person_merging.11
  'COMMIT'
# ---
# name: TestHashKeyOverridesRaceConditions.test_hash_key_overrides_with_simulated_race_conditions_on_person_merging.12
  'BEGIN'
# ---
# name: TestHashKeyOverridesRaceConditions.test_hash_key_overrides_with_simulated_race_conditions_on_person_merging.13
  '''
  
  SET LOCAL statement_timeout = 99999
  '''
# ---
# name: TestHashKeyOverridesRaceConditions.test_hash_key_overrides_with_simulated_race_conditions_on_person_merging.14
  '''
  SELECT "posthog_persondistinctid"."person_id",
         "posthog_persondistinctid"."distinct_id"
  FROM "posthog_persondistinctid"
  WHERE ("posthog_persondistinctid"."distinct_id" IN ('other_id',
                                                      'example_id')
         AND "posthog_persondistinctid"."team_id" = 99999)
  '''
# ---
# name: TestHashKeyOverridesRaceConditions.test_hash_key_overrides_with_simulated_race_conditions_on_person_merging.15
  '''
  SELECT "posthog_featureflaghashkeyoverride"."feature_flag_key",
         "posthog_featureflaghashkeyoverride"."hash_key",
         "posthog_featureflaghashkeyoverride"."person_id"
  FROM "posthog_featureflaghashkeyoverride"
  WHERE ("posthog_featureflaghashkeyoverride"."person_id" IN (1,
                                                              2,
                                                              3,
                                                              4,
                                                              5 /* ... */)
         AND "posthog_featureflaghashkeyoverride"."team_id" = 99999)
  '''
# ---
# name: TestHashKeyOverridesRaceConditions.test_hash_key_overrides_with_simulated_race_conditions_on_person_merging.16
  'COMMIT'
# ---
# name: TestHashKeyOverridesRaceConditions.test_hash_key_overrides_with_simulated_race_conditions_on_person_merging.2
  '''
  WITH target_person_ids AS
    (SELECT team_id,
            person_id
     FROM posthog_persondistinctid
     WHERE team_id = 99999
       AND distinct_id = ANY('{other_id,example_id}') ),
       existing_overrides AS
    (SELECT team_id,
            person_id,
            feature_flag_key,
            hash_key
     FROM posthog_featureflaghashkeyoverride
     WHERE team_id = 99999
       AND person_id IN
         (SELECT person_id
          FROM target_person_ids) )
  SELECT key
  FROM posthog_featureflag flag
  JOIN posthog_team team ON flag.team_id = team.id
  WHERE team.project_id = 99999
    AND flag.ensure_experience_continuity = TRUE
    AND flag.active = TRUE
    AND flag.deleted = FALSE
    AND key NOT IN
      (SELECT feature_flag_key
       FROM existing_overrides)
  '''
# ---
# name: TestHashKeyOverridesRaceConditions.test_hash_key_overrides_with_simulated_race_conditions_on_person_merging.3
  'COMMIT'
# ---
# name: TestHashKeyOverridesRaceConditions.test_hash_key_overrides_with_simulated_race_conditions_on_person_merging.4
  'BEGIN'
# ---
# name: TestHashKeyOverridesRaceConditions.test_hash_key_overrides_with_simulated_race_conditions_on_person_merging.5
  '''
  
  SET LOCAL statement_timeout = 99999
  '''
# ---
# name: TestHashKeyOverridesRaceConditions.test_hash_key_overrides_with_simulated_race_conditions_on_person_merging.6
  '''
  WITH target_person_ids AS
    (SELECT team_id,
            person_id
     FROM posthog_persondistinctid
     WHERE team_id = 99999
       AND distinct_id = ANY('{other_id,example_id}') ),
       existing_overrides AS
    (SELECT team_id,
            person_id,
            feature_flag_key,
            hash_key
     FROM posthog_featureflaghashkeyoverride
     WHERE team_id = 99999
       AND person_id IN
         (SELECT person_id
          FROM target_person_ids) ),
       flags_to_override AS
    (SELECT key
     FROM posthog_featureflag flag
     JOIN posthog_team team ON flag.team_id = team.id
     WHERE team.project_id = 99999
       AND flag.ensure_experience_continuity = TRUE
       AND flag.active = TRUE
       AND flag.deleted = FALSE
       AND flag.key NOT IN
         (SELECT feature_flag_key
          FROM existing_overrides) )
  INSERT INTO posthog_featureflaghashkeyoverride (team_id, person_id, feature_flag_key, hash_key)
  SELECT team_id,
         person_id,
         key,
         'example_id'
  FROM flags_to_override,
       target_person_ids
  WHERE EXISTS
      (SELECT 1
       FROM posthog_person
       WHERE id = person_id
         AND team_id = 99999) ON CONFLICT DO NOTHING
  '''
# ---
# name: TestHashKeyOverridesRaceConditions.test_hash_key_overrides_with_simulated_race_conditions_on_person_merging.7
  'ROLLBACK'
# ---
# name: TestHashKeyOverridesRaceConditions.test_hash_key_overrides_with_simulated_race_conditions_on_person_merging.8
  'BEGIN'
# ---
# name: TestHashKeyOverridesRaceConditions.test_hash_key_overrides_with_simulated_race_conditions_on_person_merging.9
  '''
  
  SET LOCAL statement_timeout = 99999
  '''
# ---<|MERGE_RESOLUTION|>--- conflicted
+++ resolved
@@ -2069,11 +2069,7 @@
   FROM "posthog_cohort"
   INNER JOIN "posthog_team" ON ("posthog_cohort"."team_id" = "posthog_team"."id")
   WHERE (NOT "posthog_cohort"."deleted"
-<<<<<<< HEAD
-         AND "posthog_team"."project_id" = 517)
-=======
          AND "posthog_team"."project_id" = 99999)
->>>>>>> 28535a72
   '''
 # ---
 # name: TestFeatureFlagMatcher.test_numeric_operator_with_cohorts_and_nested_cohorts.1
@@ -2119,11 +2115,7 @@
          "posthog_grouptypemapping"."name_singular",
          "posthog_grouptypemapping"."name_plural"
   FROM "posthog_grouptypemapping"
-<<<<<<< HEAD
-  WHERE "posthog_grouptypemapping"."project_id" = 517
-=======
   WHERE "posthog_grouptypemapping"."project_id" = 99999
->>>>>>> 28535a72
   '''
 # ---
 # name: TestFeatureFlagMatcher.test_numeric_operator_with_groups_and_person_flags.1
@@ -2734,7 +2726,7 @@
 # ---
 # name: TestHashKeyOverridesRaceConditions.test_hash_key_overrides_with_simulated_error_race_conditions_on_person_merging.1
   '''
-  
+
   SET LOCAL statement_timeout = 99999
   '''
 # ---
@@ -2789,7 +2781,7 @@
 # ---
 # name: TestHashKeyOverridesRaceConditions.test_hash_key_overrides_with_simulated_error_race_conditions_on_person_merging.13
   '''
-  
+
   SET LOCAL statement_timeout = 99999
   '''
 # ---
@@ -2858,7 +2850,7 @@
 # ---
 # name: TestHashKeyOverridesRaceConditions.test_hash_key_overrides_with_simulated_error_race_conditions_on_person_merging.5
   '''
-  
+
   SET LOCAL statement_timeout = 99999
   '''
 # ---
@@ -2913,7 +2905,7 @@
 # ---
 # name: TestHashKeyOverridesRaceConditions.test_hash_key_overrides_with_simulated_error_race_conditions_on_person_merging.9
   '''
-  
+
   SET LOCAL statement_timeout = 99999
   '''
 # ---
@@ -2922,7 +2914,7 @@
 # ---
 # name: TestHashKeyOverridesRaceConditions.test_hash_key_overrides_with_simulated_race_conditions_on_person_merging.1
   '''
-  
+
   SET LOCAL statement_timeout = 99999
   '''
 # ---
@@ -2977,7 +2969,7 @@
 # ---
 # name: TestHashKeyOverridesRaceConditions.test_hash_key_overrides_with_simulated_race_conditions_on_person_merging.13
   '''
-  
+
   SET LOCAL statement_timeout = 99999
   '''
 # ---
@@ -3046,7 +3038,7 @@
 # ---
 # name: TestHashKeyOverridesRaceConditions.test_hash_key_overrides_with_simulated_race_conditions_on_person_merging.5
   '''
-  
+
   SET LOCAL statement_timeout = 99999
   '''
 # ---
@@ -3101,7 +3093,7 @@
 # ---
 # name: TestHashKeyOverridesRaceConditions.test_hash_key_overrides_with_simulated_race_conditions_on_person_merging.9
   '''
-  
+
   SET LOCAL statement_timeout = 99999
   '''
 # ---