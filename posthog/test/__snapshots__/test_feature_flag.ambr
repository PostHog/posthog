--- conflicted
+++ resolved
@@ -222,6 +222,121 @@
   '''
 # ---
 # name: TestFeatureFlagMatcher.test_db_matches_independent_of_string_or_number_type.10
+  '''
+  SELECT "posthog_remoteconfig"."id",
+         "posthog_remoteconfig"."team_id",
+         "posthog_remoteconfig"."config",
+         "posthog_remoteconfig"."updated_at",
+         "posthog_remoteconfig"."synced_at"
+  FROM "posthog_remoteconfig"
+  WHERE "posthog_remoteconfig"."team_id" = 99999
+  LIMIT 21
+  '''
+# ---
+# name: TestFeatureFlagMatcher.test_db_matches_independent_of_string_or_number_type.11
+  '''
+  SELECT "posthog_team"."id",
+         "posthog_team"."uuid",
+         "posthog_team"."organization_id",
+         "posthog_team"."project_id",
+         "posthog_team"."api_token",
+         "posthog_team"."app_urls",
+         "posthog_team"."name",
+         "posthog_team"."slack_incoming_webhook",
+         "posthog_team"."created_at",
+         "posthog_team"."updated_at",
+         "posthog_team"."anonymize_ips",
+         "posthog_team"."completed_snippet_onboarding",
+         "posthog_team"."has_completed_onboarding_for",
+         "posthog_team"."onboarding_tasks",
+         "posthog_team"."ingested_event",
+         "posthog_team"."autocapture_opt_out",
+         "posthog_team"."autocapture_web_vitals_opt_in",
+         "posthog_team"."autocapture_web_vitals_allowed_metrics",
+         "posthog_team"."autocapture_exceptions_opt_in",
+         "posthog_team"."autocapture_exceptions_errors_to_ignore",
+         "posthog_team"."person_processing_opt_out",
+         "posthog_team"."session_recording_opt_in",
+         "posthog_team"."session_recording_sample_rate",
+         "posthog_team"."session_recording_minimum_duration_milliseconds",
+         "posthog_team"."session_recording_linked_flag",
+         "posthog_team"."session_recording_network_payload_capture_config",
+         "posthog_team"."session_recording_masking_config",
+         "posthog_team"."session_recording_url_trigger_config",
+         "posthog_team"."session_recording_url_blocklist_config",
+         "posthog_team"."session_recording_event_trigger_config",
+         "posthog_team"."session_replay_config",
+         "posthog_team"."survey_config",
+         "posthog_team"."capture_console_log_opt_in",
+         "posthog_team"."capture_performance_opt_in",
+         "posthog_team"."capture_dead_clicks",
+         "posthog_team"."surveys_opt_in",
+         "posthog_team"."heatmaps_opt_in",
+         "posthog_team"."flags_persistence_default",
+         "posthog_team"."session_recording_version",
+         "posthog_team"."signup_token",
+         "posthog_team"."is_demo",
+         "posthog_team"."access_control",
+         "posthog_team"."week_start_day",
+         "posthog_team"."inject_web_apps",
+         "posthog_team"."test_account_filters",
+         "posthog_team"."test_account_filters_default_checked",
+         "posthog_team"."path_cleaning_filters",
+         "posthog_team"."timezone",
+         "posthog_team"."data_attributes",
+         "posthog_team"."person_display_name_properties",
+         "posthog_team"."live_events_columns",
+         "posthog_team"."recording_domains",
+         "posthog_team"."human_friendly_comparison_periods",
+         "posthog_team"."cookieless_server_hash_mode",
+         "posthog_team"."revenue_tracking_config",
+         "posthog_team"."primary_dashboard_id",
+         "posthog_team"."default_data_theme",
+         "posthog_team"."extra_settings",
+         "posthog_team"."modifiers",
+         "posthog_team"."correlation_config",
+         "posthog_team"."session_recording_retention_period_days",
+         "posthog_team"."plugins_opt_in",
+         "posthog_team"."opt_out_capture",
+         "posthog_team"."event_names",
+         "posthog_team"."event_names_with_usage",
+         "posthog_team"."event_properties",
+         "posthog_team"."event_properties_with_usage",
+         "posthog_team"."event_properties_numerical",
+         "posthog_team"."external_data_workspace_id",
+         "posthog_team"."external_data_workspace_last_synced_at",
+         "posthog_team"."api_query_rate_limit"
+  FROM "posthog_team"
+  WHERE "posthog_team"."id" = 99999
+  LIMIT 21
+  '''
+# ---
+# name: TestFeatureFlagMatcher.test_db_matches_independent_of_string_or_number_type.12
+  '''
+  SELECT COUNT(*) AS "__count"
+  FROM "posthog_featureflag"
+  WHERE ("posthog_featureflag"."active"
+         AND NOT "posthog_featureflag"."deleted"
+         AND "posthog_featureflag"."team_id" = 99999)
+  '''
+# ---
+# name: TestFeatureFlagMatcher.test_db_matches_independent_of_string_or_number_type.13
+  '''
+  SELECT "posthog_pluginconfig"."id",
+         "posthog_pluginsourcefile"."transpiled",
+         "posthog_pluginconfig"."web_token",
+         "posthog_plugin"."config_schema",
+         "posthog_pluginconfig"."config"
+  FROM "posthog_pluginconfig"
+  INNER JOIN "posthog_plugin" ON ("posthog_pluginconfig"."plugin_id" = "posthog_plugin"."id")
+  INNER JOIN "posthog_pluginsourcefile" ON ("posthog_plugin"."id" = "posthog_pluginsourcefile"."plugin_id")
+  WHERE ("posthog_pluginconfig"."enabled"
+         AND "posthog_pluginsourcefile"."filename" = 'site.ts'
+         AND "posthog_pluginsourcefile"."status" = 'TRANSPILED'
+         AND "posthog_pluginconfig"."team_id" = 99999)
+  '''
+# ---
+# name: TestFeatureFlagMatcher.test_db_matches_independent_of_string_or_number_type.14
   '''
   SELECT "posthog_hogfunction"."id",
          "posthog_hogfunction"."team_id",
@@ -325,45 +440,7 @@
                                               'site_app'))
   '''
 # ---
-# name: TestFeatureFlagMatcher.test_db_matches_independent_of_string_or_number_type.11
-  '''
-  SELECT "posthog_filesystem"."team_id",
-         "posthog_filesystem"."id",
-         "posthog_filesystem"."path",
-         "posthog_filesystem"."depth",
-         "posthog_filesystem"."type",
-         "posthog_filesystem"."ref",
-         "posthog_filesystem"."href",
-         "posthog_filesystem"."meta",
-         "posthog_filesystem"."created_at",
-         "posthog_filesystem"."created_by_id"
-  FROM "posthog_filesystem"
-  WHERE ("posthog_filesystem"."ref" = '65'
-         AND "posthog_filesystem"."team_id" = 99999
-         AND "posthog_filesystem"."type" = 'feature_flag')
-  ORDER BY "posthog_filesystem"."id" ASC
-  LIMIT 1
-  '''
-# ---
-# name: TestFeatureFlagMatcher.test_db_matches_independent_of_string_or_number_type.12
-  '''
-  SELECT 1 AS "a"
-  FROM "posthog_filesystem"
-  WHERE ("posthog_filesystem"."path" = 'Unfiled/Feature Flags/Beta feature'
-         AND "posthog_filesystem"."team_id" = 99999)
-  LIMIT 1
-  '''
-# ---
-# name: TestFeatureFlagMatcher.test_db_matches_independent_of_string_or_number_type.13
-  '''
-  SELECT 1 AS "a"
-  FROM "posthog_filesystem"
-  WHERE ("posthog_filesystem"."path" = 'Unfiled/Feature Flags/Beta feature (1)'
-         AND "posthog_filesystem"."team_id" = 99999)
-  LIMIT 1
-  '''
-# ---
-# name: TestFeatureFlagMatcher.test_db_matches_independent_of_string_or_number_type.14
+# name: TestFeatureFlagMatcher.test_db_matches_independent_of_string_or_number_type.15
   '''
   SELECT "posthog_featureflag"."id",
          "posthog_featureflag"."key",
@@ -391,9 +468,8 @@
          AND "posthog_team"."project_id" = 99999)
   '''
 # ---
-# name: TestFeatureFlagMatcher.test_db_matches_independent_of_string_or_number_type.15
-  '''
-<<<<<<< HEAD
+# name: TestFeatureFlagMatcher.test_db_matches_independent_of_string_or_number_type.16
+  '''
   SELECT "posthog_team"."id",
          "posthog_team"."uuid",
          "posthog_team"."organization_id",
@@ -463,10 +539,8 @@
   LIMIT 21
   '''
 # ---
-# name: TestFeatureFlagMatcher.test_db_matches_independent_of_string_or_number_type.16
-  '''
-=======
->>>>>>> 7c90d560
+# name: TestFeatureFlagMatcher.test_db_matches_independent_of_string_or_number_type.17
+  '''
   SELECT "posthog_remoteconfig"."id",
          "posthog_remoteconfig"."team_id",
          "posthog_remoteconfig"."config",
@@ -477,11 +551,7 @@
   LIMIT 21
   '''
 # ---
-<<<<<<< HEAD
-# name: TestFeatureFlagMatcher.test_db_matches_independent_of_string_or_number_type.17
-=======
-# name: TestFeatureFlagMatcher.test_db_matches_independent_of_string_or_number_type.11
->>>>>>> 7c90d560
+# name: TestFeatureFlagMatcher.test_db_matches_independent_of_string_or_number_type.18
   '''
   SELECT "posthog_team"."id",
          "posthog_team"."uuid",
@@ -559,11 +629,7 @@
   LIMIT 21
   '''
 # ---
-<<<<<<< HEAD
-# name: TestFeatureFlagMatcher.test_db_matches_independent_of_string_or_number_type.18
-=======
-# name: TestFeatureFlagMatcher.test_db_matches_independent_of_string_or_number_type.12
->>>>>>> 7c90d560
+# name: TestFeatureFlagMatcher.test_db_matches_independent_of_string_or_number_type.19
   '''
   SELECT COUNT(*) AS "__count"
   FROM "posthog_featureflag"
@@ -572,118 +638,78 @@
          AND "posthog_featureflag"."team_id" = 99999)
   '''
 # ---
-<<<<<<< HEAD
-# name: TestFeatureFlagMatcher.test_db_matches_independent_of_string_or_number_type.19
-  '''
-  SELECT "posthog_survey"."id",
-         "posthog_survey"."team_id",
-         "posthog_survey"."name",
-         "posthog_survey"."description",
-         "posthog_survey"."linked_flag_id",
-         "posthog_survey"."targeting_flag_id",
-         "posthog_survey"."internal_targeting_flag_id",
-         "posthog_survey"."internal_response_sampling_flag_id",
-         "posthog_survey"."type",
-         "posthog_survey"."conditions",
-         "posthog_survey"."questions",
-         "posthog_survey"."appearance",
-         "posthog_survey"."created_at",
-         "posthog_survey"."created_by_id",
-         "posthog_survey"."start_date",
-         "posthog_survey"."end_date",
-         "posthog_survey"."updated_at",
-         "posthog_survey"."archived",
-         "posthog_survey"."responses_limit",
-         "posthog_survey"."response_sampling_start_date",
-         "posthog_survey"."response_sampling_interval_type",
-         "posthog_survey"."response_sampling_interval",
-         "posthog_survey"."response_sampling_limit",
-         "posthog_survey"."response_sampling_daily_limits",
-         "posthog_survey"."iteration_count",
-         "posthog_survey"."iteration_frequency_days",
-         "posthog_survey"."iteration_start_dates",
-         "posthog_survey"."current_iteration",
-         "posthog_survey"."current_iteration_start_date",
-         "posthog_survey"."schedule",
-         "posthog_survey"."enable_partial_responses",
-         "posthog_featureflag"."id",
-         "posthog_featureflag"."key",
-         "posthog_featureflag"."name",
-         "posthog_featureflag"."filters",
-         "posthog_featureflag"."rollout_percentage",
-         "posthog_featureflag"."team_id",
-         "posthog_featureflag"."created_by_id",
-         "posthog_featureflag"."created_at",
-         "posthog_featureflag"."deleted",
-         "posthog_featureflag"."active",
-         "posthog_featureflag"."version",
-         "posthog_featureflag"."last_modified_by_id",
-         "posthog_featureflag"."rollback_conditions",
-         "posthog_featureflag"."performed_rollback",
-         "posthog_featureflag"."ensure_experience_continuity",
-         "posthog_featureflag"."usage_dashboard_id",
-         "posthog_featureflag"."has_enriched_analytics",
-         "posthog_featureflag"."is_remote_configuration",
-         "posthog_featureflag"."has_encrypted_payloads",
-         T4."id",
-         T4."key",
-         T4."name",
-         T4."filters",
-         T4."rollout_percentage",
-         T4."team_id",
-         T4."created_by_id",
-         T4."created_at",
-         T4."deleted",
-         T4."active",
-         T4."version",
-         T4."last_modified_by_id",
-         T4."rollback_conditions",
-         T4."performed_rollback",
-         T4."ensure_experience_continuity",
-         T4."usage_dashboard_id",
-         T4."has_enriched_analytics",
-         T4."is_remote_configuration",
-         T4."has_encrypted_payloads",
-         T5."id",
-         T5."key",
-         T5."name",
-         T5."filters",
-         T5."rollout_percentage",
-         T5."team_id",
-         T5."created_by_id",
-         T5."created_at",
-         T5."deleted",
-         T5."active",
-         T5."version",
-         T5."last_modified_by_id",
-         T5."rollback_conditions",
-         T5."performed_rollback",
-         T5."ensure_experience_continuity",
-         T5."usage_dashboard_id",
-         T5."has_enriched_analytics",
-         T5."is_remote_configuration",
-         T5."has_encrypted_payloads"
-  FROM "posthog_survey"
-  LEFT OUTER JOIN "posthog_featureflag" ON ("posthog_survey"."linked_flag_id" = "posthog_featureflag"."id")
-  LEFT OUTER JOIN "posthog_featureflag" T4 ON ("posthog_survey"."targeting_flag_id" = T4."id")
-  LEFT OUTER JOIN "posthog_featureflag" T5 ON ("posthog_survey"."internal_targeting_flag_id" = T5."id")
-  WHERE ("posthog_survey"."team_id" = 99999
-         AND NOT ("posthog_survey"."archived"))
-  '''
-# ---
 # name: TestFeatureFlagMatcher.test_db_matches_independent_of_string_or_number_type.2
   '''
-  SELECT 1 AS "a"
-  FROM "posthog_filesystem"
-  WHERE ("posthog_filesystem"."path" = 'Unfiled/Feature Flags/Beta feature'
-         AND "posthog_filesystem"."team_id" = 99999)
-  LIMIT 1
+  SELECT "posthog_team"."id",
+         "posthog_team"."uuid",
+         "posthog_team"."organization_id",
+         "posthog_team"."project_id",
+         "posthog_team"."api_token",
+         "posthog_team"."app_urls",
+         "posthog_team"."name",
+         "posthog_team"."slack_incoming_webhook",
+         "posthog_team"."created_at",
+         "posthog_team"."updated_at",
+         "posthog_team"."anonymize_ips",
+         "posthog_team"."completed_snippet_onboarding",
+         "posthog_team"."has_completed_onboarding_for",
+         "posthog_team"."onboarding_tasks",
+         "posthog_team"."ingested_event",
+         "posthog_team"."autocapture_opt_out",
+         "posthog_team"."autocapture_web_vitals_opt_in",
+         "posthog_team"."autocapture_web_vitals_allowed_metrics",
+         "posthog_team"."autocapture_exceptions_opt_in",
+         "posthog_team"."autocapture_exceptions_errors_to_ignore",
+         "posthog_team"."person_processing_opt_out",
+         "posthog_team"."session_recording_opt_in",
+         "posthog_team"."session_recording_sample_rate",
+         "posthog_team"."session_recording_minimum_duration_milliseconds",
+         "posthog_team"."session_recording_linked_flag",
+         "posthog_team"."session_recording_network_payload_capture_config",
+         "posthog_team"."session_recording_masking_config",
+         "posthog_team"."session_recording_url_trigger_config",
+         "posthog_team"."session_recording_url_blocklist_config",
+         "posthog_team"."session_recording_event_trigger_config",
+         "posthog_team"."session_replay_config",
+         "posthog_team"."survey_config",
+         "posthog_team"."capture_console_log_opt_in",
+         "posthog_team"."capture_performance_opt_in",
+         "posthog_team"."capture_dead_clicks",
+         "posthog_team"."surveys_opt_in",
+         "posthog_team"."heatmaps_opt_in",
+         "posthog_team"."flags_persistence_default",
+         "posthog_team"."session_recording_version",
+         "posthog_team"."signup_token",
+         "posthog_team"."is_demo",
+         "posthog_team"."access_control",
+         "posthog_team"."week_start_day",
+         "posthog_team"."inject_web_apps",
+         "posthog_team"."test_account_filters",
+         "posthog_team"."test_account_filters_default_checked",
+         "posthog_team"."path_cleaning_filters",
+         "posthog_team"."timezone",
+         "posthog_team"."data_attributes",
+         "posthog_team"."person_display_name_properties",
+         "posthog_team"."live_events_columns",
+         "posthog_team"."recording_domains",
+         "posthog_team"."human_friendly_comparison_periods",
+         "posthog_team"."cookieless_server_hash_mode",
+         "posthog_team"."revenue_tracking_config",
+         "posthog_team"."primary_dashboard_id",
+         "posthog_team"."default_data_theme",
+         "posthog_team"."extra_settings",
+         "posthog_team"."modifiers",
+         "posthog_team"."correlation_config",
+         "posthog_team"."session_recording_retention_period_days",
+         "posthog_team"."external_data_workspace_id",
+         "posthog_team"."external_data_workspace_last_synced_at",
+         "posthog_team"."api_query_rate_limit"
+  FROM "posthog_team"
+  WHERE "posthog_team"."id" = 99999
+  LIMIT 21
   '''
 # ---
 # name: TestFeatureFlagMatcher.test_db_matches_independent_of_string_or_number_type.20
-=======
-# name: TestFeatureFlagMatcher.test_db_matches_independent_of_string_or_number_type.13
->>>>>>> 7c90d560
   '''
   SELECT "posthog_pluginconfig"."id",
          "posthog_pluginsourcefile"."transpiled",
@@ -699,11 +725,7 @@
          AND "posthog_pluginconfig"."team_id" = 99999)
   '''
 # ---
-<<<<<<< HEAD
 # name: TestFeatureFlagMatcher.test_db_matches_independent_of_string_or_number_type.21
-=======
-# name: TestFeatureFlagMatcher.test_db_matches_independent_of_string_or_number_type.14
->>>>>>> 7c90d560
   '''
   SELECT "posthog_hogfunction"."id",
          "posthog_hogfunction"."team_id",
@@ -807,43 +829,41 @@
                                               'site_app'))
   '''
 # ---
-<<<<<<< HEAD
 # name: TestFeatureFlagMatcher.test_db_matches_independent_of_string_or_number_type.22
   '''
-  SELECT "posthog_filesystem"."team_id",
-         "posthog_filesystem"."id",
-         "posthog_filesystem"."path",
-         "posthog_filesystem"."depth",
-         "posthog_filesystem"."type",
-         "posthog_filesystem"."ref",
-         "posthog_filesystem"."href",
-         "posthog_filesystem"."meta",
-         "posthog_filesystem"."created_at",
-         "posthog_filesystem"."created_by_id"
-  FROM "posthog_filesystem"
-  WHERE ("posthog_filesystem"."ref" = '66'
-         AND "posthog_filesystem"."team_id" = 99999
-         AND "posthog_filesystem"."type" = 'feature_flag')
-  ORDER BY "posthog_filesystem"."id" ASC
-  LIMIT 1
+  SELECT ((("posthog_person"."properties" -> 'Distinct Id') IN ('"307"'::jsonb)
+           OR ("posthog_person"."properties" -> 'Distinct Id') IN ('307'::jsonb))
+          AND "posthog_person"."properties" ? 'Distinct Id'
+          AND NOT (("posthog_person"."properties" -> 'Distinct Id') = 'null'::jsonb)) AS "flag_X_condition_0"
+  FROM "posthog_person"
+  INNER JOIN "posthog_persondistinctid" ON ("posthog_person"."id" = "posthog_persondistinctid"."person_id")
+  WHERE ("posthog_persondistinctid"."distinct_id" = '307'
+         AND "posthog_persondistinctid"."team_id" = 99999
+         AND "posthog_person"."team_id" = 99999)
   '''
 # ---
 # name: TestFeatureFlagMatcher.test_db_matches_independent_of_string_or_number_type.23
   '''
-  SELECT 1 AS "a"
-  FROM "posthog_filesystem"
-  WHERE ("posthog_filesystem"."path" = 'Unfiled/Feature Flags/Beta feature'
-         AND "posthog_filesystem"."team_id" = 99999)
-  LIMIT 1
+  SELECT (("posthog_person"."properties" -> 'Distinct Id') IN ('307'::jsonb)
+          AND "posthog_person"."properties" ? 'Distinct Id'
+          AND NOT (("posthog_person"."properties" -> 'Distinct Id') = 'null'::jsonb)) AS "flag_X_condition_0"
+  FROM "posthog_person"
+  INNER JOIN "posthog_persondistinctid" ON ("posthog_person"."id" = "posthog_persondistinctid"."person_id")
+  WHERE ("posthog_persondistinctid"."distinct_id" = '307'
+         AND "posthog_persondistinctid"."team_id" = 99999
+         AND "posthog_person"."team_id" = 99999)
   '''
 # ---
 # name: TestFeatureFlagMatcher.test_db_matches_independent_of_string_or_number_type.24
   '''
-  SELECT 1 AS "a"
-  FROM "posthog_filesystem"
-  WHERE ("posthog_filesystem"."path" = 'Unfiled/Feature Flags/Beta feature (1)'
-         AND "posthog_filesystem"."team_id" = 99999)
-  LIMIT 1
+  SELECT (("posthog_person"."properties" -> 'Distinct Id') = '307'::jsonb
+          AND "posthog_person"."properties" ? 'Distinct Id'
+          AND NOT (("posthog_person"."properties" -> 'Distinct Id') = 'null'::jsonb)) AS "flag_X_condition_0"
+  FROM "posthog_person"
+  INNER JOIN "posthog_persondistinctid" ON ("posthog_person"."id" = "posthog_persondistinctid"."person_id")
+  WHERE ("posthog_persondistinctid"."distinct_id" = '307'
+         AND "posthog_persondistinctid"."team_id" = 99999
+         AND "posthog_person"."team_id" = 99999)
   '''
 # ---
 # name: TestFeatureFlagMatcher.test_db_matches_independent_of_string_or_number_type.25
@@ -856,9 +876,6 @@
   '''
 # ---
 # name: TestFeatureFlagMatcher.test_db_matches_independent_of_string_or_number_type.26
-=======
-# name: TestFeatureFlagMatcher.test_db_matches_independent_of_string_or_number_type.15
->>>>>>> 7c90d560
   '''
   SELECT "posthog_featureflag"."id",
          "posthog_featureflag"."key",
@@ -886,11 +903,7 @@
          AND "posthog_team"."project_id" = 99999)
   '''
 # ---
-<<<<<<< HEAD
 # name: TestFeatureFlagMatcher.test_db_matches_independent_of_string_or_number_type.27
-=======
-# name: TestFeatureFlagMatcher.test_db_matches_independent_of_string_or_number_type.16
->>>>>>> 7c90d560
   '''
   SELECT "posthog_team"."id",
          "posthog_team"."uuid",
@@ -961,11 +974,7 @@
   LIMIT 21
   '''
 # ---
-<<<<<<< HEAD
 # name: TestFeatureFlagMatcher.test_db_matches_independent_of_string_or_number_type.28
-=======
-# name: TestFeatureFlagMatcher.test_db_matches_independent_of_string_or_number_type.17
->>>>>>> 7c90d560
   '''
   SELECT "posthog_remoteconfig"."id",
          "posthog_remoteconfig"."team_id",
@@ -977,10 +986,7 @@
   LIMIT 21
   '''
 # ---
-<<<<<<< HEAD
 # name: TestFeatureFlagMatcher.test_db_matches_independent_of_string_or_number_type.29
-=======
-# name: TestFeatureFlagMatcher.test_db_matches_independent_of_string_or_number_type.18
   '''
   SELECT "posthog_team"."id",
          "posthog_team"."uuid",
@@ -1058,88 +1064,6 @@
   LIMIT 21
   '''
 # ---
-# name: TestFeatureFlagMatcher.test_db_matches_independent_of_string_or_number_type.19
-  '''
-  SELECT COUNT(*) AS "__count"
-  FROM "posthog_featureflag"
-  WHERE ("posthog_featureflag"."active"
-         AND NOT "posthog_featureflag"."deleted"
-         AND "posthog_featureflag"."team_id" = 99999)
-  '''
-# ---
-# name: TestFeatureFlagMatcher.test_db_matches_independent_of_string_or_number_type.2
->>>>>>> 7c90d560
-  '''
-  SELECT "posthog_team"."id",
-         "posthog_team"."uuid",
-         "posthog_team"."organization_id",
-         "posthog_team"."project_id",
-         "posthog_team"."api_token",
-         "posthog_team"."app_urls",
-         "posthog_team"."name",
-         "posthog_team"."slack_incoming_webhook",
-         "posthog_team"."created_at",
-         "posthog_team"."updated_at",
-         "posthog_team"."anonymize_ips",
-         "posthog_team"."completed_snippet_onboarding",
-         "posthog_team"."has_completed_onboarding_for",
-         "posthog_team"."onboarding_tasks",
-         "posthog_team"."ingested_event",
-         "posthog_team"."autocapture_opt_out",
-         "posthog_team"."autocapture_web_vitals_opt_in",
-         "posthog_team"."autocapture_web_vitals_allowed_metrics",
-         "posthog_team"."autocapture_exceptions_opt_in",
-         "posthog_team"."autocapture_exceptions_errors_to_ignore",
-         "posthog_team"."person_processing_opt_out",
-         "posthog_team"."session_recording_opt_in",
-         "posthog_team"."session_recording_sample_rate",
-         "posthog_team"."session_recording_minimum_duration_milliseconds",
-         "posthog_team"."session_recording_linked_flag",
-         "posthog_team"."session_recording_network_payload_capture_config",
-         "posthog_team"."session_recording_masking_config",
-         "posthog_team"."session_recording_url_trigger_config",
-         "posthog_team"."session_recording_url_blocklist_config",
-         "posthog_team"."session_recording_event_trigger_config",
-         "posthog_team"."session_replay_config",
-         "posthog_team"."survey_config",
-         "posthog_team"."capture_console_log_opt_in",
-         "posthog_team"."capture_performance_opt_in",
-         "posthog_team"."capture_dead_clicks",
-         "posthog_team"."surveys_opt_in",
-         "posthog_team"."heatmaps_opt_in",
-         "posthog_team"."flags_persistence_default",
-         "posthog_team"."session_recording_version",
-         "posthog_team"."signup_token",
-         "posthog_team"."is_demo",
-         "posthog_team"."access_control",
-         "posthog_team"."week_start_day",
-         "posthog_team"."inject_web_apps",
-         "posthog_team"."test_account_filters",
-         "posthog_team"."test_account_filters_default_checked",
-         "posthog_team"."path_cleaning_filters",
-         "posthog_team"."timezone",
-         "posthog_team"."data_attributes",
-         "posthog_team"."person_display_name_properties",
-         "posthog_team"."live_events_columns",
-         "posthog_team"."recording_domains",
-         "posthog_team"."human_friendly_comparison_periods",
-         "posthog_team"."cookieless_server_hash_mode",
-         "posthog_team"."revenue_tracking_config",
-         "posthog_team"."primary_dashboard_id",
-         "posthog_team"."default_data_theme",
-         "posthog_team"."extra_settings",
-         "posthog_team"."modifiers",
-         "posthog_team"."correlation_config",
-         "posthog_team"."session_recording_retention_period_days",
-         "posthog_team"."external_data_workspace_id",
-         "posthog_team"."external_data_workspace_last_synced_at",
-         "posthog_team"."api_query_rate_limit"
-  FROM "posthog_team"
-  WHERE "posthog_team"."id" = 99999
-  LIMIT 21
-  '''
-# ---
-<<<<<<< HEAD
 # name: TestFeatureFlagMatcher.test_db_matches_independent_of_string_or_number_type.3
   '''
   SELECT "posthog_featureflag"."id",
@@ -1276,9 +1200,6 @@
   '''
 # ---
 # name: TestFeatureFlagMatcher.test_db_matches_independent_of_string_or_number_type.32
-=======
-# name: TestFeatureFlagMatcher.test_db_matches_independent_of_string_or_number_type.20
->>>>>>> 7c90d560
   '''
   SELECT "posthog_pluginconfig"."id",
          "posthog_pluginsourcefile"."transpiled",
@@ -1294,11 +1215,7 @@
          AND "posthog_pluginconfig"."team_id" = 99999)
   '''
 # ---
-<<<<<<< HEAD
 # name: TestFeatureFlagMatcher.test_db_matches_independent_of_string_or_number_type.33
-=======
-# name: TestFeatureFlagMatcher.test_db_matches_independent_of_string_or_number_type.21
->>>>>>> 7c90d560
   '''
   SELECT "posthog_hogfunction"."id",
          "posthog_hogfunction"."team_id",
@@ -1402,48 +1319,7 @@
                                               'site_app'))
   '''
 # ---
-<<<<<<< HEAD
 # name: TestFeatureFlagMatcher.test_db_matches_independent_of_string_or_number_type.34
-=======
-# name: TestFeatureFlagMatcher.test_db_matches_independent_of_string_or_number_type.22
-  '''
-  SELECT ((("posthog_person"."properties" -> 'Distinct Id') IN ('"307"'::jsonb)
-           OR ("posthog_person"."properties" -> 'Distinct Id') IN ('307'::jsonb))
-          AND "posthog_person"."properties" ? 'Distinct Id'
-          AND NOT (("posthog_person"."properties" -> 'Distinct Id') = 'null'::jsonb)) AS "flag_X_condition_0"
-  FROM "posthog_person"
-  INNER JOIN "posthog_persondistinctid" ON ("posthog_person"."id" = "posthog_persondistinctid"."person_id")
-  WHERE ("posthog_persondistinctid"."distinct_id" = '307'
-         AND "posthog_persondistinctid"."team_id" = 99999
-         AND "posthog_person"."team_id" = 99999)
-  '''
-# ---
-# name: TestFeatureFlagMatcher.test_db_matches_independent_of_string_or_number_type.23
-  '''
-  SELECT (("posthog_person"."properties" -> 'Distinct Id') IN ('307'::jsonb)
-          AND "posthog_person"."properties" ? 'Distinct Id'
-          AND NOT (("posthog_person"."properties" -> 'Distinct Id') = 'null'::jsonb)) AS "flag_X_condition_0"
-  FROM "posthog_person"
-  INNER JOIN "posthog_persondistinctid" ON ("posthog_person"."id" = "posthog_persondistinctid"."person_id")
-  WHERE ("posthog_persondistinctid"."distinct_id" = '307'
-         AND "posthog_persondistinctid"."team_id" = 99999
-         AND "posthog_person"."team_id" = 99999)
-  '''
-# ---
-# name: TestFeatureFlagMatcher.test_db_matches_independent_of_string_or_number_type.24
-  '''
-  SELECT (("posthog_person"."properties" -> 'Distinct Id') = '307'::jsonb
-          AND "posthog_person"."properties" ? 'Distinct Id'
-          AND NOT (("posthog_person"."properties" -> 'Distinct Id') = 'null'::jsonb)) AS "flag_X_condition_0"
-  FROM "posthog_person"
-  INNER JOIN "posthog_persondistinctid" ON ("posthog_person"."id" = "posthog_persondistinctid"."person_id")
-  WHERE ("posthog_persondistinctid"."distinct_id" = '307'
-         AND "posthog_persondistinctid"."team_id" = 99999
-         AND "posthog_person"."team_id" = 99999)
-  '''
-# ---
-# name: TestFeatureFlagMatcher.test_db_matches_independent_of_string_or_number_type.25
->>>>>>> 7c90d560
   '''
   SELECT ((("posthog_person"."properties" -> 'Distinct Id') IN ('"307"'::jsonb)
            OR ("posthog_person"."properties" -> 'Distinct Id') IN ('307'::jsonb))
@@ -1652,107 +1528,6 @@
 # ---
 # name: TestFeatureFlagMatcher.test_db_matches_independent_of_string_or_number_type.8
   '''
-<<<<<<< HEAD
-  SELECT "posthog_survey"."id",
-         "posthog_survey"."team_id",
-         "posthog_survey"."name",
-         "posthog_survey"."description",
-         "posthog_survey"."linked_flag_id",
-         "posthog_survey"."targeting_flag_id",
-         "posthog_survey"."internal_targeting_flag_id",
-         "posthog_survey"."internal_response_sampling_flag_id",
-         "posthog_survey"."type",
-         "posthog_survey"."conditions",
-         "posthog_survey"."questions",
-         "posthog_survey"."appearance",
-         "posthog_survey"."created_at",
-         "posthog_survey"."created_by_id",
-         "posthog_survey"."start_date",
-         "posthog_survey"."end_date",
-         "posthog_survey"."updated_at",
-         "posthog_survey"."archived",
-         "posthog_survey"."responses_limit",
-         "posthog_survey"."response_sampling_start_date",
-         "posthog_survey"."response_sampling_interval_type",
-         "posthog_survey"."response_sampling_interval",
-         "posthog_survey"."response_sampling_limit",
-         "posthog_survey"."response_sampling_daily_limits",
-         "posthog_survey"."iteration_count",
-         "posthog_survey"."iteration_frequency_days",
-         "posthog_survey"."iteration_start_dates",
-         "posthog_survey"."current_iteration",
-         "posthog_survey"."current_iteration_start_date",
-         "posthog_survey"."schedule",
-         "posthog_survey"."enable_partial_responses",
-         "posthog_featureflag"."id",
-         "posthog_featureflag"."key",
-         "posthog_featureflag"."name",
-         "posthog_featureflag"."filters",
-         "posthog_featureflag"."rollout_percentage",
-         "posthog_featureflag"."team_id",
-         "posthog_featureflag"."created_by_id",
-         "posthog_featureflag"."created_at",
-         "posthog_featureflag"."deleted",
-         "posthog_featureflag"."active",
-         "posthog_featureflag"."version",
-         "posthog_featureflag"."last_modified_by_id",
-         "posthog_featureflag"."rollback_conditions",
-         "posthog_featureflag"."performed_rollback",
-         "posthog_featureflag"."ensure_experience_continuity",
-         "posthog_featureflag"."usage_dashboard_id",
-         "posthog_featureflag"."has_enriched_analytics",
-         "posthog_featureflag"."is_remote_configuration",
-         "posthog_featureflag"."has_encrypted_payloads",
-         T4."id",
-         T4."key",
-         T4."name",
-         T4."filters",
-         T4."rollout_percentage",
-         T4."team_id",
-         T4."created_by_id",
-         T4."created_at",
-         T4."deleted",
-         T4."active",
-         T4."version",
-         T4."last_modified_by_id",
-         T4."rollback_conditions",
-         T4."performed_rollback",
-         T4."ensure_experience_continuity",
-         T4."usage_dashboard_id",
-         T4."has_enriched_analytics",
-         T4."is_remote_configuration",
-         T4."has_encrypted_payloads",
-         T5."id",
-         T5."key",
-         T5."name",
-         T5."filters",
-         T5."rollout_percentage",
-         T5."team_id",
-         T5."created_by_id",
-         T5."created_at",
-         T5."deleted",
-         T5."active",
-         T5."version",
-         T5."last_modified_by_id",
-         T5."rollback_conditions",
-         T5."performed_rollback",
-         T5."ensure_experience_continuity",
-         T5."usage_dashboard_id",
-         T5."has_enriched_analytics",
-         T5."is_remote_configuration",
-         T5."has_encrypted_payloads"
-  FROM "posthog_survey"
-  LEFT OUTER JOIN "posthog_featureflag" ON ("posthog_survey"."linked_flag_id" = "posthog_featureflag"."id")
-  LEFT OUTER JOIN "posthog_featureflag" T4 ON ("posthog_survey"."targeting_flag_id" = T4."id")
-  LEFT OUTER JOIN "posthog_featureflag" T5 ON ("posthog_survey"."internal_targeting_flag_id" = T5."id")
-  WHERE ("posthog_survey"."team_id" = 99999
-         AND NOT ("posthog_survey"."archived"))
-  '''
-# ---
-# name: TestFeatureFlagMatcher.test_db_matches_independent_of_string_or_number_type.9
-  '''
-=======
->>>>>>> 7c90d560
   SELECT "posthog_pluginconfig"."id",
          "posthog_pluginsourcefile"."transpiled",
          "posthog_pluginconfig"."web_token",
@@ -1767,109 +1542,7 @@
          AND "posthog_pluginconfig"."team_id" = 99999)
   '''
 # ---
-<<<<<<< HEAD
-# name: TestFeatureFlagMatcher.test_invalid_regex_match_flag
-  '''
-  SELECT "posthog_team"."id",
-         "posthog_team"."uuid",
-         "posthog_team"."organization_id",
-         "posthog_team"."project_id",
-         "posthog_team"."api_token",
-         "posthog_team"."app_urls",
-         "posthog_team"."name",
-         "posthog_team"."slack_incoming_webhook",
-         "posthog_team"."created_at",
-         "posthog_team"."updated_at",
-         "posthog_team"."anonymize_ips",
-         "posthog_team"."completed_snippet_onboarding",
-         "posthog_team"."has_completed_onboarding_for",
-         "posthog_team"."onboarding_tasks",
-         "posthog_team"."ingested_event",
-         "posthog_team"."autocapture_opt_out",
-         "posthog_team"."autocapture_web_vitals_opt_in",
-         "posthog_team"."autocapture_web_vitals_allowed_metrics",
-         "posthog_team"."autocapture_exceptions_opt_in",
-         "posthog_team"."autocapture_exceptions_errors_to_ignore",
-         "posthog_team"."person_processing_opt_out",
-         "posthog_team"."session_recording_opt_in",
-         "posthog_team"."session_recording_sample_rate",
-         "posthog_team"."session_recording_minimum_duration_milliseconds",
-         "posthog_team"."session_recording_linked_flag",
-         "posthog_team"."session_recording_network_payload_capture_config",
-         "posthog_team"."session_recording_masking_config",
-         "posthog_team"."session_recording_url_trigger_config",
-         "posthog_team"."session_recording_url_blocklist_config",
-         "posthog_team"."session_recording_event_trigger_config",
-         "posthog_team"."session_replay_config",
-         "posthog_team"."survey_config",
-         "posthog_team"."capture_console_log_opt_in",
-         "posthog_team"."capture_performance_opt_in",
-         "posthog_team"."capture_dead_clicks",
-         "posthog_team"."surveys_opt_in",
-         "posthog_team"."heatmaps_opt_in",
-         "posthog_team"."flags_persistence_default",
-         "posthog_team"."session_recording_version",
-         "posthog_team"."signup_token",
-         "posthog_team"."is_demo",
-         "posthog_team"."access_control",
-         "posthog_team"."week_start_day",
-         "posthog_team"."inject_web_apps",
-         "posthog_team"."test_account_filters",
-         "posthog_team"."test_account_filters_default_checked",
-         "posthog_team"."path_cleaning_filters",
-         "posthog_team"."timezone",
-         "posthog_team"."data_attributes",
-         "posthog_team"."person_display_name_properties",
-         "posthog_team"."live_events_columns",
-         "posthog_team"."recording_domains",
-         "posthog_team"."human_friendly_comparison_periods",
-         "posthog_team"."cookieless_server_hash_mode",
-         "posthog_team"."revenue_tracking_config",
-         "posthog_team"."primary_dashboard_id",
-         "posthog_team"."default_data_theme",
-         "posthog_team"."extra_settings",
-         "posthog_team"."modifiers",
-         "posthog_team"."correlation_config",
-         "posthog_team"."session_recording_retention_period_days",
-         "posthog_team"."plugins_opt_in",
-         "posthog_team"."opt_out_capture",
-         "posthog_team"."event_names",
-         "posthog_team"."event_names_with_usage",
-         "posthog_team"."event_properties",
-         "posthog_team"."event_properties_with_usage",
-         "posthog_team"."event_properties_numerical",
-         "posthog_team"."external_data_workspace_id",
-         "posthog_team"."external_data_workspace_last_synced_at",
-         "posthog_team"."api_query_rate_limit"
-  FROM "posthog_team"
-  WHERE "posthog_team"."id" = 99999
-  LIMIT 21
-  '''
-# ---
-# name: TestFeatureFlagMatcher.test_invalid_regex_match_flag.1
-  '''
-  SELECT "posthog_filesystem"."team_id",
-         "posthog_filesystem"."id",
-         "posthog_filesystem"."path",
-         "posthog_filesystem"."depth",
-         "posthog_filesystem"."type",
-         "posthog_filesystem"."ref",
-         "posthog_filesystem"."href",
-         "posthog_filesystem"."meta",
-         "posthog_filesystem"."created_at",
-         "posthog_filesystem"."created_by_id"
-  FROM "posthog_filesystem"
-  WHERE ("posthog_filesystem"."ref" = '81'
-         AND "posthog_filesystem"."team_id" = 99999
-         AND "posthog_filesystem"."type" = 'feature_flag')
-  ORDER BY "posthog_filesystem"."id" ASC
-  LIMIT 1
-  '''
-# ---
-# name: TestFeatureFlagMatcher.test_invalid_regex_match_flag.10
-=======
 # name: TestFeatureFlagMatcher.test_db_matches_independent_of_string_or_number_type.7
->>>>>>> 7c90d560
   '''
   SELECT "posthog_hogfunction"."id",
          "posthog_hogfunction"."team_id",
@@ -1973,44 +1646,7 @@
                                               'site_app'))
   '''
 # ---
-<<<<<<< HEAD
-# name: TestFeatureFlagMatcher.test_invalid_regex_match_flag.11
-  '''
-  SELECT (("posthog_person"."properties" ->> 'email')::text ~ '["neil@x.com"]'
-          AND "posthog_person"."properties" ? 'email'
-          AND NOT (("posthog_person"."properties" -> 'email') = 'null'::jsonb)) AS "flag_X_condition_0"
-  FROM "posthog_person"
-  INNER JOIN "posthog_persondistinctid" ON ("posthog_person"."id" = "posthog_persondistinctid"."person_id")
-  WHERE ("posthog_persondistinctid"."distinct_id" = '307'
-         AND "posthog_persondistinctid"."team_id" = 99999
-         AND "posthog_person"."team_id" = 99999)
-  '''
-# ---
-# name: TestFeatureFlagMatcher.test_invalid_regex_match_flag.12
-  '''
-  SELECT (("posthog_person"."properties" ->> 'email')::text ~ '["neil@x.com"]'
-          AND "posthog_person"."properties" ? 'email'
-          AND NOT (("posthog_person"."properties" -> 'email') = 'null'::jsonb)) AS "flag_X_condition_0"
-  FROM "posthog_person"
-  INNER JOIN "posthog_persondistinctid" ON ("posthog_person"."id" = "posthog_persondistinctid"."person_id")
-  WHERE ("posthog_persondistinctid"."distinct_id" = 'another_id'
-         AND "posthog_persondistinctid"."team_id" = 99999
-         AND "posthog_person"."team_id" = 99999)
-  '''
-# ---
-# name: TestFeatureFlagMatcher.test_invalid_regex_match_flag.2
-  '''
-  SELECT 1 AS "a"
-  FROM "posthog_filesystem"
-  WHERE ("posthog_filesystem"."path" = 'Unfiled/Feature Flags/Beta feature'
-         AND "posthog_filesystem"."team_id" = 99999)
-  LIMIT 1
-  '''
-# ---
-# name: TestFeatureFlagMatcher.test_invalid_regex_match_flag.3
-=======
 # name: TestFeatureFlagMatcher.test_db_matches_independent_of_string_or_number_type.8
->>>>>>> 7c90d560
   '''
   SELECT "posthog_featureflag"."id",
          "posthog_featureflag"."key",
@@ -2038,9 +1674,6 @@
          AND "posthog_team"."project_id" = 99999)
   '''
 # ---
-<<<<<<< HEAD
-# name: TestFeatureFlagMatcher.test_invalid_regex_match_flag.4
-=======
 # name: TestFeatureFlagMatcher.test_db_matches_independent_of_string_or_number_type.9
   '''
   SELECT "posthog_team"."id",
@@ -2113,90 +1746,6 @@
   '''
 # ---
 # name: TestFeatureFlagMatcher.test_invalid_regex_match_flag
->>>>>>> 7c90d560
-  '''
-  SELECT "posthog_team"."id",
-         "posthog_team"."uuid",
-         "posthog_team"."organization_id",
-         "posthog_team"."project_id",
-         "posthog_team"."api_token",
-         "posthog_team"."app_urls",
-         "posthog_team"."name",
-         "posthog_team"."slack_incoming_webhook",
-         "posthog_team"."created_at",
-         "posthog_team"."updated_at",
-         "posthog_team"."anonymize_ips",
-         "posthog_team"."completed_snippet_onboarding",
-         "posthog_team"."has_completed_onboarding_for",
-         "posthog_team"."onboarding_tasks",
-         "posthog_team"."ingested_event",
-         "posthog_team"."autocapture_opt_out",
-         "posthog_team"."autocapture_web_vitals_opt_in",
-         "posthog_team"."autocapture_web_vitals_allowed_metrics",
-         "posthog_team"."autocapture_exceptions_opt_in",
-         "posthog_team"."autocapture_exceptions_errors_to_ignore",
-         "posthog_team"."person_processing_opt_out",
-         "posthog_team"."session_recording_opt_in",
-         "posthog_team"."session_recording_sample_rate",
-         "posthog_team"."session_recording_minimum_duration_milliseconds",
-         "posthog_team"."session_recording_linked_flag",
-         "posthog_team"."session_recording_network_payload_capture_config",
-         "posthog_team"."session_recording_masking_config",
-         "posthog_team"."session_recording_url_trigger_config",
-         "posthog_team"."session_recording_url_blocklist_config",
-         "posthog_team"."session_recording_event_trigger_config",
-         "posthog_team"."session_replay_config",
-         "posthog_team"."survey_config",
-         "posthog_team"."capture_console_log_opt_in",
-         "posthog_team"."capture_performance_opt_in",
-         "posthog_team"."capture_dead_clicks",
-         "posthog_team"."surveys_opt_in",
-         "posthog_team"."heatmaps_opt_in",
-         "posthog_team"."flags_persistence_default",
-         "posthog_team"."session_recording_version",
-         "posthog_team"."signup_token",
-         "posthog_team"."is_demo",
-         "posthog_team"."access_control",
-         "posthog_team"."week_start_day",
-         "posthog_team"."inject_web_apps",
-         "posthog_team"."test_account_filters",
-         "posthog_team"."test_account_filters_default_checked",
-         "posthog_team"."path_cleaning_filters",
-         "posthog_team"."timezone",
-         "posthog_team"."data_attributes",
-         "posthog_team"."person_display_name_properties",
-         "posthog_team"."live_events_columns",
-         "posthog_team"."recording_domains",
-         "posthog_team"."human_friendly_comparison_periods",
-         "posthog_team"."cookieless_server_hash_mode",
-         "posthog_team"."revenue_tracking_config",
-         "posthog_team"."primary_dashboard_id",
-         "posthog_team"."default_data_theme",
-         "posthog_team"."extra_settings",
-         "posthog_team"."modifiers",
-         "posthog_team"."correlation_config",
-         "posthog_team"."session_recording_retention_period_days",
-         "posthog_team"."external_data_workspace_id",
-         "posthog_team"."external_data_workspace_last_synced_at",
-         "posthog_team"."api_query_rate_limit"
-  FROM "posthog_team"
-  WHERE "posthog_team"."id" = 99999
-  LIMIT 21
-  '''
-# ---
-# name: TestFeatureFlagMatcher.test_invalid_regex_match_flag.5
-  '''
-  SELECT "posthog_remoteconfig"."id",
-         "posthog_remoteconfig"."team_id",
-         "posthog_remoteconfig"."config",
-         "posthog_remoteconfig"."updated_at",
-         "posthog_remoteconfig"."synced_at"
-  FROM "posthog_remoteconfig"
-  WHERE "posthog_remoteconfig"."team_id" = 99999
-  LIMIT 21
-  '''
-# ---
-# name: TestFeatureFlagMatcher.test_invalid_regex_match_flag.6
   '''
   SELECT "posthog_team"."id",
          "posthog_team"."uuid",
@@ -2274,7 +1823,200 @@
   LIMIT 21
   '''
 # ---
-# name: TestFeatureFlagMatcher.test_invalid_regex_match_flag.7
+# name: TestFeatureFlagMatcher.test_invalid_regex_match_flag.1
+  '''
+  SELECT "posthog_filesystem"."team_id",
+         "posthog_filesystem"."id",
+         "posthog_filesystem"."path",
+         "posthog_filesystem"."depth",
+         "posthog_filesystem"."type",
+         "posthog_filesystem"."ref",
+         "posthog_filesystem"."href",
+         "posthog_filesystem"."meta",
+         "posthog_filesystem"."created_at",
+         "posthog_filesystem"."created_by_id"
+  FROM "posthog_filesystem"
+  WHERE ("posthog_filesystem"."ref" = '81'
+         AND "posthog_filesystem"."team_id" = 99999
+         AND "posthog_filesystem"."type" = 'feature_flag')
+  ORDER BY "posthog_filesystem"."id" ASC
+  LIMIT 1
+  '''
+# ---
+# name: TestFeatureFlagMatcher.test_invalid_regex_match_flag.10
+  '''
+  SELECT (("posthog_person"."properties" ->> 'email')::text ~ '["neil@x.com"]'
+          AND "posthog_person"."properties" ? 'email'
+          AND NOT (("posthog_person"."properties" -> 'email') = 'null'::jsonb)) AS "flag_X_condition_0"
+  FROM "posthog_person"
+  INNER JOIN "posthog_persondistinctid" ON ("posthog_person"."id" = "posthog_persondistinctid"."person_id")
+  WHERE ("posthog_persondistinctid"."distinct_id" = 'another_id'
+         AND "posthog_persondistinctid"."team_id" = 99999
+         AND "posthog_person"."team_id" = 99999)
+  '''
+# ---
+# name: TestFeatureFlagMatcher.test_invalid_regex_match_flag.2
+  '''
+  SELECT "posthog_team"."id",
+         "posthog_team"."uuid",
+         "posthog_team"."organization_id",
+         "posthog_team"."project_id",
+         "posthog_team"."api_token",
+         "posthog_team"."app_urls",
+         "posthog_team"."name",
+         "posthog_team"."slack_incoming_webhook",
+         "posthog_team"."created_at",
+         "posthog_team"."updated_at",
+         "posthog_team"."anonymize_ips",
+         "posthog_team"."completed_snippet_onboarding",
+         "posthog_team"."has_completed_onboarding_for",
+         "posthog_team"."onboarding_tasks",
+         "posthog_team"."ingested_event",
+         "posthog_team"."autocapture_opt_out",
+         "posthog_team"."autocapture_web_vitals_opt_in",
+         "posthog_team"."autocapture_web_vitals_allowed_metrics",
+         "posthog_team"."autocapture_exceptions_opt_in",
+         "posthog_team"."autocapture_exceptions_errors_to_ignore",
+         "posthog_team"."person_processing_opt_out",
+         "posthog_team"."session_recording_opt_in",
+         "posthog_team"."session_recording_sample_rate",
+         "posthog_team"."session_recording_minimum_duration_milliseconds",
+         "posthog_team"."session_recording_linked_flag",
+         "posthog_team"."session_recording_network_payload_capture_config",
+         "posthog_team"."session_recording_masking_config",
+         "posthog_team"."session_recording_url_trigger_config",
+         "posthog_team"."session_recording_url_blocklist_config",
+         "posthog_team"."session_recording_event_trigger_config",
+         "posthog_team"."session_replay_config",
+         "posthog_team"."survey_config",
+         "posthog_team"."capture_console_log_opt_in",
+         "posthog_team"."capture_performance_opt_in",
+         "posthog_team"."capture_dead_clicks",
+         "posthog_team"."surveys_opt_in",
+         "posthog_team"."heatmaps_opt_in",
+         "posthog_team"."flags_persistence_default",
+         "posthog_team"."session_recording_version",
+         "posthog_team"."signup_token",
+         "posthog_team"."is_demo",
+         "posthog_team"."access_control",
+         "posthog_team"."week_start_day",
+         "posthog_team"."inject_web_apps",
+         "posthog_team"."test_account_filters",
+         "posthog_team"."test_account_filters_default_checked",
+         "posthog_team"."path_cleaning_filters",
+         "posthog_team"."timezone",
+         "posthog_team"."data_attributes",
+         "posthog_team"."person_display_name_properties",
+         "posthog_team"."live_events_columns",
+         "posthog_team"."recording_domains",
+         "posthog_team"."human_friendly_comparison_periods",
+         "posthog_team"."cookieless_server_hash_mode",
+         "posthog_team"."revenue_tracking_config",
+         "posthog_team"."primary_dashboard_id",
+         "posthog_team"."default_data_theme",
+         "posthog_team"."extra_settings",
+         "posthog_team"."modifiers",
+         "posthog_team"."correlation_config",
+         "posthog_team"."session_recording_retention_period_days",
+         "posthog_team"."external_data_workspace_id",
+         "posthog_team"."external_data_workspace_last_synced_at",
+         "posthog_team"."api_query_rate_limit"
+  FROM "posthog_team"
+  WHERE "posthog_team"."id" = 99999
+  LIMIT 21
+  '''
+# ---
+# name: TestFeatureFlagMatcher.test_invalid_regex_match_flag.3
+  '''
+  SELECT "posthog_remoteconfig"."id",
+         "posthog_remoteconfig"."team_id",
+         "posthog_remoteconfig"."config",
+         "posthog_remoteconfig"."updated_at",
+         "posthog_remoteconfig"."synced_at"
+  FROM "posthog_remoteconfig"
+  WHERE "posthog_remoteconfig"."team_id" = 99999
+  LIMIT 21
+  '''
+# ---
+# name: TestFeatureFlagMatcher.test_invalid_regex_match_flag.4
+  '''
+  SELECT "posthog_team"."id",
+         "posthog_team"."uuid",
+         "posthog_team"."organization_id",
+         "posthog_team"."project_id",
+         "posthog_team"."api_token",
+         "posthog_team"."app_urls",
+         "posthog_team"."name",
+         "posthog_team"."slack_incoming_webhook",
+         "posthog_team"."created_at",
+         "posthog_team"."updated_at",
+         "posthog_team"."anonymize_ips",
+         "posthog_team"."completed_snippet_onboarding",
+         "posthog_team"."has_completed_onboarding_for",
+         "posthog_team"."onboarding_tasks",
+         "posthog_team"."ingested_event",
+         "posthog_team"."autocapture_opt_out",
+         "posthog_team"."autocapture_web_vitals_opt_in",
+         "posthog_team"."autocapture_web_vitals_allowed_metrics",
+         "posthog_team"."autocapture_exceptions_opt_in",
+         "posthog_team"."autocapture_exceptions_errors_to_ignore",
+         "posthog_team"."person_processing_opt_out",
+         "posthog_team"."session_recording_opt_in",
+         "posthog_team"."session_recording_sample_rate",
+         "posthog_team"."session_recording_minimum_duration_milliseconds",
+         "posthog_team"."session_recording_linked_flag",
+         "posthog_team"."session_recording_network_payload_capture_config",
+         "posthog_team"."session_recording_masking_config",
+         "posthog_team"."session_recording_url_trigger_config",
+         "posthog_team"."session_recording_url_blocklist_config",
+         "posthog_team"."session_recording_event_trigger_config",
+         "posthog_team"."session_replay_config",
+         "posthog_team"."survey_config",
+         "posthog_team"."capture_console_log_opt_in",
+         "posthog_team"."capture_performance_opt_in",
+         "posthog_team"."capture_dead_clicks",
+         "posthog_team"."surveys_opt_in",
+         "posthog_team"."heatmaps_opt_in",
+         "posthog_team"."flags_persistence_default",
+         "posthog_team"."session_recording_version",
+         "posthog_team"."signup_token",
+         "posthog_team"."is_demo",
+         "posthog_team"."access_control",
+         "posthog_team"."week_start_day",
+         "posthog_team"."inject_web_apps",
+         "posthog_team"."test_account_filters",
+         "posthog_team"."test_account_filters_default_checked",
+         "posthog_team"."path_cleaning_filters",
+         "posthog_team"."timezone",
+         "posthog_team"."data_attributes",
+         "posthog_team"."person_display_name_properties",
+         "posthog_team"."live_events_columns",
+         "posthog_team"."recording_domains",
+         "posthog_team"."human_friendly_comparison_periods",
+         "posthog_team"."cookieless_server_hash_mode",
+         "posthog_team"."revenue_tracking_config",
+         "posthog_team"."primary_dashboard_id",
+         "posthog_team"."default_data_theme",
+         "posthog_team"."extra_settings",
+         "posthog_team"."modifiers",
+         "posthog_team"."correlation_config",
+         "posthog_team"."session_recording_retention_period_days",
+         "posthog_team"."plugins_opt_in",
+         "posthog_team"."opt_out_capture",
+         "posthog_team"."event_names",
+         "posthog_team"."event_names_with_usage",
+         "posthog_team"."event_properties",
+         "posthog_team"."event_properties_with_usage",
+         "posthog_team"."event_properties_numerical",
+         "posthog_team"."external_data_workspace_id",
+         "posthog_team"."external_data_workspace_last_synced_at",
+         "posthog_team"."api_query_rate_limit"
+  FROM "posthog_team"
+  WHERE "posthog_team"."id" = 99999
+  LIMIT 21
+  '''
+# ---
+# name: TestFeatureFlagMatcher.test_invalid_regex_match_flag.5
   '''
   SELECT COUNT(*) AS "__count"
   FROM "posthog_featureflag"
@@ -2283,109 +2025,8 @@
          AND "posthog_featureflag"."team_id" = 99999)
   '''
 # ---
-# name: TestFeatureFlagMatcher.test_invalid_regex_match_flag.8
-  '''
-<<<<<<< HEAD
-  SELECT "posthog_survey"."id",
-         "posthog_survey"."team_id",
-         "posthog_survey"."name",
-         "posthog_survey"."description",
-         "posthog_survey"."linked_flag_id",
-         "posthog_survey"."targeting_flag_id",
-         "posthog_survey"."internal_targeting_flag_id",
-         "posthog_survey"."internal_response_sampling_flag_id",
-         "posthog_survey"."type",
-         "posthog_survey"."conditions",
-         "posthog_survey"."questions",
-         "posthog_survey"."appearance",
-         "posthog_survey"."created_at",
-         "posthog_survey"."created_by_id",
-         "posthog_survey"."start_date",
-         "posthog_survey"."end_date",
-         "posthog_survey"."updated_at",
-         "posthog_survey"."archived",
-         "posthog_survey"."responses_limit",
-         "posthog_survey"."response_sampling_start_date",
-         "posthog_survey"."response_sampling_interval_type",
-         "posthog_survey"."response_sampling_interval",
-         "posthog_survey"."response_sampling_limit",
-         "posthog_survey"."response_sampling_daily_limits",
-         "posthog_survey"."iteration_count",
-         "posthog_survey"."iteration_frequency_days",
-         "posthog_survey"."iteration_start_dates",
-         "posthog_survey"."current_iteration",
-         "posthog_survey"."current_iteration_start_date",
-         "posthog_survey"."schedule",
-         "posthog_survey"."enable_partial_responses",
-         "posthog_featureflag"."id",
-         "posthog_featureflag"."key",
-         "posthog_featureflag"."name",
-         "posthog_featureflag"."filters",
-         "posthog_featureflag"."rollout_percentage",
-         "posthog_featureflag"."team_id",
-         "posthog_featureflag"."created_by_id",
-         "posthog_featureflag"."created_at",
-         "posthog_featureflag"."deleted",
-         "posthog_featureflag"."active",
-         "posthog_featureflag"."version",
-         "posthog_featureflag"."last_modified_by_id",
-         "posthog_featureflag"."rollback_conditions",
-         "posthog_featureflag"."performed_rollback",
-         "posthog_featureflag"."ensure_experience_continuity",
-         "posthog_featureflag"."usage_dashboard_id",
-         "posthog_featureflag"."has_enriched_analytics",
-         "posthog_featureflag"."is_remote_configuration",
-         "posthog_featureflag"."has_encrypted_payloads",
-         T4."id",
-         T4."key",
-         T4."name",
-         T4."filters",
-         T4."rollout_percentage",
-         T4."team_id",
-         T4."created_by_id",
-         T4."created_at",
-         T4."deleted",
-         T4."active",
-         T4."version",
-         T4."last_modified_by_id",
-         T4."rollback_conditions",
-         T4."performed_rollback",
-         T4."ensure_experience_continuity",
-         T4."usage_dashboard_id",
-         T4."has_enriched_analytics",
-         T4."is_remote_configuration",
-         T4."has_encrypted_payloads",
-         T5."id",
-         T5."key",
-         T5."name",
-         T5."filters",
-         T5."rollout_percentage",
-         T5."team_id",
-         T5."created_by_id",
-         T5."created_at",
-         T5."deleted",
-         T5."active",
-         T5."version",
-         T5."last_modified_by_id",
-         T5."rollback_conditions",
-         T5."performed_rollback",
-         T5."ensure_experience_continuity",
-         T5."usage_dashboard_id",
-         T5."has_enriched_analytics",
-         T5."is_remote_configuration",
-         T5."has_encrypted_payloads"
-  FROM "posthog_survey"
-  LEFT OUTER JOIN "posthog_featureflag" ON ("posthog_survey"."linked_flag_id" = "posthog_featureflag"."id")
-  LEFT OUTER JOIN "posthog_featureflag" T4 ON ("posthog_survey"."targeting_flag_id" = T4."id")
-  LEFT OUTER JOIN "posthog_featureflag" T5 ON ("posthog_survey"."internal_targeting_flag_id" = T5."id")
-  WHERE ("posthog_survey"."team_id" = 99999
-         AND NOT ("posthog_survey"."archived"))
-  '''
-# ---
-# name: TestFeatureFlagMatcher.test_invalid_regex_match_flag.9
-  '''
-=======
->>>>>>> 7c90d560
+# name: TestFeatureFlagMatcher.test_invalid_regex_match_flag.6
+  '''
   SELECT "posthog_pluginconfig"."id",
          "posthog_pluginsourcefile"."transpiled",
          "posthog_pluginconfig"."web_token",
@@ -2400,8 +2041,6 @@
          AND "posthog_pluginconfig"."team_id" = 99999)
   '''
 # ---
-<<<<<<< HEAD
-=======
 # name: TestFeatureFlagMatcher.test_invalid_regex_match_flag.7
   '''
   SELECT "posthog_hogfunction"."id",
@@ -2530,7 +2169,6 @@
          AND "posthog_person"."team_id" = 99999)
   '''
 # ---
->>>>>>> 7c90d560
 # name: TestFeatureFlagMatcher.test_multiple_flags
   '''
   SELECT "posthog_grouptypemapping"."id",
@@ -2858,6 +2496,229 @@
   '''
 # ---
 # name: TestFeatureFlagMatcher.test_with_sql_injection_properties_and_other_aliases.10
+  '''
+  SELECT (((("posthog_person"."properties" -> 'number space') > '"100"'::jsonb
+            AND JSONB_TYPEOF(("posthog_person"."properties" -> 'number space')) = ('string'))
+           OR (("posthog_person"."properties" -> 'number space') > '100.0'::jsonb
+               AND JSONB_TYPEOF(("posthog_person"."properties" -> 'number space')) = ('number')))
+          AND "posthog_person"."properties" ? 'number space'
+          AND NOT (("posthog_person"."properties" -> 'number space') = 'null'::jsonb)
+          AND ((JSONB_TYPEOF(("posthog_person"."properties" -> ';''" SELECT 1; DROP TABLE posthog_featureflag;')) = ('string')
+                AND ("posthog_person"."properties" -> ';''" SELECT 1; DROP TABLE posthog_featureflag;') > '"100"'::jsonb)
+               OR (JSONB_TYPEOF(("posthog_person"."properties" -> ';''" SELECT 1; DROP TABLE posthog_featureflag;')) = ('number')
+                   AND ("posthog_person"."properties" -> ';''" SELECT 1; DROP TABLE posthog_featureflag;') > '100.0'::jsonb))
+          AND "posthog_person"."properties" ? ';''" SELECT 1; DROP TABLE posthog_featureflag;'
+          AND NOT (("posthog_person"."properties" -> ';''" SELECT 1; DROP TABLE posthog_featureflag;') = 'null'::jsonb)) AS "flag_X_condition_0",
+         (((JSONB_TYPEOF(("posthog_person"."properties" -> ';''" SELECT 1; DROP TABLE posthog_featureflag;')) = ('string')
+            AND ("posthog_person"."properties" -> ';''" SELECT 1; DROP TABLE posthog_featureflag;') > '"100"'::jsonb)
+           OR (JSONB_TYPEOF(("posthog_person"."properties" -> ';''" SELECT 1; DROP TABLE posthog_featureflag;')) = ('number')
+               AND ("posthog_person"."properties" -> ';''" SELECT 1; DROP TABLE posthog_featureflag;') > '100.0'::jsonb))
+          AND "posthog_person"."properties" ? ';''" SELECT 1; DROP TABLE posthog_featureflag;'
+          AND NOT (("posthog_person"."properties" -> ';''" SELECT 1; DROP TABLE posthog_featureflag;') = 'null'::jsonb)) AS "flag_X_condition_1",
+         (((("posthog_person"."properties" -> 'version!!!') > '"1.05"'::jsonb
+            AND JSONB_TYPEOF(("posthog_person"."properties" -> 'version!!!')) = ('string'))
+           OR (("posthog_person"."properties" -> 'version!!!') > '1.05'::jsonb
+               AND JSONB_TYPEOF(("posthog_person"."properties" -> 'version!!!')) = ('number')))
+          AND "posthog_person"."properties" ? 'version!!!'
+          AND NOT (("posthog_person"."properties" -> 'version!!!') = 'null'::jsonb)) AS "flag_X_condition_2",
+         ((("posthog_person"."properties" -> 'nested_prop --random #comment //test') = '"21"'::jsonb
+           OR ("posthog_person"."properties" -> 'nested_prop --random #comment //test') = '21'::jsonb)
+          AND "posthog_person"."properties" ? 'nested_prop --random #comment //test'
+          AND NOT (("posthog_person"."properties" -> 'nested_prop --random #comment //test') = 'null'::jsonb)) AS "flag_X_condition_3"
+  FROM "posthog_person"
+  INNER JOIN "posthog_persondistinctid" ON ("posthog_person"."id" = "posthog_persondistinctid"."person_id")
+  WHERE ("posthog_persondistinctid"."distinct_id" = '307'
+         AND "posthog_persondistinctid"."team_id" = 99999
+         AND "posthog_person"."team_id" = 99999)
+  '''
+# ---
+# name: TestFeatureFlagMatcher.test_with_sql_injection_properties_and_other_aliases.2
+  '''
+  SELECT "posthog_team"."id",
+         "posthog_team"."uuid",
+         "posthog_team"."organization_id",
+         "posthog_team"."project_id",
+         "posthog_team"."api_token",
+         "posthog_team"."app_urls",
+         "posthog_team"."name",
+         "posthog_team"."slack_incoming_webhook",
+         "posthog_team"."created_at",
+         "posthog_team"."updated_at",
+         "posthog_team"."anonymize_ips",
+         "posthog_team"."completed_snippet_onboarding",
+         "posthog_team"."has_completed_onboarding_for",
+         "posthog_team"."onboarding_tasks",
+         "posthog_team"."ingested_event",
+         "posthog_team"."autocapture_opt_out",
+         "posthog_team"."autocapture_web_vitals_opt_in",
+         "posthog_team"."autocapture_web_vitals_allowed_metrics",
+         "posthog_team"."autocapture_exceptions_opt_in",
+         "posthog_team"."autocapture_exceptions_errors_to_ignore",
+         "posthog_team"."person_processing_opt_out",
+         "posthog_team"."session_recording_opt_in",
+         "posthog_team"."session_recording_sample_rate",
+         "posthog_team"."session_recording_minimum_duration_milliseconds",
+         "posthog_team"."session_recording_linked_flag",
+         "posthog_team"."session_recording_network_payload_capture_config",
+         "posthog_team"."session_recording_masking_config",
+         "posthog_team"."session_recording_url_trigger_config",
+         "posthog_team"."session_recording_url_blocklist_config",
+         "posthog_team"."session_recording_event_trigger_config",
+         "posthog_team"."session_replay_config",
+         "posthog_team"."survey_config",
+         "posthog_team"."capture_console_log_opt_in",
+         "posthog_team"."capture_performance_opt_in",
+         "posthog_team"."capture_dead_clicks",
+         "posthog_team"."surveys_opt_in",
+         "posthog_team"."heatmaps_opt_in",
+         "posthog_team"."flags_persistence_default",
+         "posthog_team"."session_recording_version",
+         "posthog_team"."signup_token",
+         "posthog_team"."is_demo",
+         "posthog_team"."access_control",
+         "posthog_team"."week_start_day",
+         "posthog_team"."inject_web_apps",
+         "posthog_team"."test_account_filters",
+         "posthog_team"."test_account_filters_default_checked",
+         "posthog_team"."path_cleaning_filters",
+         "posthog_team"."timezone",
+         "posthog_team"."data_attributes",
+         "posthog_team"."person_display_name_properties",
+         "posthog_team"."live_events_columns",
+         "posthog_team"."recording_domains",
+         "posthog_team"."human_friendly_comparison_periods",
+         "posthog_team"."cookieless_server_hash_mode",
+         "posthog_team"."revenue_tracking_config",
+         "posthog_team"."primary_dashboard_id",
+         "posthog_team"."default_data_theme",
+         "posthog_team"."extra_settings",
+         "posthog_team"."modifiers",
+         "posthog_team"."correlation_config",
+         "posthog_team"."session_recording_retention_period_days",
+         "posthog_team"."external_data_workspace_id",
+         "posthog_team"."external_data_workspace_last_synced_at",
+         "posthog_team"."api_query_rate_limit"
+  FROM "posthog_team"
+  WHERE "posthog_team"."id" = 99999
+  LIMIT 21
+  '''
+# ---
+# name: TestFeatureFlagMatcher.test_with_sql_injection_properties_and_other_aliases.3
+  '''
+  SELECT "posthog_remoteconfig"."id",
+         "posthog_remoteconfig"."team_id",
+         "posthog_remoteconfig"."config",
+         "posthog_remoteconfig"."updated_at",
+         "posthog_remoteconfig"."synced_at"
+  FROM "posthog_remoteconfig"
+  WHERE "posthog_remoteconfig"."team_id" = 99999
+  LIMIT 21
+  '''
+# ---
+# name: TestFeatureFlagMatcher.test_with_sql_injection_properties_and_other_aliases.4
+  '''
+  SELECT "posthog_team"."id",
+         "posthog_team"."uuid",
+         "posthog_team"."organization_id",
+         "posthog_team"."project_id",
+         "posthog_team"."api_token",
+         "posthog_team"."app_urls",
+         "posthog_team"."name",
+         "posthog_team"."slack_incoming_webhook",
+         "posthog_team"."created_at",
+         "posthog_team"."updated_at",
+         "posthog_team"."anonymize_ips",
+         "posthog_team"."completed_snippet_onboarding",
+         "posthog_team"."has_completed_onboarding_for",
+         "posthog_team"."onboarding_tasks",
+         "posthog_team"."ingested_event",
+         "posthog_team"."autocapture_opt_out",
+         "posthog_team"."autocapture_web_vitals_opt_in",
+         "posthog_team"."autocapture_web_vitals_allowed_metrics",
+         "posthog_team"."autocapture_exceptions_opt_in",
+         "posthog_team"."autocapture_exceptions_errors_to_ignore",
+         "posthog_team"."person_processing_opt_out",
+         "posthog_team"."session_recording_opt_in",
+         "posthog_team"."session_recording_sample_rate",
+         "posthog_team"."session_recording_minimum_duration_milliseconds",
+         "posthog_team"."session_recording_linked_flag",
+         "posthog_team"."session_recording_network_payload_capture_config",
+         "posthog_team"."session_recording_masking_config",
+         "posthog_team"."session_recording_url_trigger_config",
+         "posthog_team"."session_recording_url_blocklist_config",
+         "posthog_team"."session_recording_event_trigger_config",
+         "posthog_team"."session_replay_config",
+         "posthog_team"."survey_config",
+         "posthog_team"."capture_console_log_opt_in",
+         "posthog_team"."capture_performance_opt_in",
+         "posthog_team"."capture_dead_clicks",
+         "posthog_team"."surveys_opt_in",
+         "posthog_team"."heatmaps_opt_in",
+         "posthog_team"."flags_persistence_default",
+         "posthog_team"."session_recording_version",
+         "posthog_team"."signup_token",
+         "posthog_team"."is_demo",
+         "posthog_team"."access_control",
+         "posthog_team"."week_start_day",
+         "posthog_team"."inject_web_apps",
+         "posthog_team"."test_account_filters",
+         "posthog_team"."test_account_filters_default_checked",
+         "posthog_team"."path_cleaning_filters",
+         "posthog_team"."timezone",
+         "posthog_team"."data_attributes",
+         "posthog_team"."person_display_name_properties",
+         "posthog_team"."live_events_columns",
+         "posthog_team"."recording_domains",
+         "posthog_team"."human_friendly_comparison_periods",
+         "posthog_team"."cookieless_server_hash_mode",
+         "posthog_team"."revenue_tracking_config",
+         "posthog_team"."primary_dashboard_id",
+         "posthog_team"."default_data_theme",
+         "posthog_team"."extra_settings",
+         "posthog_team"."modifiers",
+         "posthog_team"."correlation_config",
+         "posthog_team"."session_recording_retention_period_days",
+         "posthog_team"."plugins_opt_in",
+         "posthog_team"."opt_out_capture",
+         "posthog_team"."event_names",
+         "posthog_team"."event_names_with_usage",
+         "posthog_team"."event_properties",
+         "posthog_team"."event_properties_with_usage",
+         "posthog_team"."event_properties_numerical",
+         "posthog_team"."external_data_workspace_id",
+         "posthog_team"."external_data_workspace_last_synced_at",
+         "posthog_team"."api_query_rate_limit"
+  FROM "posthog_team"
+  WHERE "posthog_team"."id" = 99999
+  LIMIT 21
+  '''
+# ---
+# name: TestFeatureFlagMatcher.test_with_sql_injection_properties_and_other_aliases.5
+  '''
+  SELECT COUNT(*) AS "__count"
+  FROM "posthog_featureflag"
+  WHERE ("posthog_featureflag"."active"
+         AND NOT "posthog_featureflag"."deleted"
+         AND "posthog_featureflag"."team_id" = 99999)
+  '''
+# ---
+# name: TestFeatureFlagMatcher.test_with_sql_injection_properties_and_other_aliases.6
+  '''
+  SELECT "posthog_pluginconfig"."id",
+         "posthog_pluginsourcefile"."transpiled",
+         "posthog_pluginconfig"."web_token",
+         "posthog_plugin"."config_schema",
+         "posthog_pluginconfig"."config"
+  FROM "posthog_pluginconfig"
+  INNER JOIN "posthog_plugin" ON ("posthog_pluginconfig"."plugin_id" = "posthog_plugin"."id")
+  INNER JOIN "posthog_pluginsourcefile" ON ("posthog_plugin"."id" = "posthog_pluginsourcefile"."plugin_id")
+  WHERE ("posthog_pluginconfig"."enabled"
+         AND "posthog_pluginsourcefile"."filename" = 'site.ts'
+         AND "posthog_pluginsourcefile"."status" = 'TRANSPILED'
+         AND "posthog_pluginconfig"."team_id" = 99999)
+  '''
+# ---
+# name: TestFeatureFlagMatcher.test_with_sql_injection_properties_and_other_aliases.7
   '''
   SELECT "posthog_hogfunction"."id",
          "posthog_hogfunction"."team_id",
@@ -2961,7 +2822,7 @@
                                               'site_app'))
   '''
 # ---
-# name: TestFeatureFlagMatcher.test_with_sql_injection_properties_and_other_aliases.11
+# name: TestFeatureFlagMatcher.test_with_sql_injection_properties_and_other_aliases.8
   '''
   SELECT "posthog_cohort"."id",
          "posthog_cohort"."name",
@@ -2987,7 +2848,7 @@
          AND "posthog_team"."project_id" = 99999)
   '''
 # ---
-# name: TestFeatureFlagMatcher.test_with_sql_injection_properties_and_other_aliases.12
+# name: TestFeatureFlagMatcher.test_with_sql_injection_properties_and_other_aliases.9
   '''
   SELECT (((("posthog_person"."properties" -> 'number space') > '"100"'::jsonb
             AND JSONB_TYPEOF(("posthog_person"."properties" -> 'number space')) = ('string'))
@@ -3024,500 +2885,6 @@
          AND "posthog_person"."team_id" = 99999)
   '''
 # ---
-# name: TestFeatureFlagMatcher.test_with_sql_injection_properties_and_other_aliases.2
-  '''
-  SELECT 1 AS "a"
-  FROM "posthog_filesystem"
-  WHERE ("posthog_filesystem"."path" = 'Unfiled/Feature Flags/Beta feature'
-         AND "posthog_filesystem"."team_id" = 99999)
-  LIMIT 1
-  '''
-# ---
-# name: TestFeatureFlagMatcher.test_with_sql_injection_properties_and_other_aliases.3
-  '''
-  SELECT "posthog_featureflag"."id",
-         "posthog_featureflag"."key",
-         "posthog_featureflag"."name",
-         "posthog_featureflag"."filters",
-         "posthog_featureflag"."rollout_percentage",
-         "posthog_featureflag"."team_id",
-         "posthog_featureflag"."created_by_id",
-         "posthog_featureflag"."created_at",
-         "posthog_featureflag"."deleted",
-         "posthog_featureflag"."active",
-         "posthog_featureflag"."version",
-         "posthog_featureflag"."last_modified_by_id",
-         "posthog_featureflag"."rollback_conditions",
-         "posthog_featureflag"."performed_rollback",
-         "posthog_featureflag"."ensure_experience_continuity",
-         "posthog_featureflag"."usage_dashboard_id",
-         "posthog_featureflag"."has_enriched_analytics",
-         "posthog_featureflag"."is_remote_configuration",
-         "posthog_featureflag"."has_encrypted_payloads"
-  FROM "posthog_featureflag"
-  INNER JOIN "posthog_team" ON ("posthog_featureflag"."team_id" = "posthog_team"."id")
-  WHERE ("posthog_featureflag"."active"
-         AND NOT "posthog_featureflag"."deleted"
-         AND "posthog_team"."project_id" = 99999)
-  '''
-# ---
-# name: TestFeatureFlagMatcher.test_with_sql_injection_properties_and_other_aliases.4
-  '''
-  SELECT "posthog_team"."id",
-         "posthog_team"."uuid",
-         "posthog_team"."organization_id",
-         "posthog_team"."project_id",
-         "posthog_team"."api_token",
-         "posthog_team"."app_urls",
-         "posthog_team"."name",
-         "posthog_team"."slack_incoming_webhook",
-         "posthog_team"."created_at",
-         "posthog_team"."updated_at",
-         "posthog_team"."anonymize_ips",
-         "posthog_team"."completed_snippet_onboarding",
-         "posthog_team"."has_completed_onboarding_for",
-         "posthog_team"."onboarding_tasks",
-         "posthog_team"."ingested_event",
-         "posthog_team"."autocapture_opt_out",
-         "posthog_team"."autocapture_web_vitals_opt_in",
-         "posthog_team"."autocapture_web_vitals_allowed_metrics",
-         "posthog_team"."autocapture_exceptions_opt_in",
-         "posthog_team"."autocapture_exceptions_errors_to_ignore",
-         "posthog_team"."person_processing_opt_out",
-         "posthog_team"."session_recording_opt_in",
-         "posthog_team"."session_recording_sample_rate",
-         "posthog_team"."session_recording_minimum_duration_milliseconds",
-         "posthog_team"."session_recording_linked_flag",
-         "posthog_team"."session_recording_network_payload_capture_config",
-         "posthog_team"."session_recording_masking_config",
-         "posthog_team"."session_recording_url_trigger_config",
-         "posthog_team"."session_recording_url_blocklist_config",
-         "posthog_team"."session_recording_event_trigger_config",
-         "posthog_team"."session_replay_config",
-         "posthog_team"."survey_config",
-         "posthog_team"."capture_console_log_opt_in",
-         "posthog_team"."capture_performance_opt_in",
-         "posthog_team"."capture_dead_clicks",
-         "posthog_team"."surveys_opt_in",
-         "posthog_team"."heatmaps_opt_in",
-         "posthog_team"."flags_persistence_default",
-         "posthog_team"."session_recording_version",
-         "posthog_team"."signup_token",
-         "posthog_team"."is_demo",
-         "posthog_team"."access_control",
-         "posthog_team"."week_start_day",
-         "posthog_team"."inject_web_apps",
-         "posthog_team"."test_account_filters",
-         "posthog_team"."test_account_filters_default_checked",
-         "posthog_team"."path_cleaning_filters",
-         "posthog_team"."timezone",
-         "posthog_team"."data_attributes",
-         "posthog_team"."person_display_name_properties",
-         "posthog_team"."live_events_columns",
-         "posthog_team"."recording_domains",
-         "posthog_team"."human_friendly_comparison_periods",
-         "posthog_team"."cookieless_server_hash_mode",
-         "posthog_team"."revenue_tracking_config",
-         "posthog_team"."primary_dashboard_id",
-         "posthog_team"."default_data_theme",
-         "posthog_team"."extra_settings",
-         "posthog_team"."modifiers",
-         "posthog_team"."correlation_config",
-         "posthog_team"."session_recording_retention_period_days",
-         "posthog_team"."external_data_workspace_id",
-         "posthog_team"."external_data_workspace_last_synced_at",
-         "posthog_team"."api_query_rate_limit"
-  FROM "posthog_team"
-  WHERE "posthog_team"."id" = 99999
-  LIMIT 21
-  '''
-# ---
-# name: TestFeatureFlagMatcher.test_with_sql_injection_properties_and_other_aliases.5
-  '''
-  SELECT "posthog_remoteconfig"."id",
-         "posthog_remoteconfig"."team_id",
-         "posthog_remoteconfig"."config",
-         "posthog_remoteconfig"."updated_at",
-         "posthog_remoteconfig"."synced_at"
-  FROM "posthog_remoteconfig"
-  WHERE "posthog_remoteconfig"."team_id" = 99999
-  LIMIT 21
-  '''
-# ---
-# name: TestFeatureFlagMatcher.test_with_sql_injection_properties_and_other_aliases.6
-  '''
-  SELECT "posthog_team"."id",
-         "posthog_team"."uuid",
-         "posthog_team"."organization_id",
-         "posthog_team"."project_id",
-         "posthog_team"."api_token",
-         "posthog_team"."app_urls",
-         "posthog_team"."name",
-         "posthog_team"."slack_incoming_webhook",
-         "posthog_team"."created_at",
-         "posthog_team"."updated_at",
-         "posthog_team"."anonymize_ips",
-         "posthog_team"."completed_snippet_onboarding",
-         "posthog_team"."has_completed_onboarding_for",
-         "posthog_team"."onboarding_tasks",
-         "posthog_team"."ingested_event",
-         "posthog_team"."autocapture_opt_out",
-         "posthog_team"."autocapture_web_vitals_opt_in",
-         "posthog_team"."autocapture_web_vitals_allowed_metrics",
-         "posthog_team"."autocapture_exceptions_opt_in",
-         "posthog_team"."autocapture_exceptions_errors_to_ignore",
-         "posthog_team"."person_processing_opt_out",
-         "posthog_team"."session_recording_opt_in",
-         "posthog_team"."session_recording_sample_rate",
-         "posthog_team"."session_recording_minimum_duration_milliseconds",
-         "posthog_team"."session_recording_linked_flag",
-         "posthog_team"."session_recording_network_payload_capture_config",
-         "posthog_team"."session_recording_masking_config",
-         "posthog_team"."session_recording_url_trigger_config",
-         "posthog_team"."session_recording_url_blocklist_config",
-         "posthog_team"."session_recording_event_trigger_config",
-         "posthog_team"."session_replay_config",
-         "posthog_team"."survey_config",
-         "posthog_team"."capture_console_log_opt_in",
-         "posthog_team"."capture_performance_opt_in",
-         "posthog_team"."capture_dead_clicks",
-         "posthog_team"."surveys_opt_in",
-         "posthog_team"."heatmaps_opt_in",
-         "posthog_team"."flags_persistence_default",
-         "posthog_team"."session_recording_version",
-         "posthog_team"."signup_token",
-         "posthog_team"."is_demo",
-         "posthog_team"."access_control",
-         "posthog_team"."week_start_day",
-         "posthog_team"."inject_web_apps",
-         "posthog_team"."test_account_filters",
-         "posthog_team"."test_account_filters_default_checked",
-         "posthog_team"."path_cleaning_filters",
-         "posthog_team"."timezone",
-         "posthog_team"."data_attributes",
-         "posthog_team"."person_display_name_properties",
-         "posthog_team"."live_events_columns",
-         "posthog_team"."recording_domains",
-         "posthog_team"."human_friendly_comparison_periods",
-         "posthog_team"."cookieless_server_hash_mode",
-         "posthog_team"."revenue_tracking_config",
-         "posthog_team"."primary_dashboard_id",
-         "posthog_team"."default_data_theme",
-         "posthog_team"."extra_settings",
-         "posthog_team"."modifiers",
-         "posthog_team"."correlation_config",
-         "posthog_team"."session_recording_retention_period_days",
-         "posthog_team"."plugins_opt_in",
-         "posthog_team"."opt_out_capture",
-         "posthog_team"."event_names",
-         "posthog_team"."event_names_with_usage",
-         "posthog_team"."event_properties",
-         "posthog_team"."event_properties_with_usage",
-         "posthog_team"."event_properties_numerical",
-         "posthog_team"."external_data_workspace_id",
-         "posthog_team"."external_data_workspace_last_synced_at",
-         "posthog_team"."api_query_rate_limit"
-  FROM "posthog_team"
-  WHERE "posthog_team"."id" = 99999
-  LIMIT 21
-  '''
-# ---
-# name: TestFeatureFlagMatcher.test_with_sql_injection_properties_and_other_aliases.7
-  '''
-  SELECT COUNT(*) AS "__count"
-  FROM "posthog_featureflag"
-  WHERE ("posthog_featureflag"."active"
-         AND NOT "posthog_featureflag"."deleted"
-         AND "posthog_featureflag"."team_id" = 99999)
-  '''
-# ---
-# name: TestFeatureFlagMatcher.test_with_sql_injection_properties_and_other_aliases.8
-  '''
-<<<<<<< HEAD
-  SELECT "posthog_survey"."id",
-         "posthog_survey"."team_id",
-         "posthog_survey"."name",
-         "posthog_survey"."description",
-         "posthog_survey"."linked_flag_id",
-         "posthog_survey"."targeting_flag_id",
-         "posthog_survey"."internal_targeting_flag_id",
-         "posthog_survey"."internal_response_sampling_flag_id",
-         "posthog_survey"."type",
-         "posthog_survey"."conditions",
-         "posthog_survey"."questions",
-         "posthog_survey"."appearance",
-         "posthog_survey"."created_at",
-         "posthog_survey"."created_by_id",
-         "posthog_survey"."start_date",
-         "posthog_survey"."end_date",
-         "posthog_survey"."updated_at",
-         "posthog_survey"."archived",
-         "posthog_survey"."responses_limit",
-         "posthog_survey"."response_sampling_start_date",
-         "posthog_survey"."response_sampling_interval_type",
-         "posthog_survey"."response_sampling_interval",
-         "posthog_survey"."response_sampling_limit",
-         "posthog_survey"."response_sampling_daily_limits",
-         "posthog_survey"."iteration_count",
-         "posthog_survey"."iteration_frequency_days",
-         "posthog_survey"."iteration_start_dates",
-         "posthog_survey"."current_iteration",
-         "posthog_survey"."current_iteration_start_date",
-         "posthog_survey"."schedule",
-         "posthog_survey"."enable_partial_responses",
-         "posthog_featureflag"."id",
-         "posthog_featureflag"."key",
-         "posthog_featureflag"."name",
-         "posthog_featureflag"."filters",
-         "posthog_featureflag"."rollout_percentage",
-         "posthog_featureflag"."team_id",
-         "posthog_featureflag"."created_by_id",
-         "posthog_featureflag"."created_at",
-         "posthog_featureflag"."deleted",
-         "posthog_featureflag"."active",
-         "posthog_featureflag"."version",
-         "posthog_featureflag"."last_modified_by_id",
-         "posthog_featureflag"."rollback_conditions",
-         "posthog_featureflag"."performed_rollback",
-         "posthog_featureflag"."ensure_experience_continuity",
-         "posthog_featureflag"."usage_dashboard_id",
-         "posthog_featureflag"."has_enriched_analytics",
-         "posthog_featureflag"."is_remote_configuration",
-         "posthog_featureflag"."has_encrypted_payloads",
-         T4."id",
-         T4."key",
-         T4."name",
-         T4."filters",
-         T4."rollout_percentage",
-         T4."team_id",
-         T4."created_by_id",
-         T4."created_at",
-         T4."deleted",
-         T4."active",
-         T4."version",
-         T4."last_modified_by_id",
-         T4."rollback_conditions",
-         T4."performed_rollback",
-         T4."ensure_experience_continuity",
-         T4."usage_dashboard_id",
-         T4."has_enriched_analytics",
-         T4."is_remote_configuration",
-         T4."has_encrypted_payloads",
-         T5."id",
-         T5."key",
-         T5."name",
-         T5."filters",
-         T5."rollout_percentage",
-         T5."team_id",
-         T5."created_by_id",
-         T5."created_at",
-         T5."deleted",
-         T5."active",
-         T5."version",
-         T5."last_modified_by_id",
-         T5."rollback_conditions",
-         T5."performed_rollback",
-         T5."ensure_experience_continuity",
-         T5."usage_dashboard_id",
-         T5."has_enriched_analytics",
-         T5."is_remote_configuration",
-         T5."has_encrypted_payloads"
-  FROM "posthog_survey"
-  LEFT OUTER JOIN "posthog_featureflag" ON ("posthog_survey"."linked_flag_id" = "posthog_featureflag"."id")
-  LEFT OUTER JOIN "posthog_featureflag" T4 ON ("posthog_survey"."targeting_flag_id" = T4."id")
-  LEFT OUTER JOIN "posthog_featureflag" T5 ON ("posthog_survey"."internal_targeting_flag_id" = T5."id")
-  WHERE ("posthog_survey"."team_id" = 99999
-         AND NOT ("posthog_survey"."archived"))
-  '''
-# ---
-# name: TestFeatureFlagMatcher.test_with_sql_injection_properties_and_other_aliases.9
-  '''
-=======
->>>>>>> 7c90d560
-  SELECT "posthog_pluginconfig"."id",
-         "posthog_pluginsourcefile"."transpiled",
-         "posthog_pluginconfig"."web_token",
-         "posthog_plugin"."config_schema",
-         "posthog_pluginconfig"."config"
-  FROM "posthog_pluginconfig"
-  INNER JOIN "posthog_plugin" ON ("posthog_pluginconfig"."plugin_id" = "posthog_plugin"."id")
-  INNER JOIN "posthog_pluginsourcefile" ON ("posthog_plugin"."id" = "posthog_pluginsourcefile"."plugin_id")
-  WHERE ("posthog_pluginconfig"."enabled"
-         AND "posthog_pluginsourcefile"."filename" = 'site.ts'
-         AND "posthog_pluginsourcefile"."status" = 'TRANSPILED'
-         AND "posthog_pluginconfig"."team_id" = 99999)
-  '''
-# ---
-<<<<<<< HEAD
-=======
-# name: TestFeatureFlagMatcher.test_with_sql_injection_properties_and_other_aliases.7
-  '''
-  SELECT "posthog_hogfunction"."id",
-         "posthog_hogfunction"."team_id",
-         "posthog_hogfunction"."name",
-         "posthog_hogfunction"."description",
-         "posthog_hogfunction"."created_at",
-         "posthog_hogfunction"."created_by_id",
-         "posthog_hogfunction"."deleted",
-         "posthog_hogfunction"."updated_at",
-         "posthog_hogfunction"."enabled",
-         "posthog_hogfunction"."type",
-         "posthog_hogfunction"."icon_url",
-         "posthog_hogfunction"."hog",
-         "posthog_hogfunction"."bytecode",
-         "posthog_hogfunction"."transpiled",
-         "posthog_hogfunction"."inputs_schema",
-         "posthog_hogfunction"."inputs",
-         "posthog_hogfunction"."encrypted_inputs",
-         "posthog_hogfunction"."filters",
-         "posthog_hogfunction"."mappings",
-         "posthog_hogfunction"."masking",
-         "posthog_hogfunction"."template_id",
-         "posthog_hogfunction"."execution_order",
-         "posthog_team"."id",
-         "posthog_team"."uuid",
-         "posthog_team"."organization_id",
-         "posthog_team"."project_id",
-         "posthog_team"."api_token",
-         "posthog_team"."app_urls",
-         "posthog_team"."name",
-         "posthog_team"."slack_incoming_webhook",
-         "posthog_team"."created_at",
-         "posthog_team"."updated_at",
-         "posthog_team"."anonymize_ips",
-         "posthog_team"."completed_snippet_onboarding",
-         "posthog_team"."has_completed_onboarding_for",
-         "posthog_team"."onboarding_tasks",
-         "posthog_team"."ingested_event",
-         "posthog_team"."autocapture_opt_out",
-         "posthog_team"."autocapture_web_vitals_opt_in",
-         "posthog_team"."autocapture_web_vitals_allowed_metrics",
-         "posthog_team"."autocapture_exceptions_opt_in",
-         "posthog_team"."autocapture_exceptions_errors_to_ignore",
-         "posthog_team"."person_processing_opt_out",
-         "posthog_team"."session_recording_opt_in",
-         "posthog_team"."session_recording_sample_rate",
-         "posthog_team"."session_recording_minimum_duration_milliseconds",
-         "posthog_team"."session_recording_linked_flag",
-         "posthog_team"."session_recording_network_payload_capture_config",
-         "posthog_team"."session_recording_masking_config",
-         "posthog_team"."session_recording_url_trigger_config",
-         "posthog_team"."session_recording_url_blocklist_config",
-         "posthog_team"."session_recording_event_trigger_config",
-         "posthog_team"."session_replay_config",
-         "posthog_team"."survey_config",
-         "posthog_team"."capture_console_log_opt_in",
-         "posthog_team"."capture_performance_opt_in",
-         "posthog_team"."capture_dead_clicks",
-         "posthog_team"."surveys_opt_in",
-         "posthog_team"."heatmaps_opt_in",
-         "posthog_team"."flags_persistence_default",
-         "posthog_team"."session_recording_version",
-         "posthog_team"."signup_token",
-         "posthog_team"."is_demo",
-         "posthog_team"."access_control",
-         "posthog_team"."week_start_day",
-         "posthog_team"."inject_web_apps",
-         "posthog_team"."test_account_filters",
-         "posthog_team"."test_account_filters_default_checked",
-         "posthog_team"."path_cleaning_filters",
-         "posthog_team"."timezone",
-         "posthog_team"."data_attributes",
-         "posthog_team"."person_display_name_properties",
-         "posthog_team"."live_events_columns",
-         "posthog_team"."recording_domains",
-         "posthog_team"."human_friendly_comparison_periods",
-         "posthog_team"."cookieless_server_hash_mode",
-         "posthog_team"."revenue_tracking_config",
-         "posthog_team"."primary_dashboard_id",
-         "posthog_team"."default_data_theme",
-         "posthog_team"."extra_settings",
-         "posthog_team"."modifiers",
-         "posthog_team"."correlation_config",
-         "posthog_team"."session_recording_retention_period_days",
-         "posthog_team"."plugins_opt_in",
-         "posthog_team"."opt_out_capture",
-         "posthog_team"."event_names",
-         "posthog_team"."event_names_with_usage",
-         "posthog_team"."event_properties",
-         "posthog_team"."event_properties_with_usage",
-         "posthog_team"."event_properties_numerical",
-         "posthog_team"."external_data_workspace_id",
-         "posthog_team"."external_data_workspace_last_synced_at",
-         "posthog_team"."api_query_rate_limit"
-  FROM "posthog_hogfunction"
-  INNER JOIN "posthog_team" ON ("posthog_hogfunction"."team_id" = "posthog_team"."id")
-  WHERE (NOT "posthog_hogfunction"."deleted"
-         AND "posthog_hogfunction"."enabled"
-         AND "posthog_hogfunction"."team_id" = 99999
-         AND "posthog_hogfunction"."type" IN ('site_destination',
-                                              'site_app'))
-  '''
-# ---
-# name: TestFeatureFlagMatcher.test_with_sql_injection_properties_and_other_aliases.8
-  '''
-  SELECT "posthog_cohort"."id",
-         "posthog_cohort"."name",
-         "posthog_cohort"."description",
-         "posthog_cohort"."team_id",
-         "posthog_cohort"."deleted",
-         "posthog_cohort"."filters",
-         "posthog_cohort"."query",
-         "posthog_cohort"."version",
-         "posthog_cohort"."pending_version",
-         "posthog_cohort"."count",
-         "posthog_cohort"."created_by_id",
-         "posthog_cohort"."created_at",
-         "posthog_cohort"."is_calculating",
-         "posthog_cohort"."last_calculation",
-         "posthog_cohort"."errors_calculating",
-         "posthog_cohort"."last_error_at",
-         "posthog_cohort"."is_static",
-         "posthog_cohort"."groups"
-  FROM "posthog_cohort"
-  INNER JOIN "posthog_team" ON ("posthog_cohort"."team_id" = "posthog_team"."id")
-  WHERE (NOT "posthog_cohort"."deleted"
-         AND "posthog_team"."project_id" = 99999)
-  '''
-# ---
-# name: TestFeatureFlagMatcher.test_with_sql_injection_properties_and_other_aliases.9
-  '''
-  SELECT (((("posthog_person"."properties" -> 'number space') > '"100"'::jsonb
-            AND JSONB_TYPEOF(("posthog_person"."properties" -> 'number space')) = ('string'))
-           OR (("posthog_person"."properties" -> 'number space') > '100.0'::jsonb
-               AND JSONB_TYPEOF(("posthog_person"."properties" -> 'number space')) = ('number')))
-          AND "posthog_person"."properties" ? 'number space'
-          AND NOT (("posthog_person"."properties" -> 'number space') = 'null'::jsonb)
-          AND ((JSONB_TYPEOF(("posthog_person"."properties" -> ';''" SELECT 1; DROP TABLE posthog_featureflag;')) = ('string')
-                AND ("posthog_person"."properties" -> ';''" SELECT 1; DROP TABLE posthog_featureflag;') > '"100"'::jsonb)
-               OR (JSONB_TYPEOF(("posthog_person"."properties" -> ';''" SELECT 1; DROP TABLE posthog_featureflag;')) = ('number')
-                   AND ("posthog_person"."properties" -> ';''" SELECT 1; DROP TABLE posthog_featureflag;') > '100.0'::jsonb))
-          AND "posthog_person"."properties" ? ';''" SELECT 1; DROP TABLE posthog_featureflag;'
-          AND NOT (("posthog_person"."properties" -> ';''" SELECT 1; DROP TABLE posthog_featureflag;') = 'null'::jsonb)) AS "flag_X_condition_0",
-         (((JSONB_TYPEOF(("posthog_person"."properties" -> ';''" SELECT 1; DROP TABLE posthog_featureflag;')) = ('string')
-            AND ("posthog_person"."properties" -> ';''" SELECT 1; DROP TABLE posthog_featureflag;') > '"100"'::jsonb)
-           OR (JSONB_TYPEOF(("posthog_person"."properties" -> ';''" SELECT 1; DROP TABLE posthog_featureflag;')) = ('number')
-               AND ("posthog_person"."properties" -> ';''" SELECT 1; DROP TABLE posthog_featureflag;') > '100.0'::jsonb))
-          AND "posthog_person"."properties" ? ';''" SELECT 1; DROP TABLE posthog_featureflag;'
-          AND NOT (("posthog_person"."properties" -> ';''" SELECT 1; DROP TABLE posthog_featureflag;') = 'null'::jsonb)) AS "flag_X_condition_1",
-         (((("posthog_person"."properties" -> 'version!!!') > '"1.05"'::jsonb
-            AND JSONB_TYPEOF(("posthog_person"."properties" -> 'version!!!')) = ('string'))
-           OR (("posthog_person"."properties" -> 'version!!!') > '1.05'::jsonb
-               AND JSONB_TYPEOF(("posthog_person"."properties" -> 'version!!!')) = ('number')))
-          AND "posthog_person"."properties" ? 'version!!!'
-          AND NOT (("posthog_person"."properties" -> 'version!!!') = 'null'::jsonb)) AS "flag_X_condition_2",
-         ((("posthog_person"."properties" -> 'nested_prop --random #comment //test') = '"21"'::jsonb
-           OR ("posthog_person"."properties" -> 'nested_prop --random #comment //test') = '21'::jsonb)
-          AND "posthog_person"."properties" ? 'nested_prop --random #comment //test'
-          AND NOT (("posthog_person"."properties" -> 'nested_prop --random #comment //test') = 'null'::jsonb)) AS "flag_X_condition_3"
-  FROM "posthog_person"
-  INNER JOIN "posthog_persondistinctid" ON ("posthog_person"."id" = "posthog_persondistinctid"."person_id")
-  WHERE ("posthog_persondistinctid"."distinct_id" = '307'
-         AND "posthog_persondistinctid"."team_id" = 99999
-         AND "posthog_person"."team_id" = 99999)
-  '''
-# ---
->>>>>>> 7c90d560
 # name: TestHashKeyOverridesRaceConditions.test_hash_key_overrides_with_simulated_error_race_conditions_on_person_merging
   'BEGIN'
 # ---
