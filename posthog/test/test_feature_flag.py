from typing import cast

from django.db import connection
from django.utils import timezone
from rest_framework import status

from posthog.models import Cohort, FeatureFlag, GroupTypeMapping, Person
from posthog.models.feature_flag import (
    FeatureFlagHashKeyOverride,
    FeatureFlagMatch,
    FeatureFlagMatcher,
    FeatureFlagMatchReason,
    FlagsMatcherCache,
    get_active_feature_flags,
    hash_key_overrides,
    set_feature_flag_hash_key_overrides,
)
from posthog.models.group import Group
from posthog.test.base import APIBaseTest, BaseTest, QueryMatchingTest, snapshot_postgres_queries


class TestFeatureFlag(APIBaseTest):
    def test_get_filtered_flags(self):
        user2 = self._create_user("newtest@posthog.com")

        active_flag = FeatureFlag.objects.create(team=self.team, created_by=self.user, active=True, key="active-flag")
        user_2_flag = FeatureFlag.objects.create(team=self.team, created_by=user2, active=True, key="user-2-flag")
        inactive_flag = FeatureFlag.objects.create(
            team=self.team, created_by=self.user, active=False, key="inactive-flag"
        )

        response = self.client.get(f"/api/projects/{self.team.id}/feature_flags/?active=true&created_by={self.user.id}")
        self.assertEqual(response.status_code, status.HTTP_200_OK)

        self.assertEqual(len(response.json()["results"]), 1)
        self.assertEqual((response.json()["results"][0]["id"]), active_flag.id)
        self.assertNotContains(response, user_2_flag.key)
        self.assertNotContains(response, inactive_flag.key)


class TestFeatureFlagMatcher(BaseTest, QueryMatchingTest):
    maxDiff = None

    def test_blank_flag(self):
        # Blank feature flags now default to be released for everyone
        feature_flag = self.create_feature_flag()
        self.assertEqual(
            FeatureFlagMatcher([feature_flag], "example_id").get_match(feature_flag),
            FeatureFlagMatch(True, None, FeatureFlagMatchReason.CONDITION_MATCH, 0),
        )
        self.assertEqual(
            FeatureFlagMatcher([feature_flag], "another_id").get_match(feature_flag),
            FeatureFlagMatch(True, None, FeatureFlagMatchReason.CONDITION_MATCH, 0),
        )

    def test_rollout_percentage(self):
        feature_flag = self.create_feature_flag(filters={"groups": [{"rollout_percentage": 50}]})
        self.assertEqual(
            FeatureFlagMatcher([feature_flag], "example_id").get_match(feature_flag),
            FeatureFlagMatch(True, None, FeatureFlagMatchReason.CONDITION_MATCH, 0),
        )
        self.assertEqual(
            FeatureFlagMatcher([feature_flag], "another_id").get_match(feature_flag),
            FeatureFlagMatch(False, None, FeatureFlagMatchReason.OUT_OF_ROLLOUT_BOUND, 0),
        )

    def test_empty_group(self):
        feature_flag = self.create_feature_flag(filters={"groups": [{}]})
        self.assertEqual(
            FeatureFlagMatcher([feature_flag], "example_id").get_match(feature_flag),
            FeatureFlagMatch(True, None, FeatureFlagMatchReason.CONDITION_MATCH, 0),
        )
        self.assertEqual(
            FeatureFlagMatcher([feature_flag], "another_id").get_match(feature_flag),
            FeatureFlagMatch(True, None, FeatureFlagMatchReason.CONDITION_MATCH, 0),
        )

    def test_null_rollout_percentage(self):
        feature_flag = self.create_feature_flag(filters={"groups": [{"properties": [], "rollout_percentage": None}]})
        self.assertEqual(
            FeatureFlagMatcher([feature_flag], "example_id").get_match(feature_flag),
            FeatureFlagMatch(True, None, FeatureFlagMatchReason.CONDITION_MATCH, 0),
        )

    def test_zero_rollout_percentage(self):
        feature_flag = self.create_feature_flag(filters={"groups": [{"properties": [], "rollout_percentage": 0}]})
        self.assertEqual(
            FeatureFlagMatcher([feature_flag], "example_id").get_match(feature_flag),
            FeatureFlagMatch(False, None, FeatureFlagMatchReason.OUT_OF_ROLLOUT_BOUND, 0),
        )

    def test_complicated_flag(self):
        Person.objects.create(team=self.team, distinct_ids=["test_id"], properties={"email": "test@posthog.com"})

        feature_flag = self.create_feature_flag(
            filters={
                "groups": [
                    {
                        "properties": [
                            {"key": "email", "type": "person", "value": "test@posthog.com", "operator": "exact"}
                        ],
                        "rollout_percentage": 100,
                    },
                    {"rollout_percentage": 50},
                ]
            }
        )

        self.assertEqual(
            FeatureFlagMatcher([feature_flag], "test_id").get_match(feature_flag),
            FeatureFlagMatch(True, None, FeatureFlagMatchReason.CONDITION_MATCH, 0),
        )
        self.assertEqual(
            FeatureFlagMatcher([feature_flag], "example_id").get_match(feature_flag),
            FeatureFlagMatch(True, None, FeatureFlagMatchReason.CONDITION_MATCH, 1),
        )
        self.assertEqual(
            FeatureFlagMatcher([feature_flag], "another_id").get_match(feature_flag),
            FeatureFlagMatch(False, None, FeatureFlagMatchReason.OUT_OF_ROLLOUT_BOUND, 1),
        )

    @snapshot_postgres_queries
    def test_multiple_flags(self):
        Person.objects.create(team=self.team, distinct_ids=["test_id"], properties={"email": "test@posthog.com"})
        self.create_groups()
        feature_flag_one = self.create_feature_flag(
            filters={
                "groups": [
                    {
                        "properties": [
                            {"key": "email", "type": "person", "value": "test@posthog.com", "operator": "exact"}
                        ],
                        "rollout_percentage": 100,
                    },
                    {"rollout_percentage": 50},
                ]
            },
            key="one",
        )
        feature_flag_always_match = self.create_feature_flag(
            filters={"groups": [{"rollout_percentage": 100}]}, key="always_match"
        )
        feature_flag_never_match = self.create_feature_flag(
            filters={"groups": [{"rollout_percentage": 0}]}, key="never_match"
        )
        feature_flag_group_match = self.create_feature_flag(
            filters={"aggregation_group_type_index": 1, "groups": [{"rollout_percentage": 100}]}, key="group_match"
        )
        feature_flag_group_no_match = self.create_feature_flag(
            filters={"aggregation_group_type_index": 1, "groups": [{"rollout_percentage": 0}]}, key="group_no_match"
        )
        feature_flag_group_property_match = self.create_feature_flag(
            filters={
                "aggregation_group_type_index": 0,
                "groups": [
                    {
                        "rollout_percentage": 100,
                        "properties": [
                            {
                                "key": "name",
                                "value": ["foo.inc"],
                                "operator": "exact",
                                "type": "group",
                                "group_type_index": 0,
                            }
                        ],
                    }
                ],
            },
            key="group_property_match",
        )
        feature_flag_group_property_match_for_different_group_key = self.create_feature_flag(
            filters={
                "aggregation_group_type_index": 0,
                "groups": [
                    {
                        "rollout_percentage": 100,
                        "properties": [
                            {
                                "key": "name",
                                "value": ["foo2.inc"],
                                "operator": "exact",
                                "type": "group",
                                "group_type_index": 0,
                            }
                        ],
                    }
                ],
            },
            key="group_property_different_match",
        )
        feature_flag_variant = self.create_feature_flag(
            filters={
                "groups": [{"properties": [], "rollout_percentage": None}],
                "multivariate": {
                    "variants": [
                        {"key": "first-variant", "name": "First Variant", "rollout_percentage": 50},
                        {"key": "second-variant", "name": "Second Variant", "rollout_percentage": 25},
                        {"key": "third-variant", "name": "Third Variant", "rollout_percentage": 25},
                    ]
                },
            },
            key="variant",
        )

        with self.assertNumQueries(
            4
        ):  # 1 to fill group cache, 2 to match feature flags with group properties (of each type), 1 to match feature flags with person properties

            matches, reasons = FeatureFlagMatcher(
                [
                    feature_flag_one,
                    feature_flag_always_match,
                    feature_flag_never_match,
                    feature_flag_group_match,
                    feature_flag_group_no_match,
                    feature_flag_variant,
                    feature_flag_group_property_match,
                    feature_flag_group_property_match_for_different_group_key,
                ],
                "test_id",
                {"project": "group_key", "organization": "foo"},
                FlagsMatcherCache(self.team.id),
            ).get_matches()

            self.assertEqual(
                matches,
                {
                    "one": True,
                    "always_match": True,
                    "group_match": True,
                    "variant": "first-variant",
                    "group_property_match": True,
                    # never_match and group_no_match don't match
                    # group_property_different_match doesn't match because we're dealing with a different group key
                },
            )

            self.assertEqual(
                reasons,
                {
                    "one": {"reason": FeatureFlagMatchReason.CONDITION_MATCH, "condition_index": 0},
                    "always_match": {"reason": FeatureFlagMatchReason.CONDITION_MATCH, "condition_index": 0},
                    "group_match": {"reason": FeatureFlagMatchReason.CONDITION_MATCH, "condition_index": 0},
                    "variant": {"reason": FeatureFlagMatchReason.CONDITION_MATCH, "condition_index": 0},
                    "group_property_match": {"reason": FeatureFlagMatchReason.CONDITION_MATCH, "condition_index": 0},
                    "never_match": {"reason": FeatureFlagMatchReason.OUT_OF_ROLLOUT_BOUND, "condition_index": 0},
                    "group_no_match": {"reason": FeatureFlagMatchReason.OUT_OF_ROLLOUT_BOUND, "condition_index": 0},
                    "group_property_different_match": {
                        "reason": FeatureFlagMatchReason.NO_CONDITION_MATCH,
                        "condition_index": 0,
                    },
                },
            )

        with self.assertNumQueries(
            3
        ):  # 1 to fill group cache, 1 to match feature flags with group properties (only 1 group provided), 1 to match feature flags with person properties

            matches, reasons = FeatureFlagMatcher(
                [
                    feature_flag_one,
                    feature_flag_always_match,
                    feature_flag_never_match,
                    feature_flag_group_match,
                    feature_flag_group_no_match,
                    feature_flag_variant,
                    feature_flag_group_property_match,
                    feature_flag_group_property_match_for_different_group_key,
                ],
                "test_id",
                {"organization": "foo2"},
                FlagsMatcherCache(self.team.id),
            ).get_matches()

            self.assertEqual(
                matches,
                {
                    "one": True,
                    "always_match": True,
                    "variant": "first-variant",
                    "group_property_different_match": True,
                    # never_match and group_no_match don't match
                    # group_match doesn't match because no project (group type index 1) given.
                    # group_property_match doesn't match because we're dealing with a different group key
                },
            )

            self.assertEqual(
                reasons,
                {
                    "one": {"reason": FeatureFlagMatchReason.CONDITION_MATCH, "condition_index": 0},
                    "always_match": {"reason": FeatureFlagMatchReason.CONDITION_MATCH, "condition_index": 0},
                    "group_match": {"reason": FeatureFlagMatchReason.NO_GROUP_TYPE, "condition_index": None},
                    "variant": {"reason": FeatureFlagMatchReason.CONDITION_MATCH, "condition_index": 0},
                    "group_property_different_match": {
                        "reason": FeatureFlagMatchReason.CONDITION_MATCH,
                        "condition_index": 0,
                    },
                    "never_match": {"reason": FeatureFlagMatchReason.OUT_OF_ROLLOUT_BOUND, "condition_index": 0},
                    "group_no_match": {"reason": FeatureFlagMatchReason.NO_GROUP_TYPE, "condition_index": None},
                    "group_property_match": {"reason": FeatureFlagMatchReason.NO_CONDITION_MATCH, "condition_index": 0},
                },
            )

    def test_multi_property_filters(self):
        Person.objects.create(team=self.team, distinct_ids=["example_id"], properties={"email": "tim@posthog.com"})
        Person.objects.create(team=self.team, distinct_ids=["another_id"], properties={"email": "example@example.com"})
        Person.objects.create(team=self.team, distinct_ids=["false_id"], properties={})
        feature_flag = self.create_feature_flag(
            filters={
                "groups": [
                    {"properties": [{"key": "email", "value": "tim@posthog.com"}]},
                    {"properties": [{"key": "email", "value": "example@example.com"}]},
                ]
            }
        )
        with self.assertNumQueries(1):
            self.assertEqual(
                FeatureFlagMatcher([feature_flag], "example_id").get_match(feature_flag),
                FeatureFlagMatch(True, None, FeatureFlagMatchReason.CONDITION_MATCH, 0),
            )
        with self.assertNumQueries(1):
            self.assertEqual(
                FeatureFlagMatcher([feature_flag], "another_id").get_match(feature_flag),
                FeatureFlagMatch(True, None, FeatureFlagMatchReason.CONDITION_MATCH, 1),
            )
        self.assertEqual(
            FeatureFlagMatcher([feature_flag], "false_id").get_match(feature_flag),
            FeatureFlagMatch(False, None, FeatureFlagMatchReason.NO_CONDITION_MATCH, 1),
        )

    def test_multi_property_filters_with_override_properties(self):
        Person.objects.create(team=self.team, distinct_ids=["example_id"], properties={"email": "tim@posthog.com"})
        Person.objects.create(team=self.team, distinct_ids=["another_id"], properties={"email": "example@example.com"})
        Person.objects.create(team=self.team, distinct_ids=["random_id"], properties={})
        feature_flag = self.create_feature_flag(
            filters={
                "groups": [
                    {"properties": [{"key": "email", "value": "tim@posthog.com"}]},
                    {"properties": [{"key": "email", "value": "example@example.com"}]},
                ]
            }
        )
        with self.assertNumQueries(1):
            self.assertEqual(
                FeatureFlagMatcher([feature_flag], "example_id", property_value_overrides={}).get_match(feature_flag),
                FeatureFlagMatch(True, None, FeatureFlagMatchReason.CONDITION_MATCH, 0),
            )
            # can be computed locally
            self.assertEqual(
                FeatureFlagMatcher([feature_flag], "example_id", property_value_overrides={"email": "bzz"}).get_match(
                    feature_flag
                ),
                FeatureFlagMatch(False, None, FeatureFlagMatchReason.NO_CONDITION_MATCH, 1),
            )

        with self.assertNumQueries(1):
            self.assertEqual(
                FeatureFlagMatcher([feature_flag], "random_id").get_match(feature_flag),
                FeatureFlagMatch(False, None, FeatureFlagMatchReason.NO_CONDITION_MATCH, 1),
            )

            # can be computed locally
            self.assertEqual(
                FeatureFlagMatcher(
                    [feature_flag], "random_id", property_value_overrides={"email": "example@example.com"}
                ).get_match(feature_flag),
                FeatureFlagMatch(True, None, FeatureFlagMatchReason.CONDITION_MATCH, 1),
<<<<<<< HEAD
            )

    def test_multi_property_filters_with_override_group_properties(self):
        self.create_groups()
        feature_flag = self.create_feature_flag(
            filters={
                "aggregation_group_type_index": 0,
                "groups": [
                    {
                        "properties": [
                            {"key": "name", "value": ["foo.inc"], "type": "group", "group_type_index": 0},
                            {"key": "not_ingested", "value": "example.com", "type": "group", "group_type_index": 0},
                        ]
                    },
                ],
            }
        )
        cache = FlagsMatcherCache(self.team.id)
        # force the query to load group types
        cache.group_type_index_to_name

        with self.assertNumQueries(3):
            self.assertEqual(
                FeatureFlagMatcher(
                    [feature_flag],
                    "example1_id",
                    cache=cache,
                    groups={"organization": "foo"},
                    group_property_value_overrides={},
                ).get_match(feature_flag),
                FeatureFlagMatch(False, None, FeatureFlagMatchReason.NO_CONDITION_MATCH, 0),
            )
            # can be computed using the db, with help from the overrides
            self.assertEqual(
                FeatureFlagMatcher(
                    [feature_flag],
                    "example2_id",
                    cache=cache,
                    groups={"organization": "foo"},
                    group_property_value_overrides={"organization": {"not_ingested": "example.com"}},
                ).get_match(feature_flag),
                FeatureFlagMatch(True, None, FeatureFlagMatchReason.CONDITION_MATCH, 0),
            )
            # name property is incorrect, since different group
            self.assertEqual(
                FeatureFlagMatcher(
                    [feature_flag],
                    "example3_id",
                    cache=cache,
                    groups={"organization": "bar"},
                    group_property_value_overrides={"organization": {"not_ingested": "example.com"}},
                ).get_match(feature_flag),
                FeatureFlagMatch(False, None, FeatureFlagMatchReason.NO_CONDITION_MATCH, 0),
            )

        with self.assertNumQueries(0):
            self.assertEqual(
                FeatureFlagMatcher([feature_flag], "random_id", cache=cache).get_match(feature_flag),
                FeatureFlagMatch(False, None, FeatureFlagMatchReason.NO_GROUP_TYPE),
            )

            # can be computed locally
            self.assertEqual(
                FeatureFlagMatcher(
                    [feature_flag],
                    "random_id",
                    cache=cache,
                    groups={"organization": "foo"},
                    group_property_value_overrides={"organization": {"not_ingested": "example.com", "name": "foo.inc"}},
                ).get_match(feature_flag),
                FeatureFlagMatch(True, None, FeatureFlagMatchReason.CONDITION_MATCH, 0),
            )
            # even if the group property stored in db is different
            self.assertEqual(
                FeatureFlagMatcher(
                    [feature_flag],
                    "random_id",
                    cache=cache,
                    groups={"organization": "bar"},
                    group_property_value_overrides={"organization": {"not_ingested": "example.com", "name": "foo.inc"}},
                ).get_match(feature_flag),
                FeatureFlagMatch(True, None, FeatureFlagMatchReason.CONDITION_MATCH, 0),
=======
>>>>>>> 6159137e
            )

    def test_override_properties_where_person_doesnt_exist_yet(self):
        feature_flag = self.create_feature_flag(
            filters={
                "groups": [
                    {"properties": [{"key": "email", "value": "tim@posthog.com", "type": "person"}]},
                    {"properties": [{"key": "email", "value": "example@example.com"}]},
                ]
            }
        )
        with self.assertNumQueries(0):
            self.assertEqual(
                FeatureFlagMatcher(
                    [feature_flag], "example_id", property_value_overrides={"email": "tim@posthog.com"}
                ).get_match(feature_flag),
                FeatureFlagMatch(True, None, FeatureFlagMatchReason.CONDITION_MATCH, 0),
            )
            self.assertEqual(
                FeatureFlagMatcher([feature_flag], "example_id", property_value_overrides={"email": "bzz"}).get_match(
                    feature_flag
                ),
                FeatureFlagMatch(False, None, FeatureFlagMatchReason.NO_CONDITION_MATCH, 1),
            )

        with self.assertNumQueries(1):
            self.assertEqual(
                FeatureFlagMatcher([feature_flag], "random_id").get_match(feature_flag),
                FeatureFlagMatch(False, None, FeatureFlagMatchReason.NO_CONDITION_MATCH, 1),
            )

        with self.assertNumQueries(0):
            self.assertEqual(
                FeatureFlagMatcher(
                    [feature_flag], "random_id", property_value_overrides={"email": "example@example.com"}
                ).get_match(feature_flag),
                FeatureFlagMatch(True, None, FeatureFlagMatchReason.CONDITION_MATCH, 1),
            )

    def test_override_properties_where_person_doesnt_exist_yet_multiple_conditions(self):
        feature_flag = self.create_feature_flag(
            filters={
                "groups": [
                    {
                        "properties": [
                            {"key": "email", "value": "tim@posthog.com"},
                            {"key": "another_prop", "value": "slow"},
                        ],
                        "rollout_percentage": 50,
                    }
                ]
            }
        )
        with self.assertNumQueries(2):
            # None in both because all conditions don't match
            # and user doesn't exist yet
            self.assertEqual(
                FeatureFlagMatcher(
                    [feature_flag], "example_id", property_value_overrides={"email": "tim@posthog.com"}
                ).get_match(feature_flag),
                FeatureFlagMatch(False, None, FeatureFlagMatchReason.NO_CONDITION_MATCH, 0),
            )
            self.assertEqual(
                FeatureFlagMatcher([feature_flag], "example_id", property_value_overrides={"email": "bzz"}).get_match(
                    feature_flag
                ),
                FeatureFlagMatch(False, None, FeatureFlagMatchReason.NO_CONDITION_MATCH, 0),
            )

        with self.assertNumQueries(1):
            self.assertEqual(
                FeatureFlagMatcher([feature_flag], "random_id").get_match(feature_flag),
                FeatureFlagMatch(False, None, FeatureFlagMatchReason.NO_CONDITION_MATCH, 0),
            )

        with self.assertNumQueries(0):
            # Both of these match properties, but second one is outside rollout %.
            self.assertEqual(
                FeatureFlagMatcher(
                    [feature_flag],
                    "random_id_without_rollout",
                    property_value_overrides={"email": "tim@posthog.com", "another_prop": "slow", "blah": "blah"},
                ).get_match(feature_flag),
                FeatureFlagMatch(True, None, FeatureFlagMatchReason.CONDITION_MATCH, 0),
            )
            self.assertEqual(
                FeatureFlagMatcher(
                    [feature_flag],
                    "random_id_within_rollout",
                    property_value_overrides={"email": "tim@posthog.com", "another_prop": "slow", "blah": "blah"},
                ).get_match(feature_flag),
                FeatureFlagMatch(False, None, FeatureFlagMatchReason.OUT_OF_ROLLOUT_BOUND, 0),
            )

        with self.assertNumQueries(0):
            # These don't match properties
            self.assertEqual(
                FeatureFlagMatcher(
                    [feature_flag],
                    "random_id_without_rollout",
                    property_value_overrides={"email": "tim@posthog.com", "another_prop": "slow2", "blah": "blah"},
                ).get_match(feature_flag),
                FeatureFlagMatch(False, None, FeatureFlagMatchReason.NO_CONDITION_MATCH, 0),
            )
            self.assertEqual(
                FeatureFlagMatcher(
                    [feature_flag],
                    "random_id_without_rollout",
                    property_value_overrides={"email": "tim2@posthog.com", "another_prop": "slow", "blah": "blah"},
                ).get_match(feature_flag),
                FeatureFlagMatch(False, None, FeatureFlagMatchReason.NO_CONDITION_MATCH, 0),
            )

    def test_multi_property_filters_with_override_properties_with_is_not_set(self):
        Person.objects.create(team=self.team, distinct_ids=["example_id"], properties={"email": "tim@posthog.com"})
        Person.objects.create(team=self.team, distinct_ids=["another_id"], properties={"email": "example@example.com"})
        Person.objects.create(team=self.team, distinct_ids=["random_id"], properties={})
        feature_flag = self.create_feature_flag(
            filters={"groups": [{"properties": [{"key": "email", "operator": "is_not_set"}]}]}
        )
        with self.assertNumQueries(2):
            self.assertEqual(
                FeatureFlagMatcher([feature_flag], "example_id", property_value_overrides={}).get_match(feature_flag),
                FeatureFlagMatch(False, None, FeatureFlagMatchReason.NO_CONDITION_MATCH, 0),
            )
            self.assertEqual(
                FeatureFlagMatcher([feature_flag], "example_id", property_value_overrides={"email": "bzz"}).get_match(
                    feature_flag
                ),
                FeatureFlagMatch(False, None, FeatureFlagMatchReason.NO_CONDITION_MATCH, 0),
            )

        with self.assertNumQueries(2):
            self.assertEqual(
                FeatureFlagMatcher([feature_flag], "random_id").get_match(feature_flag),
                FeatureFlagMatch(True, None, FeatureFlagMatchReason.CONDITION_MATCH, 0),
            )
            self.assertEqual(
                FeatureFlagMatcher(
                    [feature_flag], "random_id", property_value_overrides={"email": "example@example.com"}
                ).get_match(feature_flag),
                FeatureFlagMatch(True, None, FeatureFlagMatchReason.CONDITION_MATCH, 0),
            )

    def test_user_in_cohort(self):
        Person.objects.create(team=self.team, distinct_ids=["example_id_1"], properties={"$some_prop_1": "something_1"})
        cohort = Cohort.objects.create(
            team=self.team,
            groups=[{"properties": [{"key": "$some_prop_1", "value": "something_1", "type": "person"}]}],
            name="cohort1",
        )
        cohort.calculate_people_ch(pending_version=0)

        feature_flag: FeatureFlag = self.create_feature_flag(
            filters={"groups": [{"properties": [{"key": "id", "value": cohort.pk, "type": "cohort"}]}]}
        )

        feature_flag.update_cohorts()

        self.assertEqual(
            FeatureFlagMatcher([feature_flag], "example_id_1").get_match(feature_flag),
            FeatureFlagMatch(True, None, FeatureFlagMatchReason.CONDITION_MATCH, 0),
        )
        self.assertEqual(
            FeatureFlagMatcher([feature_flag], "another_id").get_match(feature_flag),
            FeatureFlagMatch(False, None, FeatureFlagMatchReason.NO_CONDITION_MATCH, 0),
        )

    def test_user_in_static_cohort(self):
        Person.objects.create(team_id=self.team.pk, distinct_ids=["example_id_1"])
        Person.objects.create(team_id=self.team.pk, distinct_ids=["example_id_2"])
        Person.objects.create(team_id=self.team.pk, distinct_ids=["3"])

        cohort = Cohort.objects.create(team=self.team, groups=[], is_static=True, last_calculation=timezone.now())
        cohort.insert_users_by_list(["example_id_1", "example_id_2"])

        feature_flag: FeatureFlag = self.create_feature_flag(
            filters={"groups": [{"properties": [{"key": "id", "value": cohort.pk, "type": "cohort"}]}]}
        )

        feature_flag.update_cohorts()
        self.assertEqual(
            FeatureFlagMatcher([feature_flag], "example_id_1").get_match(feature_flag),
            FeatureFlagMatch(True, None, FeatureFlagMatchReason.CONDITION_MATCH, 0),
        )
        self.assertEqual(
            FeatureFlagMatcher([feature_flag], "3").get_match(feature_flag),
            FeatureFlagMatch(False, None, FeatureFlagMatchReason.NO_CONDITION_MATCH, 0),
        )

    def test_legacy_rollout_percentage(self):
        feature_flag = self.create_feature_flag(rollout_percentage=50)
        self.assertEqual(
            FeatureFlagMatcher([feature_flag], "example_id").get_match(feature_flag),
            FeatureFlagMatch(True, None, FeatureFlagMatchReason.CONDITION_MATCH, 0),
        )
        self.assertEqual(
            FeatureFlagMatcher([feature_flag], "another_id").get_match(feature_flag),
            FeatureFlagMatch(False, None, FeatureFlagMatchReason.OUT_OF_ROLLOUT_BOUND, 0),
        )

    def test_legacy_property_filters(self):
        Person.objects.create(
            team=self.team,
            distinct_ids=["example_id"],
            properties={"email": "tim@posthog.com"},
        )
        Person.objects.create(
            team=self.team,
            distinct_ids=["another_id"],
            properties={"email": "example@example.com"},
        )
        feature_flag = self.create_feature_flag(
            filters={"properties": [{"key": "email", "value": "tim@posthog.com"}]},
        )
        self.assertEqual(
            FeatureFlagMatcher([feature_flag], "example_id").get_match(feature_flag),
            FeatureFlagMatch(True, None, FeatureFlagMatchReason.CONDITION_MATCH, 0),
        )
        self.assertEqual(
            FeatureFlagMatcher([feature_flag], "another_id").get_match(feature_flag),
            FeatureFlagMatch(False, None, FeatureFlagMatchReason.NO_CONDITION_MATCH, 0),
        )

    def test_legacy_rollout_and_property_filter(self):
        Person.objects.create(team=self.team, distinct_ids=["example_id"], properties={"email": "tim@posthog.com"})
        Person.objects.create(team=self.team, distinct_ids=["another_id"], properties={"email": "tim@posthog.com"})
        Person.objects.create(team=self.team, distinct_ids=["id_number_3"], properties={"email": "example@example.com"})
        feature_flag = self.create_feature_flag(
            rollout_percentage=50,
            filters={"properties": [{"key": "email", "value": "tim@posthog.com", "type": "person"}]},
        )
        with self.assertNumQueries(1):
            self.assertEqual(
                FeatureFlagMatcher([feature_flag], "example_id").get_match(feature_flag),
                FeatureFlagMatch(True, None, FeatureFlagMatchReason.CONDITION_MATCH, 0),
            )
        self.assertEqual(
            FeatureFlagMatcher([feature_flag], "another_id").get_match(feature_flag),
            FeatureFlagMatch(False, None, FeatureFlagMatchReason.OUT_OF_ROLLOUT_BOUND, 0),
        )
        self.assertEqual(
            FeatureFlagMatcher([feature_flag], "id_number_3").get_match(feature_flag),
            FeatureFlagMatch(False, None, FeatureFlagMatchReason.NO_CONDITION_MATCH, 0),
        )

    def test_legacy_user_in_cohort(self):
        Person.objects.create(team=self.team, distinct_ids=["example_id_2"], properties={"$some_prop_2": "something_2"})
        cohort = Cohort.objects.create(
            team=self.team,
            groups=[{"properties": [{"key": "$some_prop_2", "value": "something_2", "type": "person"}]}],
            name="cohort2",
        )
        cohort.calculate_people_ch(pending_version=0)

        feature_flag: FeatureFlag = self.create_feature_flag(
            filters={"properties": [{"key": "id", "value": cohort.pk, "type": "cohort"}]}
        )

        feature_flag.update_cohorts()

        self.assertEqual(
            FeatureFlagMatcher([feature_flag], "example_id_2").get_match(feature_flag),
            FeatureFlagMatch(True, None, FeatureFlagMatchReason.CONDITION_MATCH, 0),
        )
        self.assertEqual(
            FeatureFlagMatcher([feature_flag], "another_id").get_match(feature_flag),
            FeatureFlagMatch(False, None, FeatureFlagMatchReason.NO_CONDITION_MATCH, 0),
        )

    def test_variants(self):
        feature_flag = self.create_feature_flag(
            filters={
                "groups": [{"properties": [], "rollout_percentage": None}],
                "multivariate": {
                    "variants": [
                        {"key": "first-variant", "name": "First Variant", "rollout_percentage": 50},
                        {"key": "second-variant", "name": "Second Variant", "rollout_percentage": 25},
                        {"key": "third-variant", "name": "Third Variant", "rollout_percentage": 25},
                    ]
                },
            }
        )

        self.assertEqual(
            FeatureFlagMatcher([feature_flag], "11").get_match(feature_flag),
            FeatureFlagMatch(
                True, variant="first-variant", reason=FeatureFlagMatchReason.CONDITION_MATCH, condition_index=0
            ),
        )
        self.assertEqual(
            FeatureFlagMatcher([feature_flag], "example_id").get_match(feature_flag),
            FeatureFlagMatch(
                True, variant="second-variant", reason=FeatureFlagMatchReason.CONDITION_MATCH, condition_index=0
            ),
        )
        self.assertEqual(
            FeatureFlagMatcher([feature_flag], "3").get_match(feature_flag),
            FeatureFlagMatch(
                True, variant="third-variant", reason=FeatureFlagMatchReason.CONDITION_MATCH, condition_index=0
            ),
        )

    def test_flag_by_groups_with_rollout_100(self):
        self.create_groups()
        feature_flag = self.create_feature_flag(
            filters={"aggregation_group_type_index": 1, "groups": [{"rollout_percentage": 100}]}
        )

        self.assertEqual(
            FeatureFlagMatcher([feature_flag], "").get_match(feature_flag),
            FeatureFlagMatch(False, None, FeatureFlagMatchReason.NO_GROUP_TYPE),
        )
        self.assertEqual(
            FeatureFlagMatcher([feature_flag], "", {"unknown": "group_key"}).get_match(feature_flag),
            FeatureFlagMatch(False, None, FeatureFlagMatchReason.NO_GROUP_TYPE),
        )
        self.assertEqual(
            FeatureFlagMatcher([feature_flag], "", {"organization": "group_key"}).get_match(feature_flag),
            FeatureFlagMatch(False, None, FeatureFlagMatchReason.NO_GROUP_TYPE),
        )
        self.assertEqual(
            FeatureFlagMatcher([feature_flag], "", {"project": "group_key"}).get_match(feature_flag),
            FeatureFlagMatch(True, None, FeatureFlagMatchReason.CONDITION_MATCH, 0),
        )

    def test_flag_by_groups_with_rollout_50(self):
        self.create_groups()
        feature_flag = self.create_feature_flag(
            filters={"aggregation_group_type_index": 1, "groups": [{"rollout_percentage": 50}]}
        )

        self.assertEqual(
            FeatureFlagMatcher([feature_flag], "", {"project": "1"}).get_match(feature_flag),
            FeatureFlagMatch(False, None, FeatureFlagMatchReason.OUT_OF_ROLLOUT_BOUND, 0),
        )
        self.assertEqual(
            FeatureFlagMatcher([feature_flag], "", {"project": "4"}).get_match(feature_flag),
            FeatureFlagMatch(True, None, FeatureFlagMatchReason.CONDITION_MATCH, 0),
        )

    def test_flag_by_group_properties(self):
        self.create_groups()
        feature_flag = self.create_feature_flag(
            filters={
                "aggregation_group_type_index": 0,
                "groups": [
                    {"properties": [{"key": "name", "value": ["foo.inc"], "type": "group", "group_type_index": 0}]}
                ],
            }
        )
        self.assertEqual(
            FeatureFlagMatcher([feature_flag], "", {"organization": "foo"}).get_match(feature_flag),
            FeatureFlagMatch(True, None, FeatureFlagMatchReason.CONDITION_MATCH, 0),
        )
        self.assertEqual(
            FeatureFlagMatcher([feature_flag], "", {"organization": "bar"}).get_match(feature_flag),
            FeatureFlagMatch(False, None, FeatureFlagMatchReason.NO_CONDITION_MATCH, 0),
        )

    def create_groups(self):
        GroupTypeMapping.objects.create(team=self.team, group_type="organization", group_type_index=0)
        GroupTypeMapping.objects.create(team=self.team, group_type="project", group_type_index=1)

        # Add other irrelevant groups
        for i in range(5):
            Group.objects.create(
                team=self.team,
                group_type_index=0,
                group_key=f"foo{i}",
                group_properties={"name": f"foo{i}.inc"},
                version=1,
            )
        Group.objects.create(
            team=self.team, group_type_index=0, group_key="foo", group_properties={"name": "foo.inc"}, version=1
        )
        Group.objects.create(
            team=self.team, group_type_index=0, group_key="bar", group_properties={"name": "var.inc"}, version=1
        )
        # Add other irrelevant groups
        for i in range(5):
            Group.objects.create(
                team=self.team, group_type_index=1, group_key=f"group_key{i}", group_properties={}, version=1
            )
        Group.objects.create(
            team=self.team, group_type_index=1, group_key="group_key", group_properties={"name": "var.inc"}, version=1
        )

    def create_feature_flag(self, key="beta-feature", **kwargs):
        return FeatureFlag.objects.create(team=self.team, name="Beta feature", key=key, created_by=self.user, **kwargs)


class TestFeatureFlagHashKeyOverrides(BaseTest, QueryMatchingTest):

    person: Person

    @classmethod
    def setUpTestData(cls):
        super().setUpTestData()
        FeatureFlag.objects.create(
            team=cls.team,
            rollout_percentage=30,
            name="Beta feature",
            key="beta-feature",
            created_by=cls.user,
            ensure_experience_continuity=True,
        )
        FeatureFlag.objects.create(
            team=cls.team,
            filters={"groups": [{"properties": [], "rollout_percentage": None}]},
            name="This is a feature flag with default params, no filters.",
            key="default-flag",
            created_by=cls.user,
        )  # Should be enabled for everyone
        FeatureFlag.objects.create(
            team=cls.team,
            filters={
                "groups": [{"properties": [], "rollout_percentage": None}],
                "multivariate": {
                    "variants": [
                        {"key": "first-variant", "name": "First Variant", "rollout_percentage": 50},
                        {"key": "second-variant", "name": "Second Variant", "rollout_percentage": 25},
                        {"key": "third-variant", "name": "Third Variant", "rollout_percentage": 25},
                    ]
                },
            },
            name="This is a feature flag with multiple variants.",
            key="multivariate-flag",
            created_by=cls.user,
            ensure_experience_continuity=True,
        )

        cls.person = Person.objects.create(
            team=cls.team, distinct_ids=["example_id"], properties={"email": "tim@posthog.com", "team": "posthog"}
        )

    def test_setting_overrides(self):

        all_feature_flags = FeatureFlag.objects.filter(team_id=self.team.pk)

        set_feature_flag_hash_key_overrides(
            all_feature_flags, team_id=self.team.pk, person_id=self.person.id, hash_key_override="other_id"
        )

        with connection.cursor() as cursor:
            cursor.execute(
                f"SELECT hash_key FROM posthog_featureflaghashkeyoverride WHERE team_id = {self.team.pk} AND person_id={self.person.id}"
            )
            res = cursor.fetchall()
            self.assertEqual(len(res), 2)
            self.assertEqual(set([var[0] for var in res]), set(["other_id"]))

    def test_retrieving_hash_key_overrides(self):

        all_feature_flags = FeatureFlag.objects.filter(team_id=self.team.pk)

        set_feature_flag_hash_key_overrides(
            all_feature_flags, team_id=self.team.pk, person_id=self.person.id, hash_key_override="other_id"
        )

        hash_keys = hash_key_overrides(self.team.pk, self.person.id)

        self.assertEqual(hash_keys, {"beta-feature": "other_id", "multivariate-flag": "other_id"})

    def test_setting_overrides_doesnt_balk_with_existing_overrides(self):

        all_feature_flags = FeatureFlag.objects.filter(team_id=self.team.pk)

        # existing overrides
        hash_key = "bazinga"
        FeatureFlagHashKeyOverride.objects.bulk_create(
            [
                FeatureFlagHashKeyOverride(
                    team_id=self.team.pk, person_id=self.person.id, feature_flag_key=feature_flag.key, hash_key=hash_key
                )
                for feature_flag in all_feature_flags
            ]
        )

        # and now we come to get new overrides
        set_feature_flag_hash_key_overrides(
            all_feature_flags, team_id=self.team.pk, person_id=self.person.id, hash_key_override="other_id"
        )

        with connection.cursor() as cursor:
            cursor.execute(
                f"SELECT hash_key FROM posthog_featureflaghashkeyoverride WHERE team_id = {self.team.pk} AND person_id={self.person.id}"
            )
            res = cursor.fetchall()
            self.assertEqual(len(res), 3)
            self.assertEqual(set([var[0] for var in res]), set([hash_key]))

    def test_entire_flow_with_hash_key_override(self):
        # get feature flags for 'other_id', with an override for 'example_id'
        flags, reasons = get_active_feature_flags(self.team.pk, "other_id", {}, "example_id")
        self.assertEqual(
            flags,
            {
                "beta-feature": True,
                "multivariate-flag": "first-variant",
                "default-flag": True,
            },
        )

        self.assertEqual(
            reasons,
            {
                "beta-feature": {
                    "reason": FeatureFlagMatchReason.CONDITION_MATCH,
                    "condition_index": 0,
                },
                "multivariate-flag": {
                    "reason": FeatureFlagMatchReason.CONDITION_MATCH,
                    "condition_index": 0,
                },
                "default-flag": {
                    "reason": FeatureFlagMatchReason.CONDITION_MATCH,
                    "condition_index": 0,
                },
            },
        )


class TestFeatureFlagMatcherConsistency(BaseTest):
    # These tests are common between all libraries doing local evaluation of feature flags.
    # This ensures there are no mismatches between implementations.

    def test_simple_flag_consistency(self):
        feature_flag = FeatureFlag.objects.create(
            team=self.team,
            name="Simple flag",
            key="simple-flag",
            created_by=self.user,
            filters={"groups": [{"properties": [], "rollout_percentage": 45}]},
        )

        results = [
            False,
            True,
            True,
            False,
            True,
            False,
            False,
            True,
            False,
            True,
            False,
            True,
            True,
            False,
            True,
            False,
            False,
            False,
            True,
            True,
            False,
            True,
            False,
            False,
            True,
            False,
            True,
            True,
            False,
            False,
            False,
            True,
            True,
            True,
            True,
            False,
            False,
            False,
            False,
            False,
            False,
            True,
            True,
            False,
            True,
            True,
            False,
            False,
            False,
            True,
            True,
            False,
            False,
            False,
            False,
            True,
            False,
            True,
            False,
            True,
            False,
            True,
            True,
            False,
            True,
            False,
            True,
            False,
            True,
            True,
            False,
            False,
            True,
            False,
            False,
            True,
            False,
            True,
            False,
            False,
            True,
            False,
            False,
            False,
            True,
            True,
            False,
            True,
            True,
            False,
            True,
            True,
            True,
            True,
            True,
            False,
            True,
            True,
            False,
            False,
            True,
            True,
            True,
            True,
            False,
            False,
            True,
            False,
            True,
            True,
            True,
            False,
            False,
            False,
            False,
            False,
            True,
            False,
            False,
            True,
            True,
            True,
            False,
            False,
            True,
            False,
            True,
            False,
            False,
            True,
            False,
            False,
            False,
            False,
            False,
            False,
            False,
            False,
            True,
            True,
            False,
            False,
            True,
            False,
            False,
            True,
            True,
            False,
            False,
            True,
            False,
            True,
            False,
            True,
            True,
            True,
            False,
            False,
            False,
            True,
            False,
            False,
            False,
            False,
            True,
            True,
            False,
            True,
            True,
            False,
            True,
            False,
            True,
            True,
            False,
            True,
            False,
            True,
            True,
            True,
            False,
            True,
            False,
            False,
            True,
            True,
            False,
            True,
            False,
            True,
            True,
            False,
            False,
            True,
            True,
            True,
            True,
            False,
            True,
            True,
            False,
            False,
            True,
            False,
            True,
            False,
            False,
            True,
            True,
            False,
            True,
            False,
            True,
            False,
            False,
            False,
            False,
            False,
            False,
            False,
            True,
            False,
            True,
            True,
            False,
            False,
            True,
            False,
            True,
            False,
            False,
            False,
            True,
            False,
            True,
            False,
            False,
            False,
            True,
            False,
            False,
            True,
            False,
            True,
            True,
            False,
            False,
            False,
            False,
            True,
            False,
            False,
            False,
            False,
            False,
            False,
            False,
            False,
            False,
            False,
            False,
            False,
            False,
            True,
            True,
            False,
            True,
            False,
            True,
            True,
            False,
            True,
            False,
            True,
            False,
            False,
            False,
            True,
            True,
            True,
            True,
            False,
            False,
            False,
            False,
            False,
            True,
            True,
            True,
            False,
            False,
            True,
            True,
            False,
            False,
            False,
            False,
            False,
            True,
            False,
            True,
            True,
            True,
            True,
            False,
            True,
            True,
            True,
            False,
            False,
            True,
            False,
            True,
            False,
            False,
            True,
            True,
            True,
            False,
            True,
            False,
            False,
            False,
            True,
            True,
            False,
            True,
            False,
            True,
            False,
            True,
            True,
            True,
            True,
            True,
            False,
            False,
            True,
            False,
            True,
            False,
            True,
            True,
            True,
            False,
            True,
            False,
            True,
            True,
            False,
            True,
            True,
            True,
            True,
            True,
            False,
            False,
            False,
            False,
            False,
            True,
            False,
            True,
            False,
            False,
            True,
            True,
            False,
            False,
            False,
            True,
            False,
            True,
            True,
            True,
            True,
            False,
            False,
            False,
            False,
            True,
            True,
            False,
            False,
            True,
            True,
            False,
            True,
            True,
            True,
            True,
            False,
            True,
            True,
            True,
            False,
            False,
            True,
            True,
            False,
            False,
            True,
            False,
            False,
            True,
            False,
            False,
            False,
            False,
            False,
            False,
            False,
            False,
            False,
            False,
            True,
            True,
            False,
            False,
            True,
            False,
            False,
            True,
            False,
            True,
            False,
            False,
            True,
            False,
            False,
            False,
            False,
            False,
            False,
            True,
            False,
            False,
            False,
            False,
            False,
            False,
            False,
            False,
            False,
            True,
            True,
            True,
            False,
            False,
            False,
            True,
            False,
            True,
            False,
            False,
            False,
            True,
            False,
            False,
            False,
            False,
            False,
            False,
            False,
            True,
            False,
            False,
            False,
            False,
            False,
            False,
            False,
            False,
            True,
            False,
            True,
            False,
            True,
            True,
            True,
            False,
            False,
            False,
            True,
            True,
            True,
            False,
            True,
            False,
            True,
            True,
            False,
            False,
            False,
            True,
            False,
            False,
            False,
            False,
            True,
            False,
            True,
            False,
            True,
            True,
            False,
            True,
            False,
            False,
            False,
            True,
            False,
            False,
            True,
            True,
            False,
            True,
            False,
            False,
            False,
            False,
            False,
            False,
            True,
            True,
            False,
            False,
            True,
            False,
            False,
            True,
            True,
            True,
            False,
            False,
            False,
            True,
            False,
            False,
            False,
            False,
            True,
            False,
            True,
            False,
            False,
            False,
            True,
            False,
            True,
            True,
            False,
            True,
            False,
            True,
            False,
            True,
            False,
            False,
            True,
            False,
            False,
            True,
            False,
            True,
            False,
            True,
            False,
            True,
            False,
            False,
            True,
            True,
            True,
            True,
            False,
            True,
            False,
            False,
            False,
            False,
            False,
            True,
            False,
            False,
            True,
            False,
            False,
            True,
            True,
            False,
            False,
            False,
            False,
            True,
            True,
            True,
            False,
            False,
            True,
            False,
            False,
            True,
            True,
            True,
            True,
            False,
            False,
            False,
            True,
            False,
            False,
            False,
            True,
            False,
            False,
            True,
            True,
            True,
            True,
            False,
            False,
            True,
            True,
            False,
            True,
            False,
            True,
            False,
            False,
            True,
            True,
            False,
            True,
            True,
            True,
            True,
            False,
            False,
            True,
            False,
            False,
            True,
            True,
            False,
            True,
            False,
            True,
            False,
            False,
            True,
            False,
            False,
            False,
            False,
            True,
            True,
            True,
            False,
            True,
            False,
            False,
            True,
            False,
            False,
            True,
            False,
            False,
            False,
            False,
            True,
            False,
            True,
            False,
            True,
            True,
            False,
            False,
            True,
            False,
            True,
            True,
            True,
            False,
            False,
            False,
            False,
            True,
            True,
            False,
            True,
            False,
            False,
            False,
            True,
            False,
            False,
            False,
            False,
            True,
            True,
            True,
            False,
            False,
            False,
            True,
            True,
            True,
            True,
            False,
            True,
            True,
            False,
            True,
            True,
            True,
            False,
            True,
            False,
            False,
            True,
            False,
            True,
            True,
            True,
            True,
            False,
            True,
            False,
            True,
            False,
            True,
            False,
            False,
            True,
            True,
            False,
            False,
            True,
            False,
            True,
            False,
            False,
            False,
            False,
            True,
            False,
            True,
            False,
            False,
            False,
            True,
            True,
            True,
            False,
            False,
            False,
            True,
            False,
            True,
            True,
            False,
            False,
            False,
            False,
            False,
            True,
            False,
            True,
            False,
            False,
            True,
            True,
            False,
            True,
            True,
            True,
            True,
            False,
            False,
            True,
            False,
            False,
            True,
            False,
            True,
            False,
            True,
            True,
            False,
            False,
            False,
            True,
            False,
            True,
            True,
            False,
            False,
            False,
            True,
            False,
            True,
            False,
            True,
            True,
            False,
            True,
            False,
            False,
            True,
            False,
            False,
            False,
            True,
            True,
            True,
            False,
            False,
            False,
            False,
            False,
            True,
            False,
            False,
            True,
            True,
            True,
            True,
            True,
            False,
            False,
            False,
            False,
            False,
            False,
            False,
            False,
            True,
            True,
            True,
            False,
            False,
            True,
            True,
            False,
            True,
            True,
            False,
            True,
            False,
            True,
            False,
            False,
            False,
            True,
            False,
            False,
            True,
            False,
            False,
            True,
            True,
            True,
            True,
            False,
            False,
            True,
            False,
            True,
            True,
            False,
            False,
            True,
            False,
            False,
            True,
            True,
            False,
            True,
            False,
            False,
            True,
            True,
            True,
            False,
            False,
            False,
            False,
            False,
            True,
            False,
            True,
            False,
            False,
            False,
            False,
            False,
            True,
            True,
            False,
            True,
            True,
            True,
            False,
            False,
            False,
            False,
            True,
            True,
            True,
            True,
            False,
            True,
            True,
            False,
            True,
            False,
            True,
            False,
            True,
            False,
            False,
            False,
            False,
            True,
            True,
            True,
            True,
            False,
            False,
            True,
            False,
            True,
            True,
            False,
            False,
            False,
            False,
            False,
            False,
            True,
            False,
            True,
            False,
            True,
            True,
            False,
            False,
            True,
            True,
            True,
            True,
            False,
            False,
            True,
            False,
            True,
            True,
            False,
            False,
            True,
            True,
            True,
            False,
            True,
            False,
            False,
            True,
            True,
            False,
            False,
            False,
            True,
            False,
            False,
            True,
            False,
            False,
            False,
            True,
            True,
            True,
            True,
            False,
            True,
            False,
            True,
            False,
            True,
            False,
            True,
            False,
            False,
            True,
            False,
            False,
            True,
            False,
            True,
            True,
        ]

        for i in range(1000):
            distinctID = f"distinct_id_{i}"

            feature_flag_match = FeatureFlagMatcher([feature_flag], distinctID).get_match(feature_flag)

            if results[i]:
                self.assertEqual(
                    feature_flag_match, FeatureFlagMatch(True, None, FeatureFlagMatchReason.CONDITION_MATCH, 0)
                )
            else:
                self.assertEqual(
                    feature_flag_match, FeatureFlagMatch(False, None, FeatureFlagMatchReason.OUT_OF_ROLLOUT_BOUND, 0)
                )

    def test_multivariate_flag_consistency(self):
        feature_flag = FeatureFlag.objects.create(
            team=self.team,
            name="Multivariate flag",
            key="multivariate-flag",
            created_by=self.user,
            filters={
                "groups": [{"properties": [], "rollout_percentage": 55}],
                "multivariate": {
                    "variants": [
                        {"key": "first-variant", "name": "First Variant", "rollout_percentage": 50},
                        {"key": "second-variant", "name": "Second Variant", "rollout_percentage": 20},
                        {"key": "third-variant", "name": "Third Variant", "rollout_percentage": 20},
                        {"key": "fourth-variant", "name": "Fourth Variant", "rollout_percentage": 5},
                        {"key": "fifth-variant", "name": "Fifth Variant", "rollout_percentage": 5},
                    ]
                },
            },
        )

        results = [
            "second-variant",
            "second-variant",
            "first-variant",
            False,
            False,
            "second-variant",
            "first-variant",
            False,
            False,
            False,
            "first-variant",
            "third-variant",
            False,
            "first-variant",
            "second-variant",
            "first-variant",
            False,
            False,
            "fourth-variant",
            "first-variant",
            False,
            "third-variant",
            False,
            False,
            False,
            "first-variant",
            "first-variant",
            "first-variant",
            "first-variant",
            "first-variant",
            "first-variant",
            "third-variant",
            False,
            "third-variant",
            "second-variant",
            "first-variant",
            False,
            "third-variant",
            False,
            False,
            "first-variant",
            "second-variant",
            False,
            "first-variant",
            "first-variant",
            "second-variant",
            False,
            "first-variant",
            False,
            False,
            "first-variant",
            "first-variant",
            "first-variant",
            "second-variant",
            "first-variant",
            False,
            "second-variant",
            "second-variant",
            "third-variant",
            "second-variant",
            "first-variant",
            False,
            "first-variant",
            "second-variant",
            "fourth-variant",
            False,
            "first-variant",
            "first-variant",
            "first-variant",
            False,
            "first-variant",
            "second-variant",
            False,
            "third-variant",
            False,
            False,
            False,
            False,
            False,
            False,
            "first-variant",
            "fifth-variant",
            False,
            "second-variant",
            "first-variant",
            "second-variant",
            False,
            "third-variant",
            "third-variant",
            False,
            False,
            False,
            False,
            "third-variant",
            False,
            False,
            "first-variant",
            "first-variant",
            False,
            "third-variant",
            "third-variant",
            False,
            "third-variant",
            "second-variant",
            "third-variant",
            False,
            False,
            "second-variant",
            "first-variant",
            False,
            False,
            "first-variant",
            False,
            False,
            False,
            False,
            "first-variant",
            "first-variant",
            "first-variant",
            False,
            False,
            False,
            "first-variant",
            "first-variant",
            False,
            "first-variant",
            "first-variant",
            False,
            False,
            False,
            False,
            False,
            False,
            False,
            False,
            False,
            "first-variant",
            "first-variant",
            "first-variant",
            "first-variant",
            "second-variant",
            "first-variant",
            "first-variant",
            "first-variant",
            "second-variant",
            False,
            "second-variant",
            "first-variant",
            "second-variant",
            "first-variant",
            False,
            "second-variant",
            "second-variant",
            False,
            "first-variant",
            False,
            False,
            False,
            "third-variant",
            "first-variant",
            False,
            False,
            "first-variant",
            False,
            False,
            False,
            False,
            "first-variant",
            False,
            False,
            False,
            False,
            False,
            False,
            False,
            "first-variant",
            "first-variant",
            "third-variant",
            "first-variant",
            "first-variant",
            False,
            False,
            "first-variant",
            False,
            False,
            "fifth-variant",
            "second-variant",
            False,
            "second-variant",
            False,
            "first-variant",
            "third-variant",
            "first-variant",
            "fifth-variant",
            "third-variant",
            False,
            False,
            "fourth-variant",
            False,
            False,
            False,
            False,
            "third-variant",
            False,
            False,
            "third-variant",
            False,
            "first-variant",
            "second-variant",
            "second-variant",
            "second-variant",
            False,
            "first-variant",
            "third-variant",
            "first-variant",
            "first-variant",
            False,
            False,
            False,
            False,
            False,
            "first-variant",
            "first-variant",
            "first-variant",
            "second-variant",
            False,
            False,
            False,
            "second-variant",
            False,
            False,
            "first-variant",
            False,
            "first-variant",
            False,
            False,
            "first-variant",
            "first-variant",
            "first-variant",
            "first-variant",
            "third-variant",
            "first-variant",
            "third-variant",
            "first-variant",
            "first-variant",
            "second-variant",
            "third-variant",
            "third-variant",
            False,
            "second-variant",
            "first-variant",
            False,
            "second-variant",
            "first-variant",
            False,
            "first-variant",
            False,
            False,
            "first-variant",
            "fifth-variant",
            "first-variant",
            False,
            False,
            False,
            False,
            "first-variant",
            "first-variant",
            "second-variant",
            False,
            "second-variant",
            "third-variant",
            "third-variant",
            False,
            "first-variant",
            "third-variant",
            False,
            False,
            "first-variant",
            False,
            "third-variant",
            "first-variant",
            False,
            "third-variant",
            "first-variant",
            "first-variant",
            False,
            "first-variant",
            "second-variant",
            "second-variant",
            "first-variant",
            False,
            False,
            False,
            "second-variant",
            False,
            False,
            "first-variant",
            "first-variant",
            False,
            "third-variant",
            False,
            "first-variant",
            False,
            "third-variant",
            False,
            "third-variant",
            "second-variant",
            "first-variant",
            False,
            False,
            "first-variant",
            "third-variant",
            "first-variant",
            "second-variant",
            "fifth-variant",
            False,
            False,
            "first-variant",
            False,
            False,
            False,
            "third-variant",
            False,
            "second-variant",
            "first-variant",
            False,
            False,
            False,
            False,
            "third-variant",
            False,
            False,
            "third-variant",
            False,
            False,
            "first-variant",
            "third-variant",
            False,
            False,
            "first-variant",
            False,
            False,
            "fourth-variant",
            "fourth-variant",
            "third-variant",
            "second-variant",
            "first-variant",
            "third-variant",
            "fifth-variant",
            False,
            "first-variant",
            "fifth-variant",
            False,
            "first-variant",
            "first-variant",
            "first-variant",
            False,
            False,
            False,
            "second-variant",
            "fifth-variant",
            "second-variant",
            "first-variant",
            "first-variant",
            "second-variant",
            False,
            False,
            "third-variant",
            False,
            "second-variant",
            "fifth-variant",
            False,
            "third-variant",
            "first-variant",
            False,
            False,
            "fourth-variant",
            False,
            False,
            "second-variant",
            False,
            False,
            "first-variant",
            "fourth-variant",
            "first-variant",
            "second-variant",
            False,
            False,
            False,
            "first-variant",
            "third-variant",
            "third-variant",
            False,
            "first-variant",
            "first-variant",
            "first-variant",
            False,
            "first-variant",
            False,
            "first-variant",
            "third-variant",
            "third-variant",
            False,
            False,
            "first-variant",
            False,
            False,
            "second-variant",
            "second-variant",
            "first-variant",
            "first-variant",
            "first-variant",
            False,
            "fifth-variant",
            "first-variant",
            False,
            False,
            False,
            "second-variant",
            "third-variant",
            "first-variant",
            "fourth-variant",
            "first-variant",
            "third-variant",
            False,
            "first-variant",
            "first-variant",
            False,
            "third-variant",
            "first-variant",
            "first-variant",
            "third-variant",
            False,
            "fourth-variant",
            "fifth-variant",
            "first-variant",
            "first-variant",
            False,
            False,
            False,
            "first-variant",
            "first-variant",
            "first-variant",
            False,
            "first-variant",
            "first-variant",
            "second-variant",
            "first-variant",
            False,
            "first-variant",
            "second-variant",
            "first-variant",
            False,
            "first-variant",
            "second-variant",
            False,
            "first-variant",
            "first-variant",
            False,
            "first-variant",
            False,
            "first-variant",
            False,
            "first-variant",
            False,
            False,
            False,
            "third-variant",
            "third-variant",
            "first-variant",
            False,
            False,
            "second-variant",
            "third-variant",
            "first-variant",
            "first-variant",
            False,
            False,
            False,
            "second-variant",
            "first-variant",
            False,
            "first-variant",
            "third-variant",
            False,
            "first-variant",
            False,
            False,
            False,
            "first-variant",
            "third-variant",
            "third-variant",
            False,
            False,
            False,
            False,
            "third-variant",
            "fourth-variant",
            "fourth-variant",
            "first-variant",
            "second-variant",
            False,
            "first-variant",
            False,
            "second-variant",
            "first-variant",
            "third-variant",
            False,
            "third-variant",
            False,
            "first-variant",
            "first-variant",
            "third-variant",
            False,
            False,
            False,
            "fourth-variant",
            "second-variant",
            "first-variant",
            False,
            False,
            "first-variant",
            "fourth-variant",
            False,
            "first-variant",
            "third-variant",
            "first-variant",
            False,
            False,
            "third-variant",
            False,
            "first-variant",
            False,
            "first-variant",
            "first-variant",
            "third-variant",
            "second-variant",
            "fourth-variant",
            False,
            "first-variant",
            False,
            False,
            False,
            False,
            "second-variant",
            "first-variant",
            "second-variant",
            False,
            "first-variant",
            False,
            "first-variant",
            "first-variant",
            False,
            "first-variant",
            "first-variant",
            "second-variant",
            "third-variant",
            "first-variant",
            "first-variant",
            "first-variant",
            False,
            False,
            False,
            "third-variant",
            False,
            "first-variant",
            "first-variant",
            "first-variant",
            "third-variant",
            "first-variant",
            "first-variant",
            "second-variant",
            "first-variant",
            "fifth-variant",
            "fourth-variant",
            "first-variant",
            "second-variant",
            False,
            "fourth-variant",
            False,
            False,
            False,
            "fourth-variant",
            False,
            False,
            "third-variant",
            False,
            False,
            False,
            "first-variant",
            "third-variant",
            "third-variant",
            "second-variant",
            "first-variant",
            "second-variant",
            "first-variant",
            False,
            "first-variant",
            False,
            False,
            False,
            False,
            False,
            "first-variant",
            "first-variant",
            False,
            "second-variant",
            False,
            False,
            "first-variant",
            False,
            "second-variant",
            "first-variant",
            "first-variant",
            "first-variant",
            "third-variant",
            "second-variant",
            False,
            False,
            "fifth-variant",
            "third-variant",
            False,
            False,
            "first-variant",
            False,
            False,
            False,
            "first-variant",
            "second-variant",
            "third-variant",
            "third-variant",
            False,
            False,
            "first-variant",
            False,
            "third-variant",
            "first-variant",
            False,
            False,
            False,
            False,
            "fourth-variant",
            "first-variant",
            False,
            False,
            False,
            "third-variant",
            False,
            False,
            "second-variant",
            "first-variant",
            False,
            False,
            "second-variant",
            "third-variant",
            "first-variant",
            "first-variant",
            False,
            "first-variant",
            "first-variant",
            False,
            False,
            "second-variant",
            "third-variant",
            "second-variant",
            "third-variant",
            False,
            False,
            "first-variant",
            False,
            False,
            "first-variant",
            False,
            "second-variant",
            False,
            False,
            False,
            False,
            "first-variant",
            False,
            "third-variant",
            False,
            "first-variant",
            False,
            False,
            "second-variant",
            "third-variant",
            "second-variant",
            "fourth-variant",
            "first-variant",
            "first-variant",
            "first-variant",
            False,
            "first-variant",
            False,
            "second-variant",
            False,
            False,
            False,
            False,
            False,
            "first-variant",
            False,
            False,
            False,
            False,
            False,
            "first-variant",
            False,
            "second-variant",
            False,
            False,
            False,
            False,
            "second-variant",
            False,
            "first-variant",
            False,
            "third-variant",
            False,
            False,
            "first-variant",
            "third-variant",
            False,
            "third-variant",
            False,
            False,
            "second-variant",
            False,
            "first-variant",
            "second-variant",
            "first-variant",
            False,
            False,
            False,
            False,
            False,
            "second-variant",
            False,
            False,
            "first-variant",
            "third-variant",
            False,
            "first-variant",
            False,
            False,
            False,
            False,
            False,
            "first-variant",
            "second-variant",
            False,
            False,
            False,
            "first-variant",
            "first-variant",
            "fifth-variant",
            False,
            False,
            False,
            "first-variant",
            False,
            "third-variant",
            False,
            False,
            "second-variant",
            False,
            False,
            False,
            False,
            False,
            "fourth-variant",
            "second-variant",
            "first-variant",
            "second-variant",
            False,
            "second-variant",
            False,
            "second-variant",
            False,
            "first-variant",
            False,
            "first-variant",
            "first-variant",
            False,
            "second-variant",
            False,
            "first-variant",
            False,
            "fifth-variant",
            False,
            "first-variant",
            "first-variant",
            False,
            False,
            False,
            "first-variant",
            False,
            "first-variant",
            "third-variant",
            False,
            False,
            "first-variant",
            "first-variant",
            False,
            False,
            "fifth-variant",
            False,
            False,
            "third-variant",
            False,
            "third-variant",
            "first-variant",
            "first-variant",
            "third-variant",
            "third-variant",
            False,
            "first-variant",
            False,
            False,
            False,
            False,
            False,
            "first-variant",
            False,
            False,
            False,
            False,
            "second-variant",
            "first-variant",
            "second-variant",
            "first-variant",
            False,
            "fifth-variant",
            "first-variant",
            False,
            False,
            "fourth-variant",
            "first-variant",
            "first-variant",
            False,
            False,
            "fourth-variant",
            "first-variant",
            False,
            "second-variant",
            "third-variant",
            "third-variant",
            "first-variant",
            "first-variant",
            False,
            False,
            False,
            "first-variant",
            "first-variant",
            "first-variant",
            False,
            "third-variant",
            "third-variant",
            "third-variant",
            False,
            False,
            "first-variant",
            "first-variant",
            False,
            "second-variant",
            False,
            False,
            "second-variant",
            False,
            "third-variant",
            "first-variant",
            "second-variant",
            "fifth-variant",
            "first-variant",
            "first-variant",
            False,
            "first-variant",
            "fifth-variant",
            False,
            False,
            False,
            "third-variant",
            "first-variant",
            "first-variant",
            "second-variant",
            "fourth-variant",
            "first-variant",
            "second-variant",
            "first-variant",
            False,
            False,
            False,
            "second-variant",
            "third-variant",
            False,
            False,
            "first-variant",
            False,
            False,
            False,
            False,
            False,
            False,
            "first-variant",
            "first-variant",
            False,
            "third-variant",
            False,
            "first-variant",
            False,
            "third-variant",
            "third-variant",
            "first-variant",
            "first-variant",
            False,
            "second-variant",
            False,
            "second-variant",
            "first-variant",
            False,
            False,
            False,
            "second-variant",
            False,
            "third-variant",
            False,
            "first-variant",
            "fifth-variant",
            "first-variant",
            "first-variant",
            False,
            False,
            "first-variant",
            False,
            False,
            False,
            "first-variant",
            "fourth-variant",
            "first-variant",
            "first-variant",
            "first-variant",
            "fifth-variant",
            False,
            False,
            False,
            "second-variant",
            False,
            False,
            False,
            "first-variant",
            "first-variant",
            False,
            False,
            "first-variant",
            "first-variant",
            "second-variant",
            "first-variant",
            "first-variant",
            "first-variant",
            "first-variant",
            "first-variant",
            "third-variant",
            "first-variant",
            False,
            "second-variant",
            False,
            False,
            "third-variant",
            "second-variant",
            "third-variant",
            False,
            "first-variant",
            "third-variant",
            "second-variant",
            "first-variant",
            "third-variant",
            False,
            False,
            "first-variant",
            "first-variant",
            False,
            False,
            False,
            "first-variant",
            "third-variant",
            "second-variant",
            "first-variant",
            "first-variant",
            "first-variant",
            False,
            "third-variant",
            "second-variant",
            "third-variant",
            False,
            False,
            "third-variant",
            "first-variant",
            False,
            "first-variant",
        ]

        for i in range(1000):
            distinctID = f"distinct_id_{i}"

            feature_flag_match = FeatureFlagMatcher([feature_flag], distinctID).get_match(feature_flag)

            if results[i]:
                self.assertEqual(
                    feature_flag_match,
                    FeatureFlagMatch(
                        True,
                        variant=cast(str, results[i]),
                        reason=FeatureFlagMatchReason.CONDITION_MATCH,
                        condition_index=0,
                    ),
                )
            else:
                self.assertEqual(
                    feature_flag_match, FeatureFlagMatch(False, None, FeatureFlagMatchReason.OUT_OF_ROLLOUT_BOUND, 0)
                )<|MERGE_RESOLUTION|>--- conflicted
+++ resolved
@@ -367,7 +367,6 @@
                     [feature_flag], "random_id", property_value_overrides={"email": "example@example.com"}
                 ).get_match(feature_flag),
                 FeatureFlagMatch(True, None, FeatureFlagMatchReason.CONDITION_MATCH, 1),
-<<<<<<< HEAD
             )
 
     def test_multi_property_filters_with_override_group_properties(self):
@@ -450,8 +449,6 @@
                     group_property_value_overrides={"organization": {"not_ingested": "example.com", "name": "foo.inc"}},
                 ).get_match(feature_flag),
                 FeatureFlagMatch(True, None, FeatureFlagMatchReason.CONDITION_MATCH, 0),
-=======
->>>>>>> 6159137e
             )
 
     def test_override_properties_where_person_doesnt_exist_yet(self):
