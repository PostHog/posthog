from django.conf import settings

from posthog.async_migrations.definition import (
    AsyncMigrationDefinition,
    AsyncMigrationOperation,
    AsyncMigrationOperationSQL,
)
from posthog.clickhouse.client import sync_execute
from posthog.constants import AnalyticsDBMS
from posthog.models.person.sql import (
    KAFKA_PERSONS_DISTINCT_ID_TABLE_SQL,
    PERSONS_DISTINCT_ID_TABLE,
    PERSONS_DISTINCT_ID_TABLE_MV_SQL,
    PERSONS_DISTINCT_ID_TABLE_SQL,
)
from posthog.version_requirement import ServiceVersionRequirement

ONE_DAY = 60 * 60 * 24

TEMPORARY_TABLE_NAME = "person_distinct_id_async_migration"


def example_fn(uuid: str):
    pass


def example_rollback_fn(uuid: str):
    pass


class Migration(AsyncMigrationDefinition):
    description = "An example async migration."

    posthog_min_version = "1.29.0"
    posthog_max_version = "1.30.0"

    service_version_requirements = [
        ServiceVersionRequirement(service="clickhouse", supported_version=">=21.6.0,<21.7.0")
    ]

    operations = [
        AsyncMigrationOperationSQL(
            database=AnalyticsDBMS.CLICKHOUSE,
            sql=PERSONS_DISTINCT_ID_TABLE_SQL().replace(PERSONS_DISTINCT_ID_TABLE, TEMPORARY_TABLE_NAME, 1),
            rollback=f"DROP TABLE IF EXISTS {TEMPORARY_TABLE_NAME} ON CLUSTER '{settings.CLICKHOUSE_CLUSTER}'",
        ),
        AsyncMigrationOperationSQL(
            database=AnalyticsDBMS.CLICKHOUSE,
            sql=f"DROP TABLE person_distinct_id_mv ON CLUSTER '{settings.CLICKHOUSE_CLUSTER}'",
            rollback=PERSONS_DISTINCT_ID_TABLE_MV_SQL(),
        ),
        AsyncMigrationOperationSQL(
            database=AnalyticsDBMS.CLICKHOUSE,
            sql=f"DROP TABLE kafka_person_distinct_id ON CLUSTER '{settings.CLICKHOUSE_CLUSTER}'",
            rollback=KAFKA_PERSONS_DISTINCT_ID_TABLE_SQL(),
        ),
        AsyncMigrationOperationSQL(
            database=AnalyticsDBMS.CLICKHOUSE,
            sql=f"""
                INSERT INTO {TEMPORARY_TABLE_NAME} (distinct_id, person_id, team_id, _sign, _timestamp, _offset)
                SELECT
                    distinct_id,
                    person_id,
                    team_id,
                    if(is_deleted==0, 1, -1) as _sign,
                    _timestamp,
                    _offset
                FROM {PERSONS_DISTINCT_ID_TABLE}
            """,
            rollback=f"DROP TABLE IF EXISTS {TEMPORARY_TABLE_NAME}",
        ),
        AsyncMigrationOperationSQL(
            database=AnalyticsDBMS.CLICKHOUSE,
            sql=f"""
                RENAME TABLE
                    {settings.CLICKHOUSE_DATABASE}.{PERSONS_DISTINCT_ID_TABLE} to {settings.CLICKHOUSE_DATABASE}.person_distinct_id_async_migration_backup,
                    {settings.CLICKHOUSE_DATABASE}.{TEMPORARY_TABLE_NAME} to {settings.CLICKHOUSE_DATABASE}.{PERSONS_DISTINCT_ID_TABLE}
                ON CLUSTER '{settings.CLICKHOUSE_CLUSTER}'
            """,
            rollback=f"""
                RENAME TABLE
<<<<<<< HEAD
                    {settings.CLICKHOUSE_DATABASE}.{PERSONS_DISTINCT_ID_TABLE} to {settings.CLICKHOUSE_DATABASE}.{TEMPORARY_TABLE_NAME}
=======
                    {settings.CLICKHOUSE_DATABASE}.{PERSONS_DISTINCT_ID_TABLE} to {settings.CLICKHOUSE_DATABASE}.{TEMPORARY_TABLE_NAME},
>>>>>>> 3a673b93
                    {settings.CLICKHOUSE_DATABASE}.person_distinct_id_async_migration_backup to {settings.CLICKHOUSE_DATABASE}.person_distinct_id,
                ON CLUSTER '{settings.CLICKHOUSE_CLUSTER}'
            """,
        ),
        AsyncMigrationOperationSQL(
            database=AnalyticsDBMS.CLICKHOUSE,
            sql=KAFKA_PERSONS_DISTINCT_ID_TABLE_SQL(),
            rollback=f"DROP TABLE IF EXISTS kafka_person_distinct_id ON CLUSTER '{settings.CLICKHOUSE_CLUSTER}'",
        ),
        AsyncMigrationOperationSQL(
            database=AnalyticsDBMS.CLICKHOUSE,
            sql=PERSONS_DISTINCT_ID_TABLE_MV_SQL(),
            rollback=f"DROP TABLE IF EXISTS person_distinct_id_mv ON CLUSTER '{settings.CLICKHOUSE_CLUSTER}'",
        ),
        AsyncMigrationOperation(fn=example_fn, rollback_fn=example_rollback_fn),
    ]

    def healthcheck(self):
        result = sync_execute("SELECT total_space, free_space FROM system.disks")
        total_space = result[0][0]
        free_space = result[0][1]
        if free_space > total_space / 3:
            return (True, None)
        else:
            return (False, "Upgrade your ClickHouse storage.")

    def progress(self, _):
        result = sync_execute(f"SELECT COUNT(1) FROM {TEMPORARY_TABLE_NAME}")
        result2 = sync_execute(f"SELECT COUNT(1) FROM {PERSONS_DISTINCT_ID_TABLE}")
        total_events_to_move = result2[0][0]
        total_events_moved = result[0][0]

        progress = 100 * total_events_moved / total_events_to_move
        return progress

    def is_required(self):
        res = sync_execute("SHOW CREATE TABLE person_distinct_id")
        return "ReplacingMergeTree" in res[0][0]<|MERGE_RESOLUTION|>--- conflicted
+++ resolved
@@ -79,11 +79,7 @@
             """,
             rollback=f"""
                 RENAME TABLE
-<<<<<<< HEAD
-                    {settings.CLICKHOUSE_DATABASE}.{PERSONS_DISTINCT_ID_TABLE} to {settings.CLICKHOUSE_DATABASE}.{TEMPORARY_TABLE_NAME}
-=======
                     {settings.CLICKHOUSE_DATABASE}.{PERSONS_DISTINCT_ID_TABLE} to {settings.CLICKHOUSE_DATABASE}.{TEMPORARY_TABLE_NAME},
->>>>>>> 3a673b93
                     {settings.CLICKHOUSE_DATABASE}.person_distinct_id_async_migration_backup to {settings.CLICKHOUSE_DATABASE}.person_distinct_id,
                 ON CLUSTER '{settings.CLICKHOUSE_CLUSTER}'
             """,
