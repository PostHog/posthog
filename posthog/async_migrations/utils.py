from datetime import datetime
from typing import Optional

from constance import config
from django.db import transaction

from posthog.async_migrations.definition import AsyncMigrationOperation
from posthog.async_migrations.setup import DEPENDENCY_TO_ASYNC_MIGRATION
from posthog.celery import app
from posthog.constants import AnalyticsDBMS
from posthog.email import is_email_available
from posthog.models.async_migration import AsyncMigration, MigrationStatus


def execute_op(op: AsyncMigrationOperation, uuid: str, rollback: bool = False):
    """
    Execute the fn or rollback_fn
    """
    op.rollback_fn(uuid) if rollback else op.fn(uuid)


def execute_op_clickhouse(sql: str, query_id: str, timeout_seconds: int):
    from ee.clickhouse.client import sync_execute

    sync_execute(f"/* {query_id} */ " + sql, settings={"max_execution_time": timeout_seconds})


def execute_op_postgres(sql: str, query_id: str):
    from django.db import connection

    with connection.cursor() as cursor:
        cursor.execute(f"/* {query_id} */ " + sql)


def process_error(migration_instance: AsyncMigration, error: Optional[str], rollback: bool = True):
    update_async_migration(
        migration_instance=migration_instance,
        status=MigrationStatus.Errored,
        last_error=error or "",
        finished_at=datetime.now(),
    )

<<<<<<< HEAD
    if async_migrations_emails_enabled():
        from posthog.tasks.email import send_async_migration_errored_email

        send_async_migration_errored_email.delay(
            migration_key=migration_instance.name, time=datetime.now().isoformat(), error=error or ""
        )

    if getattr(config, "ASYNC_MIGRATIONS_DISABLE_AUTO_ROLLBACK"):
=======
    if not rollback or getattr(config, "ASYNC_MIGRATIONS_DISABLE_AUTO_ROLLBACK"):
>>>>>>> cd94c8dc
        return

    from posthog.async_migrations.runner import attempt_migration_rollback

    attempt_migration_rollback(migration_instance)


def can_resume_migration(migration_instance: AsyncMigration):
    from posthog.async_migrations.runner import is_current_operation_resumable

    if not is_current_operation_resumable(migration_instance):
        return False, "Can't resume a migration because the current operation isn't resumable"
    return True, ""


def trigger_migration(migration_instance: AsyncMigration, fresh_start: bool = True):
    from posthog.tasks.async_migrations import run_async_migration

    task = run_async_migration.delay(migration_instance.name, fresh_start)

    update_async_migration(
        migration_instance=migration_instance, celery_task_id=str(task.id),
    )


def force_stop_migration(
    migration_instance: AsyncMigration, error: str = "Force stopped by user", rollback: bool = True
):
    """
    In theory this is dangerous, as it can cause another task to be lost
    `revoke` with `terminate=True` kills the process that's working on the task
    and there's no guarantee the task will not already be done by the time this happens.
    See: https://docs.celeryproject.org/en/stable/reference/celery.app.control.html#celery.app.control.Control.revoke
    However, this is generally ok for us because:
    1. Given these are long-running migrations, it is statistically unlikely it will complete during in between
    this call and the time the process is killed
    2. Our Celery tasks are not essential for the functioning of PostHog, meaning losing a task is not the end of the world
    """

    app.control.revoke(migration_instance.celery_task_id, terminate=True)
    process_error(migration_instance, error, rollback=rollback)


def rollback_migration(migration_instance: AsyncMigration, force: bool = False):
    from posthog.async_migrations.runner import attempt_migration_rollback

    attempt_migration_rollback(migration_instance, force=force)


def complete_migration(migration_instance: AsyncMigration):
    now = datetime.now()
    update_async_migration(
        migration_instance=migration_instance,
        status=MigrationStatus.CompletedSuccessfully,
        finished_at=now,
        progress=100,
    )

    if is_email_available():
        from posthog.tasks.email import send_async_migration_complete_email

        send_async_migration_complete_email.delay(migration_key=migration_instance.name, time=now.isoformat())

    next_migration = DEPENDENCY_TO_ASYNC_MIGRATION.get(migration_instance.name)
    if next_migration:
        from posthog.async_migrations.runner import run_next_migration

        run_next_migration(next_migration)


def mark_async_migration_as_running(migration_instance: AsyncMigration):
    update_async_migration(
        migration_instance=migration_instance,
        last_error="",
        current_query_id="",
        progress=0,
        current_operation_index=0,
        status=MigrationStatus.Running,
        started_at=datetime.now(),
        finished_at=None,
    )


def update_async_migration(
    migration_instance: AsyncMigration,
    last_error: Optional[str] = None,
    current_query_id: Optional[str] = None,
    celery_task_id: Optional[str] = None,
    progress: Optional[int] = None,
    current_operation_index: Optional[int] = None,
    status: Optional[int] = None,
    started_at: Optional[datetime] = None,
    finished_at: Optional[datetime] = None,
    lock_row: bool = True,
):
    def execute_update():
        instance = migration_instance
        if lock_row:
            instance = AsyncMigration.objects.select_for_update().get(pk=migration_instance.pk)
        else:
            instance.refresh_from_db()
        if last_error is not None:
            instance.last_error = last_error
        if current_query_id is not None:
            instance.current_query_id = current_query_id
        if celery_task_id is not None:
            instance.celery_task_id = celery_task_id
        if progress is not None:
            instance.progress = progress
        if current_operation_index is not None:
            instance.current_operation_index = current_operation_index
        if status is not None:
            instance.status = status
        if started_at is not None:
            instance.started_at = started_at
        if finished_at is not None:
            instance.finished_at = finished_at
        instance.save()

    if lock_row:
        with transaction.atomic():
            execute_update()
    else:
        execute_update()


def async_migrations_emails_enabled():
    return is_email_available() and not getattr(config, "ASYNC_MIGRATIONS_OPT_OUT_EMAILS")<|MERGE_RESOLUTION|>--- conflicted
+++ resolved
@@ -40,7 +40,6 @@
         finished_at=datetime.now(),
     )
 
-<<<<<<< HEAD
     if async_migrations_emails_enabled():
         from posthog.tasks.email import send_async_migration_errored_email
 
@@ -48,10 +47,7 @@
             migration_key=migration_instance.name, time=datetime.now().isoformat(), error=error or ""
         )
 
-    if getattr(config, "ASYNC_MIGRATIONS_DISABLE_AUTO_ROLLBACK"):
-=======
     if not rollback or getattr(config, "ASYNC_MIGRATIONS_DISABLE_AUTO_ROLLBACK"):
->>>>>>> cd94c8dc
         return
 
     from posthog.async_migrations.runner import attempt_migration_rollback
