--- conflicted
+++ resolved
@@ -44,10 +44,6 @@
     for property_name in properties:
         materialized_columns = get_materialized_columns("events", use_cache=False)
         # If the column is not materialized, materialize it
-<<<<<<< HEAD
-        # TODO: Test thoroughly! Changing `get_materialized_columns` in this PR
-=======
->>>>>>> 360b6276
         if (property_name, "properties") not in materialized_columns:
             materialize("events", property_name, property_name)
 
