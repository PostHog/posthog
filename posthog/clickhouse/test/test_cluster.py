--- conflicted
+++ resolved
@@ -76,7 +76,6 @@
     assert cluster.map_all_hosts(get_mutations_count).result() == mutations_count_before
 
 
-<<<<<<< HEAD
 def test_map_hosts_by_role() -> None:
     bootstrap_client_mock = Mock()
     bootstrap_client_mock.execute = Mock()
@@ -112,7 +111,8 @@
         cluster.map_hosts_by_role(lambda _: (), node_role=NodeRole.ALL).result()
         assert times_called[NodeRole.WORKER] == 3
         assert times_called[NodeRole.COORDINATOR] == 1
-=======
+
+
 def test_lightweight_delete(cluster: ClickhouseCluster) -> None:
     table = EVENTS_DATA_TABLE()
     count = 100
@@ -162,5 +162,4 @@
 
         # check to ensure data is as expected to be after update (fewer rows visible than initially created)
         query_results = cluster.map_all_hosts_in_shard(host_info.shard_num, get_row_exists_count).result()
-        assert all(result[0][0] < count for result in query_results.values())
->>>>>>> db88ffde
+        assert all(result[0][0] < count for result in query_results.values())