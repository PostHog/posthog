--- conflicted
+++ resolved
@@ -194,7 +194,6 @@
 
         return Response({"results": session_recording_serializer.data})
 
-<<<<<<< HEAD
     def _get_serialized_recording_metadata(
         self, request: request.Request, session_id: str, start_time: Optional[datetime]
     ) -> Tuple[SessionRecordingMetadataSerializer, RecordingMetadata]:
@@ -225,7 +224,7 @@
             }
         )
         return session_recording_serializer, session_recording_meta_data
-=======
+
 
 def list_recordings(filter: SessionRecordingsFilter, request: request.Request, team: Team) -> dict:
     (session_recordings, more_recordings_available) = SessionRecordingList(filter=filter, team=team).run()
@@ -260,5 +259,4 @@
         )
     )
 
-    return {"results": results, "has_next": more_recordings_available}
->>>>>>> c6bad6d3
+    return {"results": results, "has_next": more_recordings_available}