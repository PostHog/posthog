--- conflicted
+++ resolved
@@ -84,20 +84,9 @@
         if hasattr(event, "elements_group_cache"):
             if event.elements_group_cache:
                 return ElementSerializer(
-<<<<<<< HEAD
-                    event.elements_group_cache.element_set.all().order_by("order"),
-                    many=True,
-                ).data
-        elements = (
-            ElementGroup.objects.get(hash=event.elements_hash)
-            .element_set.all()
-            .order_by("order")
-        )
-=======
                     event.elements_group_cache.element_set.all().order_by("order"), many=True,
                 ).data
         elements = ElementGroup.objects.get(hash=event.elements_hash).element_set.all().order_by("order")
->>>>>>> f2f4da3c
         return ElementSerializer(elements, many=True).data
 
 
@@ -118,13 +107,7 @@
         order_by = ["-timestamp"] if not order_by else list(json.loads(order_by))
         return queryset.filter(team=team).order_by(*order_by)
 
-<<<<<<< HEAD
-    def _filter_request(
-        self, request: request.Request, queryset: QuerySet, team: Team
-    ) -> QuerySet:
-=======
     def _filter_request(self, request: request.Request, queryset: QuerySet, team: Team) -> QuerySet:
->>>>>>> f2f4da3c
         for key, value in request.GET.items():
             if key == "event":
                 queryset = queryset.filter(event=request.GET["event"])
@@ -135,15 +118,9 @@
             elif key == "person_id":
                 person = Person.objects.get(pk=request.GET["person_id"])
                 queryset = queryset.filter(
-<<<<<<< HEAD
-                    distinct_id__in=PersonDistinctId.objects.filter(
-                        person_id=request.GET["person_id"]
-                    ).values("distinct_id")
-=======
                     distinct_id__in=PersonDistinctId.objects.filter(person_id=request.GET["person_id"]).values(
                         "distinct_id"
                     )
->>>>>>> f2f4da3c
                 )
             elif key == "distinct_id":
                 queryset = queryset.filter(distinct_id=request.GET["distinct_id"])
@@ -172,23 +149,11 @@
             distinct_ids.append(event.distinct_id)
             if event.elements_hash:
                 hash_ids.append(event.elements_hash)
-<<<<<<< HEAD
-        people = Person.objects.filter(
-            team=team, persondistinctid__distinct_id__in=distinct_ids
-        ).prefetch_related(
-            Prefetch("persondistinctid_set", to_attr="distinct_ids_cache")
-        )
-        if len(hash_ids) > 0:
-            groups = ElementGroup.objects.filter(
-                team=team, hash__in=hash_ids
-            ).prefetch_related("element_set")
-=======
         people = Person.objects.filter(team=team, persondistinctid__distinct_id__in=distinct_ids).prefetch_related(
             Prefetch("persondistinctid_set", to_attr="distinct_ids_cache")
         )
         if len(hash_ids) > 0:
             groups = ElementGroup.objects.filter(team=team, hash__in=hash_ids).prefetch_related("element_set")
->>>>>>> f2f4da3c
         else:
             groups = ElementGroup.objects.none()
         for event in events:
@@ -205,27 +170,13 @@
     def _prefech_elements(self, hash_ids: List[str], team: Team) -> QuerySet:
         groups = ElementGroup.objects.none()
         if len(hash_ids) > 0:
-<<<<<<< HEAD
-            groups = ElementGroup.objects.filter(
-                team=team, hash__in=hash_ids
-            ).prefetch_related("element_set")
-=======
             groups = ElementGroup.objects.filter(team=team, hash__in=hash_ids).prefetch_related("element_set")
->>>>>>> f2f4da3c
         return groups
 
-    def list(
-        self, request: request.Request, *args: Any, **kwargs: Any
-    ) -> response.Response:
+    def list(self, request: request.Request, *args: Any, **kwargs: Any) -> response.Response:
         queryset = self.get_queryset()
         monday = now() + timedelta(days=-now().weekday())
-<<<<<<< HEAD
-        events = queryset.filter(
-            timestamp__gte=monday.replace(hour=0, minute=0, second=0)
-        )[0:101]
-=======
         events = queryset.filter(timestamp__gte=monday.replace(hour=0, minute=0, second=0))[0:101]
->>>>>>> f2f4da3c
 
         if len(events) < 101:
             events = queryset[0:101]
@@ -246,29 +197,14 @@
         else:
             next_url = None
 
-<<<<<<< HEAD
-        return response.Response(
-            {
-                "next": next_url,
-                "results": EventSerializer(prefetched_events, many=True).data,
-            }
-        )
-=======
         return response.Response({"next": next_url, "results": EventSerializer(prefetched_events, many=True).data,})
->>>>>>> f2f4da3c
 
     @action(methods=["GET"], detail=False)
     def actions(self, request: request.Request) -> response.Response:
         events = (
             self.get_queryset()
             .filter(action__deleted=False, action__isnull=False)
-<<<<<<< HEAD
-            .prefetch_related(
-                Prefetch("action_set", queryset=Action.objects.order_by("id"))
-            )[0:101]
-=======
             .prefetch_related(Prefetch("action_set", queryset=Action.objects.order_by("id")))[0:101]
->>>>>>> f2f4da3c
         )
         matches = []
         ids_seen: List[int] = []
@@ -281,16 +217,7 @@
                 matches.append(event)
         prefetched_events = self._prefetch_events(matches)
         return response.Response(
-<<<<<<< HEAD
-            {
-                "next": len(events) > 100,
-                "results": [
-                    self._serialize_actions(event) for event in prefetched_events
-                ],
-            }
-=======
             {"next": len(events) > 100, "results": [self._serialize_actions(event) for event in prefetched_events],}
->>>>>>> f2f4da3c
         )
 
     @action(methods=["GET"], detail=False)
@@ -330,29 +257,16 @@
             params,
         )
 
-<<<<<<< HEAD
-        return response.Response(
-            [{"name": convert_property_value(value.value)} for value in values]
-        )
-
-    def _handle_compared(self, date_filter: Dict[str, datetime]) -> QuerySet:
-        date_from, date_to = get_compare_period_dates(
-            date_filter["timestamp__gte"], date_filter["timestamp__lte"]
-        )
-=======
         return response.Response([{"name": convert_property_value(value.value)} for value in values])
 
     def _handle_compared(self, date_filter: Dict[str, datetime]) -> QuerySet:
         date_from, date_to = get_compare_period_dates(date_filter["timestamp__gte"], date_filter["timestamp__lte"])
->>>>>>> f2f4da3c
         date_filter["timestamp__gte"] = date_from
         date_filter["timestamp__lte"] = date_to
         compared_events = self.get_queryset().filter(**date_filter)
         return compared_events
 
-    def _convert_to_comparison(
-        self, trend_entity: List[Dict[str, Any]], label: str
-    ) -> List[Dict[str, Any]]:
+    def _convert_to_comparison(self, trend_entity: List[Dict[str, Any]], label: str) -> List[Dict[str, Any]]:
         for entity in trend_entity:
             days = [i for i in range(len(entity["days"]))]
             labels = ["{} {}".format("Day", i) for i in range(len(entity["labels"]))]
@@ -393,24 +307,6 @@
         compare = request.GET.get("compare")
         result: Dict[str, Any] = {"result": []}
         if compare and request.GET.get("date_from") != "all" and session_type == "avg":
-<<<<<<< HEAD
-            calculated = self.calculate_sessions(
-                events, session_type, date_filter, team, request
-            )
-            calculated = self._convert_to_comparison(calculated, "current")
-            compared_events = self._handle_compared(date_filter)
-            compared_calculated = self.calculate_sessions(
-                compared_events, session_type, date_filter, team, request
-            )
-            converted_compared_calculated = self._convert_to_comparison(
-                compared_calculated, "previous"
-            )
-            calculated.extend(converted_compared_calculated)
-        else:
-            calculated = self.calculate_sessions(
-                events, session_type, date_filter, team, request
-            )
-=======
             calculated = self.calculate_sessions(events, session_type, date_filter, team, request)
             calculated = self._convert_to_comparison(calculated, "current")
             compared_events = self._handle_compared(date_filter)
@@ -419,7 +315,6 @@
             calculated.extend(converted_compared_calculated)
         else:
             calculated = self.calculate_sessions(events, session_type, date_filter, team, request)
->>>>>>> f2f4da3c
         result.update({"result": calculated})
 
         # add pagination
@@ -443,36 +338,19 @@
         if not events:
             return []
 
-<<<<<<< HEAD
-        if not events:
-            return []
-
-=======
->>>>>>> f2f4da3c
         # format date filter for session view
         _date_gte = Q()
         if session_type is None:
             if request.GET.get("date_from", None):
                 _date_gte = Q(
                     timestamp__gte=date_filter["timestamp__gte"],
-<<<<<<< HEAD
-                    timestamp__lte=date_filter["timestamp__gte"]
-                    + relativedelta(days=1),
-=======
                     timestamp__lte=date_filter["timestamp__gte"] + relativedelta(days=1),
->>>>>>> f2f4da3c
                 )
             else:
                 dt = events.order_by("-timestamp").values("timestamp")[0]["timestamp"]
                 if dt:
                     dt = dt.replace(hour=0, minute=0, second=0, microsecond=0)
-<<<<<<< HEAD
-                _date_gte = Q(
-                    timestamp__gte=dt, timestamp__lte=dt + relativedelta(days=1)
-                )
-=======
                 _date_gte = Q(timestamp__gte=dt, timestamp__lte=dt + relativedelta(days=1))
->>>>>>> f2f4da3c
 
         sessions = (
             events.filter(_date_gte)
@@ -485,13 +363,7 @@
             )
             .annotate(
                 previous_event=Window(
-<<<<<<< HEAD
-                    expression=Lag("event", default=None),
-                    partition_by=F("distinct_id"),
-                    order_by=F("timestamp").asc(),
-=======
                     expression=Lag("event", default=None), partition_by=F("distinct_id"), order_by=F("timestamp").asc(),
->>>>>>> f2f4da3c
                 )
             )
         )
@@ -515,9 +387,7 @@
         elif session_type == "dist":
             result = self._session_dist(all_sessions, sessions_sql_params)
         else:
-            result = self._session_list(
-                all_sessions, sessions_sql_params, team, date_filter, request
-            )
+            result = self._session_list(all_sessions, sessions_sql_params, team, date_filter, request)
 
         return result
 
@@ -564,15 +434,7 @@
                         event.update(
                             {
                                 "elements": ElementSerializer(
-<<<<<<< HEAD
-                                    [
-                                        group
-                                        for group in groups
-                                        if group.hash == event["elements_hash"]
-                                    ][0]
-=======
                                     [group for group in groups if group.hash == event["elements_hash"]][0]
->>>>>>> f2f4da3c
                                     .element_set.all()
                                     .order_by("order"),
                                     many=True,
@@ -602,22 +464,10 @@
         time_series_avg = cursor.fetchall()
         time_series_avg_friendly = []
         date_range = pd.date_range(
-<<<<<<< HEAD
-            date_filter["timestamp__gte"].date(),
-            date_filter["timestamp__lte"].date(),
-            freq="D",
-        )
-        time_series_avg_friendly = [
-            (
-                day,
-                round(time_series_avg[index][1] if index < len(time_series_avg) else 0),
-            )
-=======
             date_filter["timestamp__gte"].date(), date_filter["timestamp__lte"].date(), freq="D",
         )
         time_series_avg_friendly = [
             (day, round(time_series_avg[index][1] if index < len(time_series_avg) else 0),)
->>>>>>> f2f4da3c
             for index, day in enumerate(date_range)
         ]
 
@@ -630,26 +480,13 @@
         avg_split = avg_formatted.split(" ")
 
         time_series_data.update(
-<<<<<<< HEAD
-            {
-                "label": "Average Duration of Session ({})".format(avg_split[1]),
-                "count": int(avg_split[0]),
-            }
-=======
             {"label": "Average Duration of Session ({})".format(avg_split[1]), "count": int(avg_split[0]),}
->>>>>>> f2f4da3c
         )
         time_series_data.update({"chartLabel": "Average Duration of Session (seconds)"})
         result = [time_series_data]
         return result
 
-<<<<<<< HEAD
-    def _session_dist(
-        self, base_query: str, params: Tuple[Any, ...]
-    ) -> List[Dict[str, Any]]:
-=======
     def _session_dist(self, base_query: str, params: Tuple[Any, ...]) -> List[Dict[str, Any]]:
->>>>>>> f2f4da3c
         distribution = "SELECT COUNT(CASE WHEN length = 0 THEN 1 ELSE NULL END) as first,\
                         COUNT(CASE WHEN length > 0 AND length <= 3 THEN 1 ELSE NULL END) as second,\
                         COUNT(CASE WHEN length > 3 AND length <= 10 THEN 1 ELSE NULL END) as third,\
@@ -680,12 +517,5 @@
         cursor = connection.cursor()
         cursor.execute(distribution, params)
         calculated = cursor.fetchall()
-<<<<<<< HEAD
-        result = [
-            {"label": dist_labels[index], "count": calculated[0][index]}
-            for index in range(len(dist_labels))
-        ]
-=======
         result = [{"label": dist_labels[index], "count": calculated[0][index]} for index in range(len(dist_labels))]
->>>>>>> f2f4da3c
         return result