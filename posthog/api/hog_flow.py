--- conflicted
+++ resolved
@@ -18,7 +18,6 @@
 from posthog.api.log_entries import LogEntryMixin
 from posthog.api.routing import TeamAndOrgViewSetMixin
 from posthog.api.shared import UserBasicSerializer
-from posthog.cdp.filters import compile_filters_bytecode
 from posthog.cdp.validation import (
     HogFunctionFiltersSerializer,
     InputsSchemaItemSerializer,
@@ -97,24 +96,6 @@
 
             data["config"]["inputs"] = function_config_serializer.validated_data["inputs"]
 
-<<<<<<< HEAD
-        if len(data.get("config", {}).get("conditions", [])) > 0:
-            conditions = data.get("config", {}).get("conditions", [])
-            for condition in conditions:
-                filters = condition.get("filters")
-                if filters is not None:
-                    compiled = compile_filters_bytecode(filters, self.context["get_team"]())
-                    if compiled.get("bytecode_error"):
-                        raise serializers.ValidationError(
-                            {
-                                "config": {
-                                    "conditions": "Invalid filters in conditional branch action: "
-                                    + compiled["bytecode_error"],
-                                }
-                            }
-                        )
-                    condition["bytecode"] = compiled["bytecode"]
-=======
         conditions = data.get("config", {}).get("conditions", [])
         if conditions:
             for condition in conditions:
@@ -123,7 +104,6 @@
                     serializer = HogFunctionFiltersSerializer(data=filters, context=self.context)
                     serializer.is_valid(raise_exception=True)
                     condition["filters"] = serializer.validated_data
->>>>>>> ca2090ce
 
         return data
 
