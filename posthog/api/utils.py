--- conflicted
+++ resolved
@@ -1,9 +1,6 @@
 import dataclasses
 import json
 from enum import Enum, auto
-<<<<<<< HEAD
-from typing import Any, Dict, List, Optional, Tuple
-=======
 from typing import (
     Any,
     Dict,
@@ -14,7 +11,6 @@
     Union,
     cast,
 )
->>>>>>> 70f34561
 
 from rest_framework import request, status
 from sentry_sdk import capture_exception
