--- conflicted
+++ resolved
@@ -3,11 +3,8 @@
 from django.db import transaction
 from django.db.models import Q, QuerySet
 
-<<<<<<< HEAD
 from drf_spectacular.utils import extend_schema
-=======
 import structlog
->>>>>>> 226142a2
 from rest_framework import exceptions, pagination, serializers, viewsets
 from rest_framework.request import Request
 from rest_framework.response import Response
