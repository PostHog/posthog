--- conflicted
+++ resolved
@@ -180,13 +180,8 @@
         return queryset.filter(team_id=self.team_id).order_by(*self.ordering)
 
     def list(self, request: request.Request, *args: Any, **kwargs: Any) -> Response:
-<<<<<<< HEAD
         actions = self.filter_queryset(self.get_queryset())
-        actions_list: List[Dict[Any, Any]] = self.serializer_class(
-=======
-        actions = self.get_queryset()
         actions_list: list[dict[Any, Any]] = self.serializer_class(
->>>>>>> 9576fab1
             actions, many=True, context={"request": request}
         ).data  # type: ignore
         return Response({"results": actions_list})