from posthog.models import Event, Team, Action, ActionStep, Element, User, Person, Filter, Entity
from posthog.utils import properties_to_Q, append_data
from posthog.constants import TREND_FILTER_TYPE_ACTIONS, TREND_FILTER_TYPE_EVENTS
from rest_framework import request, serializers, viewsets, authentication
from rest_framework.response import Response
from rest_framework.decorators import action
from rest_framework.exceptions import AuthenticationFailed
from django.db.models import Q, Count, Prefetch, functions, QuerySet
from django.db import connection
from typing import Any, List, Dict, Optional, Tuple
import pandas as pd
import datetime
import json
<<<<<<< HEAD
=======
import pytz
import copy
>>>>>>> f198b190
from dateutil.relativedelta import relativedelta
from .person import PersonSerializer

class ActionStepSerializer(serializers.HyperlinkedModelSerializer):
    class Meta:
        model = ActionStep
        fields = ['id', 'event', 'tag_name', 'text', 'href', 'selector', 'url', 'name', 'url_matching']


class ActionSerializer(serializers.HyperlinkedModelSerializer):
    steps = serializers.SerializerMethodField()
    count = serializers.SerializerMethodField()

    class Meta:
        model = Action
        fields = ['id', 'name', 'post_to_slack', 'steps', 'created_at', 'deleted', 'count']

    def get_steps(self, action: Action):
        steps = action.steps.all()
        return ActionStepSerializer(steps, many=True).data

    def get_count(self, action: Action) -> Optional[int]:
        if hasattr(action, 'count'):
            return action.count  # type: ignore
        return None


class TemporaryTokenAuthentication(authentication.BaseAuthentication):
    def authenticate(self, request: request.Request):
        # if the Origin is different, the only authentication method should be temporary_token
        # This happens when someone is trying to create actions from the editor on their own website
        if request.headers.get('Origin') and request.headers['Origin'] not in request.build_absolute_uri('/'):
            if not request.GET.get('temporary_token'):
                raise AuthenticationFailed(detail="""No temporary_token set.
                    That means you're either trying to access this API from a different site,
                    or it means your proxy isn\'t sending the correct headers.
                    See https://github.com/PostHog/posthog/wiki/Running-behind-a-proxy for more information.
                    """)
        if request.GET.get('temporary_token'):
            user = User.objects.filter(temporary_token=request.GET.get('temporary_token'))
            if not user.exists():
                raise AuthenticationFailed(detail='User doesnt exist')
            return (user.first(), None)
        return None


class ActionViewSet(viewsets.ModelViewSet):
    queryset = Action.objects.all()
    serializer_class = ActionSerializer
    authentication_classes = [TemporaryTokenAuthentication, authentication.SessionAuthentication, authentication.BasicAuthentication]

    def get_queryset(self):
        queryset = super().get_queryset()
        if self.action == 'list':  # type: ignore
            queryset = queryset.filter(deleted=False)

        if self.request.GET.get(TREND_FILTER_TYPE_ACTIONS):
            queryset = queryset.filter(pk__in=[action.id for action in Filter({'actions': json.loads(self.request.GET['actions'])}).actions])

        if self.request.GET.get('include_count'):
            queryset = queryset.annotate(count=Count(TREND_FILTER_TYPE_EVENTS))

        queryset = queryset.prefetch_related(Prefetch('steps', queryset=ActionStep.objects.order_by('id')))
        return queryset\
            .filter(team=self.request.user.team_set.get())\
            .order_by('-id')

    def create(self, request: request.Request, *args: Any, **kwargs: Any) -> Response:
        action, created = Action.objects.get_or_create(
            name=request.data['name'],
            post_to_slack=request.data.get('post_to_slack', False),
            team=request.user.team_set.get(),
            deleted=False,
            defaults={
                'created_by': request.user
            }
        )
        if not created:
            return Response(data={'detail': 'action-exists', 'id': action.pk}, status=400)

        if request.data.get('steps'):
            for step in request.data['steps']:
                ActionStep.objects.create(
                    action=action,
                    **{key: value for key, value in step.items() if key not in ('isNew', 'selection')}
                )
        action.calculate_events()
        return Response(ActionSerializer(action, context={'request': request}).data)

    def update(self, request: request.Request, *args: Any, **kwargs: Any) -> Response:
        action = Action.objects.get(pk=kwargs['pk'], team=request.user.team_set.get())

        # If there's no steps property at all we just ignore it
        # If there is a step property but it's an empty array [], we'll delete all the steps
        if 'steps' in request.data:
            steps = request.data.pop('steps')
            # remove steps not in the request
            step_ids = [step['id'] for step in steps if step.get('id')]
            action.steps.exclude(pk__in=step_ids).delete()

            for step in steps:
                if step.get('id'):
                    db_step = ActionStep.objects.get(pk=step['id'])
                    step_serializer = ActionStepSerializer(db_step)
                    step_serializer.update(db_step, step)
                else:
                    ActionStep.objects.create(
                        action=action,
                        **{key: value for key, value in step.items() if key not in ('isNew', 'selection')}
                    )

        serializer = ActionSerializer(action, context={'request': request})
        serializer.update(action, request.data)
        action.calculate_events()
        return Response(ActionSerializer(action, context={'request': request}).data)

    def list(self, request: request.Request, *args: Any, **kwargs: Any) -> Response:
        actions = self.get_queryset()
        actions_list: List[Dict[Any, Any]] = ActionSerializer(actions, many=True, context={'request': request}).data # type: ignore
        if request.GET.get('include_count', False):
            actions_list.sort(key=lambda action: action.get('count', action['id']), reverse=True)
        return Response({'results': actions_list})

    def _group_events_to_date(self, date_from: datetime.datetime, date_to: datetime.datetime, aggregates: QuerySet, interval:str, breakdown: Optional[str]=None) -> Dict[str, Dict[datetime.datetime, int]]:
        freq_map = {
            'minute': '60S',
            'hour': 'H',
            'day': 'D',
            'week': 'W',
            'month': 'M'
        }
        response = {}
        # handle "today" date range
        if date_from == date_to:
            date_from = pd.Timestamp(ts_input=date_from).replace(hour=0)
            date_to = pd.Timestamp(ts_input=date_to).replace(hour=23)

        time_index = pd.date_range(date_from, date_to, freq=freq_map[interval])
        if len(aggregates) > 0:
            dataframe = pd.DataFrame([{'date': a[interval], 'count': a['count'], 'breakdown': a[breakdown] if breakdown else 'Total'} for a in aggregates])
            if interval == 'week':
                dataframe['date'] = dataframe['date'].apply(lambda x: x - pd.offsets.Week(weekday=6))
            elif interval == 'month':
                dataframe['date'] = dataframe['date'].apply(lambda x: x - pd.offsets.MonthEnd(n=1))

            for _, value in dataframe['breakdown'].items():
                filtered = dataframe.loc[dataframe['breakdown'] == value] if value else dataframe.loc[dataframe['breakdown'].isnull()]
                df_dates = pd.DataFrame(filtered.groupby('date').mean(), index=time_index)
                df_dates = df_dates.fillna(0)
                response[value] = {key: value[0] if len(value) > 0 else 0 for key, value in df_dates.iterrows()}
        else:
            dataframe = pd.DataFrame([], index=time_index)
            dataframe = dataframe.fillna(0)
            response['total'] = {key: value[0] if len(value) > 0 else 0 for key, value in dataframe.iterrows()}
        return response

    def _filter_events(self, filter: Filter) -> Q:
        filters = Q()
        if filter.date_from:
            filters &= Q(timestamp__gte=filter.date_from)
        if filter.date_to:
            relativity = relativedelta(days=1)
            if filter.interval == 'hour':
                relativity = relativedelta(hours=1)
            elif filter.interval == 'minute':
                relativity = relativedelta(minutes=1)
            elif filter.interval == 'week':
                relativity = relativedelta(weeks=1)
            elif filter.interval == 'month':
                relativity = relativedelta(months=1) - relativity # go to last day of month instead of first of next
            filters &= Q(timestamp__lte=filter.date_to + relativity)
        if filter.properties:
            filters &= properties_to_Q(filter.properties)
        return filters

<<<<<<< HEAD
    def _breakdown(self, append: Dict, filtered_events: QuerySet, entity: Entity, filter: Filter, breakdown_by: str) -> Dict:
        key = "properties__{}".format(breakdown_by)
        events = filtered_events\
            .filter(self._filter_events(filter))\
            .values(key)\
            .annotate(count=Count(1))\
            .order_by('-count')

        events = self._process_math(events, entity)

        values = [{'name': item[key] if item[key] else 'undefined', 'count': item['count']} for item in events]
        append['breakdown'] = values
        append['count'] = sum(item['count'] for item in values)
=======
    def _append_data(self, dates_filled: pd.DataFrame, interval: str) -> Dict:
        append: Dict[str, Any] = {}
        append['data'] = []
        append['labels'] = []
        append['days'] = []

        labels_format = '%a. %-d %B'
        days_format = '%Y-%m-%d'

        if interval == 'hour' or interval == 'minute':
            labels_format += ', %H:%M'
            days_format += ' %H:%M:%S'

        for date, value in dates_filled.items():
            append['days'].append(date.strftime(days_format))
            append['labels'].append(date.strftime(labels_format))
            append['data'].append(value)

        append['count'] = sum(append['data'])
>>>>>>> f198b190
        return append

    def _get_interval_annotation(self, key: str) -> Dict[str, Any]:
        map: Dict[str, Any] = {
            'minute': functions.TruncMinute('timestamp'),
            'hour': functions.TruncHour('timestamp'),
            'day': functions.TruncDay('timestamp'),
            'week': functions.TruncWeek('timestamp'),
            'month': functions.TruncMonth('timestamp'),
        }
        func = map.get(key)
        if func is None:
            return {'day': map.get('day')} # default

        return { key: func }

    def _aggregate_by_interval(self, filtered_events: QuerySet, entity: Entity, filter: Filter, interval: str, request: request.Request, breakdown: Optional[str]=None) -> Dict[str, Any]:
        interval_annotation = self._get_interval_annotation(interval)
        values = [interval]
        if breakdown:
            values.append(breakdown)
        aggregates = filtered_events\
            .annotate(**interval_annotation)\
            .values(*values)\
            .annotate(count=Count(1))\
            .order_by()
        if breakdown:
            aggregates = aggregates.order_by('-count')

        aggregates = self._process_math(aggregates, entity)

        dates_filled = self._group_events_to_date(
            date_from=filter.date_from if filter.date_from else pd.Timestamp(aggregates[0][interval]),
            date_to=filter.date_to,
            aggregates=aggregates,
            interval=interval,
            breakdown=breakdown
        )
<<<<<<< HEAD
        append = append_data(append, list(dates_filled.items()), interval)
        if request.GET.get('breakdown'):
            append = self._breakdown(append=append, filtered_events=filtered_events, entity=entity, filter=filter, breakdown_by=request.GET['breakdown'])
=======
>>>>>>> f198b190

        return dates_filled

    def _process_math(self, query: QuerySet, entity: Entity):
        if entity.math == 'dau':
            query = query.annotate(count=Count('distinct_id', distinct=True))
        return query

    def _execute_custom_sql(self, query, params):
        cursor = connection.cursor()
        cursor.execute(query, params)
        return cursor.fetchall()

    def _stickiness(self, filtered_events: QuerySet, filter: Filter) -> Dict[str, Any]:
        range_days = (filter.date_to - filter.date_from).days + 2 if filter.date_from else 90

        events = filtered_events\
            .filter(self._filter_events(filter))\
            .values('person_id') \
            .annotate(day_count=Count(functions.TruncDay('timestamp'), distinct=True))\
            .filter(day_count__lte=range_days)

        events_sql, events_sql_params = events.query.sql_with_params()
        aggregated_query = 'select count(v.person_id), v.day_count from ({}) as v group by v.day_count'.format(events_sql)
        aggregated_counts = self._execute_custom_sql(aggregated_query, events_sql_params)

        response: Dict[int, int] = {}
        for result in aggregated_counts:
            response[result[1]] = result[0]

        labels = []
        data = []

        for day in range(1, range_days):
            label = '{} day{}'.format(day, 's' if day > 1 else '')
            labels.append(label)
            data.append(response[day] if day in response else 0)

        return {
            'labels': labels,
            'days': [day for day in range(1, range_days)],
            'data': data,
            'count': sum(data)
        }

    def _serialize_entity(self, entity: Entity, filter: Filter, request: request.Request, team: Team) -> List[Dict[str, Any]]:
        interval = request.GET.get('interval')
        if interval is None:
            interval = 'day'

        serialized: Dict[str, Any] = {
            'action': {
                'id': entity.id,
                'name': entity.name,
                'type': entity.type
            },
            'label': entity.name,
            'count': 0,
            'data': [],
            'labels': [],
            'days': []
        }
        response = []
        events = self._process_entity_for_events(entity=entity, team=team, order_by=None if request.GET.get('shown_as') == 'Stickiness' else '-timestamp')
        events = events.filter(self._filter_events(filter))

        if request.GET.get('shown_as', 'Volume') == 'Volume':
            items = self._aggregate_by_interval(
                filtered_events=events,
                entity=entity,
                filter=filter,
                interval=interval,
                request=request,
                breakdown='properties__{}'.format(request.GET['breakdown']) if request.GET.get('breakdown') else None
            )
            for value, item in items.items():
                new_dict = copy.deepcopy(serialized)
                if value != 'Total':
                    new_dict['label'] = '{} - {}'.format(entity.name, value if value else 'undefined') 
                    new_dict['breakdown_value'] = value
                new_dict.update(self._append_data(dates_filled=item, interval=interval))
                response.append(new_dict)
        elif request.GET['shown_as'] == 'Stickiness':
            new_dict = copy.deepcopy(serialized)
            new_dict.update(self._stickiness(filtered_events=events, filter=filter))
            response.append(new_dict)
 
        return response

    def _serialize_people(self, people: QuerySet, request: request.Request) -> Dict:
        people_dict = [PersonSerializer(person, context={'request': request}).data for person in  people]
        return {
            'people': people_dict,
            'count': len(people_dict)
        }

    def _process_entity_for_events(self, entity: Entity, team: Team, order_by="-id") -> QuerySet:
        if entity.type == TREND_FILTER_TYPE_ACTIONS:
            events = Event.objects.filter(action__pk=entity.id).add_person_id(team.pk)
            if order_by:
                events = events.order_by(order_by)
            return events
        elif entity.type == TREND_FILTER_TYPE_EVENTS:
            return Event.objects.filter_by_event_with_people(event=entity.id, team_id=team.pk, order_by=order_by)
        return QuerySet()

    @action(methods=['GET'], detail=False)
    def trends(self, request: request.Request, *args: Any, **kwargs: Any) -> Response:
        actions = self.get_queryset()
        actions = actions.filter(deleted=False)
        team = request.user.team_set.get()
        entities_list = []
        filter = Filter(request=request)

        if len(filter.entities) == 0:
            # If no filters, automatically grab all actions and show those instead
            filter.entities = [Entity({'id': action.id, 'name': action.name, 'type': TREND_FILTER_TYPE_ACTIONS}) for action in actions]

        for entity in filter.entities:
            if entity.type == TREND_FILTER_TYPE_ACTIONS:
                try:
                    db_action = [action for action in actions if action.id == entity.id][0]
                    entity.name = db_action.name
                except IndexError:
                    continue
            trend_entity = self._serialize_entity(
                entity=entity,
                filter=filter,
                request=request,
                team=team
            )
            entities_list.extend(trend_entity)
        return Response(entities_list)

    @action(methods=['GET'], detail=False)
    def people(self, request: request.Request, *args: Any, **kwargs: Any) -> Response:
        team = request.user.team_set.get()
        filter = Filter(request=request)

        def _calculate_people(events: QuerySet):
            shown_as = request.GET.get('shown_as')
            if shown_as is not None and shown_as == 'Stickiness':
                stickiness_days = int(request.GET['stickiness_days'])
                events = events\
                    .values('person_id')\
                    .annotate(day_count=Count(functions.TruncDay('timestamp'), distinct=True))\
                    .filter(day_count=stickiness_days)
            else:
                events = events.values('person_id').distinct()
            people = Person.objects\
                .filter(team=team, id__in=[p['person_id'] for p in events[0:100]])

            return self._serialize_people(
                people=people,
                request=request
            )

        filtered_events: QuerySet = QuerySet()
        if request.GET.get('session'):
            filtered_events = Event.objects.filter(team=team).filter(self._filter_events(filter)).add_person_id(team.pk)
        else:
            entity = Entity({
                'id': request.GET['entityId'],
                'type': request.GET['type']
            })
            if entity.type == TREND_FILTER_TYPE_EVENTS:
                filtered_events =  self._process_entity_for_events(entity, team=team, order_by=None)\
                    .filter(self._filter_events(filter))
            elif entity.type == TREND_FILTER_TYPE_ACTIONS:
                actions = super().get_queryset()
                actions = actions.filter(deleted=False)
                try:
                    action = actions.get(pk=entity.id)
                except Action.DoesNotExist:
                    return Response([])
                filtered_events = self._process_entity_for_events(entity, team=team, order_by=None).filter(self._filter_events(filter))
        
        people = _calculate_people(events=filtered_events)
        return Response([people])<|MERGE_RESOLUTION|>--- conflicted
+++ resolved
@@ -11,11 +11,8 @@
 import pandas as pd
 import datetime
 import json
-<<<<<<< HEAD
-=======
 import pytz
 import copy
->>>>>>> f198b190
 from dateutil.relativedelta import relativedelta
 from .person import PersonSerializer
 
@@ -191,21 +188,6 @@
             filters &= properties_to_Q(filter.properties)
         return filters
 
-<<<<<<< HEAD
-    def _breakdown(self, append: Dict, filtered_events: QuerySet, entity: Entity, filter: Filter, breakdown_by: str) -> Dict:
-        key = "properties__{}".format(breakdown_by)
-        events = filtered_events\
-            .filter(self._filter_events(filter))\
-            .values(key)\
-            .annotate(count=Count(1))\
-            .order_by('-count')
-
-        events = self._process_math(events, entity)
-
-        values = [{'name': item[key] if item[key] else 'undefined', 'count': item['count']} for item in events]
-        append['breakdown'] = values
-        append['count'] = sum(item['count'] for item in values)
-=======
     def _append_data(self, dates_filled: pd.DataFrame, interval: str) -> Dict:
         append: Dict[str, Any] = {}
         append['data'] = []
@@ -225,7 +207,6 @@
             append['data'].append(value)
 
         append['count'] = sum(append['data'])
->>>>>>> f198b190
         return append
 
     def _get_interval_annotation(self, key: str) -> Dict[str, Any]:
@@ -264,12 +245,6 @@
             interval=interval,
             breakdown=breakdown
         )
-<<<<<<< HEAD
-        append = append_data(append, list(dates_filled.items()), interval)
-        if request.GET.get('breakdown'):
-            append = self._breakdown(append=append, filtered_events=filtered_events, entity=entity, filter=filter, breakdown_by=request.GET['breakdown'])
-=======
->>>>>>> f198b190
 
         return dates_filled
 
@@ -350,7 +325,7 @@
                 if value != 'Total':
                     new_dict['label'] = '{} - {}'.format(entity.name, value if value else 'undefined') 
                     new_dict['breakdown_value'] = value
-                new_dict.update(self._append_data(dates_filled=item, interval=interval))
+                new_dict.update(append_data(dates_filled=list(item.items()), interval=interval))
                 response.append(new_dict)
         elif request.GET['shown_as'] == 'Stickiness':
             new_dict = copy.deepcopy(serialized)
