from posthog.models import (
    Event,
    Team,
    Action,
    ActionStep,
    DashboardItem,
    User,
    Person,
    Filter,
    Entity,
    Cohort,
    CohortPeople,
)
from posthog.utils import (
    append_data,
    get_compare_period_dates,
    TemporaryTokenAuthentication,
)
from posthog.constants import (
    TREND_FILTER_TYPE_ACTIONS,
    TREND_FILTER_TYPE_EVENTS,
    TRENDS_CUMULATIVE,
    TRENDS_STICKINESS,
)
from posthog.tasks.calculate_action import calculate_action
from rest_framework import request, serializers, viewsets, authentication
from rest_framework.response import Response
from rest_framework.decorators import action
from django.db.models import (
    Q,
    Count,
    Prefetch,
    functions,
    QuerySet,
    OuterRef,
    Exists,
    Value,
    BooleanField,
)
from django.db import connection
from django.utils.timezone import now
from typing import Any, List, Dict, Optional, Tuple, Union
import pandas as pd
import datetime
import json
import pytz
import copy
import numpy as np
from dateutil.relativedelta import relativedelta
import dateutil
from .person import PersonSerializer
from urllib.parse import urlsplit
from django.core.cache import cache
from posthog.decorators import cached_function, TRENDS_ENDPOINT

FREQ_MAP = {"minute": "60S", "hour": "H", "day": "D", "week": "W", "month": "M"}


class ActionStepSerializer(serializers.HyperlinkedModelSerializer):
    class Meta:
        model = ActionStep
        fields = [
            "id",
            "event",
            "tag_name",
            "text",
            "href",
            "selector",
            "url",
            "name",
            "url_matching",
            "properties",
        ]


class ActionSerializer(serializers.HyperlinkedModelSerializer):
    steps = serializers.SerializerMethodField()
    count = serializers.SerializerMethodField()

    class Meta:
        model = Action
        fields = [
            "id",
            "name",
            "post_to_slack",
            "steps",
            "created_at",
            "deleted",
            "count",
            "is_calculating",
        ]

    def get_steps(self, action: Action):
        steps = action.steps.all()
        return ActionStepSerializer(steps, many=True).data

    def get_count(self, action: Action) -> Optional[int]:
        if hasattr(action, "count"):
            return action.count  # type: ignore
        return None


def get_actions(queryset: QuerySet, params: dict, team_id: int) -> QuerySet:
    if params.get(TREND_FILTER_TYPE_ACTIONS):
        queryset = queryset.filter(
            pk__in=[
                action.id
<<<<<<< HEAD
                for action in Filter(
                    {"actions": json.loads(params.get("actions", "[]"))}
                ).actions
=======
                for action in Filter({"actions": json.loads(params.get("actions", "[]"))}).actions
>>>>>>> 914f0d69
            ]
        )

    if params.get("include_count"):
        queryset = queryset.annotate(count=Count(TREND_FILTER_TYPE_EVENTS))

    queryset = queryset.prefetch_related(
        Prefetch("steps", queryset=ActionStep.objects.order_by("id"))
    )
    return queryset.filter(team_id=team_id).order_by("-id")


class ActionViewSet(viewsets.ModelViewSet):
    queryset = Action.objects.all()
    serializer_class = ActionSerializer
    authentication_classes = [
        TemporaryTokenAuthentication,
        authentication.SessionAuthentication,
        authentication.BasicAuthentication,
    ]

    def get_queryset(self):
        queryset = super().get_queryset()
        if self.action == "list":  # type: ignore
            queryset = queryset.filter(deleted=False)
        return get_actions(
            queryset, self.request.GET.dict(), self.request.user.team_set.get().pk
        )

    def create(self, request: request.Request, *args: Any, **kwargs: Any) -> Response:
        action, created = Action.objects.get_or_create(
            name=request.data["name"],
            team=request.user.team_set.get(),
            deleted=False,
            defaults={
                "post_to_slack": request.data.get("post_to_slack", False),
                "created_by": request.user,
            },
        )
        if not created:
<<<<<<< HEAD
            return Response(
                data={"detail": "action-exists", "id": action.pk}, status=400
            )
=======
            return Response(data={"detail": "action-exists", "id": action.pk}, status=400)
>>>>>>> 914f0d69

        if request.data.get("steps"):
            for step in request.data["steps"]:
                ActionStep.objects.create(
                    action=action,
                    **{
                        key: value
                        for key, value in step.items()
                        if key not in ("isNew", "selection")
                    }
                )
        calculate_action.delay(action_id=action.pk)
        return Response(ActionSerializer(action, context={"request": request}).data)

    def update(self, request: request.Request, *args: Any, **kwargs: Any) -> Response:
        action = Action.objects.get(pk=kwargs["pk"], team=request.user.team_set.get())

        # If there's no steps property at all we just ignore it
        # If there is a step property but it's an empty array [], we'll delete all the steps
        if "steps" in request.data:
            steps = request.data.pop("steps")
            # remove steps not in the request
            step_ids = [step["id"] for step in steps if step.get("id")]
            action.steps.exclude(pk__in=step_ids).delete()

            for step in steps:
                if step.get("id"):
                    db_step = ActionStep.objects.get(pk=step["id"])
                    step_serializer = ActionStepSerializer(db_step)
                    step_serializer.update(db_step, step)
                else:
                    ActionStep.objects.create(
                        action=action,
                        **{
                            key: value
                            for key, value in step.items()
                            if key not in ("isNew", "selection")
                        }
                    )

        serializer = ActionSerializer(action, context={"request": request})
        serializer.update(action, request.data)
        action.is_calculating = True
        calculate_action.delay(action_id=action.pk)
        return Response(ActionSerializer(action, context={"request": request}).data)

    def list(self, request: request.Request, *args: Any, **kwargs: Any) -> Response:
        actions = self.get_queryset()
        actions_list: List[Dict[Any, Any]] = ActionSerializer(actions, many=True, context={"request": request}).data  # type: ignore
        if request.GET.get("include_count", False):
<<<<<<< HEAD
            actions_list.sort(
                key=lambda action: action.get("count", action["id"]), reverse=True
            )
=======
            actions_list.sort(key=lambda action: action.get("count", action["id"]), reverse=True)
>>>>>>> 914f0d69
        return Response({"results": actions_list})

    @action(methods=["GET"], detail=False)
    def trends(self, request: request.Request, *args: Any, **kwargs: Any) -> Response:
        result = self._calculate_trends(request)
        return Response(result)

    @cached_function(cache_type=TRENDS_ENDPOINT)
    def _calculate_trends(self, request: request.Request) -> List[Dict[str, Any]]:
        team = request.user.team_set.get()
        actions = self.get_queryset()
        params = request.GET.dict()
        filter = Filter(request=request)
        result = calculate_trends(filter, params, team.pk, actions)

        dashboard_id = request.GET.get("from_dashboard", None)
        if dashboard_id:
            DashboardItem.objects.filter(pk=dashboard_id).update(
                last_refresh=datetime.datetime.now()
            )

        return result

    @action(methods=["GET"], detail=False)
    def people(self, request: request.Request, *args: Any, **kwargs: Any) -> Response:
        team = request.user.team_set.get()
        filter = Filter(request=request)
<<<<<<< HEAD
        offset = int(request.GET.get("offset", 0))

        def _calculate_people(events: QuerySet, offset: int):
=======

        def _calculate_people(events: QuerySet):
>>>>>>> 914f0d69
            shown_as = request.GET.get("shown_as")
            if shown_as is not None and shown_as == "Stickiness":
                stickiness_days = int(request.GET["stickiness_days"])
                events = (
                    events.values("person_id")
<<<<<<< HEAD
                    .annotate(
                        day_count=Count(functions.TruncDay("timestamp"), distinct=True)
                    )
=======
                    .annotate(day_count=Count(functions.TruncDay("timestamp"), distinct=True))
>>>>>>> 914f0d69
                    .filter(day_count=stickiness_days)
                )
            else:
                events = events.values("person_id").distinct()

            if (
                request.GET.get("breakdown_type") == "cohort"
                and request.GET.get("breakdown_value") != "all"
            ):
                events = events.filter(
                    Exists(
                        CohortPeople.objects.filter(
                            cohort_id=int(request.GET["breakdown_value"]),
                            person_id=OuterRef("person_id"),
                        ).only("id")
                    )
                )

            people = Person.objects.filter(
<<<<<<< HEAD
                team=team,
                id__in=[p["person_id"] for p in events[offset : offset + 100]],
=======
                team=team, id__in=[p["person_id"] for p in events[0:100]]
>>>>>>> 914f0d69
            )

            people = people.prefetch_related(
                Prefetch("persondistinctid_set", to_attr="distinct_ids_cache")
            )

            return serialize_people(people=people, request=request)

        filtered_events: QuerySet = QuerySet()
        if request.GET.get("session"):
            filtered_events = (
                Event.objects.filter(team=team)
                .filter(filter_events(team.pk, filter))
                .add_person_id(team.pk)
            )
        else:
            if len(filter.entities) >= 1:
                entity = filter.entities[0]
            else:
<<<<<<< HEAD
                entity = Entity(
                    {"id": request.GET["entityId"], "type": request.GET["type"]}
                )
=======
                entity = Entity({"id": request.GET["entityId"], "type": request.GET["type"]})
>>>>>>> 914f0d69

            if entity.type == TREND_FILTER_TYPE_EVENTS:
                filtered_events = process_entity_for_events(
                    entity, team_id=team.pk, order_by=None
                ).filter(filter_events(team.pk, filter, entity))
            elif entity.type == TREND_FILTER_TYPE_ACTIONS:
                actions = super().get_queryset()
                actions = actions.filter(deleted=False)
                try:
                    action = actions.get(pk=entity.id)
                except Action.DoesNotExist:
                    return Response([])
                filtered_events = process_entity_for_events(
                    entity, team_id=team.pk, order_by=None
                ).filter(filter_events(team.pk, filter, entity))
<<<<<<< HEAD

        people = _calculate_people(events=filtered_events, offset=offset)

        current_url = request.get_full_path()
        next_url = request.get_full_path()
        if people["count"] > 99:
            if "offset" in next_url:
                next_url = next_url[1:]
                next_url = next_url.replace(
                    "offset=" + str(offset), "offset=" + str(offset + 100)
                )
            else:
                next_url = request.build_absolute_uri(
                    "{}{}offset={}".format(
                        next_url, "&" if "?" in next_url else "?", offset + 100
                    )
                )
        else:
            next_url = None

        return Response(
            {"result": [people], "next": next_url, "previous": current_url[1:]}
        )
=======
>>>>>>> 914f0d69


<<<<<<< HEAD
=======

>>>>>>> 914f0d69
def calculate_trends(
    filter: Filter, params: dict, team_id: int, actions: QuerySet
) -> List[Dict[str, Any]]:
    compare = params.get("compare")
    entities_list = []
    actions = actions.filter(deleted=False)

    if len(filter.entities) == 0:
        # If no filters, automatically grab all actions and show those instead
        filter.entities = [
<<<<<<< HEAD
            Entity(
                {
                    "id": action.id,
                    "name": action.name,
                    "type": TREND_FILTER_TYPE_ACTIONS,
                }
            )
=======
            Entity({"id": action.id, "name": action.name, "type": TREND_FILTER_TYPE_ACTIONS,})
>>>>>>> 914f0d69
            for action in actions
        ]

    if not filter.date_from:
        filter._date_from = (
            Event.objects.filter(team_id=team_id)
            .order_by("timestamp")[0]
            .timestamp.replace(hour=0, minute=0, second=0, microsecond=0)
            .isoformat()
        )
    if not filter.date_to:
        filter._date_to = now().isoformat()

    compared_filter = None
    if compare:
        compared_filter = determine_compared_filter(filter)

    for entity in filter.entities:
        if entity.type == TREND_FILTER_TYPE_ACTIONS:
            try:
                db_action = [action for action in actions if action.id == entity.id][0]
                entity.name = db_action.name
            except IndexError:
                continue
        trend_entity = serialize_entity(
            entity=entity, filter=filter, params=params, team_id=team_id
        )
        if compare and compared_filter:
            trend_entity = convert_to_comparison(
                trend_entity, filter, "{} - {}".format(entity.name, "current")
            )
            entities_list.extend(trend_entity)

            compared_trend_entity = serialize_entity(
                entity=entity, filter=compared_filter, params=params, team_id=team_id
            )

            compared_trend_entity = convert_to_comparison(
<<<<<<< HEAD
                compared_trend_entity,
                compared_filter,
                "{} - {}".format(entity.name, "previous"),
=======
                compared_trend_entity, compared_filter, "{} - {}".format(entity.name, "previous"),
>>>>>>> 914f0d69
            )
            entities_list.extend(compared_trend_entity)
        else:
            entities_list.extend(trend_entity)
    return entities_list


def build_dataframe(
    aggregates: QuerySet, interval: str, breakdown: Optional[str] = None
) -> pd.DataFrame:
    if breakdown == "cohorts":
        cohort_keys = [key for key in aggregates[0].keys() if key.startswith("cohort_")]
        # Convert queryset with day, count, cohort_88, cohort_99, ... to multiple rows, for example:
        # 2020-01-01..., 1, cohort_88
        # 2020-01-01..., 3, cohort_99
        dataframe = pd.melt(
            pd.DataFrame(aggregates),
            id_vars=[interval, "count"],
            value_vars=cohort_keys,
            var_name="breakdown",
        ).rename(columns={interval: "date"})
        # Filter out false values
        dataframe = dataframe[dataframe["value"] == True]
        # Sum dates with same cohort
        dataframe = dataframe.groupby(["breakdown", "date"], as_index=False).sum()
    else:
        dataframe = pd.DataFrame(
            [
                {
                    "date": a[interval],
                    "count": a["count"],
                    "breakdown": a[breakdown] if breakdown else "Total",
                }
                for a in aggregates
            ]
        )
    if interval == "week":
<<<<<<< HEAD
        dataframe["date"] = dataframe["date"].apply(
            lambda x: x - pd.offsets.Week(weekday=6)
        )
    elif interval == "month":
        dataframe["date"] = dataframe["date"].apply(
            lambda x: x - pd.offsets.MonthEnd(n=1)
        )
=======
        dataframe["date"] = dataframe["date"].apply(lambda x: x - pd.offsets.Week(weekday=6))
    elif interval == "month":
        dataframe["date"] = dataframe["date"].apply(lambda x: x - pd.offsets.MonthEnd(n=1))
>>>>>>> 914f0d69
    return dataframe


def group_events_to_date(
    date_from: Optional[datetime.datetime],
    date_to: Optional[datetime.datetime],
    aggregates: QuerySet,
    interval: str,
    breakdown: Optional[str] = None,
) -> Dict[str, Dict[datetime.datetime, int]]:
    response = {}

    time_index = pd.date_range(date_from, date_to, freq=FREQ_MAP[interval])
    if len(aggregates) > 0:
        dataframe = build_dataframe(aggregates, interval, breakdown)
        if breakdown and dataframe["breakdown"].nunique() > 20:
            counts = (
                dataframe.groupby(["breakdown"])["count"]
                .sum()
                .reset_index(name="total")
                .sort_values(by=["total"], ascending=False)[:20]
            )
            top_breakdown = counts["breakdown"].to_list()
            dataframe = dataframe[dataframe.breakdown.isin(top_breakdown)]
        dataframe = dataframe.astype({"breakdown": str})
        for value in dataframe["breakdown"].unique():
            filtered = (
                dataframe.loc[dataframe["breakdown"] == value]
                if value
                else dataframe.loc[dataframe["breakdown"].isnull()]
            )
            df_dates = pd.DataFrame(filtered.groupby("date").mean(), index=time_index)
            df_dates = df_dates.fillna(0)
            response[value] = {
<<<<<<< HEAD
                key: value[0] if len(value) > 0 else 0
                for key, value in df_dates.iterrows()
=======
                key: value[0] if len(value) > 0 else 0 for key, value in df_dates.iterrows()
>>>>>>> 914f0d69
            }
    else:
        dataframe = pd.DataFrame([], index=time_index)
        dataframe = dataframe.fillna(0)
        response["total"] = {
<<<<<<< HEAD
            key: value[0] if len(value) > 0 else 0
            for key, value in dataframe.iterrows()
=======
            key: value[0] if len(value) > 0 else 0 for key, value in dataframe.iterrows()
>>>>>>> 914f0d69
        }
    return response


def get_interval_annotation(key: str) -> Dict[str, Any]:
    map: Dict[str, Any] = {
        "minute": functions.TruncMinute("timestamp"),
        "hour": functions.TruncHour("timestamp"),
        "day": functions.TruncDay("timestamp"),
        "week": functions.TruncWeek("timestamp"),
        "month": functions.TruncMonth("timestamp"),
    }
    func = map.get(key)
    if func is None:
        return {"day": map.get("day")}  # default
<<<<<<< HEAD

    return {key: func}


def add_cohort_annotations(
    team_id: int, breakdown: List[Union[int, str]]
) -> Dict[str, Union[Value, Exists]]:
    cohorts = Cohort.objects.filter(
        team_id=team_id, pk__in=[b for b in breakdown if b != "all"]
    )
    annotations: Dict[str, Union[Value, Exists]] = {}
    for cohort in cohorts:
        annotations["cohort_{}".format(cohort.pk)] = Exists(
            CohortPeople.objects.filter(
                cohort=cohort.pk, person_id=OuterRef("person_id")
            ).only("id")
=======

    return {key: func}


def add_cohort_annotations(
    team_id: int, breakdown: List[Union[int, str]]
) -> Dict[str, Union[Value, Exists]]:
    cohorts = Cohort.objects.filter(team_id=team_id, pk__in=[b for b in breakdown if b != "all"])
    annotations: Dict[str, Union[Value, Exists]] = {}
    for cohort in cohorts:
        annotations["cohort_{}".format(cohort.pk)] = Exists(
            CohortPeople.objects.filter(cohort=cohort.pk, person_id=OuterRef("person_id")).only(
                "id"
            )
>>>>>>> 914f0d69
        )
    if "all" in breakdown:
        annotations["cohort_all"] = Value(True, output_field=BooleanField())
    return annotations


def aggregate_by_interval(
    filtered_events: QuerySet,
    team_id: int,
    entity: Entity,
    filter: Filter,
    interval: str,
    params: dict,
    breakdown: Optional[str] = None,
) -> Dict[str, Any]:
    interval_annotation = get_interval_annotation(interval)
    values = [interval]
    if breakdown:
        if params.get("breakdown_type") == "cohort":
<<<<<<< HEAD
            annotations = add_cohort_annotations(
                team_id, json.loads(params.get("breakdown", "[]"))
            )
=======
            annotations = add_cohort_annotations(team_id, json.loads(params.get("breakdown", "[]")))
>>>>>>> 914f0d69
            values.extend(annotations.keys())
            filtered_events = filtered_events.annotate(**annotations)
            breakdown = "cohorts"
        else:
            values.append(breakdown)
    aggregates = (
        filtered_events.annotate(**interval_annotation)
        .values(*values)
        .annotate(count=Count(1))
        .order_by()
    )

    if breakdown:
        aggregates = aggregates.order_by("-count")

    aggregates = process_math(aggregates, entity)

    dates_filled = group_events_to_date(
        date_from=filter.date_from,
        date_to=filter.date_to,
        aggregates=aggregates,
        interval=interval,
        breakdown=breakdown,
    )

    return dates_filled


def process_math(query: QuerySet, entity: Entity):
    if entity.math == "dau":
        query = query.annotate(count=Count("person_id", distinct=True))
    return query


def execute_custom_sql(query, params):
    cursor = connection.cursor()
    cursor.execute(query, params)
    return cursor.fetchall()


def stickiness(
    filtered_events: QuerySet, entity: Entity, filter: Filter, team_id: int
) -> Dict[str, Any]:
    if not filter.date_to or not filter.date_from:
        raise ValueError("_stickiness needs date_to and date_from set")
    range_days = (filter.date_to - filter.date_from).days + 2

    events = (
        filtered_events.filter(filter_events(team_id, filter, entity))
        .values("person_id")
        .annotate(day_count=Count(functions.TruncDay("timestamp"), distinct=True))
        .filter(day_count__lte=range_days)
    )

    events_sql, events_sql_params = events.query.sql_with_params()
    aggregated_query = "select count(v.person_id), v.day_count from ({}) as v group by v.day_count".format(
        events_sql
    )
    aggregated_counts = execute_custom_sql(aggregated_query, events_sql_params)

    response: Dict[int, int] = {}
    for result in aggregated_counts:
        response[result[1]] = result[0]

    labels = []
    data = []

    for day in range(1, range_days):
        label = "{} day{}".format(day, "s" if day > 1 else "")
        labels.append(label)
        data.append(response[day] if day in response else 0)

    return {
        "labels": labels,
        "days": [day for day in range(1, range_days)],
        "data": data,
        "count": sum(data),
    }


<<<<<<< HEAD
def breakdown_label(
    entity: Entity, value: Union[str, int]
) -> Dict[str, Optional[Union[str, int]]]:
    ret_dict: Dict[str, Optional[Union[str, int]]] = {}
    if not value or not isinstance(value, str) or "cohort_" not in value:
        ret_dict["label"] = "{} - {}".format(
            entity.name,
            value if value and value != "None" and value != "nan" else "Other",
=======
def breakdown_label(entity: Entity, value: Union[str, int]) -> Dict[str, Optional[Union[str, int]]]:
    ret_dict: Dict[str, Optional[Union[str, int]]] = {}
    if not value or not isinstance(value, str) or "cohort_" not in value:
        ret_dict["label"] = "{} - {}".format(
            entity.name, value if value and value != "None" and value != "nan" else "Other",
>>>>>>> 914f0d69
        )
        ret_dict["breakdown_value"] = value if value and not pd.isna(value) else None
    else:
        if value == "cohort_all":
            ret_dict["label"] = "{} - all users".format(entity.name)
            ret_dict["breakdown_value"] = "all"
        else:
            cohort = Cohort.objects.get(pk=value.replace("cohort_", ""))
            ret_dict["label"] = "{} - {}".format(entity.name, cohort.name)
            ret_dict["breakdown_value"] = cohort.pk
    return ret_dict


def serialize_entity(
    entity: Entity, filter: Filter, params: dict, team_id: int
) -> List[Dict[str, Any]]:
    interval = params.get("interval")
    if interval is None:
        interval = "day"

    serialized: Dict[str, Any] = {
        "action": entity.to_dict(),
        "label": entity.name,
        "count": 0,
        "data": [],
        "labels": [],
        "days": [],
    }
    response = []
    events = process_entity_for_events(
        entity=entity,
        team_id=team_id,
        order_by=None if params.get("shown_as") == "Stickiness" else "-timestamp",
    )
    events = events.filter(filter_events(team_id, filter, entity))
    if params.get("shown_as", "Volume") == "Volume":
        items = aggregate_by_interval(
            filtered_events=events,
            team_id=team_id,
            entity=entity,
            filter=filter,
            interval=interval,
            params=params,
            breakdown="properties__{}".format(params.get("breakdown"))
            if params.get("breakdown")
            else None,
        )
        for value, item in items.items():
            new_dict = copy.deepcopy(serialized)
            if value != "Total":
                new_dict.update(breakdown_label(entity, value))
            new_dict.update(
                append_data(dates_filled=list(item.items()), interval=interval)
            )
            if filter.display == TRENDS_CUMULATIVE:
                new_dict["data"] = np.cumsum(new_dict["data"])
            response.append(new_dict)
    elif params.get("shown_as") == TRENDS_STICKINESS:
        new_dict = copy.deepcopy(serialized)
        new_dict.update(
<<<<<<< HEAD
            stickiness(
                filtered_events=events, entity=entity, filter=filter, team_id=team_id
            )
=======
            stickiness(filtered_events=events, entity=entity, filter=filter, team_id=team_id)
>>>>>>> 914f0d69
        )
        response.append(new_dict)

    return response


def serialize_people(people: QuerySet, request: request.Request) -> Dict:
<<<<<<< HEAD
    people_dict = [
        PersonSerializer(person, context={"request": request}).data for person in people
    ]
=======
    people_dict = [PersonSerializer(person, context={"request": request}).data for person in people]
>>>>>>> 914f0d69
    return {"people": people_dict, "count": len(people_dict)}


def process_entity_for_events(entity: Entity, team_id: int, order_by="-id") -> QuerySet:
    if entity.type == TREND_FILTER_TYPE_ACTIONS:
        events = Event.objects.filter(action__pk=entity.id).add_person_id(team_id)
        if order_by:
            events = events.order_by(order_by)
        return events
    elif entity.type == TREND_FILTER_TYPE_EVENTS:
        return Event.objects.filter_by_event_with_people(
            event=entity.id, team_id=team_id, order_by=order_by
        )
    return QuerySet()


def filter_events(team_id: int, filter: Filter, entity: Optional[Entity] = None) -> Q:
    filters = Q()
    if filter.date_from:
        filters &= Q(timestamp__gte=filter.date_from)
    if filter.date_to:
        relativity = relativedelta(days=1)
        if filter.interval == "hour":
            relativity = relativedelta(hours=1)
        elif filter.interval == "minute":
            relativity = relativedelta(minutes=1)
        elif filter.interval == "week":
            relativity = relativedelta(weeks=1)
        elif filter.interval == "month":
            relativity = (
                relativedelta(months=1) - relativity
            )  # go to last day of month instead of first of next
        filters &= Q(timestamp__lte=filter.date_to + relativity)
    if filter.properties:
        filters &= filter.properties_to_Q(team_id=team_id)
    if entity and entity.properties:
        filters &= entity.properties_to_Q(team_id=team_id)
    return filters


def determine_compared_filter(filter):
    date_from, date_to = get_compare_period_dates(filter.date_from, filter.date_to)
    compared_filter = copy.deepcopy(filter)
    compared_filter._date_from = date_from.date().isoformat()
    compared_filter._date_to = date_to.date().isoformat()
    return compared_filter


def convert_to_comparison(
    trend_entity: List[Dict[str, Any]], filter: Filter, label: str
) -> List[Dict[str, Any]]:
    for entity in trend_entity:
        days = [i for i in range(len(entity["days"]))]
        labels = [
            "{} {}".format(filter.interval if filter.interval is not None else "day", i)
            for i in range(len(entity["labels"]))
        ]
        entity.update(
            {
                "labels": labels,
                "days": days,
                "label": label,
                "dates": entity["days"],
                "compare": True,
            }
        )
    return trend_entity<|MERGE_RESOLUTION|>--- conflicted
+++ resolved
@@ -105,13 +105,9 @@
         queryset = queryset.filter(
             pk__in=[
                 action.id
-<<<<<<< HEAD
                 for action in Filter(
                     {"actions": json.loads(params.get("actions", "[]"))}
                 ).actions
-=======
-                for action in Filter({"actions": json.loads(params.get("actions", "[]"))}).actions
->>>>>>> 914f0d69
             ]
         )
 
@@ -152,13 +148,9 @@
             },
         )
         if not created:
-<<<<<<< HEAD
             return Response(
                 data={"detail": "action-exists", "id": action.pk}, status=400
             )
-=======
-            return Response(data={"detail": "action-exists", "id": action.pk}, status=400)
->>>>>>> 914f0d69
 
         if request.data.get("steps"):
             for step in request.data["steps"]:
@@ -209,13 +201,9 @@
         actions = self.get_queryset()
         actions_list: List[Dict[Any, Any]] = ActionSerializer(actions, many=True, context={"request": request}).data  # type: ignore
         if request.GET.get("include_count", False):
-<<<<<<< HEAD
             actions_list.sort(
                 key=lambda action: action.get("count", action["id"]), reverse=True
             )
-=======
-            actions_list.sort(key=lambda action: action.get("count", action["id"]), reverse=True)
->>>>>>> 914f0d69
         return Response({"results": actions_list})
 
     @action(methods=["GET"], detail=False)
@@ -243,26 +231,16 @@
     def people(self, request: request.Request, *args: Any, **kwargs: Any) -> Response:
         team = request.user.team_set.get()
         filter = Filter(request=request)
-<<<<<<< HEAD
-        offset = int(request.GET.get("offset", 0))
 
         def _calculate_people(events: QuerySet, offset: int):
-=======
-
-        def _calculate_people(events: QuerySet):
->>>>>>> 914f0d69
             shown_as = request.GET.get("shown_as")
             if shown_as is not None and shown_as == "Stickiness":
                 stickiness_days = int(request.GET["stickiness_days"])
                 events = (
                     events.values("person_id")
-<<<<<<< HEAD
                     .annotate(
                         day_count=Count(functions.TruncDay("timestamp"), distinct=True)
                     )
-=======
-                    .annotate(day_count=Count(functions.TruncDay("timestamp"), distinct=True))
->>>>>>> 914f0d69
                     .filter(day_count=stickiness_days)
                 )
             else:
@@ -282,12 +260,8 @@
                 )
 
             people = Person.objects.filter(
-<<<<<<< HEAD
                 team=team,
                 id__in=[p["person_id"] for p in events[offset : offset + 100]],
-=======
-                team=team, id__in=[p["person_id"] for p in events[0:100]]
->>>>>>> 914f0d69
             )
 
             people = people.prefetch_related(
@@ -307,13 +281,9 @@
             if len(filter.entities) >= 1:
                 entity = filter.entities[0]
             else:
-<<<<<<< HEAD
                 entity = Entity(
                     {"id": request.GET["entityId"], "type": request.GET["type"]}
                 )
-=======
-                entity = Entity({"id": request.GET["entityId"], "type": request.GET["type"]})
->>>>>>> 914f0d69
 
             if entity.type == TREND_FILTER_TYPE_EVENTS:
                 filtered_events = process_entity_for_events(
@@ -329,7 +299,6 @@
                 filtered_events = process_entity_for_events(
                     entity, team_id=team.pk, order_by=None
                 ).filter(filter_events(team.pk, filter, entity))
-<<<<<<< HEAD
 
         people = _calculate_people(events=filtered_events, offset=offset)
 
@@ -353,14 +322,8 @@
         return Response(
             {"result": [people], "next": next_url, "previous": current_url[1:]}
         )
-=======
->>>>>>> 914f0d69
-
-
-<<<<<<< HEAD
-=======
-
->>>>>>> 914f0d69
+
+
 def calculate_trends(
     filter: Filter, params: dict, team_id: int, actions: QuerySet
 ) -> List[Dict[str, Any]]:
@@ -371,7 +334,6 @@
     if len(filter.entities) == 0:
         # If no filters, automatically grab all actions and show those instead
         filter.entities = [
-<<<<<<< HEAD
             Entity(
                 {
                     "id": action.id,
@@ -379,9 +341,6 @@
                     "type": TREND_FILTER_TYPE_ACTIONS,
                 }
             )
-=======
-            Entity({"id": action.id, "name": action.name, "type": TREND_FILTER_TYPE_ACTIONS,})
->>>>>>> 914f0d69
             for action in actions
         ]
 
@@ -420,13 +379,9 @@
             )
 
             compared_trend_entity = convert_to_comparison(
-<<<<<<< HEAD
                 compared_trend_entity,
                 compared_filter,
                 "{} - {}".format(entity.name, "previous"),
-=======
-                compared_trend_entity, compared_filter, "{} - {}".format(entity.name, "previous"),
->>>>>>> 914f0d69
             )
             entities_list.extend(compared_trend_entity)
         else:
@@ -464,7 +419,6 @@
             ]
         )
     if interval == "week":
-<<<<<<< HEAD
         dataframe["date"] = dataframe["date"].apply(
             lambda x: x - pd.offsets.Week(weekday=6)
         )
@@ -472,11 +426,6 @@
         dataframe["date"] = dataframe["date"].apply(
             lambda x: x - pd.offsets.MonthEnd(n=1)
         )
-=======
-        dataframe["date"] = dataframe["date"].apply(lambda x: x - pd.offsets.Week(weekday=6))
-    elif interval == "month":
-        dataframe["date"] = dataframe["date"].apply(lambda x: x - pd.offsets.MonthEnd(n=1))
->>>>>>> 914f0d69
     return dataframe
 
 
@@ -511,23 +460,15 @@
             df_dates = pd.DataFrame(filtered.groupby("date").mean(), index=time_index)
             df_dates = df_dates.fillna(0)
             response[value] = {
-<<<<<<< HEAD
                 key: value[0] if len(value) > 0 else 0
                 for key, value in df_dates.iterrows()
-=======
-                key: value[0] if len(value) > 0 else 0 for key, value in df_dates.iterrows()
->>>>>>> 914f0d69
             }
     else:
         dataframe = pd.DataFrame([], index=time_index)
         dataframe = dataframe.fillna(0)
         response["total"] = {
-<<<<<<< HEAD
             key: value[0] if len(value) > 0 else 0
             for key, value in dataframe.iterrows()
-=======
-            key: value[0] if len(value) > 0 else 0 for key, value in dataframe.iterrows()
->>>>>>> 914f0d69
         }
     return response
 
@@ -543,7 +484,6 @@
     func = map.get(key)
     if func is None:
         return {"day": map.get("day")}  # default
-<<<<<<< HEAD
 
     return {key: func}
 
@@ -560,22 +500,6 @@
             CohortPeople.objects.filter(
                 cohort=cohort.pk, person_id=OuterRef("person_id")
             ).only("id")
-=======
-
-    return {key: func}
-
-
-def add_cohort_annotations(
-    team_id: int, breakdown: List[Union[int, str]]
-) -> Dict[str, Union[Value, Exists]]:
-    cohorts = Cohort.objects.filter(team_id=team_id, pk__in=[b for b in breakdown if b != "all"])
-    annotations: Dict[str, Union[Value, Exists]] = {}
-    for cohort in cohorts:
-        annotations["cohort_{}".format(cohort.pk)] = Exists(
-            CohortPeople.objects.filter(cohort=cohort.pk, person_id=OuterRef("person_id")).only(
-                "id"
-            )
->>>>>>> 914f0d69
         )
     if "all" in breakdown:
         annotations["cohort_all"] = Value(True, output_field=BooleanField())
@@ -595,13 +519,9 @@
     values = [interval]
     if breakdown:
         if params.get("breakdown_type") == "cohort":
-<<<<<<< HEAD
             annotations = add_cohort_annotations(
                 team_id, json.loads(params.get("breakdown", "[]"))
             )
-=======
-            annotations = add_cohort_annotations(team_id, json.loads(params.get("breakdown", "[]")))
->>>>>>> 914f0d69
             values.extend(annotations.keys())
             filtered_events = filtered_events.annotate(**annotations)
             breakdown = "cohorts"
@@ -682,7 +602,6 @@
     }
 
 
-<<<<<<< HEAD
 def breakdown_label(
     entity: Entity, value: Union[str, int]
 ) -> Dict[str, Optional[Union[str, int]]]:
@@ -691,13 +610,6 @@
         ret_dict["label"] = "{} - {}".format(
             entity.name,
             value if value and value != "None" and value != "nan" else "Other",
-=======
-def breakdown_label(entity: Entity, value: Union[str, int]) -> Dict[str, Optional[Union[str, int]]]:
-    ret_dict: Dict[str, Optional[Union[str, int]]] = {}
-    if not value or not isinstance(value, str) or "cohort_" not in value:
-        ret_dict["label"] = "{} - {}".format(
-            entity.name, value if value and value != "None" and value != "nan" else "Other",
->>>>>>> 914f0d69
         )
         ret_dict["breakdown_value"] = value if value and not pd.isna(value) else None
     else:
@@ -758,13 +670,9 @@
     elif params.get("shown_as") == TRENDS_STICKINESS:
         new_dict = copy.deepcopy(serialized)
         new_dict.update(
-<<<<<<< HEAD
             stickiness(
                 filtered_events=events, entity=entity, filter=filter, team_id=team_id
             )
-=======
-            stickiness(filtered_events=events, entity=entity, filter=filter, team_id=team_id)
->>>>>>> 914f0d69
         )
         response.append(new_dict)
 
@@ -772,13 +680,9 @@
 
 
 def serialize_people(people: QuerySet, request: request.Request) -> Dict:
-<<<<<<< HEAD
     people_dict = [
         PersonSerializer(person, context={"request": request}).data for person in people
     ]
-=======
-    people_dict = [PersonSerializer(person, context={"request": request}).data for person in people]
->>>>>>> 914f0d69
     return {"people": people_dict, "count": len(people_dict)}
 
 
