--- conflicted
+++ resolved
@@ -15,25 +15,19 @@
 from ee.clickhouse.util import ClickhouseTestMixin
 from ee.models import DashboardPrivilege
 from ee.models.explicit_team_membership import ExplicitTeamMembership
-from posthog.models import Cohort, Dashboard, Filter, Insight, InsightViewed, Team, User
+from posthog.models import (
+    Cohort,
+    Dashboard,
+    Filter,
+    Insight,
+    InsightViewed,
+    Person,
+    Team,
+    User,
+)
 from posthog.models.organization import OrganizationMembership
-<<<<<<< HEAD
-from posthog.tasks.update_cache import update_dashboard_item_cache
+from posthog.tasks.update_cache import update_insight_cache
 from posthog.test.base import APIBaseTest, QueryMatchingTest, _create_event, _create_person
-=======
-from posthog.tasks.update_cache import update_insight_cache
-from posthog.test.base import APIBaseTest, QueryMatchingTest
-
-
-def _create_person(**kwargs):
-    person = Person.objects.create(**kwargs)
-    return Person(id=str(person.uuid))
-
-
-def _create_event(**kwargs):
-    kwargs.update({"event_uuid": uuid4()})
-    create_event(**kwargs)
->>>>>>> 5617941c
 
 
 class TestInsight(ClickhouseTestMixin, LicensedTestMixin, APIBaseTest, QueryMatchingTest):
