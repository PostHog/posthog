--- conflicted
+++ resolved
@@ -226,15 +226,9 @@
         )
 
         # test queries
-<<<<<<< HEAD
-        with self.assertNumQueries(FuzzyInt(9, 10)):
-            # Django session, PostHog user, PostHog team, PostHog org membership, PostHog org
-            # PostHog action, PostHog action step
-=======
         with self.assertNumQueries(FuzzyInt(6, 8)):
             # Django session,  user,  team,  org membership, instance setting,  org,
             # count, action
->>>>>>> b8817c14
             self.client.get(f"/api/projects/{self.team.id}/actions/")
 
     def test_update_action_remove_all_steps(self, *args):
@@ -329,14 +323,10 @@
 
     @freeze_time("2021-12-12")
     def test_listing_actions_is_not_nplus1(self) -> None:
-<<<<<<< HEAD
-        with self.assertNumQueries(9), snapshot_postgres_queries_context(self):
-=======
         # Pre-query to cache things like instance settings
         self.client.get(f"/api/projects/{self.team.id}/actions/")
 
         with self.assertNumQueries(6), snapshot_postgres_queries_context(self):
->>>>>>> b8817c14
             self.client.get(f"/api/projects/{self.team.id}/actions/")
 
         Action.objects.create(
@@ -345,11 +335,7 @@
             created_by=User.objects.create_and_join(self.organization, "a", ""),
         )
 
-<<<<<<< HEAD
-        with self.assertNumQueries(9), snapshot_postgres_queries_context(self):
-=======
         with self.assertNumQueries(6), snapshot_postgres_queries_context(self):
->>>>>>> b8817c14
             self.client.get(f"/api/projects/{self.team.id}/actions/")
 
         Action.objects.create(
@@ -358,11 +344,7 @@
             created_by=User.objects.create_and_join(self.organization, "b", ""),
         )
 
-<<<<<<< HEAD
-        with self.assertNumQueries(9), snapshot_postgres_queries_context(self):
-=======
         with self.assertNumQueries(6), snapshot_postgres_queries_context(self):
->>>>>>> b8817c14
             self.client.get(f"/api/projects/{self.team.id}/actions/")
 
     def test_get_tags_on_non_ee_returns_empty_list(self):
