--- conflicted
+++ resolved
@@ -1248,10 +1248,7 @@
             },
         ).json()
         self.assertEqual(len(people["results"][0]["people"]), 1)
-<<<<<<< HEAD
         self.assertEqual(people["results"][0]["people"][0]["name"], "person3")
-=======
-        self.assertEqual(people["results"][0]["people"][0]["name"], 'person3')
 
 class TestRetention(TransactionBaseTest):
     def test_retention(self):
@@ -1312,5 +1309,4 @@
         return datetime(2020, 6, 10 + day, hour).isoformat()
 
     def pluck(self, list_of_dicts, key):
-        return [d[key] for d in list_of_dicts]
->>>>>>> bd0a81d6
+        return [d[key] for d in list_of_dicts]