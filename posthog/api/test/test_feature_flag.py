--- conflicted
+++ resolved
@@ -171,17 +171,12 @@
                     "created_at": "2021-08-25T22:09:14.252000Z",
                     "scope": "FeatureFlag",
                     "item_id": str(flag_id),
-<<<<<<< HEAD
-                    "detail": {"changes": None, "name": "alpha-feature", "short_id": None},
-=======
                     "detail": {
                         "changes": None,
-                        "merge": None,
                         "trigger": None,
                         "name": "alpha-feature",
                         "short_id": None,
                     },
->>>>>>> 31b79e9d
                 }
             ],
         )
@@ -408,11 +403,7 @@
                                 },
                             },
                         ],
-<<<<<<< HEAD
-=======
-                        "merge": None,
                         "trigger": None,
->>>>>>> 31b79e9d
                         "name": "a-feature-flag-that-is-updated",
                         "short_id": None,
                     },
@@ -425,11 +416,7 @@
                     "item_id": str(flag_id),
                     "detail": {
                         "changes": None,
-<<<<<<< HEAD
-=======
-                        "merge": None,
                         "trigger": None,
->>>>>>> 31b79e9d
                         "name": "a-feature-flag-that-is-updated",
                         "short_id": None,
                     },
@@ -498,11 +485,7 @@
                                 "after": {"groups": [{"properties": [], "rollout_percentage": 74}]},
                             }
                         ],
-<<<<<<< HEAD
-=======
-                        "merge": None,
                         "trigger": None,
->>>>>>> 31b79e9d
                         "name": "feature_with_activity",
                         "short_id": None,
                     },
@@ -513,17 +496,12 @@
                     "created_at": "2021-08-25T22:09:14.252000Z",
                     "scope": "FeatureFlag",
                     "item_id": str(flag_id),
-<<<<<<< HEAD
-                    "detail": {"changes": None, "name": "feature_with_activity", "short_id": None},
-=======
                     "detail": {
                         "changes": None,
-                        "merge": None,
                         "trigger": None,
                         "name": "feature_with_activity",
                         "short_id": None,
                     },
->>>>>>> 31b79e9d
                 },
             ],
         )
@@ -576,11 +554,7 @@
                     "created_at": "2021-08-25T22:29:14.252000Z",
                     "scope": "FeatureFlag",
                     "item_id": str(second_flag_id),
-<<<<<<< HEAD
-                    "detail": {"changes": None, "name": "flag-two", "short_id": None},
-=======
-                    "detail": {"changes": None, "merge": None, "trigger": None, "name": "flag-two", "short_id": None},
->>>>>>> 31b79e9d
+                    "detail": {"changes": None, "trigger": None, "name": "flag-two", "short_id": None},
                 },
                 {
                     "user": {"first_name": new_user.first_name, "email": new_user.email},
@@ -598,11 +572,7 @@
                                 "after": {"groups": [{"properties": [], "rollout_percentage": 74}]},
                             }
                         ],
-<<<<<<< HEAD
-=======
-                        "merge": None,
                         "trigger": None,
->>>>>>> 31b79e9d
                         "name": "feature_with_activity",
                         "short_id": None,
                     },
@@ -613,17 +583,12 @@
                     "created_at": "2021-08-25T22:09:14.252000Z",
                     "scope": "FeatureFlag",
                     "item_id": str(flag_id),
-<<<<<<< HEAD
-                    "detail": {"changes": None, "name": "feature_with_activity", "short_id": None},
-=======
                     "detail": {
                         "changes": None,
-                        "merge": None,
                         "trigger": None,
                         "name": "feature_with_activity",
                         "short_id": None,
                     },
->>>>>>> 31b79e9d
                 },
             ],
         )
