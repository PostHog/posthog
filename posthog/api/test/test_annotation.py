--- conflicted
+++ resolved
@@ -216,7 +216,49 @@
 
     @parameterized.expand(
         [
-<<<<<<< HEAD
+            ("organization", "organization scoped", 1),
+            ("project", "project scoped", 1),
+            ("insight", "insight scoped", 1),
+            ("dashboard_item", "insight scoped", 1),
+            ("dashboard", "dashboard scoped", 1),
+            (None, None, 4),
+        ]
+    )
+    def test_annotation_can_be_filtered_by_scope(self, scope: str, expected_content: str, expected_result_count: int):
+        Annotation.objects.create(
+            organization=self.organization,
+            team=self.team,
+            content="organization scoped",
+            scope=Annotation.Scope.ORGANIZATION,
+        )
+        Annotation.objects.create(
+            organization=self.organization,
+            team=self.team,
+            content="project scoped",
+            scope=Annotation.Scope.PROJECT,
+        )
+        Annotation.objects.create(
+            organization=self.organization,
+            team=self.team,
+            content="insight scoped",
+            scope=Annotation.Scope.INSIGHT,
+        )
+        Annotation.objects.create(
+            organization=self.organization,
+            team=self.team,
+            content="dashboard scoped",
+            scope=Annotation.Scope.DASHBOARD,
+        )
+
+        scope_query_param = f"?scope={scope}" if scope else ""
+        response = self.client.get(f"/api/projects/{self.team.id}/annotations/{scope_query_param}")
+        assert response.status_code == status.HTTP_200_OK, response.json()
+        assert len(response.json()["results"]) == expected_result_count
+        if expected_result_count == 1:
+            assert response.json()["results"][0]["content"] == expected_content
+
+    @parameterized.expand(
+        [
             # Test case: (scope, should_be_visible_in_date_range, should_be_visible_in_scope_filter)
             (Annotation.Scope.PROJECT, True, True),
             (Annotation.Scope.ORGANIZATION, True, True),
@@ -373,46 +415,4 @@
         )
         assert response.status_code == 200
         assert len(response.json()["results"]) == 1
-        assert response.json()["results"][0]["id"] == annotation.id
-=======
-            ("organization", "organization scoped", 1),
-            ("project", "project scoped", 1),
-            ("insight", "insight scoped", 1),
-            ("dashboard_item", "insight scoped", 1),
-            ("dashboard", "dashboard scoped", 1),
-            (None, None, 4),
-        ]
-    )
-    def test_annotation_can_be_filtered_by_scope(self, scope: str, expected_content: str, expected_result_count: int):
-        Annotation.objects.create(
-            organization=self.organization,
-            team=self.team,
-            content="organization scoped",
-            scope=Annotation.Scope.ORGANIZATION,
-        )
-        Annotation.objects.create(
-            organization=self.organization,
-            team=self.team,
-            content="project scoped",
-            scope=Annotation.Scope.PROJECT,
-        )
-        Annotation.objects.create(
-            organization=self.organization,
-            team=self.team,
-            content="insight scoped",
-            scope=Annotation.Scope.INSIGHT,
-        )
-        Annotation.objects.create(
-            organization=self.organization,
-            team=self.team,
-            content="dashboard scoped",
-            scope=Annotation.Scope.DASHBOARD,
-        )
-
-        scope_query_param = f"?scope={scope}" if scope else ""
-        response = self.client.get(f"/api/projects/{self.team.id}/annotations/{scope_query_param}")
-        assert response.status_code == status.HTTP_200_OK, response.json()
-        assert len(response.json()["results"]) == expected_result_count
-        if expected_result_count == 1:
-            assert response.json()["results"][0]["content"] == expected_content
->>>>>>> 8861c466
+        assert response.json()["results"][0]["id"] == annotation.id