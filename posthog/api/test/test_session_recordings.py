--- conflicted
+++ resolved
@@ -58,32 +58,6 @@
         for index in range(snapshot_count):
             snapshots.append(
                 {
-<<<<<<< HEAD
-                    "$snapshot_data": {
-                        "has_full_snapshot": has_full_snapshot,
-                        "type": 2 if has_full_snapshot else 3,
-                        "data": {
-                            "source": 0,
-                            "texts": [],
-                            "attributes": [],
-                            "removes": [],
-                            "adds": [
-                                {
-                                    "parentId": 4,
-                                    "nextId": 386,
-                                    "node": {
-                                        "type": 2,
-                                        "tagName": "style",
-                                        "attributes": {"data-emotion": "css"},
-                                        "childNodes": [],
-                                        "id": 729,
-                                    },
-                                }
-                            ],
-                        },
-                        "timestamp": (timestamp + timedelta(seconds=index)).timestamp() * 1000,
-                    }
-=======
                     "type": 2 if has_full_snapshot else 3,
                     "data": {
                         "source": 0,
@@ -105,7 +79,6 @@
                         ],
                     },
                     "timestamp": (timestamp + timedelta(seconds=index)).timestamp() * 1000,
->>>>>>> a20ee7c7
                 }
             )
 
