--- conflicted
+++ resolved
@@ -368,126 +368,6 @@
 
                 next_url = response_data["next"]
 
-<<<<<<< HEAD
-=======
-    def test_get_snapshots_for_chunked_session_recording_with_blob_flag_included_and_off(self):
-        self._test_body_for_chunked_session_recording(include_feature_flag_param=True)
-
-    def test_get_snapshots_for_chunked_session_recording_with_blob_flag_not_included(self):
-        self._test_body_for_chunked_session_recording(include_feature_flag_param=False)
-
-    @patch("posthog.api.session_recording.object_storage.list_objects")
-    def test_get_snapshots_can_load_blobs_when_available(self, mock_list_objects) -> None:
-        blob_objects = ["session_recordings/something/data", "session_recordings/something_else/data"]
-        mock_list_objects.return_value = blob_objects
-        chunked_session_id = "chunk_id"
-        # only needs enough data so that the test fails if the blobs aren't loaded
-        num_chunks = 2
-        snapshots_per_chunk = 2
-
-        with freeze_time("2020-09-13T12:26:40.000Z"):
-            start_time = now()
-            for index, s in enumerate(range(num_chunks)):
-                self.create_snapshots(
-                    snapshots_per_chunk,
-                    "user",
-                    chunked_session_id,
-                    start_time + relativedelta(minutes=s),
-                    window_id="1" if index % 2 == 0 else "2",
-                )
-
-        response = self.client.get(
-            f"/api/projects/{self.team.id}/session_recordings/{chunked_session_id}/snapshots?blob_loading_enabled=true"
-        )
-        response_data = response.json()
-
-        assert response_data == {"snapshot_data_by_window_id": [], "next": None, "blob_keys": blob_objects}
-        mock_list_objects.assert_called_with(f"session_recordings/team_id/{self.team.pk}/session_id/chunk_id/data/")
-
-    @patch("posthog.api.session_recording.object_storage.list_objects")
-    def test_get_snapshots_can_fallback_to_clickhouse_when_blob_not_available(self, mock_list_objects) -> None:
-        mock_list_objects.return_value = []
-        chunked_session_id = "chunk_id"
-        # only needs enough data so that the test fails if the blobs aren't loaded
-        num_chunks = 2
-        snapshots_per_chunk = 2
-
-        with freeze_time("2020-09-13T12:26:40.000Z"):
-            start_time = now()
-            for index, s in enumerate(range(num_chunks)):
-                self.create_snapshots(
-                    snapshots_per_chunk,
-                    "user",
-                    chunked_session_id,
-                    start_time + relativedelta(minutes=s),
-                    window_id="1" if index % 2 == 0 else "2",
-                )
-
-        response = self.client.get(
-            f"/api/projects/{self.team.id}/session_recordings/{chunked_session_id}/snapshots?blob_loading_enabled=true"
-        )
-        response_data = response.json()
-
-        assert response_data["next"] is None
-        assert len(response_data["snapshot_data_by_window_id"]) == 2  # 2 windows
-        mock_list_objects.assert_called_with(f"session_recordings/team_id/{self.team.pk}/session_id/chunk_id/data/")
-
-    @patch("posthog.api.session_recording.SessionRecording.get_or_build")
-    @patch("posthog.api.session_recording.object_storage.get_presigned_url")
-    @patch("posthog.api.session_recording.requests")
-    def test_can_get_session_recording_blob(
-        self, _mock_requests, mock_presigned_url, mock_get_session_recording
-    ) -> None:
-        session_id = str(uuid.uuid4())
-        """API will add session_recordings/team_id/{self.team.pk}/session_id/{session_id}"""
-        blob_key = f"1682608337071"
-        url = f"/api/projects/{self.team.pk}/session_recordings/{session_id}/snapshot_file/?blob_key={blob_key}"
-
-        # by default a session recording is deleted, so we have to explicitly mark the mock as not deleted
-        mock_get_session_recording.return_value = SessionRecording(session_id=session_id, team=self.team, deleted=False)
-
-        def presigned_url_sideeffect(key: str, **kwargs):
-            if key == f"session_recordings/team_id/{self.team.pk}/session_id/{session_id}/data/{blob_key}":
-                return f"https://test.com/"
-            else:
-                return None
-
-        mock_presigned_url.side_effect = presigned_url_sideeffect
-
-        response = self.client.get(url)
-        assert response.status_code == status.HTTP_200_OK
-
-    @patch("posthog.api.session_recording.SessionRecording.get_or_build")
-    @patch("posthog.api.session_recording.object_storage.get_presigned_url")
-    @patch("posthog.api.session_recording.requests")
-    def test_cannot_get_session_recording_blob_for_made_up_sessions(
-        self, _mock_requests, mock_presigned_url, mock_get_session_recording
-    ) -> None:
-        session_id = str(uuid.uuid4())
-        blob_key = f"1682608337071"
-        url = f"/api/projects/{self.team.pk}/session_recordings/{session_id}/snapshot_file/?blob_key={blob_key}"
-
-        # by default a session recording is deleted, and _that_ is what we check for to see if it exists
-        # so, we have to explicitly mark the mock as deleted
-        mock_get_session_recording.return_value = SessionRecording(session_id=session_id, team=self.team, deleted=True)
-
-        response = self.client.get(url)
-        assert response.status_code == status.HTTP_404_NOT_FOUND
-        assert mock_presigned_url.call_count == 0
-
-    @patch("posthog.api.session_recording.object_storage.get_presigned_url")
-    def test_can_not_get_session_recording_blob_that_does_not_exist(self, mock_presigned_url) -> None:
-        session_id = str(uuid.uuid4())
-        blob_key = f"session_recordings/team_id/{self.team.pk}/session_id/{session_id}/data/1682608337071"
-        url = f"/api/projects/{self.team.pk}/session_recordings/{session_id}/snapshot_file/?blob_key={blob_key}"
-
-        mock_presigned_url.return_value = None
-
-        response = self.client.get(url)
-        assert response.status_code == status.HTTP_404_NOT_FOUND
-
-    @freeze_time("2020-09-13T12:26:40.000Z")
->>>>>>> d62e6f51
     def test_get_metadata_for_chunked_session_recording(self):
         p = Person.objects.create(
             team=self.team, distinct_ids=["d1"], properties={"$some_prop": "something", "email": "bob@bob.com"}
@@ -633,47 +513,6 @@
         response = self.client.delete(f"/api/projects/{self.team.id}/session_recordings/1")
         self.assertEqual(response.status_code, status.HTTP_404_NOT_FOUND)
 
-    def test_get_via_sharing_token(self):
-        other_team = create_team(organization=self.organization)
-
-        session_id = str(uuid.uuid4())
-        with freeze_time("2023-01-01T12:00:00Z"):
-            self.create_snapshot("user", session_id, now() - relativedelta(days=1), team_id=self.team.pk)
-
-        token = self.client.patch(
-            f"/api/projects/{self.team.id}/session_recordings/{session_id}/sharing", {"enabled": True}
-        ).json()["access_token"]
-
-        self.client.logout()
-
-        # Unallowed routes
-        response = self.client.get(f"/api/projects/{self.team.id}/session_recordings/2?sharing_access_token={token}")
-        self.assertEqual(response.status_code, status.HTTP_403_FORBIDDEN)
-        response = self.client.get(f"/api/projects/{self.team.id}/session_recordings?sharing_access_token={token}")
-        self.assertEqual(response.status_code, status.HTTP_403_FORBIDDEN)
-        response = self.client.get(f"/api/projects/12345/session_recordings?sharing_access_token={token}")
-        response = self.client.get(
-            f"/api/projects/{other_team.id}/session_recordings/{session_id}?sharing_access_token={token}"
-        )
-        self.assertEqual(response.status_code, status.HTTP_403_FORBIDDEN)
-
-        response = self.client.get(
-            f"/api/projects/{self.team.id}/session_recordings/{session_id}?sharing_access_token={token}"
-        )
-        self.assertEqual(response.status_code, status.HTTP_200_OK)
-
-        assert response.json() == {
-            "id": session_id,
-            "recording_duration": 0,
-            "start_time": "2022-12-31T12:00:00Z",
-            "end_time": "2022-12-31T12:00:00Z",
-        }
-
-<<<<<<< HEAD
-        # Trying to delete same recording again returns 404
-        response = self.client.delete(f"/api/projects/{self.team.id}/session_recordings/1")
-        self.assertEqual(response.status_code, status.HTTP_404_NOT_FOUND)
-
     # New snapshot loading method
     @freeze_time("2023-01-01T00:00:00Z")
     @patch("posthog.api.session_recording.object_storage.list_objects")
@@ -787,9 +626,44 @@
 
         response = self.client.get(url)
         assert response.status_code == status.HTTP_404_NOT_FOUND
-=======
+
+    def test_get_via_sharing_token(self):
+        other_team = create_team(organization=self.organization)
+
+        session_id = str(uuid.uuid4())
+        with freeze_time("2023-01-01T12:00:00Z"):
+            self.create_snapshot("user", session_id, now() - relativedelta(days=1), team_id=self.team.pk)
+
+        token = self.client.patch(
+            f"/api/projects/{self.team.id}/session_recordings/{session_id}/sharing", {"enabled": True}
+        ).json()["access_token"]
+
+        self.client.logout()
+
+        # Unallowed routes
+        response = self.client.get(f"/api/projects/{self.team.id}/session_recordings/2?sharing_access_token={token}")
+        self.assertEqual(response.status_code, status.HTTP_403_FORBIDDEN)
+        response = self.client.get(f"/api/projects/{self.team.id}/session_recordings?sharing_access_token={token}")
+        self.assertEqual(response.status_code, status.HTTP_403_FORBIDDEN)
+        response = self.client.get(f"/api/projects/12345/session_recordings?sharing_access_token={token}")
+        response = self.client.get(
+            f"/api/projects/{other_team.id}/session_recordings/{session_id}?sharing_access_token={token}"
+        )
+        self.assertEqual(response.status_code, status.HTTP_403_FORBIDDEN)
+
+        response = self.client.get(
+            f"/api/projects/{self.team.id}/session_recordings/{session_id}?sharing_access_token={token}"
+        )
+        self.assertEqual(response.status_code, status.HTTP_200_OK)
+
+        assert response.json() == {
+            "id": session_id,
+            "recording_duration": 0,
+            "start_time": "2022-12-31T12:00:00Z",
+            "end_time": "2022-12-31T12:00:00Z",
+        }
+
         response = self.client.get(
             f"/api/projects/{self.team.id}/session_recordings/{session_id}/snapshots?sharing_access_token={token}"
         )
-        self.assertEqual(response.status_code, status.HTTP_200_OK)
->>>>>>> d62e6f51
+        self.assertEqual(response.status_code, status.HTTP_200_OK)