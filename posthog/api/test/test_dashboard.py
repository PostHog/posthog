import json

from django.utils import timezone
from django.utils.timezone import now
from freezegun import freeze_time
from rest_framework import status

from posthog.models import Dashboard, DashboardItem, Filter, User
from posthog.test.base import APIBaseTest
from posthog.utils import generate_cache_key


class TestDashboard(APIBaseTest):
    def test_retrieve_dashboard(self):
        dashboard = Dashboard.objects.create(team=self.team, name="private dashboard", created_by=self.user)
        response = self.client.get(f"/api/dashboard/{dashboard.id}")
        self.assertEqual(response.status_code, status.HTTP_200_OK)

        response_data = response.json()
        self.assertEqual(response_data["name"], "private dashboard")
        self.assertEqual(response_data["created_by"]["distinct_id"], self.user.distinct_id)
        self.assertEqual(response_data["created_by"]["first_name"], self.user.first_name)
        self.assertEqual(response_data["creation_mode"], "default")

    def test_update_dashboard(self):
        dashboard = Dashboard.objects.create(
            team=self.team, name="private dashboard", created_by=self.user, creation_mode="template",
        )
        response = self.client.patch(
            f"/api/dashboard/{dashboard.id}", {"name": "dashboard new name", "creation_mode": "duplicate"},
        )

        response_data = response.json()
        self.assertEqual(response_data["name"], "dashboard new name")
        self.assertEqual(response_data["created_by"]["distinct_id"], self.user.distinct_id)
        self.assertEqual(response_data["creation_mode"], "template")

        dashboard.refresh_from_db()
        self.assertEqual(dashboard.name, "dashboard new name")

    def test_create_dashboard_item(self):
        dashboard = Dashboard.objects.create(team=self.team, share_token="testtoken", name="public dashboard")
        response = self.client.post(
            "/api/dashboard_item/",
            {
                "dashboard": dashboard.pk,
                "name": "dashboard item",
                "last_refresh": now(),  # This happens when you duplicate a dashboard item, caused error
            },
        )
        self.assertEqual(response.status_code, status.HTTP_201_CREATED)
        dashboard_item = DashboardItem.objects.get()
        self.assertEqual(dashboard_item.name, "dashboard item")

    def test_token_auth(self):
        self.client.logout()
        dashboard = Dashboard.objects.create(team=self.team, share_token="testtoken", name="public dashboard")
        test_no_token = self.client.get(f"/api/dashboard/{dashboard.pk}/")
        self.assertEqual(test_no_token.status_code, status.HTTP_403_FORBIDDEN)
        response = self.client.get(f"/api/dashboard/{dashboard.pk}/?share_token=testtoken")
        self.assertEqual(response.status_code, status.HTTP_200_OK)
        self.assertEqual(response.json()["name"], "public dashboard")

    def test_shared_dashboard(self):
        self.client.logout()
        Dashboard.objects.create(
            team=self.team, share_token="testtoken", name="public dashboard", is_shared=True,
        )
        response = self.client.get("/shared_dashboard/testtoken")
        self.assertEqual(response.status_code, 200)

    def test_share_dashboard(self):
        dashboard = Dashboard.objects.create(team=self.team, name="dashboard")
        response = self.client.patch("/api/dashboard/%s/" % dashboard.pk, {"name": "dashboard 2", "is_shared": True},)
        self.assertEqual(response.status_code, status.HTTP_200_OK)
        dashboard = Dashboard.objects.get(pk=dashboard.pk)
        self.assertIsNotNone(dashboard.share_token)

    def test_no_team_dashboards_list(self):
        self.team.delete()

        response = self.client.get("/api/dashboard/")
        self.assertDictEqual(
            response.json(), {"attr": None, "code": "not_found", "detail": "Not found.", "type": "invalid_request",},
        )
        self.assertEqual(response.status_code, status.HTTP_404_NOT_FOUND)

    def test_return_cached_results(self):
        dashboard = Dashboard.objects.create(team=self.team, name="dashboard")
        filter_dict = {
            "events": [{"id": "$pageview"}],
            "properties": [{"key": "$browser", "value": "Mac OS X"}],
        }
        filter = Filter(data=filter_dict)

        item = DashboardItem.objects.create(dashboard=dashboard, filters=filter_dict, team=self.team,)
        DashboardItem.objects.create(
            dashboard=dashboard, filters=filter.to_dict(), team=self.team,
        )
        response = self.client.get("/api/dashboard/%s/" % dashboard.pk).json()
        self.assertEqual(response["items"][0]["result"], None)

        # cache results
        response = self.client.get(
            "/api/insight/trend/?events=%s&properties=%s"
            % (json.dumps(filter_dict["events"]), json.dumps(filter_dict["properties"]))
        )
        self.assertEqual(response.status_code, 200)
        item = DashboardItem.objects.get(pk=item.pk)
        self.assertAlmostEqual(item.last_refresh, now(), delta=timezone.timedelta(seconds=5))
        self.assertEqual(item.filters_hash, generate_cache_key("{}_{}".format(filter.toJSON(), self.team.pk)))

        with self.assertNumQueries(12):
            response = self.client.get("/api/dashboard/%s/" % dashboard.pk).json()

        self.assertAlmostEqual(Dashboard.objects.get().last_accessed_at, now(), delta=timezone.timedelta(seconds=5))
        self.assertEqual(response["items"][0]["result"][0]["count"], 0)

    def test_no_cache_available(self):
        dashboard = Dashboard.objects.create(team=self.team, name="dashboard")
        filter_dict = {
            "events": [{"id": "$pageview"}],
            "properties": [{"key": "$browser", "value": "Mac OS X"}],
        }

        with freeze_time("2020-01-04T13:00:01Z"):
            # Pretend we cached something a while ago, but we won't have anything in the redis cache
            item = DashboardItem.objects.create(
                dashboard=dashboard, filters=Filter(data=filter_dict).to_dict(), team=self.team, last_refresh=now()
            )

        with freeze_time("2020-01-20T13:00:01Z"):
            response = self.client.get("/api/dashboard/%s/" % dashboard.pk).json()

        self.assertEqual(response["items"][0]["result"], None)
        self.assertEqual(response["items"][0]["last_refresh"], None)

    def test_dashboard_endpoints(self):
        # create
        response = self.client.post("/api/dashboard/", {"name": "Default", "pinned": "true"},)
        self.assertEqual(response.status_code, status.HTTP_201_CREATED)
        self.assertEqual(response.json()["name"], "Default")
        self.assertEqual(response.json()["creation_mode"], "default")
        self.assertEqual(response.json()["pinned"], True)

        # retrieve
        response = self.client.get("/api/dashboard/").json()
        pk = Dashboard.objects.first().pk  # type: ignore
        self.assertEqual(response["results"][0]["id"], pk)  # type: ignore
        self.assertEqual(response["results"][0]["name"], "Default")  # type: ignore

        # delete (soft)
        self.client.patch(
            f"/api/dashboard/{pk}/", {"deleted": "true"},
        )
        response = self.client.get("/api/dashboard/").json()
        self.assertEqual(len(response["results"]), 0)

    def test_dashboard_items(self):
        dashboard = Dashboard.objects.create(name="Default", pinned=True, team=self.team, filters={"date_from": "-14d"})
        self.client.post(
            "/api/dashboard_item/",
            {"filters": {"hello": "test", "date_from": "-7d"}, "dashboard": dashboard.pk, "name": "some_item"},
            format="json",
        )
        response = self.client.get("/api/dashboard/{}/".format(dashboard.pk)).json()
        self.assertEqual(len(response["items"]), 1)
        self.assertEqual(response["items"][0]["name"], "some_item")
        self.assertEqual(response["items"][0]["filters"]["date_from"], "-14d")

        item_response = self.client.get("/api/dashboard_item/").json()
        self.assertEqual(item_response["results"][0]["name"], "some_item")

        # delete
        self.client.patch("/api/dashboard_item/{}/".format(item_response["results"][0]["id"]), {"deleted": "true"})
        items_response = self.client.get("/api/dashboard_item/").json()
        self.assertEqual(len(items_response["results"]), 0)

    def test_dashboard_items_history_per_user(self):
        test_user = User.objects.create_and_join(self.organization, "test@test.com", None)

        DashboardItem.objects.create(filters={"hello": "test"}, team=self.team, created_by=test_user)

        # Make sure the endpoint works with and without the trailing slash
        self.client.post("/api/dashboard_item", {"filters": {"hello": "test"}}, format="json").json()

        response = self.client.get("/api/dashboard_item/?user=true").json()
        self.assertEqual(response["count"], 1)

    def test_dashboard_items_history_saved(self):

        self.client.post("/api/dashboard_item/", {"filters": {"hello": "test"}, "saved": True}, format="json").json()

        self.client.post("/api/dashboard_item/", {"filters": {"hello": "test"}}, format="json").json()

        response = self.client.get("/api/dashboard_item/?user=true&saved=true").json()
        self.assertEqual(response["count"], 1)

    def test_dashboard_item_layout(self):
        dashboard = Dashboard.objects.create(name="asdasd", pinned=True, team=self.team)
        response = self.client.post(
            "/api/dashboard_item/",
            {"filters": {"hello": "test"}, "dashboard": dashboard.pk, "name": "another"},
            format="json",
        ).json()

        self.client.patch(
            "/api/dashboard_item/layouts/",
            {
                "items": [
                    {
                        "id": response["id"],
                        "layouts": {
                            "lg": {"x": "0", "y": "0", "w": "6", "h": "5"},
                            "sm": {"w": "7", "h": "5", "x": "0", "y": "0", "moved": "False", "static": "False",},
                            "xs": {"x": "0", "y": "0", "w": "6", "h": "5"},
                            "xxs": {"x": "0", "y": "0", "w": "2", "h": "5"},
                        },
                    }
                ]
            },
            format="json",
        )
        items_response = self.client.get("/api/dashboard_item/{}/".format(response["id"])).json()
        self.assertTrue("lg" in items_response["layouts"])

    def test_dashboard_from_template(self):
<<<<<<< HEAD
        response = self.client.post("/api/dashboard/", {"name": "another", "use_template": "DEFAULT_APP"})
        self.assertEqual(response.status_code, status.HTTP_201_CREATED)
        self.assertGreater(DashboardItem.objects.count(), 1)
        self.assertEqual(response.json()["creation_mode"], "template")
=======
        response = self.client.post(
            "/api/dashboard/", data={"name": "another", "use_template": "DEFAULT_APP"}, content_type="application/json",
        )
        self.assertEqual(response.status_code, 201)
        self.assertGreater(DashboardItem.objects.count(), 1)

    def test_return_cached_results_dashboard_has_filters(self):
        # Regression test, we were
        dashboard = Dashboard.objects.create(team=self.team, name="dashboard")
        filter_dict = {
            "events": [{"id": "$pageview"}],
            "properties": [{"key": "$browser", "value": "Mac OS X"}],
            "date_from": "-7d",
        }
        filter = Filter(data=filter_dict)

        item = DashboardItem.objects.create(dashboard=dashboard, filters=filter_dict, team=self.team,)
        DashboardItem.objects.create(
            dashboard=dashboard, filters=filter.to_dict(), team=self.team,
        )
        self.client.get(
            "/api/insight/trend/?events=%s&properties=%s&date_from=-7d"
            % (json.dumps(filter_dict["events"]), json.dumps(filter_dict["properties"]))
        )
        patch_response = self.client.patch(
            "/api/dashboard/%s/" % dashboard.pk,
            data={"filters": {"date_from": "-24h",}},
            content_type="application/json",
        ).json()
        self.assertEqual(patch_response["items"][0]["result"], None)

        # cache results
        response = self.client.get(
            "/api/insight/trend/?events=%s&properties=%s&date_from=-24h"
            % (json.dumps(filter_dict["events"]), json.dumps(filter_dict["properties"]))
        )
        self.assertEqual(response.status_code, 200)
        item = DashboardItem.objects.get(pk=item.pk)
        # Expecting this to only have one day as per the dashboard filter
        response = self.client.get("/api/dashboard/%s/" % dashboard.pk).json()
        self.assertEqual(len(response["items"][0]["result"][0]["days"]), 2)  # type: ignore
>>>>>>> a2dbdd7a
<|MERGE_RESOLUTION|>--- conflicted
+++ resolved
@@ -225,17 +225,10 @@
         self.assertTrue("lg" in items_response["layouts"])
 
     def test_dashboard_from_template(self):
-<<<<<<< HEAD
         response = self.client.post("/api/dashboard/", {"name": "another", "use_template": "DEFAULT_APP"})
         self.assertEqual(response.status_code, status.HTTP_201_CREATED)
         self.assertGreater(DashboardItem.objects.count(), 1)
         self.assertEqual(response.json()["creation_mode"], "template")
-=======
-        response = self.client.post(
-            "/api/dashboard/", data={"name": "another", "use_template": "DEFAULT_APP"}, content_type="application/json",
-        )
-        self.assertEqual(response.status_code, 201)
-        self.assertGreater(DashboardItem.objects.count(), 1)
 
     def test_return_cached_results_dashboard_has_filters(self):
         # Regression test, we were
@@ -271,5 +264,4 @@
         item = DashboardItem.objects.get(pk=item.pk)
         # Expecting this to only have one day as per the dashboard filter
         response = self.client.get("/api/dashboard/%s/" % dashboard.pk).json()
-        self.assertEqual(len(response["items"][0]["result"][0]["days"]), 2)  # type: ignore
->>>>>>> a2dbdd7a
+        self.assertEqual(len(response["items"][0]["result"][0]["days"]), 2)  # type: ignore