--- conflicted
+++ resolved
@@ -1,10 +1,6 @@
 import json
 from datetime import datetime, timedelta
-<<<<<<< HEAD
-from typing import Any, Dict, List, Optional
-=======
-from typing import Any
->>>>>>> 9576fab1
+from typing import Optional, Any
 from unittest.mock import patch
 
 from django.core.files.uploadedfile import SimpleUploadedFile
@@ -56,10 +52,10 @@
         self.assertEqual(activity.status_code, expected_status)
         return activity.json()
 
-    def assert_cohort_activity(self, flag_id: Optional[int], expected: List[Dict]):
+    def assert_cohort_activity(self, flag_id: Optional[int], expected: list[dict]):
         activity_response = self._get_cohort_activity(flag_id)
 
-        activity: List[Dict] = activity_response["results"]
+        activity: list[dict] = activity_response["results"]
         self.maxDiff = None
         assert activity == expected
 
