--- conflicted
+++ resolved
@@ -1550,13 +1550,8 @@
          "posthog_user"."partial_notification_settings",
          "posthog_user"."anonymize_data",
          "posthog_user"."toolbar_mode",
-<<<<<<< HEAD
-         "posthog_user"."events_column_config",
-         "posthog_user"."email_opt_in"
-=======
          "posthog_user"."hedgehog_config",
          "posthog_user"."events_column_config"
->>>>>>> ef7d9af7
   FROM "posthog_user"
   WHERE "posthog_user"."id" = 2
   LIMIT 21
@@ -1923,13 +1918,8 @@
          "posthog_user"."partial_notification_settings",
          "posthog_user"."anonymize_data",
          "posthog_user"."toolbar_mode",
-<<<<<<< HEAD
-         "posthog_user"."events_column_config",
-         "posthog_user"."email_opt_in"
-=======
          "posthog_user"."hedgehog_config",
          "posthog_user"."events_column_config"
->>>>>>> ef7d9af7
   FROM "posthog_featureflag"
   LEFT OUTER JOIN "posthog_user" ON ("posthog_featureflag"."created_by_id" = "posthog_user"."id")
   WHERE ("posthog_featureflag"."team_id" = 2
