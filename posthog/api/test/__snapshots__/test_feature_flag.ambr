# serializer version: 1
# name: TestBlastRadius.test_user_blast_radius
  '''
  /* user_id:0 request:_snapshot_ */
  SELECT count(1)
  FROM
    (SELECT id
     FROM person
     WHERE team_id = 99999
       AND id IN
         (SELECT id
          FROM person
          WHERE team_id = 99999
            AND (has(['0', '1', '2', '3'], replaceRegexpAll(JSONExtractRaw(properties, 'group'), '^"|"$', ''))) )
     GROUP BY id
     HAVING max(is_deleted) = 0
     AND (has(['0', '1', '2', '3'], replaceRegexpAll(JSONExtractRaw(argMax(person.properties, version), 'group'), '^"|"$', ''))) SETTINGS optimize_aggregation_in_order = 1)
  '''
# ---
# name: TestBlastRadius.test_user_blast_radius.1
  '''
  /* user_id:0 request:_snapshot_ */
  SELECT count(1)
  FROM
    (SELECT id
     FROM person
     WHERE team_id = 99999
     GROUP BY id
     HAVING max(is_deleted) = 0 SETTINGS optimize_aggregation_in_order = 1)
  '''
# ---
# name: TestBlastRadius.test_user_blast_radius_with_group_key_property
  '''
  /* user_id:0 request:_snapshot_ */
  SELECT count(1)
  FROM
    (SELECT group_key,
            argMax(group_properties, _timestamp) AS group_properties_0
     FROM groups
     WHERE team_id = 99999
       AND group_type_index = 0
     GROUP BY group_key
     HAVING 1=1
     AND (group_key = 'special-workspace'))
  '''
# ---
# name: TestBlastRadius.test_user_blast_radius_with_group_key_property.1
  '''
  /* user_id:0 request:_snapshot_ */
  SELECT count(DISTINCT group_key)
  FROM groups
  WHERE team_id = 99999
    AND group_type_index = 0
  '''
# ---
# name: TestBlastRadius.test_user_blast_radius_with_group_key_property.2
  '''
  /* user_id:0 request:_snapshot_ */
  SELECT count(1)
  FROM
    (SELECT group_key,
            argMax(group_properties, _timestamp) AS group_properties_0
     FROM groups
     WHERE team_id = 99999
       AND group_type_index = 0
     GROUP BY group_key
     HAVING 1=1
     AND (group_key ILIKE '%org:%'))
  '''
# ---
# name: TestBlastRadius.test_user_blast_radius_with_groups
  '''
  /* user_id:0 request:_snapshot_ */
  SELECT count(1)
  FROM
    (SELECT group_key,
            argMax(group_properties, _timestamp) AS group_properties_0
     FROM groups
     WHERE team_id = 99999
       AND group_type_index = 0
     GROUP BY group_key
     HAVING 1=1
     AND (has(['0', '1', '2', '3'], replaceRegexpAll(JSONExtractRaw(group_properties_0, 'industry'), '^"|"$', ''))))
  '''
# ---
# name: TestBlastRadius.test_user_blast_radius_with_groups.1
  '''
  /* user_id:0 request:_snapshot_ */
  SELECT count(DISTINCT group_key)
  FROM groups
  WHERE team_id = 99999
    AND group_type_index = 0
  '''
# ---
# name: TestBlastRadius.test_user_blast_radius_with_groups_multiple_queries
  '''
  /* user_id:0 request:_snapshot_ */
  SELECT count(1)
  FROM
    (SELECT group_key,
            argMax(group_properties, _timestamp) AS group_properties_0
     FROM groups
     WHERE team_id = 99999
       AND group_type_index = 0
     GROUP BY group_key
     HAVING 1=1
     AND ((has(['0', '1', '2', '3', '4'], replaceRegexpAll(JSONExtractRaw(group_properties_0, 'industry'), '^"|"$', '')))
          AND (has(['2', '3', '4', '5', '6'], replaceRegexpAll(JSONExtractRaw(group_properties_0, 'industry'), '^"|"$', '')))))
  '''
# ---
# name: TestBlastRadius.test_user_blast_radius_with_groups_multiple_queries.1
  '''
  /* user_id:0 request:_snapshot_ */
  SELECT count(DISTINCT group_key)
  FROM groups
  WHERE team_id = 99999
    AND group_type_index = 0
  '''
# ---
# name: TestBlastRadius.test_user_blast_radius_with_multiple_precalculated_cohorts
  '''
  /* cohort_calculation: */
  SELECT count(DISTINCT person_id)
  FROM cohortpeople
  WHERE team_id = 99999
    AND cohort_id = 99999
    AND version = 0
  '''
# ---
# name: TestBlastRadius.test_user_blast_radius_with_multiple_precalculated_cohorts.1
  '''
  /* cohort_calculation: */
  SELECT count(DISTINCT person_id)
  FROM cohortpeople
  WHERE team_id = 99999
    AND cohort_id = 99999
    AND version = 0
  '''
# ---
# name: TestBlastRadius.test_user_blast_radius_with_multiple_precalculated_cohorts.2
  '''
  /* user_id:0 request:_snapshot_ */
  SELECT count(1)
  FROM
    (SELECT id
     FROM person
     WHERE team_id = 99999
       AND id in
         (SELECT DISTINCT person_id
          FROM cohortpeople
          WHERE team_id = 99999
            AND cohort_id = 99999
            AND version = 0 )
       AND id in
         (SELECT DISTINCT person_id
          FROM cohortpeople
          WHERE team_id = 99999
            AND cohort_id = 99999
            AND version = 0 )
     GROUP BY id
     HAVING max(is_deleted) = 0 SETTINGS optimize_aggregation_in_order = 1)
  '''
# ---
# name: TestBlastRadius.test_user_blast_radius_with_multiple_precalculated_cohorts.3
  '''
  /* user_id:0 request:_snapshot_ */
  SELECT count(1)
  FROM
    (SELECT id
     FROM person
     WHERE team_id = 99999
     GROUP BY id
     HAVING max(is_deleted) = 0 SETTINGS optimize_aggregation_in_order = 1)
  '''
# ---
# name: TestBlastRadius.test_user_blast_radius_with_multiple_static_cohorts
  '''
  
  SELECT count(DISTINCT person_id)
  FROM person_static_cohort
  WHERE team_id = 99999
    AND cohort_id = 99999
  '''
# ---
# name: TestBlastRadius.test_user_blast_radius_with_multiple_static_cohorts.1
  '''
  /* user_id:0 request:_snapshot_ */
  SELECT count(1)
  FROM
    (SELECT id
     FROM person
     WHERE team_id = 99999
       AND id IN
         (SELECT id
          FROM person
          INNER JOIN
            (SELECT person_id
             FROM person_static_cohort
             WHERE team_id = 99999
               AND cohort_id = 99999
             GROUP BY person_id,
                      cohort_id,
                      team_id) cohort_persons ON cohort_persons.person_id = person.id
          WHERE team_id = 99999
            AND ((has(['1', '2', '4', '5', '6'], replaceRegexpAll(JSONExtractRaw(properties, 'group'), '^"|"$', '')))) )
     GROUP BY id
     HAVING max(is_deleted) = 0
     AND ((has(['1', '2', '4', '5', '6'], replaceRegexpAll(JSONExtractRaw(argMax(person.properties, version), 'group'), '^"|"$', '')))) SETTINGS optimize_aggregation_in_order = 1)
  '''
# ---
# name: TestBlastRadius.test_user_blast_radius_with_multiple_static_cohorts.2
  '''
  /* user_id:0 request:_snapshot_ */
  SELECT count(1)
  FROM
    (SELECT id
     FROM person
     WHERE team_id = 99999
     GROUP BY id
     HAVING max(is_deleted) = 0 SETTINGS optimize_aggregation_in_order = 1)
  '''
# ---
# name: TestBlastRadius.test_user_blast_radius_with_multiple_static_cohorts.3
  '''
  /* cohort_calculation: */
  SELECT count(DISTINCT person_id)
  FROM cohortpeople
  WHERE team_id = 99999
    AND cohort_id = 99999
    AND version = 0
  '''
# ---
# name: TestBlastRadius.test_user_blast_radius_with_multiple_static_cohorts.4
  '''
  /* cohort_calculation: */
  SELECT count(DISTINCT person_id)
  FROM cohortpeople
  WHERE team_id = 99999
    AND cohort_id = 99999
    AND version = 0
  '''
# ---
# name: TestBlastRadius.test_user_blast_radius_with_multiple_static_cohorts.5
  '''
  /* user_id:0 request:_snapshot_ */
  SELECT count(1)
  FROM
    (SELECT id
     FROM person
     WHERE team_id = 99999
       AND id in
         (SELECT person_id as id
          FROM person_static_cohort
          WHERE cohort_id = 99999
            AND team_id = 99999)
       AND id in
         (SELECT DISTINCT person_id
          FROM cohortpeople
          WHERE team_id = 99999
            AND cohort_id = 99999
            AND version = 0 )
     GROUP BY id
     HAVING max(is_deleted) = 0 SETTINGS optimize_aggregation_in_order = 1)
  '''
# ---
# name: TestBlastRadius.test_user_blast_radius_with_single_cohort
  '''
  /* user_id:0 request:_snapshot_ */
  SELECT count(1)
  FROM
    (SELECT id
     FROM person
     WHERE team_id = 99999
       AND id IN
         (SELECT id
          FROM person
          WHERE team_id = 99999
            AND (((has(['none'], replaceRegexpAll(JSONExtractRaw(properties, 'group'), '^"|"$', '')))
                  OR (has(['1', '2', '3'], replaceRegexpAll(JSONExtractRaw(properties, 'group'), '^"|"$', ''))))) )
     GROUP BY id
     HAVING max(is_deleted) = 0
     AND (((has(['none'], replaceRegexpAll(JSONExtractRaw(argMax(person.properties, version), 'group'), '^"|"$', '')))
           OR (has(['1', '2', '3'], replaceRegexpAll(JSONExtractRaw(argMax(person.properties, version), 'group'), '^"|"$', ''))))) SETTINGS optimize_aggregation_in_order = 1)
  '''
# ---
# name: TestBlastRadius.test_user_blast_radius_with_single_cohort.1
  '''
  /* user_id:0 request:_snapshot_ */
  SELECT count(1)
  FROM
    (SELECT id
     FROM person
     WHERE team_id = 99999
     GROUP BY id
     HAVING max(is_deleted) = 0 SETTINGS optimize_aggregation_in_order = 1)
  '''
# ---
# name: TestBlastRadius.test_user_blast_radius_with_single_cohort.2
  '''
  /* cohort_calculation: */
  SELECT count(DISTINCT person_id)
  FROM cohortpeople
  WHERE team_id = 99999
    AND cohort_id = 99999
    AND version = 0
  '''
# ---
# name: TestBlastRadius.test_user_blast_radius_with_single_cohort.3
  '''
  /* user_id:0 request:_snapshot_ */
  SELECT count(1)
  FROM
    (SELECT id
     FROM person
     INNER JOIN
       (SELECT DISTINCT person_id
        FROM cohortpeople
        WHERE team_id = 99999
          AND cohort_id = 99999
          AND version = 0
        ORDER BY person_id) cohort_persons ON cohort_persons.person_id = person.id
     WHERE team_id = 99999
     GROUP BY id
     HAVING max(is_deleted) = 0 SETTINGS optimize_aggregation_in_order = 1)
  '''
# ---
# name: TestCohortGenerationForFeatureFlag.test_creating_static_cohort_iterator
  '''
  SELECT "posthog_team"."id",
         "posthog_team"."project_id"
  FROM "posthog_team"
  WHERE "posthog_team"."id" = 99999
  LIMIT 21
  '''
# ---
# name: TestCohortGenerationForFeatureFlag.test_creating_static_cohort_iterator.1
  '''
  SELECT "posthog_featureflag"."id",
         "posthog_featureflag"."key",
         "posthog_featureflag"."name",
         "posthog_featureflag"."filters",
         "posthog_featureflag"."rollout_percentage",
         "posthog_featureflag"."team_id",
         "posthog_featureflag"."created_by_id",
         "posthog_featureflag"."created_at",
         "posthog_featureflag"."deleted",
         "posthog_featureflag"."active",
         "posthog_featureflag"."version",
         "posthog_featureflag"."last_modified_by_id",
         "posthog_featureflag"."rollback_conditions",
         "posthog_featureflag"."performed_rollback",
         "posthog_featureflag"."ensure_experience_continuity",
         "posthog_featureflag"."usage_dashboard_id",
         "posthog_featureflag"."has_enriched_analytics",
         "posthog_featureflag"."is_remote_configuration",
         "posthog_featureflag"."has_encrypted_payloads",
         "posthog_featureflag"."evaluation_runtime"
  FROM "posthog_featureflag"
  INNER JOIN "posthog_team" ON ("posthog_featureflag"."team_id" = "posthog_team"."id")
  WHERE ("posthog_featureflag"."key" = 'some-feature2'
         AND "posthog_team"."project_id" = 99999)
  LIMIT 21
  '''
# ---
# name: TestCohortGenerationForFeatureFlag.test_creating_static_cohort_iterator.10
  '''
  SELECT "posthog_cohort"."id",
         "posthog_cohort"."name",
         "posthog_cohort"."description",
         "posthog_cohort"."team_id",
         "posthog_cohort"."deleted",
         "posthog_cohort"."filters",
         "posthog_cohort"."query",
         "posthog_cohort"."version",
         "posthog_cohort"."pending_version",
         "posthog_cohort"."count",
         "posthog_cohort"."created_by_id",
         "posthog_cohort"."created_at",
         "posthog_cohort"."is_calculating",
         "posthog_cohort"."last_calculation",
         "posthog_cohort"."errors_calculating",
         "posthog_cohort"."last_error_at",
         "posthog_cohort"."is_static",
         "posthog_cohort"."cohort_type",
         "posthog_cohort"."groups"
  FROM "posthog_cohort"
  INNER JOIN "posthog_team" ON ("posthog_cohort"."team_id" = "posthog_team"."id")
  WHERE (NOT "posthog_cohort"."deleted"
         AND "posthog_team"."project_id" = 99999)
  '''
# ---
# name: TestCohortGenerationForFeatureFlag.test_creating_static_cohort_iterator.11
  '''
  SELECT "posthog_featureflag"."id",
         "posthog_featureflag"."key",
         "posthog_featureflag"."name",
         "posthog_featureflag"."filters",
         "posthog_featureflag"."rollout_percentage",
         "posthog_featureflag"."team_id",
         "posthog_featureflag"."created_by_id",
         "posthog_featureflag"."created_at",
         "posthog_featureflag"."deleted",
         "posthog_featureflag"."active",
         "posthog_featureflag"."version",
         "posthog_featureflag"."last_modified_by_id",
         "posthog_featureflag"."rollback_conditions",
         "posthog_featureflag"."performed_rollback",
         "posthog_featureflag"."ensure_experience_continuity",
         "posthog_featureflag"."usage_dashboard_id",
         "posthog_featureflag"."has_enriched_analytics",
         "posthog_featureflag"."is_remote_configuration",
         "posthog_featureflag"."has_encrypted_payloads",
         "posthog_featureflag"."evaluation_runtime"
  FROM "posthog_featureflag"
  INNER JOIN "posthog_team" ON ("posthog_featureflag"."team_id" = "posthog_team"."id")
  WHERE (NOT ("posthog_featureflag"."is_remote_configuration"
              AND "posthog_featureflag"."is_remote_configuration" IS NOT NULL)
         AND NOT "posthog_featureflag"."deleted"
         AND "posthog_team"."project_id" = 99999)
  '''
# ---
# name: TestCohortGenerationForFeatureFlag.test_creating_static_cohort_iterator.12
  '''
  SELECT "posthog_featureflagevaluationtag"."id",
         "posthog_featureflagevaluationtag"."feature_flag_id",
         "posthog_featureflagevaluationtag"."tag_id",
         "posthog_featureflagevaluationtag"."created_at",
         "posthog_tag"."id",
         "posthog_tag"."name",
         "posthog_tag"."team_id"
  FROM "posthog_featureflagevaluationtag"
  INNER JOIN "posthog_tag" ON ("posthog_featureflagevaluationtag"."tag_id" = "posthog_tag"."id")
  WHERE "posthog_featureflagevaluationtag"."feature_flag_id" = 99999
  '''
# ---
# name: TestCohortGenerationForFeatureFlag.test_creating_static_cohort_iterator.13
  '''
  SELECT "posthog_grouptypemapping"."id",
         "posthog_grouptypemapping"."team_id",
         "posthog_grouptypemapping"."project_id",
         "posthog_grouptypemapping"."group_type",
         "posthog_grouptypemapping"."group_type_index",
         "posthog_grouptypemapping"."name_singular",
         "posthog_grouptypemapping"."name_plural",
         "posthog_grouptypemapping"."default_columns",
         "posthog_grouptypemapping"."detail_dashboard_id",
         "posthog_grouptypemapping"."created_at"
  FROM "posthog_grouptypemapping"
  WHERE "posthog_grouptypemapping"."project_id" = 99999
  '''
# ---
# name: TestCohortGenerationForFeatureFlag.test_creating_static_cohort_iterator.14
  '''
  SELECT "posthog_cohort"."id",
         "posthog_cohort"."name",
         "posthog_cohort"."description",
         "posthog_cohort"."team_id",
         "posthog_cohort"."deleted",
         "posthog_cohort"."filters",
         "posthog_cohort"."query",
         "posthog_cohort"."version",
         "posthog_cohort"."pending_version",
         "posthog_cohort"."count",
         "posthog_cohort"."created_by_id",
         "posthog_cohort"."created_at",
         "posthog_cohort"."is_calculating",
         "posthog_cohort"."last_calculation",
         "posthog_cohort"."errors_calculating",
         "posthog_cohort"."last_error_at",
         "posthog_cohort"."is_static",
         "posthog_cohort"."cohort_type",
         "posthog_cohort"."groups"
  FROM "posthog_cohort"
  INNER JOIN "posthog_team" ON ("posthog_cohort"."team_id" = "posthog_team"."id")
  WHERE (NOT "posthog_cohort"."deleted"
         AND "posthog_team"."project_id" = 99999)
  '''
# ---
# name: TestCohortGenerationForFeatureFlag.test_creating_static_cohort_iterator.15
  '''
  SELECT "posthog_featureflag"."id",
         "posthog_featureflag"."key",
         "posthog_featureflag"."name",
         "posthog_featureflag"."filters",
         "posthog_featureflag"."rollout_percentage",
         "posthog_featureflag"."team_id",
         "posthog_featureflag"."created_by_id",
         "posthog_featureflag"."created_at",
         "posthog_featureflag"."deleted",
         "posthog_featureflag"."active",
         "posthog_featureflag"."version",
         "posthog_featureflag"."last_modified_by_id",
         "posthog_featureflag"."rollback_conditions",
         "posthog_featureflag"."performed_rollback",
         "posthog_featureflag"."ensure_experience_continuity",
         "posthog_featureflag"."usage_dashboard_id",
         "posthog_featureflag"."has_enriched_analytics",
         "posthog_featureflag"."is_remote_configuration",
         "posthog_featureflag"."has_encrypted_payloads",
         "posthog_featureflag"."evaluation_runtime"
  FROM "posthog_featureflag"
  INNER JOIN "posthog_team" ON ("posthog_featureflag"."team_id" = "posthog_team"."id")
  WHERE (NOT ("posthog_featureflag"."is_remote_configuration"
              AND "posthog_featureflag"."is_remote_configuration" IS NOT NULL)
         AND NOT "posthog_featureflag"."deleted"
         AND "posthog_team"."project_id" = 99999)
  '''
# ---
# name: TestCohortGenerationForFeatureFlag.test_creating_static_cohort_iterator.16
  '''
  SELECT "posthog_featureflagevaluationtag"."id",
         "posthog_featureflagevaluationtag"."feature_flag_id",
         "posthog_featureflagevaluationtag"."tag_id",
         "posthog_featureflagevaluationtag"."created_at",
         "posthog_tag"."id",
         "posthog_tag"."name",
         "posthog_tag"."team_id"
  FROM "posthog_featureflagevaluationtag"
  INNER JOIN "posthog_tag" ON ("posthog_featureflagevaluationtag"."tag_id" = "posthog_tag"."id")
  WHERE "posthog_featureflagevaluationtag"."feature_flag_id" = 99999
  '''
# ---
# name: TestCohortGenerationForFeatureFlag.test_creating_static_cohort_iterator.17
  '''
  SELECT "posthog_grouptypemapping"."id",
         "posthog_grouptypemapping"."team_id",
         "posthog_grouptypemapping"."project_id",
         "posthog_grouptypemapping"."group_type",
         "posthog_grouptypemapping"."group_type_index",
         "posthog_grouptypemapping"."name_singular",
         "posthog_grouptypemapping"."name_plural",
         "posthog_grouptypemapping"."default_columns",
         "posthog_grouptypemapping"."detail_dashboard_id",
         "posthog_grouptypemapping"."created_at"
  FROM "posthog_grouptypemapping"
  WHERE "posthog_grouptypemapping"."project_id" = 99999
  '''
# ---
# name: TestCohortGenerationForFeatureFlag.test_creating_static_cohort_iterator.18
  '''
  SELECT "posthog_person"."id",
         "posthog_person"."created_at",
         "posthog_person"."properties_last_updated_at",
         "posthog_person"."properties_last_operation",
         "posthog_person"."team_id",
         "posthog_person"."properties",
         "posthog_person"."is_user_id",
         "posthog_person"."is_identified",
         "posthog_person"."uuid",
         "posthog_person"."version"
  FROM "posthog_person"
  WHERE ("posthog_person"."team_id" = 99999
         AND ("posthog_person"."properties" -> 'key') = '"value"'::jsonb
         AND "posthog_person"."properties" ? 'key'
         AND NOT (("posthog_person"."properties" -> 'key') = 'null'::jsonb))
  ORDER BY "posthog_person"."id" ASC
  LIMIT 2
  OFFSET 2
  '''
# ---
# name: TestCohortGenerationForFeatureFlag.test_creating_static_cohort_iterator.19
  '''
  SELECT "posthog_persondistinctid"."id",
         "posthog_persondistinctid"."team_id",
         "posthog_persondistinctid"."person_id",
         "posthog_persondistinctid"."distinct_id",
         "posthog_persondistinctid"."version"
  FROM "posthog_persondistinctid"
  WHERE ("posthog_persondistinctid"."id" IN
           (SELECT U0."id"
            FROM "posthog_persondistinctid" U0
            WHERE U0."person_id" = ("posthog_persondistinctid"."person_id")
            LIMIT 3)
         AND "posthog_persondistinctid"."person_id" IN (1,
                                                        2,
                                                        3,
                                                        4,
                                                        5 /* ... */))
  '''
# ---
# name: TestCohortGenerationForFeatureFlag.test_creating_static_cohort_iterator.2
  '''
  SELECT "posthog_cohort"."id",
         "posthog_cohort"."name",
         "posthog_cohort"."description",
         "posthog_cohort"."team_id",
         "posthog_cohort"."deleted",
         "posthog_cohort"."filters",
         "posthog_cohort"."query",
         "posthog_cohort"."version",
         "posthog_cohort"."pending_version",
         "posthog_cohort"."count",
         "posthog_cohort"."created_by_id",
         "posthog_cohort"."created_at",
         "posthog_cohort"."is_calculating",
         "posthog_cohort"."last_calculation",
         "posthog_cohort"."errors_calculating",
         "posthog_cohort"."last_error_at",
         "posthog_cohort"."is_static",
         "posthog_cohort"."cohort_type",
         "posthog_cohort"."groups"
  FROM "posthog_cohort"
  INNER JOIN "posthog_team" ON ("posthog_cohort"."team_id" = "posthog_team"."id")
  WHERE ("posthog_cohort"."id" = 99999
         AND "posthog_team"."project_id" = 99999)
  LIMIT 21
  '''
# ---
# name: TestCohortGenerationForFeatureFlag.test_creating_static_cohort_iterator.20
  '''
  SELECT "posthog_person"."id",
         "posthog_person"."created_at",
         "posthog_person"."properties_last_updated_at",
         "posthog_person"."properties_last_operation",
         "posthog_person"."team_id",
         "posthog_person"."properties",
         "posthog_person"."is_user_id",
         "posthog_person"."is_identified",
         "posthog_person"."uuid",
         "posthog_person"."version"
  FROM "posthog_person"
  WHERE ("posthog_person"."team_id" = 99999
         AND ("posthog_person"."properties" -> 'key') = '"value"'::jsonb
         AND "posthog_person"."properties" ? 'key'
         AND NOT (("posthog_person"."properties" -> 'key') = 'null'::jsonb))
  ORDER BY "posthog_person"."id" ASC
  LIMIT 2
  OFFSET 4
  '''
# ---
# name: TestCohortGenerationForFeatureFlag.test_creating_static_cohort_iterator.21
  '''
  SELECT "posthog_person"."uuid"
  FROM "posthog_person"
  WHERE ("posthog_person"."team_id" = 99999
         AND "posthog_person"."uuid" IN ('00000000000000000000000000000000'::uuid)
         AND NOT (EXISTS
                    (SELECT 1 AS "a"
                     FROM "posthog_cohortpeople" U1
                     WHERE (U1."cohort_id" = 99999
                            AND U1."person_id" = ("posthog_person"."id"))
                     LIMIT 1)))
  '''
# ---
# name: TestCohortGenerationForFeatureFlag.test_creating_static_cohort_iterator.22
  '''
  SELECT "posthog_filesystem"."team_id",
         "posthog_filesystem"."id",
         "posthog_filesystem"."path",
         "posthog_filesystem"."depth",
         "posthog_filesystem"."type",
         "posthog_filesystem"."ref",
         "posthog_filesystem"."href",
         "posthog_filesystem"."shortcut",
         "posthog_filesystem"."meta",
         "posthog_filesystem"."created_at",
         "posthog_filesystem"."created_by_id",
         "posthog_filesystem"."project_id"
  FROM "posthog_filesystem"
  WHERE ("posthog_filesystem"."ref" = '0001'
         AND "posthog_filesystem"."team_id" = 99999
         AND "posthog_filesystem"."type" = 'cohort'
         AND NOT ("posthog_filesystem"."shortcut"
                  AND "posthog_filesystem"."shortcut" IS NOT NULL))
  '''
# ---
# name: TestCohortGenerationForFeatureFlag.test_creating_static_cohort_iterator.23
  '''
  SELECT "posthog_filesystemshortcut"."id",
         "posthog_filesystemshortcut"."team_id",
         "posthog_filesystemshortcut"."user_id",
         "posthog_filesystemshortcut"."path",
         "posthog_filesystemshortcut"."type",
         "posthog_filesystemshortcut"."ref",
         "posthog_filesystemshortcut"."href",
         "posthog_filesystemshortcut"."created_at"
  FROM "posthog_filesystemshortcut"
  WHERE ("posthog_filesystemshortcut"."ref" = '0001'
         AND "posthog_filesystemshortcut"."team_id" = 99999
         AND "posthog_filesystemshortcut"."type" = 'cohort'
         AND NOT ("posthog_filesystemshortcut"."path" = 'some cohort'
                  AND "posthog_filesystemshortcut"."href" = '__skipped__'
                  AND "posthog_filesystemshortcut"."href" IS NOT NULL))
  '''
# ---
# name: TestCohortGenerationForFeatureFlag.test_creating_static_cohort_iterator.24
  '''
  SELECT "posthog_team"."id",
         "posthog_team"."uuid",
         "posthog_team"."organization_id",
         "posthog_team"."parent_team_id",
         "posthog_team"."project_id",
         "posthog_team"."api_token",
         "posthog_team"."app_urls",
         "posthog_team"."name",
         "posthog_team"."slack_incoming_webhook",
         "posthog_team"."created_at",
         "posthog_team"."updated_at",
         "posthog_team"."anonymize_ips",
         "posthog_team"."completed_snippet_onboarding",
         "posthog_team"."has_completed_onboarding_for",
         "posthog_team"."onboarding_tasks",
         "posthog_team"."ingested_event",
         "posthog_team"."autocapture_opt_out",
         "posthog_team"."autocapture_web_vitals_opt_in",
         "posthog_team"."autocapture_web_vitals_allowed_metrics",
         "posthog_team"."autocapture_exceptions_opt_in",
         "posthog_team"."autocapture_exceptions_errors_to_ignore",
         "posthog_team"."person_processing_opt_out",
         "posthog_team"."secret_api_token",
         "posthog_team"."secret_api_token_backup",
         "posthog_team"."session_recording_opt_in",
         "posthog_team"."session_recording_sample_rate",
         "posthog_team"."session_recording_minimum_duration_milliseconds",
         "posthog_team"."session_recording_linked_flag",
         "posthog_team"."session_recording_network_payload_capture_config",
         "posthog_team"."session_recording_masking_config",
         "posthog_team"."session_recording_url_trigger_config",
         "posthog_team"."session_recording_url_blocklist_config",
         "posthog_team"."session_recording_event_trigger_config",
         "posthog_team"."session_recording_trigger_match_type_config",
         "posthog_team"."session_replay_config",
         "posthog_team"."survey_config",
         "posthog_team"."capture_console_log_opt_in",
         "posthog_team"."capture_performance_opt_in",
         "posthog_team"."capture_dead_clicks",
         "posthog_team"."surveys_opt_in",
         "posthog_team"."heatmaps_opt_in",
         "posthog_team"."web_analytics_pre_aggregated_tables_enabled",
         "posthog_team"."web_analytics_pre_aggregated_tables_version",
         "posthog_team"."flags_persistence_default",
         "posthog_team"."feature_flag_confirmation_enabled",
         "posthog_team"."feature_flag_confirmation_message",
         "posthog_team"."session_recording_version",
         "posthog_team"."signup_token",
         "posthog_team"."is_demo",
         "posthog_team"."access_control",
         "posthog_team"."week_start_day",
         "posthog_team"."inject_web_apps",
         "posthog_team"."test_account_filters",
         "posthog_team"."test_account_filters_default_checked",
         "posthog_team"."path_cleaning_filters",
         "posthog_team"."timezone",
         "posthog_team"."data_attributes",
         "posthog_team"."person_display_name_properties",
         "posthog_team"."live_events_columns",
         "posthog_team"."recording_domains",
         "posthog_team"."human_friendly_comparison_periods",
         "posthog_team"."cookieless_server_hash_mode",
         "posthog_team"."primary_dashboard_id",
         "posthog_team"."default_data_theme",
         "posthog_team"."extra_settings",
         "posthog_team"."modifiers",
         "posthog_team"."correlation_config",
         "posthog_team"."session_recording_retention_period_days",
         "posthog_team"."session_recording_retention_period",
         "posthog_team"."external_data_workspace_id",
         "posthog_team"."external_data_workspace_last_synced_at",
         "posthog_team"."api_query_rate_limit",
         "posthog_team"."revenue_tracking_config",
         "posthog_team"."drop_events_older_than",
         "posthog_team"."base_currency"
  FROM "posthog_team"
  WHERE "posthog_team"."id" = 99999
  LIMIT 21
  '''
# ---
# name: TestCohortGenerationForFeatureFlag.test_creating_static_cohort_iterator.25
  '''
  SELECT "posthog_cohort"."id",
         "posthog_cohort"."name",
         "posthog_cohort"."description",
         "posthog_cohort"."team_id",
         "posthog_cohort"."deleted",
         "posthog_cohort"."filters",
         "posthog_cohort"."query",
         "posthog_cohort"."version",
         "posthog_cohort"."pending_version",
         "posthog_cohort"."count",
         "posthog_cohort"."created_by_id",
         "posthog_cohort"."created_at",
         "posthog_cohort"."is_calculating",
         "posthog_cohort"."last_calculation",
         "posthog_cohort"."errors_calculating",
         "posthog_cohort"."last_error_at",
         "posthog_cohort"."is_static",
         "posthog_cohort"."cohort_type",
         "posthog_cohort"."groups"
  FROM "posthog_cohort"
  INNER JOIN "posthog_team" ON ("posthog_cohort"."team_id" = "posthog_team"."id")
  WHERE (NOT "posthog_cohort"."deleted"
         AND "posthog_team"."project_id" = 99999)
  '''
# ---
# name: TestCohortGenerationForFeatureFlag.test_creating_static_cohort_iterator.26
  '''
  SELECT "posthog_featureflag"."id",
         "posthog_featureflag"."key",
         "posthog_featureflag"."name",
         "posthog_featureflag"."filters",
         "posthog_featureflag"."rollout_percentage",
         "posthog_featureflag"."team_id",
         "posthog_featureflag"."created_by_id",
         "posthog_featureflag"."created_at",
         "posthog_featureflag"."deleted",
         "posthog_featureflag"."active",
         "posthog_featureflag"."version",
         "posthog_featureflag"."last_modified_by_id",
         "posthog_featureflag"."rollback_conditions",
         "posthog_featureflag"."performed_rollback",
         "posthog_featureflag"."ensure_experience_continuity",
         "posthog_featureflag"."usage_dashboard_id",
         "posthog_featureflag"."has_enriched_analytics",
         "posthog_featureflag"."is_remote_configuration",
         "posthog_featureflag"."has_encrypted_payloads",
         "posthog_featureflag"."evaluation_runtime"
  FROM "posthog_featureflag"
  INNER JOIN "posthog_team" ON ("posthog_featureflag"."team_id" = "posthog_team"."id")
  WHERE (NOT ("posthog_featureflag"."is_remote_configuration"
              AND "posthog_featureflag"."is_remote_configuration" IS NOT NULL)
         AND NOT "posthog_featureflag"."deleted"
         AND "posthog_team"."project_id" = 99999)
  '''
# ---
# name: TestCohortGenerationForFeatureFlag.test_creating_static_cohort_iterator.27
  '''
  SELECT "posthog_featureflagevaluationtag"."id",
         "posthog_featureflagevaluationtag"."feature_flag_id",
         "posthog_featureflagevaluationtag"."tag_id",
         "posthog_featureflagevaluationtag"."created_at",
         "posthog_tag"."id",
         "posthog_tag"."name",
         "posthog_tag"."team_id"
  FROM "posthog_featureflagevaluationtag"
  INNER JOIN "posthog_tag" ON ("posthog_featureflagevaluationtag"."tag_id" = "posthog_tag"."id")
  WHERE "posthog_featureflagevaluationtag"."feature_flag_id" = 99999
  '''
# ---
# name: TestCohortGenerationForFeatureFlag.test_creating_static_cohort_iterator.28
  '''
  SELECT "posthog_grouptypemapping"."id",
         "posthog_grouptypemapping"."team_id",
         "posthog_grouptypemapping"."project_id",
         "posthog_grouptypemapping"."group_type",
         "posthog_grouptypemapping"."group_type_index",
         "posthog_grouptypemapping"."name_singular",
         "posthog_grouptypemapping"."name_plural",
         "posthog_grouptypemapping"."default_columns",
         "posthog_grouptypemapping"."detail_dashboard_id",
         "posthog_grouptypemapping"."created_at"
  FROM "posthog_grouptypemapping"
  WHERE "posthog_grouptypemapping"."project_id" = 99999
  '''
# ---
# name: TestCohortGenerationForFeatureFlag.test_creating_static_cohort_iterator.29
  '''
  SELECT "posthog_cohort"."id",
         "posthog_cohort"."name",
         "posthog_cohort"."description",
         "posthog_cohort"."team_id",
         "posthog_cohort"."deleted",
         "posthog_cohort"."filters",
         "posthog_cohort"."query",
         "posthog_cohort"."version",
         "posthog_cohort"."pending_version",
         "posthog_cohort"."count",
         "posthog_cohort"."created_by_id",
         "posthog_cohort"."created_at",
         "posthog_cohort"."is_calculating",
         "posthog_cohort"."last_calculation",
         "posthog_cohort"."errors_calculating",
         "posthog_cohort"."last_error_at",
         "posthog_cohort"."is_static",
         "posthog_cohort"."cohort_type",
         "posthog_cohort"."groups"
  FROM "posthog_cohort"
  INNER JOIN "posthog_team" ON ("posthog_cohort"."team_id" = "posthog_team"."id")
  WHERE (NOT "posthog_cohort"."deleted"
         AND "posthog_team"."project_id" = 99999)
  '''
# ---
# name: TestCohortGenerationForFeatureFlag.test_creating_static_cohort_iterator.3
  '''
  SELECT "posthog_person"."id",
         "posthog_person"."created_at",
         "posthog_person"."properties_last_updated_at",
         "posthog_person"."properties_last_operation",
         "posthog_person"."team_id",
         "posthog_person"."properties",
         "posthog_person"."is_user_id",
         "posthog_person"."is_identified",
         "posthog_person"."uuid",
         "posthog_person"."version"
  FROM "posthog_person"
  WHERE ("posthog_person"."team_id" = 99999
         AND ("posthog_person"."properties" -> 'key') = '"value"'::jsonb
         AND "posthog_person"."properties" ? 'key'
         AND NOT (("posthog_person"."properties" -> 'key') = 'null'::jsonb))
  ORDER BY "posthog_person"."id" ASC
  LIMIT 2
  '''
# ---
# name: TestCohortGenerationForFeatureFlag.test_creating_static_cohort_iterator.30
  '''
  SELECT "posthog_featureflag"."id",
         "posthog_featureflag"."key",
         "posthog_featureflag"."name",
         "posthog_featureflag"."filters",
         "posthog_featureflag"."rollout_percentage",
         "posthog_featureflag"."team_id",
         "posthog_featureflag"."created_by_id",
         "posthog_featureflag"."created_at",
         "posthog_featureflag"."deleted",
         "posthog_featureflag"."active",
         "posthog_featureflag"."version",
         "posthog_featureflag"."last_modified_by_id",
         "posthog_featureflag"."rollback_conditions",
         "posthog_featureflag"."performed_rollback",
         "posthog_featureflag"."ensure_experience_continuity",
         "posthog_featureflag"."usage_dashboard_id",
         "posthog_featureflag"."has_enriched_analytics",
         "posthog_featureflag"."is_remote_configuration",
         "posthog_featureflag"."has_encrypted_payloads",
         "posthog_featureflag"."evaluation_runtime"
  FROM "posthog_featureflag"
  INNER JOIN "posthog_team" ON ("posthog_featureflag"."team_id" = "posthog_team"."id")
  WHERE (NOT ("posthog_featureflag"."is_remote_configuration"
              AND "posthog_featureflag"."is_remote_configuration" IS NOT NULL)
         AND NOT "posthog_featureflag"."deleted"
         AND "posthog_team"."project_id" = 99999)
  '''
# ---
# name: TestCohortGenerationForFeatureFlag.test_creating_static_cohort_iterator.31
  '''
  SELECT "posthog_featureflagevaluationtag"."id",
         "posthog_featureflagevaluationtag"."feature_flag_id",
         "posthog_featureflagevaluationtag"."tag_id",
         "posthog_featureflagevaluationtag"."created_at",
         "posthog_tag"."id",
         "posthog_tag"."name",
         "posthog_tag"."team_id"
  FROM "posthog_featureflagevaluationtag"
  INNER JOIN "posthog_tag" ON ("posthog_featureflagevaluationtag"."tag_id" = "posthog_tag"."id")
  WHERE "posthog_featureflagevaluationtag"."feature_flag_id" = 99999
  '''
# ---
# name: TestCohortGenerationForFeatureFlag.test_creating_static_cohort_iterator.32
  '''
  SELECT "posthog_grouptypemapping"."id",
         "posthog_grouptypemapping"."team_id",
         "posthog_grouptypemapping"."project_id",
         "posthog_grouptypemapping"."group_type",
         "posthog_grouptypemapping"."group_type_index",
         "posthog_grouptypemapping"."name_singular",
         "posthog_grouptypemapping"."name_plural",
         "posthog_grouptypemapping"."default_columns",
         "posthog_grouptypemapping"."detail_dashboard_id",
         "posthog_grouptypemapping"."created_at"
  FROM "posthog_grouptypemapping"
  WHERE "posthog_grouptypemapping"."project_id" = 99999
  '''
# ---
# name: TestCohortGenerationForFeatureFlag.test_creating_static_cohort_iterator.4
  '''
  SELECT "posthog_persondistinctid"."id",
         "posthog_persondistinctid"."team_id",
         "posthog_persondistinctid"."person_id",
         "posthog_persondistinctid"."distinct_id",
         "posthog_persondistinctid"."version"
  FROM "posthog_persondistinctid"
  WHERE ("posthog_persondistinctid"."id" IN
           (SELECT U0."id"
            FROM "posthog_persondistinctid" U0
            WHERE U0."person_id" = ("posthog_persondistinctid"."person_id")
            LIMIT 3)
         AND "posthog_persondistinctid"."person_id" IN (1,
                                                        2,
                                                        3,
                                                        4,
                                                        5 /* ... */))
  '''
# ---
# name: TestCohortGenerationForFeatureFlag.test_creating_static_cohort_iterator.5
  '''
  SELECT "posthog_person"."uuid"
  FROM "posthog_person"
  WHERE ("posthog_person"."team_id" = 99999
         AND "posthog_person"."uuid" IN ('00000000000000000000000000000000'::uuid,
                                         '00000000000000000000000000000000'::uuid)
         AND NOT (EXISTS
                    (SELECT 1 AS "a"
                     FROM "posthog_cohortpeople" U1
                     WHERE (U1."cohort_id" = 99999
                            AND U1."person_id" = ("posthog_person"."id"))
                     LIMIT 1)))
  '''
# ---
# name: TestCohortGenerationForFeatureFlag.test_creating_static_cohort_iterator.6
  '''
  SELECT "posthog_team"."id",
         "posthog_team"."uuid",
         "posthog_team"."organization_id",
         "posthog_team"."parent_team_id",
         "posthog_team"."project_id",
         "posthog_team"."api_token",
         "posthog_team"."app_urls",
         "posthog_team"."name",
         "posthog_team"."slack_incoming_webhook",
         "posthog_team"."created_at",
         "posthog_team"."updated_at",
         "posthog_team"."anonymize_ips",
         "posthog_team"."completed_snippet_onboarding",
         "posthog_team"."has_completed_onboarding_for",
         "posthog_team"."onboarding_tasks",
         "posthog_team"."ingested_event",
         "posthog_team"."autocapture_opt_out",
         "posthog_team"."autocapture_web_vitals_opt_in",
         "posthog_team"."autocapture_web_vitals_allowed_metrics",
         "posthog_team"."autocapture_exceptions_opt_in",
         "posthog_team"."autocapture_exceptions_errors_to_ignore",
         "posthog_team"."person_processing_opt_out",
         "posthog_team"."secret_api_token",
         "posthog_team"."secret_api_token_backup",
         "posthog_team"."session_recording_opt_in",
         "posthog_team"."session_recording_sample_rate",
         "posthog_team"."session_recording_minimum_duration_milliseconds",
         "posthog_team"."session_recording_linked_flag",
         "posthog_team"."session_recording_network_payload_capture_config",
         "posthog_team"."session_recording_masking_config",
         "posthog_team"."session_recording_url_trigger_config",
         "posthog_team"."session_recording_url_blocklist_config",
         "posthog_team"."session_recording_event_trigger_config",
         "posthog_team"."session_recording_trigger_match_type_config",
         "posthog_team"."session_replay_config",
         "posthog_team"."survey_config",
         "posthog_team"."capture_console_log_opt_in",
         "posthog_team"."capture_performance_opt_in",
         "posthog_team"."capture_dead_clicks",
         "posthog_team"."surveys_opt_in",
         "posthog_team"."heatmaps_opt_in",
         "posthog_team"."web_analytics_pre_aggregated_tables_enabled",
         "posthog_team"."web_analytics_pre_aggregated_tables_version",
         "posthog_team"."flags_persistence_default",
         "posthog_team"."feature_flag_confirmation_enabled",
         "posthog_team"."feature_flag_confirmation_message",
         "posthog_team"."session_recording_version",
         "posthog_team"."signup_token",
         "posthog_team"."is_demo",
         "posthog_team"."access_control",
         "posthog_team"."week_start_day",
         "posthog_team"."inject_web_apps",
         "posthog_team"."test_account_filters",
         "posthog_team"."test_account_filters_default_checked",
         "posthog_team"."path_cleaning_filters",
         "posthog_team"."timezone",
         "posthog_team"."data_attributes",
         "posthog_team"."person_display_name_properties",
         "posthog_team"."live_events_columns",
         "posthog_team"."recording_domains",
         "posthog_team"."human_friendly_comparison_periods",
         "posthog_team"."cookieless_server_hash_mode",
         "posthog_team"."primary_dashboard_id",
         "posthog_team"."default_data_theme",
         "posthog_team"."extra_settings",
         "posthog_team"."modifiers",
         "posthog_team"."correlation_config",
         "posthog_team"."session_recording_retention_period_days",
         "posthog_team"."session_recording_retention_period",
         "posthog_team"."plugins_opt_in",
         "posthog_team"."opt_out_capture",
         "posthog_team"."event_names",
         "posthog_team"."event_names_with_usage",
         "posthog_team"."event_properties",
         "posthog_team"."event_properties_with_usage",
         "posthog_team"."event_properties_numerical",
         "posthog_team"."external_data_workspace_id",
         "posthog_team"."external_data_workspace_last_synced_at",
         "posthog_team"."api_query_rate_limit",
         "posthog_team"."revenue_tracking_config",
         "posthog_team"."drop_events_older_than",
         "posthog_team"."base_currency"
  FROM "posthog_team"
  WHERE "posthog_team"."id" = 99999
  LIMIT 21
  '''
# ---
# name: TestCohortGenerationForFeatureFlag.test_creating_static_cohort_iterator.7
  '''
  SELECT "posthog_filesystem"."team_id",
         "posthog_filesystem"."id",
         "posthog_filesystem"."path",
         "posthog_filesystem"."depth",
         "posthog_filesystem"."type",
         "posthog_filesystem"."ref",
         "posthog_filesystem"."href",
         "posthog_filesystem"."shortcut",
         "posthog_filesystem"."meta",
         "posthog_filesystem"."created_at",
         "posthog_filesystem"."created_by_id",
         "posthog_filesystem"."project_id"
  FROM "posthog_filesystem"
  WHERE ("posthog_filesystem"."ref" = '0001'
         AND "posthog_filesystem"."team_id" = 99999
         AND "posthog_filesystem"."type" = 'cohort'
         AND NOT ("posthog_filesystem"."shortcut"
                  AND "posthog_filesystem"."shortcut" IS NOT NULL))
  '''
# ---
# name: TestCohortGenerationForFeatureFlag.test_creating_static_cohort_iterator.8
  '''
  SELECT "posthog_filesystemshortcut"."id",
         "posthog_filesystemshortcut"."team_id",
         "posthog_filesystemshortcut"."user_id",
         "posthog_filesystemshortcut"."path",
         "posthog_filesystemshortcut"."type",
         "posthog_filesystemshortcut"."ref",
         "posthog_filesystemshortcut"."href",
         "posthog_filesystemshortcut"."created_at"
  FROM "posthog_filesystemshortcut"
  WHERE ("posthog_filesystemshortcut"."ref" = '0001'
         AND "posthog_filesystemshortcut"."team_id" = 99999
         AND "posthog_filesystemshortcut"."type" = 'cohort'
         AND NOT ("posthog_filesystemshortcut"."path" = 'some cohort'
                  AND "posthog_filesystemshortcut"."href" = '__skipped__'
                  AND "posthog_filesystemshortcut"."href" IS NOT NULL))
  '''
# ---
# name: TestCohortGenerationForFeatureFlag.test_creating_static_cohort_iterator.9
  '''
  SELECT "posthog_team"."id",
         "posthog_team"."uuid",
         "posthog_team"."organization_id",
         "posthog_team"."parent_team_id",
         "posthog_team"."project_id",
         "posthog_team"."api_token",
         "posthog_team"."app_urls",
         "posthog_team"."name",
         "posthog_team"."slack_incoming_webhook",
         "posthog_team"."created_at",
         "posthog_team"."updated_at",
         "posthog_team"."anonymize_ips",
         "posthog_team"."completed_snippet_onboarding",
         "posthog_team"."has_completed_onboarding_for",
         "posthog_team"."onboarding_tasks",
         "posthog_team"."ingested_event",
         "posthog_team"."autocapture_opt_out",
         "posthog_team"."autocapture_web_vitals_opt_in",
         "posthog_team"."autocapture_web_vitals_allowed_metrics",
         "posthog_team"."autocapture_exceptions_opt_in",
         "posthog_team"."autocapture_exceptions_errors_to_ignore",
         "posthog_team"."person_processing_opt_out",
         "posthog_team"."secret_api_token",
         "posthog_team"."secret_api_token_backup",
         "posthog_team"."session_recording_opt_in",
         "posthog_team"."session_recording_sample_rate",
         "posthog_team"."session_recording_minimum_duration_milliseconds",
         "posthog_team"."session_recording_linked_flag",
         "posthog_team"."session_recording_network_payload_capture_config",
         "posthog_team"."session_recording_masking_config",
         "posthog_team"."session_recording_url_trigger_config",
         "posthog_team"."session_recording_url_blocklist_config",
         "posthog_team"."session_recording_event_trigger_config",
         "posthog_team"."session_recording_trigger_match_type_config",
         "posthog_team"."session_replay_config",
         "posthog_team"."survey_config",
         "posthog_team"."capture_console_log_opt_in",
         "posthog_team"."capture_performance_opt_in",
         "posthog_team"."capture_dead_clicks",
         "posthog_team"."surveys_opt_in",
         "posthog_team"."heatmaps_opt_in",
         "posthog_team"."web_analytics_pre_aggregated_tables_enabled",
         "posthog_team"."web_analytics_pre_aggregated_tables_version",
         "posthog_team"."flags_persistence_default",
         "posthog_team"."feature_flag_confirmation_enabled",
         "posthog_team"."feature_flag_confirmation_message",
         "posthog_team"."session_recording_version",
         "posthog_team"."signup_token",
         "posthog_team"."is_demo",
         "posthog_team"."access_control",
         "posthog_team"."week_start_day",
         "posthog_team"."inject_web_apps",
         "posthog_team"."test_account_filters",
         "posthog_team"."test_account_filters_default_checked",
         "posthog_team"."path_cleaning_filters",
         "posthog_team"."timezone",
         "posthog_team"."data_attributes",
         "posthog_team"."person_display_name_properties",
         "posthog_team"."live_events_columns",
         "posthog_team"."recording_domains",
         "posthog_team"."human_friendly_comparison_periods",
         "posthog_team"."cookieless_server_hash_mode",
         "posthog_team"."primary_dashboard_id",
         "posthog_team"."default_data_theme",
         "posthog_team"."extra_settings",
         "posthog_team"."modifiers",
         "posthog_team"."correlation_config",
         "posthog_team"."session_recording_retention_period_days",
         "posthog_team"."session_recording_retention_period",
         "posthog_team"."external_data_workspace_id",
         "posthog_team"."external_data_workspace_last_synced_at",
         "posthog_team"."api_query_rate_limit",
         "posthog_team"."revenue_tracking_config",
         "posthog_team"."drop_events_older_than",
         "posthog_team"."base_currency"
  FROM "posthog_team"
  WHERE "posthog_team"."id" = 99999
  LIMIT 21
  '''
# ---
# name: TestCohortGenerationForFeatureFlag.test_creating_static_cohort_with_cohort_flag_adds_cohort_props_as_default_too
  '''
  SELECT "posthog_team"."id",
         "posthog_team"."project_id"
  FROM "posthog_team"
  WHERE "posthog_team"."id" = 99999
  LIMIT 21
  '''
# ---
# name: TestCohortGenerationForFeatureFlag.test_creating_static_cohort_with_cohort_flag_adds_cohort_props_as_default_too.1
  '''
  SELECT "posthog_featureflag"."id",
         "posthog_featureflag"."key",
         "posthog_featureflag"."name",
         "posthog_featureflag"."filters",
         "posthog_featureflag"."rollout_percentage",
         "posthog_featureflag"."team_id",
         "posthog_featureflag"."created_by_id",
         "posthog_featureflag"."created_at",
         "posthog_featureflag"."deleted",
         "posthog_featureflag"."active",
         "posthog_featureflag"."version",
         "posthog_featureflag"."last_modified_by_id",
         "posthog_featureflag"."rollback_conditions",
         "posthog_featureflag"."performed_rollback",
         "posthog_featureflag"."ensure_experience_continuity",
         "posthog_featureflag"."usage_dashboard_id",
         "posthog_featureflag"."has_enriched_analytics",
         "posthog_featureflag"."is_remote_configuration",
         "posthog_featureflag"."has_encrypted_payloads",
         "posthog_featureflag"."evaluation_runtime"
  FROM "posthog_featureflag"
  INNER JOIN "posthog_team" ON ("posthog_featureflag"."team_id" = "posthog_team"."id")
  WHERE ("posthog_featureflag"."key" = 'some-feature-new'
         AND "posthog_team"."project_id" = 99999)
  LIMIT 21
  '''
# ---
# name: TestCohortGenerationForFeatureFlag.test_creating_static_cohort_with_cohort_flag_adds_cohort_props_as_default_too.10
  '''
  SELECT "posthog_person"."id",
         "posthog_person"."created_at",
         "posthog_person"."properties_last_updated_at",
         "posthog_person"."properties_last_operation",
         "posthog_person"."team_id",
         "posthog_person"."properties",
         "posthog_person"."is_user_id",
         "posthog_person"."is_identified",
         "posthog_person"."uuid",
         "posthog_person"."version"
  FROM "posthog_person"
  WHERE ("posthog_person"."team_id" = 99999
         AND ((("posthog_person"."properties" -> 'group') = '"none"'::jsonb
               AND "posthog_person"."properties" ? 'group'
               AND NOT (("posthog_person"."properties" -> 'group') = 'null'::jsonb))
              OR (("posthog_person"."properties" -> 'group2') IN ('1'::jsonb,
                                                                  '2'::jsonb,
                                                                  '3'::jsonb)
                  AND "posthog_person"."properties" ? 'group2'
                  AND NOT (("posthog_person"."properties" -> 'group2') = 'null'::jsonb))
              OR EXISTS
                (SELECT 1 AS "a"
                 FROM "posthog_cohortpeople" U0
                 WHERE (U0."cohort_id" = 99999
                        AND U0."cohort_id" = 99999
                        AND U0."person_id" = ("posthog_person"."id"))
                 LIMIT 1)
              OR (("posthog_person"."properties" -> 'does-not-exist') = '"none"'::jsonb
                  AND "posthog_person"."properties" ? 'does-not-exist'
                  AND NOT (("posthog_person"."properties" -> 'does-not-exist') = 'null'::jsonb))
              OR (("posthog_person"."properties" -> 'key') = '"value"'::jsonb
                  AND "posthog_person"."properties" ? 'key'
                  AND NOT (("posthog_person"."properties" -> 'key') = 'null'::jsonb))))
  ORDER BY "posthog_person"."id" ASC
  LIMIT 1000
  OFFSET 1000
  '''
# ---
# name: TestCohortGenerationForFeatureFlag.test_creating_static_cohort_with_cohort_flag_adds_cohort_props_as_default_too.11
  '''
  SELECT "posthog_person"."uuid"
  FROM "posthog_person"
  WHERE ("posthog_person"."team_id" = 99999
         AND "posthog_person"."uuid" IN ('00000000000000000000000000000000'::uuid,
                                         '00000000000000000000000000000000'::uuid,
                                         '00000000000000000000000000000000'::uuid,
                                         '00000000000000000000000000000000'::uuid)
         AND NOT (EXISTS
                    (SELECT 1 AS "a"
                     FROM "posthog_cohortpeople" U1
                     WHERE (U1."cohort_id" = 99999
                            AND U1."person_id" = ("posthog_person"."id"))
                     LIMIT 1)))
  '''
# ---
# name: TestCohortGenerationForFeatureFlag.test_creating_static_cohort_with_cohort_flag_adds_cohort_props_as_default_too.12
  '''
  SELECT "posthog_team"."id",
         "posthog_team"."uuid",
         "posthog_team"."organization_id",
         "posthog_team"."parent_team_id",
         "posthog_team"."project_id",
         "posthog_team"."api_token",
         "posthog_team"."app_urls",
         "posthog_team"."name",
         "posthog_team"."slack_incoming_webhook",
         "posthog_team"."created_at",
         "posthog_team"."updated_at",
         "posthog_team"."anonymize_ips",
         "posthog_team"."completed_snippet_onboarding",
         "posthog_team"."has_completed_onboarding_for",
         "posthog_team"."onboarding_tasks",
         "posthog_team"."ingested_event",
         "posthog_team"."autocapture_opt_out",
         "posthog_team"."autocapture_web_vitals_opt_in",
         "posthog_team"."autocapture_web_vitals_allowed_metrics",
         "posthog_team"."autocapture_exceptions_opt_in",
         "posthog_team"."autocapture_exceptions_errors_to_ignore",
         "posthog_team"."person_processing_opt_out",
         "posthog_team"."secret_api_token",
         "posthog_team"."secret_api_token_backup",
         "posthog_team"."session_recording_opt_in",
         "posthog_team"."session_recording_sample_rate",
         "posthog_team"."session_recording_minimum_duration_milliseconds",
         "posthog_team"."session_recording_linked_flag",
         "posthog_team"."session_recording_network_payload_capture_config",
         "posthog_team"."session_recording_masking_config",
         "posthog_team"."session_recording_url_trigger_config",
         "posthog_team"."session_recording_url_blocklist_config",
         "posthog_team"."session_recording_event_trigger_config",
         "posthog_team"."session_recording_trigger_match_type_config",
         "posthog_team"."session_replay_config",
         "posthog_team"."survey_config",
         "posthog_team"."capture_console_log_opt_in",
         "posthog_team"."capture_performance_opt_in",
         "posthog_team"."capture_dead_clicks",
         "posthog_team"."surveys_opt_in",
         "posthog_team"."heatmaps_opt_in",
         "posthog_team"."web_analytics_pre_aggregated_tables_enabled",
         "posthog_team"."web_analytics_pre_aggregated_tables_version",
         "posthog_team"."flags_persistence_default",
         "posthog_team"."feature_flag_confirmation_enabled",
         "posthog_team"."feature_flag_confirmation_message",
         "posthog_team"."session_recording_version",
         "posthog_team"."signup_token",
         "posthog_team"."is_demo",
         "posthog_team"."access_control",
         "posthog_team"."week_start_day",
         "posthog_team"."inject_web_apps",
         "posthog_team"."test_account_filters",
         "posthog_team"."test_account_filters_default_checked",
         "posthog_team"."path_cleaning_filters",
         "posthog_team"."timezone",
         "posthog_team"."data_attributes",
         "posthog_team"."person_display_name_properties",
         "posthog_team"."live_events_columns",
         "posthog_team"."recording_domains",
         "posthog_team"."human_friendly_comparison_periods",
         "posthog_team"."cookieless_server_hash_mode",
         "posthog_team"."primary_dashboard_id",
         "posthog_team"."default_data_theme",
         "posthog_team"."extra_settings",
         "posthog_team"."modifiers",
         "posthog_team"."correlation_config",
         "posthog_team"."session_recording_retention_period_days",
         "posthog_team"."session_recording_retention_period",
         "posthog_team"."plugins_opt_in",
         "posthog_team"."opt_out_capture",
         "posthog_team"."event_names",
         "posthog_team"."event_names_with_usage",
         "posthog_team"."event_properties",
         "posthog_team"."event_properties_with_usage",
         "posthog_team"."event_properties_numerical",
         "posthog_team"."external_data_workspace_id",
         "posthog_team"."external_data_workspace_last_synced_at",
         "posthog_team"."api_query_rate_limit",
         "posthog_team"."revenue_tracking_config",
         "posthog_team"."drop_events_older_than",
         "posthog_team"."base_currency"
  FROM "posthog_team"
  WHERE "posthog_team"."id" = 99999
  LIMIT 21
  '''
# ---
# name: TestCohortGenerationForFeatureFlag.test_creating_static_cohort_with_cohort_flag_adds_cohort_props_as_default_too.13
  '''
  SELECT "posthog_filesystem"."team_id",
         "posthog_filesystem"."id",
         "posthog_filesystem"."path",
         "posthog_filesystem"."depth",
         "posthog_filesystem"."type",
         "posthog_filesystem"."ref",
         "posthog_filesystem"."href",
         "posthog_filesystem"."shortcut",
         "posthog_filesystem"."meta",
         "posthog_filesystem"."created_at",
         "posthog_filesystem"."created_by_id",
         "posthog_filesystem"."project_id"
  FROM "posthog_filesystem"
  WHERE ("posthog_filesystem"."ref" = '0001'
         AND "posthog_filesystem"."team_id" = 99999
         AND "posthog_filesystem"."type" = 'cohort'
         AND NOT ("posthog_filesystem"."shortcut"
                  AND "posthog_filesystem"."shortcut" IS NOT NULL))
  '''
# ---
# name: TestCohortGenerationForFeatureFlag.test_creating_static_cohort_with_cohort_flag_adds_cohort_props_as_default_too.14
  '''
  SELECT "posthog_filesystemshortcut"."id",
         "posthog_filesystemshortcut"."team_id",
         "posthog_filesystemshortcut"."user_id",
         "posthog_filesystemshortcut"."path",
         "posthog_filesystemshortcut"."type",
         "posthog_filesystemshortcut"."ref",
         "posthog_filesystemshortcut"."href",
         "posthog_filesystemshortcut"."created_at"
  FROM "posthog_filesystemshortcut"
  WHERE ("posthog_filesystemshortcut"."ref" = '0001'
         AND "posthog_filesystemshortcut"."team_id" = 99999
         AND "posthog_filesystemshortcut"."type" = 'cohort'
         AND NOT ("posthog_filesystemshortcut"."path" = 'some cohort'
                  AND "posthog_filesystemshortcut"."href" = '__skipped__'
                  AND "posthog_filesystemshortcut"."href" IS NOT NULL))
  '''
# ---
# name: TestCohortGenerationForFeatureFlag.test_creating_static_cohort_with_cohort_flag_adds_cohort_props_as_default_too.15
  '''
  SELECT "posthog_team"."id",
         "posthog_team"."uuid",
         "posthog_team"."organization_id",
         "posthog_team"."parent_team_id",
         "posthog_team"."project_id",
         "posthog_team"."api_token",
         "posthog_team"."app_urls",
         "posthog_team"."name",
         "posthog_team"."slack_incoming_webhook",
         "posthog_team"."created_at",
         "posthog_team"."updated_at",
         "posthog_team"."anonymize_ips",
         "posthog_team"."completed_snippet_onboarding",
         "posthog_team"."has_completed_onboarding_for",
         "posthog_team"."onboarding_tasks",
         "posthog_team"."ingested_event",
         "posthog_team"."autocapture_opt_out",
         "posthog_team"."autocapture_web_vitals_opt_in",
         "posthog_team"."autocapture_web_vitals_allowed_metrics",
         "posthog_team"."autocapture_exceptions_opt_in",
         "posthog_team"."autocapture_exceptions_errors_to_ignore",
         "posthog_team"."person_processing_opt_out",
         "posthog_team"."secret_api_token",
         "posthog_team"."secret_api_token_backup",
         "posthog_team"."session_recording_opt_in",
         "posthog_team"."session_recording_sample_rate",
         "posthog_team"."session_recording_minimum_duration_milliseconds",
         "posthog_team"."session_recording_linked_flag",
         "posthog_team"."session_recording_network_payload_capture_config",
         "posthog_team"."session_recording_masking_config",
         "posthog_team"."session_recording_url_trigger_config",
         "posthog_team"."session_recording_url_blocklist_config",
         "posthog_team"."session_recording_event_trigger_config",
         "posthog_team"."session_recording_trigger_match_type_config",
         "posthog_team"."session_replay_config",
         "posthog_team"."survey_config",
         "posthog_team"."capture_console_log_opt_in",
         "posthog_team"."capture_performance_opt_in",
         "posthog_team"."capture_dead_clicks",
         "posthog_team"."surveys_opt_in",
         "posthog_team"."heatmaps_opt_in",
         "posthog_team"."web_analytics_pre_aggregated_tables_enabled",
         "posthog_team"."web_analytics_pre_aggregated_tables_version",
         "posthog_team"."flags_persistence_default",
         "posthog_team"."feature_flag_confirmation_enabled",
         "posthog_team"."feature_flag_confirmation_message",
         "posthog_team"."session_recording_version",
         "posthog_team"."signup_token",
         "posthog_team"."is_demo",
         "posthog_team"."access_control",
         "posthog_team"."week_start_day",
         "posthog_team"."inject_web_apps",
         "posthog_team"."test_account_filters",
         "posthog_team"."test_account_filters_default_checked",
         "posthog_team"."path_cleaning_filters",
         "posthog_team"."timezone",
         "posthog_team"."data_attributes",
         "posthog_team"."person_display_name_properties",
         "posthog_team"."live_events_columns",
         "posthog_team"."recording_domains",
         "posthog_team"."human_friendly_comparison_periods",
         "posthog_team"."cookieless_server_hash_mode",
         "posthog_team"."primary_dashboard_id",
         "posthog_team"."default_data_theme",
         "posthog_team"."extra_settings",
         "posthog_team"."modifiers",
         "posthog_team"."correlation_config",
         "posthog_team"."session_recording_retention_period_days",
         "posthog_team"."session_recording_retention_period",
         "posthog_team"."external_data_workspace_id",
         "posthog_team"."external_data_workspace_last_synced_at",
         "posthog_team"."api_query_rate_limit",
         "posthog_team"."revenue_tracking_config",
         "posthog_team"."drop_events_older_than",
         "posthog_team"."base_currency"
  FROM "posthog_team"
  WHERE "posthog_team"."id" = 99999
  LIMIT 21
  '''
# ---
# name: TestCohortGenerationForFeatureFlag.test_creating_static_cohort_with_cohort_flag_adds_cohort_props_as_default_too.16
  '''
  SELECT "posthog_cohort"."id",
         "posthog_cohort"."name",
         "posthog_cohort"."description",
         "posthog_cohort"."team_id",
         "posthog_cohort"."deleted",
         "posthog_cohort"."filters",
         "posthog_cohort"."query",
         "posthog_cohort"."version",
         "posthog_cohort"."pending_version",
         "posthog_cohort"."count",
         "posthog_cohort"."created_by_id",
         "posthog_cohort"."created_at",
         "posthog_cohort"."is_calculating",
         "posthog_cohort"."last_calculation",
         "posthog_cohort"."errors_calculating",
         "posthog_cohort"."last_error_at",
         "posthog_cohort"."is_static",
         "posthog_cohort"."cohort_type",
         "posthog_cohort"."groups"
  FROM "posthog_cohort"
  INNER JOIN "posthog_team" ON ("posthog_cohort"."team_id" = "posthog_team"."id")
  WHERE (NOT "posthog_cohort"."deleted"
         AND "posthog_team"."project_id" = 99999)
  '''
# ---
# name: TestCohortGenerationForFeatureFlag.test_creating_static_cohort_with_cohort_flag_adds_cohort_props_as_default_too.17
  '''
  SELECT "posthog_featureflag"."id",
         "posthog_featureflag"."key",
         "posthog_featureflag"."name",
         "posthog_featureflag"."filters",
         "posthog_featureflag"."rollout_percentage",
         "posthog_featureflag"."team_id",
         "posthog_featureflag"."created_by_id",
         "posthog_featureflag"."created_at",
         "posthog_featureflag"."deleted",
         "posthog_featureflag"."active",
         "posthog_featureflag"."version",
         "posthog_featureflag"."last_modified_by_id",
         "posthog_featureflag"."rollback_conditions",
         "posthog_featureflag"."performed_rollback",
         "posthog_featureflag"."ensure_experience_continuity",
         "posthog_featureflag"."usage_dashboard_id",
         "posthog_featureflag"."has_enriched_analytics",
         "posthog_featureflag"."is_remote_configuration",
         "posthog_featureflag"."has_encrypted_payloads",
         "posthog_featureflag"."evaluation_runtime"
  FROM "posthog_featureflag"
  INNER JOIN "posthog_team" ON ("posthog_featureflag"."team_id" = "posthog_team"."id")
  WHERE (NOT ("posthog_featureflag"."is_remote_configuration"
              AND "posthog_featureflag"."is_remote_configuration" IS NOT NULL)
         AND NOT "posthog_featureflag"."deleted"
         AND "posthog_team"."project_id" = 99999)
  '''
# ---
# name: TestCohortGenerationForFeatureFlag.test_creating_static_cohort_with_cohort_flag_adds_cohort_props_as_default_too.18
  '''
  SELECT "posthog_featureflagevaluationtag"."id",
         "posthog_featureflagevaluationtag"."feature_flag_id",
         "posthog_featureflagevaluationtag"."tag_id",
         "posthog_featureflagevaluationtag"."created_at",
         "posthog_tag"."id",
         "posthog_tag"."name",
         "posthog_tag"."team_id"
  FROM "posthog_featureflagevaluationtag"
  INNER JOIN "posthog_tag" ON ("posthog_featureflagevaluationtag"."tag_id" = "posthog_tag"."id")
  WHERE "posthog_featureflagevaluationtag"."feature_flag_id" = 99999
  '''
# ---
# name: TestCohortGenerationForFeatureFlag.test_creating_static_cohort_with_cohort_flag_adds_cohort_props_as_default_too.19
  '''
  SELECT "posthog_grouptypemapping"."id",
         "posthog_grouptypemapping"."team_id",
         "posthog_grouptypemapping"."project_id",
         "posthog_grouptypemapping"."group_type",
         "posthog_grouptypemapping"."group_type_index",
         "posthog_grouptypemapping"."name_singular",
         "posthog_grouptypemapping"."name_plural",
         "posthog_grouptypemapping"."default_columns",
         "posthog_grouptypemapping"."detail_dashboard_id",
         "posthog_grouptypemapping"."created_at"
  FROM "posthog_grouptypemapping"
  WHERE "posthog_grouptypemapping"."project_id" = 99999
  '''
# ---
# name: TestCohortGenerationForFeatureFlag.test_creating_static_cohort_with_cohort_flag_adds_cohort_props_as_default_too.2
  '''
  SELECT "posthog_cohort"."id",
         "posthog_cohort"."name",
         "posthog_cohort"."description",
         "posthog_cohort"."team_id",
         "posthog_cohort"."deleted",
         "posthog_cohort"."filters",
         "posthog_cohort"."query",
         "posthog_cohort"."version",
         "posthog_cohort"."pending_version",
         "posthog_cohort"."count",
         "posthog_cohort"."created_by_id",
         "posthog_cohort"."created_at",
         "posthog_cohort"."is_calculating",
         "posthog_cohort"."last_calculation",
         "posthog_cohort"."errors_calculating",
         "posthog_cohort"."last_error_at",
         "posthog_cohort"."is_static",
         "posthog_cohort"."cohort_type",
         "posthog_cohort"."groups"
  FROM "posthog_cohort"
  INNER JOIN "posthog_team" ON ("posthog_cohort"."team_id" = "posthog_team"."id")
  WHERE ("posthog_cohort"."id" = 99999
         AND "posthog_team"."project_id" = 99999)
  LIMIT 21
  '''
# ---
# name: TestCohortGenerationForFeatureFlag.test_creating_static_cohort_with_cohort_flag_adds_cohort_props_as_default_too.20
  '''
  SELECT "posthog_cohort"."id",
         "posthog_cohort"."name",
         "posthog_cohort"."description",
         "posthog_cohort"."team_id",
         "posthog_cohort"."deleted",
         "posthog_cohort"."filters",
         "posthog_cohort"."query",
         "posthog_cohort"."version",
         "posthog_cohort"."pending_version",
         "posthog_cohort"."count",
         "posthog_cohort"."created_by_id",
         "posthog_cohort"."created_at",
         "posthog_cohort"."is_calculating",
         "posthog_cohort"."last_calculation",
         "posthog_cohort"."errors_calculating",
         "posthog_cohort"."last_error_at",
         "posthog_cohort"."is_static",
         "posthog_cohort"."cohort_type",
         "posthog_cohort"."groups"
  FROM "posthog_cohort"
  INNER JOIN "posthog_team" ON ("posthog_cohort"."team_id" = "posthog_team"."id")
  WHERE (NOT "posthog_cohort"."deleted"
         AND "posthog_team"."project_id" = 99999)
  '''
# ---
# name: TestCohortGenerationForFeatureFlag.test_creating_static_cohort_with_cohort_flag_adds_cohort_props_as_default_too.21
  '''
  SELECT "posthog_featureflag"."id",
         "posthog_featureflag"."key",
         "posthog_featureflag"."name",
         "posthog_featureflag"."filters",
         "posthog_featureflag"."rollout_percentage",
         "posthog_featureflag"."team_id",
         "posthog_featureflag"."created_by_id",
         "posthog_featureflag"."created_at",
         "posthog_featureflag"."deleted",
         "posthog_featureflag"."active",
         "posthog_featureflag"."version",
         "posthog_featureflag"."last_modified_by_id",
         "posthog_featureflag"."rollback_conditions",
         "posthog_featureflag"."performed_rollback",
         "posthog_featureflag"."ensure_experience_continuity",
         "posthog_featureflag"."usage_dashboard_id",
         "posthog_featureflag"."has_enriched_analytics",
         "posthog_featureflag"."is_remote_configuration",
         "posthog_featureflag"."has_encrypted_payloads",
         "posthog_featureflag"."evaluation_runtime"
  FROM "posthog_featureflag"
  INNER JOIN "posthog_team" ON ("posthog_featureflag"."team_id" = "posthog_team"."id")
  WHERE (NOT ("posthog_featureflag"."is_remote_configuration"
              AND "posthog_featureflag"."is_remote_configuration" IS NOT NULL)
         AND NOT "posthog_featureflag"."deleted"
         AND "posthog_team"."project_id" = 99999)
  '''
# ---
# name: TestCohortGenerationForFeatureFlag.test_creating_static_cohort_with_cohort_flag_adds_cohort_props_as_default_too.22
  '''
  SELECT "posthog_featureflagevaluationtag"."id",
         "posthog_featureflagevaluationtag"."feature_flag_id",
         "posthog_featureflagevaluationtag"."tag_id",
         "posthog_featureflagevaluationtag"."created_at",
         "posthog_tag"."id",
         "posthog_tag"."name",
         "posthog_tag"."team_id"
  FROM "posthog_featureflagevaluationtag"
  INNER JOIN "posthog_tag" ON ("posthog_featureflagevaluationtag"."tag_id" = "posthog_tag"."id")
  WHERE "posthog_featureflagevaluationtag"."feature_flag_id" = 99999
  '''
# ---
# name: TestCohortGenerationForFeatureFlag.test_creating_static_cohort_with_cohort_flag_adds_cohort_props_as_default_too.23
  '''
  SELECT "posthog_grouptypemapping"."id",
         "posthog_grouptypemapping"."team_id",
         "posthog_grouptypemapping"."project_id",
         "posthog_grouptypemapping"."group_type",
         "posthog_grouptypemapping"."group_type_index",
         "posthog_grouptypemapping"."name_singular",
         "posthog_grouptypemapping"."name_plural",
         "posthog_grouptypemapping"."default_columns",
         "posthog_grouptypemapping"."detail_dashboard_id",
         "posthog_grouptypemapping"."created_at"
  FROM "posthog_grouptypemapping"
  WHERE "posthog_grouptypemapping"."project_id" = 99999
  '''
# ---
# name: TestCohortGenerationForFeatureFlag.test_creating_static_cohort_with_cohort_flag_adds_cohort_props_as_default_too.3
  '''
  SELECT "posthog_cohort"."id",
         "posthog_cohort"."name",
         "posthog_cohort"."description",
         "posthog_cohort"."team_id",
         "posthog_cohort"."deleted",
         "posthog_cohort"."filters",
         "posthog_cohort"."query",
         "posthog_cohort"."version",
         "posthog_cohort"."pending_version",
         "posthog_cohort"."count",
         "posthog_cohort"."created_by_id",
         "posthog_cohort"."created_at",
         "posthog_cohort"."is_calculating",
         "posthog_cohort"."last_calculation",
         "posthog_cohort"."errors_calculating",
         "posthog_cohort"."last_error_at",
         "posthog_cohort"."is_static",
         "posthog_cohort"."cohort_type",
         "posthog_cohort"."groups"
  FROM "posthog_cohort"
  INNER JOIN "posthog_team" ON ("posthog_cohort"."team_id" = "posthog_team"."id")
  WHERE (NOT "posthog_cohort"."deleted"
         AND "posthog_team"."project_id" = 99999)
  '''
# ---
# name: TestCohortGenerationForFeatureFlag.test_creating_static_cohort_with_cohort_flag_adds_cohort_props_as_default_too.4
  '''
  SELECT "posthog_person"."id",
         "posthog_person"."created_at",
         "posthog_person"."properties_last_updated_at",
         "posthog_person"."properties_last_operation",
         "posthog_person"."team_id",
         "posthog_person"."properties",
         "posthog_person"."is_user_id",
         "posthog_person"."is_identified",
         "posthog_person"."uuid",
         "posthog_person"."version"
  FROM "posthog_person"
  WHERE ("posthog_person"."team_id" = 99999
         AND ((("posthog_person"."properties" -> 'group') = '"none"'::jsonb
               AND "posthog_person"."properties" ? 'group'
               AND NOT (("posthog_person"."properties" -> 'group') = 'null'::jsonb))
              OR (("posthog_person"."properties" -> 'group2') IN ('1'::jsonb,
                                                                  '2'::jsonb,
                                                                  '3'::jsonb)
                  AND "posthog_person"."properties" ? 'group2'
                  AND NOT (("posthog_person"."properties" -> 'group2') = 'null'::jsonb))
              OR EXISTS
                (SELECT 1 AS "a"
                 FROM "posthog_cohortpeople" U0
                 WHERE (U0."cohort_id" = 99999
                        AND U0."cohort_id" = 99999
                        AND U0."person_id" = ("posthog_person"."id"))
                 LIMIT 1)
              OR (("posthog_person"."properties" -> 'does-not-exist') = '"none"'::jsonb
                  AND "posthog_person"."properties" ? 'does-not-exist'
                  AND NOT (("posthog_person"."properties" -> 'does-not-exist') = 'null'::jsonb))
              OR (("posthog_person"."properties" -> 'key') = '"value"'::jsonb
                  AND "posthog_person"."properties" ? 'key'
                  AND NOT (("posthog_person"."properties" -> 'key') = 'null'::jsonb))))
  ORDER BY "posthog_person"."id" ASC
  LIMIT 1000
  '''
# ---
# name: TestCohortGenerationForFeatureFlag.test_creating_static_cohort_with_cohort_flag_adds_cohort_props_as_default_too.5
  '''
  SELECT "posthog_persondistinctid"."id",
         "posthog_persondistinctid"."team_id",
         "posthog_persondistinctid"."person_id",
         "posthog_persondistinctid"."distinct_id",
         "posthog_persondistinctid"."version"
  FROM "posthog_persondistinctid"
  WHERE ("posthog_persondistinctid"."id" IN
           (SELECT U0."id"
            FROM "posthog_persondistinctid" U0
            WHERE U0."person_id" = ("posthog_persondistinctid"."person_id")
            LIMIT 3)
         AND "posthog_persondistinctid"."person_id" IN (1,
                                                        2,
                                                        3,
                                                        4,
                                                        5 /* ... */))
  '''
# ---
# name: TestCohortGenerationForFeatureFlag.test_creating_static_cohort_with_cohort_flag_adds_cohort_props_as_default_too.6
  '''
  SELECT ("posthog_person"."id" IS NULL
          OR "posthog_person"."id" IS NULL
          OR EXISTS
            (SELECT 1 AS "a"
             FROM "posthog_cohortpeople" U0
             WHERE (U0."cohort_id" = 99999
                    AND U0."cohort_id" = 99999
                    AND U0."person_id" = ("posthog_person"."id"))
             LIMIT 1)
          OR "posthog_person"."id" IS NULL) AS "flag_X_condition_0"
  FROM "posthog_person"
  INNER JOIN "posthog_persondistinctid" ON ("posthog_person"."id" = "posthog_persondistinctid"."person_id")
  WHERE ("posthog_persondistinctid"."distinct_id" = 'person1'
         AND "posthog_persondistinctid"."team_id" = 99999
         AND "posthog_person"."team_id" = 99999)
  '''
# ---
# name: TestCohortGenerationForFeatureFlag.test_creating_static_cohort_with_cohort_flag_adds_cohort_props_as_default_too.7
  '''
  SELECT ("posthog_person"."id" IS NOT NULL
          OR "posthog_person"."id" IS NULL
          OR EXISTS
            (SELECT 1 AS "a"
             FROM "posthog_cohortpeople" U0
             WHERE (U0."cohort_id" = 99999
                    AND U0."cohort_id" = 99999
                    AND U0."person_id" = ("posthog_person"."id"))
             LIMIT 1)
          OR "posthog_person"."id" IS NULL) AS "flag_X_condition_0"
  FROM "posthog_person"
  INNER JOIN "posthog_persondistinctid" ON ("posthog_person"."id" = "posthog_persondistinctid"."person_id")
  WHERE ("posthog_persondistinctid"."distinct_id" = 'person2'
         AND "posthog_persondistinctid"."team_id" = 99999
         AND "posthog_person"."team_id" = 99999)
  '''
# ---
# name: TestCohortGenerationForFeatureFlag.test_creating_static_cohort_with_cohort_flag_adds_cohort_props_as_default_too.8
  '''
  SELECT ("posthog_person"."id" IS NULL
          OR "posthog_person"."id" IS NOT NULL
          OR EXISTS
            (SELECT 1 AS "a"
             FROM "posthog_cohortpeople" U0
             WHERE (U0."cohort_id" = 99999
                    AND U0."cohort_id" = 99999
                    AND U0."person_id" = ("posthog_person"."id"))
             LIMIT 1)
          OR "posthog_person"."id" IS NULL) AS "flag_X_condition_0"
  FROM "posthog_person"
  INNER JOIN "posthog_persondistinctid" ON ("posthog_person"."id" = "posthog_persondistinctid"."person_id")
  WHERE ("posthog_persondistinctid"."distinct_id" = 'person3'
         AND "posthog_persondistinctid"."team_id" = 99999
         AND "posthog_person"."team_id" = 99999)
  '''
# ---
# name: TestCohortGenerationForFeatureFlag.test_creating_static_cohort_with_cohort_flag_adds_cohort_props_as_default_too.9
  '''
  SELECT ("posthog_person"."id" IS NULL
          OR "posthog_person"."id" IS NULL
          OR EXISTS
            (SELECT 1 AS "a"
             FROM "posthog_cohortpeople" U0
             WHERE (U0."cohort_id" = 99999
                    AND U0."cohort_id" = 99999
                    AND U0."person_id" = ("posthog_person"."id"))
             LIMIT 1)
          OR "posthog_person"."id" IS NULL) AS "flag_X_condition_0"
  FROM "posthog_person"
  INNER JOIN "posthog_persondistinctid" ON ("posthog_person"."id" = "posthog_persondistinctid"."person_id")
  WHERE ("posthog_persondistinctid"."distinct_id" = 'person4'
         AND "posthog_persondistinctid"."team_id" = 99999
         AND "posthog_person"."team_id" = 99999)
  '''
# ---
# name: TestCohortGenerationForFeatureFlag.test_creating_static_cohort_with_default_person_properties_adjustment
  '''
  SELECT "posthog_team"."id",
         "posthog_team"."project_id"
  FROM "posthog_team"
  WHERE "posthog_team"."id" = 99999
  LIMIT 21
  '''
# ---
# name: TestCohortGenerationForFeatureFlag.test_creating_static_cohort_with_default_person_properties_adjustment.1
  '''
  SELECT "posthog_featureflag"."id",
         "posthog_featureflag"."key",
         "posthog_featureflag"."name",
         "posthog_featureflag"."filters",
         "posthog_featureflag"."rollout_percentage",
         "posthog_featureflag"."team_id",
         "posthog_featureflag"."created_by_id",
         "posthog_featureflag"."created_at",
         "posthog_featureflag"."deleted",
         "posthog_featureflag"."active",
         "posthog_featureflag"."version",
         "posthog_featureflag"."last_modified_by_id",
         "posthog_featureflag"."rollback_conditions",
         "posthog_featureflag"."performed_rollback",
         "posthog_featureflag"."ensure_experience_continuity",
         "posthog_featureflag"."usage_dashboard_id",
         "posthog_featureflag"."has_enriched_analytics",
         "posthog_featureflag"."is_remote_configuration",
         "posthog_featureflag"."has_encrypted_payloads",
         "posthog_featureflag"."evaluation_runtime"
  FROM "posthog_featureflag"
  INNER JOIN "posthog_team" ON ("posthog_featureflag"."team_id" = "posthog_team"."id")
  WHERE ("posthog_featureflag"."key" = 'some-feature2'
         AND "posthog_team"."project_id" = 99999)
  LIMIT 21
  '''
# ---
# name: TestCohortGenerationForFeatureFlag.test_creating_static_cohort_with_default_person_properties_adjustment.10
  '''
  SELECT "posthog_team"."id",
         "posthog_team"."uuid",
         "posthog_team"."organization_id",
         "posthog_team"."parent_team_id",
         "posthog_team"."project_id",
         "posthog_team"."api_token",
         "posthog_team"."app_urls",
         "posthog_team"."name",
         "posthog_team"."slack_incoming_webhook",
         "posthog_team"."created_at",
         "posthog_team"."updated_at",
         "posthog_team"."anonymize_ips",
         "posthog_team"."completed_snippet_onboarding",
         "posthog_team"."has_completed_onboarding_for",
         "posthog_team"."onboarding_tasks",
         "posthog_team"."ingested_event",
         "posthog_team"."autocapture_opt_out",
         "posthog_team"."autocapture_web_vitals_opt_in",
         "posthog_team"."autocapture_web_vitals_allowed_metrics",
         "posthog_team"."autocapture_exceptions_opt_in",
         "posthog_team"."autocapture_exceptions_errors_to_ignore",
         "posthog_team"."person_processing_opt_out",
         "posthog_team"."secret_api_token",
         "posthog_team"."secret_api_token_backup",
         "posthog_team"."session_recording_opt_in",
         "posthog_team"."session_recording_sample_rate",
         "posthog_team"."session_recording_minimum_duration_milliseconds",
         "posthog_team"."session_recording_linked_flag",
         "posthog_team"."session_recording_network_payload_capture_config",
         "posthog_team"."session_recording_masking_config",
         "posthog_team"."session_recording_url_trigger_config",
         "posthog_team"."session_recording_url_blocklist_config",
         "posthog_team"."session_recording_event_trigger_config",
         "posthog_team"."session_recording_trigger_match_type_config",
         "posthog_team"."session_replay_config",
         "posthog_team"."survey_config",
         "posthog_team"."capture_console_log_opt_in",
         "posthog_team"."capture_performance_opt_in",
         "posthog_team"."capture_dead_clicks",
         "posthog_team"."surveys_opt_in",
         "posthog_team"."heatmaps_opt_in",
         "posthog_team"."web_analytics_pre_aggregated_tables_enabled",
         "posthog_team"."web_analytics_pre_aggregated_tables_version",
         "posthog_team"."flags_persistence_default",
         "posthog_team"."feature_flag_confirmation_enabled",
         "posthog_team"."feature_flag_confirmation_message",
         "posthog_team"."session_recording_version",
         "posthog_team"."signup_token",
         "posthog_team"."is_demo",
         "posthog_team"."access_control",
         "posthog_team"."week_start_day",
         "posthog_team"."inject_web_apps",
         "posthog_team"."test_account_filters",
         "posthog_team"."test_account_filters_default_checked",
         "posthog_team"."path_cleaning_filters",
         "posthog_team"."timezone",
         "posthog_team"."data_attributes",
         "posthog_team"."person_display_name_properties",
         "posthog_team"."live_events_columns",
         "posthog_team"."recording_domains",
         "posthog_team"."human_friendly_comparison_periods",
         "posthog_team"."cookieless_server_hash_mode",
         "posthog_team"."primary_dashboard_id",
         "posthog_team"."default_data_theme",
         "posthog_team"."extra_settings",
         "posthog_team"."modifiers",
         "posthog_team"."correlation_config",
         "posthog_team"."session_recording_retention_period_days",
         "posthog_team"."session_recording_retention_period",
         "posthog_team"."external_data_workspace_id",
         "posthog_team"."external_data_workspace_last_synced_at",
         "posthog_team"."api_query_rate_limit",
         "posthog_team"."revenue_tracking_config",
         "posthog_team"."drop_events_older_than",
         "posthog_team"."base_currency"
  FROM "posthog_team"
  WHERE "posthog_team"."id" = 99999
  LIMIT 21
  '''
# ---
# name: TestCohortGenerationForFeatureFlag.test_creating_static_cohort_with_default_person_properties_adjustment.11
  '''
  SELECT "posthog_cohort"."id",
         "posthog_cohort"."name",
         "posthog_cohort"."description",
         "posthog_cohort"."team_id",
         "posthog_cohort"."deleted",
         "posthog_cohort"."filters",
         "posthog_cohort"."query",
         "posthog_cohort"."version",
         "posthog_cohort"."pending_version",
         "posthog_cohort"."count",
         "posthog_cohort"."created_by_id",
         "posthog_cohort"."created_at",
         "posthog_cohort"."is_calculating",
         "posthog_cohort"."last_calculation",
         "posthog_cohort"."errors_calculating",
         "posthog_cohort"."last_error_at",
         "posthog_cohort"."is_static",
         "posthog_cohort"."cohort_type",
         "posthog_cohort"."groups"
  FROM "posthog_cohort"
  INNER JOIN "posthog_team" ON ("posthog_cohort"."team_id" = "posthog_team"."id")
  WHERE (NOT "posthog_cohort"."deleted"
         AND "posthog_team"."project_id" = 99999)
  '''
# ---
# name: TestCohortGenerationForFeatureFlag.test_creating_static_cohort_with_default_person_properties_adjustment.12
  '''
  SELECT "posthog_featureflag"."id",
         "posthog_featureflag"."key",
         "posthog_featureflag"."name",
         "posthog_featureflag"."filters",
         "posthog_featureflag"."rollout_percentage",
         "posthog_featureflag"."team_id",
         "posthog_featureflag"."created_by_id",
         "posthog_featureflag"."created_at",
         "posthog_featureflag"."deleted",
         "posthog_featureflag"."active",
         "posthog_featureflag"."version",
         "posthog_featureflag"."last_modified_by_id",
         "posthog_featureflag"."rollback_conditions",
         "posthog_featureflag"."performed_rollback",
         "posthog_featureflag"."ensure_experience_continuity",
         "posthog_featureflag"."usage_dashboard_id",
         "posthog_featureflag"."has_enriched_analytics",
         "posthog_featureflag"."is_remote_configuration",
         "posthog_featureflag"."has_encrypted_payloads",
         "posthog_featureflag"."evaluation_runtime"
  FROM "posthog_featureflag"
  INNER JOIN "posthog_team" ON ("posthog_featureflag"."team_id" = "posthog_team"."id")
  WHERE (NOT ("posthog_featureflag"."is_remote_configuration"
              AND "posthog_featureflag"."is_remote_configuration" IS NOT NULL)
         AND NOT "posthog_featureflag"."deleted"
         AND "posthog_team"."project_id" = 99999)
  '''
# ---
# name: TestCohortGenerationForFeatureFlag.test_creating_static_cohort_with_default_person_properties_adjustment.13
  '''
  SELECT "posthog_featureflagevaluationtag"."id",
         "posthog_featureflagevaluationtag"."feature_flag_id",
         "posthog_featureflagevaluationtag"."tag_id",
         "posthog_featureflagevaluationtag"."created_at",
         "posthog_tag"."id",
         "posthog_tag"."name",
         "posthog_tag"."team_id"
  FROM "posthog_featureflagevaluationtag"
  INNER JOIN "posthog_tag" ON ("posthog_featureflagevaluationtag"."tag_id" = "posthog_tag"."id")
  WHERE "posthog_featureflagevaluationtag"."feature_flag_id" = 99999
  '''
# ---
# name: TestCohortGenerationForFeatureFlag.test_creating_static_cohort_with_default_person_properties_adjustment.14
  '''
  SELECT "posthog_featureflagevaluationtag"."id",
         "posthog_featureflagevaluationtag"."feature_flag_id",
         "posthog_featureflagevaluationtag"."tag_id",
         "posthog_featureflagevaluationtag"."created_at",
         "posthog_tag"."id",
         "posthog_tag"."name",
         "posthog_tag"."team_id"
  FROM "posthog_featureflagevaluationtag"
  INNER JOIN "posthog_tag" ON ("posthog_featureflagevaluationtag"."tag_id" = "posthog_tag"."id")
  WHERE "posthog_featureflagevaluationtag"."feature_flag_id" = 99999
  '''
# ---
# name: TestCohortGenerationForFeatureFlag.test_creating_static_cohort_with_default_person_properties_adjustment.15
  '''
  SELECT "posthog_grouptypemapping"."id",
         "posthog_grouptypemapping"."team_id",
         "posthog_grouptypemapping"."project_id",
         "posthog_grouptypemapping"."group_type",
         "posthog_grouptypemapping"."group_type_index",
         "posthog_grouptypemapping"."name_singular",
         "posthog_grouptypemapping"."name_plural",
         "posthog_grouptypemapping"."default_columns",
         "posthog_grouptypemapping"."detail_dashboard_id",
         "posthog_grouptypemapping"."created_at"
  FROM "posthog_grouptypemapping"
  WHERE "posthog_grouptypemapping"."project_id" = 99999
  '''
# ---
# name: TestCohortGenerationForFeatureFlag.test_creating_static_cohort_with_default_person_properties_adjustment.16
  '''
  SELECT "posthog_cohort"."id",
         "posthog_cohort"."name",
         "posthog_cohort"."description",
         "posthog_cohort"."team_id",
         "posthog_cohort"."deleted",
         "posthog_cohort"."filters",
         "posthog_cohort"."query",
         "posthog_cohort"."version",
         "posthog_cohort"."pending_version",
         "posthog_cohort"."count",
         "posthog_cohort"."created_by_id",
         "posthog_cohort"."created_at",
         "posthog_cohort"."is_calculating",
         "posthog_cohort"."last_calculation",
         "posthog_cohort"."errors_calculating",
         "posthog_cohort"."last_error_at",
         "posthog_cohort"."is_static",
         "posthog_cohort"."cohort_type",
         "posthog_cohort"."groups"
  FROM "posthog_cohort"
  INNER JOIN "posthog_team" ON ("posthog_cohort"."team_id" = "posthog_team"."id")
  WHERE (NOT "posthog_cohort"."deleted"
         AND "posthog_team"."project_id" = 99999)
  '''
# ---
# name: TestCohortGenerationForFeatureFlag.test_creating_static_cohort_with_default_person_properties_adjustment.17
  '''
  SELECT "posthog_featureflag"."id",
         "posthog_featureflag"."key",
         "posthog_featureflag"."name",
         "posthog_featureflag"."filters",
         "posthog_featureflag"."rollout_percentage",
         "posthog_featureflag"."team_id",
         "posthog_featureflag"."created_by_id",
         "posthog_featureflag"."created_at",
         "posthog_featureflag"."deleted",
         "posthog_featureflag"."active",
         "posthog_featureflag"."version",
         "posthog_featureflag"."last_modified_by_id",
         "posthog_featureflag"."rollback_conditions",
         "posthog_featureflag"."performed_rollback",
         "posthog_featureflag"."ensure_experience_continuity",
         "posthog_featureflag"."usage_dashboard_id",
         "posthog_featureflag"."has_enriched_analytics",
         "posthog_featureflag"."is_remote_configuration",
         "posthog_featureflag"."has_encrypted_payloads",
         "posthog_featureflag"."evaluation_runtime"
  FROM "posthog_featureflag"
  INNER JOIN "posthog_team" ON ("posthog_featureflag"."team_id" = "posthog_team"."id")
  WHERE (NOT ("posthog_featureflag"."is_remote_configuration"
              AND "posthog_featureflag"."is_remote_configuration" IS NOT NULL)
         AND NOT "posthog_featureflag"."deleted"
         AND "posthog_team"."project_id" = 99999)
  '''
# ---
# name: TestCohortGenerationForFeatureFlag.test_creating_static_cohort_with_default_person_properties_adjustment.18
  '''
  SELECT "posthog_featureflagevaluationtag"."id",
         "posthog_featureflagevaluationtag"."feature_flag_id",
         "posthog_featureflagevaluationtag"."tag_id",
         "posthog_featureflagevaluationtag"."created_at",
         "posthog_tag"."id",
         "posthog_tag"."name",
         "posthog_tag"."team_id"
  FROM "posthog_featureflagevaluationtag"
  INNER JOIN "posthog_tag" ON ("posthog_featureflagevaluationtag"."tag_id" = "posthog_tag"."id")
  WHERE "posthog_featureflagevaluationtag"."feature_flag_id" = 99999
  '''
# ---
# name: TestCohortGenerationForFeatureFlag.test_creating_static_cohort_with_default_person_properties_adjustment.19
  '''
  SELECT "posthog_featureflagevaluationtag"."id",
         "posthog_featureflagevaluationtag"."feature_flag_id",
         "posthog_featureflagevaluationtag"."tag_id",
         "posthog_featureflagevaluationtag"."created_at",
         "posthog_tag"."id",
         "posthog_tag"."name",
         "posthog_tag"."team_id"
  FROM "posthog_featureflagevaluationtag"
  INNER JOIN "posthog_tag" ON ("posthog_featureflagevaluationtag"."tag_id" = "posthog_tag"."id")
  WHERE "posthog_featureflagevaluationtag"."feature_flag_id" = 99999
  '''
# ---
# name: TestCohortGenerationForFeatureFlag.test_creating_static_cohort_with_default_person_properties_adjustment.2
  '''
  SELECT "posthog_cohort"."id",
         "posthog_cohort"."name",
         "posthog_cohort"."description",
         "posthog_cohort"."team_id",
         "posthog_cohort"."deleted",
         "posthog_cohort"."filters",
         "posthog_cohort"."query",
         "posthog_cohort"."version",
         "posthog_cohort"."pending_version",
         "posthog_cohort"."count",
         "posthog_cohort"."created_by_id",
         "posthog_cohort"."created_at",
         "posthog_cohort"."is_calculating",
         "posthog_cohort"."last_calculation",
         "posthog_cohort"."errors_calculating",
         "posthog_cohort"."last_error_at",
         "posthog_cohort"."is_static",
         "posthog_cohort"."cohort_type",
         "posthog_cohort"."groups"
  FROM "posthog_cohort"
  INNER JOIN "posthog_team" ON ("posthog_cohort"."team_id" = "posthog_team"."id")
  WHERE ("posthog_cohort"."id" = 99999
         AND "posthog_team"."project_id" = 99999)
  LIMIT 21
  '''
# ---
# name: TestCohortGenerationForFeatureFlag.test_creating_static_cohort_with_default_person_properties_adjustment.20
  '''
  SELECT "posthog_grouptypemapping"."id",
         "posthog_grouptypemapping"."team_id",
         "posthog_grouptypemapping"."project_id",
         "posthog_grouptypemapping"."group_type",
         "posthog_grouptypemapping"."group_type_index",
         "posthog_grouptypemapping"."name_singular",
         "posthog_grouptypemapping"."name_plural",
         "posthog_grouptypemapping"."default_columns",
         "posthog_grouptypemapping"."detail_dashboard_id",
         "posthog_grouptypemapping"."created_at"
  FROM "posthog_grouptypemapping"
  WHERE "posthog_grouptypemapping"."project_id" = 99999
  '''
# ---
# name: TestCohortGenerationForFeatureFlag.test_creating_static_cohort_with_default_person_properties_adjustment.21
  '''
  SELECT "posthog_team"."id",
         "posthog_team"."project_id"
  FROM "posthog_team"
  WHERE "posthog_team"."id" = 99999
  LIMIT 21
  '''
# ---
# name: TestCohortGenerationForFeatureFlag.test_creating_static_cohort_with_default_person_properties_adjustment.22
  '''
  SELECT "posthog_featureflag"."id",
         "posthog_featureflag"."key",
         "posthog_featureflag"."name",
         "posthog_featureflag"."filters",
         "posthog_featureflag"."rollout_percentage",
         "posthog_featureflag"."team_id",
         "posthog_featureflag"."created_by_id",
         "posthog_featureflag"."created_at",
         "posthog_featureflag"."deleted",
         "posthog_featureflag"."active",
         "posthog_featureflag"."version",
         "posthog_featureflag"."last_modified_by_id",
         "posthog_featureflag"."rollback_conditions",
         "posthog_featureflag"."performed_rollback",
         "posthog_featureflag"."ensure_experience_continuity",
         "posthog_featureflag"."usage_dashboard_id",
         "posthog_featureflag"."has_enriched_analytics",
         "posthog_featureflag"."is_remote_configuration",
         "posthog_featureflag"."has_encrypted_payloads",
         "posthog_featureflag"."evaluation_runtime"
  FROM "posthog_featureflag"
  INNER JOIN "posthog_team" ON ("posthog_featureflag"."team_id" = "posthog_team"."id")
  WHERE ("posthog_featureflag"."key" = 'some-feature-new'
         AND "posthog_team"."project_id" = 99999)
  LIMIT 21
  '''
# ---
# name: TestCohortGenerationForFeatureFlag.test_creating_static_cohort_with_default_person_properties_adjustment.23
  '''
  SELECT "posthog_cohort"."id",
         "posthog_cohort"."name",
         "posthog_cohort"."description",
         "posthog_cohort"."team_id",
         "posthog_cohort"."deleted",
         "posthog_cohort"."filters",
         "posthog_cohort"."query",
         "posthog_cohort"."version",
         "posthog_cohort"."pending_version",
         "posthog_cohort"."count",
         "posthog_cohort"."created_by_id",
         "posthog_cohort"."created_at",
         "posthog_cohort"."is_calculating",
         "posthog_cohort"."last_calculation",
         "posthog_cohort"."errors_calculating",
         "posthog_cohort"."last_error_at",
         "posthog_cohort"."is_static",
         "posthog_cohort"."cohort_type",
         "posthog_cohort"."groups"
  FROM "posthog_cohort"
  INNER JOIN "posthog_team" ON ("posthog_cohort"."team_id" = "posthog_team"."id")
  WHERE ("posthog_cohort"."id" = 99999
         AND "posthog_team"."project_id" = 99999)
  LIMIT 21
  '''
# ---
# name: TestCohortGenerationForFeatureFlag.test_creating_static_cohort_with_default_person_properties_adjustment.24
  '''
  SELECT "posthog_person"."id",
         "posthog_person"."created_at",
         "posthog_person"."properties_last_updated_at",
         "posthog_person"."properties_last_operation",
         "posthog_person"."team_id",
         "posthog_person"."properties",
         "posthog_person"."is_user_id",
         "posthog_person"."is_identified",
         "posthog_person"."uuid",
         "posthog_person"."version"
  FROM "posthog_person"
  WHERE ("posthog_person"."team_id" = 99999
         AND ("posthog_person"."properties" -> 'key') IS NOT NULL)
  ORDER BY "posthog_person"."id" ASC
  LIMIT 1000
  '''
# ---
# name: TestCohortGenerationForFeatureFlag.test_creating_static_cohort_with_default_person_properties_adjustment.25
  '''
  SELECT "posthog_persondistinctid"."id",
         "posthog_persondistinctid"."team_id",
         "posthog_persondistinctid"."person_id",
         "posthog_persondistinctid"."distinct_id",
         "posthog_persondistinctid"."version"
  FROM "posthog_persondistinctid"
  WHERE ("posthog_persondistinctid"."id" IN
           (SELECT U0."id"
            FROM "posthog_persondistinctid" U0
            WHERE U0."person_id" = ("posthog_persondistinctid"."person_id")
            LIMIT 3)
         AND "posthog_persondistinctid"."person_id" IN (1,
                                                        2,
                                                        3,
                                                        4,
                                                        5 /* ... */))
  '''
# ---
# name: TestCohortGenerationForFeatureFlag.test_creating_static_cohort_with_default_person_properties_adjustment.26
  '''
  SELECT "posthog_person"."id",
         "posthog_person"."created_at",
         "posthog_person"."properties_last_updated_at",
         "posthog_person"."properties_last_operation",
         "posthog_person"."team_id",
         "posthog_person"."properties",
         "posthog_person"."is_user_id",
         "posthog_person"."is_identified",
         "posthog_person"."uuid",
         "posthog_person"."version"
  FROM "posthog_person"
  WHERE ("posthog_person"."team_id" = 99999
         AND ("posthog_person"."properties" -> 'key') IS NOT NULL)
  ORDER BY "posthog_person"."id" ASC
  LIMIT 1000
  OFFSET 1000
  '''
# ---
# name: TestCohortGenerationForFeatureFlag.test_creating_static_cohort_with_default_person_properties_adjustment.27
  '''
  SELECT "posthog_person"."uuid"
  FROM "posthog_person"
  WHERE ("posthog_person"."team_id" = 99999
         AND "posthog_person"."uuid" IN ('00000000000000000000000000000000'::uuid,
                                         '00000000000000000000000000000000'::uuid)
         AND NOT (EXISTS
                    (SELECT 1 AS "a"
                     FROM "posthog_cohortpeople" U1
                     WHERE (U1."cohort_id" = 99999
                            AND U1."person_id" = ("posthog_person"."id"))
                     LIMIT 1)))
  '''
# ---
# name: TestCohortGenerationForFeatureFlag.test_creating_static_cohort_with_default_person_properties_adjustment.28
  '''
  SELECT "posthog_team"."id",
         "posthog_team"."uuid",
         "posthog_team"."organization_id",
         "posthog_team"."parent_team_id",
         "posthog_team"."project_id",
         "posthog_team"."api_token",
         "posthog_team"."app_urls",
         "posthog_team"."name",
         "posthog_team"."slack_incoming_webhook",
         "posthog_team"."created_at",
         "posthog_team"."updated_at",
         "posthog_team"."anonymize_ips",
         "posthog_team"."completed_snippet_onboarding",
         "posthog_team"."has_completed_onboarding_for",
         "posthog_team"."onboarding_tasks",
         "posthog_team"."ingested_event",
         "posthog_team"."autocapture_opt_out",
         "posthog_team"."autocapture_web_vitals_opt_in",
         "posthog_team"."autocapture_web_vitals_allowed_metrics",
         "posthog_team"."autocapture_exceptions_opt_in",
         "posthog_team"."autocapture_exceptions_errors_to_ignore",
         "posthog_team"."person_processing_opt_out",
         "posthog_team"."secret_api_token",
         "posthog_team"."secret_api_token_backup",
         "posthog_team"."session_recording_opt_in",
         "posthog_team"."session_recording_sample_rate",
         "posthog_team"."session_recording_minimum_duration_milliseconds",
         "posthog_team"."session_recording_linked_flag",
         "posthog_team"."session_recording_network_payload_capture_config",
         "posthog_team"."session_recording_masking_config",
         "posthog_team"."session_recording_url_trigger_config",
         "posthog_team"."session_recording_url_blocklist_config",
         "posthog_team"."session_recording_event_trigger_config",
         "posthog_team"."session_recording_trigger_match_type_config",
         "posthog_team"."session_replay_config",
         "posthog_team"."survey_config",
         "posthog_team"."capture_console_log_opt_in",
         "posthog_team"."capture_performance_opt_in",
         "posthog_team"."capture_dead_clicks",
         "posthog_team"."surveys_opt_in",
         "posthog_team"."heatmaps_opt_in",
         "posthog_team"."web_analytics_pre_aggregated_tables_enabled",
         "posthog_team"."web_analytics_pre_aggregated_tables_version",
         "posthog_team"."flags_persistence_default",
         "posthog_team"."feature_flag_confirmation_enabled",
         "posthog_team"."feature_flag_confirmation_message",
         "posthog_team"."session_recording_version",
         "posthog_team"."signup_token",
         "posthog_team"."is_demo",
         "posthog_team"."access_control",
         "posthog_team"."week_start_day",
         "posthog_team"."inject_web_apps",
         "posthog_team"."test_account_filters",
         "posthog_team"."test_account_filters_default_checked",
         "posthog_team"."path_cleaning_filters",
         "posthog_team"."timezone",
         "posthog_team"."data_attributes",
         "posthog_team"."person_display_name_properties",
         "posthog_team"."live_events_columns",
         "posthog_team"."recording_domains",
         "posthog_team"."human_friendly_comparison_periods",
         "posthog_team"."cookieless_server_hash_mode",
         "posthog_team"."primary_dashboard_id",
         "posthog_team"."default_data_theme",
         "posthog_team"."extra_settings",
         "posthog_team"."modifiers",
         "posthog_team"."correlation_config",
         "posthog_team"."session_recording_retention_period_days",
         "posthog_team"."session_recording_retention_period",
         "posthog_team"."plugins_opt_in",
         "posthog_team"."opt_out_capture",
         "posthog_team"."event_names",
         "posthog_team"."event_names_with_usage",
         "posthog_team"."event_properties",
         "posthog_team"."event_properties_with_usage",
         "posthog_team"."event_properties_numerical",
         "posthog_team"."external_data_workspace_id",
         "posthog_team"."external_data_workspace_last_synced_at",
         "posthog_team"."api_query_rate_limit",
         "posthog_team"."revenue_tracking_config",
         "posthog_team"."drop_events_older_than",
         "posthog_team"."base_currency"
  FROM "posthog_team"
  WHERE "posthog_team"."id" = 99999
  LIMIT 21
  '''
# ---
# name: TestCohortGenerationForFeatureFlag.test_creating_static_cohort_with_default_person_properties_adjustment.29
  '''
  SELECT "posthog_filesystem"."team_id",
         "posthog_filesystem"."id",
         "posthog_filesystem"."path",
         "posthog_filesystem"."depth",
         "posthog_filesystem"."type",
         "posthog_filesystem"."ref",
         "posthog_filesystem"."href",
         "posthog_filesystem"."shortcut",
         "posthog_filesystem"."meta",
         "posthog_filesystem"."created_at",
         "posthog_filesystem"."created_by_id",
         "posthog_filesystem"."project_id"
  FROM "posthog_filesystem"
  WHERE ("posthog_filesystem"."ref" = '0001'
         AND "posthog_filesystem"."team_id" = 99999
         AND "posthog_filesystem"."type" = 'cohort'
         AND NOT ("posthog_filesystem"."shortcut"
                  AND "posthog_filesystem"."shortcut" IS NOT NULL))
  '''
# ---
# name: TestCohortGenerationForFeatureFlag.test_creating_static_cohort_with_default_person_properties_adjustment.3
  '''
  SELECT "posthog_person"."id",
         "posthog_person"."created_at",
         "posthog_person"."properties_last_updated_at",
         "posthog_person"."properties_last_operation",
         "posthog_person"."team_id",
         "posthog_person"."properties",
         "posthog_person"."is_user_id",
         "posthog_person"."is_identified",
         "posthog_person"."uuid",
         "posthog_person"."version"
  FROM "posthog_person"
  WHERE ("posthog_person"."team_id" = 99999
         AND UPPER(("posthog_person"."properties" ->> 'key')::text) LIKE UPPER('%value%')
         AND "posthog_person"."properties" ? 'key'
         AND NOT (("posthog_person"."properties" -> 'key') = 'null'::jsonb))
  ORDER BY "posthog_person"."id" ASC
  LIMIT 1000
  '''
# ---
# name: TestCohortGenerationForFeatureFlag.test_creating_static_cohort_with_default_person_properties_adjustment.30
  '''
  SELECT "posthog_filesystemshortcut"."id",
         "posthog_filesystemshortcut"."team_id",
         "posthog_filesystemshortcut"."user_id",
         "posthog_filesystemshortcut"."path",
         "posthog_filesystemshortcut"."type",
         "posthog_filesystemshortcut"."ref",
         "posthog_filesystemshortcut"."href",
         "posthog_filesystemshortcut"."created_at"
  FROM "posthog_filesystemshortcut"
  WHERE ("posthog_filesystemshortcut"."ref" = '0001'
         AND "posthog_filesystemshortcut"."team_id" = 99999
         AND "posthog_filesystemshortcut"."type" = 'cohort'
         AND NOT ("posthog_filesystemshortcut"."path" = 'some cohort2'
                  AND "posthog_filesystemshortcut"."href" = '__skipped__'
                  AND "posthog_filesystemshortcut"."href" IS NOT NULL))
  '''
# ---
# name: TestCohortGenerationForFeatureFlag.test_creating_static_cohort_with_default_person_properties_adjustment.31
  '''
  SELECT "posthog_team"."id",
         "posthog_team"."uuid",
         "posthog_team"."organization_id",
         "posthog_team"."parent_team_id",
         "posthog_team"."project_id",
         "posthog_team"."api_token",
         "posthog_team"."app_urls",
         "posthog_team"."name",
         "posthog_team"."slack_incoming_webhook",
         "posthog_team"."created_at",
         "posthog_team"."updated_at",
         "posthog_team"."anonymize_ips",
         "posthog_team"."completed_snippet_onboarding",
         "posthog_team"."has_completed_onboarding_for",
         "posthog_team"."onboarding_tasks",
         "posthog_team"."ingested_event",
         "posthog_team"."autocapture_opt_out",
         "posthog_team"."autocapture_web_vitals_opt_in",
         "posthog_team"."autocapture_web_vitals_allowed_metrics",
         "posthog_team"."autocapture_exceptions_opt_in",
         "posthog_team"."autocapture_exceptions_errors_to_ignore",
         "posthog_team"."person_processing_opt_out",
         "posthog_team"."secret_api_token",
         "posthog_team"."secret_api_token_backup",
         "posthog_team"."session_recording_opt_in",
         "posthog_team"."session_recording_sample_rate",
         "posthog_team"."session_recording_minimum_duration_milliseconds",
         "posthog_team"."session_recording_linked_flag",
         "posthog_team"."session_recording_network_payload_capture_config",
         "posthog_team"."session_recording_masking_config",
         "posthog_team"."session_recording_url_trigger_config",
         "posthog_team"."session_recording_url_blocklist_config",
         "posthog_team"."session_recording_event_trigger_config",
         "posthog_team"."session_recording_trigger_match_type_config",
         "posthog_team"."session_replay_config",
         "posthog_team"."survey_config",
         "posthog_team"."capture_console_log_opt_in",
         "posthog_team"."capture_performance_opt_in",
         "posthog_team"."capture_dead_clicks",
         "posthog_team"."surveys_opt_in",
         "posthog_team"."heatmaps_opt_in",
         "posthog_team"."web_analytics_pre_aggregated_tables_enabled",
         "posthog_team"."web_analytics_pre_aggregated_tables_version",
         "posthog_team"."flags_persistence_default",
         "posthog_team"."feature_flag_confirmation_enabled",
         "posthog_team"."feature_flag_confirmation_message",
         "posthog_team"."session_recording_version",
         "posthog_team"."signup_token",
         "posthog_team"."is_demo",
         "posthog_team"."access_control",
         "posthog_team"."week_start_day",
         "posthog_team"."inject_web_apps",
         "posthog_team"."test_account_filters",
         "posthog_team"."test_account_filters_default_checked",
         "posthog_team"."path_cleaning_filters",
         "posthog_team"."timezone",
         "posthog_team"."data_attributes",
         "posthog_team"."person_display_name_properties",
         "posthog_team"."live_events_columns",
         "posthog_team"."recording_domains",
         "posthog_team"."human_friendly_comparison_periods",
         "posthog_team"."cookieless_server_hash_mode",
         "posthog_team"."primary_dashboard_id",
         "posthog_team"."default_data_theme",
         "posthog_team"."extra_settings",
         "posthog_team"."modifiers",
         "posthog_team"."correlation_config",
         "posthog_team"."session_recording_retention_period_days",
         "posthog_team"."session_recording_retention_period",
         "posthog_team"."external_data_workspace_id",
         "posthog_team"."external_data_workspace_last_synced_at",
         "posthog_team"."api_query_rate_limit",
         "posthog_team"."revenue_tracking_config",
         "posthog_team"."drop_events_older_than",
         "posthog_team"."base_currency"
  FROM "posthog_team"
  WHERE "posthog_team"."id" = 99999
  LIMIT 21
  '''
# ---
# name: TestCohortGenerationForFeatureFlag.test_creating_static_cohort_with_default_person_properties_adjustment.32
  '''
  SELECT "posthog_cohort"."id",
         "posthog_cohort"."name",
         "posthog_cohort"."description",
         "posthog_cohort"."team_id",
         "posthog_cohort"."deleted",
         "posthog_cohort"."filters",
         "posthog_cohort"."query",
         "posthog_cohort"."version",
         "posthog_cohort"."pending_version",
         "posthog_cohort"."count",
         "posthog_cohort"."created_by_id",
         "posthog_cohort"."created_at",
         "posthog_cohort"."is_calculating",
         "posthog_cohort"."last_calculation",
         "posthog_cohort"."errors_calculating",
         "posthog_cohort"."last_error_at",
         "posthog_cohort"."is_static",
         "posthog_cohort"."cohort_type",
         "posthog_cohort"."groups"
  FROM "posthog_cohort"
  INNER JOIN "posthog_team" ON ("posthog_cohort"."team_id" = "posthog_team"."id")
  WHERE (NOT "posthog_cohort"."deleted"
         AND "posthog_team"."project_id" = 99999)
  '''
# ---
# name: TestCohortGenerationForFeatureFlag.test_creating_static_cohort_with_default_person_properties_adjustment.33
  '''
  SELECT "posthog_featureflag"."id",
         "posthog_featureflag"."key",
         "posthog_featureflag"."name",
         "posthog_featureflag"."filters",
         "posthog_featureflag"."rollout_percentage",
         "posthog_featureflag"."team_id",
         "posthog_featureflag"."created_by_id",
         "posthog_featureflag"."created_at",
         "posthog_featureflag"."deleted",
         "posthog_featureflag"."active",
         "posthog_featureflag"."version",
         "posthog_featureflag"."last_modified_by_id",
         "posthog_featureflag"."rollback_conditions",
         "posthog_featureflag"."performed_rollback",
         "posthog_featureflag"."ensure_experience_continuity",
         "posthog_featureflag"."usage_dashboard_id",
         "posthog_featureflag"."has_enriched_analytics",
         "posthog_featureflag"."is_remote_configuration",
         "posthog_featureflag"."has_encrypted_payloads",
         "posthog_featureflag"."evaluation_runtime"
  FROM "posthog_featureflag"
  INNER JOIN "posthog_team" ON ("posthog_featureflag"."team_id" = "posthog_team"."id")
  WHERE (NOT ("posthog_featureflag"."is_remote_configuration"
              AND "posthog_featureflag"."is_remote_configuration" IS NOT NULL)
         AND NOT "posthog_featureflag"."deleted"
         AND "posthog_team"."project_id" = 99999)
  '''
# ---
# name: TestCohortGenerationForFeatureFlag.test_creating_static_cohort_with_default_person_properties_adjustment.34
  '''
  SELECT "posthog_featureflagevaluationtag"."id",
         "posthog_featureflagevaluationtag"."feature_flag_id",
         "posthog_featureflagevaluationtag"."tag_id",
         "posthog_featureflagevaluationtag"."created_at",
         "posthog_tag"."id",
         "posthog_tag"."name",
         "posthog_tag"."team_id"
  FROM "posthog_featureflagevaluationtag"
  INNER JOIN "posthog_tag" ON ("posthog_featureflagevaluationtag"."tag_id" = "posthog_tag"."id")
  WHERE "posthog_featureflagevaluationtag"."feature_flag_id" = 99999
  '''
# ---
# name: TestCohortGenerationForFeatureFlag.test_creating_static_cohort_with_default_person_properties_adjustment.35
  '''
  SELECT "posthog_featureflagevaluationtag"."id",
         "posthog_featureflagevaluationtag"."feature_flag_id",
         "posthog_featureflagevaluationtag"."tag_id",
         "posthog_featureflagevaluationtag"."created_at",
         "posthog_tag"."id",
         "posthog_tag"."name",
         "posthog_tag"."team_id"
  FROM "posthog_featureflagevaluationtag"
  INNER JOIN "posthog_tag" ON ("posthog_featureflagevaluationtag"."tag_id" = "posthog_tag"."id")
  WHERE "posthog_featureflagevaluationtag"."feature_flag_id" = 99999
  '''
# ---
# name: TestCohortGenerationForFeatureFlag.test_creating_static_cohort_with_default_person_properties_adjustment.36
  '''
  SELECT "posthog_grouptypemapping"."id",
         "posthog_grouptypemapping"."team_id",
         "posthog_grouptypemapping"."project_id",
         "posthog_grouptypemapping"."group_type",
         "posthog_grouptypemapping"."group_type_index",
         "posthog_grouptypemapping"."name_singular",
         "posthog_grouptypemapping"."name_plural",
         "posthog_grouptypemapping"."default_columns",
         "posthog_grouptypemapping"."detail_dashboard_id",
         "posthog_grouptypemapping"."created_at"
  FROM "posthog_grouptypemapping"
  WHERE "posthog_grouptypemapping"."project_id" = 99999
  '''
# ---
# name: TestCohortGenerationForFeatureFlag.test_creating_static_cohort_with_default_person_properties_adjustment.37
  '''
  SELECT "posthog_cohort"."id",
         "posthog_cohort"."name",
         "posthog_cohort"."description",
         "posthog_cohort"."team_id",
         "posthog_cohort"."deleted",
         "posthog_cohort"."filters",
         "posthog_cohort"."query",
         "posthog_cohort"."version",
         "posthog_cohort"."pending_version",
         "posthog_cohort"."count",
         "posthog_cohort"."created_by_id",
         "posthog_cohort"."created_at",
         "posthog_cohort"."is_calculating",
         "posthog_cohort"."last_calculation",
         "posthog_cohort"."errors_calculating",
         "posthog_cohort"."last_error_at",
         "posthog_cohort"."is_static",
         "posthog_cohort"."cohort_type",
         "posthog_cohort"."groups"
  FROM "posthog_cohort"
  INNER JOIN "posthog_team" ON ("posthog_cohort"."team_id" = "posthog_team"."id")
  WHERE (NOT "posthog_cohort"."deleted"
         AND "posthog_team"."project_id" = 99999)
  '''
# ---
# name: TestCohortGenerationForFeatureFlag.test_creating_static_cohort_with_default_person_properties_adjustment.38
  '''
  SELECT "posthog_featureflag"."id",
         "posthog_featureflag"."key",
         "posthog_featureflag"."name",
         "posthog_featureflag"."filters",
         "posthog_featureflag"."rollout_percentage",
         "posthog_featureflag"."team_id",
         "posthog_featureflag"."created_by_id",
         "posthog_featureflag"."created_at",
         "posthog_featureflag"."deleted",
         "posthog_featureflag"."active",
         "posthog_featureflag"."version",
         "posthog_featureflag"."last_modified_by_id",
         "posthog_featureflag"."rollback_conditions",
         "posthog_featureflag"."performed_rollback",
         "posthog_featureflag"."ensure_experience_continuity",
         "posthog_featureflag"."usage_dashboard_id",
         "posthog_featureflag"."has_enriched_analytics",
         "posthog_featureflag"."is_remote_configuration",
         "posthog_featureflag"."has_encrypted_payloads",
         "posthog_featureflag"."evaluation_runtime"
  FROM "posthog_featureflag"
  INNER JOIN "posthog_team" ON ("posthog_featureflag"."team_id" = "posthog_team"."id")
  WHERE (NOT ("posthog_featureflag"."is_remote_configuration"
              AND "posthog_featureflag"."is_remote_configuration" IS NOT NULL)
         AND NOT "posthog_featureflag"."deleted"
         AND "posthog_team"."project_id" = 99999)
  '''
# ---
# name: TestCohortGenerationForFeatureFlag.test_creating_static_cohort_with_default_person_properties_adjustment.39
  '''
  SELECT "posthog_featureflagevaluationtag"."id",
         "posthog_featureflagevaluationtag"."feature_flag_id",
         "posthog_featureflagevaluationtag"."tag_id",
         "posthog_featureflagevaluationtag"."created_at",
         "posthog_tag"."id",
         "posthog_tag"."name",
         "posthog_tag"."team_id"
  FROM "posthog_featureflagevaluationtag"
  INNER JOIN "posthog_tag" ON ("posthog_featureflagevaluationtag"."tag_id" = "posthog_tag"."id")
  WHERE "posthog_featureflagevaluationtag"."feature_flag_id" = 99999
  '''
# ---
# name: TestCohortGenerationForFeatureFlag.test_creating_static_cohort_with_default_person_properties_adjustment.4
  '''
  SELECT "posthog_persondistinctid"."id",
         "posthog_persondistinctid"."team_id",
         "posthog_persondistinctid"."person_id",
         "posthog_persondistinctid"."distinct_id",
         "posthog_persondistinctid"."version"
  FROM "posthog_persondistinctid"
  WHERE ("posthog_persondistinctid"."id" IN
           (SELECT U0."id"
            FROM "posthog_persondistinctid" U0
            WHERE U0."person_id" = ("posthog_persondistinctid"."person_id")
            LIMIT 3)
         AND "posthog_persondistinctid"."person_id" IN (1,
                                                        2,
                                                        3,
                                                        4,
                                                        5 /* ... */))
  '''
# ---
# name: TestCohortGenerationForFeatureFlag.test_creating_static_cohort_with_default_person_properties_adjustment.40
  '''
  SELECT "posthog_featureflagevaluationtag"."id",
         "posthog_featureflagevaluationtag"."feature_flag_id",
         "posthog_featureflagevaluationtag"."tag_id",
         "posthog_featureflagevaluationtag"."created_at",
         "posthog_tag"."id",
         "posthog_tag"."name",
         "posthog_tag"."team_id"
  FROM "posthog_featureflagevaluationtag"
  INNER JOIN "posthog_tag" ON ("posthog_featureflagevaluationtag"."tag_id" = "posthog_tag"."id")
  WHERE "posthog_featureflagevaluationtag"."feature_flag_id" = 99999
  '''
# ---
# name: TestCohortGenerationForFeatureFlag.test_creating_static_cohort_with_default_person_properties_adjustment.41
  '''
  SELECT "posthog_grouptypemapping"."id",
         "posthog_grouptypemapping"."team_id",
         "posthog_grouptypemapping"."project_id",
         "posthog_grouptypemapping"."group_type",
         "posthog_grouptypemapping"."group_type_index",
         "posthog_grouptypemapping"."name_singular",
         "posthog_grouptypemapping"."name_plural",
         "posthog_grouptypemapping"."default_columns",
         "posthog_grouptypemapping"."detail_dashboard_id",
         "posthog_grouptypemapping"."created_at"
  FROM "posthog_grouptypemapping"
  WHERE "posthog_grouptypemapping"."project_id" = 99999
  '''
# ---
# name: TestCohortGenerationForFeatureFlag.test_creating_static_cohort_with_default_person_properties_adjustment.5
  '''
  SELECT "posthog_person"."id",
         "posthog_person"."created_at",
         "posthog_person"."properties_last_updated_at",
         "posthog_person"."properties_last_operation",
         "posthog_person"."team_id",
         "posthog_person"."properties",
         "posthog_person"."is_user_id",
         "posthog_person"."is_identified",
         "posthog_person"."uuid",
         "posthog_person"."version"
  FROM "posthog_person"
  WHERE ("posthog_person"."team_id" = 99999
         AND UPPER(("posthog_person"."properties" ->> 'key')::text) LIKE UPPER('%value%')
         AND "posthog_person"."properties" ? 'key'
         AND NOT (("posthog_person"."properties" -> 'key') = 'null'::jsonb))
  ORDER BY "posthog_person"."id" ASC
  LIMIT 1000
  OFFSET 1000
  '''
# ---
# name: TestCohortGenerationForFeatureFlag.test_creating_static_cohort_with_default_person_properties_adjustment.6
  '''
  SELECT "posthog_person"."uuid"
  FROM "posthog_person"
  WHERE ("posthog_person"."team_id" = 99999
         AND "posthog_person"."uuid" IN ('00000000000000000000000000000000'::uuid)
         AND NOT (EXISTS
                    (SELECT 1 AS "a"
                     FROM "posthog_cohortpeople" U1
                     WHERE (U1."cohort_id" = 99999
                            AND U1."person_id" = ("posthog_person"."id"))
                     LIMIT 1)))
  '''
# ---
# name: TestCohortGenerationForFeatureFlag.test_creating_static_cohort_with_default_person_properties_adjustment.7
  '''
  SELECT "posthog_team"."id",
         "posthog_team"."uuid",
         "posthog_team"."organization_id",
         "posthog_team"."parent_team_id",
         "posthog_team"."project_id",
         "posthog_team"."api_token",
         "posthog_team"."app_urls",
         "posthog_team"."name",
         "posthog_team"."slack_incoming_webhook",
         "posthog_team"."created_at",
         "posthog_team"."updated_at",
         "posthog_team"."anonymize_ips",
         "posthog_team"."completed_snippet_onboarding",
         "posthog_team"."has_completed_onboarding_for",
         "posthog_team"."onboarding_tasks",
         "posthog_team"."ingested_event",
         "posthog_team"."autocapture_opt_out",
         "posthog_team"."autocapture_web_vitals_opt_in",
         "posthog_team"."autocapture_web_vitals_allowed_metrics",
         "posthog_team"."autocapture_exceptions_opt_in",
         "posthog_team"."autocapture_exceptions_errors_to_ignore",
         "posthog_team"."person_processing_opt_out",
         "posthog_team"."secret_api_token",
         "posthog_team"."secret_api_token_backup",
         "posthog_team"."session_recording_opt_in",
         "posthog_team"."session_recording_sample_rate",
         "posthog_team"."session_recording_minimum_duration_milliseconds",
         "posthog_team"."session_recording_linked_flag",
         "posthog_team"."session_recording_network_payload_capture_config",
         "posthog_team"."session_recording_masking_config",
         "posthog_team"."session_recording_url_trigger_config",
         "posthog_team"."session_recording_url_blocklist_config",
         "posthog_team"."session_recording_event_trigger_config",
         "posthog_team"."session_recording_trigger_match_type_config",
         "posthog_team"."session_replay_config",
         "posthog_team"."survey_config",
         "posthog_team"."capture_console_log_opt_in",
         "posthog_team"."capture_performance_opt_in",
         "posthog_team"."capture_dead_clicks",
         "posthog_team"."surveys_opt_in",
         "posthog_team"."heatmaps_opt_in",
         "posthog_team"."web_analytics_pre_aggregated_tables_enabled",
         "posthog_team"."web_analytics_pre_aggregated_tables_version",
         "posthog_team"."flags_persistence_default",
         "posthog_team"."feature_flag_confirmation_enabled",
         "posthog_team"."feature_flag_confirmation_message",
         "posthog_team"."session_recording_version",
         "posthog_team"."signup_token",
         "posthog_team"."is_demo",
         "posthog_team"."access_control",
         "posthog_team"."week_start_day",
         "posthog_team"."inject_web_apps",
         "posthog_team"."test_account_filters",
         "posthog_team"."test_account_filters_default_checked",
         "posthog_team"."path_cleaning_filters",
         "posthog_team"."timezone",
         "posthog_team"."data_attributes",
         "posthog_team"."person_display_name_properties",
         "posthog_team"."live_events_columns",
         "posthog_team"."recording_domains",
         "posthog_team"."human_friendly_comparison_periods",
         "posthog_team"."cookieless_server_hash_mode",
         "posthog_team"."primary_dashboard_id",
         "posthog_team"."default_data_theme",
         "posthog_team"."extra_settings",
         "posthog_team"."modifiers",
         "posthog_team"."correlation_config",
         "posthog_team"."session_recording_retention_period_days",
         "posthog_team"."session_recording_retention_period",
         "posthog_team"."plugins_opt_in",
         "posthog_team"."opt_out_capture",
         "posthog_team"."event_names",
         "posthog_team"."event_names_with_usage",
         "posthog_team"."event_properties",
         "posthog_team"."event_properties_with_usage",
         "posthog_team"."event_properties_numerical",
         "posthog_team"."external_data_workspace_id",
         "posthog_team"."external_data_workspace_last_synced_at",
         "posthog_team"."api_query_rate_limit",
         "posthog_team"."revenue_tracking_config",
         "posthog_team"."drop_events_older_than",
         "posthog_team"."base_currency"
  FROM "posthog_team"
  WHERE "posthog_team"."id" = 99999
  LIMIT 21
  '''
# ---
# name: TestCohortGenerationForFeatureFlag.test_creating_static_cohort_with_default_person_properties_adjustment.8
  '''
  SELECT "posthog_filesystem"."team_id",
         "posthog_filesystem"."id",
         "posthog_filesystem"."path",
         "posthog_filesystem"."depth",
         "posthog_filesystem"."type",
         "posthog_filesystem"."ref",
         "posthog_filesystem"."href",
         "posthog_filesystem"."shortcut",
         "posthog_filesystem"."meta",
         "posthog_filesystem"."created_at",
         "posthog_filesystem"."created_by_id",
         "posthog_filesystem"."project_id"
  FROM "posthog_filesystem"
  WHERE ("posthog_filesystem"."ref" = '0001'
         AND "posthog_filesystem"."team_id" = 99999
         AND "posthog_filesystem"."type" = 'cohort'
         AND NOT ("posthog_filesystem"."shortcut"
                  AND "posthog_filesystem"."shortcut" IS NOT NULL))
  '''
# ---
# name: TestCohortGenerationForFeatureFlag.test_creating_static_cohort_with_default_person_properties_adjustment.9
  '''
  SELECT "posthog_filesystemshortcut"."id",
         "posthog_filesystemshortcut"."team_id",
         "posthog_filesystemshortcut"."user_id",
         "posthog_filesystemshortcut"."path",
         "posthog_filesystemshortcut"."type",
         "posthog_filesystemshortcut"."ref",
         "posthog_filesystemshortcut"."href",
         "posthog_filesystemshortcut"."created_at"
  FROM "posthog_filesystemshortcut"
  WHERE ("posthog_filesystemshortcut"."ref" = '0001'
         AND "posthog_filesystemshortcut"."team_id" = 99999
         AND "posthog_filesystemshortcut"."type" = 'cohort'
         AND NOT ("posthog_filesystemshortcut"."path" = 'some cohort'
                  AND "posthog_filesystemshortcut"."href" = '__skipped__'
                  AND "posthog_filesystemshortcut"."href" IS NOT NULL))
  '''
# ---
# name: TestCohortGenerationForFeatureFlag.test_creating_static_cohort_with_experience_continuity_flag
  '''
  SELECT "posthog_team"."id",
         "posthog_team"."project_id"
  FROM "posthog_team"
  WHERE "posthog_team"."id" = 99999
  LIMIT 21
  '''
# ---
# name: TestCohortGenerationForFeatureFlag.test_creating_static_cohort_with_experience_continuity_flag.1
  '''
  SELECT "posthog_featureflag"."id",
         "posthog_featureflag"."key",
         "posthog_featureflag"."name",
         "posthog_featureflag"."filters",
         "posthog_featureflag"."rollout_percentage",
         "posthog_featureflag"."team_id",
         "posthog_featureflag"."created_by_id",
         "posthog_featureflag"."created_at",
         "posthog_featureflag"."deleted",
         "posthog_featureflag"."active",
         "posthog_featureflag"."version",
         "posthog_featureflag"."last_modified_by_id",
         "posthog_featureflag"."rollback_conditions",
         "posthog_featureflag"."performed_rollback",
         "posthog_featureflag"."ensure_experience_continuity",
         "posthog_featureflag"."usage_dashboard_id",
         "posthog_featureflag"."has_enriched_analytics",
         "posthog_featureflag"."is_remote_configuration",
         "posthog_featureflag"."has_encrypted_payloads",
         "posthog_featureflag"."evaluation_runtime"
  FROM "posthog_featureflag"
  INNER JOIN "posthog_team" ON ("posthog_featureflag"."team_id" = "posthog_team"."id")
  WHERE ("posthog_featureflag"."key" = 'some-feature2'
         AND "posthog_team"."project_id" = 99999)
  LIMIT 21
  '''
# ---
# name: TestCohortGenerationForFeatureFlag.test_creating_static_cohort_with_experience_continuity_flag.10
  '''
  SELECT "posthog_team"."id",
         "posthog_team"."uuid",
         "posthog_team"."organization_id",
         "posthog_team"."parent_team_id",
         "posthog_team"."project_id",
         "posthog_team"."api_token",
         "posthog_team"."app_urls",
         "posthog_team"."name",
         "posthog_team"."slack_incoming_webhook",
         "posthog_team"."created_at",
         "posthog_team"."updated_at",
         "posthog_team"."anonymize_ips",
         "posthog_team"."completed_snippet_onboarding",
         "posthog_team"."has_completed_onboarding_for",
         "posthog_team"."onboarding_tasks",
         "posthog_team"."ingested_event",
         "posthog_team"."autocapture_opt_out",
         "posthog_team"."autocapture_web_vitals_opt_in",
         "posthog_team"."autocapture_web_vitals_allowed_metrics",
         "posthog_team"."autocapture_exceptions_opt_in",
         "posthog_team"."autocapture_exceptions_errors_to_ignore",
         "posthog_team"."person_processing_opt_out",
         "posthog_team"."secret_api_token",
         "posthog_team"."secret_api_token_backup",
         "posthog_team"."session_recording_opt_in",
         "posthog_team"."session_recording_sample_rate",
         "posthog_team"."session_recording_minimum_duration_milliseconds",
         "posthog_team"."session_recording_linked_flag",
         "posthog_team"."session_recording_network_payload_capture_config",
         "posthog_team"."session_recording_masking_config",
         "posthog_team"."session_recording_url_trigger_config",
         "posthog_team"."session_recording_url_blocklist_config",
         "posthog_team"."session_recording_event_trigger_config",
         "posthog_team"."session_recording_trigger_match_type_config",
         "posthog_team"."session_replay_config",
         "posthog_team"."survey_config",
         "posthog_team"."capture_console_log_opt_in",
         "posthog_team"."capture_performance_opt_in",
         "posthog_team"."capture_dead_clicks",
         "posthog_team"."surveys_opt_in",
         "posthog_team"."heatmaps_opt_in",
         "posthog_team"."web_analytics_pre_aggregated_tables_enabled",
         "posthog_team"."web_analytics_pre_aggregated_tables_version",
         "posthog_team"."flags_persistence_default",
         "posthog_team"."feature_flag_confirmation_enabled",
         "posthog_team"."feature_flag_confirmation_message",
         "posthog_team"."session_recording_version",
         "posthog_team"."signup_token",
         "posthog_team"."is_demo",
         "posthog_team"."access_control",
         "posthog_team"."week_start_day",
         "posthog_team"."inject_web_apps",
         "posthog_team"."test_account_filters",
         "posthog_team"."test_account_filters_default_checked",
         "posthog_team"."path_cleaning_filters",
         "posthog_team"."timezone",
         "posthog_team"."data_attributes",
         "posthog_team"."person_display_name_properties",
         "posthog_team"."live_events_columns",
         "posthog_team"."recording_domains",
         "posthog_team"."human_friendly_comparison_periods",
         "posthog_team"."cookieless_server_hash_mode",
         "posthog_team"."primary_dashboard_id",
         "posthog_team"."default_data_theme",
         "posthog_team"."extra_settings",
         "posthog_team"."modifiers",
         "posthog_team"."correlation_config",
         "posthog_team"."session_recording_retention_period_days",
         "posthog_team"."session_recording_retention_period",
         "posthog_team"."plugins_opt_in",
         "posthog_team"."opt_out_capture",
         "posthog_team"."event_names",
         "posthog_team"."event_names_with_usage",
         "posthog_team"."event_properties",
         "posthog_team"."event_properties_with_usage",
         "posthog_team"."event_properties_numerical",
         "posthog_team"."external_data_workspace_id",
         "posthog_team"."external_data_workspace_last_synced_at",
         "posthog_team"."api_query_rate_limit",
         "posthog_team"."revenue_tracking_config",
         "posthog_team"."drop_events_older_than",
         "posthog_team"."base_currency"
  FROM "posthog_team"
  WHERE "posthog_team"."id" = 99999
  LIMIT 21
  '''
# ---
# name: TestCohortGenerationForFeatureFlag.test_creating_static_cohort_with_experience_continuity_flag.11
  '''
  SELECT "posthog_filesystem"."team_id",
         "posthog_filesystem"."id",
         "posthog_filesystem"."path",
         "posthog_filesystem"."depth",
         "posthog_filesystem"."type",
         "posthog_filesystem"."ref",
         "posthog_filesystem"."href",
         "posthog_filesystem"."shortcut",
         "posthog_filesystem"."meta",
         "posthog_filesystem"."created_at",
         "posthog_filesystem"."created_by_id",
         "posthog_filesystem"."project_id"
  FROM "posthog_filesystem"
  WHERE ("posthog_filesystem"."ref" = '0001'
         AND "posthog_filesystem"."team_id" = 99999
         AND "posthog_filesystem"."type" = 'cohort'
         AND NOT ("posthog_filesystem"."shortcut"
                  AND "posthog_filesystem"."shortcut" IS NOT NULL))
  '''
# ---
# name: TestCohortGenerationForFeatureFlag.test_creating_static_cohort_with_experience_continuity_flag.12
  '''
  SELECT "posthog_filesystemshortcut"."id",
         "posthog_filesystemshortcut"."team_id",
         "posthog_filesystemshortcut"."user_id",
         "posthog_filesystemshortcut"."path",
         "posthog_filesystemshortcut"."type",
         "posthog_filesystemshortcut"."ref",
         "posthog_filesystemshortcut"."href",
         "posthog_filesystemshortcut"."created_at"
  FROM "posthog_filesystemshortcut"
  WHERE ("posthog_filesystemshortcut"."ref" = '0001'
         AND "posthog_filesystemshortcut"."team_id" = 99999
         AND "posthog_filesystemshortcut"."type" = 'cohort'
         AND NOT ("posthog_filesystemshortcut"."path" = 'some cohort'
                  AND "posthog_filesystemshortcut"."href" = '__skipped__'
                  AND "posthog_filesystemshortcut"."href" IS NOT NULL))
  '''
# ---
# name: TestCohortGenerationForFeatureFlag.test_creating_static_cohort_with_experience_continuity_flag.13
  '''
  SELECT "posthog_team"."id",
         "posthog_team"."uuid",
         "posthog_team"."organization_id",
         "posthog_team"."parent_team_id",
         "posthog_team"."project_id",
         "posthog_team"."api_token",
         "posthog_team"."app_urls",
         "posthog_team"."name",
         "posthog_team"."slack_incoming_webhook",
         "posthog_team"."created_at",
         "posthog_team"."updated_at",
         "posthog_team"."anonymize_ips",
         "posthog_team"."completed_snippet_onboarding",
         "posthog_team"."has_completed_onboarding_for",
         "posthog_team"."onboarding_tasks",
         "posthog_team"."ingested_event",
         "posthog_team"."autocapture_opt_out",
         "posthog_team"."autocapture_web_vitals_opt_in",
         "posthog_team"."autocapture_web_vitals_allowed_metrics",
         "posthog_team"."autocapture_exceptions_opt_in",
         "posthog_team"."autocapture_exceptions_errors_to_ignore",
         "posthog_team"."person_processing_opt_out",
         "posthog_team"."secret_api_token",
         "posthog_team"."secret_api_token_backup",
         "posthog_team"."session_recording_opt_in",
         "posthog_team"."session_recording_sample_rate",
         "posthog_team"."session_recording_minimum_duration_milliseconds",
         "posthog_team"."session_recording_linked_flag",
         "posthog_team"."session_recording_network_payload_capture_config",
         "posthog_team"."session_recording_masking_config",
         "posthog_team"."session_recording_url_trigger_config",
         "posthog_team"."session_recording_url_blocklist_config",
         "posthog_team"."session_recording_event_trigger_config",
         "posthog_team"."session_recording_trigger_match_type_config",
         "posthog_team"."session_replay_config",
         "posthog_team"."survey_config",
         "posthog_team"."capture_console_log_opt_in",
         "posthog_team"."capture_performance_opt_in",
         "posthog_team"."capture_dead_clicks",
         "posthog_team"."surveys_opt_in",
         "posthog_team"."heatmaps_opt_in",
         "posthog_team"."web_analytics_pre_aggregated_tables_enabled",
         "posthog_team"."web_analytics_pre_aggregated_tables_version",
         "posthog_team"."flags_persistence_default",
         "posthog_team"."feature_flag_confirmation_enabled",
         "posthog_team"."feature_flag_confirmation_message",
         "posthog_team"."session_recording_version",
         "posthog_team"."signup_token",
         "posthog_team"."is_demo",
         "posthog_team"."access_control",
         "posthog_team"."week_start_day",
         "posthog_team"."inject_web_apps",
         "posthog_team"."test_account_filters",
         "posthog_team"."test_account_filters_default_checked",
         "posthog_team"."path_cleaning_filters",
         "posthog_team"."timezone",
         "posthog_team"."data_attributes",
         "posthog_team"."person_display_name_properties",
         "posthog_team"."live_events_columns",
         "posthog_team"."recording_domains",
         "posthog_team"."human_friendly_comparison_periods",
         "posthog_team"."cookieless_server_hash_mode",
         "posthog_team"."primary_dashboard_id",
         "posthog_team"."default_data_theme",
         "posthog_team"."extra_settings",
         "posthog_team"."modifiers",
         "posthog_team"."correlation_config",
         "posthog_team"."session_recording_retention_period_days",
         "posthog_team"."session_recording_retention_period",
         "posthog_team"."external_data_workspace_id",
         "posthog_team"."external_data_workspace_last_synced_at",
         "posthog_team"."api_query_rate_limit",
         "posthog_team"."revenue_tracking_config",
         "posthog_team"."drop_events_older_than",
         "posthog_team"."base_currency"
  FROM "posthog_team"
  WHERE "posthog_team"."id" = 99999
  LIMIT 21
  '''
# ---
# name: TestCohortGenerationForFeatureFlag.test_creating_static_cohort_with_experience_continuity_flag.14
  '''
  SELECT "posthog_cohort"."id",
         "posthog_cohort"."name",
         "posthog_cohort"."description",
         "posthog_cohort"."team_id",
         "posthog_cohort"."deleted",
         "posthog_cohort"."filters",
         "posthog_cohort"."query",
         "posthog_cohort"."version",
         "posthog_cohort"."pending_version",
         "posthog_cohort"."count",
         "posthog_cohort"."created_by_id",
         "posthog_cohort"."created_at",
         "posthog_cohort"."is_calculating",
         "posthog_cohort"."last_calculation",
         "posthog_cohort"."errors_calculating",
         "posthog_cohort"."last_error_at",
         "posthog_cohort"."is_static",
         "posthog_cohort"."cohort_type",
         "posthog_cohort"."groups"
  FROM "posthog_cohort"
  INNER JOIN "posthog_team" ON ("posthog_cohort"."team_id" = "posthog_team"."id")
  WHERE (NOT "posthog_cohort"."deleted"
         AND "posthog_team"."project_id" = 99999)
  '''
# ---
# name: TestCohortGenerationForFeatureFlag.test_creating_static_cohort_with_experience_continuity_flag.15
  '''
  SELECT "posthog_featureflag"."id",
         "posthog_featureflag"."key",
         "posthog_featureflag"."name",
         "posthog_featureflag"."filters",
         "posthog_featureflag"."rollout_percentage",
         "posthog_featureflag"."team_id",
         "posthog_featureflag"."created_by_id",
         "posthog_featureflag"."created_at",
         "posthog_featureflag"."deleted",
         "posthog_featureflag"."active",
         "posthog_featureflag"."version",
         "posthog_featureflag"."last_modified_by_id",
         "posthog_featureflag"."rollback_conditions",
         "posthog_featureflag"."performed_rollback",
         "posthog_featureflag"."ensure_experience_continuity",
         "posthog_featureflag"."usage_dashboard_id",
         "posthog_featureflag"."has_enriched_analytics",
         "posthog_featureflag"."is_remote_configuration",
         "posthog_featureflag"."has_encrypted_payloads",
         "posthog_featureflag"."evaluation_runtime"
  FROM "posthog_featureflag"
  INNER JOIN "posthog_team" ON ("posthog_featureflag"."team_id" = "posthog_team"."id")
  WHERE (NOT ("posthog_featureflag"."is_remote_configuration"
              AND "posthog_featureflag"."is_remote_configuration" IS NOT NULL)
         AND NOT "posthog_featureflag"."deleted"
         AND "posthog_team"."project_id" = 99999)
  '''
# ---
# name: TestCohortGenerationForFeatureFlag.test_creating_static_cohort_with_experience_continuity_flag.16
  '''
  SELECT "posthog_featureflagevaluationtag"."id",
         "posthog_featureflagevaluationtag"."feature_flag_id",
         "posthog_featureflagevaluationtag"."tag_id",
         "posthog_featureflagevaluationtag"."created_at",
         "posthog_tag"."id",
         "posthog_tag"."name",
         "posthog_tag"."team_id"
  FROM "posthog_featureflagevaluationtag"
  INNER JOIN "posthog_tag" ON ("posthog_featureflagevaluationtag"."tag_id" = "posthog_tag"."id")
  WHERE "posthog_featureflagevaluationtag"."feature_flag_id" = 99999
  '''
# ---
# name: TestCohortGenerationForFeatureFlag.test_creating_static_cohort_with_experience_continuity_flag.17
  '''
  SELECT "posthog_grouptypemapping"."id",
         "posthog_grouptypemapping"."team_id",
         "posthog_grouptypemapping"."project_id",
         "posthog_grouptypemapping"."group_type",
         "posthog_grouptypemapping"."group_type_index",
         "posthog_grouptypemapping"."name_singular",
         "posthog_grouptypemapping"."name_plural",
         "posthog_grouptypemapping"."default_columns",
         "posthog_grouptypemapping"."detail_dashboard_id",
         "posthog_grouptypemapping"."created_at"
  FROM "posthog_grouptypemapping"
  WHERE "posthog_grouptypemapping"."project_id" = 99999
  '''
# ---
# name: TestCohortGenerationForFeatureFlag.test_creating_static_cohort_with_experience_continuity_flag.18
  '''
  SELECT "posthog_cohort"."id",
         "posthog_cohort"."name",
         "posthog_cohort"."description",
         "posthog_cohort"."team_id",
         "posthog_cohort"."deleted",
         "posthog_cohort"."filters",
         "posthog_cohort"."query",
         "posthog_cohort"."version",
         "posthog_cohort"."pending_version",
         "posthog_cohort"."count",
         "posthog_cohort"."created_by_id",
         "posthog_cohort"."created_at",
         "posthog_cohort"."is_calculating",
         "posthog_cohort"."last_calculation",
         "posthog_cohort"."errors_calculating",
         "posthog_cohort"."last_error_at",
         "posthog_cohort"."is_static",
         "posthog_cohort"."cohort_type",
         "posthog_cohort"."groups"
  FROM "posthog_cohort"
  INNER JOIN "posthog_team" ON ("posthog_cohort"."team_id" = "posthog_team"."id")
  WHERE (NOT "posthog_cohort"."deleted"
         AND "posthog_team"."project_id" = 99999)
  '''
# ---
# name: TestCohortGenerationForFeatureFlag.test_creating_static_cohort_with_experience_continuity_flag.19
  '''
  SELECT "posthog_featureflag"."id",
         "posthog_featureflag"."key",
         "posthog_featureflag"."name",
         "posthog_featureflag"."filters",
         "posthog_featureflag"."rollout_percentage",
         "posthog_featureflag"."team_id",
         "posthog_featureflag"."created_by_id",
         "posthog_featureflag"."created_at",
         "posthog_featureflag"."deleted",
         "posthog_featureflag"."active",
         "posthog_featureflag"."version",
         "posthog_featureflag"."last_modified_by_id",
         "posthog_featureflag"."rollback_conditions",
         "posthog_featureflag"."performed_rollback",
         "posthog_featureflag"."ensure_experience_continuity",
         "posthog_featureflag"."usage_dashboard_id",
         "posthog_featureflag"."has_enriched_analytics",
         "posthog_featureflag"."is_remote_configuration",
         "posthog_featureflag"."has_encrypted_payloads",
         "posthog_featureflag"."evaluation_runtime"
  FROM "posthog_featureflag"
  INNER JOIN "posthog_team" ON ("posthog_featureflag"."team_id" = "posthog_team"."id")
  WHERE (NOT ("posthog_featureflag"."is_remote_configuration"
              AND "posthog_featureflag"."is_remote_configuration" IS NOT NULL)
         AND NOT "posthog_featureflag"."deleted"
         AND "posthog_team"."project_id" = 99999)
  '''
# ---
# name: TestCohortGenerationForFeatureFlag.test_creating_static_cohort_with_experience_continuity_flag.2
  '''
  SELECT "posthog_cohort"."id",
         "posthog_cohort"."name",
         "posthog_cohort"."description",
         "posthog_cohort"."team_id",
         "posthog_cohort"."deleted",
         "posthog_cohort"."filters",
         "posthog_cohort"."query",
         "posthog_cohort"."version",
         "posthog_cohort"."pending_version",
         "posthog_cohort"."count",
         "posthog_cohort"."created_by_id",
         "posthog_cohort"."created_at",
         "posthog_cohort"."is_calculating",
         "posthog_cohort"."last_calculation",
         "posthog_cohort"."errors_calculating",
         "posthog_cohort"."last_error_at",
         "posthog_cohort"."is_static",
         "posthog_cohort"."cohort_type",
         "posthog_cohort"."groups"
  FROM "posthog_cohort"
  INNER JOIN "posthog_team" ON ("posthog_cohort"."team_id" = "posthog_team"."id")
  WHERE ("posthog_cohort"."id" = 99999
         AND "posthog_team"."project_id" = 99999)
  LIMIT 21
  '''
# ---
# name: TestCohortGenerationForFeatureFlag.test_creating_static_cohort_with_experience_continuity_flag.20
  '''
  SELECT "posthog_featureflagevaluationtag"."id",
         "posthog_featureflagevaluationtag"."feature_flag_id",
         "posthog_featureflagevaluationtag"."tag_id",
         "posthog_featureflagevaluationtag"."created_at",
         "posthog_tag"."id",
         "posthog_tag"."name",
         "posthog_tag"."team_id"
  FROM "posthog_featureflagevaluationtag"
  INNER JOIN "posthog_tag" ON ("posthog_featureflagevaluationtag"."tag_id" = "posthog_tag"."id")
  WHERE "posthog_featureflagevaluationtag"."feature_flag_id" = 99999
  '''
# ---
# name: TestCohortGenerationForFeatureFlag.test_creating_static_cohort_with_experience_continuity_flag.21
  '''
  SELECT "posthog_grouptypemapping"."id",
         "posthog_grouptypemapping"."team_id",
         "posthog_grouptypemapping"."project_id",
         "posthog_grouptypemapping"."group_type",
         "posthog_grouptypemapping"."group_type_index",
         "posthog_grouptypemapping"."name_singular",
         "posthog_grouptypemapping"."name_plural",
         "posthog_grouptypemapping"."default_columns",
         "posthog_grouptypemapping"."detail_dashboard_id",
         "posthog_grouptypemapping"."created_at"
  FROM "posthog_grouptypemapping"
  WHERE "posthog_grouptypemapping"."project_id" = 99999
  '''
# ---
# name: TestCohortGenerationForFeatureFlag.test_creating_static_cohort_with_experience_continuity_flag.3
  '''
  SELECT "posthog_person"."id",
         "posthog_person"."created_at",
         "posthog_person"."properties_last_updated_at",
         "posthog_person"."properties_last_operation",
         "posthog_person"."team_id",
         "posthog_person"."properties",
         "posthog_person"."is_user_id",
         "posthog_person"."is_identified",
         "posthog_person"."uuid",
         "posthog_person"."version"
  FROM "posthog_person"
  WHERE ("posthog_person"."team_id" = 99999
         AND ("posthog_person"."properties" -> 'key') = '"value"'::jsonb
         AND "posthog_person"."properties" ? 'key'
         AND NOT (("posthog_person"."properties" -> 'key') = 'null'::jsonb))
  ORDER BY "posthog_person"."id" ASC
  LIMIT 1000
  '''
# ---
# name: TestCohortGenerationForFeatureFlag.test_creating_static_cohort_with_experience_continuity_flag.4
  '''
  SELECT "posthog_persondistinctid"."id",
         "posthog_persondistinctid"."team_id",
         "posthog_persondistinctid"."person_id",
         "posthog_persondistinctid"."distinct_id",
         "posthog_persondistinctid"."version"
  FROM "posthog_persondistinctid"
  WHERE ("posthog_persondistinctid"."id" IN
           (SELECT U0."id"
            FROM "posthog_persondistinctid" U0
            WHERE U0."person_id" = ("posthog_persondistinctid"."person_id")
            LIMIT 3)
         AND "posthog_persondistinctid"."person_id" IN (1,
                                                        2,
                                                        3,
                                                        4,
                                                        5 /* ... */))
  '''
# ---
# name: TestCohortGenerationForFeatureFlag.test_creating_static_cohort_with_experience_continuity_flag.5
  '''
  SELECT "posthog_featureflaghashkeyoverride"."feature_flag_key",
         "posthog_featureflaghashkeyoverride"."hash_key",
         "posthog_featureflaghashkeyoverride"."person_id"
  FROM "posthog_featureflaghashkeyoverride"
  WHERE ("posthog_featureflaghashkeyoverride"."person_id" IN (1,
                                                              2,
                                                              3,
                                                              4,
                                                              5 /* ... */)
         AND "posthog_featureflaghashkeyoverride"."team_id" = 99999)
  '''
# ---
# name: TestCohortGenerationForFeatureFlag.test_creating_static_cohort_with_experience_continuity_flag.6
  '''
  SELECT "posthog_featureflaghashkeyoverride"."feature_flag_key",
         "posthog_featureflaghashkeyoverride"."hash_key",
         "posthog_featureflaghashkeyoverride"."person_id"
  FROM "posthog_featureflaghashkeyoverride"
  WHERE ("posthog_featureflaghashkeyoverride"."person_id" IN (1,
                                                              2,
                                                              3,
                                                              4,
                                                              5 /* ... */)
         AND "posthog_featureflaghashkeyoverride"."team_id" = 99999)
  '''
# ---
# name: TestCohortGenerationForFeatureFlag.test_creating_static_cohort_with_experience_continuity_flag.7
  '''
  SELECT "posthog_featureflaghashkeyoverride"."feature_flag_key",
         "posthog_featureflaghashkeyoverride"."hash_key",
         "posthog_featureflaghashkeyoverride"."person_id"
  FROM "posthog_featureflaghashkeyoverride"
  WHERE ("posthog_featureflaghashkeyoverride"."person_id" IN (1,
                                                              2,
                                                              3,
                                                              4,
                                                              5 /* ... */)
         AND "posthog_featureflaghashkeyoverride"."team_id" = 99999)
  '''
# ---
# name: TestCohortGenerationForFeatureFlag.test_creating_static_cohort_with_experience_continuity_flag.8
  '''
  SELECT "posthog_person"."id",
         "posthog_person"."created_at",
         "posthog_person"."properties_last_updated_at",
         "posthog_person"."properties_last_operation",
         "posthog_person"."team_id",
         "posthog_person"."properties",
         "posthog_person"."is_user_id",
         "posthog_person"."is_identified",
         "posthog_person"."uuid",
         "posthog_person"."version"
  FROM "posthog_person"
  WHERE ("posthog_person"."team_id" = 99999
         AND ("posthog_person"."properties" -> 'key') = '"value"'::jsonb
         AND "posthog_person"."properties" ? 'key'
         AND NOT (("posthog_person"."properties" -> 'key') = 'null'::jsonb))
  ORDER BY "posthog_person"."id" ASC
  LIMIT 1000
  OFFSET 1000
  '''
# ---
# name: TestCohortGenerationForFeatureFlag.test_creating_static_cohort_with_experience_continuity_flag.9
  '''
  SELECT "posthog_person"."uuid"
  FROM "posthog_person"
  WHERE ("posthog_person"."team_id" = 99999
         AND "posthog_person"."uuid" IN ('00000000000000000000000000000000'::uuid)
         AND NOT (EXISTS
                    (SELECT 1 AS "a"
                     FROM "posthog_cohortpeople" U1
                     WHERE (U1."cohort_id" = 99999
                            AND U1."person_id" = ("posthog_person"."id"))
                     LIMIT 1)))
  '''
# ---
# name: TestFeatureFlag.test_cant_create_flag_with_data_that_fails_to_query
  '''
  SELECT (("posthog_person"."properties" ->> 'email')::text ~ '2.3.9{0-9}{1}'
          AND "posthog_person"."properties" ? 'email'
          AND NOT (("posthog_person"."properties" -> 'email') = 'null'::jsonb)) AS "flag_X_condition_0"
  FROM "posthog_person"
  INNER JOIN "posthog_team" ON ("posthog_person"."team_id" = "posthog_team"."id")
  WHERE "posthog_team"."project_id" = 99999
  LIMIT 10
  '''
# ---
# name: TestFeatureFlag.test_cant_create_flag_with_group_data_that_fails_to_query
  '''
  SELECT (("posthog_group"."group_properties" ->> 'email')::text ~ '2.3.9{0-9}{1 ef}'
          AND "posthog_group"."group_properties" ? 'email'
          AND NOT (("posthog_group"."group_properties" -> 'email') = 'null'::jsonb)) AS "flag_X_condition_0"
  FROM "posthog_group"
  INNER JOIN "posthog_team" ON ("posthog_group"."team_id" = "posthog_team"."id")
  WHERE ("posthog_group"."group_type_index" = 99999
         AND "posthog_team"."project_id" = 99999)
  LIMIT 10
  '''
# ---
# name: TestFeatureFlag.test_creating_static_cohort
  '''
  SELECT "posthog_user"."id",
         "posthog_user"."password",
         "posthog_user"."last_login",
         "posthog_user"."first_name",
         "posthog_user"."last_name",
         "posthog_user"."is_staff",
         "posthog_user"."date_joined",
         "posthog_user"."uuid",
         "posthog_user"."current_organization_id",
         "posthog_user"."current_team_id",
         "posthog_user"."email",
         "posthog_user"."pending_email",
         "posthog_user"."temporary_token",
         "posthog_user"."distinct_id",
         "posthog_user"."is_email_verified",
         "posthog_user"."has_seen_product_intro_for",
         "posthog_user"."strapi_id",
         "posthog_user"."is_active",
         "posthog_user"."role_at_organization",
         "posthog_user"."theme_mode",
         "posthog_user"."partial_notification_settings",
         "posthog_user"."anonymize_data",
         "posthog_user"."toolbar_mode",
         "posthog_user"."hedgehog_config",
         "posthog_user"."events_column_config",
         "posthog_user"."email_opt_in"
  FROM "posthog_user"
  WHERE "posthog_user"."id" = 99999
  LIMIT 21
  '''
# ---
# name: TestFeatureFlag.test_creating_static_cohort.1
  '''
  SELECT "posthog_team"."id",
         "posthog_team"."uuid",
         "posthog_team"."organization_id",
         "posthog_team"."parent_team_id",
         "posthog_team"."project_id",
         "posthog_team"."api_token",
         "posthog_team"."app_urls",
         "posthog_team"."name",
         "posthog_team"."slack_incoming_webhook",
         "posthog_team"."created_at",
         "posthog_team"."updated_at",
         "posthog_team"."anonymize_ips",
         "posthog_team"."completed_snippet_onboarding",
         "posthog_team"."has_completed_onboarding_for",
         "posthog_team"."onboarding_tasks",
         "posthog_team"."ingested_event",
         "posthog_team"."autocapture_opt_out",
         "posthog_team"."autocapture_web_vitals_opt_in",
         "posthog_team"."autocapture_web_vitals_allowed_metrics",
         "posthog_team"."autocapture_exceptions_opt_in",
         "posthog_team"."autocapture_exceptions_errors_to_ignore",
         "posthog_team"."person_processing_opt_out",
         "posthog_team"."secret_api_token",
         "posthog_team"."secret_api_token_backup",
         "posthog_team"."session_recording_opt_in",
         "posthog_team"."session_recording_sample_rate",
         "posthog_team"."session_recording_minimum_duration_milliseconds",
         "posthog_team"."session_recording_linked_flag",
         "posthog_team"."session_recording_network_payload_capture_config",
         "posthog_team"."session_recording_masking_config",
         "posthog_team"."session_recording_url_trigger_config",
         "posthog_team"."session_recording_url_blocklist_config",
         "posthog_team"."session_recording_event_trigger_config",
         "posthog_team"."session_recording_trigger_match_type_config",
         "posthog_team"."session_replay_config",
         "posthog_team"."survey_config",
         "posthog_team"."capture_console_log_opt_in",
         "posthog_team"."capture_performance_opt_in",
         "posthog_team"."capture_dead_clicks",
         "posthog_team"."surveys_opt_in",
         "posthog_team"."heatmaps_opt_in",
         "posthog_team"."web_analytics_pre_aggregated_tables_enabled",
         "posthog_team"."web_analytics_pre_aggregated_tables_version",
         "posthog_team"."flags_persistence_default",
         "posthog_team"."feature_flag_confirmation_enabled",
         "posthog_team"."feature_flag_confirmation_message",
         "posthog_team"."session_recording_version",
         "posthog_team"."signup_token",
         "posthog_team"."is_demo",
         "posthog_team"."access_control",
         "posthog_team"."week_start_day",
         "posthog_team"."inject_web_apps",
         "posthog_team"."test_account_filters",
         "posthog_team"."test_account_filters_default_checked",
         "posthog_team"."path_cleaning_filters",
         "posthog_team"."timezone",
         "posthog_team"."data_attributes",
         "posthog_team"."person_display_name_properties",
         "posthog_team"."live_events_columns",
         "posthog_team"."recording_domains",
         "posthog_team"."human_friendly_comparison_periods",
         "posthog_team"."cookieless_server_hash_mode",
         "posthog_team"."primary_dashboard_id",
         "posthog_team"."default_data_theme",
         "posthog_team"."extra_settings",
         "posthog_team"."modifiers",
         "posthog_team"."correlation_config",
         "posthog_team"."session_recording_retention_period_days",
         "posthog_team"."session_recording_retention_period",
         "posthog_team"."external_data_workspace_id",
         "posthog_team"."external_data_workspace_last_synced_at",
         "posthog_team"."api_query_rate_limit",
         "posthog_team"."revenue_tracking_config",
         "posthog_team"."drop_events_older_than",
         "posthog_team"."base_currency"
  FROM "posthog_team"
  WHERE "posthog_team"."id" = 99999
  LIMIT 21
  '''
# ---
# name: TestFeatureFlag.test_creating_static_cohort.10
  '''
  SELECT "posthog_team"."id",
         "posthog_team"."uuid",
         "posthog_team"."organization_id",
         "posthog_team"."parent_team_id",
         "posthog_team"."project_id",
         "posthog_team"."api_token",
         "posthog_team"."app_urls",
         "posthog_team"."name",
         "posthog_team"."slack_incoming_webhook",
         "posthog_team"."created_at",
         "posthog_team"."updated_at",
         "posthog_team"."anonymize_ips",
         "posthog_team"."completed_snippet_onboarding",
         "posthog_team"."has_completed_onboarding_for",
         "posthog_team"."onboarding_tasks",
         "posthog_team"."ingested_event",
         "posthog_team"."autocapture_opt_out",
         "posthog_team"."autocapture_web_vitals_opt_in",
         "posthog_team"."autocapture_web_vitals_allowed_metrics",
         "posthog_team"."autocapture_exceptions_opt_in",
         "posthog_team"."autocapture_exceptions_errors_to_ignore",
         "posthog_team"."person_processing_opt_out",
         "posthog_team"."secret_api_token",
         "posthog_team"."secret_api_token_backup",
         "posthog_team"."session_recording_opt_in",
         "posthog_team"."session_recording_sample_rate",
         "posthog_team"."session_recording_minimum_duration_milliseconds",
         "posthog_team"."session_recording_linked_flag",
         "posthog_team"."session_recording_network_payload_capture_config",
         "posthog_team"."session_recording_masking_config",
         "posthog_team"."session_recording_url_trigger_config",
         "posthog_team"."session_recording_url_blocklist_config",
         "posthog_team"."session_recording_event_trigger_config",
         "posthog_team"."session_recording_trigger_match_type_config",
         "posthog_team"."session_replay_config",
         "posthog_team"."survey_config",
         "posthog_team"."capture_console_log_opt_in",
         "posthog_team"."capture_performance_opt_in",
         "posthog_team"."capture_dead_clicks",
         "posthog_team"."surveys_opt_in",
         "posthog_team"."heatmaps_opt_in",
         "posthog_team"."web_analytics_pre_aggregated_tables_enabled",
         "posthog_team"."flags_persistence_default",
         "posthog_team"."feature_flag_confirmation_enabled",
         "posthog_team"."feature_flag_confirmation_message",
         "posthog_team"."session_recording_version",
         "posthog_team"."signup_token",
         "posthog_team"."is_demo",
         "posthog_team"."access_control",
         "posthog_team"."week_start_day",
         "posthog_team"."inject_web_apps",
         "posthog_team"."test_account_filters",
         "posthog_team"."test_account_filters_default_checked",
         "posthog_team"."path_cleaning_filters",
         "posthog_team"."timezone",
         "posthog_team"."data_attributes",
         "posthog_team"."person_display_name_properties",
         "posthog_team"."live_events_columns",
         "posthog_team"."recording_domains",
         "posthog_team"."human_friendly_comparison_periods",
         "posthog_team"."cookieless_server_hash_mode",
         "posthog_team"."primary_dashboard_id",
         "posthog_team"."default_data_theme",
         "posthog_team"."extra_settings",
         "posthog_team"."modifiers",
         "posthog_team"."correlation_config",
         "posthog_team"."session_recording_retention_period_days",
         "posthog_team"."session_recording_retention_period",
         "posthog_team"."plugins_opt_in",
         "posthog_team"."opt_out_capture",
         "posthog_team"."event_names",
         "posthog_team"."event_names_with_usage",
         "posthog_team"."event_properties",
         "posthog_team"."event_properties_with_usage",
         "posthog_team"."event_properties_numerical",
         "posthog_team"."external_data_workspace_id",
         "posthog_team"."external_data_workspace_last_synced_at",
         "posthog_team"."api_query_rate_limit",
         "posthog_team"."revenue_tracking_config",
         "posthog_team"."drop_events_older_than",
         "posthog_team"."base_currency"
  FROM "posthog_team"
  WHERE "posthog_team"."id" = 99999
  LIMIT 21
  '''
# ---
# name: TestFeatureFlag.test_creating_static_cohort.11
  '''
  SELECT "posthog_filesystem"."team_id",
         "posthog_filesystem"."id",
         "posthog_filesystem"."path",
         "posthog_filesystem"."depth",
         "posthog_filesystem"."type",
         "posthog_filesystem"."ref",
         "posthog_filesystem"."href",
         "posthog_filesystem"."shortcut",
         "posthog_filesystem"."meta",
         "posthog_filesystem"."created_at",
         "posthog_filesystem"."created_by_id",
         "posthog_filesystem"."project_id"
  FROM "posthog_filesystem"
  WHERE ("posthog_filesystem"."ref" = '0001'
         AND "posthog_filesystem"."team_id" = 99999
         AND "posthog_filesystem"."type" = 'cohort'
         AND NOT ("posthog_filesystem"."shortcut"
                  AND "posthog_filesystem"."shortcut" IS NOT NULL))
  '''
# ---
# name: TestFeatureFlag.test_creating_static_cohort.12
  '''
  SELECT "posthog_team"."id",
         "posthog_team"."project_id"
  FROM "posthog_team"
  WHERE "posthog_team"."id" = 99999
  LIMIT 21
  '''
# ---
# name: TestFeatureFlag.test_creating_static_cohort.13
  '''
  SELECT "posthog_featureflag"."id",
         "posthog_featureflag"."key",
         "posthog_featureflag"."name",
         "posthog_featureflag"."filters",
         "posthog_featureflag"."rollout_percentage",
         "posthog_featureflag"."team_id",
         "posthog_featureflag"."created_by_id",
         "posthog_featureflag"."created_at",
         "posthog_featureflag"."deleted",
         "posthog_featureflag"."active",
         "posthog_featureflag"."version",
         "posthog_featureflag"."last_modified_by_id",
         "posthog_featureflag"."rollback_conditions",
         "posthog_featureflag"."performed_rollback",
         "posthog_featureflag"."ensure_experience_continuity",
         "posthog_featureflag"."usage_dashboard_id",
         "posthog_featureflag"."has_enriched_analytics",
         "posthog_featureflag"."is_remote_configuration",
         "posthog_featureflag"."has_encrypted_payloads",
         "posthog_featureflag"."evaluation_runtime"
  FROM "posthog_featureflag"
  INNER JOIN "posthog_team" ON ("posthog_featureflag"."team_id" = "posthog_team"."id")
  WHERE ("posthog_featureflag"."key" = 'some-feature'
         AND "posthog_team"."project_id" = 99999)
  LIMIT 21
  '''
# ---
# name: TestFeatureFlag.test_creating_static_cohort.14
  '''
  SELECT "posthog_cohort"."id",
         "posthog_cohort"."name",
         "posthog_cohort"."description",
         "posthog_cohort"."team_id",
         "posthog_cohort"."deleted",
         "posthog_cohort"."filters",
         "posthog_cohort"."query",
         "posthog_cohort"."version",
         "posthog_cohort"."pending_version",
         "posthog_cohort"."count",
         "posthog_cohort"."created_by_id",
         "posthog_cohort"."created_at",
         "posthog_cohort"."is_calculating",
         "posthog_cohort"."last_calculation",
         "posthog_cohort"."errors_calculating",
         "posthog_cohort"."last_error_at",
         "posthog_cohort"."is_static",
         "posthog_cohort"."cohort_type",
         "posthog_cohort"."groups"
  FROM "posthog_cohort"
  INNER JOIN "posthog_team" ON ("posthog_cohort"."team_id" = "posthog_team"."id")
  WHERE ("posthog_cohort"."id" = 99999
         AND "posthog_team"."project_id" = 99999)
  LIMIT 21
  '''
# ---
# name: TestFeatureFlag.test_creating_static_cohort.15
  '''
  SELECT "posthog_person"."id",
         "posthog_person"."created_at",
         "posthog_person"."properties_last_updated_at",
         "posthog_person"."properties_last_operation",
         "posthog_person"."team_id",
         "posthog_person"."properties",
         "posthog_person"."is_user_id",
         "posthog_person"."is_identified",
         "posthog_person"."uuid",
         "posthog_person"."version"
  FROM "posthog_person"
  WHERE ("posthog_person"."team_id" = 99999
         AND ("posthog_person"."properties" -> 'key') = '"value"'::jsonb
         AND "posthog_person"."properties" ? 'key'
         AND NOT (("posthog_person"."properties" -> 'key') = 'null'::jsonb))
  ORDER BY "posthog_person"."id" ASC
  LIMIT 10000
  '''
# ---
# name: TestFeatureFlag.test_creating_static_cohort.16
  '''
  SELECT "posthog_persondistinctid"."id",
         "posthog_persondistinctid"."team_id",
         "posthog_persondistinctid"."person_id",
         "posthog_persondistinctid"."distinct_id",
         "posthog_persondistinctid"."version"
  FROM "posthog_persondistinctid"
  WHERE ("posthog_persondistinctid"."id" IN
           (SELECT U0."id"
            FROM "posthog_persondistinctid" U0
            WHERE U0."person_id" = ("posthog_persondistinctid"."person_id")
            LIMIT 3)
         AND "posthog_persondistinctid"."person_id" IN (1,
                                                        2,
                                                        3,
                                                        4,
                                                        5 /* ... */))
  '''
# ---
# name: TestFeatureFlag.test_creating_static_cohort.17
  '''
  SELECT "posthog_person"."id",
         "posthog_person"."created_at",
         "posthog_person"."properties_last_updated_at",
         "posthog_person"."properties_last_operation",
         "posthog_person"."team_id",
         "posthog_person"."properties",
         "posthog_person"."is_user_id",
         "posthog_person"."is_identified",
         "posthog_person"."uuid",
         "posthog_person"."version"
  FROM "posthog_person"
  WHERE ("posthog_person"."team_id" = 99999
         AND ("posthog_person"."properties" -> 'key') = '"value"'::jsonb
         AND "posthog_person"."properties" ? 'key'
         AND NOT (("posthog_person"."properties" -> 'key') = 'null'::jsonb))
  ORDER BY "posthog_person"."id" ASC
  LIMIT 10000
  OFFSET 10000
  '''
# ---
# name: TestFeatureFlag.test_creating_static_cohort.18
  '''
  SELECT "posthog_person"."uuid"
  FROM "posthog_person"
  WHERE ("posthog_person"."team_id" = 99999
         AND "posthog_person"."uuid" IN ('00000000000000000000000000000000'::uuid)
         AND NOT (EXISTS
                    (SELECT 1 AS "a"
                     FROM "posthog_cohortpeople" U1
                     WHERE (U1."cohort_id" = 99999
                            AND U1."person_id" = ("posthog_person"."id"))
                     LIMIT 1)))
  '''
# ---
# name: TestFeatureFlag.test_creating_static_cohort.19
  '''
  SELECT "posthog_team"."id",
         "posthog_team"."uuid",
         "posthog_team"."organization_id",
         "posthog_team"."parent_team_id",
         "posthog_team"."project_id",
         "posthog_team"."api_token",
         "posthog_team"."app_urls",
         "posthog_team"."name",
         "posthog_team"."slack_incoming_webhook",
         "posthog_team"."created_at",
         "posthog_team"."updated_at",
         "posthog_team"."anonymize_ips",
         "posthog_team"."completed_snippet_onboarding",
         "posthog_team"."has_completed_onboarding_for",
         "posthog_team"."onboarding_tasks",
         "posthog_team"."ingested_event",
         "posthog_team"."autocapture_opt_out",
         "posthog_team"."autocapture_web_vitals_opt_in",
         "posthog_team"."autocapture_web_vitals_allowed_metrics",
         "posthog_team"."autocapture_exceptions_opt_in",
         "posthog_team"."autocapture_exceptions_errors_to_ignore",
         "posthog_team"."person_processing_opt_out",
         "posthog_team"."secret_api_token",
         "posthog_team"."secret_api_token_backup",
         "posthog_team"."session_recording_opt_in",
         "posthog_team"."session_recording_sample_rate",
         "posthog_team"."session_recording_minimum_duration_milliseconds",
         "posthog_team"."session_recording_linked_flag",
         "posthog_team"."session_recording_network_payload_capture_config",
         "posthog_team"."session_recording_masking_config",
         "posthog_team"."session_recording_url_trigger_config",
         "posthog_team"."session_recording_url_blocklist_config",
         "posthog_team"."session_recording_event_trigger_config",
         "posthog_team"."session_recording_trigger_match_type_config",
         "posthog_team"."session_replay_config",
         "posthog_team"."survey_config",
         "posthog_team"."capture_console_log_opt_in",
         "posthog_team"."capture_performance_opt_in",
         "posthog_team"."capture_dead_clicks",
         "posthog_team"."surveys_opt_in",
         "posthog_team"."heatmaps_opt_in",
         "posthog_team"."web_analytics_pre_aggregated_tables_enabled",
         "posthog_team"."web_analytics_pre_aggregated_tables_version",
         "posthog_team"."flags_persistence_default",
         "posthog_team"."feature_flag_confirmation_enabled",
         "posthog_team"."feature_flag_confirmation_message",
         "posthog_team"."session_recording_version",
         "posthog_team"."signup_token",
         "posthog_team"."is_demo",
         "posthog_team"."access_control",
         "posthog_team"."week_start_day",
         "posthog_team"."inject_web_apps",
         "posthog_team"."test_account_filters",
         "posthog_team"."test_account_filters_default_checked",
         "posthog_team"."path_cleaning_filters",
         "posthog_team"."timezone",
         "posthog_team"."data_attributes",
         "posthog_team"."person_display_name_properties",
         "posthog_team"."live_events_columns",
         "posthog_team"."recording_domains",
         "posthog_team"."human_friendly_comparison_periods",
         "posthog_team"."cookieless_server_hash_mode",
         "posthog_team"."primary_dashboard_id",
         "posthog_team"."default_data_theme",
         "posthog_team"."extra_settings",
         "posthog_team"."modifiers",
         "posthog_team"."correlation_config",
         "posthog_team"."session_recording_retention_period_days",
         "posthog_team"."session_recording_retention_period",
         "posthog_team"."plugins_opt_in",
         "posthog_team"."opt_out_capture",
         "posthog_team"."event_names",
         "posthog_team"."event_names_with_usage",
         "posthog_team"."event_properties",
         "posthog_team"."event_properties_with_usage",
         "posthog_team"."event_properties_numerical",
         "posthog_team"."external_data_workspace_id",
         "posthog_team"."external_data_workspace_last_synced_at",
         "posthog_team"."api_query_rate_limit",
         "posthog_team"."revenue_tracking_config",
         "posthog_team"."drop_events_older_than",
         "posthog_team"."base_currency"
  FROM "posthog_team"
  WHERE "posthog_team"."id" = 99999
  LIMIT 21
  '''
# ---
# name: TestFeatureFlag.test_creating_static_cohort.2
  '''
  SELECT "posthog_project"."id",
         "posthog_project"."organization_id",
         "posthog_project"."name",
         "posthog_project"."created_at",
         "posthog_project"."product_description"
  FROM "posthog_project"
  WHERE "posthog_project"."id" = 99999
  LIMIT 21
  '''
# ---
# name: TestFeatureFlag.test_creating_static_cohort.20
  '''
  SELECT "posthog_filesystem"."team_id",
         "posthog_filesystem"."id",
         "posthog_filesystem"."path",
         "posthog_filesystem"."depth",
         "posthog_filesystem"."type",
         "posthog_filesystem"."ref",
         "posthog_filesystem"."href",
         "posthog_filesystem"."shortcut",
         "posthog_filesystem"."meta",
         "posthog_filesystem"."created_at",
         "posthog_filesystem"."created_by_id",
         "posthog_filesystem"."project_id"
  FROM "posthog_filesystem"
  WHERE ("posthog_filesystem"."ref" = '0001'
         AND "posthog_filesystem"."team_id" = 99999
         AND "posthog_filesystem"."type" = 'cohort'
         AND NOT ("posthog_filesystem"."shortcut"
                  AND "posthog_filesystem"."shortcut" IS NOT NULL))
  '''
# ---
# name: TestFeatureFlag.test_creating_static_cohort.21
  '''
  SELECT "posthog_filesystemshortcut"."id",
         "posthog_filesystemshortcut"."team_id",
         "posthog_filesystemshortcut"."user_id",
         "posthog_filesystemshortcut"."path",
         "posthog_filesystemshortcut"."type",
         "posthog_filesystemshortcut"."ref",
         "posthog_filesystemshortcut"."href",
         "posthog_filesystemshortcut"."created_at"
  FROM "posthog_filesystemshortcut"
  WHERE ("posthog_filesystemshortcut"."ref" = '0001'
         AND "posthog_filesystemshortcut"."team_id" = 99999
         AND "posthog_filesystemshortcut"."type" = 'cohort'
         AND NOT ("posthog_filesystemshortcut"."path" = 'Users with feature flag some-feature enabled at 2021-01-01 00:00:00'
                  AND "posthog_filesystemshortcut"."href" = '__skipped__'
                  AND "posthog_filesystemshortcut"."href" IS NOT NULL))
  '''
# ---
# name: TestFeatureFlag.test_creating_static_cohort.22
  '''
  SELECT "posthog_team"."id",
         "posthog_team"."uuid",
         "posthog_team"."organization_id",
         "posthog_team"."parent_team_id",
         "posthog_team"."project_id",
         "posthog_team"."api_token",
         "posthog_team"."app_urls",
         "posthog_team"."name",
         "posthog_team"."slack_incoming_webhook",
         "posthog_team"."created_at",
         "posthog_team"."updated_at",
         "posthog_team"."anonymize_ips",
         "posthog_team"."completed_snippet_onboarding",
         "posthog_team"."has_completed_onboarding_for",
         "posthog_team"."onboarding_tasks",
         "posthog_team"."ingested_event",
         "posthog_team"."autocapture_opt_out",
         "posthog_team"."autocapture_web_vitals_opt_in",
         "posthog_team"."autocapture_web_vitals_allowed_metrics",
         "posthog_team"."autocapture_exceptions_opt_in",
         "posthog_team"."autocapture_exceptions_errors_to_ignore",
         "posthog_team"."person_processing_opt_out",
         "posthog_team"."secret_api_token",
         "posthog_team"."secret_api_token_backup",
         "posthog_team"."session_recording_opt_in",
         "posthog_team"."session_recording_sample_rate",
         "posthog_team"."session_recording_minimum_duration_milliseconds",
         "posthog_team"."session_recording_linked_flag",
         "posthog_team"."session_recording_network_payload_capture_config",
         "posthog_team"."session_recording_masking_config",
         "posthog_team"."session_recording_url_trigger_config",
         "posthog_team"."session_recording_url_blocklist_config",
         "posthog_team"."session_recording_event_trigger_config",
         "posthog_team"."session_recording_trigger_match_type_config",
         "posthog_team"."session_replay_config",
         "posthog_team"."survey_config",
         "posthog_team"."capture_console_log_opt_in",
         "posthog_team"."capture_performance_opt_in",
         "posthog_team"."capture_dead_clicks",
         "posthog_team"."surveys_opt_in",
         "posthog_team"."heatmaps_opt_in",
         "posthog_team"."web_analytics_pre_aggregated_tables_enabled",
         "posthog_team"."web_analytics_pre_aggregated_tables_version",
         "posthog_team"."flags_persistence_default",
         "posthog_team"."feature_flag_confirmation_enabled",
         "posthog_team"."feature_flag_confirmation_message",
         "posthog_team"."session_recording_version",
         "posthog_team"."signup_token",
         "posthog_team"."is_demo",
         "posthog_team"."access_control",
         "posthog_team"."week_start_day",
         "posthog_team"."inject_web_apps",
         "posthog_team"."test_account_filters",
         "posthog_team"."test_account_filters_default_checked",
         "posthog_team"."path_cleaning_filters",
         "posthog_team"."timezone",
         "posthog_team"."data_attributes",
         "posthog_team"."person_display_name_properties",
         "posthog_team"."live_events_columns",
         "posthog_team"."recording_domains",
         "posthog_team"."human_friendly_comparison_periods",
         "posthog_team"."cookieless_server_hash_mode",
         "posthog_team"."primary_dashboard_id",
         "posthog_team"."default_data_theme",
         "posthog_team"."extra_settings",
         "posthog_team"."modifiers",
         "posthog_team"."correlation_config",
         "posthog_team"."session_recording_retention_period_days",
         "posthog_team"."session_recording_retention_period",
         "posthog_team"."plugins_opt_in",
         "posthog_team"."opt_out_capture",
         "posthog_team"."event_names",
         "posthog_team"."event_names_with_usage",
         "posthog_team"."event_properties",
         "posthog_team"."event_properties_with_usage",
         "posthog_team"."event_properties_numerical",
         "posthog_team"."external_data_workspace_id",
         "posthog_team"."external_data_workspace_last_synced_at",
         "posthog_team"."api_query_rate_limit",
         "posthog_team"."revenue_tracking_config",
         "posthog_team"."drop_events_older_than",
         "posthog_team"."base_currency"
  FROM "posthog_team"
  WHERE "posthog_team"."id" = 99999
  LIMIT 21
  '''
# ---
# name: TestFeatureFlag.test_creating_static_cohort.23
  '''
  SELECT "posthog_experiment"."id",
         "posthog_experiment"."name",
         "posthog_experiment"."description",
         "posthog_experiment"."team_id",
         "posthog_experiment"."filters",
         "posthog_experiment"."parameters",
         "posthog_experiment"."secondary_metrics",
         "posthog_experiment"."created_by_id",
         "posthog_experiment"."feature_flag_id",
         "posthog_experiment"."exposure_cohort_id",
         "posthog_experiment"."holdout_id",
         "posthog_experiment"."start_date",
         "posthog_experiment"."end_date",
         "posthog_experiment"."created_at",
         "posthog_experiment"."updated_at",
         "posthog_experiment"."archived",
         "posthog_experiment"."deleted",
         "posthog_experiment"."type",
         "posthog_experiment"."variants",
         "posthog_experiment"."exposure_criteria",
         "posthog_experiment"."metrics",
         "posthog_experiment"."metrics_secondary",
         "posthog_experiment"."primary_metrics_ordered_uuids",
         "posthog_experiment"."secondary_metrics_ordered_uuids",
         "posthog_experiment"."stats_config",
         "posthog_experiment"."conclusion",
         "posthog_experiment"."conclusion_comment"
  FROM "posthog_experiment"
  WHERE "posthog_experiment"."exposure_cohort_id" = 99999
  '''
# ---
# name: TestFeatureFlag.test_creating_static_cohort.24
  '''
  /* user_id:0 celery:posthog.tasks.calculate_cohort.insert_cohort_from_feature_flag */
  SELECT count(DISTINCT person_id)
  FROM person_static_cohort
  WHERE team_id = 99999
    AND cohort_id = 99999
  '''
# ---
# name: TestFeatureFlag.test_creating_static_cohort.25
  '''
  /* user_id:0 request:_snapshot_ */
  SELECT id
  FROM person
  INNER JOIN
    (SELECT person_id
     FROM person_static_cohort
     WHERE team_id = 99999
       AND cohort_id = 99999
     GROUP BY person_id,
              cohort_id,
              team_id) cohort_persons ON cohort_persons.person_id = person.id
  WHERE team_id = 99999
  GROUP BY id
  HAVING max(is_deleted) = 0
  ORDER BY argMax(person.created_at, version) DESC, id DESC
  LIMIT 100 SETTINGS optimize_aggregation_in_order = 1
  '''
# ---
# name: TestFeatureFlag.test_creating_static_cohort.3
  '''
  SELECT "posthog_organizationmembership"."id",
         "posthog_organizationmembership"."organization_id",
         "posthog_organizationmembership"."user_id",
         "posthog_organizationmembership"."level",
         "posthog_organizationmembership"."joined_at",
         "posthog_organizationmembership"."updated_at",
         "posthog_organization"."id",
         "posthog_organization"."name",
         "posthog_organization"."slug",
         "posthog_organization"."logo_media_id",
         "posthog_organization"."created_at",
         "posthog_organization"."updated_at",
         "posthog_organization"."session_cookie_age",
         "posthog_organization"."is_member_join_email_enabled",
         "posthog_organization"."is_ai_data_processing_approved",
         "posthog_organization"."enforce_2fa",
         "posthog_organization"."members_can_invite",
         "posthog_organization"."members_can_use_personal_api_keys",
         "posthog_organization"."allow_publicly_shared_resources",
         "posthog_organization"."default_role_id",
         "posthog_organization"."plugins_access_level",
         "posthog_organization"."for_internal_metrics",
         "posthog_organization"."default_experiment_stats_method",
         "posthog_organization"."is_hipaa",
         "posthog_organization"."customer_id",
         "posthog_organization"."available_product_features",
         "posthog_organization"."usage",
         "posthog_organization"."never_drop_data",
         "posthog_organization"."customer_trust_scores",
         "posthog_organization"."setup_section_2_completed",
         "posthog_organization"."personalization",
         "posthog_organization"."domain_whitelist",
         "posthog_organization"."is_platform"
  FROM "posthog_organizationmembership"
  INNER JOIN "posthog_organization" ON ("posthog_organizationmembership"."organization_id" = "posthog_organization"."id")
  WHERE ("posthog_organizationmembership"."organization_id" = '00000000-0000-0000-0000-000000000000'::uuid
         AND "posthog_organizationmembership"."user_id" = 99999)
  LIMIT 21
  '''
# ---
# name: TestFeatureFlag.test_creating_static_cohort.4
  '''
  SELECT "ee_accesscontrol"."id",
         "ee_accesscontrol"."team_id",
         "ee_accesscontrol"."access_level",
         "ee_accesscontrol"."resource",
         "ee_accesscontrol"."resource_id",
         "ee_accesscontrol"."organization_member_id",
         "ee_accesscontrol"."role_id",
         "ee_accesscontrol"."created_by_id",
         "ee_accesscontrol"."created_at",
         "ee_accesscontrol"."updated_at"
  FROM "ee_accesscontrol"
  LEFT OUTER JOIN "posthog_organizationmembership" ON ("ee_accesscontrol"."organization_member_id" = "posthog_organizationmembership"."id")
  WHERE (("ee_accesscontrol"."organization_member_id" IS NULL
          AND "ee_accesscontrol"."resource" = 'project'
          AND "ee_accesscontrol"."resource_id" = '99999'
          AND "ee_accesscontrol"."role_id" IS NULL
          AND "ee_accesscontrol"."team_id" = 99999)
         OR ("posthog_organizationmembership"."user_id" = 99999
             AND "ee_accesscontrol"."resource" = 'project'
             AND "ee_accesscontrol"."resource_id" = '99999'
             AND "ee_accesscontrol"."role_id" IS NULL
             AND "ee_accesscontrol"."team_id" = 99999)
         OR ("ee_accesscontrol"."organization_member_id" IS NULL
             AND "ee_accesscontrol"."resource" = 'feature_flag'
             AND "ee_accesscontrol"."resource_id" IS NULL
             AND "ee_accesscontrol"."role_id" IS NULL
             AND "ee_accesscontrol"."team_id" = 99999)
         OR ("posthog_organizationmembership"."user_id" = 99999
             AND "ee_accesscontrol"."resource" = 'feature_flag'
             AND "ee_accesscontrol"."resource_id" IS NULL
             AND "ee_accesscontrol"."role_id" IS NULL
             AND "ee_accesscontrol"."team_id" = 99999)
         OR ("ee_accesscontrol"."organization_member_id" IS NULL
             AND "ee_accesscontrol"."resource" = 'feature_flag'
             AND "ee_accesscontrol"."resource_id" = '99999'
             AND "ee_accesscontrol"."role_id" IS NULL
             AND "ee_accesscontrol"."team_id" = 99999)
         OR ("posthog_organizationmembership"."user_id" = 99999
             AND "ee_accesscontrol"."resource" = 'feature_flag'
             AND "ee_accesscontrol"."resource_id" = '99999'
             AND "ee_accesscontrol"."role_id" IS NULL
             AND "ee_accesscontrol"."team_id" = 99999))
  '''
# ---
# name: TestFeatureFlag.test_creating_static_cohort.5
  '''
  SELECT "posthog_organizationmembership"."id",
         "posthog_organizationmembership"."organization_id",
         "posthog_organizationmembership"."user_id",
         "posthog_organizationmembership"."level",
         "posthog_organizationmembership"."joined_at",
         "posthog_organizationmembership"."updated_at",
         "posthog_organization"."id",
         "posthog_organization"."name",
         "posthog_organization"."slug",
         "posthog_organization"."logo_media_id",
         "posthog_organization"."created_at",
         "posthog_organization"."updated_at",
         "posthog_organization"."session_cookie_age",
         "posthog_organization"."is_member_join_email_enabled",
         "posthog_organization"."is_ai_data_processing_approved",
         "posthog_organization"."enforce_2fa",
         "posthog_organization"."members_can_invite",
         "posthog_organization"."members_can_use_personal_api_keys",
         "posthog_organization"."allow_publicly_shared_resources",
         "posthog_organization"."default_role_id",
         "posthog_organization"."plugins_access_level",
         "posthog_organization"."for_internal_metrics",
         "posthog_organization"."default_experiment_stats_method",
         "posthog_organization"."is_hipaa",
         "posthog_organization"."customer_id",
         "posthog_organization"."available_product_features",
         "posthog_organization"."usage",
         "posthog_organization"."never_drop_data",
         "posthog_organization"."customer_trust_scores",
         "posthog_organization"."setup_section_2_completed",
         "posthog_organization"."personalization",
         "posthog_organization"."domain_whitelist",
         "posthog_organization"."is_platform"
  FROM "posthog_organizationmembership"
  INNER JOIN "posthog_organization" ON ("posthog_organizationmembership"."organization_id" = "posthog_organization"."id")
  WHERE "posthog_organizationmembership"."user_id" = 99999
  '''
# ---
# name: TestFeatureFlag.test_creating_static_cohort.6
  '''
  SELECT "posthog_organization"."id",
         "posthog_organization"."name",
         "posthog_organization"."slug",
         "posthog_organization"."logo_media_id",
         "posthog_organization"."created_at",
         "posthog_organization"."updated_at",
         "posthog_organization"."session_cookie_age",
         "posthog_organization"."is_member_join_email_enabled",
         "posthog_organization"."is_ai_data_processing_approved",
         "posthog_organization"."enforce_2fa",
         "posthog_organization"."members_can_invite",
         "posthog_organization"."members_can_use_personal_api_keys",
         "posthog_organization"."allow_publicly_shared_resources",
         "posthog_organization"."default_role_id",
         "posthog_organization"."plugins_access_level",
         "posthog_organization"."for_internal_metrics",
         "posthog_organization"."default_experiment_stats_method",
         "posthog_organization"."is_hipaa",
         "posthog_organization"."customer_id",
         "posthog_organization"."available_product_features",
         "posthog_organization"."usage",
         "posthog_organization"."never_drop_data",
         "posthog_organization"."customer_trust_scores",
         "posthog_organization"."setup_section_2_completed",
         "posthog_organization"."personalization",
         "posthog_organization"."domain_whitelist",
         "posthog_organization"."is_platform"
  FROM "posthog_organization"
  WHERE "posthog_organization"."id" = '00000000-0000-0000-0000-000000000000'::uuid
  LIMIT 21
  '''
# ---
# name: TestFeatureFlag.test_creating_static_cohort.7
  '''
  SELECT "posthog_featureflag"."id",
         "posthog_featureflag"."key",
         "posthog_featureflag"."name",
         "posthog_featureflag"."filters",
         "posthog_featureflag"."rollout_percentage",
         "posthog_featureflag"."team_id",
         "posthog_featureflag"."created_by_id",
         "posthog_featureflag"."created_at",
         "posthog_featureflag"."deleted",
         "posthog_featureflag"."active",
         "posthog_featureflag"."version",
         "posthog_featureflag"."last_modified_by_id",
         "posthog_featureflag"."rollback_conditions",
         "posthog_featureflag"."performed_rollback",
         "posthog_featureflag"."ensure_experience_continuity",
         "posthog_featureflag"."usage_dashboard_id",
         "posthog_featureflag"."has_enriched_analytics",
         "posthog_featureflag"."is_remote_configuration",
         "posthog_featureflag"."has_encrypted_payloads",
         "posthog_featureflag"."evaluation_runtime",
         "posthog_user"."id",
         "posthog_user"."password",
         "posthog_user"."last_login",
         "posthog_user"."first_name",
         "posthog_user"."last_name",
         "posthog_user"."is_staff",
         "posthog_user"."date_joined",
         "posthog_user"."uuid",
         "posthog_user"."current_organization_id",
         "posthog_user"."current_team_id",
         "posthog_user"."email",
         "posthog_user"."pending_email",
         "posthog_user"."temporary_token",
         "posthog_user"."distinct_id",
         "posthog_user"."is_email_verified",
         "posthog_user"."requested_password_reset_at",
         "posthog_user"."has_seen_product_intro_for",
         "posthog_user"."strapi_id",
         "posthog_user"."is_active",
         "posthog_user"."role_at_organization",
         "posthog_user"."theme_mode",
         "posthog_user"."partial_notification_settings",
         "posthog_user"."anonymize_data",
         "posthog_user"."toolbar_mode",
         "posthog_user"."hedgehog_config",
         "posthog_user"."events_column_config",
         "posthog_user"."email_opt_in",
         T5."id",
         T5."password",
         T5."last_login",
         T5."first_name",
         T5."last_name",
         T5."is_staff",
         T5."date_joined",
         T5."uuid",
         T5."current_organization_id",
         T5."current_team_id",
         T5."email",
         T5."pending_email",
         T5."temporary_token",
         T5."distinct_id",
         T5."is_email_verified",
         T5."requested_password_reset_at",
         T5."has_seen_product_intro_for",
         T5."strapi_id",
         T5."is_active",
         T5."role_at_organization",
         T5."theme_mode",
         T5."partial_notification_settings",
         T5."anonymize_data",
         T5."toolbar_mode",
         T5."hedgehog_config",
         T5."events_column_config",
         T5."email_opt_in"
  FROM "posthog_featureflag"
  INNER JOIN "posthog_team" ON ("posthog_featureflag"."team_id" = "posthog_team"."id")
  LEFT OUTER JOIN "posthog_user" ON ("posthog_featureflag"."created_by_id" = "posthog_user"."id")
  LEFT OUTER JOIN "posthog_user" T5 ON ("posthog_featureflag"."last_modified_by_id" = T5."id")
  WHERE ("posthog_team"."project_id" = 99999
         AND "posthog_featureflag"."id" = 99999)
  LIMIT 21
  '''
# ---
# name: TestFeatureFlag.test_creating_static_cohort.8
  '''
  SELECT "posthog_experiment"."id",
         "posthog_experiment"."name",
         "posthog_experiment"."description",
         "posthog_experiment"."team_id",
         "posthog_experiment"."filters",
         "posthog_experiment"."parameters",
         "posthog_experiment"."secondary_metrics",
         "posthog_experiment"."created_by_id",
         "posthog_experiment"."feature_flag_id",
         "posthog_experiment"."exposure_cohort_id",
         "posthog_experiment"."holdout_id",
         "posthog_experiment"."start_date",
         "posthog_experiment"."end_date",
         "posthog_experiment"."created_at",
         "posthog_experiment"."updated_at",
         "posthog_experiment"."archived",
         "posthog_experiment"."deleted",
         "posthog_experiment"."type",
         "posthog_experiment"."variants",
         "posthog_experiment"."exposure_criteria",
         "posthog_experiment"."metrics",
         "posthog_experiment"."metrics_secondary",
         "posthog_experiment"."primary_metrics_ordered_uuids",
         "posthog_experiment"."secondary_metrics_ordered_uuids",
         "posthog_experiment"."stats_config",
         "posthog_experiment"."conclusion",
         "posthog_experiment"."conclusion_comment"
  FROM "posthog_experiment"
  WHERE (NOT "posthog_experiment"."deleted"
         AND "posthog_experiment"."feature_flag_id" IN (1,
                                                        2,
                                                        3,
                                                        4,
                                                        5 /* ... */))
  '''
# ---
# name: TestFeatureFlag.test_creating_static_cohort.9
  '''
<<<<<<< HEAD
  SELECT "posthog_featureflagevaluationtag"."id",
         "posthog_featureflagevaluationtag"."feature_flag_id",
         "posthog_featureflagevaluationtag"."tag_id",
         "posthog_featureflagevaluationtag"."created_at",
         "posthog_tag"."id",
         "posthog_tag"."name",
         "posthog_tag"."team_id"
  FROM "posthog_featureflagevaluationtag"
  INNER JOIN "posthog_tag" ON ("posthog_featureflagevaluationtag"."tag_id" = "posthog_tag"."id")
  WHERE "posthog_featureflagevaluationtag"."feature_flag_id" IN (1,
                                                                 2,
                                                                 3,
                                                                 4,
                                                                 5 /* ... */)
=======
  SELECT "posthog_team"."id",
         "posthog_team"."uuid",
         "posthog_team"."organization_id",
         "posthog_team"."parent_team_id",
         "posthog_team"."project_id",
         "posthog_team"."api_token",
         "posthog_team"."app_urls",
         "posthog_team"."name",
         "posthog_team"."slack_incoming_webhook",
         "posthog_team"."created_at",
         "posthog_team"."updated_at",
         "posthog_team"."anonymize_ips",
         "posthog_team"."completed_snippet_onboarding",
         "posthog_team"."has_completed_onboarding_for",
         "posthog_team"."onboarding_tasks",
         "posthog_team"."ingested_event",
         "posthog_team"."autocapture_opt_out",
         "posthog_team"."autocapture_web_vitals_opt_in",
         "posthog_team"."autocapture_web_vitals_allowed_metrics",
         "posthog_team"."autocapture_exceptions_opt_in",
         "posthog_team"."autocapture_exceptions_errors_to_ignore",
         "posthog_team"."person_processing_opt_out",
         "posthog_team"."secret_api_token",
         "posthog_team"."secret_api_token_backup",
         "posthog_team"."session_recording_opt_in",
         "posthog_team"."session_recording_sample_rate",
         "posthog_team"."session_recording_minimum_duration_milliseconds",
         "posthog_team"."session_recording_linked_flag",
         "posthog_team"."session_recording_network_payload_capture_config",
         "posthog_team"."session_recording_masking_config",
         "posthog_team"."session_recording_url_trigger_config",
         "posthog_team"."session_recording_url_blocklist_config",
         "posthog_team"."session_recording_event_trigger_config",
         "posthog_team"."session_recording_trigger_match_type_config",
         "posthog_team"."session_replay_config",
         "posthog_team"."survey_config",
         "posthog_team"."capture_console_log_opt_in",
         "posthog_team"."capture_performance_opt_in",
         "posthog_team"."capture_dead_clicks",
         "posthog_team"."surveys_opt_in",
         "posthog_team"."heatmaps_opt_in",
         "posthog_team"."web_analytics_pre_aggregated_tables_enabled",
         "posthog_team"."web_analytics_pre_aggregated_tables_version",
         "posthog_team"."flags_persistence_default",
         "posthog_team"."feature_flag_confirmation_enabled",
         "posthog_team"."feature_flag_confirmation_message",
         "posthog_team"."session_recording_version",
         "posthog_team"."signup_token",
         "posthog_team"."is_demo",
         "posthog_team"."access_control",
         "posthog_team"."week_start_day",
         "posthog_team"."inject_web_apps",
         "posthog_team"."test_account_filters",
         "posthog_team"."test_account_filters_default_checked",
         "posthog_team"."path_cleaning_filters",
         "posthog_team"."timezone",
         "posthog_team"."data_attributes",
         "posthog_team"."person_display_name_properties",
         "posthog_team"."live_events_columns",
         "posthog_team"."recording_domains",
         "posthog_team"."human_friendly_comparison_periods",
         "posthog_team"."cookieless_server_hash_mode",
         "posthog_team"."primary_dashboard_id",
         "posthog_team"."default_data_theme",
         "posthog_team"."extra_settings",
         "posthog_team"."modifiers",
         "posthog_team"."correlation_config",
         "posthog_team"."session_recording_retention_period_days",
         "posthog_team"."session_recording_retention_period",
         "posthog_team"."plugins_opt_in",
         "posthog_team"."opt_out_capture",
         "posthog_team"."event_names",
         "posthog_team"."event_names_with_usage",
         "posthog_team"."event_properties",
         "posthog_team"."event_properties_with_usage",
         "posthog_team"."event_properties_numerical",
         "posthog_team"."external_data_workspace_id",
         "posthog_team"."external_data_workspace_last_synced_at",
         "posthog_team"."api_query_rate_limit",
         "posthog_team"."revenue_tracking_config",
         "posthog_team"."drop_events_older_than",
         "posthog_team"."base_currency"
  FROM "posthog_team"
  WHERE "posthog_team"."id" = 99999
  LIMIT 21
>>>>>>> 061eabf4
  '''
# ---
# name: TestResiliency.test_feature_flags_v3_with_a_working_slow_db
  '''
  SELECT (("posthog_person"."properties" -> 'email') = '"tim@posthog.com"'::jsonb
          AND "posthog_person"."properties" ? 'email'
          AND NOT (("posthog_person"."properties" -> 'email') = 'null'::jsonb)) AS "flag_X_condition_0",
         (true) AS "flag_X_condition_0"
  FROM "posthog_person"
  INNER JOIN "posthog_persondistinctid" ON ("posthog_person"."id" = "posthog_persondistinctid"."person_id")
  WHERE ("posthog_persondistinctid"."distinct_id" = 'example_id'
         AND "posthog_persondistinctid"."team_id" = 99999
         AND "posthog_person"."team_id" = 99999)
  '''
# ---
# name: TestResiliency.test_feature_flags_v3_with_experience_continuity_working_slow_db
  '''
  WITH target_person_ids AS
    (SELECT team_id,
            person_id
     FROM posthog_persondistinctid
     WHERE team_id = 99999
       AND distinct_id = ANY('{example_id,random}') ),
       existing_overrides AS
    (SELECT team_id,
            person_id,
            feature_flag_key,
            hash_key
     FROM posthog_featureflaghashkeyoverride
     WHERE team_id = 99999
       AND person_id IN
         (SELECT person_id
          FROM target_person_ids) )
  SELECT key
  FROM posthog_featureflag flag
  JOIN posthog_team team ON flag.team_id = team.id
  WHERE team.project_id = 99999
    AND flag.ensure_experience_continuity = TRUE
    AND flag.active = TRUE
    AND flag.deleted = FALSE
    AND key NOT IN
      (SELECT feature_flag_key
       FROM existing_overrides)
  '''
# ---
# name: TestResiliency.test_feature_flags_v3_with_experience_continuity_working_slow_db.1
  '''
  WITH target_person_ids AS
    (SELECT team_id,
            person_id
     FROM posthog_persondistinctid
     WHERE team_id = 99999
       AND distinct_id = ANY('{example_id,random}') ),
       existing_overrides AS
    (SELECT team_id,
            person_id,
            feature_flag_key,
            hash_key
     FROM posthog_featureflaghashkeyoverride
     WHERE team_id = 99999
       AND person_id IN
         (SELECT person_id
          FROM target_person_ids) ),
       flags_to_override AS
    (SELECT key
     FROM posthog_featureflag flag
     JOIN posthog_team team ON flag.team_id = team.id
     WHERE team.project_id = 99999
       AND flag.ensure_experience_continuity = TRUE
       AND flag.active = TRUE
       AND flag.deleted = FALSE
       AND flag.key NOT IN
         (SELECT feature_flag_key
          FROM existing_overrides) )
  INSERT INTO posthog_featureflaghashkeyoverride (team_id, person_id, feature_flag_key, hash_key)
  SELECT team_id,
         person_id,
         key,
         'random'
  FROM flags_to_override,
       target_person_ids
  WHERE EXISTS
      (SELECT 1
       FROM posthog_person
       WHERE id = person_id
         AND team_id = 99999) ON CONFLICT DO NOTHING
  '''
# ---
# name: TestResiliency.test_feature_flags_v3_with_experience_continuity_working_slow_db.2
  '''
  SELECT "posthog_persondistinctid"."person_id",
         "posthog_persondistinctid"."distinct_id"
  FROM "posthog_persondistinctid"
  WHERE ("posthog_persondistinctid"."distinct_id" IN ('example_id',
                                                      'random')
         AND "posthog_persondistinctid"."team_id" = 99999)
  '''
# ---
# name: TestResiliency.test_feature_flags_v3_with_experience_continuity_working_slow_db.3
  '''
  SELECT "posthog_featureflaghashkeyoverride"."feature_flag_key",
         "posthog_featureflaghashkeyoverride"."hash_key",
         "posthog_featureflaghashkeyoverride"."person_id"
  FROM "posthog_featureflaghashkeyoverride"
  WHERE ("posthog_featureflaghashkeyoverride"."person_id" IN (1,
                                                              2,
                                                              3,
                                                              4,
                                                              5 /* ... */)
         AND "posthog_featureflaghashkeyoverride"."team_id" = 99999)
  '''
# ---
# name: TestResiliency.test_feature_flags_v3_with_experience_continuity_working_slow_db.4
  '''
  SELECT (("posthog_person"."properties" -> 'email') = '"tim@posthog.com"'::jsonb
          AND "posthog_person"."properties" ? 'email'
          AND NOT (("posthog_person"."properties" -> 'email') = 'null'::jsonb)) AS "flag_X_condition_0",
         (true) AS "flag_X_condition_0"
  FROM "posthog_person"
  INNER JOIN "posthog_persondistinctid" ON ("posthog_person"."id" = "posthog_persondistinctid"."person_id")
  WHERE ("posthog_persondistinctid"."distinct_id" = 'example_id'
         AND "posthog_persondistinctid"."team_id" = 99999
         AND "posthog_person"."team_id" = 99999)
  '''
# ---
# name: TestResiliency.test_feature_flags_v3_with_experience_continuity_working_slow_db.5
  '''
  WITH target_person_ids AS
    (SELECT team_id,
            person_id
     FROM posthog_persondistinctid
     WHERE team_id = 99999
       AND distinct_id = ANY('{example_id,random}') ),
       existing_overrides AS
    (SELECT team_id,
            person_id,
            feature_flag_key,
            hash_key
     FROM posthog_featureflaghashkeyoverride
     WHERE team_id = 99999
       AND person_id IN
         (SELECT person_id
          FROM target_person_ids) )
  SELECT key
  FROM posthog_featureflag flag
  JOIN posthog_team team ON flag.team_id = team.id
  WHERE team.project_id = 99999
    AND flag.ensure_experience_continuity = TRUE
    AND flag.active = TRUE
    AND flag.deleted = FALSE
    AND key NOT IN
      (SELECT feature_flag_key
       FROM existing_overrides)
  '''
# ---
# name: TestResiliency.test_feature_flags_v3_with_experience_continuity_working_slow_db.6
  '''
  SELECT "posthog_persondistinctid"."person_id",
         "posthog_persondistinctid"."distinct_id"
  FROM "posthog_persondistinctid"
  WHERE ("posthog_persondistinctid"."distinct_id" IN ('example_id',
                                                      'random')
         AND "posthog_persondistinctid"."team_id" = 99999)
  '''
# ---
# name: TestResiliency.test_feature_flags_v3_with_experience_continuity_working_slow_db.7
  '''
  SELECT "posthog_persondistinctid"."person_id",
         "posthog_persondistinctid"."distinct_id"
  FROM "posthog_persondistinctid"
  WHERE ("posthog_persondistinctid"."distinct_id" IN ('random')
         AND "posthog_persondistinctid"."team_id" = 99999)
  '''
# ---
# name: TestResiliency.test_feature_flags_v3_with_group_properties_and_slow_db
  '''
  SELECT "posthog_grouptypemapping"."id",
         "posthog_grouptypemapping"."team_id",
         "posthog_grouptypemapping"."project_id",
         "posthog_grouptypemapping"."group_type",
         "posthog_grouptypemapping"."group_type_index",
         "posthog_grouptypemapping"."name_singular",
         "posthog_grouptypemapping"."name_plural",
         "posthog_grouptypemapping"."default_columns",
         "posthog_grouptypemapping"."detail_dashboard_id",
         "posthog_grouptypemapping"."created_at"
  FROM "posthog_grouptypemapping"
  WHERE "posthog_grouptypemapping"."project_id" = 99999
  '''
# ---
# name: TestResiliency.test_feature_flags_v3_with_group_properties_and_slow_db.1
  '''
  SELECT "posthog_grouptypemapping"."id",
         "posthog_grouptypemapping"."team_id",
         "posthog_grouptypemapping"."project_id",
         "posthog_grouptypemapping"."group_type",
         "posthog_grouptypemapping"."group_type_index",
         "posthog_grouptypemapping"."name_singular",
         "posthog_grouptypemapping"."name_plural",
         "posthog_grouptypemapping"."default_columns",
         "posthog_grouptypemapping"."detail_dashboard_id",
         "posthog_grouptypemapping"."created_at"
  FROM "posthog_grouptypemapping"
  WHERE "posthog_grouptypemapping"."project_id" = 99999
  '''
# ---
# name: TestResiliency.test_feature_flags_v3_with_group_properties_and_slow_db.2
  '''
  SELECT "posthog_grouptypemapping"."id",
         "posthog_grouptypemapping"."team_id",
         "posthog_grouptypemapping"."project_id",
         "posthog_grouptypemapping"."group_type",
         "posthog_grouptypemapping"."group_type_index",
         "posthog_grouptypemapping"."name_singular",
         "posthog_grouptypemapping"."name_plural",
         "posthog_grouptypemapping"."default_columns",
         "posthog_grouptypemapping"."detail_dashboard_id",
         "posthog_grouptypemapping"."created_at"
  FROM "posthog_grouptypemapping"
  WHERE "posthog_grouptypemapping"."project_id" = 99999
  '''
# ---
# name: TestResiliency.test_feature_flags_v3_with_slow_db_doesnt_try_to_compute_conditions_again
  '''
  SELECT (("posthog_person"."properties" -> 'email') = '"tim@posthog.com"'::jsonb
          AND "posthog_person"."properties" ? 'email'
          AND NOT (("posthog_person"."properties" -> 'email') = 'null'::jsonb)) AS "flag_X_condition_0",
         (("posthog_person"."properties" -> 'email') = '"tim@posthog.com"'::jsonb
          AND "posthog_person"."properties" ? 'email'
          AND NOT (("posthog_person"."properties" -> 'email') = 'null'::jsonb)) AS "flag_X_condition_0",
         (true) AS "flag_X_condition_0"
  FROM "posthog_person"
  INNER JOIN "posthog_persondistinctid" ON ("posthog_person"."id" = "posthog_persondistinctid"."person_id")
  WHERE ("posthog_persondistinctid"."distinct_id" = 'example_id'
         AND "posthog_persondistinctid"."team_id" = 99999
         AND "posthog_person"."team_id" = 99999)
  '''
# ---<|MERGE_RESOLUTION|>--- conflicted
+++ resolved
@@ -4531,22 +4531,6 @@
 # ---
 # name: TestFeatureFlag.test_creating_static_cohort.9
   '''
-<<<<<<< HEAD
-  SELECT "posthog_featureflagevaluationtag"."id",
-         "posthog_featureflagevaluationtag"."feature_flag_id",
-         "posthog_featureflagevaluationtag"."tag_id",
-         "posthog_featureflagevaluationtag"."created_at",
-         "posthog_tag"."id",
-         "posthog_tag"."name",
-         "posthog_tag"."team_id"
-  FROM "posthog_featureflagevaluationtag"
-  INNER JOIN "posthog_tag" ON ("posthog_featureflagevaluationtag"."tag_id" = "posthog_tag"."id")
-  WHERE "posthog_featureflagevaluationtag"."feature_flag_id" IN (1,
-                                                                 2,
-                                                                 3,
-                                                                 4,
-                                                                 5 /* ... */)
-=======
   SELECT "posthog_team"."id",
          "posthog_team"."uuid",
          "posthog_team"."organization_id",
@@ -4632,7 +4616,6 @@
   FROM "posthog_team"
   WHERE "posthog_team"."id" = 99999
   LIMIT 21
->>>>>>> 061eabf4
   '''
 # ---
 # name: TestResiliency.test_feature_flags_v3_with_a_working_slow_db
