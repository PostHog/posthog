--- conflicted
+++ resolved
@@ -2087,8 +2087,6 @@
   LIMIT 10000
   OFFSET 10000
   '''
-<<<<<<< HEAD
-=======
 # ---
 # name: TestResiliency.test_feature_flags_v3_with_experience_continuity_working_slow_db
   '''
@@ -2300,5 +2298,4 @@
          AND "posthog_persondistinctid"."team_id" = 99999
          AND "posthog_person"."team_id" = 99999)
   '''
->>>>>>> 7116d754
 # ---