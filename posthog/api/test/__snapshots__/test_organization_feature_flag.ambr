# serializer version: 1
# name: TestOrganizationFeatureFlagCopy.test_copy_feature_flag_create_new
  '''
  SELECT "posthog_user"."id",
         "posthog_user"."password",
         "posthog_user"."last_login",
         "posthog_user"."first_name",
         "posthog_user"."last_name",
         "posthog_user"."is_staff",
         "posthog_user"."date_joined",
         "posthog_user"."uuid",
         "posthog_user"."current_organization_id",
         "posthog_user"."current_team_id",
         "posthog_user"."email",
         "posthog_user"."pending_email",
         "posthog_user"."temporary_token",
         "posthog_user"."distinct_id",
         "posthog_user"."is_email_verified",
         "posthog_user"."has_seen_product_intro_for",
         "posthog_user"."strapi_id",
         "posthog_user"."is_active",
         "posthog_user"."role_at_organization",
         "posthog_user"."theme_mode",
         "posthog_user"."partial_notification_settings",
         "posthog_user"."anonymize_data",
         "posthog_user"."toolbar_mode",
         "posthog_user"."hedgehog_config",
         "posthog_user"."events_column_config",
         "posthog_user"."email_opt_in"
  FROM "posthog_user"
  WHERE "posthog_user"."id" = 99999
  LIMIT 21
  '''
# ---
# name: TestOrganizationFeatureFlagCopy.test_copy_feature_flag_create_new.1
  '''
  SELECT "posthog_organization"."id",
         "posthog_organization"."name",
         "posthog_organization"."slug",
         "posthog_organization"."logo_media_id",
         "posthog_organization"."created_at",
         "posthog_organization"."updated_at",
         "posthog_organization"."session_cookie_age",
         "posthog_organization"."is_member_join_email_enabled",
         "posthog_organization"."is_ai_data_processing_approved",
         "posthog_organization"."enforce_2fa",
         "posthog_organization"."members_can_invite",
         "posthog_organization"."members_can_use_personal_api_keys",
         "posthog_organization"."allow_publicly_shared_resources",
         "posthog_organization"."default_role_id",
         "posthog_organization"."plugins_access_level",
         "posthog_organization"."for_internal_metrics",
         "posthog_organization"."default_experiment_stats_method",
         "posthog_organization"."is_hipaa",
         "posthog_organization"."customer_id",
         "posthog_organization"."available_product_features",
         "posthog_organization"."usage",
         "posthog_organization"."never_drop_data",
         "posthog_organization"."customer_trust_scores",
         "posthog_organization"."setup_section_2_completed",
         "posthog_organization"."personalization",
         "posthog_organization"."domain_whitelist",
         "posthog_organization"."is_platform"
  FROM "posthog_organization"
  WHERE "posthog_organization"."id" = '00000000-0000-0000-0000-000000000000'::uuid
  LIMIT 21
  '''
# ---
# name: TestOrganizationFeatureFlagCopy.test_copy_feature_flag_create_new.10
  '''
  SELECT "posthog_team"."id",
         "posthog_team"."uuid",
         "posthog_team"."organization_id",
         "posthog_team"."parent_team_id",
         "posthog_team"."project_id",
         "posthog_team"."api_token",
         "posthog_team"."app_urls",
         "posthog_team"."name",
         "posthog_team"."slack_incoming_webhook",
         "posthog_team"."created_at",
         "posthog_team"."updated_at",
         "posthog_team"."anonymize_ips",
         "posthog_team"."completed_snippet_onboarding",
         "posthog_team"."has_completed_onboarding_for",
         "posthog_team"."onboarding_tasks",
         "posthog_team"."ingested_event",
         "posthog_team"."autocapture_opt_out",
         "posthog_team"."autocapture_web_vitals_opt_in",
         "posthog_team"."autocapture_web_vitals_allowed_metrics",
         "posthog_team"."autocapture_exceptions_opt_in",
         "posthog_team"."autocapture_exceptions_errors_to_ignore",
         "posthog_team"."person_processing_opt_out",
         "posthog_team"."secret_api_token",
         "posthog_team"."secret_api_token_backup",
         "posthog_team"."session_recording_opt_in",
         "posthog_team"."session_recording_sample_rate",
         "posthog_team"."session_recording_minimum_duration_milliseconds",
         "posthog_team"."session_recording_linked_flag",
         "posthog_team"."session_recording_network_payload_capture_config",
         "posthog_team"."session_recording_masking_config",
         "posthog_team"."session_recording_url_trigger_config",
         "posthog_team"."session_recording_url_blocklist_config",
         "posthog_team"."session_recording_event_trigger_config",
         "posthog_team"."session_recording_trigger_match_type_config",
         "posthog_team"."session_replay_config",
         "posthog_team"."survey_config",
         "posthog_team"."capture_console_log_opt_in",
         "posthog_team"."capture_performance_opt_in",
         "posthog_team"."capture_dead_clicks",
         "posthog_team"."surveys_opt_in",
         "posthog_team"."heatmaps_opt_in",
         "posthog_team"."web_analytics_pre_aggregated_tables_enabled",
         "posthog_team"."web_analytics_pre_aggregated_tables_version",
         "posthog_team"."flags_persistence_default",
         "posthog_team"."feature_flag_confirmation_enabled",
         "posthog_team"."feature_flag_confirmation_message",
         "posthog_team"."session_recording_version",
         "posthog_team"."signup_token",
         "posthog_team"."is_demo",
         "posthog_team"."access_control",
         "posthog_team"."week_start_day",
         "posthog_team"."inject_web_apps",
         "posthog_team"."test_account_filters",
         "posthog_team"."test_account_filters_default_checked",
         "posthog_team"."path_cleaning_filters",
         "posthog_team"."timezone",
         "posthog_team"."data_attributes",
         "posthog_team"."person_display_name_properties",
         "posthog_team"."live_events_columns",
         "posthog_team"."recording_domains",
         "posthog_team"."human_friendly_comparison_periods",
         "posthog_team"."cookieless_server_hash_mode",
         "posthog_team"."primary_dashboard_id",
         "posthog_team"."default_data_theme",
         "posthog_team"."extra_settings",
         "posthog_team"."modifiers",
         "posthog_team"."correlation_config",
         "posthog_team"."session_recording_retention_period_days",
         "posthog_team"."session_recording_retention_period",
         "posthog_team"."plugins_opt_in",
         "posthog_team"."opt_out_capture",
         "posthog_team"."event_names",
         "posthog_team"."event_names_with_usage",
         "posthog_team"."event_properties",
         "posthog_team"."event_properties_with_usage",
         "posthog_team"."event_properties_numerical",
         "posthog_team"."external_data_workspace_id",
         "posthog_team"."external_data_workspace_last_synced_at",
         "posthog_team"."api_query_rate_limit",
         "posthog_team"."revenue_tracking_config",
         "posthog_team"."drop_events_older_than",
         "posthog_team"."base_currency"
  FROM "posthog_team"
  WHERE "posthog_team"."id" = 99999
  LIMIT 21
  '''
# ---
# name: TestOrganizationFeatureFlagCopy.test_copy_feature_flag_create_new.11
  '''
  SELECT "posthog_filesystem"."team_id",
         "posthog_filesystem"."id",
         "posthog_filesystem"."path",
         "posthog_filesystem"."depth",
         "posthog_filesystem"."type",
         "posthog_filesystem"."ref",
         "posthog_filesystem"."href",
         "posthog_filesystem"."shortcut",
         "posthog_filesystem"."meta",
         "posthog_filesystem"."created_at",
         "posthog_filesystem"."created_by_id",
         "posthog_filesystem"."project_id"
  FROM "posthog_filesystem"
  WHERE ("posthog_filesystem"."ref" = '0001'
         AND "posthog_filesystem"."team_id" = 99999
         AND "posthog_filesystem"."type" = 'feature_flag'
         AND NOT ("posthog_filesystem"."shortcut"
                  AND "posthog_filesystem"."shortcut" IS NOT NULL))
  '''
# ---
# name: TestOrganizationFeatureFlagCopy.test_copy_feature_flag_create_new.12
  '''
  SELECT "posthog_integration"."id",
         "posthog_integration"."team_id",
         "posthog_integration"."kind",
         "posthog_integration"."integration_id",
         "posthog_integration"."config",
         "posthog_integration"."sensitive_config",
         "posthog_integration"."errors",
         "posthog_integration"."created_at",
         "posthog_integration"."created_by_id"
  FROM "posthog_integration"
  WHERE ("posthog_integration"."kind" = 'vercel'
         AND "posthog_integration"."team_id" = 99999)
  LIMIT 21
  '''
# ---
# name: TestOrganizationFeatureFlagCopy.test_copy_feature_flag_create_new.13
  '''
  SELECT "posthog_dashboardtile"."id"
  FROM "posthog_dashboardtile"
  INNER JOIN "posthog_dashboard" ON ("posthog_dashboardtile"."dashboard_id" = "posthog_dashboard"."id")
  WHERE (NOT ("posthog_dashboardtile"."deleted"
              AND "posthog_dashboardtile"."deleted" IS NOT NULL)
         AND NOT ("posthog_dashboard"."deleted")
         AND "posthog_dashboardtile"."dashboard_id" = 99999)
  '''
# ---
# name: TestOrganizationFeatureFlagCopy.test_copy_feature_flag_create_new.14
  '''
  SELECT "posthog_organization"."id",
         "posthog_organization"."name",
         "posthog_organization"."slug",
         "posthog_organization"."logo_media_id",
         "posthog_organization"."created_at",
         "posthog_organization"."updated_at",
         "posthog_organization"."session_cookie_age",
         "posthog_organization"."is_member_join_email_enabled",
         "posthog_organization"."is_ai_data_processing_approved",
         "posthog_organization"."enforce_2fa",
         "posthog_organization"."members_can_invite",
         "posthog_organization"."members_can_use_personal_api_keys",
         "posthog_organization"."allow_publicly_shared_resources",
         "posthog_organization"."default_role_id",
         "posthog_organization"."plugins_access_level",
         "posthog_organization"."for_internal_metrics",
         "posthog_organization"."default_experiment_stats_method",
         "posthog_organization"."is_hipaa",
         "posthog_organization"."customer_id",
         "posthog_organization"."available_product_features",
         "posthog_organization"."usage",
         "posthog_organization"."never_drop_data",
         "posthog_organization"."customer_trust_scores",
         "posthog_organization"."setup_section_2_completed",
         "posthog_organization"."personalization",
         "posthog_organization"."domain_whitelist",
         "posthog_organization"."is_platform"
  FROM "posthog_organization"
  WHERE "posthog_organization"."id" = '00000000-0000-0000-0000-000000000000'::uuid
  LIMIT 21
  '''
# ---
# name: TestOrganizationFeatureFlagCopy.test_copy_feature_flag_create_new.15
  '''
  SELECT "posthog_dashboard"."id",
         "posthog_dashboard"."name",
         "posthog_dashboard"."description",
         "posthog_dashboard"."team_id",
         "posthog_dashboard"."pinned",
         "posthog_dashboard"."created_at",
         "posthog_dashboard"."created_by_id",
         "posthog_dashboard"."deleted",
         "posthog_dashboard"."last_accessed_at",
         "posthog_dashboard"."last_refresh",
         "posthog_dashboard"."filters",
         "posthog_dashboard"."variables",
         "posthog_dashboard"."breakdown_colors",
         "posthog_dashboard"."data_color_theme_id",
         "posthog_dashboard"."creation_mode",
         "posthog_dashboard"."restriction_level",
         "posthog_dashboard"."deprecated_tags",
         "posthog_dashboard"."tags",
         "posthog_dashboard"."share_token",
         "posthog_dashboard"."is_shared"
  FROM "posthog_dashboard"
  WHERE (NOT ("posthog_dashboard"."deleted")
         AND "posthog_dashboard"."id" = 99999)
  ORDER BY "posthog_dashboard"."id" ASC
  LIMIT 1
  '''
# ---
# name: TestOrganizationFeatureFlagCopy.test_copy_feature_flag_create_new.16
  '''
  SELECT "posthog_dashboardtile"."id"
  FROM "posthog_dashboardtile"
  INNER JOIN "posthog_dashboard" ON ("posthog_dashboardtile"."dashboard_id" = "posthog_dashboard"."id")
  WHERE (NOT ("posthog_dashboardtile"."deleted"
              AND "posthog_dashboardtile"."deleted" IS NOT NULL)
         AND NOT ("posthog_dashboard"."deleted")
         AND "posthog_dashboardtile"."dashboard_id" = 99999)
  '''
# ---
# name: TestOrganizationFeatureFlagCopy.test_copy_feature_flag_create_new.17
  '''
  SELECT "posthog_dashboarditem"."id",
         "posthog_dashboarditem"."name",
         "posthog_dashboarditem"."derived_name",
         "posthog_dashboarditem"."description",
         "posthog_dashboarditem"."team_id",
         "posthog_dashboarditem"."filters",
         "posthog_dashboarditem"."filters_hash",
         "posthog_dashboarditem"."query",
         "posthog_dashboarditem"."query_metadata",
         "posthog_dashboarditem"."order",
         "posthog_dashboarditem"."deleted",
         "posthog_dashboarditem"."saved",
         "posthog_dashboarditem"."created_at",
         "posthog_dashboarditem"."refreshing",
         "posthog_dashboarditem"."created_by_id",
         "posthog_dashboarditem"."is_sample",
         "posthog_dashboarditem"."short_id",
         "posthog_dashboarditem"."favorited",
         "posthog_dashboarditem"."refresh_attempt",
         "posthog_dashboarditem"."last_modified_at",
         "posthog_dashboarditem"."last_modified_by_id",
         "posthog_dashboarditem"."dashboard_id",
         "posthog_dashboarditem"."last_refresh",
         "posthog_dashboarditem"."layouts",
         "posthog_dashboarditem"."color",
         "posthog_dashboarditem"."dive_dashboard_id",
         "posthog_dashboarditem"."updated_at",
         "posthog_dashboarditem"."deprecated_tags",
         "posthog_dashboarditem"."tags"
  FROM "posthog_dashboarditem"
  WHERE (NOT ("posthog_dashboarditem"."deleted")
         AND "posthog_dashboarditem"."dashboard_id" = 99999)
  '''
# ---
# name: TestOrganizationFeatureFlagCopy.test_copy_feature_flag_create_new.18
  '''
  SELECT "posthog_dashboarditem"."id",
         "posthog_dashboarditem"."name",
         "posthog_dashboarditem"."derived_name",
         "posthog_dashboarditem"."description",
         "posthog_dashboarditem"."team_id",
         "posthog_dashboarditem"."filters",
         "posthog_dashboarditem"."filters_hash",
         "posthog_dashboarditem"."query",
         "posthog_dashboarditem"."query_metadata",
         "posthog_dashboarditem"."order",
         "posthog_dashboarditem"."deleted",
         "posthog_dashboarditem"."saved",
         "posthog_dashboarditem"."created_at",
         "posthog_dashboarditem"."refreshing",
         "posthog_dashboarditem"."created_by_id",
         "posthog_dashboarditem"."is_sample",
         "posthog_dashboarditem"."short_id",
         "posthog_dashboarditem"."favorited",
         "posthog_dashboarditem"."refresh_attempt",
         "posthog_dashboarditem"."last_modified_at",
         "posthog_dashboarditem"."last_modified_by_id",
         "posthog_dashboarditem"."dashboard_id",
         "posthog_dashboarditem"."last_refresh",
         "posthog_dashboarditem"."layouts",
         "posthog_dashboarditem"."color",
         "posthog_dashboarditem"."dive_dashboard_id",
         "posthog_dashboarditem"."updated_at",
         "posthog_dashboarditem"."deprecated_tags",
         "posthog_dashboarditem"."tags"
  FROM "posthog_dashboarditem"
  WHERE (NOT ("posthog_dashboarditem"."deleted")
         AND "posthog_dashboarditem"."dashboard_id" = 99999)
  '''
# ---
# name: TestOrganizationFeatureFlagCopy.test_copy_feature_flag_create_new.19
  '''
  SELECT "posthog_dashboardtile"."id",
         "posthog_dashboardtile"."dashboard_id",
         "posthog_dashboardtile"."insight_id",
         "posthog_dashboardtile"."text_id",
         "posthog_dashboardtile"."layouts",
         "posthog_dashboardtile"."color",
         "posthog_dashboardtile"."filters_hash",
         "posthog_dashboardtile"."last_refresh",
         "posthog_dashboardtile"."refreshing",
         "posthog_dashboardtile"."refresh_attempt",
         "posthog_dashboardtile"."filters_overrides",
         "posthog_dashboardtile"."deleted"
  FROM "posthog_dashboardtile"
  INNER JOIN "posthog_dashboard" ON ("posthog_dashboardtile"."dashboard_id" = "posthog_dashboard"."id")
  WHERE (NOT ("posthog_dashboardtile"."deleted"
              AND "posthog_dashboardtile"."deleted" IS NOT NULL)
         AND NOT ("posthog_dashboard"."deleted")
         AND "posthog_dashboardtile"."dashboard_id" = 99999)
  '''
# ---
# name: TestOrganizationFeatureFlagCopy.test_copy_feature_flag_create_new.2
  '''
  SELECT 1 AS "a"
  FROM "posthog_organizationmembership"
  WHERE ("posthog_organizationmembership"."organization_id" = '00000000-0000-0000-0000-000000000000'::uuid
         AND "posthog_organizationmembership"."user_id" = 99999)
  LIMIT 1
  '''
# ---
# name: TestOrganizationFeatureFlagCopy.test_copy_feature_flag_create_new.20
  '''
  SELECT "posthog_dashboardtile"."id",
         "posthog_dashboardtile"."dashboard_id",
         "posthog_dashboardtile"."insight_id",
         "posthog_dashboardtile"."text_id",
         "posthog_dashboardtile"."layouts",
         "posthog_dashboardtile"."color",
         "posthog_dashboardtile"."filters_hash",
         "posthog_dashboardtile"."last_refresh",
         "posthog_dashboardtile"."refreshing",
         "posthog_dashboardtile"."refresh_attempt",
         "posthog_dashboardtile"."filters_overrides",
         "posthog_dashboardtile"."deleted"
  FROM "posthog_dashboardtile"
  INNER JOIN "posthog_dashboard" ON ("posthog_dashboardtile"."dashboard_id" = "posthog_dashboard"."id")
  WHERE (NOT ("posthog_dashboardtile"."deleted"
              AND "posthog_dashboardtile"."deleted" IS NOT NULL)
         AND NOT ("posthog_dashboard"."deleted")
         AND "posthog_dashboardtile"."dashboard_id" = 99999)
  '''
# ---
# name: TestOrganizationFeatureFlagCopy.test_copy_feature_flag_create_new.21
  '''
  SELECT "posthog_team"."id",
         "posthog_team"."uuid",
         "posthog_team"."organization_id",
         "posthog_team"."parent_team_id",
         "posthog_team"."project_id",
         "posthog_team"."api_token",
         "posthog_team"."app_urls",
         "posthog_team"."name",
         "posthog_team"."slack_incoming_webhook",
         "posthog_team"."created_at",
         "posthog_team"."updated_at",
         "posthog_team"."anonymize_ips",
         "posthog_team"."completed_snippet_onboarding",
         "posthog_team"."has_completed_onboarding_for",
         "posthog_team"."onboarding_tasks",
         "posthog_team"."ingested_event",
         "posthog_team"."autocapture_opt_out",
         "posthog_team"."autocapture_web_vitals_opt_in",
         "posthog_team"."autocapture_web_vitals_allowed_metrics",
         "posthog_team"."autocapture_exceptions_opt_in",
         "posthog_team"."autocapture_exceptions_errors_to_ignore",
         "posthog_team"."person_processing_opt_out",
         "posthog_team"."secret_api_token",
         "posthog_team"."secret_api_token_backup",
         "posthog_team"."session_recording_opt_in",
         "posthog_team"."session_recording_sample_rate",
         "posthog_team"."session_recording_minimum_duration_milliseconds",
         "posthog_team"."session_recording_linked_flag",
         "posthog_team"."session_recording_network_payload_capture_config",
         "posthog_team"."session_recording_masking_config",
         "posthog_team"."session_recording_url_trigger_config",
         "posthog_team"."session_recording_url_blocklist_config",
         "posthog_team"."session_recording_event_trigger_config",
         "posthog_team"."session_recording_trigger_match_type_config",
         "posthog_team"."session_replay_config",
         "posthog_team"."survey_config",
         "posthog_team"."capture_console_log_opt_in",
         "posthog_team"."capture_performance_opt_in",
         "posthog_team"."capture_dead_clicks",
         "posthog_team"."surveys_opt_in",
         "posthog_team"."heatmaps_opt_in",
         "posthog_team"."web_analytics_pre_aggregated_tables_enabled",
         "posthog_team"."web_analytics_pre_aggregated_tables_version",
         "posthog_team"."flags_persistence_default",
         "posthog_team"."feature_flag_confirmation_enabled",
         "posthog_team"."feature_flag_confirmation_message",
         "posthog_team"."session_recording_version",
         "posthog_team"."signup_token",
         "posthog_team"."is_demo",
         "posthog_team"."access_control",
         "posthog_team"."week_start_day",
         "posthog_team"."inject_web_apps",
         "posthog_team"."test_account_filters",
         "posthog_team"."test_account_filters_default_checked",
         "posthog_team"."path_cleaning_filters",
         "posthog_team"."timezone",
         "posthog_team"."data_attributes",
         "posthog_team"."person_display_name_properties",
         "posthog_team"."live_events_columns",
         "posthog_team"."recording_domains",
         "posthog_team"."human_friendly_comparison_periods",
         "posthog_team"."cookieless_server_hash_mode",
         "posthog_team"."primary_dashboard_id",
         "posthog_team"."default_data_theme",
         "posthog_team"."extra_settings",
         "posthog_team"."modifiers",
         "posthog_team"."correlation_config",
         "posthog_team"."session_recording_retention_period_days",
         "posthog_team"."session_recording_retention_period",
         "posthog_team"."external_data_workspace_id",
         "posthog_team"."external_data_workspace_last_synced_at",
         "posthog_team"."api_query_rate_limit",
         "posthog_team"."revenue_tracking_config",
         "posthog_team"."drop_events_older_than",
         "posthog_team"."base_currency"
  FROM "posthog_team"
  WHERE "posthog_team"."primary_dashboard_id" = 99999
  '''
# ---
# name: TestOrganizationFeatureFlagCopy.test_copy_feature_flag_create_new.22
  '''
  SELECT "posthog_team"."id",
         "posthog_team"."uuid",
         "posthog_team"."organization_id",
         "posthog_team"."parent_team_id",
         "posthog_team"."project_id",
         "posthog_team"."api_token",
         "posthog_team"."app_urls",
         "posthog_team"."name",
         "posthog_team"."slack_incoming_webhook",
         "posthog_team"."created_at",
         "posthog_team"."updated_at",
         "posthog_team"."anonymize_ips",
         "posthog_team"."completed_snippet_onboarding",
         "posthog_team"."has_completed_onboarding_for",
         "posthog_team"."onboarding_tasks",
         "posthog_team"."ingested_event",
         "posthog_team"."autocapture_opt_out",
         "posthog_team"."autocapture_web_vitals_opt_in",
         "posthog_team"."autocapture_web_vitals_allowed_metrics",
         "posthog_team"."autocapture_exceptions_opt_in",
         "posthog_team"."autocapture_exceptions_errors_to_ignore",
         "posthog_team"."person_processing_opt_out",
         "posthog_team"."secret_api_token",
         "posthog_team"."secret_api_token_backup",
         "posthog_team"."session_recording_opt_in",
         "posthog_team"."session_recording_sample_rate",
         "posthog_team"."session_recording_minimum_duration_milliseconds",
         "posthog_team"."session_recording_linked_flag",
         "posthog_team"."session_recording_network_payload_capture_config",
         "posthog_team"."session_recording_masking_config",
         "posthog_team"."session_recording_url_trigger_config",
         "posthog_team"."session_recording_url_blocklist_config",
         "posthog_team"."session_recording_event_trigger_config",
         "posthog_team"."session_recording_trigger_match_type_config",
         "posthog_team"."session_replay_config",
         "posthog_team"."survey_config",
         "posthog_team"."capture_console_log_opt_in",
         "posthog_team"."capture_performance_opt_in",
         "posthog_team"."capture_dead_clicks",
         "posthog_team"."surveys_opt_in",
         "posthog_team"."heatmaps_opt_in",
         "posthog_team"."web_analytics_pre_aggregated_tables_enabled",
         "posthog_team"."web_analytics_pre_aggregated_tables_version",
         "posthog_team"."flags_persistence_default",
         "posthog_team"."feature_flag_confirmation_enabled",
         "posthog_team"."feature_flag_confirmation_message",
         "posthog_team"."session_recording_version",
         "posthog_team"."signup_token",
         "posthog_team"."is_demo",
         "posthog_team"."access_control",
         "posthog_team"."week_start_day",
         "posthog_team"."inject_web_apps",
         "posthog_team"."test_account_filters",
         "posthog_team"."test_account_filters_default_checked",
         "posthog_team"."path_cleaning_filters",
         "posthog_team"."timezone",
         "posthog_team"."data_attributes",
         "posthog_team"."person_display_name_properties",
         "posthog_team"."live_events_columns",
         "posthog_team"."recording_domains",
         "posthog_team"."human_friendly_comparison_periods",
         "posthog_team"."cookieless_server_hash_mode",
         "posthog_team"."primary_dashboard_id",
         "posthog_team"."default_data_theme",
         "posthog_team"."extra_settings",
         "posthog_team"."modifiers",
         "posthog_team"."correlation_config",
         "posthog_team"."session_recording_retention_period_days",
         "posthog_team"."session_recording_retention_period",
         "posthog_team"."external_data_workspace_id",
         "posthog_team"."external_data_workspace_last_synced_at",
         "posthog_team"."api_query_rate_limit",
         "posthog_team"."revenue_tracking_config",
         "posthog_team"."drop_events_older_than",
         "posthog_team"."base_currency"
  FROM "posthog_team"
  WHERE "posthog_team"."primary_dashboard_id" = 99999
  '''
# ---
# name: TestOrganizationFeatureFlagCopy.test_copy_feature_flag_create_new.23
  '''
  SELECT "posthog_taggeditem"."id",
         "posthog_taggeditem"."tag_id",
         "posthog_taggeditem"."dashboard_id",
         "posthog_taggeditem"."insight_id",
         "posthog_taggeditem"."event_definition_id",
         "posthog_taggeditem"."property_definition_id",
         "posthog_taggeditem"."action_id",
         "posthog_taggeditem"."feature_flag_id",
         "posthog_taggeditem"."experiment_saved_metric_id"
  FROM "posthog_taggeditem"
  WHERE "posthog_taggeditem"."dashboard_id" = 99999
  '''
# ---
# name: TestOrganizationFeatureFlagCopy.test_copy_feature_flag_create_new.24
  '''
  SELECT "posthog_taggeditem"."id",
         "posthog_taggeditem"."tag_id",
         "posthog_taggeditem"."dashboard_id",
         "posthog_taggeditem"."insight_id",
         "posthog_taggeditem"."event_definition_id",
         "posthog_taggeditem"."property_definition_id",
         "posthog_taggeditem"."action_id",
         "posthog_taggeditem"."feature_flag_id",
         "posthog_taggeditem"."experiment_saved_metric_id"
  FROM "posthog_taggeditem"
  WHERE "posthog_taggeditem"."dashboard_id" = 99999
  '''
# ---
# name: TestOrganizationFeatureFlagCopy.test_copy_feature_flag_create_new.25
  '''
  SELECT "posthog_dashboarditem"."id",
         "posthog_dashboarditem"."name",
         "posthog_dashboarditem"."derived_name",
         "posthog_dashboarditem"."description",
         "posthog_dashboarditem"."team_id",
         "posthog_dashboarditem"."filters",
         "posthog_dashboarditem"."filters_hash",
         "posthog_dashboarditem"."query",
         "posthog_dashboarditem"."query_metadata",
         "posthog_dashboarditem"."order",
         "posthog_dashboarditem"."deleted",
         "posthog_dashboarditem"."saved",
         "posthog_dashboarditem"."created_at",
         "posthog_dashboarditem"."refreshing",
         "posthog_dashboarditem"."created_by_id",
         "posthog_dashboarditem"."is_sample",
         "posthog_dashboarditem"."short_id",
         "posthog_dashboarditem"."favorited",
         "posthog_dashboarditem"."refresh_attempt",
         "posthog_dashboarditem"."last_modified_at",
         "posthog_dashboarditem"."last_modified_by_id",
         "posthog_dashboarditem"."dashboard_id",
         "posthog_dashboarditem"."last_refresh",
         "posthog_dashboarditem"."layouts",
         "posthog_dashboarditem"."color",
         "posthog_dashboarditem"."dive_dashboard_id",
         "posthog_dashboarditem"."updated_at",
         "posthog_dashboarditem"."deprecated_tags",
         "posthog_dashboarditem"."tags"
  FROM "posthog_dashboarditem"
  INNER JOIN "posthog_dashboardtile" ON ("posthog_dashboarditem"."id" = "posthog_dashboardtile"."insight_id")
  WHERE (NOT ("posthog_dashboarditem"."deleted")
         AND "posthog_dashboardtile"."dashboard_id" = 99999)
  '''
# ---
# name: TestOrganizationFeatureFlagCopy.test_copy_feature_flag_create_new.26
  '''
  SELECT "posthog_dashboarditem"."id",
         "posthog_dashboarditem"."name",
         "posthog_dashboarditem"."derived_name",
         "posthog_dashboarditem"."description",
         "posthog_dashboarditem"."team_id",
         "posthog_dashboarditem"."filters",
         "posthog_dashboarditem"."filters_hash",
         "posthog_dashboarditem"."query",
         "posthog_dashboarditem"."query_metadata",
         "posthog_dashboarditem"."order",
         "posthog_dashboarditem"."deleted",
         "posthog_dashboarditem"."saved",
         "posthog_dashboarditem"."created_at",
         "posthog_dashboarditem"."refreshing",
         "posthog_dashboarditem"."created_by_id",
         "posthog_dashboarditem"."is_sample",
         "posthog_dashboarditem"."short_id",
         "posthog_dashboarditem"."favorited",
         "posthog_dashboarditem"."refresh_attempt",
         "posthog_dashboarditem"."last_modified_at",
         "posthog_dashboarditem"."last_modified_by_id",
         "posthog_dashboarditem"."dashboard_id",
         "posthog_dashboarditem"."last_refresh",
         "posthog_dashboarditem"."layouts",
         "posthog_dashboarditem"."color",
         "posthog_dashboarditem"."dive_dashboard_id",
         "posthog_dashboarditem"."updated_at",
         "posthog_dashboarditem"."deprecated_tags",
         "posthog_dashboarditem"."tags"
  FROM "posthog_dashboarditem"
  INNER JOIN "posthog_dashboardtile" ON ("posthog_dashboarditem"."id" = "posthog_dashboardtile"."insight_id")
  WHERE (NOT ("posthog_dashboarditem"."deleted")
         AND "posthog_dashboardtile"."dashboard_id" = 99999)
  '''
# ---
# name: TestOrganizationFeatureFlagCopy.test_copy_feature_flag_create_new.27
  '''
  SELECT "posthog_team"."id",
         "posthog_team"."uuid",
         "posthog_team"."organization_id",
         "posthog_team"."parent_team_id",
         "posthog_team"."project_id",
         "posthog_team"."api_token",
         "posthog_team"."app_urls",
         "posthog_team"."name",
         "posthog_team"."slack_incoming_webhook",
         "posthog_team"."created_at",
         "posthog_team"."updated_at",
         "posthog_team"."anonymize_ips",
         "posthog_team"."completed_snippet_onboarding",
         "posthog_team"."has_completed_onboarding_for",
         "posthog_team"."onboarding_tasks",
         "posthog_team"."ingested_event",
         "posthog_team"."autocapture_opt_out",
         "posthog_team"."autocapture_web_vitals_opt_in",
         "posthog_team"."autocapture_web_vitals_allowed_metrics",
         "posthog_team"."autocapture_exceptions_opt_in",
         "posthog_team"."autocapture_exceptions_errors_to_ignore",
         "posthog_team"."person_processing_opt_out",
         "posthog_team"."secret_api_token",
         "posthog_team"."secret_api_token_backup",
         "posthog_team"."session_recording_opt_in",
         "posthog_team"."session_recording_sample_rate",
         "posthog_team"."session_recording_minimum_duration_milliseconds",
         "posthog_team"."session_recording_linked_flag",
         "posthog_team"."session_recording_network_payload_capture_config",
         "posthog_team"."session_recording_masking_config",
         "posthog_team"."session_recording_url_trigger_config",
         "posthog_team"."session_recording_url_blocklist_config",
         "posthog_team"."session_recording_event_trigger_config",
         "posthog_team"."session_recording_trigger_match_type_config",
         "posthog_team"."session_replay_config",
         "posthog_team"."survey_config",
         "posthog_team"."capture_console_log_opt_in",
         "posthog_team"."capture_performance_opt_in",
         "posthog_team"."capture_dead_clicks",
         "posthog_team"."surveys_opt_in",
         "posthog_team"."heatmaps_opt_in",
         "posthog_team"."web_analytics_pre_aggregated_tables_enabled",
         "posthog_team"."web_analytics_pre_aggregated_tables_version",
         "posthog_team"."flags_persistence_default",
         "posthog_team"."feature_flag_confirmation_enabled",
         "posthog_team"."feature_flag_confirmation_message",
         "posthog_team"."session_recording_version",
         "posthog_team"."signup_token",
         "posthog_team"."is_demo",
         "posthog_team"."access_control",
         "posthog_team"."week_start_day",
         "posthog_team"."inject_web_apps",
         "posthog_team"."test_account_filters",
         "posthog_team"."test_account_filters_default_checked",
         "posthog_team"."path_cleaning_filters",
         "posthog_team"."timezone",
         "posthog_team"."data_attributes",
         "posthog_team"."person_display_name_properties",
         "posthog_team"."live_events_columns",
         "posthog_team"."recording_domains",
         "posthog_team"."human_friendly_comparison_periods",
         "posthog_team"."cookieless_server_hash_mode",
         "posthog_team"."primary_dashboard_id",
         "posthog_team"."default_data_theme",
         "posthog_team"."extra_settings",
         "posthog_team"."modifiers",
         "posthog_team"."correlation_config",
         "posthog_team"."session_recording_retention_period_days",
         "posthog_team"."session_recording_retention_period",
         "posthog_team"."external_data_workspace_id",
         "posthog_team"."external_data_workspace_last_synced_at",
         "posthog_team"."api_query_rate_limit",
         "posthog_team"."revenue_tracking_config",
         "posthog_team"."drop_events_older_than",
         "posthog_team"."base_currency"
  FROM "posthog_team"
  WHERE "posthog_team"."id" = 99999
  LIMIT 21
  '''
# ---
# name: TestOrganizationFeatureFlagCopy.test_copy_feature_flag_create_new.28
  '''
  SELECT "posthog_dashboarditem"."id",
         "posthog_dashboarditem"."name",
         "posthog_dashboarditem"."derived_name",
         "posthog_dashboarditem"."description",
         "posthog_dashboarditem"."team_id",
         "posthog_dashboarditem"."filters",
         "posthog_dashboarditem"."filters_hash",
         "posthog_dashboarditem"."query",
         "posthog_dashboarditem"."query_metadata",
         "posthog_dashboarditem"."order",
         "posthog_dashboarditem"."deleted",
         "posthog_dashboarditem"."saved",
         "posthog_dashboarditem"."created_at",
         "posthog_dashboarditem"."refreshing",
         "posthog_dashboarditem"."created_by_id",
         "posthog_dashboarditem"."is_sample",
         "posthog_dashboarditem"."short_id",
         "posthog_dashboarditem"."favorited",
         "posthog_dashboarditem"."refresh_attempt",
         "posthog_dashboarditem"."last_modified_at",
         "posthog_dashboarditem"."last_modified_by_id",
         "posthog_dashboarditem"."dashboard_id",
         "posthog_dashboarditem"."last_refresh",
         "posthog_dashboarditem"."layouts",
         "posthog_dashboarditem"."color",
         "posthog_dashboarditem"."dive_dashboard_id",
         "posthog_dashboarditem"."updated_at",
         "posthog_dashboarditem"."deprecated_tags",
         "posthog_dashboarditem"."tags"
  FROM "posthog_dashboarditem"
  WHERE "posthog_dashboarditem"."id" = 99999
  LIMIT 21
  '''
# ---
# name: TestOrganizationFeatureFlagCopy.test_copy_feature_flag_create_new.29
  '''
  SELECT "posthog_team"."id",
         "posthog_team"."uuid",
         "posthog_team"."organization_id",
         "posthog_team"."parent_team_id",
         "posthog_team"."project_id",
         "posthog_team"."api_token",
         "posthog_team"."app_urls",
         "posthog_team"."name",
         "posthog_team"."slack_incoming_webhook",
         "posthog_team"."created_at",
         "posthog_team"."updated_at",
         "posthog_team"."anonymize_ips",
         "posthog_team"."completed_snippet_onboarding",
         "posthog_team"."has_completed_onboarding_for",
         "posthog_team"."onboarding_tasks",
         "posthog_team"."ingested_event",
         "posthog_team"."autocapture_opt_out",
         "posthog_team"."autocapture_web_vitals_opt_in",
         "posthog_team"."autocapture_web_vitals_allowed_metrics",
         "posthog_team"."autocapture_exceptions_opt_in",
         "posthog_team"."autocapture_exceptions_errors_to_ignore",
         "posthog_team"."person_processing_opt_out",
         "posthog_team"."secret_api_token",
         "posthog_team"."secret_api_token_backup",
         "posthog_team"."session_recording_opt_in",
         "posthog_team"."session_recording_sample_rate",
         "posthog_team"."session_recording_minimum_duration_milliseconds",
         "posthog_team"."session_recording_linked_flag",
         "posthog_team"."session_recording_network_payload_capture_config",
         "posthog_team"."session_recording_masking_config",
         "posthog_team"."session_recording_url_trigger_config",
         "posthog_team"."session_recording_url_blocklist_config",
         "posthog_team"."session_recording_event_trigger_config",
         "posthog_team"."session_recording_trigger_match_type_config",
         "posthog_team"."session_replay_config",
         "posthog_team"."survey_config",
         "posthog_team"."capture_console_log_opt_in",
         "posthog_team"."capture_performance_opt_in",
         "posthog_team"."capture_dead_clicks",
         "posthog_team"."surveys_opt_in",
         "posthog_team"."heatmaps_opt_in",
         "posthog_team"."web_analytics_pre_aggregated_tables_enabled",
         "posthog_team"."web_analytics_pre_aggregated_tables_version",
         "posthog_team"."flags_persistence_default",
         "posthog_team"."feature_flag_confirmation_enabled",
         "posthog_team"."feature_flag_confirmation_message",
         "posthog_team"."session_recording_version",
         "posthog_team"."signup_token",
         "posthog_team"."is_demo",
         "posthog_team"."access_control",
         "posthog_team"."week_start_day",
         "posthog_team"."inject_web_apps",
         "posthog_team"."test_account_filters",
         "posthog_team"."test_account_filters_default_checked",
         "posthog_team"."path_cleaning_filters",
         "posthog_team"."timezone",
         "posthog_team"."data_attributes",
         "posthog_team"."person_display_name_properties",
         "posthog_team"."live_events_columns",
         "posthog_team"."recording_domains",
         "posthog_team"."human_friendly_comparison_periods",
         "posthog_team"."cookieless_server_hash_mode",
         "posthog_team"."primary_dashboard_id",
         "posthog_team"."default_data_theme",
         "posthog_team"."extra_settings",
         "posthog_team"."modifiers",
         "posthog_team"."correlation_config",
         "posthog_team"."session_recording_retention_period_days",
         "posthog_team"."session_recording_retention_period",
         "posthog_team"."plugins_opt_in",
         "posthog_team"."opt_out_capture",
         "posthog_team"."event_names",
         "posthog_team"."event_names_with_usage",
         "posthog_team"."event_properties",
         "posthog_team"."event_properties_with_usage",
         "posthog_team"."event_properties_numerical",
         "posthog_team"."external_data_workspace_id",
         "posthog_team"."external_data_workspace_last_synced_at",
         "posthog_team"."api_query_rate_limit",
         "posthog_team"."revenue_tracking_config",
         "posthog_team"."drop_events_older_than",
         "posthog_team"."base_currency"
  FROM "posthog_team"
  WHERE "posthog_team"."id" = 99999
  LIMIT 21
  '''
# ---
# name: TestOrganizationFeatureFlagCopy.test_copy_feature_flag_create_new.3
  '''
  SELECT "posthog_featureflag"."id",
         "posthog_featureflag"."key",
         "posthog_featureflag"."name",
         "posthog_featureflag"."filters",
         "posthog_featureflag"."rollout_percentage",
         "posthog_featureflag"."team_id",
         "posthog_featureflag"."created_by_id",
         "posthog_featureflag"."created_at",
         "posthog_featureflag"."deleted",
         "posthog_featureflag"."active",
         "posthog_featureflag"."version",
         "posthog_featureflag"."last_modified_by_id",
         "posthog_featureflag"."rollback_conditions",
         "posthog_featureflag"."performed_rollback",
         "posthog_featureflag"."ensure_experience_continuity",
         "posthog_featureflag"."usage_dashboard_id",
         "posthog_featureflag"."has_enriched_analytics",
         "posthog_featureflag"."is_remote_configuration",
         "posthog_featureflag"."has_encrypted_payloads",
         "posthog_featureflag"."evaluation_runtime"
  FROM "posthog_featureflag"
  INNER JOIN "posthog_team" ON ("posthog_featureflag"."team_id" = "posthog_team"."id")
  WHERE ("posthog_featureflag"."key" = 'copied-flag-key'
         AND "posthog_team"."project_id" = 99999)
  LIMIT 21
  '''
# ---
# name: TestOrganizationFeatureFlagCopy.test_copy_feature_flag_create_new.30
  '''
  SELECT "posthog_team"."id",
         "posthog_team"."uuid",
         "posthog_team"."organization_id",
         "posthog_team"."parent_team_id",
         "posthog_team"."project_id",
         "posthog_team"."api_token",
         "posthog_team"."app_urls",
         "posthog_team"."name",
         "posthog_team"."slack_incoming_webhook",
         "posthog_team"."created_at",
         "posthog_team"."updated_at",
         "posthog_team"."anonymize_ips",
         "posthog_team"."completed_snippet_onboarding",
         "posthog_team"."has_completed_onboarding_for",
         "posthog_team"."onboarding_tasks",
         "posthog_team"."ingested_event",
         "posthog_team"."autocapture_opt_out",
         "posthog_team"."autocapture_web_vitals_opt_in",
         "posthog_team"."autocapture_web_vitals_allowed_metrics",
         "posthog_team"."autocapture_exceptions_opt_in",
         "posthog_team"."autocapture_exceptions_errors_to_ignore",
         "posthog_team"."person_processing_opt_out",
         "posthog_team"."secret_api_token",
         "posthog_team"."secret_api_token_backup",
         "posthog_team"."session_recording_opt_in",
         "posthog_team"."session_recording_sample_rate",
         "posthog_team"."session_recording_minimum_duration_milliseconds",
         "posthog_team"."session_recording_linked_flag",
         "posthog_team"."session_recording_network_payload_capture_config",
         "posthog_team"."session_recording_masking_config",
         "posthog_team"."session_recording_url_trigger_config",
         "posthog_team"."session_recording_url_blocklist_config",
         "posthog_team"."session_recording_event_trigger_config",
         "posthog_team"."session_recording_trigger_match_type_config",
         "posthog_team"."session_replay_config",
         "posthog_team"."survey_config",
         "posthog_team"."capture_console_log_opt_in",
         "posthog_team"."capture_performance_opt_in",
         "posthog_team"."capture_dead_clicks",
         "posthog_team"."surveys_opt_in",
         "posthog_team"."heatmaps_opt_in",
         "posthog_team"."web_analytics_pre_aggregated_tables_enabled",
         "posthog_team"."web_analytics_pre_aggregated_tables_version",
         "posthog_team"."flags_persistence_default",
         "posthog_team"."feature_flag_confirmation_enabled",
         "posthog_team"."feature_flag_confirmation_message",
         "posthog_team"."session_recording_version",
         "posthog_team"."signup_token",
         "posthog_team"."is_demo",
         "posthog_team"."access_control",
         "posthog_team"."week_start_day",
         "posthog_team"."inject_web_apps",
         "posthog_team"."test_account_filters",
         "posthog_team"."test_account_filters_default_checked",
         "posthog_team"."path_cleaning_filters",
         "posthog_team"."timezone",
         "posthog_team"."data_attributes",
         "posthog_team"."person_display_name_properties",
         "posthog_team"."live_events_columns",
         "posthog_team"."recording_domains",
         "posthog_team"."human_friendly_comparison_periods",
         "posthog_team"."cookieless_server_hash_mode",
         "posthog_team"."primary_dashboard_id",
         "posthog_team"."default_data_theme",
         "posthog_team"."extra_settings",
         "posthog_team"."modifiers",
         "posthog_team"."correlation_config",
         "posthog_team"."session_recording_retention_period_days",
         "posthog_team"."session_recording_retention_period",
         "posthog_team"."external_data_workspace_id",
         "posthog_team"."external_data_workspace_last_synced_at",
         "posthog_team"."api_query_rate_limit",
         "posthog_team"."revenue_tracking_config",
         "posthog_team"."drop_events_older_than",
         "posthog_team"."base_currency"
  FROM "posthog_team"
  WHERE "posthog_team"."id" = 99999
  LIMIT 21
  '''
# ---
# name: TestOrganizationFeatureFlagCopy.test_copy_feature_flag_create_new.31
  '''
  SELECT "posthog_dashboardtile"."id",
         "posthog_dashboardtile"."dashboard_id",
         "posthog_dashboardtile"."insight_id",
         "posthog_dashboardtile"."text_id",
         "posthog_dashboardtile"."layouts",
         "posthog_dashboardtile"."color",
         "posthog_dashboardtile"."filters_hash",
         "posthog_dashboardtile"."last_refresh",
         "posthog_dashboardtile"."refreshing",
         "posthog_dashboardtile"."refresh_attempt",
         "posthog_dashboardtile"."filters_overrides",
         "posthog_dashboardtile"."deleted"
  FROM "posthog_dashboardtile"
  WHERE "posthog_dashboardtile"."id" = 99999
  LIMIT 21
  '''
# ---
# name: TestOrganizationFeatureFlagCopy.test_copy_feature_flag_create_new.32
  '''
  SELECT "posthog_dashboarditem"."id",
         "posthog_dashboarditem"."name",
         "posthog_dashboarditem"."derived_name",
         "posthog_dashboarditem"."description",
         "posthog_dashboarditem"."team_id",
         "posthog_dashboarditem"."filters",
         "posthog_dashboarditem"."filters_hash",
         "posthog_dashboarditem"."query",
         "posthog_dashboarditem"."query_metadata",
         "posthog_dashboarditem"."order",
         "posthog_dashboarditem"."deleted",
         "posthog_dashboarditem"."saved",
         "posthog_dashboarditem"."created_at",
         "posthog_dashboarditem"."refreshing",
         "posthog_dashboarditem"."created_by_id",
         "posthog_dashboarditem"."is_sample",
         "posthog_dashboarditem"."short_id",
         "posthog_dashboarditem"."favorited",
         "posthog_dashboarditem"."refresh_attempt",
         "posthog_dashboarditem"."last_modified_at",
         "posthog_dashboarditem"."last_modified_by_id",
         "posthog_dashboarditem"."dashboard_id",
         "posthog_dashboarditem"."last_refresh",
         "posthog_dashboarditem"."layouts",
         "posthog_dashboarditem"."color",
         "posthog_dashboarditem"."dive_dashboard_id",
         "posthog_dashboarditem"."updated_at",
         "posthog_dashboarditem"."deprecated_tags",
         "posthog_dashboarditem"."tags"
  FROM "posthog_dashboarditem"
  WHERE "posthog_dashboarditem"."id" = 99999
  LIMIT 21
  '''
# ---
# name: TestOrganizationFeatureFlagCopy.test_copy_feature_flag_create_new.33
  '''
  SELECT "posthog_dashboard"."id",
         "posthog_dashboard"."name",
         "posthog_dashboard"."description",
         "posthog_dashboard"."team_id",
         "posthog_dashboard"."pinned",
         "posthog_dashboard"."created_at",
         "posthog_dashboard"."created_by_id",
         "posthog_dashboard"."deleted",
         "posthog_dashboard"."last_accessed_at",
         "posthog_dashboard"."last_refresh",
         "posthog_dashboard"."filters",
         "posthog_dashboard"."variables",
         "posthog_dashboard"."breakdown_colors",
         "posthog_dashboard"."data_color_theme_id",
         "posthog_dashboard"."creation_mode",
         "posthog_dashboard"."restriction_level",
         "posthog_dashboard"."deprecated_tags",
         "posthog_dashboard"."tags",
         "posthog_dashboard"."share_token",
         "posthog_dashboard"."is_shared"
  FROM "posthog_dashboard"
  WHERE "posthog_dashboard"."id" = 99999
  LIMIT 21
  '''
# ---
# name: TestOrganizationFeatureFlagCopy.test_copy_feature_flag_create_new.34
  '''
  SELECT "posthog_team"."id",
         "posthog_team"."uuid",
         "posthog_team"."organization_id",
         "posthog_team"."parent_team_id",
         "posthog_team"."project_id",
         "posthog_team"."api_token",
         "posthog_team"."app_urls",
         "posthog_team"."name",
         "posthog_team"."slack_incoming_webhook",
         "posthog_team"."created_at",
         "posthog_team"."updated_at",
         "posthog_team"."anonymize_ips",
         "posthog_team"."completed_snippet_onboarding",
         "posthog_team"."has_completed_onboarding_for",
         "posthog_team"."onboarding_tasks",
         "posthog_team"."ingested_event",
         "posthog_team"."autocapture_opt_out",
         "posthog_team"."autocapture_web_vitals_opt_in",
         "posthog_team"."autocapture_web_vitals_allowed_metrics",
         "posthog_team"."autocapture_exceptions_opt_in",
         "posthog_team"."autocapture_exceptions_errors_to_ignore",
         "posthog_team"."person_processing_opt_out",
         "posthog_team"."secret_api_token",
         "posthog_team"."secret_api_token_backup",
         "posthog_team"."session_recording_opt_in",
         "posthog_team"."session_recording_sample_rate",
         "posthog_team"."session_recording_minimum_duration_milliseconds",
         "posthog_team"."session_recording_linked_flag",
         "posthog_team"."session_recording_network_payload_capture_config",
         "posthog_team"."session_recording_masking_config",
         "posthog_team"."session_recording_url_trigger_config",
         "posthog_team"."session_recording_url_blocklist_config",
         "posthog_team"."session_recording_event_trigger_config",
         "posthog_team"."session_recording_trigger_match_type_config",
         "posthog_team"."session_replay_config",
         "posthog_team"."survey_config",
         "posthog_team"."capture_console_log_opt_in",
         "posthog_team"."capture_performance_opt_in",
         "posthog_team"."capture_dead_clicks",
         "posthog_team"."surveys_opt_in",
         "posthog_team"."heatmaps_opt_in",
         "posthog_team"."web_analytics_pre_aggregated_tables_enabled",
         "posthog_team"."web_analytics_pre_aggregated_tables_version",
         "posthog_team"."flags_persistence_default",
         "posthog_team"."feature_flag_confirmation_enabled",
         "posthog_team"."feature_flag_confirmation_message",
         "posthog_team"."session_recording_version",
         "posthog_team"."signup_token",
         "posthog_team"."is_demo",
         "posthog_team"."access_control",
         "posthog_team"."week_start_day",
         "posthog_team"."inject_web_apps",
         "posthog_team"."test_account_filters",
         "posthog_team"."test_account_filters_default_checked",
         "posthog_team"."path_cleaning_filters",
         "posthog_team"."timezone",
         "posthog_team"."data_attributes",
         "posthog_team"."person_display_name_properties",
         "posthog_team"."live_events_columns",
         "posthog_team"."recording_domains",
         "posthog_team"."human_friendly_comparison_periods",
         "posthog_team"."cookieless_server_hash_mode",
         "posthog_team"."primary_dashboard_id",
         "posthog_team"."default_data_theme",
         "posthog_team"."extra_settings",
         "posthog_team"."modifiers",
         "posthog_team"."correlation_config",
         "posthog_team"."session_recording_retention_period_days",
         "posthog_team"."session_recording_retention_period",
         "posthog_team"."plugins_opt_in",
         "posthog_team"."opt_out_capture",
         "posthog_team"."event_names",
         "posthog_team"."event_names_with_usage",
         "posthog_team"."event_properties",
         "posthog_team"."event_properties_with_usage",
         "posthog_team"."event_properties_numerical",
         "posthog_team"."external_data_workspace_id",
         "posthog_team"."external_data_workspace_last_synced_at",
         "posthog_team"."api_query_rate_limit",
         "posthog_team"."revenue_tracking_config",
         "posthog_team"."drop_events_older_than",
         "posthog_team"."base_currency"
  FROM "posthog_team"
  WHERE "posthog_team"."id" = 99999
  LIMIT 21
  '''
# ---
<<<<<<< HEAD
# name: TestOrganizationFeatureFlagCopy.test_copy_feature_flag_create_new.32
  '''
  SELECT "posthog_featureflag"."id",
         "posthog_featureflag"."key",
         "posthog_featureflag"."name",
         "posthog_featureflag"."filters",
         "posthog_featureflag"."rollout_percentage",
         "posthog_featureflag"."team_id",
         "posthog_featureflag"."created_by_id",
         "posthog_featureflag"."created_at",
         "posthog_featureflag"."deleted",
         "posthog_featureflag"."active",
         "posthog_featureflag"."version",
         "posthog_featureflag"."last_modified_by_id",
         "posthog_featureflag"."rollback_conditions",
         "posthog_featureflag"."performed_rollback",
         "posthog_featureflag"."ensure_experience_continuity",
         "posthog_featureflag"."usage_dashboard_id",
         "posthog_featureflag"."has_enriched_analytics",
         "posthog_featureflag"."is_remote_configuration",
         "posthog_featureflag"."has_encrypted_payloads",
         "posthog_featureflag"."evaluation_runtime"
  FROM "posthog_featureflag"
  WHERE "posthog_featureflag"."id" = 99999
  ORDER BY "posthog_featureflag"."id" ASC
  LIMIT 1
  '''
# ---
# name: TestOrganizationFeatureFlagCopy.test_copy_feature_flag_create_new.33
  '''
  SELECT "posthog_filesystem"."team_id",
         "posthog_filesystem"."id",
         "posthog_filesystem"."path",
         "posthog_filesystem"."depth",
         "posthog_filesystem"."type",
         "posthog_filesystem"."ref",
         "posthog_filesystem"."href",
         "posthog_filesystem"."shortcut",
         "posthog_filesystem"."meta",
         "posthog_filesystem"."created_at",
         "posthog_filesystem"."created_by_id",
         "posthog_filesystem"."project_id"
  FROM "posthog_filesystem"
  WHERE ("posthog_filesystem"."ref" = '0001'
         AND "posthog_filesystem"."team_id" = 99999
         AND "posthog_filesystem"."type" = 'feature_flag'
         AND NOT ("posthog_filesystem"."shortcut"
                  AND "posthog_filesystem"."shortcut" IS NOT NULL))
  '''
# ---
# name: TestOrganizationFeatureFlagCopy.test_copy_feature_flag_create_new.34
  '''
  SELECT "posthog_filesystemshortcut"."id",
         "posthog_filesystemshortcut"."team_id",
         "posthog_filesystemshortcut"."user_id",
         "posthog_filesystemshortcut"."path",
         "posthog_filesystemshortcut"."type",
         "posthog_filesystemshortcut"."ref",
         "posthog_filesystemshortcut"."href",
         "posthog_filesystemshortcut"."created_at"
  FROM "posthog_filesystemshortcut"
  WHERE ("posthog_filesystemshortcut"."ref" = '0001'
         AND "posthog_filesystemshortcut"."team_id" = 99999
         AND "posthog_filesystemshortcut"."type" = 'feature_flag'
         AND NOT ("posthog_filesystemshortcut"."path" = 'copied-flag-key'
                  AND "posthog_filesystemshortcut"."href" = '__skipped__'
                  AND "posthog_filesystemshortcut"."href" IS NOT NULL))
  '''
# ---
# name: TestOrganizationFeatureFlagCopy.test_copy_feature_flag_create_new.35
  '''
  SELECT "posthog_integration"."id",
         "posthog_integration"."team_id",
         "posthog_integration"."kind",
         "posthog_integration"."integration_id",
         "posthog_integration"."config",
         "posthog_integration"."sensitive_config",
         "posthog_integration"."errors",
         "posthog_integration"."created_at",
         "posthog_integration"."created_by_id"
  FROM "posthog_integration"
  WHERE ("posthog_integration"."kind" = 'vercel'
         AND "posthog_integration"."team_id" = 99999)
  LIMIT 21
  '''
# ---
# name: TestOrganizationFeatureFlagCopy.test_copy_feature_flag_create_new.36
  '''
  SELECT "posthog_featureflagevaluationtag"."id",
         "posthog_featureflagevaluationtag"."feature_flag_id",
         "posthog_featureflagevaluationtag"."tag_id",
         "posthog_featureflagevaluationtag"."created_at"
  FROM "posthog_featureflagevaluationtag"
  WHERE "posthog_featureflagevaluationtag"."feature_flag_id" = 99999
  '''
# ---
# name: TestOrganizationFeatureFlagCopy.test_copy_feature_flag_create_new.37
  '''
  SELECT "posthog_featureflagevaluationtag"."id",
         "posthog_featureflagevaluationtag"."feature_flag_id",
         "posthog_featureflagevaluationtag"."tag_id",
         "posthog_featureflagevaluationtag"."created_at"
  FROM "posthog_featureflagevaluationtag"
  WHERE "posthog_featureflagevaluationtag"."feature_flag_id" = 99999
  '''
# ---
# name: TestOrganizationFeatureFlagCopy.test_copy_feature_flag_create_new.38
  '''
  SELECT "posthog_survey"."id",
         "posthog_survey"."team_id",
         "posthog_survey"."name",
         "posthog_survey"."description",
         "posthog_survey"."linked_flag_id",
         "posthog_survey"."targeting_flag_id",
         "posthog_survey"."internal_targeting_flag_id",
         "posthog_survey"."internal_response_sampling_flag_id",
         "posthog_survey"."type",
         "posthog_survey"."conditions",
         "posthog_survey"."questions",
         "posthog_survey"."appearance",
         "posthog_survey"."created_at",
         "posthog_survey"."created_by_id",
         "posthog_survey"."start_date",
         "posthog_survey"."end_date",
         "posthog_survey"."updated_at",
         "posthog_survey"."archived",
         "posthog_survey"."responses_limit",
         "posthog_survey"."response_sampling_start_date",
         "posthog_survey"."response_sampling_interval_type",
         "posthog_survey"."response_sampling_interval",
         "posthog_survey"."response_sampling_limit",
         "posthog_survey"."response_sampling_daily_limits",
         "posthog_survey"."iteration_count",
         "posthog_survey"."iteration_frequency_days",
         "posthog_survey"."iteration_start_dates",
         "posthog_survey"."current_iteration",
         "posthog_survey"."current_iteration_start_date",
         "posthog_survey"."schedule",
         "posthog_survey"."enable_partial_responses"
  FROM "posthog_survey"
  WHERE "posthog_survey"."internal_response_sampling_flag_id" = 99999
  '''
# ---
# name: TestOrganizationFeatureFlagCopy.test_copy_feature_flag_create_new.39
  '''
  SELECT "posthog_survey"."id",
         "posthog_survey"."team_id",
         "posthog_survey"."name",
         "posthog_survey"."description",
         "posthog_survey"."linked_flag_id",
         "posthog_survey"."targeting_flag_id",
         "posthog_survey"."internal_targeting_flag_id",
         "posthog_survey"."internal_response_sampling_flag_id",
         "posthog_survey"."type",
         "posthog_survey"."conditions",
         "posthog_survey"."questions",
         "posthog_survey"."appearance",
         "posthog_survey"."created_at",
         "posthog_survey"."created_by_id",
         "posthog_survey"."start_date",
         "posthog_survey"."end_date",
         "posthog_survey"."updated_at",
         "posthog_survey"."archived",
         "posthog_survey"."responses_limit",
         "posthog_survey"."response_sampling_start_date",
         "posthog_survey"."response_sampling_interval_type",
         "posthog_survey"."response_sampling_interval",
         "posthog_survey"."response_sampling_limit",
         "posthog_survey"."response_sampling_daily_limits",
         "posthog_survey"."iteration_count",
         "posthog_survey"."iteration_frequency_days",
         "posthog_survey"."iteration_start_dates",
         "posthog_survey"."current_iteration",
         "posthog_survey"."current_iteration_start_date",
         "posthog_survey"."schedule",
         "posthog_survey"."enable_partial_responses"
  FROM "posthog_survey"
  WHERE "posthog_survey"."internal_response_sampling_flag_id" = 99999
  '''
# ---
# name: TestOrganizationFeatureFlagCopy.test_copy_feature_flag_create_new.4
  '''
  SELECT "posthog_organization"."id",
         "posthog_organization"."name",
         "posthog_organization"."slug",
         "posthog_organization"."logo_media_id",
         "posthog_organization"."created_at",
         "posthog_organization"."updated_at",
         "posthog_organization"."session_cookie_age",
         "posthog_organization"."is_member_join_email_enabled",
         "posthog_organization"."is_ai_data_processing_approved",
         "posthog_organization"."enforce_2fa",
         "posthog_organization"."members_can_invite",
         "posthog_organization"."members_can_use_personal_api_keys",
         "posthog_organization"."allow_publicly_shared_resources",
         "posthog_organization"."default_role_id",
         "posthog_organization"."plugins_access_level",
         "posthog_organization"."for_internal_metrics",
         "posthog_organization"."default_experiment_stats_method",
         "posthog_organization"."is_hipaa",
         "posthog_organization"."customer_id",
         "posthog_organization"."available_product_features",
         "posthog_organization"."usage",
         "posthog_organization"."never_drop_data",
         "posthog_organization"."customer_trust_scores",
         "posthog_organization"."setup_section_2_completed",
         "posthog_organization"."personalization",
         "posthog_organization"."domain_whitelist",
         "posthog_organization"."is_platform"
  FROM "posthog_organization"
  WHERE "posthog_organization"."id" = '00000000-0000-0000-0000-000000000000'::uuid
  LIMIT 21
  '''
# ---
# name: TestOrganizationFeatureFlagCopy.test_copy_feature_flag_create_new.40
  '''
  SELECT "posthog_taggeditem"."id",
         "posthog_taggeditem"."tag_id",
         "posthog_taggeditem"."dashboard_id",
         "posthog_taggeditem"."insight_id",
         "posthog_taggeditem"."event_definition_id",
         "posthog_taggeditem"."property_definition_id",
         "posthog_taggeditem"."action_id",
         "posthog_taggeditem"."feature_flag_id",
         "posthog_taggeditem"."experiment_saved_metric_id"
  FROM "posthog_taggeditem"
  WHERE "posthog_taggeditem"."feature_flag_id" = 99999
  '''
# ---
# name: TestOrganizationFeatureFlagCopy.test_copy_feature_flag_create_new.41
  '''
  SELECT "posthog_taggeditem"."id",
         "posthog_taggeditem"."tag_id",
         "posthog_taggeditem"."dashboard_id",
         "posthog_taggeditem"."insight_id",
         "posthog_taggeditem"."event_definition_id",
         "posthog_taggeditem"."property_definition_id",
         "posthog_taggeditem"."action_id",
         "posthog_taggeditem"."feature_flag_id",
         "posthog_taggeditem"."experiment_saved_metric_id"
  FROM "posthog_taggeditem"
  WHERE "posthog_taggeditem"."feature_flag_id" = 99999
  '''
# ---
# name: TestOrganizationFeatureFlagCopy.test_copy_feature_flag_create_new.42
  '''
  SELECT "ee_featureflagroleaccess"."id",
         "ee_featureflagroleaccess"."feature_flag_id",
         "ee_featureflagroleaccess"."role_id",
         "ee_featureflagroleaccess"."added_at",
         "ee_featureflagroleaccess"."updated_at"
  FROM "ee_featureflagroleaccess"
  WHERE "ee_featureflagroleaccess"."feature_flag_id" = 99999
  '''
# ---
# name: TestOrganizationFeatureFlagCopy.test_copy_feature_flag_create_new.43
  '''
  SELECT "ee_featureflagroleaccess"."id",
         "ee_featureflagroleaccess"."feature_flag_id",
         "ee_featureflagroleaccess"."role_id",
         "ee_featureflagroleaccess"."added_at",
         "ee_featureflagroleaccess"."updated_at"
  FROM "ee_featureflagroleaccess"
  WHERE "ee_featureflagroleaccess"."feature_flag_id" = 99999
  '''
# ---
# name: TestOrganizationFeatureFlagCopy.test_copy_feature_flag_create_new.44
=======
# name: TestOrganizationFeatureFlagCopy.test_copy_feature_flag_create_new.35
>>>>>>> 061eabf4
  '''
  SELECT "posthog_team"."id",
         "posthog_team"."uuid",
         "posthog_team"."organization_id",
         "posthog_team"."parent_team_id",
         "posthog_team"."project_id",
         "posthog_team"."api_token",
         "posthog_team"."app_urls",
         "posthog_team"."name",
         "posthog_team"."slack_incoming_webhook",
         "posthog_team"."created_at",
         "posthog_team"."updated_at",
         "posthog_team"."anonymize_ips",
         "posthog_team"."completed_snippet_onboarding",
         "posthog_team"."has_completed_onboarding_for",
         "posthog_team"."onboarding_tasks",
         "posthog_team"."ingested_event",
         "posthog_team"."autocapture_opt_out",
         "posthog_team"."autocapture_web_vitals_opt_in",
         "posthog_team"."autocapture_web_vitals_allowed_metrics",
         "posthog_team"."autocapture_exceptions_opt_in",
         "posthog_team"."autocapture_exceptions_errors_to_ignore",
         "posthog_team"."person_processing_opt_out",
         "posthog_team"."secret_api_token",
         "posthog_team"."secret_api_token_backup",
         "posthog_team"."session_recording_opt_in",
         "posthog_team"."session_recording_sample_rate",
         "posthog_team"."session_recording_minimum_duration_milliseconds",
         "posthog_team"."session_recording_linked_flag",
         "posthog_team"."session_recording_network_payload_capture_config",
         "posthog_team"."session_recording_masking_config",
         "posthog_team"."session_recording_url_trigger_config",
         "posthog_team"."session_recording_url_blocklist_config",
         "posthog_team"."session_recording_event_trigger_config",
         "posthog_team"."session_recording_trigger_match_type_config",
         "posthog_team"."session_replay_config",
         "posthog_team"."survey_config",
         "posthog_team"."capture_console_log_opt_in",
         "posthog_team"."capture_performance_opt_in",
         "posthog_team"."capture_dead_clicks",
         "posthog_team"."surveys_opt_in",
         "posthog_team"."heatmaps_opt_in",
         "posthog_team"."web_analytics_pre_aggregated_tables_enabled",
         "posthog_team"."web_analytics_pre_aggregated_tables_version",
         "posthog_team"."flags_persistence_default",
         "posthog_team"."feature_flag_confirmation_enabled",
         "posthog_team"."feature_flag_confirmation_message",
         "posthog_team"."session_recording_version",
         "posthog_team"."signup_token",
         "posthog_team"."is_demo",
         "posthog_team"."access_control",
         "posthog_team"."week_start_day",
         "posthog_team"."inject_web_apps",
         "posthog_team"."test_account_filters",
         "posthog_team"."test_account_filters_default_checked",
         "posthog_team"."path_cleaning_filters",
         "posthog_team"."timezone",
         "posthog_team"."data_attributes",
         "posthog_team"."person_display_name_properties",
         "posthog_team"."live_events_columns",
         "posthog_team"."recording_domains",
         "posthog_team"."human_friendly_comparison_periods",
         "posthog_team"."cookieless_server_hash_mode",
         "posthog_team"."primary_dashboard_id",
         "posthog_team"."default_data_theme",
         "posthog_team"."extra_settings",
         "posthog_team"."modifiers",
         "posthog_team"."correlation_config",
         "posthog_team"."session_recording_retention_period_days",
         "posthog_team"."session_recording_retention_period",
         "posthog_team"."external_data_workspace_id",
         "posthog_team"."external_data_workspace_last_synced_at",
         "posthog_team"."api_query_rate_limit",
         "posthog_team"."revenue_tracking_config",
         "posthog_team"."drop_events_older_than",
         "posthog_team"."base_currency"
  FROM "posthog_team"
  WHERE "posthog_team"."id" = 99999
  LIMIT 21
  '''
# ---
<<<<<<< HEAD
# name: TestOrganizationFeatureFlagCopy.test_copy_feature_flag_create_new.45
  '''
  SELECT "posthog_experiment"."id",
         "posthog_experiment"."name",
         "posthog_experiment"."description",
         "posthog_experiment"."team_id",
         "posthog_experiment"."filters",
         "posthog_experiment"."parameters",
         "posthog_experiment"."secondary_metrics",
         "posthog_experiment"."created_by_id",
         "posthog_experiment"."feature_flag_id",
         "posthog_experiment"."exposure_cohort_id",
         "posthog_experiment"."holdout_id",
         "posthog_experiment"."start_date",
         "posthog_experiment"."end_date",
         "posthog_experiment"."created_at",
         "posthog_experiment"."updated_at",
         "posthog_experiment"."archived",
         "posthog_experiment"."deleted",
         "posthog_experiment"."type",
         "posthog_experiment"."variants",
         "posthog_experiment"."exposure_criteria",
         "posthog_experiment"."metrics",
         "posthog_experiment"."metrics_secondary",
         "posthog_experiment"."primary_metrics_ordered_uuids",
         "posthog_experiment"."secondary_metrics_ordered_uuids",
         "posthog_experiment"."stats_config",
         "posthog_experiment"."conclusion",
         "posthog_experiment"."conclusion_comment"
  FROM "posthog_experiment"
  WHERE ("posthog_experiment"."feature_flag_id" = 99999
         AND NOT "posthog_experiment"."deleted")
  '''
# ---
# name: TestOrganizationFeatureFlagCopy.test_copy_feature_flag_create_new.46
  '''
  SELECT "posthog_survey"."id",
         "posthog_survey"."team_id",
         "posthog_survey"."name",
         "posthog_survey"."description",
         "posthog_survey"."linked_flag_id",
         "posthog_survey"."targeting_flag_id",
         "posthog_survey"."internal_targeting_flag_id",
         "posthog_survey"."internal_response_sampling_flag_id",
         "posthog_survey"."type",
         "posthog_survey"."conditions",
         "posthog_survey"."questions",
         "posthog_survey"."appearance",
         "posthog_survey"."created_at",
         "posthog_survey"."created_by_id",
         "posthog_survey"."start_date",
         "posthog_survey"."end_date",
         "posthog_survey"."updated_at",
         "posthog_survey"."archived",
         "posthog_survey"."responses_limit",
         "posthog_survey"."response_sampling_start_date",
         "posthog_survey"."response_sampling_interval_type",
         "posthog_survey"."response_sampling_interval",
         "posthog_survey"."response_sampling_limit",
         "posthog_survey"."response_sampling_daily_limits",
         "posthog_survey"."iteration_count",
         "posthog_survey"."iteration_frequency_days",
         "posthog_survey"."iteration_start_dates",
         "posthog_survey"."current_iteration",
         "posthog_survey"."current_iteration_start_date",
         "posthog_survey"."schedule",
         "posthog_survey"."enable_partial_responses"
  FROM "posthog_survey"
  WHERE "posthog_survey"."linked_flag_id" = 99999
  '''
# ---
# name: TestOrganizationFeatureFlagCopy.test_copy_feature_flag_create_new.47
  '''
  SELECT "posthog_earlyaccessfeature"."id",
         "posthog_earlyaccessfeature"."team_id",
         "posthog_earlyaccessfeature"."feature_flag_id",
         "posthog_earlyaccessfeature"."name",
         "posthog_earlyaccessfeature"."description",
         "posthog_earlyaccessfeature"."stage",
         "posthog_earlyaccessfeature"."documentation_url",
         "posthog_earlyaccessfeature"."created_at"
  FROM "posthog_earlyaccessfeature"
  WHERE "posthog_earlyaccessfeature"."feature_flag_id" = 99999
  '''
# ---
# name: TestOrganizationFeatureFlagCopy.test_copy_feature_flag_create_new.48
  '''
  SELECT "posthog_dashboard"."id",
         "posthog_dashboard"."name",
         "posthog_dashboard"."description",
         "posthog_dashboard"."team_id",
         "posthog_dashboard"."pinned",
         "posthog_dashboard"."created_at",
         "posthog_dashboard"."created_by_id",
         "posthog_dashboard"."deleted",
         "posthog_dashboard"."last_accessed_at",
         "posthog_dashboard"."last_refresh",
         "posthog_dashboard"."filters",
         "posthog_dashboard"."variables",
         "posthog_dashboard"."breakdown_colors",
         "posthog_dashboard"."data_color_theme_id",
         "posthog_dashboard"."creation_mode",
         "posthog_dashboard"."restriction_level",
         "posthog_dashboard"."deprecated_tags",
         "posthog_dashboard"."tags",
         "posthog_dashboard"."share_token",
         "posthog_dashboard"."is_shared"
  FROM "posthog_dashboard"
  INNER JOIN "posthog_featureflagdashboards" ON ("posthog_dashboard"."id" = "posthog_featureflagdashboards"."dashboard_id")
  WHERE (NOT ("posthog_dashboard"."deleted")
         AND "posthog_featureflagdashboards"."feature_flag_id" = 99999)
  '''
# ---
# name: TestOrganizationFeatureFlagCopy.test_copy_feature_flag_create_new.49
  '''
  SELECT "posthog_organizationmembership"."id",
         "posthog_organizationmembership"."organization_id",
         "posthog_organizationmembership"."user_id",
         "posthog_organizationmembership"."level",
         "posthog_organizationmembership"."joined_at",
         "posthog_organizationmembership"."updated_at",
         "posthog_organization"."id",
         "posthog_organization"."name",
         "posthog_organization"."slug",
         "posthog_organization"."logo_media_id",
         "posthog_organization"."created_at",
         "posthog_organization"."updated_at",
         "posthog_organization"."session_cookie_age",
         "posthog_organization"."is_member_join_email_enabled",
         "posthog_organization"."is_ai_data_processing_approved",
         "posthog_organization"."enforce_2fa",
         "posthog_organization"."members_can_invite",
         "posthog_organization"."members_can_use_personal_api_keys",
         "posthog_organization"."allow_publicly_shared_resources",
         "posthog_organization"."default_role_id",
         "posthog_organization"."plugins_access_level",
         "posthog_organization"."for_internal_metrics",
         "posthog_organization"."default_experiment_stats_method",
         "posthog_organization"."is_hipaa",
         "posthog_organization"."customer_id",
         "posthog_organization"."available_product_features",
         "posthog_organization"."usage",
         "posthog_organization"."never_drop_data",
         "posthog_organization"."customer_trust_scores",
         "posthog_organization"."setup_section_2_completed",
         "posthog_organization"."personalization",
         "posthog_organization"."domain_whitelist",
         "posthog_organization"."is_platform"
  FROM "posthog_organizationmembership"
  INNER JOIN "posthog_organization" ON ("posthog_organizationmembership"."organization_id" = "posthog_organization"."id")
  WHERE ("posthog_organizationmembership"."organization_id" = '00000000-0000-0000-0000-000000000000'::uuid
         AND "posthog_organizationmembership"."user_id" = 99999)
  LIMIT 21
  '''
# ---
# name: TestOrganizationFeatureFlagCopy.test_copy_feature_flag_create_new.5
=======
# name: TestOrganizationFeatureFlagCopy.test_copy_feature_flag_create_new.36
  '''
  SELECT "posthog_dashboarditem"."id",
         "posthog_dashboarditem"."name",
         "posthog_dashboarditem"."derived_name",
         "posthog_dashboarditem"."description",
         "posthog_dashboarditem"."team_id",
         "posthog_dashboarditem"."filters",
         "posthog_dashboarditem"."filters_hash",
         "posthog_dashboarditem"."query",
         "posthog_dashboarditem"."query_metadata",
         "posthog_dashboarditem"."order",
         "posthog_dashboarditem"."deleted",
         "posthog_dashboarditem"."saved",
         "posthog_dashboarditem"."created_at",
         "posthog_dashboarditem"."refreshing",
         "posthog_dashboarditem"."created_by_id",
         "posthog_dashboarditem"."is_sample",
         "posthog_dashboarditem"."short_id",
         "posthog_dashboarditem"."favorited",
         "posthog_dashboarditem"."refresh_attempt",
         "posthog_dashboarditem"."last_modified_at",
         "posthog_dashboarditem"."last_modified_by_id",
         "posthog_dashboarditem"."dashboard_id",
         "posthog_dashboarditem"."last_refresh",
         "posthog_dashboarditem"."layouts",
         "posthog_dashboarditem"."color",
         "posthog_dashboarditem"."dive_dashboard_id",
         "posthog_dashboarditem"."updated_at",
         "posthog_dashboarditem"."deprecated_tags",
         "posthog_dashboarditem"."tags"
  FROM "posthog_dashboarditem"
  WHERE "posthog_dashboarditem"."id" = 99999
  LIMIT 21
  '''
# ---
# name: TestOrganizationFeatureFlagCopy.test_copy_feature_flag_create_new.37
  '''
  SELECT "posthog_team"."id",
         "posthog_team"."uuid",
         "posthog_team"."organization_id",
         "posthog_team"."parent_team_id",
         "posthog_team"."project_id",
         "posthog_team"."api_token",
         "posthog_team"."app_urls",
         "posthog_team"."name",
         "posthog_team"."slack_incoming_webhook",
         "posthog_team"."created_at",
         "posthog_team"."updated_at",
         "posthog_team"."anonymize_ips",
         "posthog_team"."completed_snippet_onboarding",
         "posthog_team"."has_completed_onboarding_for",
         "posthog_team"."onboarding_tasks",
         "posthog_team"."ingested_event",
         "posthog_team"."autocapture_opt_out",
         "posthog_team"."autocapture_web_vitals_opt_in",
         "posthog_team"."autocapture_web_vitals_allowed_metrics",
         "posthog_team"."autocapture_exceptions_opt_in",
         "posthog_team"."autocapture_exceptions_errors_to_ignore",
         "posthog_team"."person_processing_opt_out",
         "posthog_team"."secret_api_token",
         "posthog_team"."secret_api_token_backup",
         "posthog_team"."session_recording_opt_in",
         "posthog_team"."session_recording_sample_rate",
         "posthog_team"."session_recording_minimum_duration_milliseconds",
         "posthog_team"."session_recording_linked_flag",
         "posthog_team"."session_recording_network_payload_capture_config",
         "posthog_team"."session_recording_masking_config",
         "posthog_team"."session_recording_url_trigger_config",
         "posthog_team"."session_recording_url_blocklist_config",
         "posthog_team"."session_recording_event_trigger_config",
         "posthog_team"."session_recording_trigger_match_type_config",
         "posthog_team"."session_replay_config",
         "posthog_team"."survey_config",
         "posthog_team"."capture_console_log_opt_in",
         "posthog_team"."capture_performance_opt_in",
         "posthog_team"."capture_dead_clicks",
         "posthog_team"."surveys_opt_in",
         "posthog_team"."heatmaps_opt_in",
         "posthog_team"."web_analytics_pre_aggregated_tables_enabled",
         "posthog_team"."web_analytics_pre_aggregated_tables_version",
         "posthog_team"."flags_persistence_default",
         "posthog_team"."feature_flag_confirmation_enabled",
         "posthog_team"."feature_flag_confirmation_message",
         "posthog_team"."session_recording_version",
         "posthog_team"."signup_token",
         "posthog_team"."is_demo",
         "posthog_team"."access_control",
         "posthog_team"."week_start_day",
         "posthog_team"."inject_web_apps",
         "posthog_team"."test_account_filters",
         "posthog_team"."test_account_filters_default_checked",
         "posthog_team"."path_cleaning_filters",
         "posthog_team"."timezone",
         "posthog_team"."data_attributes",
         "posthog_team"."person_display_name_properties",
         "posthog_team"."live_events_columns",
         "posthog_team"."recording_domains",
         "posthog_team"."human_friendly_comparison_periods",
         "posthog_team"."cookieless_server_hash_mode",
         "posthog_team"."primary_dashboard_id",
         "posthog_team"."default_data_theme",
         "posthog_team"."extra_settings",
         "posthog_team"."modifiers",
         "posthog_team"."correlation_config",
         "posthog_team"."session_recording_retention_period_days",
         "posthog_team"."session_recording_retention_period",
         "posthog_team"."plugins_opt_in",
         "posthog_team"."opt_out_capture",
         "posthog_team"."event_names",
         "posthog_team"."event_names_with_usage",
         "posthog_team"."event_properties",
         "posthog_team"."event_properties_with_usage",
         "posthog_team"."event_properties_numerical",
         "posthog_team"."external_data_workspace_id",
         "posthog_team"."external_data_workspace_last_synced_at",
         "posthog_team"."api_query_rate_limit",
         "posthog_team"."revenue_tracking_config",
         "posthog_team"."drop_events_older_than",
         "posthog_team"."base_currency"
  FROM "posthog_team"
  WHERE "posthog_team"."id" = 99999
  LIMIT 21
  '''
# ---
# name: TestOrganizationFeatureFlagCopy.test_copy_feature_flag_create_new.38
>>>>>>> 061eabf4
  '''
  SELECT "posthog_team"."id",
         "posthog_team"."uuid",
         "posthog_team"."organization_id",
         "posthog_team"."parent_team_id",
         "posthog_team"."project_id",
         "posthog_team"."api_token",
         "posthog_team"."app_urls",
         "posthog_team"."name",
         "posthog_team"."slack_incoming_webhook",
         "posthog_team"."created_at",
         "posthog_team"."updated_at",
         "posthog_team"."anonymize_ips",
         "posthog_team"."completed_snippet_onboarding",
         "posthog_team"."has_completed_onboarding_for",
         "posthog_team"."onboarding_tasks",
         "posthog_team"."ingested_event",
         "posthog_team"."autocapture_opt_out",
         "posthog_team"."autocapture_web_vitals_opt_in",
         "posthog_team"."autocapture_web_vitals_allowed_metrics",
         "posthog_team"."autocapture_exceptions_opt_in",
         "posthog_team"."autocapture_exceptions_errors_to_ignore",
         "posthog_team"."person_processing_opt_out",
         "posthog_team"."secret_api_token",
         "posthog_team"."secret_api_token_backup",
         "posthog_team"."session_recording_opt_in",
         "posthog_team"."session_recording_sample_rate",
         "posthog_team"."session_recording_minimum_duration_milliseconds",
         "posthog_team"."session_recording_linked_flag",
         "posthog_team"."session_recording_network_payload_capture_config",
         "posthog_team"."session_recording_masking_config",
         "posthog_team"."session_recording_url_trigger_config",
         "posthog_team"."session_recording_url_blocklist_config",
         "posthog_team"."session_recording_event_trigger_config",
         "posthog_team"."session_recording_trigger_match_type_config",
         "posthog_team"."session_replay_config",
         "posthog_team"."survey_config",
         "posthog_team"."capture_console_log_opt_in",
         "posthog_team"."capture_performance_opt_in",
         "posthog_team"."capture_dead_clicks",
         "posthog_team"."surveys_opt_in",
         "posthog_team"."heatmaps_opt_in",
         "posthog_team"."web_analytics_pre_aggregated_tables_enabled",
         "posthog_team"."web_analytics_pre_aggregated_tables_version",
         "posthog_team"."flags_persistence_default",
         "posthog_team"."feature_flag_confirmation_enabled",
         "posthog_team"."feature_flag_confirmation_message",
         "posthog_team"."session_recording_version",
         "posthog_team"."signup_token",
         "posthog_team"."is_demo",
         "posthog_team"."access_control",
         "posthog_team"."week_start_day",
         "posthog_team"."inject_web_apps",
         "posthog_team"."test_account_filters",
         "posthog_team"."test_account_filters_default_checked",
         "posthog_team"."path_cleaning_filters",
         "posthog_team"."timezone",
         "posthog_team"."data_attributes",
         "posthog_team"."person_display_name_properties",
         "posthog_team"."live_events_columns",
         "posthog_team"."recording_domains",
         "posthog_team"."human_friendly_comparison_periods",
         "posthog_team"."cookieless_server_hash_mode",
         "posthog_team"."primary_dashboard_id",
         "posthog_team"."default_data_theme",
         "posthog_team"."extra_settings",
         "posthog_team"."modifiers",
         "posthog_team"."correlation_config",
         "posthog_team"."session_recording_retention_period_days",
         "posthog_team"."session_recording_retention_period",
         "posthog_team"."external_data_workspace_id",
         "posthog_team"."external_data_workspace_last_synced_at",
         "posthog_team"."api_query_rate_limit",
         "posthog_team"."revenue_tracking_config",
         "posthog_team"."drop_events_older_than",
         "posthog_team"."base_currency"
  FROM "posthog_team"
  WHERE "posthog_team"."id" = 99999
  LIMIT 21
  '''
# ---
# name: TestOrganizationFeatureFlagCopy.test_copy_feature_flag_create_new.39
  '''
  SELECT "posthog_dashboardtile"."id",
         "posthog_dashboardtile"."dashboard_id",
         "posthog_dashboardtile"."insight_id",
         "posthog_dashboardtile"."text_id",
         "posthog_dashboardtile"."layouts",
         "posthog_dashboardtile"."color",
         "posthog_dashboardtile"."filters_hash",
         "posthog_dashboardtile"."last_refresh",
         "posthog_dashboardtile"."refreshing",
         "posthog_dashboardtile"."refresh_attempt",
         "posthog_dashboardtile"."filters_overrides",
         "posthog_dashboardtile"."deleted"
  FROM "posthog_dashboardtile"
  WHERE "posthog_dashboardtile"."id" = 99999
  LIMIT 21
  '''
# ---
# name: TestOrganizationFeatureFlagCopy.test_copy_feature_flag_create_new.4
  '''
  SELECT "posthog_organization"."id",
         "posthog_organization"."name",
         "posthog_organization"."slug",
         "posthog_organization"."logo_media_id",
         "posthog_organization"."created_at",
         "posthog_organization"."updated_at",
         "posthog_organization"."session_cookie_age",
         "posthog_organization"."is_member_join_email_enabled",
         "posthog_organization"."is_ai_data_processing_approved",
         "posthog_organization"."enforce_2fa",
         "posthog_organization"."members_can_invite",
         "posthog_organization"."members_can_use_personal_api_keys",
         "posthog_organization"."allow_publicly_shared_resources",
         "posthog_organization"."default_role_id",
         "posthog_organization"."plugins_access_level",
         "posthog_organization"."for_internal_metrics",
         "posthog_organization"."default_experiment_stats_method",
         "posthog_organization"."is_hipaa",
         "posthog_organization"."customer_id",
         "posthog_organization"."available_product_features",
         "posthog_organization"."usage",
         "posthog_organization"."never_drop_data",
         "posthog_organization"."customer_trust_scores",
         "posthog_organization"."setup_section_2_completed",
         "posthog_organization"."personalization",
         "posthog_organization"."domain_whitelist",
         "posthog_organization"."is_platform"
  FROM "posthog_organization"
  WHERE "posthog_organization"."id" = '00000000-0000-0000-0000-000000000000'::uuid
  LIMIT 21
  '''
# ---
# name: TestOrganizationFeatureFlagCopy.test_copy_feature_flag_create_new.40
  '''
  SELECT "posthog_dashboarditem"."id",
         "posthog_dashboarditem"."name",
         "posthog_dashboarditem"."derived_name",
         "posthog_dashboarditem"."description",
         "posthog_dashboarditem"."team_id",
         "posthog_dashboarditem"."filters",
         "posthog_dashboarditem"."filters_hash",
         "posthog_dashboarditem"."query",
         "posthog_dashboarditem"."query_metadata",
         "posthog_dashboarditem"."order",
         "posthog_dashboarditem"."deleted",
         "posthog_dashboarditem"."saved",
         "posthog_dashboarditem"."created_at",
         "posthog_dashboarditem"."refreshing",
         "posthog_dashboarditem"."created_by_id",
         "posthog_dashboarditem"."is_sample",
         "posthog_dashboarditem"."short_id",
         "posthog_dashboarditem"."favorited",
         "posthog_dashboarditem"."refresh_attempt",
         "posthog_dashboarditem"."last_modified_at",
         "posthog_dashboarditem"."last_modified_by_id",
         "posthog_dashboarditem"."dashboard_id",
         "posthog_dashboarditem"."last_refresh",
         "posthog_dashboarditem"."layouts",
         "posthog_dashboarditem"."color",
         "posthog_dashboarditem"."dive_dashboard_id",
         "posthog_dashboarditem"."updated_at",
         "posthog_dashboarditem"."deprecated_tags",
         "posthog_dashboarditem"."tags"
  FROM "posthog_dashboarditem"
  WHERE "posthog_dashboarditem"."id" = 99999
  LIMIT 21
  '''
# ---
# name: TestOrganizationFeatureFlagCopy.test_copy_feature_flag_create_new.41
  '''
  SELECT "posthog_dashboard"."id",
         "posthog_dashboard"."name",
         "posthog_dashboard"."description",
         "posthog_dashboard"."team_id",
         "posthog_dashboard"."pinned",
         "posthog_dashboard"."created_at",
         "posthog_dashboard"."created_by_id",
         "posthog_dashboard"."deleted",
         "posthog_dashboard"."last_accessed_at",
         "posthog_dashboard"."last_refresh",
         "posthog_dashboard"."filters",
         "posthog_dashboard"."variables",
         "posthog_dashboard"."breakdown_colors",
         "posthog_dashboard"."data_color_theme_id",
         "posthog_dashboard"."creation_mode",
         "posthog_dashboard"."restriction_level",
         "posthog_dashboard"."deprecated_tags",
         "posthog_dashboard"."tags",
         "posthog_dashboard"."share_token",
         "posthog_dashboard"."is_shared"
  FROM "posthog_dashboard"
  WHERE "posthog_dashboard"."id" = 99999
  LIMIT 21
  '''
# ---
# name: TestOrganizationFeatureFlagCopy.test_copy_feature_flag_create_new.42
  '''
  SELECT "posthog_team"."id",
         "posthog_team"."uuid",
         "posthog_team"."organization_id",
         "posthog_team"."parent_team_id",
         "posthog_team"."project_id",
         "posthog_team"."api_token",
         "posthog_team"."app_urls",
         "posthog_team"."name",
         "posthog_team"."slack_incoming_webhook",
         "posthog_team"."created_at",
         "posthog_team"."updated_at",
         "posthog_team"."anonymize_ips",
         "posthog_team"."completed_snippet_onboarding",
         "posthog_team"."has_completed_onboarding_for",
         "posthog_team"."onboarding_tasks",
         "posthog_team"."ingested_event",
         "posthog_team"."autocapture_opt_out",
         "posthog_team"."autocapture_web_vitals_opt_in",
         "posthog_team"."autocapture_web_vitals_allowed_metrics",
         "posthog_team"."autocapture_exceptions_opt_in",
         "posthog_team"."autocapture_exceptions_errors_to_ignore",
         "posthog_team"."person_processing_opt_out",
         "posthog_team"."secret_api_token",
         "posthog_team"."secret_api_token_backup",
         "posthog_team"."session_recording_opt_in",
         "posthog_team"."session_recording_sample_rate",
         "posthog_team"."session_recording_minimum_duration_milliseconds",
         "posthog_team"."session_recording_linked_flag",
         "posthog_team"."session_recording_network_payload_capture_config",
         "posthog_team"."session_recording_masking_config",
         "posthog_team"."session_recording_url_trigger_config",
         "posthog_team"."session_recording_url_blocklist_config",
         "posthog_team"."session_recording_event_trigger_config",
         "posthog_team"."session_recording_trigger_match_type_config",
         "posthog_team"."session_replay_config",
         "posthog_team"."survey_config",
         "posthog_team"."capture_console_log_opt_in",
         "posthog_team"."capture_performance_opt_in",
         "posthog_team"."capture_dead_clicks",
         "posthog_team"."surveys_opt_in",
         "posthog_team"."heatmaps_opt_in",
         "posthog_team"."web_analytics_pre_aggregated_tables_enabled",
         "posthog_team"."web_analytics_pre_aggregated_tables_version",
         "posthog_team"."flags_persistence_default",
         "posthog_team"."feature_flag_confirmation_enabled",
         "posthog_team"."feature_flag_confirmation_message",
         "posthog_team"."session_recording_version",
         "posthog_team"."signup_token",
         "posthog_team"."is_demo",
         "posthog_team"."access_control",
         "posthog_team"."week_start_day",
         "posthog_team"."inject_web_apps",
         "posthog_team"."test_account_filters",
         "posthog_team"."test_account_filters_default_checked",
         "posthog_team"."path_cleaning_filters",
         "posthog_team"."timezone",
         "posthog_team"."data_attributes",
         "posthog_team"."person_display_name_properties",
         "posthog_team"."live_events_columns",
         "posthog_team"."recording_domains",
         "posthog_team"."human_friendly_comparison_periods",
         "posthog_team"."cookieless_server_hash_mode",
         "posthog_team"."primary_dashboard_id",
         "posthog_team"."default_data_theme",
         "posthog_team"."extra_settings",
         "posthog_team"."modifiers",
         "posthog_team"."correlation_config",
         "posthog_team"."session_recording_retention_period_days",
         "posthog_team"."session_recording_retention_period",
         "posthog_team"."plugins_opt_in",
         "posthog_team"."opt_out_capture",
         "posthog_team"."event_names",
         "posthog_team"."event_names_with_usage",
         "posthog_team"."event_properties",
         "posthog_team"."event_properties_with_usage",
         "posthog_team"."event_properties_numerical",
         "posthog_team"."external_data_workspace_id",
         "posthog_team"."external_data_workspace_last_synced_at",
         "posthog_team"."api_query_rate_limit",
         "posthog_team"."revenue_tracking_config",
         "posthog_team"."drop_events_older_than",
         "posthog_team"."base_currency"
  FROM "posthog_team"
  WHERE "posthog_team"."id" = 99999
  LIMIT 21
  '''
# ---
# name: TestOrganizationFeatureFlagCopy.test_copy_feature_flag_create_new.43
  '''
  SELECT "posthog_featureflag"."id",
         "posthog_featureflag"."key",
         "posthog_featureflag"."name",
         "posthog_featureflag"."filters",
         "posthog_featureflag"."rollout_percentage",
         "posthog_featureflag"."team_id",
         "posthog_featureflag"."created_by_id",
         "posthog_featureflag"."created_at",
         "posthog_featureflag"."deleted",
         "posthog_featureflag"."active",
         "posthog_featureflag"."version",
         "posthog_featureflag"."last_modified_by_id",
         "posthog_featureflag"."rollback_conditions",
         "posthog_featureflag"."performed_rollback",
         "posthog_featureflag"."ensure_experience_continuity",
         "posthog_featureflag"."usage_dashboard_id",
         "posthog_featureflag"."has_enriched_analytics",
         "posthog_featureflag"."is_remote_configuration",
         "posthog_featureflag"."has_encrypted_payloads",
         "posthog_featureflag"."evaluation_runtime"
  FROM "posthog_featureflag"
  WHERE "posthog_featureflag"."id" = 99999
  ORDER BY "posthog_featureflag"."id" ASC
  LIMIT 1
  '''
# ---
# name: TestOrganizationFeatureFlagCopy.test_copy_feature_flag_create_new.44
  '''
  SELECT "posthog_filesystem"."team_id",
         "posthog_filesystem"."id",
         "posthog_filesystem"."path",
         "posthog_filesystem"."depth",
         "posthog_filesystem"."type",
         "posthog_filesystem"."ref",
         "posthog_filesystem"."href",
         "posthog_filesystem"."shortcut",
         "posthog_filesystem"."meta",
         "posthog_filesystem"."created_at",
         "posthog_filesystem"."created_by_id",
         "posthog_filesystem"."project_id"
  FROM "posthog_filesystem"
  WHERE ("posthog_filesystem"."ref" = '0001'
         AND "posthog_filesystem"."team_id" = 99999
         AND "posthog_filesystem"."type" = 'feature_flag'
         AND NOT ("posthog_filesystem"."shortcut"
                  AND "posthog_filesystem"."shortcut" IS NOT NULL))
  '''
# ---
# name: TestOrganizationFeatureFlagCopy.test_copy_feature_flag_create_new.45
  '''
  SELECT "posthog_filesystemshortcut"."id",
         "posthog_filesystemshortcut"."team_id",
         "posthog_filesystemshortcut"."user_id",
         "posthog_filesystemshortcut"."path",
         "posthog_filesystemshortcut"."type",
         "posthog_filesystemshortcut"."ref",
         "posthog_filesystemshortcut"."href",
         "posthog_filesystemshortcut"."created_at"
  FROM "posthog_filesystemshortcut"
  WHERE ("posthog_filesystemshortcut"."ref" = '0001'
         AND "posthog_filesystemshortcut"."team_id" = 99999
         AND "posthog_filesystemshortcut"."type" = 'feature_flag'
         AND NOT ("posthog_filesystemshortcut"."path" = 'copied-flag-key'
                  AND "posthog_filesystemshortcut"."href" = '__skipped__'
                  AND "posthog_filesystemshortcut"."href" IS NOT NULL))
  '''
# ---
# name: TestOrganizationFeatureFlagCopy.test_copy_feature_flag_create_new.46
  '''
  SELECT "posthog_integration"."id",
         "posthog_integration"."team_id",
         "posthog_integration"."kind",
         "posthog_integration"."integration_id",
         "posthog_integration"."config",
         "posthog_integration"."sensitive_config",
         "posthog_integration"."errors",
         "posthog_integration"."created_at",
         "posthog_integration"."created_by_id"
  FROM "posthog_integration"
  WHERE ("posthog_integration"."kind" = 'vercel'
         AND "posthog_integration"."team_id" = 99999)
  LIMIT 21
  '''
# ---
# name: TestOrganizationFeatureFlagCopy.test_copy_feature_flag_create_new.47
  '''
<<<<<<< HEAD
  SELECT "posthog_featureflagevaluationtag"."id",
         "posthog_featureflagevaluationtag"."feature_flag_id",
         "posthog_featureflagevaluationtag"."tag_id",
         "posthog_featureflagevaluationtag"."created_at",
         "posthog_tag"."id",
         "posthog_tag"."name",
         "posthog_tag"."team_id"
  FROM "posthog_featureflagevaluationtag"
  INNER JOIN "posthog_tag" ON ("posthog_featureflagevaluationtag"."tag_id" = "posthog_tag"."id")
  WHERE "posthog_featureflagevaluationtag"."feature_flag_id" = 99999
  '''
# ---
=======
  SELECT "posthog_survey"."id",
         "posthog_survey"."team_id",
         "posthog_survey"."name",
         "posthog_survey"."description",
         "posthog_survey"."linked_flag_id",
         "posthog_survey"."targeting_flag_id",
         "posthog_survey"."internal_targeting_flag_id",
         "posthog_survey"."internal_response_sampling_flag_id",
         "posthog_survey"."type",
         "posthog_survey"."conditions",
         "posthog_survey"."questions",
         "posthog_survey"."appearance",
         "posthog_survey"."created_at",
         "posthog_survey"."created_by_id",
         "posthog_survey"."start_date",
         "posthog_survey"."end_date",
         "posthog_survey"."updated_at",
         "posthog_survey"."archived",
         "posthog_survey"."responses_limit",
         "posthog_survey"."response_sampling_start_date",
         "posthog_survey"."response_sampling_interval_type",
         "posthog_survey"."response_sampling_interval",
         "posthog_survey"."response_sampling_limit",
         "posthog_survey"."response_sampling_daily_limits",
         "posthog_survey"."iteration_count",
         "posthog_survey"."iteration_frequency_days",
         "posthog_survey"."iteration_start_dates",
         "posthog_survey"."current_iteration",
         "posthog_survey"."current_iteration_start_date",
         "posthog_survey"."schedule",
         "posthog_survey"."enable_partial_responses"
  FROM "posthog_survey"
  WHERE "posthog_survey"."internal_response_sampling_flag_id" = 99999
  '''
# ---
# name: TestOrganizationFeatureFlagCopy.test_copy_feature_flag_create_new.48
  '''
  SELECT "posthog_survey"."id",
         "posthog_survey"."team_id",
         "posthog_survey"."name",
         "posthog_survey"."description",
         "posthog_survey"."linked_flag_id",
         "posthog_survey"."targeting_flag_id",
         "posthog_survey"."internal_targeting_flag_id",
         "posthog_survey"."internal_response_sampling_flag_id",
         "posthog_survey"."type",
         "posthog_survey"."conditions",
         "posthog_survey"."questions",
         "posthog_survey"."appearance",
         "posthog_survey"."created_at",
         "posthog_survey"."created_by_id",
         "posthog_survey"."start_date",
         "posthog_survey"."end_date",
         "posthog_survey"."updated_at",
         "posthog_survey"."archived",
         "posthog_survey"."responses_limit",
         "posthog_survey"."response_sampling_start_date",
         "posthog_survey"."response_sampling_interval_type",
         "posthog_survey"."response_sampling_interval",
         "posthog_survey"."response_sampling_limit",
         "posthog_survey"."response_sampling_daily_limits",
         "posthog_survey"."iteration_count",
         "posthog_survey"."iteration_frequency_days",
         "posthog_survey"."iteration_start_dates",
         "posthog_survey"."current_iteration",
         "posthog_survey"."current_iteration_start_date",
         "posthog_survey"."schedule",
         "posthog_survey"."enable_partial_responses"
  FROM "posthog_survey"
  WHERE "posthog_survey"."internal_response_sampling_flag_id" = 99999
  '''
# ---
# name: TestOrganizationFeatureFlagCopy.test_copy_feature_flag_create_new.49
  '''
  SELECT "posthog_taggeditem"."id",
         "posthog_taggeditem"."tag_id",
         "posthog_taggeditem"."dashboard_id",
         "posthog_taggeditem"."insight_id",
         "posthog_taggeditem"."event_definition_id",
         "posthog_taggeditem"."property_definition_id",
         "posthog_taggeditem"."action_id",
         "posthog_taggeditem"."feature_flag_id",
         "posthog_taggeditem"."experiment_saved_metric_id"
  FROM "posthog_taggeditem"
  WHERE "posthog_taggeditem"."feature_flag_id" = 99999
  '''
# ---
# name: TestOrganizationFeatureFlagCopy.test_copy_feature_flag_create_new.5
  '''
  SELECT "posthog_team"."id",
         "posthog_team"."uuid",
         "posthog_team"."organization_id",
         "posthog_team"."parent_team_id",
         "posthog_team"."project_id",
         "posthog_team"."api_token",
         "posthog_team"."app_urls",
         "posthog_team"."name",
         "posthog_team"."slack_incoming_webhook",
         "posthog_team"."created_at",
         "posthog_team"."updated_at",
         "posthog_team"."anonymize_ips",
         "posthog_team"."completed_snippet_onboarding",
         "posthog_team"."has_completed_onboarding_for",
         "posthog_team"."onboarding_tasks",
         "posthog_team"."ingested_event",
         "posthog_team"."autocapture_opt_out",
         "posthog_team"."autocapture_web_vitals_opt_in",
         "posthog_team"."autocapture_web_vitals_allowed_metrics",
         "posthog_team"."autocapture_exceptions_opt_in",
         "posthog_team"."autocapture_exceptions_errors_to_ignore",
         "posthog_team"."person_processing_opt_out",
         "posthog_team"."secret_api_token",
         "posthog_team"."secret_api_token_backup",
         "posthog_team"."session_recording_opt_in",
         "posthog_team"."session_recording_sample_rate",
         "posthog_team"."session_recording_minimum_duration_milliseconds",
         "posthog_team"."session_recording_linked_flag",
         "posthog_team"."session_recording_network_payload_capture_config",
         "posthog_team"."session_recording_masking_config",
         "posthog_team"."session_recording_url_trigger_config",
         "posthog_team"."session_recording_url_blocklist_config",
         "posthog_team"."session_recording_event_trigger_config",
         "posthog_team"."session_recording_trigger_match_type_config",
         "posthog_team"."session_replay_config",
         "posthog_team"."survey_config",
         "posthog_team"."capture_console_log_opt_in",
         "posthog_team"."capture_performance_opt_in",
         "posthog_team"."capture_dead_clicks",
         "posthog_team"."surveys_opt_in",
         "posthog_team"."heatmaps_opt_in",
         "posthog_team"."web_analytics_pre_aggregated_tables_enabled",
         "posthog_team"."web_analytics_pre_aggregated_tables_version",
         "posthog_team"."flags_persistence_default",
         "posthog_team"."feature_flag_confirmation_enabled",
         "posthog_team"."feature_flag_confirmation_message",
         "posthog_team"."session_recording_version",
         "posthog_team"."signup_token",
         "posthog_team"."is_demo",
         "posthog_team"."access_control",
         "posthog_team"."week_start_day",
         "posthog_team"."inject_web_apps",
         "posthog_team"."test_account_filters",
         "posthog_team"."test_account_filters_default_checked",
         "posthog_team"."path_cleaning_filters",
         "posthog_team"."timezone",
         "posthog_team"."data_attributes",
         "posthog_team"."person_display_name_properties",
         "posthog_team"."live_events_columns",
         "posthog_team"."recording_domains",
         "posthog_team"."human_friendly_comparison_periods",
         "posthog_team"."cookieless_server_hash_mode",
         "posthog_team"."primary_dashboard_id",
         "posthog_team"."default_data_theme",
         "posthog_team"."extra_settings",
         "posthog_team"."modifiers",
         "posthog_team"."correlation_config",
         "posthog_team"."session_recording_retention_period_days",
         "posthog_team"."session_recording_retention_period",
         "posthog_team"."external_data_workspace_id",
         "posthog_team"."external_data_workspace_last_synced_at",
         "posthog_team"."api_query_rate_limit",
         "posthog_team"."revenue_tracking_config",
         "posthog_team"."drop_events_older_than",
         "posthog_team"."base_currency"
  FROM "posthog_team"
  WHERE "posthog_team"."project_id" = 99999
  ORDER BY "posthog_team"."id" ASC
  LIMIT 1
  '''
# ---
# name: TestOrganizationFeatureFlagCopy.test_copy_feature_flag_create_new.50
  '''
  SELECT "posthog_taggeditem"."id",
         "posthog_taggeditem"."tag_id",
         "posthog_taggeditem"."dashboard_id",
         "posthog_taggeditem"."insight_id",
         "posthog_taggeditem"."event_definition_id",
         "posthog_taggeditem"."property_definition_id",
         "posthog_taggeditem"."action_id",
         "posthog_taggeditem"."feature_flag_id",
         "posthog_taggeditem"."experiment_saved_metric_id"
  FROM "posthog_taggeditem"
  WHERE "posthog_taggeditem"."feature_flag_id" = 99999
  '''
# ---
# name: TestOrganizationFeatureFlagCopy.test_copy_feature_flag_create_new.51
  '''
  SELECT "ee_featureflagroleaccess"."id",
         "ee_featureflagroleaccess"."feature_flag_id",
         "ee_featureflagroleaccess"."role_id",
         "ee_featureflagroleaccess"."added_at",
         "ee_featureflagroleaccess"."updated_at"
  FROM "ee_featureflagroleaccess"
  WHERE "ee_featureflagroleaccess"."feature_flag_id" = 99999
  '''
# ---
# name: TestOrganizationFeatureFlagCopy.test_copy_feature_flag_create_new.52
  '''
  SELECT "ee_featureflagroleaccess"."id",
         "ee_featureflagroleaccess"."feature_flag_id",
         "ee_featureflagroleaccess"."role_id",
         "ee_featureflagroleaccess"."added_at",
         "ee_featureflagroleaccess"."updated_at"
  FROM "ee_featureflagroleaccess"
  WHERE "ee_featureflagroleaccess"."feature_flag_id" = 99999
  '''
# ---
# name: TestOrganizationFeatureFlagCopy.test_copy_feature_flag_create_new.53
  '''
  SELECT "posthog_team"."id",
         "posthog_team"."uuid",
         "posthog_team"."organization_id",
         "posthog_team"."parent_team_id",
         "posthog_team"."project_id",
         "posthog_team"."api_token",
         "posthog_team"."app_urls",
         "posthog_team"."name",
         "posthog_team"."slack_incoming_webhook",
         "posthog_team"."created_at",
         "posthog_team"."updated_at",
         "posthog_team"."anonymize_ips",
         "posthog_team"."completed_snippet_onboarding",
         "posthog_team"."has_completed_onboarding_for",
         "posthog_team"."onboarding_tasks",
         "posthog_team"."ingested_event",
         "posthog_team"."autocapture_opt_out",
         "posthog_team"."autocapture_web_vitals_opt_in",
         "posthog_team"."autocapture_web_vitals_allowed_metrics",
         "posthog_team"."autocapture_exceptions_opt_in",
         "posthog_team"."autocapture_exceptions_errors_to_ignore",
         "posthog_team"."person_processing_opt_out",
         "posthog_team"."secret_api_token",
         "posthog_team"."secret_api_token_backup",
         "posthog_team"."session_recording_opt_in",
         "posthog_team"."session_recording_sample_rate",
         "posthog_team"."session_recording_minimum_duration_milliseconds",
         "posthog_team"."session_recording_linked_flag",
         "posthog_team"."session_recording_network_payload_capture_config",
         "posthog_team"."session_recording_masking_config",
         "posthog_team"."session_recording_url_trigger_config",
         "posthog_team"."session_recording_url_blocklist_config",
         "posthog_team"."session_recording_event_trigger_config",
         "posthog_team"."session_recording_trigger_match_type_config",
         "posthog_team"."session_replay_config",
         "posthog_team"."survey_config",
         "posthog_team"."capture_console_log_opt_in",
         "posthog_team"."capture_performance_opt_in",
         "posthog_team"."capture_dead_clicks",
         "posthog_team"."surveys_opt_in",
         "posthog_team"."heatmaps_opt_in",
         "posthog_team"."web_analytics_pre_aggregated_tables_enabled",
         "posthog_team"."web_analytics_pre_aggregated_tables_version",
         "posthog_team"."flags_persistence_default",
         "posthog_team"."feature_flag_confirmation_enabled",
         "posthog_team"."feature_flag_confirmation_message",
         "posthog_team"."session_recording_version",
         "posthog_team"."signup_token",
         "posthog_team"."is_demo",
         "posthog_team"."access_control",
         "posthog_team"."week_start_day",
         "posthog_team"."inject_web_apps",
         "posthog_team"."test_account_filters",
         "posthog_team"."test_account_filters_default_checked",
         "posthog_team"."path_cleaning_filters",
         "posthog_team"."timezone",
         "posthog_team"."data_attributes",
         "posthog_team"."person_display_name_properties",
         "posthog_team"."live_events_columns",
         "posthog_team"."recording_domains",
         "posthog_team"."human_friendly_comparison_periods",
         "posthog_team"."cookieless_server_hash_mode",
         "posthog_team"."primary_dashboard_id",
         "posthog_team"."default_data_theme",
         "posthog_team"."extra_settings",
         "posthog_team"."modifiers",
         "posthog_team"."correlation_config",
         "posthog_team"."session_recording_retention_period_days",
         "posthog_team"."session_recording_retention_period",
         "posthog_team"."plugins_opt_in",
         "posthog_team"."opt_out_capture",
         "posthog_team"."event_names",
         "posthog_team"."event_names_with_usage",
         "posthog_team"."event_properties",
         "posthog_team"."event_properties_with_usage",
         "posthog_team"."event_properties_numerical",
         "posthog_team"."external_data_workspace_id",
         "posthog_team"."external_data_workspace_last_synced_at",
         "posthog_team"."api_query_rate_limit",
         "posthog_team"."revenue_tracking_config",
         "posthog_team"."drop_events_older_than",
         "posthog_team"."base_currency"
  FROM "posthog_team"
  WHERE "posthog_team"."id" = 99999
  LIMIT 21
  '''
# ---
# name: TestOrganizationFeatureFlagCopy.test_copy_feature_flag_create_new.54
  '''
  SELECT "posthog_experiment"."id",
         "posthog_experiment"."name",
         "posthog_experiment"."description",
         "posthog_experiment"."team_id",
         "posthog_experiment"."filters",
         "posthog_experiment"."parameters",
         "posthog_experiment"."secondary_metrics",
         "posthog_experiment"."created_by_id",
         "posthog_experiment"."feature_flag_id",
         "posthog_experiment"."exposure_cohort_id",
         "posthog_experiment"."holdout_id",
         "posthog_experiment"."start_date",
         "posthog_experiment"."end_date",
         "posthog_experiment"."created_at",
         "posthog_experiment"."updated_at",
         "posthog_experiment"."archived",
         "posthog_experiment"."deleted",
         "posthog_experiment"."type",
         "posthog_experiment"."variants",
         "posthog_experiment"."exposure_criteria",
         "posthog_experiment"."metrics",
         "posthog_experiment"."metrics_secondary",
         "posthog_experiment"."primary_metrics_ordered_uuids",
         "posthog_experiment"."secondary_metrics_ordered_uuids",
         "posthog_experiment"."stats_config",
         "posthog_experiment"."conclusion",
         "posthog_experiment"."conclusion_comment"
  FROM "posthog_experiment"
  WHERE ("posthog_experiment"."feature_flag_id" = 99999
         AND NOT "posthog_experiment"."deleted")
  '''
# ---
# name: TestOrganizationFeatureFlagCopy.test_copy_feature_flag_create_new.55
  '''
  SELECT "posthog_survey"."id",
         "posthog_survey"."team_id",
         "posthog_survey"."name",
         "posthog_survey"."description",
         "posthog_survey"."linked_flag_id",
         "posthog_survey"."targeting_flag_id",
         "posthog_survey"."internal_targeting_flag_id",
         "posthog_survey"."internal_response_sampling_flag_id",
         "posthog_survey"."type",
         "posthog_survey"."conditions",
         "posthog_survey"."questions",
         "posthog_survey"."appearance",
         "posthog_survey"."created_at",
         "posthog_survey"."created_by_id",
         "posthog_survey"."start_date",
         "posthog_survey"."end_date",
         "posthog_survey"."updated_at",
         "posthog_survey"."archived",
         "posthog_survey"."responses_limit",
         "posthog_survey"."response_sampling_start_date",
         "posthog_survey"."response_sampling_interval_type",
         "posthog_survey"."response_sampling_interval",
         "posthog_survey"."response_sampling_limit",
         "posthog_survey"."response_sampling_daily_limits",
         "posthog_survey"."iteration_count",
         "posthog_survey"."iteration_frequency_days",
         "posthog_survey"."iteration_start_dates",
         "posthog_survey"."current_iteration",
         "posthog_survey"."current_iteration_start_date",
         "posthog_survey"."schedule",
         "posthog_survey"."enable_partial_responses"
  FROM "posthog_survey"
  WHERE "posthog_survey"."linked_flag_id" = 99999
  '''
# ---
# name: TestOrganizationFeatureFlagCopy.test_copy_feature_flag_create_new.56
  '''
  SELECT "posthog_earlyaccessfeature"."id",
         "posthog_earlyaccessfeature"."team_id",
         "posthog_earlyaccessfeature"."feature_flag_id",
         "posthog_earlyaccessfeature"."name",
         "posthog_earlyaccessfeature"."description",
         "posthog_earlyaccessfeature"."stage",
         "posthog_earlyaccessfeature"."documentation_url",
         "posthog_earlyaccessfeature"."created_at"
  FROM "posthog_earlyaccessfeature"
  WHERE "posthog_earlyaccessfeature"."feature_flag_id" = 99999
  '''
# ---
# name: TestOrganizationFeatureFlagCopy.test_copy_feature_flag_create_new.57
  '''
  SELECT "posthog_dashboard"."id",
         "posthog_dashboard"."name",
         "posthog_dashboard"."description",
         "posthog_dashboard"."team_id",
         "posthog_dashboard"."pinned",
         "posthog_dashboard"."created_at",
         "posthog_dashboard"."created_by_id",
         "posthog_dashboard"."deleted",
         "posthog_dashboard"."last_accessed_at",
         "posthog_dashboard"."last_refresh",
         "posthog_dashboard"."filters",
         "posthog_dashboard"."variables",
         "posthog_dashboard"."breakdown_colors",
         "posthog_dashboard"."data_color_theme_id",
         "posthog_dashboard"."creation_mode",
         "posthog_dashboard"."restriction_level",
         "posthog_dashboard"."deprecated_tags",
         "posthog_dashboard"."tags",
         "posthog_dashboard"."share_token",
         "posthog_dashboard"."is_shared"
  FROM "posthog_dashboard"
  INNER JOIN "posthog_featureflagdashboards" ON ("posthog_dashboard"."id" = "posthog_featureflagdashboards"."dashboard_id")
  WHERE (NOT ("posthog_dashboard"."deleted")
         AND "posthog_featureflagdashboards"."feature_flag_id" = 99999)
  '''
# ---
# name: TestOrganizationFeatureFlagCopy.test_copy_feature_flag_create_new.58
  '''
  SELECT "posthog_organizationmembership"."id",
         "posthog_organizationmembership"."organization_id",
         "posthog_organizationmembership"."user_id",
         "posthog_organizationmembership"."level",
         "posthog_organizationmembership"."joined_at",
         "posthog_organizationmembership"."updated_at",
         "posthog_organization"."id",
         "posthog_organization"."name",
         "posthog_organization"."slug",
         "posthog_organization"."logo_media_id",
         "posthog_organization"."created_at",
         "posthog_organization"."updated_at",
         "posthog_organization"."session_cookie_age",
         "posthog_organization"."is_member_join_email_enabled",
         "posthog_organization"."is_ai_data_processing_approved",
         "posthog_organization"."enforce_2fa",
         "posthog_organization"."members_can_invite",
         "posthog_organization"."members_can_use_personal_api_keys",
         "posthog_organization"."allow_publicly_shared_resources",
         "posthog_organization"."default_role_id",
         "posthog_organization"."plugins_access_level",
         "posthog_organization"."for_internal_metrics",
         "posthog_organization"."default_experiment_stats_method",
         "posthog_organization"."is_hipaa",
         "posthog_organization"."customer_id",
         "posthog_organization"."available_product_features",
         "posthog_organization"."usage",
         "posthog_organization"."never_drop_data",
         "posthog_organization"."customer_trust_scores",
         "posthog_organization"."setup_section_2_completed",
         "posthog_organization"."personalization",
         "posthog_organization"."domain_whitelist",
         "posthog_organization"."is_platform"
  FROM "posthog_organizationmembership"
  INNER JOIN "posthog_organization" ON ("posthog_organizationmembership"."organization_id" = "posthog_organization"."id")
  WHERE ("posthog_organizationmembership"."organization_id" = '00000000-0000-0000-0000-000000000000'::uuid
         AND "posthog_organizationmembership"."user_id" = 99999)
  LIMIT 21
  '''
# ---
# name: TestOrganizationFeatureFlagCopy.test_copy_feature_flag_create_new.59
  '''
  SELECT "posthog_earlyaccessfeature"."id",
         "posthog_earlyaccessfeature"."team_id",
         "posthog_earlyaccessfeature"."feature_flag_id",
         "posthog_earlyaccessfeature"."name",
         "posthog_earlyaccessfeature"."description",
         "posthog_earlyaccessfeature"."stage",
         "posthog_earlyaccessfeature"."documentation_url",
         "posthog_earlyaccessfeature"."created_at"
  FROM "posthog_earlyaccessfeature"
  WHERE "posthog_earlyaccessfeature"."feature_flag_id" = 99999
  '''
# ---
>>>>>>> 061eabf4
# name: TestOrganizationFeatureFlagCopy.test_copy_feature_flag_create_new.6
  '''
  SELECT "posthog_featureflag"."id",
         "posthog_featureflag"."key",
         "posthog_featureflag"."name",
         "posthog_featureflag"."filters",
         "posthog_featureflag"."rollout_percentage",
         "posthog_featureflag"."team_id",
         "posthog_featureflag"."created_by_id",
         "posthog_featureflag"."created_at",
         "posthog_featureflag"."deleted",
         "posthog_featureflag"."active",
         "posthog_featureflag"."version",
         "posthog_featureflag"."last_modified_by_id",
         "posthog_featureflag"."rollback_conditions",
         "posthog_featureflag"."performed_rollback",
         "posthog_featureflag"."ensure_experience_continuity",
         "posthog_featureflag"."usage_dashboard_id",
         "posthog_featureflag"."has_enriched_analytics",
         "posthog_featureflag"."is_remote_configuration",
         "posthog_featureflag"."has_encrypted_payloads",
         "posthog_featureflag"."evaluation_runtime"
  FROM "posthog_featureflag"
  INNER JOIN "posthog_team" ON ("posthog_featureflag"."team_id" = "posthog_team"."id")
  WHERE (NOT "posthog_featureflag"."deleted"
         AND "posthog_featureflag"."key" = 'copied-flag-key'
         AND "posthog_team"."project_id" = 99999)
  ORDER BY "posthog_featureflag"."id" ASC
  LIMIT 1
  '''
# ---
# name: TestOrganizationFeatureFlagCopy.test_copy_feature_flag_create_new.7
  '''
  SELECT 1 AS "a"
  FROM "posthog_featureflag"
  INNER JOIN "posthog_team" ON ("posthog_featureflag"."team_id" = "posthog_team"."id")
  WHERE (NOT "posthog_featureflag"."deleted"
         AND "posthog_featureflag"."key" = 'copied-flag-key'
         AND "posthog_team"."project_id" = 99999)
  LIMIT 1
  '''
# ---
# name: TestOrganizationFeatureFlagCopy.test_copy_feature_flag_create_new.8
  '''
  SELECT "posthog_featureflag"."id",
         "posthog_featureflag"."key",
         "posthog_featureflag"."name",
         "posthog_featureflag"."filters",
         "posthog_featureflag"."rollout_percentage",
         "posthog_featureflag"."team_id",
         "posthog_featureflag"."created_by_id",
         "posthog_featureflag"."created_at",
         "posthog_featureflag"."deleted",
         "posthog_featureflag"."active",
         "posthog_featureflag"."version",
         "posthog_featureflag"."last_modified_by_id",
         "posthog_featureflag"."rollback_conditions",
         "posthog_featureflag"."performed_rollback",
         "posthog_featureflag"."ensure_experience_continuity",
         "posthog_featureflag"."usage_dashboard_id",
         "posthog_featureflag"."has_enriched_analytics",
         "posthog_featureflag"."is_remote_configuration",
         "posthog_featureflag"."has_encrypted_payloads",
         "posthog_featureflag"."evaluation_runtime"
  FROM "posthog_featureflag"
  INNER JOIN "posthog_team" ON ("posthog_featureflag"."team_id" = "posthog_team"."id")
  WHERE ("posthog_featureflag"."deleted"
         AND "posthog_featureflag"."key" = 'copied-flag-key'
         AND "posthog_team"."project_id" = 99999)
  '''
# ---
# name: TestOrganizationFeatureFlagCopy.test_copy_feature_flag_create_new.9
  '''
  SELECT (true) AS "flag_X_condition_0"
  FROM "posthog_person"
  INNER JOIN "posthog_team" ON ("posthog_person"."team_id" = "posthog_team"."id")
  WHERE "posthog_team"."project_id" = 99999
  LIMIT 10
  '''
# ---
# name: TestOrganizationFeatureFlagGet.test_get_feature_flag_success
  '''
  SELECT "posthog_user"."id",
         "posthog_user"."password",
         "posthog_user"."last_login",
         "posthog_user"."first_name",
         "posthog_user"."last_name",
         "posthog_user"."is_staff",
         "posthog_user"."date_joined",
         "posthog_user"."uuid",
         "posthog_user"."current_organization_id",
         "posthog_user"."current_team_id",
         "posthog_user"."email",
         "posthog_user"."pending_email",
         "posthog_user"."temporary_token",
         "posthog_user"."distinct_id",
         "posthog_user"."is_email_verified",
         "posthog_user"."has_seen_product_intro_for",
         "posthog_user"."strapi_id",
         "posthog_user"."is_active",
         "posthog_user"."role_at_organization",
         "posthog_user"."theme_mode",
         "posthog_user"."partial_notification_settings",
         "posthog_user"."anonymize_data",
         "posthog_user"."toolbar_mode",
         "posthog_user"."hedgehog_config",
         "posthog_user"."events_column_config",
         "posthog_user"."email_opt_in"
  FROM "posthog_user"
  WHERE "posthog_user"."id" = 99999
  LIMIT 21
  '''
# ---
# name: TestOrganizationFeatureFlagGet.test_get_feature_flag_success.1
  '''
  SELECT "posthog_organization"."id",
         "posthog_organization"."name",
         "posthog_organization"."slug",
         "posthog_organization"."logo_media_id",
         "posthog_organization"."created_at",
         "posthog_organization"."updated_at",
         "posthog_organization"."session_cookie_age",
         "posthog_organization"."is_member_join_email_enabled",
         "posthog_organization"."is_ai_data_processing_approved",
         "posthog_organization"."enforce_2fa",
         "posthog_organization"."members_can_invite",
         "posthog_organization"."members_can_use_personal_api_keys",
         "posthog_organization"."allow_publicly_shared_resources",
         "posthog_organization"."default_role_id",
         "posthog_organization"."plugins_access_level",
         "posthog_organization"."for_internal_metrics",
         "posthog_organization"."default_experiment_stats_method",
         "posthog_organization"."is_hipaa",
         "posthog_organization"."customer_id",
         "posthog_organization"."available_product_features",
         "posthog_organization"."usage",
         "posthog_organization"."never_drop_data",
         "posthog_organization"."customer_trust_scores",
         "posthog_organization"."setup_section_2_completed",
         "posthog_organization"."personalization",
         "posthog_organization"."domain_whitelist",
         "posthog_organization"."is_platform"
  FROM "posthog_organization"
  WHERE "posthog_organization"."id" = '00000000-0000-0000-0000-000000000000'::uuid
  LIMIT 21
  '''
# ---
# name: TestOrganizationFeatureFlagGet.test_get_feature_flag_success.2
  '''
  SELECT 1 AS "a"
  FROM "posthog_organizationmembership"
  WHERE ("posthog_organizationmembership"."organization_id" = '00000000-0000-0000-0000-000000000000'::uuid
         AND "posthog_organizationmembership"."user_id" = 99999)
  LIMIT 1
  '''
# ---
# name: TestOrganizationFeatureFlagGet.test_get_feature_flag_success.3
  '''
  SELECT "posthog_team"."id",
         "posthog_team"."uuid",
         "posthog_team"."organization_id",
         "posthog_team"."parent_team_id",
         "posthog_team"."project_id",
         "posthog_team"."api_token",
         "posthog_team"."app_urls",
         "posthog_team"."name",
         "posthog_team"."slack_incoming_webhook",
         "posthog_team"."created_at",
         "posthog_team"."updated_at",
         "posthog_team"."anonymize_ips",
         "posthog_team"."completed_snippet_onboarding",
         "posthog_team"."has_completed_onboarding_for",
         "posthog_team"."onboarding_tasks",
         "posthog_team"."ingested_event",
         "posthog_team"."autocapture_opt_out",
         "posthog_team"."autocapture_web_vitals_opt_in",
         "posthog_team"."autocapture_web_vitals_allowed_metrics",
         "posthog_team"."autocapture_exceptions_opt_in",
         "posthog_team"."autocapture_exceptions_errors_to_ignore",
         "posthog_team"."person_processing_opt_out",
         "posthog_team"."secret_api_token",
         "posthog_team"."secret_api_token_backup",
         "posthog_team"."session_recording_opt_in",
         "posthog_team"."session_recording_sample_rate",
         "posthog_team"."session_recording_minimum_duration_milliseconds",
         "posthog_team"."session_recording_linked_flag",
         "posthog_team"."session_recording_network_payload_capture_config",
         "posthog_team"."session_recording_masking_config",
         "posthog_team"."session_recording_url_trigger_config",
         "posthog_team"."session_recording_url_blocklist_config",
         "posthog_team"."session_recording_event_trigger_config",
         "posthog_team"."session_recording_trigger_match_type_config",
         "posthog_team"."session_replay_config",
         "posthog_team"."survey_config",
         "posthog_team"."capture_console_log_opt_in",
         "posthog_team"."capture_performance_opt_in",
         "posthog_team"."capture_dead_clicks",
         "posthog_team"."surveys_opt_in",
         "posthog_team"."heatmaps_opt_in",
         "posthog_team"."web_analytics_pre_aggregated_tables_enabled",
         "posthog_team"."web_analytics_pre_aggregated_tables_version",
         "posthog_team"."flags_persistence_default",
         "posthog_team"."feature_flag_confirmation_enabled",
         "posthog_team"."feature_flag_confirmation_message",
         "posthog_team"."session_recording_version",
         "posthog_team"."signup_token",
         "posthog_team"."is_demo",
         "posthog_team"."access_control",
         "posthog_team"."week_start_day",
         "posthog_team"."inject_web_apps",
         "posthog_team"."test_account_filters",
         "posthog_team"."test_account_filters_default_checked",
         "posthog_team"."path_cleaning_filters",
         "posthog_team"."timezone",
         "posthog_team"."data_attributes",
         "posthog_team"."person_display_name_properties",
         "posthog_team"."live_events_columns",
         "posthog_team"."recording_domains",
         "posthog_team"."human_friendly_comparison_periods",
         "posthog_team"."cookieless_server_hash_mode",
         "posthog_team"."primary_dashboard_id",
         "posthog_team"."default_data_theme",
         "posthog_team"."extra_settings",
         "posthog_team"."modifiers",
         "posthog_team"."correlation_config",
         "posthog_team"."session_recording_retention_period_days",
         "posthog_team"."session_recording_retention_period",
         "posthog_team"."external_data_workspace_id",
         "posthog_team"."external_data_workspace_last_synced_at",
         "posthog_team"."api_query_rate_limit",
         "posthog_team"."revenue_tracking_config",
         "posthog_team"."drop_events_older_than",
         "posthog_team"."base_currency"
  FROM "posthog_team"
  WHERE "posthog_team"."organization_id" = '00000000-0000-0000-0000-000000000000'::uuid
  '''
# ---
# name: TestOrganizationFeatureFlagGet.test_get_feature_flag_success.4
  '''
  SELECT "posthog_featureflag"."id",
         "posthog_featureflag"."key",
         "posthog_featureflag"."name",
         "posthog_featureflag"."filters",
         "posthog_featureflag"."rollout_percentage",
         "posthog_featureflag"."team_id",
         "posthog_featureflag"."created_by_id",
         "posthog_featureflag"."created_at",
         "posthog_featureflag"."deleted",
         "posthog_featureflag"."active",
         "posthog_featureflag"."version",
         "posthog_featureflag"."last_modified_by_id",
         "posthog_featureflag"."rollback_conditions",
         "posthog_featureflag"."performed_rollback",
         "posthog_featureflag"."ensure_experience_continuity",
         "posthog_featureflag"."usage_dashboard_id",
         "posthog_featureflag"."has_enriched_analytics",
         "posthog_featureflag"."is_remote_configuration",
         "posthog_featureflag"."has_encrypted_payloads",
         "posthog_featureflag"."evaluation_runtime"
  FROM "posthog_featureflag"
  WHERE (NOT "posthog_featureflag"."deleted"
         AND "posthog_featureflag"."key" = 'key-1'
         AND "posthog_featureflag"."team_id" IN (1,
                                                 2,
                                                 3,
                                                 4,
                                                 5 /* ... */))
  '''
# ---
# name: TestOrganizationFeatureFlagGet.test_get_feature_flag_success.5
  '''
  SELECT "posthog_user"."id",
         "posthog_user"."password",
         "posthog_user"."last_login",
         "posthog_user"."first_name",
         "posthog_user"."last_name",
         "posthog_user"."is_staff",
         "posthog_user"."date_joined",
         "posthog_user"."uuid",
         "posthog_user"."current_organization_id",
         "posthog_user"."current_team_id",
         "posthog_user"."email",
         "posthog_user"."pending_email",
         "posthog_user"."temporary_token",
         "posthog_user"."distinct_id",
         "posthog_user"."is_email_verified",
         "posthog_user"."requested_password_reset_at",
         "posthog_user"."has_seen_product_intro_for",
         "posthog_user"."strapi_id",
         "posthog_user"."is_active",
         "posthog_user"."role_at_organization",
         "posthog_user"."theme_mode",
         "posthog_user"."partial_notification_settings",
         "posthog_user"."anonymize_data",
         "posthog_user"."toolbar_mode",
         "posthog_user"."hedgehog_config",
         "posthog_user"."events_column_config",
         "posthog_user"."email_opt_in"
  FROM "posthog_user"
  WHERE "posthog_user"."id" = 99999
  LIMIT 21
  '''
# ---
# name: TestOrganizationFeatureFlagGet.test_get_feature_flag_success.6
  '''
  SELECT "posthog_user"."id",
         "posthog_user"."password",
         "posthog_user"."last_login",
         "posthog_user"."first_name",
         "posthog_user"."last_name",
         "posthog_user"."is_staff",
         "posthog_user"."date_joined",
         "posthog_user"."uuid",
         "posthog_user"."current_organization_id",
         "posthog_user"."current_team_id",
         "posthog_user"."email",
         "posthog_user"."pending_email",
         "posthog_user"."temporary_token",
         "posthog_user"."distinct_id",
         "posthog_user"."is_email_verified",
         "posthog_user"."requested_password_reset_at",
         "posthog_user"."has_seen_product_intro_for",
         "posthog_user"."strapi_id",
         "posthog_user"."is_active",
         "posthog_user"."role_at_organization",
         "posthog_user"."theme_mode",
         "posthog_user"."partial_notification_settings",
         "posthog_user"."anonymize_data",
         "posthog_user"."toolbar_mode",
         "posthog_user"."hedgehog_config",
         "posthog_user"."events_column_config",
         "posthog_user"."email_opt_in"
  FROM "posthog_user"
  WHERE "posthog_user"."id" = 99999
  LIMIT 21
  '''
# ---<|MERGE_RESOLUTION|>--- conflicted
+++ resolved
@@ -1159,277 +1159,7 @@
   LIMIT 21
   '''
 # ---
-<<<<<<< HEAD
-# name: TestOrganizationFeatureFlagCopy.test_copy_feature_flag_create_new.32
-  '''
-  SELECT "posthog_featureflag"."id",
-         "posthog_featureflag"."key",
-         "posthog_featureflag"."name",
-         "posthog_featureflag"."filters",
-         "posthog_featureflag"."rollout_percentage",
-         "posthog_featureflag"."team_id",
-         "posthog_featureflag"."created_by_id",
-         "posthog_featureflag"."created_at",
-         "posthog_featureflag"."deleted",
-         "posthog_featureflag"."active",
-         "posthog_featureflag"."version",
-         "posthog_featureflag"."last_modified_by_id",
-         "posthog_featureflag"."rollback_conditions",
-         "posthog_featureflag"."performed_rollback",
-         "posthog_featureflag"."ensure_experience_continuity",
-         "posthog_featureflag"."usage_dashboard_id",
-         "posthog_featureflag"."has_enriched_analytics",
-         "posthog_featureflag"."is_remote_configuration",
-         "posthog_featureflag"."has_encrypted_payloads",
-         "posthog_featureflag"."evaluation_runtime"
-  FROM "posthog_featureflag"
-  WHERE "posthog_featureflag"."id" = 99999
-  ORDER BY "posthog_featureflag"."id" ASC
-  LIMIT 1
-  '''
-# ---
-# name: TestOrganizationFeatureFlagCopy.test_copy_feature_flag_create_new.33
-  '''
-  SELECT "posthog_filesystem"."team_id",
-         "posthog_filesystem"."id",
-         "posthog_filesystem"."path",
-         "posthog_filesystem"."depth",
-         "posthog_filesystem"."type",
-         "posthog_filesystem"."ref",
-         "posthog_filesystem"."href",
-         "posthog_filesystem"."shortcut",
-         "posthog_filesystem"."meta",
-         "posthog_filesystem"."created_at",
-         "posthog_filesystem"."created_by_id",
-         "posthog_filesystem"."project_id"
-  FROM "posthog_filesystem"
-  WHERE ("posthog_filesystem"."ref" = '0001'
-         AND "posthog_filesystem"."team_id" = 99999
-         AND "posthog_filesystem"."type" = 'feature_flag'
-         AND NOT ("posthog_filesystem"."shortcut"
-                  AND "posthog_filesystem"."shortcut" IS NOT NULL))
-  '''
-# ---
-# name: TestOrganizationFeatureFlagCopy.test_copy_feature_flag_create_new.34
-  '''
-  SELECT "posthog_filesystemshortcut"."id",
-         "posthog_filesystemshortcut"."team_id",
-         "posthog_filesystemshortcut"."user_id",
-         "posthog_filesystemshortcut"."path",
-         "posthog_filesystemshortcut"."type",
-         "posthog_filesystemshortcut"."ref",
-         "posthog_filesystemshortcut"."href",
-         "posthog_filesystemshortcut"."created_at"
-  FROM "posthog_filesystemshortcut"
-  WHERE ("posthog_filesystemshortcut"."ref" = '0001'
-         AND "posthog_filesystemshortcut"."team_id" = 99999
-         AND "posthog_filesystemshortcut"."type" = 'feature_flag'
-         AND NOT ("posthog_filesystemshortcut"."path" = 'copied-flag-key'
-                  AND "posthog_filesystemshortcut"."href" = '__skipped__'
-                  AND "posthog_filesystemshortcut"."href" IS NOT NULL))
-  '''
-# ---
 # name: TestOrganizationFeatureFlagCopy.test_copy_feature_flag_create_new.35
-  '''
-  SELECT "posthog_integration"."id",
-         "posthog_integration"."team_id",
-         "posthog_integration"."kind",
-         "posthog_integration"."integration_id",
-         "posthog_integration"."config",
-         "posthog_integration"."sensitive_config",
-         "posthog_integration"."errors",
-         "posthog_integration"."created_at",
-         "posthog_integration"."created_by_id"
-  FROM "posthog_integration"
-  WHERE ("posthog_integration"."kind" = 'vercel'
-         AND "posthog_integration"."team_id" = 99999)
-  LIMIT 21
-  '''
-# ---
-# name: TestOrganizationFeatureFlagCopy.test_copy_feature_flag_create_new.36
-  '''
-  SELECT "posthog_featureflagevaluationtag"."id",
-         "posthog_featureflagevaluationtag"."feature_flag_id",
-         "posthog_featureflagevaluationtag"."tag_id",
-         "posthog_featureflagevaluationtag"."created_at"
-  FROM "posthog_featureflagevaluationtag"
-  WHERE "posthog_featureflagevaluationtag"."feature_flag_id" = 99999
-  '''
-# ---
-# name: TestOrganizationFeatureFlagCopy.test_copy_feature_flag_create_new.37
-  '''
-  SELECT "posthog_featureflagevaluationtag"."id",
-         "posthog_featureflagevaluationtag"."feature_flag_id",
-         "posthog_featureflagevaluationtag"."tag_id",
-         "posthog_featureflagevaluationtag"."created_at"
-  FROM "posthog_featureflagevaluationtag"
-  WHERE "posthog_featureflagevaluationtag"."feature_flag_id" = 99999
-  '''
-# ---
-# name: TestOrganizationFeatureFlagCopy.test_copy_feature_flag_create_new.38
-  '''
-  SELECT "posthog_survey"."id",
-         "posthog_survey"."team_id",
-         "posthog_survey"."name",
-         "posthog_survey"."description",
-         "posthog_survey"."linked_flag_id",
-         "posthog_survey"."targeting_flag_id",
-         "posthog_survey"."internal_targeting_flag_id",
-         "posthog_survey"."internal_response_sampling_flag_id",
-         "posthog_survey"."type",
-         "posthog_survey"."conditions",
-         "posthog_survey"."questions",
-         "posthog_survey"."appearance",
-         "posthog_survey"."created_at",
-         "posthog_survey"."created_by_id",
-         "posthog_survey"."start_date",
-         "posthog_survey"."end_date",
-         "posthog_survey"."updated_at",
-         "posthog_survey"."archived",
-         "posthog_survey"."responses_limit",
-         "posthog_survey"."response_sampling_start_date",
-         "posthog_survey"."response_sampling_interval_type",
-         "posthog_survey"."response_sampling_interval",
-         "posthog_survey"."response_sampling_limit",
-         "posthog_survey"."response_sampling_daily_limits",
-         "posthog_survey"."iteration_count",
-         "posthog_survey"."iteration_frequency_days",
-         "posthog_survey"."iteration_start_dates",
-         "posthog_survey"."current_iteration",
-         "posthog_survey"."current_iteration_start_date",
-         "posthog_survey"."schedule",
-         "posthog_survey"."enable_partial_responses"
-  FROM "posthog_survey"
-  WHERE "posthog_survey"."internal_response_sampling_flag_id" = 99999
-  '''
-# ---
-# name: TestOrganizationFeatureFlagCopy.test_copy_feature_flag_create_new.39
-  '''
-  SELECT "posthog_survey"."id",
-         "posthog_survey"."team_id",
-         "posthog_survey"."name",
-         "posthog_survey"."description",
-         "posthog_survey"."linked_flag_id",
-         "posthog_survey"."targeting_flag_id",
-         "posthog_survey"."internal_targeting_flag_id",
-         "posthog_survey"."internal_response_sampling_flag_id",
-         "posthog_survey"."type",
-         "posthog_survey"."conditions",
-         "posthog_survey"."questions",
-         "posthog_survey"."appearance",
-         "posthog_survey"."created_at",
-         "posthog_survey"."created_by_id",
-         "posthog_survey"."start_date",
-         "posthog_survey"."end_date",
-         "posthog_survey"."updated_at",
-         "posthog_survey"."archived",
-         "posthog_survey"."responses_limit",
-         "posthog_survey"."response_sampling_start_date",
-         "posthog_survey"."response_sampling_interval_type",
-         "posthog_survey"."response_sampling_interval",
-         "posthog_survey"."response_sampling_limit",
-         "posthog_survey"."response_sampling_daily_limits",
-         "posthog_survey"."iteration_count",
-         "posthog_survey"."iteration_frequency_days",
-         "posthog_survey"."iteration_start_dates",
-         "posthog_survey"."current_iteration",
-         "posthog_survey"."current_iteration_start_date",
-         "posthog_survey"."schedule",
-         "posthog_survey"."enable_partial_responses"
-  FROM "posthog_survey"
-  WHERE "posthog_survey"."internal_response_sampling_flag_id" = 99999
-  '''
-# ---
-# name: TestOrganizationFeatureFlagCopy.test_copy_feature_flag_create_new.4
-  '''
-  SELECT "posthog_organization"."id",
-         "posthog_organization"."name",
-         "posthog_organization"."slug",
-         "posthog_organization"."logo_media_id",
-         "posthog_organization"."created_at",
-         "posthog_organization"."updated_at",
-         "posthog_organization"."session_cookie_age",
-         "posthog_organization"."is_member_join_email_enabled",
-         "posthog_organization"."is_ai_data_processing_approved",
-         "posthog_organization"."enforce_2fa",
-         "posthog_organization"."members_can_invite",
-         "posthog_organization"."members_can_use_personal_api_keys",
-         "posthog_organization"."allow_publicly_shared_resources",
-         "posthog_organization"."default_role_id",
-         "posthog_organization"."plugins_access_level",
-         "posthog_organization"."for_internal_metrics",
-         "posthog_organization"."default_experiment_stats_method",
-         "posthog_organization"."is_hipaa",
-         "posthog_organization"."customer_id",
-         "posthog_organization"."available_product_features",
-         "posthog_organization"."usage",
-         "posthog_organization"."never_drop_data",
-         "posthog_organization"."customer_trust_scores",
-         "posthog_organization"."setup_section_2_completed",
-         "posthog_organization"."personalization",
-         "posthog_organization"."domain_whitelist",
-         "posthog_organization"."is_platform"
-  FROM "posthog_organization"
-  WHERE "posthog_organization"."id" = '00000000-0000-0000-0000-000000000000'::uuid
-  LIMIT 21
-  '''
-# ---
-# name: TestOrganizationFeatureFlagCopy.test_copy_feature_flag_create_new.40
-  '''
-  SELECT "posthog_taggeditem"."id",
-         "posthog_taggeditem"."tag_id",
-         "posthog_taggeditem"."dashboard_id",
-         "posthog_taggeditem"."insight_id",
-         "posthog_taggeditem"."event_definition_id",
-         "posthog_taggeditem"."property_definition_id",
-         "posthog_taggeditem"."action_id",
-         "posthog_taggeditem"."feature_flag_id",
-         "posthog_taggeditem"."experiment_saved_metric_id"
-  FROM "posthog_taggeditem"
-  WHERE "posthog_taggeditem"."feature_flag_id" = 99999
-  '''
-# ---
-# name: TestOrganizationFeatureFlagCopy.test_copy_feature_flag_create_new.41
-  '''
-  SELECT "posthog_taggeditem"."id",
-         "posthog_taggeditem"."tag_id",
-         "posthog_taggeditem"."dashboard_id",
-         "posthog_taggeditem"."insight_id",
-         "posthog_taggeditem"."event_definition_id",
-         "posthog_taggeditem"."property_definition_id",
-         "posthog_taggeditem"."action_id",
-         "posthog_taggeditem"."feature_flag_id",
-         "posthog_taggeditem"."experiment_saved_metric_id"
-  FROM "posthog_taggeditem"
-  WHERE "posthog_taggeditem"."feature_flag_id" = 99999
-  '''
-# ---
-# name: TestOrganizationFeatureFlagCopy.test_copy_feature_flag_create_new.42
-  '''
-  SELECT "ee_featureflagroleaccess"."id",
-         "ee_featureflagroleaccess"."feature_flag_id",
-         "ee_featureflagroleaccess"."role_id",
-         "ee_featureflagroleaccess"."added_at",
-         "ee_featureflagroleaccess"."updated_at"
-  FROM "ee_featureflagroleaccess"
-  WHERE "ee_featureflagroleaccess"."feature_flag_id" = 99999
-  '''
-# ---
-# name: TestOrganizationFeatureFlagCopy.test_copy_feature_flag_create_new.43
-  '''
-  SELECT "ee_featureflagroleaccess"."id",
-         "ee_featureflagroleaccess"."feature_flag_id",
-         "ee_featureflagroleaccess"."role_id",
-         "ee_featureflagroleaccess"."added_at",
-         "ee_featureflagroleaccess"."updated_at"
-  FROM "ee_featureflagroleaccess"
-  WHERE "ee_featureflagroleaccess"."feature_flag_id" = 99999
-  '''
-# ---
-# name: TestOrganizationFeatureFlagCopy.test_copy_feature_flag_create_new.44
-=======
-# name: TestOrganizationFeatureFlagCopy.test_copy_feature_flag_create_new.35
->>>>>>> 061eabf4
   '''
   SELECT "posthog_team"."id",
          "posthog_team"."uuid",
@@ -1511,164 +1241,6 @@
   LIMIT 21
   '''
 # ---
-<<<<<<< HEAD
-# name: TestOrganizationFeatureFlagCopy.test_copy_feature_flag_create_new.45
-  '''
-  SELECT "posthog_experiment"."id",
-         "posthog_experiment"."name",
-         "posthog_experiment"."description",
-         "posthog_experiment"."team_id",
-         "posthog_experiment"."filters",
-         "posthog_experiment"."parameters",
-         "posthog_experiment"."secondary_metrics",
-         "posthog_experiment"."created_by_id",
-         "posthog_experiment"."feature_flag_id",
-         "posthog_experiment"."exposure_cohort_id",
-         "posthog_experiment"."holdout_id",
-         "posthog_experiment"."start_date",
-         "posthog_experiment"."end_date",
-         "posthog_experiment"."created_at",
-         "posthog_experiment"."updated_at",
-         "posthog_experiment"."archived",
-         "posthog_experiment"."deleted",
-         "posthog_experiment"."type",
-         "posthog_experiment"."variants",
-         "posthog_experiment"."exposure_criteria",
-         "posthog_experiment"."metrics",
-         "posthog_experiment"."metrics_secondary",
-         "posthog_experiment"."primary_metrics_ordered_uuids",
-         "posthog_experiment"."secondary_metrics_ordered_uuids",
-         "posthog_experiment"."stats_config",
-         "posthog_experiment"."conclusion",
-         "posthog_experiment"."conclusion_comment"
-  FROM "posthog_experiment"
-  WHERE ("posthog_experiment"."feature_flag_id" = 99999
-         AND NOT "posthog_experiment"."deleted")
-  '''
-# ---
-# name: TestOrganizationFeatureFlagCopy.test_copy_feature_flag_create_new.46
-  '''
-  SELECT "posthog_survey"."id",
-         "posthog_survey"."team_id",
-         "posthog_survey"."name",
-         "posthog_survey"."description",
-         "posthog_survey"."linked_flag_id",
-         "posthog_survey"."targeting_flag_id",
-         "posthog_survey"."internal_targeting_flag_id",
-         "posthog_survey"."internal_response_sampling_flag_id",
-         "posthog_survey"."type",
-         "posthog_survey"."conditions",
-         "posthog_survey"."questions",
-         "posthog_survey"."appearance",
-         "posthog_survey"."created_at",
-         "posthog_survey"."created_by_id",
-         "posthog_survey"."start_date",
-         "posthog_survey"."end_date",
-         "posthog_survey"."updated_at",
-         "posthog_survey"."archived",
-         "posthog_survey"."responses_limit",
-         "posthog_survey"."response_sampling_start_date",
-         "posthog_survey"."response_sampling_interval_type",
-         "posthog_survey"."response_sampling_interval",
-         "posthog_survey"."response_sampling_limit",
-         "posthog_survey"."response_sampling_daily_limits",
-         "posthog_survey"."iteration_count",
-         "posthog_survey"."iteration_frequency_days",
-         "posthog_survey"."iteration_start_dates",
-         "posthog_survey"."current_iteration",
-         "posthog_survey"."current_iteration_start_date",
-         "posthog_survey"."schedule",
-         "posthog_survey"."enable_partial_responses"
-  FROM "posthog_survey"
-  WHERE "posthog_survey"."linked_flag_id" = 99999
-  '''
-# ---
-# name: TestOrganizationFeatureFlagCopy.test_copy_feature_flag_create_new.47
-  '''
-  SELECT "posthog_earlyaccessfeature"."id",
-         "posthog_earlyaccessfeature"."team_id",
-         "posthog_earlyaccessfeature"."feature_flag_id",
-         "posthog_earlyaccessfeature"."name",
-         "posthog_earlyaccessfeature"."description",
-         "posthog_earlyaccessfeature"."stage",
-         "posthog_earlyaccessfeature"."documentation_url",
-         "posthog_earlyaccessfeature"."created_at"
-  FROM "posthog_earlyaccessfeature"
-  WHERE "posthog_earlyaccessfeature"."feature_flag_id" = 99999
-  '''
-# ---
-# name: TestOrganizationFeatureFlagCopy.test_copy_feature_flag_create_new.48
-  '''
-  SELECT "posthog_dashboard"."id",
-         "posthog_dashboard"."name",
-         "posthog_dashboard"."description",
-         "posthog_dashboard"."team_id",
-         "posthog_dashboard"."pinned",
-         "posthog_dashboard"."created_at",
-         "posthog_dashboard"."created_by_id",
-         "posthog_dashboard"."deleted",
-         "posthog_dashboard"."last_accessed_at",
-         "posthog_dashboard"."last_refresh",
-         "posthog_dashboard"."filters",
-         "posthog_dashboard"."variables",
-         "posthog_dashboard"."breakdown_colors",
-         "posthog_dashboard"."data_color_theme_id",
-         "posthog_dashboard"."creation_mode",
-         "posthog_dashboard"."restriction_level",
-         "posthog_dashboard"."deprecated_tags",
-         "posthog_dashboard"."tags",
-         "posthog_dashboard"."share_token",
-         "posthog_dashboard"."is_shared"
-  FROM "posthog_dashboard"
-  INNER JOIN "posthog_featureflagdashboards" ON ("posthog_dashboard"."id" = "posthog_featureflagdashboards"."dashboard_id")
-  WHERE (NOT ("posthog_dashboard"."deleted")
-         AND "posthog_featureflagdashboards"."feature_flag_id" = 99999)
-  '''
-# ---
-# name: TestOrganizationFeatureFlagCopy.test_copy_feature_flag_create_new.49
-  '''
-  SELECT "posthog_organizationmembership"."id",
-         "posthog_organizationmembership"."organization_id",
-         "posthog_organizationmembership"."user_id",
-         "posthog_organizationmembership"."level",
-         "posthog_organizationmembership"."joined_at",
-         "posthog_organizationmembership"."updated_at",
-         "posthog_organization"."id",
-         "posthog_organization"."name",
-         "posthog_organization"."slug",
-         "posthog_organization"."logo_media_id",
-         "posthog_organization"."created_at",
-         "posthog_organization"."updated_at",
-         "posthog_organization"."session_cookie_age",
-         "posthog_organization"."is_member_join_email_enabled",
-         "posthog_organization"."is_ai_data_processing_approved",
-         "posthog_organization"."enforce_2fa",
-         "posthog_organization"."members_can_invite",
-         "posthog_organization"."members_can_use_personal_api_keys",
-         "posthog_organization"."allow_publicly_shared_resources",
-         "posthog_organization"."default_role_id",
-         "posthog_organization"."plugins_access_level",
-         "posthog_organization"."for_internal_metrics",
-         "posthog_organization"."default_experiment_stats_method",
-         "posthog_organization"."is_hipaa",
-         "posthog_organization"."customer_id",
-         "posthog_organization"."available_product_features",
-         "posthog_organization"."usage",
-         "posthog_organization"."never_drop_data",
-         "posthog_organization"."customer_trust_scores",
-         "posthog_organization"."setup_section_2_completed",
-         "posthog_organization"."personalization",
-         "posthog_organization"."domain_whitelist",
-         "posthog_organization"."is_platform"
-  FROM "posthog_organizationmembership"
-  INNER JOIN "posthog_organization" ON ("posthog_organizationmembership"."organization_id" = "posthog_organization"."id")
-  WHERE ("posthog_organizationmembership"."organization_id" = '00000000-0000-0000-0000-000000000000'::uuid
-         AND "posthog_organizationmembership"."user_id" = 99999)
-  LIMIT 21
-  '''
-# ---
-# name: TestOrganizationFeatureFlagCopy.test_copy_feature_flag_create_new.5
-=======
 # name: TestOrganizationFeatureFlagCopy.test_copy_feature_flag_create_new.36
   '''
   SELECT "posthog_dashboarditem"."id",
@@ -1795,7 +1367,6 @@
   '''
 # ---
 # name: TestOrganizationFeatureFlagCopy.test_copy_feature_flag_create_new.38
->>>>>>> 061eabf4
   '''
   SELECT "posthog_team"."id",
          "posthog_team"."uuid",
@@ -1993,7 +1564,18 @@
   LIMIT 21
   '''
 # ---
-# name: TestOrganizationFeatureFlagCopy.test_copy_feature_flag_create_new.42
+# name: TestOrganizationFeatureFlagCopy.test_copy_feature_flag_create_new.43
+  '''
+  SELECT "ee_featureflagroleaccess"."id",
+         "ee_featureflagroleaccess"."feature_flag_id",
+         "ee_featureflagroleaccess"."role_id",
+         "ee_featureflagroleaccess"."added_at",
+         "ee_featureflagroleaccess"."updated_at"
+  FROM "ee_featureflagroleaccess"
+  WHERE "ee_featureflagroleaccess"."feature_flag_id" = 99999
+  '''
+# ---
+# name: TestOrganizationFeatureFlagCopy.test_copy_feature_flag_create_new.44
   '''
   SELECT "posthog_team"."id",
          "posthog_team"."uuid",
@@ -2082,7 +1664,7 @@
   LIMIT 21
   '''
 # ---
-# name: TestOrganizationFeatureFlagCopy.test_copy_feature_flag_create_new.43
+# name: TestOrganizationFeatureFlagCopy.test_copy_feature_flag_create_new.45
   '''
   SELECT "posthog_featureflag"."id",
          "posthog_featureflag"."key",
@@ -2110,7 +1692,7 @@
   LIMIT 1
   '''
 # ---
-# name: TestOrganizationFeatureFlagCopy.test_copy_feature_flag_create_new.44
+# name: TestOrganizationFeatureFlagCopy.test_copy_feature_flag_create_new.46
   '''
   SELECT "posthog_filesystem"."team_id",
          "posthog_filesystem"."id",
@@ -2170,20 +1752,6 @@
 # ---
 # name: TestOrganizationFeatureFlagCopy.test_copy_feature_flag_create_new.47
   '''
-<<<<<<< HEAD
-  SELECT "posthog_featureflagevaluationtag"."id",
-         "posthog_featureflagevaluationtag"."feature_flag_id",
-         "posthog_featureflagevaluationtag"."tag_id",
-         "posthog_featureflagevaluationtag"."created_at",
-         "posthog_tag"."id",
-         "posthog_tag"."name",
-         "posthog_tag"."team_id"
-  FROM "posthog_featureflagevaluationtag"
-  INNER JOIN "posthog_tag" ON ("posthog_featureflagevaluationtag"."tag_id" = "posthog_tag"."id")
-  WHERE "posthog_featureflagevaluationtag"."feature_flag_id" = 99999
-  '''
-# ---
-=======
   SELECT "posthog_survey"."id",
          "posthog_survey"."team_id",
          "posthog_survey"."name",
@@ -2649,7 +2217,6 @@
   WHERE "posthog_earlyaccessfeature"."feature_flag_id" = 99999
   '''
 # ---
->>>>>>> 061eabf4
 # name: TestOrganizationFeatureFlagCopy.test_copy_feature_flag_create_new.6
   '''
   SELECT "posthog_featureflag"."id",
