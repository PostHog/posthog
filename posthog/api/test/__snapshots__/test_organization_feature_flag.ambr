# serializer version: 1
# name: TestOrganizationFeatureFlagCopy.test_copy_feature_flag_create_new
  '''
  SELECT "posthog_user"."id",
         "posthog_user"."password",
         "posthog_user"."last_login",
         "posthog_user"."first_name",
         "posthog_user"."last_name",
         "posthog_user"."is_staff",
         "posthog_user"."date_joined",
         "posthog_user"."uuid",
         "posthog_user"."current_organization_id",
         "posthog_user"."current_team_id",
         "posthog_user"."email",
         "posthog_user"."pending_email",
         "posthog_user"."temporary_token",
         "posthog_user"."distinct_id",
         "posthog_user"."is_email_verified",
         "posthog_user"."has_seen_product_intro_for",
         "posthog_user"."strapi_id",
         "posthog_user"."is_active",
         "posthog_user"."role_at_organization",
         "posthog_user"."theme_mode",
         "posthog_user"."partial_notification_settings",
         "posthog_user"."anonymize_data",
         "posthog_user"."toolbar_mode",
         "posthog_user"."hedgehog_config",
         "posthog_user"."events_column_config",
         "posthog_user"."email_opt_in"
  FROM "posthog_user"
  WHERE "posthog_user"."id" = 99999
  LIMIT 21
  '''
# ---
# name: TestOrganizationFeatureFlagCopy.test_copy_feature_flag_create_new.1
  '''
  SELECT "posthog_organization"."id",
         "posthog_organization"."name",
         "posthog_organization"."slug",
         "posthog_organization"."logo_media_id",
         "posthog_organization"."created_at",
         "posthog_organization"."updated_at",
         "posthog_organization"."session_cookie_age",
         "posthog_organization"."is_member_join_email_enabled",
         "posthog_organization"."is_ai_data_processing_approved",
         "posthog_organization"."enforce_2fa",
         "posthog_organization"."members_can_invite",
         "posthog_organization"."members_can_use_personal_api_keys",
         "posthog_organization"."allow_publicly_shared_resources",
         "posthog_organization"."default_role_id",
         "posthog_organization"."plugins_access_level",
         "posthog_organization"."for_internal_metrics",
         "posthog_organization"."default_experiment_stats_method",
         "posthog_organization"."is_hipaa",
         "posthog_organization"."customer_id",
         "posthog_organization"."available_product_features",
         "posthog_organization"."usage",
         "posthog_organization"."never_drop_data",
         "posthog_organization"."customer_trust_scores",
         "posthog_organization"."setup_section_2_completed",
         "posthog_organization"."personalization",
         "posthog_organization"."domain_whitelist",
         "posthog_organization"."is_platform"
  FROM "posthog_organization"
  WHERE "posthog_organization"."id" = '00000000-0000-0000-0000-000000000000'::uuid
  LIMIT 21
  '''
# ---
# name: TestOrganizationFeatureFlagCopy.test_copy_feature_flag_create_new.10
  '''
  SELECT 1 AS "a"
  FROM "posthog_featureflag"
  INNER JOIN "posthog_team" ON ("posthog_featureflag"."team_id" = "posthog_team"."id")
  WHERE (NOT "posthog_featureflag"."deleted"
         AND "posthog_featureflag"."key" = 'copied-flag-key'
         AND "posthog_team"."project_id" = 99999)
  LIMIT 1
  '''
# ---
# name: TestOrganizationFeatureFlagCopy.test_copy_feature_flag_create_new.11
  '''
  SELECT "posthog_featureflag"."id",
         "posthog_featureflag"."key",
         "posthog_featureflag"."name",
         "posthog_featureflag"."filters",
         "posthog_featureflag"."rollout_percentage",
         "posthog_featureflag"."team_id",
         "posthog_featureflag"."created_by_id",
         "posthog_featureflag"."created_at",
         "posthog_featureflag"."deleted",
         "posthog_featureflag"."active",
         "posthog_featureflag"."version",
         "posthog_featureflag"."last_modified_by_id",
         "posthog_featureflag"."rollback_conditions",
         "posthog_featureflag"."performed_rollback",
         "posthog_featureflag"."ensure_experience_continuity",
         "posthog_featureflag"."usage_dashboard_id",
         "posthog_featureflag"."has_enriched_analytics",
         "posthog_featureflag"."is_remote_configuration",
         "posthog_featureflag"."has_encrypted_payloads",
         "posthog_featureflag"."evaluation_runtime"
  FROM "posthog_featureflag"
  INNER JOIN "posthog_team" ON ("posthog_featureflag"."team_id" = "posthog_team"."id")
  WHERE ("posthog_featureflag"."deleted"
         AND "posthog_featureflag"."key" = 'copied-flag-key'
         AND "posthog_team"."project_id" = 99999)
  '''
# ---
# name: TestOrganizationFeatureFlagCopy.test_copy_feature_flag_create_new.12
  '''
  SELECT (true) AS "flag_X_condition_0"
  FROM "posthog_person"
  INNER JOIN "posthog_team" ON ("posthog_person"."team_id" = "posthog_team"."id")
  WHERE "posthog_team"."project_id" = 99999
  LIMIT 10
  '''
# ---
# name: TestOrganizationFeatureFlagCopy.test_copy_feature_flag_create_new.13
  '''
  SELECT "posthog_team"."id",
         "posthog_team"."uuid",
         "posthog_team"."organization_id",
         "posthog_team"."parent_team_id",
         "posthog_team"."project_id",
         "posthog_team"."api_token",
         "posthog_team"."app_urls",
         "posthog_team"."name",
         "posthog_team"."slack_incoming_webhook",
         "posthog_team"."created_at",
         "posthog_team"."updated_at",
         "posthog_team"."anonymize_ips",
         "posthog_team"."completed_snippet_onboarding",
         "posthog_team"."has_completed_onboarding_for",
         "posthog_team"."onboarding_tasks",
         "posthog_team"."ingested_event",
         "posthog_team"."autocapture_opt_out",
         "posthog_team"."autocapture_web_vitals_opt_in",
         "posthog_team"."autocapture_web_vitals_allowed_metrics",
         "posthog_team"."autocapture_exceptions_opt_in",
         "posthog_team"."autocapture_exceptions_errors_to_ignore",
         "posthog_team"."person_processing_opt_out",
         "posthog_team"."secret_api_token",
         "posthog_team"."secret_api_token_backup",
         "posthog_team"."session_recording_opt_in",
         "posthog_team"."session_recording_sample_rate",
         "posthog_team"."session_recording_minimum_duration_milliseconds",
         "posthog_team"."session_recording_linked_flag",
         "posthog_team"."session_recording_network_payload_capture_config",
         "posthog_team"."session_recording_masking_config",
         "posthog_team"."session_recording_url_trigger_config",
         "posthog_team"."session_recording_url_blocklist_config",
         "posthog_team"."session_recording_event_trigger_config",
         "posthog_team"."session_recording_trigger_match_type_config",
         "posthog_team"."session_replay_config",
         "posthog_team"."session_recording_retention_period",
         "posthog_team"."survey_config",
         "posthog_team"."capture_console_log_opt_in",
         "posthog_team"."capture_performance_opt_in",
         "posthog_team"."capture_dead_clicks",
         "posthog_team"."surveys_opt_in",
         "posthog_team"."heatmaps_opt_in",
         "posthog_team"."web_analytics_pre_aggregated_tables_enabled",
         "posthog_team"."web_analytics_pre_aggregated_tables_version",
         "posthog_team"."flags_persistence_default",
         "posthog_team"."feature_flag_confirmation_enabled",
         "posthog_team"."feature_flag_confirmation_message",
         "posthog_team"."session_recording_version",
         "posthog_team"."signup_token",
         "posthog_team"."is_demo",
         "posthog_team"."access_control",
         "posthog_team"."week_start_day",
         "posthog_team"."inject_web_apps",
         "posthog_team"."test_account_filters",
         "posthog_team"."test_account_filters_default_checked",
         "posthog_team"."path_cleaning_filters",
         "posthog_team"."timezone",
         "posthog_team"."data_attributes",
         "posthog_team"."person_display_name_properties",
         "posthog_team"."live_events_columns",
         "posthog_team"."recording_domains",
         "posthog_team"."human_friendly_comparison_periods",
         "posthog_team"."cookieless_server_hash_mode",
         "posthog_team"."primary_dashboard_id",
         "posthog_team"."default_data_theme",
         "posthog_team"."extra_settings",
         "posthog_team"."modifiers",
         "posthog_team"."correlation_config",
         "posthog_team"."session_recording_retention_period_days",
         "posthog_team"."plugins_opt_in",
         "posthog_team"."opt_out_capture",
         "posthog_team"."event_names",
         "posthog_team"."event_names_with_usage",
         "posthog_team"."event_properties",
         "posthog_team"."event_properties_with_usage",
         "posthog_team"."event_properties_numerical",
         "posthog_team"."external_data_workspace_id",
         "posthog_team"."external_data_workspace_last_synced_at",
         "posthog_team"."api_query_rate_limit",
         "posthog_team"."revenue_tracking_config",
         "posthog_team"."drop_events_older_than",
         "posthog_team"."base_currency"
  FROM "posthog_team"
  WHERE "posthog_team"."id" = 99999
  LIMIT 21
  '''
# ---
# name: TestOrganizationFeatureFlagCopy.test_copy_feature_flag_create_new.14
  '''
  SELECT "posthog_filesystem"."team_id",
         "posthog_filesystem"."id",
         "posthog_filesystem"."path",
         "posthog_filesystem"."depth",
         "posthog_filesystem"."type",
         "posthog_filesystem"."ref",
         "posthog_filesystem"."href",
         "posthog_filesystem"."shortcut",
         "posthog_filesystem"."meta",
         "posthog_filesystem"."created_at",
         "posthog_filesystem"."created_by_id",
         "posthog_filesystem"."project_id"
  FROM "posthog_filesystem"
  WHERE ("posthog_filesystem"."ref" = '0001'
         AND "posthog_filesystem"."team_id" = 99999
         AND "posthog_filesystem"."type" = 'feature_flag'
         AND NOT ("posthog_filesystem"."shortcut"
                  AND "posthog_filesystem"."shortcut" IS NOT NULL))
  '''
# ---
# name: TestOrganizationFeatureFlagCopy.test_copy_feature_flag_create_new.15
  '''
  SELECT "posthog_integration"."id",
         "posthog_integration"."team_id",
         "posthog_integration"."kind",
         "posthog_integration"."integration_id",
         "posthog_integration"."config",
         "posthog_integration"."sensitive_config",
         "posthog_integration"."errors",
         "posthog_integration"."created_at",
         "posthog_integration"."created_by_id"
  FROM "posthog_integration"
  WHERE ("posthog_integration"."kind" = 'vercel'
         AND "posthog_integration"."team_id" = 99999)
  LIMIT 21
  '''
# ---
# name: TestOrganizationFeatureFlagCopy.test_copy_feature_flag_create_new.16
  '''
  SELECT "posthog_dashboardtile"."id"
  FROM "posthog_dashboardtile"
  INNER JOIN "posthog_dashboard" ON ("posthog_dashboardtile"."dashboard_id" = "posthog_dashboard"."id")
  WHERE (NOT ("posthog_dashboardtile"."deleted"
              AND "posthog_dashboardtile"."deleted" IS NOT NULL)
         AND NOT ("posthog_dashboard"."deleted")
         AND "posthog_dashboardtile"."dashboard_id" = 99999)
  '''
# ---
# name: TestOrganizationFeatureFlagCopy.test_copy_feature_flag_create_new.17
  '''
  SELECT "posthog_organization"."id",
         "posthog_organization"."name",
         "posthog_organization"."slug",
         "posthog_organization"."logo_media_id",
         "posthog_organization"."created_at",
         "posthog_organization"."updated_at",
         "posthog_organization"."session_cookie_age",
         "posthog_organization"."is_member_join_email_enabled",
         "posthog_organization"."is_ai_data_processing_approved",
         "posthog_organization"."enforce_2fa",
         "posthog_organization"."members_can_invite",
         "posthog_organization"."members_can_use_personal_api_keys",
         "posthog_organization"."allow_publicly_shared_resources",
         "posthog_organization"."default_role_id",
         "posthog_organization"."plugins_access_level",
         "posthog_organization"."for_internal_metrics",
         "posthog_organization"."default_experiment_stats_method",
         "posthog_organization"."is_hipaa",
         "posthog_organization"."customer_id",
         "posthog_organization"."available_product_features",
         "posthog_organization"."usage",
         "posthog_organization"."never_drop_data",
         "posthog_organization"."customer_trust_scores",
         "posthog_organization"."setup_section_2_completed",
         "posthog_organization"."personalization",
         "posthog_organization"."domain_whitelist",
         "posthog_organization"."is_platform"
  FROM "posthog_organization"
  WHERE "posthog_organization"."id" = '00000000-0000-0000-0000-000000000000'::uuid
  LIMIT 21
  '''
# ---
# name: TestOrganizationFeatureFlagCopy.test_copy_feature_flag_create_new.18
  '''
  SELECT "posthog_dashboard"."id",
         "posthog_dashboard"."name",
         "posthog_dashboard"."description",
         "posthog_dashboard"."team_id",
         "posthog_dashboard"."pinned",
         "posthog_dashboard"."created_at",
         "posthog_dashboard"."created_by_id",
         "posthog_dashboard"."deleted",
         "posthog_dashboard"."last_accessed_at",
         "posthog_dashboard"."last_refresh",
         "posthog_dashboard"."filters",
         "posthog_dashboard"."variables",
         "posthog_dashboard"."breakdown_colors",
         "posthog_dashboard"."data_color_theme_id",
         "posthog_dashboard"."creation_mode",
         "posthog_dashboard"."restriction_level",
         "posthog_dashboard"."deprecated_tags",
         "posthog_dashboard"."tags",
         "posthog_dashboard"."share_token",
         "posthog_dashboard"."is_shared"
  FROM "posthog_dashboard"
  WHERE (NOT ("posthog_dashboard"."deleted")
         AND "posthog_dashboard"."id" = 99999)
  ORDER BY "posthog_dashboard"."id" ASC
  LIMIT 1
  '''
# ---
# name: TestOrganizationFeatureFlagCopy.test_copy_feature_flag_create_new.19
  '''
  SELECT "posthog_dashboardtile"."id"
  FROM "posthog_dashboardtile"
  INNER JOIN "posthog_dashboard" ON ("posthog_dashboardtile"."dashboard_id" = "posthog_dashboard"."id")
  WHERE (NOT ("posthog_dashboardtile"."deleted"
              AND "posthog_dashboardtile"."deleted" IS NOT NULL)
         AND NOT ("posthog_dashboard"."deleted")
         AND "posthog_dashboardtile"."dashboard_id" = 99999)
  '''
# ---
# name: TestOrganizationFeatureFlagCopy.test_copy_feature_flag_create_new.2
  '''
  SELECT "posthog_organization"."id",
         "posthog_organization"."name",
         "posthog_organization"."slug",
         "posthog_organization"."logo_media_id",
         "posthog_organization"."created_at",
         "posthog_organization"."updated_at",
         "posthog_organization"."session_cookie_age",
         "posthog_organization"."is_member_join_email_enabled",
         "posthog_organization"."is_ai_data_processing_approved",
         "posthog_organization"."enforce_2fa",
         "posthog_organization"."members_can_invite",
         "posthog_organization"."members_can_use_personal_api_keys",
         "posthog_organization"."allow_publicly_shared_resources",
         "posthog_organization"."default_role_id",
         "posthog_organization"."plugins_access_level",
         "posthog_organization"."for_internal_metrics",
         "posthog_organization"."default_experiment_stats_method",
         "posthog_organization"."is_hipaa",
         "posthog_organization"."customer_id",
         "posthog_organization"."available_product_features",
         "posthog_organization"."usage",
         "posthog_organization"."never_drop_data",
         "posthog_organization"."customer_trust_scores",
         "posthog_organization"."setup_section_2_completed",
         "posthog_organization"."personalization",
         "posthog_organization"."domain_whitelist",
         "posthog_organization"."is_platform"
  FROM "posthog_organization"
  WHERE "posthog_organization"."id" = '00000000-0000-0000-0000-000000000000'::uuid
  LIMIT 21
  '''
# ---
# name: TestOrganizationFeatureFlagCopy.test_copy_feature_flag_create_new.20
  '''
  SELECT "posthog_dashboarditem"."id",
         "posthog_dashboarditem"."name",
         "posthog_dashboarditem"."derived_name",
         "posthog_dashboarditem"."description",
         "posthog_dashboarditem"."team_id",
         "posthog_dashboarditem"."filters",
         "posthog_dashboarditem"."filters_hash",
         "posthog_dashboarditem"."query",
         "posthog_dashboarditem"."query_metadata",
         "posthog_dashboarditem"."order",
         "posthog_dashboarditem"."deleted",
         "posthog_dashboarditem"."saved",
         "posthog_dashboarditem"."created_at",
         "posthog_dashboarditem"."refreshing",
         "posthog_dashboarditem"."created_by_id",
         "posthog_dashboarditem"."is_sample",
         "posthog_dashboarditem"."short_id",
         "posthog_dashboarditem"."favorited",
         "posthog_dashboarditem"."refresh_attempt",
         "posthog_dashboarditem"."last_modified_at",
         "posthog_dashboarditem"."last_modified_by_id",
         "posthog_dashboarditem"."dashboard_id",
         "posthog_dashboarditem"."last_refresh",
         "posthog_dashboarditem"."layouts",
         "posthog_dashboarditem"."color",
         "posthog_dashboarditem"."dive_dashboard_id",
         "posthog_dashboarditem"."updated_at",
         "posthog_dashboarditem"."deprecated_tags",
         "posthog_dashboarditem"."tags"
  FROM "posthog_dashboarditem"
  WHERE (NOT ("posthog_dashboarditem"."deleted")
         AND "posthog_dashboarditem"."dashboard_id" = 99999)
  '''
# ---
# name: TestOrganizationFeatureFlagCopy.test_copy_feature_flag_create_new.21
  '''
  SELECT "posthog_dashboarditem"."id",
         "posthog_dashboarditem"."name",
         "posthog_dashboarditem"."derived_name",
         "posthog_dashboarditem"."description",
         "posthog_dashboarditem"."team_id",
         "posthog_dashboarditem"."filters",
         "posthog_dashboarditem"."filters_hash",
         "posthog_dashboarditem"."query",
         "posthog_dashboarditem"."query_metadata",
         "posthog_dashboarditem"."order",
         "posthog_dashboarditem"."deleted",
         "posthog_dashboarditem"."saved",
         "posthog_dashboarditem"."created_at",
         "posthog_dashboarditem"."refreshing",
         "posthog_dashboarditem"."created_by_id",
         "posthog_dashboarditem"."is_sample",
         "posthog_dashboarditem"."short_id",
         "posthog_dashboarditem"."favorited",
         "posthog_dashboarditem"."refresh_attempt",
         "posthog_dashboarditem"."last_modified_at",
         "posthog_dashboarditem"."last_modified_by_id",
         "posthog_dashboarditem"."dashboard_id",
         "posthog_dashboarditem"."last_refresh",
         "posthog_dashboarditem"."layouts",
         "posthog_dashboarditem"."color",
         "posthog_dashboarditem"."dive_dashboard_id",
         "posthog_dashboarditem"."updated_at",
         "posthog_dashboarditem"."deprecated_tags",
         "posthog_dashboarditem"."tags"
  FROM "posthog_dashboarditem"
  WHERE (NOT ("posthog_dashboarditem"."deleted")
         AND "posthog_dashboarditem"."dashboard_id" = 99999)
  '''
# ---
# name: TestOrganizationFeatureFlagCopy.test_copy_feature_flag_create_new.22
  '''
  SELECT "posthog_dashboardtile"."id",
         "posthog_dashboardtile"."dashboard_id",
         "posthog_dashboardtile"."insight_id",
         "posthog_dashboardtile"."text_id",
         "posthog_dashboardtile"."layouts",
         "posthog_dashboardtile"."color",
         "posthog_dashboardtile"."filters_hash",
         "posthog_dashboardtile"."last_refresh",
         "posthog_dashboardtile"."refreshing",
         "posthog_dashboardtile"."refresh_attempt",
         "posthog_dashboardtile"."filters_overrides",
         "posthog_dashboardtile"."deleted"
  FROM "posthog_dashboardtile"
  INNER JOIN "posthog_dashboard" ON ("posthog_dashboardtile"."dashboard_id" = "posthog_dashboard"."id")
  WHERE (NOT ("posthog_dashboardtile"."deleted"
              AND "posthog_dashboardtile"."deleted" IS NOT NULL)
         AND NOT ("posthog_dashboard"."deleted")
         AND "posthog_dashboardtile"."dashboard_id" = 99999)
  '''
# ---
# name: TestOrganizationFeatureFlagCopy.test_copy_feature_flag_create_new.23
  '''
  SELECT "posthog_dashboardtile"."id",
         "posthog_dashboardtile"."dashboard_id",
         "posthog_dashboardtile"."insight_id",
         "posthog_dashboardtile"."text_id",
         "posthog_dashboardtile"."layouts",
         "posthog_dashboardtile"."color",
         "posthog_dashboardtile"."filters_hash",
         "posthog_dashboardtile"."last_refresh",
         "posthog_dashboardtile"."refreshing",
         "posthog_dashboardtile"."refresh_attempt",
         "posthog_dashboardtile"."filters_overrides",
         "posthog_dashboardtile"."deleted"
  FROM "posthog_dashboardtile"
  INNER JOIN "posthog_dashboard" ON ("posthog_dashboardtile"."dashboard_id" = "posthog_dashboard"."id")
  WHERE (NOT ("posthog_dashboardtile"."deleted"
              AND "posthog_dashboardtile"."deleted" IS NOT NULL)
         AND NOT ("posthog_dashboard"."deleted")
         AND "posthog_dashboardtile"."dashboard_id" = 99999)
  '''
# ---
# name: TestOrganizationFeatureFlagCopy.test_copy_feature_flag_create_new.24
  '''
  SELECT "posthog_team"."id",
         "posthog_team"."uuid",
         "posthog_team"."organization_id",
         "posthog_team"."parent_team_id",
         "posthog_team"."project_id",
         "posthog_team"."api_token",
         "posthog_team"."app_urls",
         "posthog_team"."name",
         "posthog_team"."slack_incoming_webhook",
         "posthog_team"."created_at",
         "posthog_team"."updated_at",
         "posthog_team"."anonymize_ips",
         "posthog_team"."completed_snippet_onboarding",
         "posthog_team"."has_completed_onboarding_for",
         "posthog_team"."onboarding_tasks",
         "posthog_team"."ingested_event",
         "posthog_team"."autocapture_opt_out",
         "posthog_team"."autocapture_web_vitals_opt_in",
         "posthog_team"."autocapture_web_vitals_allowed_metrics",
         "posthog_team"."autocapture_exceptions_opt_in",
         "posthog_team"."autocapture_exceptions_errors_to_ignore",
         "posthog_team"."person_processing_opt_out",
         "posthog_team"."secret_api_token",
         "posthog_team"."secret_api_token_backup",
         "posthog_team"."session_recording_opt_in",
         "posthog_team"."session_recording_sample_rate",
         "posthog_team"."session_recording_minimum_duration_milliseconds",
         "posthog_team"."session_recording_linked_flag",
         "posthog_team"."session_recording_network_payload_capture_config",
         "posthog_team"."session_recording_masking_config",
         "posthog_team"."session_recording_url_trigger_config",
         "posthog_team"."session_recording_url_blocklist_config",
         "posthog_team"."session_recording_event_trigger_config",
         "posthog_team"."session_recording_trigger_match_type_config",
         "posthog_team"."session_replay_config",
         "posthog_team"."session_recording_retention_period",
         "posthog_team"."survey_config",
         "posthog_team"."capture_console_log_opt_in",
         "posthog_team"."capture_performance_opt_in",
         "posthog_team"."capture_dead_clicks",
         "posthog_team"."surveys_opt_in",
         "posthog_team"."heatmaps_opt_in",
         "posthog_team"."web_analytics_pre_aggregated_tables_enabled",
         "posthog_team"."web_analytics_pre_aggregated_tables_version",
         "posthog_team"."flags_persistence_default",
         "posthog_team"."feature_flag_confirmation_enabled",
         "posthog_team"."feature_flag_confirmation_message",
         "posthog_team"."session_recording_version",
         "posthog_team"."signup_token",
         "posthog_team"."is_demo",
         "posthog_team"."access_control",
         "posthog_team"."week_start_day",
         "posthog_team"."inject_web_apps",
         "posthog_team"."test_account_filters",
         "posthog_team"."test_account_filters_default_checked",
         "posthog_team"."path_cleaning_filters",
         "posthog_team"."timezone",
         "posthog_team"."data_attributes",
         "posthog_team"."person_display_name_properties",
         "posthog_team"."live_events_columns",
         "posthog_team"."recording_domains",
         "posthog_team"."human_friendly_comparison_periods",
         "posthog_team"."cookieless_server_hash_mode",
         "posthog_team"."primary_dashboard_id",
         "posthog_team"."default_data_theme",
         "posthog_team"."extra_settings",
         "posthog_team"."modifiers",
         "posthog_team"."correlation_config",
         "posthog_team"."session_recording_retention_period_days",
         "posthog_team"."external_data_workspace_id",
         "posthog_team"."external_data_workspace_last_synced_at",
         "posthog_team"."api_query_rate_limit",
         "posthog_team"."revenue_tracking_config",
         "posthog_team"."drop_events_older_than",
         "posthog_team"."base_currency"
  FROM "posthog_team"
  WHERE "posthog_team"."primary_dashboard_id" = 99999
  '''
# ---
# name: TestOrganizationFeatureFlagCopy.test_copy_feature_flag_create_new.25
  '''
  SELECT "posthog_team"."id",
         "posthog_team"."uuid",
         "posthog_team"."organization_id",
         "posthog_team"."parent_team_id",
         "posthog_team"."project_id",
         "posthog_team"."api_token",
         "posthog_team"."app_urls",
         "posthog_team"."name",
         "posthog_team"."slack_incoming_webhook",
         "posthog_team"."created_at",
         "posthog_team"."updated_at",
         "posthog_team"."anonymize_ips",
         "posthog_team"."completed_snippet_onboarding",
         "posthog_team"."has_completed_onboarding_for",
         "posthog_team"."onboarding_tasks",
         "posthog_team"."ingested_event",
         "posthog_team"."autocapture_opt_out",
         "posthog_team"."autocapture_web_vitals_opt_in",
         "posthog_team"."autocapture_web_vitals_allowed_metrics",
         "posthog_team"."autocapture_exceptions_opt_in",
         "posthog_team"."autocapture_exceptions_errors_to_ignore",
         "posthog_team"."person_processing_opt_out",
         "posthog_team"."secret_api_token",
         "posthog_team"."secret_api_token_backup",
         "posthog_team"."session_recording_opt_in",
         "posthog_team"."session_recording_sample_rate",
         "posthog_team"."session_recording_minimum_duration_milliseconds",
         "posthog_team"."session_recording_linked_flag",
         "posthog_team"."session_recording_network_payload_capture_config",
         "posthog_team"."session_recording_masking_config",
         "posthog_team"."session_recording_url_trigger_config",
         "posthog_team"."session_recording_url_blocklist_config",
         "posthog_team"."session_recording_event_trigger_config",
         "posthog_team"."session_recording_trigger_match_type_config",
         "posthog_team"."session_replay_config",
         "posthog_team"."session_recording_retention_period",
         "posthog_team"."survey_config",
         "posthog_team"."capture_console_log_opt_in",
         "posthog_team"."capture_performance_opt_in",
         "posthog_team"."capture_dead_clicks",
         "posthog_team"."surveys_opt_in",
         "posthog_team"."heatmaps_opt_in",
         "posthog_team"."web_analytics_pre_aggregated_tables_enabled",
         "posthog_team"."web_analytics_pre_aggregated_tables_version",
         "posthog_team"."flags_persistence_default",
         "posthog_team"."feature_flag_confirmation_enabled",
         "posthog_team"."feature_flag_confirmation_message",
         "posthog_team"."session_recording_version",
         "posthog_team"."signup_token",
         "posthog_team"."is_demo",
         "posthog_team"."access_control",
         "posthog_team"."week_start_day",
         "posthog_team"."inject_web_apps",
         "posthog_team"."test_account_filters",
         "posthog_team"."test_account_filters_default_checked",
         "posthog_team"."path_cleaning_filters",
         "posthog_team"."timezone",
         "posthog_team"."data_attributes",
         "posthog_team"."person_display_name_properties",
         "posthog_team"."live_events_columns",
         "posthog_team"."recording_domains",
         "posthog_team"."human_friendly_comparison_periods",
         "posthog_team"."cookieless_server_hash_mode",
         "posthog_team"."primary_dashboard_id",
         "posthog_team"."default_data_theme",
         "posthog_team"."extra_settings",
         "posthog_team"."modifiers",
         "posthog_team"."correlation_config",
         "posthog_team"."session_recording_retention_period_days",
         "posthog_team"."external_data_workspace_id",
         "posthog_team"."external_data_workspace_last_synced_at",
         "posthog_team"."api_query_rate_limit",
         "posthog_team"."revenue_tracking_config",
         "posthog_team"."drop_events_older_than",
         "posthog_team"."base_currency"
  FROM "posthog_team"
  WHERE "posthog_team"."primary_dashboard_id" = 99999
  '''
# ---
# name: TestOrganizationFeatureFlagCopy.test_copy_feature_flag_create_new.26
  '''
  SELECT "posthog_taggeditem"."id",
         "posthog_taggeditem"."tag_id",
         "posthog_taggeditem"."dashboard_id",
         "posthog_taggeditem"."insight_id",
         "posthog_taggeditem"."event_definition_id",
         "posthog_taggeditem"."property_definition_id",
         "posthog_taggeditem"."action_id",
         "posthog_taggeditem"."feature_flag_id",
         "posthog_taggeditem"."experiment_saved_metric_id"
  FROM "posthog_taggeditem"
  WHERE "posthog_taggeditem"."dashboard_id" = 99999
  '''
# ---
# name: TestOrganizationFeatureFlagCopy.test_copy_feature_flag_create_new.27
  '''
  SELECT "posthog_taggeditem"."id",
         "posthog_taggeditem"."tag_id",
         "posthog_taggeditem"."dashboard_id",
         "posthog_taggeditem"."insight_id",
         "posthog_taggeditem"."event_definition_id",
         "posthog_taggeditem"."property_definition_id",
         "posthog_taggeditem"."action_id",
         "posthog_taggeditem"."feature_flag_id",
         "posthog_taggeditem"."experiment_saved_metric_id"
  FROM "posthog_taggeditem"
  WHERE "posthog_taggeditem"."dashboard_id" = 99999
  '''
# ---
# name: TestOrganizationFeatureFlagCopy.test_copy_feature_flag_create_new.28
  '''
  SELECT "posthog_dashboarditem"."id",
         "posthog_dashboarditem"."name",
         "posthog_dashboarditem"."derived_name",
         "posthog_dashboarditem"."description",
         "posthog_dashboarditem"."team_id",
         "posthog_dashboarditem"."filters",
         "posthog_dashboarditem"."filters_hash",
         "posthog_dashboarditem"."query",
         "posthog_dashboarditem"."query_metadata",
         "posthog_dashboarditem"."order",
         "posthog_dashboarditem"."deleted",
         "posthog_dashboarditem"."saved",
         "posthog_dashboarditem"."created_at",
         "posthog_dashboarditem"."refreshing",
         "posthog_dashboarditem"."created_by_id",
         "posthog_dashboarditem"."is_sample",
         "posthog_dashboarditem"."short_id",
         "posthog_dashboarditem"."favorited",
         "posthog_dashboarditem"."refresh_attempt",
         "posthog_dashboarditem"."last_modified_at",
         "posthog_dashboarditem"."last_modified_by_id",
         "posthog_dashboarditem"."dashboard_id",
         "posthog_dashboarditem"."last_refresh",
         "posthog_dashboarditem"."layouts",
         "posthog_dashboarditem"."color",
         "posthog_dashboarditem"."dive_dashboard_id",
         "posthog_dashboarditem"."updated_at",
         "posthog_dashboarditem"."deprecated_tags",
         "posthog_dashboarditem"."tags"
  FROM "posthog_dashboarditem"
  INNER JOIN "posthog_dashboardtile" ON ("posthog_dashboarditem"."id" = "posthog_dashboardtile"."insight_id")
  WHERE (NOT ("posthog_dashboarditem"."deleted")
         AND "posthog_dashboardtile"."dashboard_id" = 99999)
  '''
# ---
# name: TestOrganizationFeatureFlagCopy.test_copy_feature_flag_create_new.29
  '''
  SELECT "posthog_dashboarditem"."id",
         "posthog_dashboarditem"."name",
         "posthog_dashboarditem"."derived_name",
         "posthog_dashboarditem"."description",
         "posthog_dashboarditem"."team_id",
         "posthog_dashboarditem"."filters",
         "posthog_dashboarditem"."filters_hash",
         "posthog_dashboarditem"."query",
         "posthog_dashboarditem"."query_metadata",
         "posthog_dashboarditem"."order",
         "posthog_dashboarditem"."deleted",
         "posthog_dashboarditem"."saved",
         "posthog_dashboarditem"."created_at",
         "posthog_dashboarditem"."refreshing",
         "posthog_dashboarditem"."created_by_id",
         "posthog_dashboarditem"."is_sample",
         "posthog_dashboarditem"."short_id",
         "posthog_dashboarditem"."favorited",
         "posthog_dashboarditem"."refresh_attempt",
         "posthog_dashboarditem"."last_modified_at",
         "posthog_dashboarditem"."last_modified_by_id",
         "posthog_dashboarditem"."dashboard_id",
         "posthog_dashboarditem"."last_refresh",
         "posthog_dashboarditem"."layouts",
         "posthog_dashboarditem"."color",
         "posthog_dashboarditem"."dive_dashboard_id",
         "posthog_dashboarditem"."updated_at",
         "posthog_dashboarditem"."deprecated_tags",
         "posthog_dashboarditem"."tags"
  FROM "posthog_dashboarditem"
  INNER JOIN "posthog_dashboardtile" ON ("posthog_dashboarditem"."id" = "posthog_dashboardtile"."insight_id")
  WHERE (NOT ("posthog_dashboarditem"."deleted")
         AND "posthog_dashboardtile"."dashboard_id" = 99999)
  '''
# ---
# name: TestOrganizationFeatureFlagCopy.test_copy_feature_flag_create_new.3
  '''
  SELECT 1 AS "a"
  FROM "posthog_organizationmembership"
  WHERE ("posthog_organizationmembership"."organization_id" = '00000000-0000-0000-0000-000000000000'::uuid
         AND "posthog_organizationmembership"."user_id" = 99999)
  LIMIT 1
  '''
# ---
# name: TestOrganizationFeatureFlagCopy.test_copy_feature_flag_create_new.30
  '''
  SELECT "posthog_team"."id",
         "posthog_team"."uuid",
         "posthog_team"."organization_id",
         "posthog_team"."parent_team_id",
         "posthog_team"."project_id",
         "posthog_team"."api_token",
         "posthog_team"."app_urls",
         "posthog_team"."name",
         "posthog_team"."slack_incoming_webhook",
         "posthog_team"."created_at",
         "posthog_team"."updated_at",
         "posthog_team"."anonymize_ips",
         "posthog_team"."completed_snippet_onboarding",
         "posthog_team"."has_completed_onboarding_for",
         "posthog_team"."onboarding_tasks",
         "posthog_team"."ingested_event",
         "posthog_team"."autocapture_opt_out",
         "posthog_team"."autocapture_web_vitals_opt_in",
         "posthog_team"."autocapture_web_vitals_allowed_metrics",
         "posthog_team"."autocapture_exceptions_opt_in",
         "posthog_team"."autocapture_exceptions_errors_to_ignore",
         "posthog_team"."person_processing_opt_out",
         "posthog_team"."secret_api_token",
         "posthog_team"."secret_api_token_backup",
         "posthog_team"."session_recording_opt_in",
         "posthog_team"."session_recording_sample_rate",
         "posthog_team"."session_recording_minimum_duration_milliseconds",
         "posthog_team"."session_recording_linked_flag",
         "posthog_team"."session_recording_network_payload_capture_config",
         "posthog_team"."session_recording_masking_config",
         "posthog_team"."session_recording_url_trigger_config",
         "posthog_team"."session_recording_url_blocklist_config",
         "posthog_team"."session_recording_event_trigger_config",
         "posthog_team"."session_recording_trigger_match_type_config",
         "posthog_team"."session_replay_config",
         "posthog_team"."session_recording_retention_period",
         "posthog_team"."survey_config",
         "posthog_team"."capture_console_log_opt_in",
         "posthog_team"."capture_performance_opt_in",
         "posthog_team"."capture_dead_clicks",
         "posthog_team"."surveys_opt_in",
         "posthog_team"."heatmaps_opt_in",
         "posthog_team"."web_analytics_pre_aggregated_tables_enabled",
         "posthog_team"."web_analytics_pre_aggregated_tables_version",
         "posthog_team"."flags_persistence_default",
         "posthog_team"."feature_flag_confirmation_enabled",
         "posthog_team"."feature_flag_confirmation_message",
         "posthog_team"."session_recording_version",
         "posthog_team"."signup_token",
         "posthog_team"."is_demo",
         "posthog_team"."access_control",
         "posthog_team"."week_start_day",
         "posthog_team"."inject_web_apps",
         "posthog_team"."test_account_filters",
         "posthog_team"."test_account_filters_default_checked",
         "posthog_team"."path_cleaning_filters",
         "posthog_team"."timezone",
         "posthog_team"."data_attributes",
         "posthog_team"."person_display_name_properties",
         "posthog_team"."live_events_columns",
         "posthog_team"."recording_domains",
         "posthog_team"."human_friendly_comparison_periods",
         "posthog_team"."cookieless_server_hash_mode",
         "posthog_team"."primary_dashboard_id",
         "posthog_team"."default_data_theme",
         "posthog_team"."extra_settings",
         "posthog_team"."modifiers",
         "posthog_team"."correlation_config",
         "posthog_team"."session_recording_retention_period_days",
         "posthog_team"."external_data_workspace_id",
         "posthog_team"."external_data_workspace_last_synced_at",
         "posthog_team"."api_query_rate_limit",
         "posthog_team"."revenue_tracking_config",
         "posthog_team"."drop_events_older_than",
         "posthog_team"."base_currency"
  FROM "posthog_team"
  WHERE "posthog_team"."id" = 99999
  LIMIT 21
  '''
# ---
# name: TestOrganizationFeatureFlagCopy.test_copy_feature_flag_create_new.31
  '''
  SELECT "posthog_dashboarditem"."id",
         "posthog_dashboarditem"."name",
         "posthog_dashboarditem"."derived_name",
         "posthog_dashboarditem"."description",
         "posthog_dashboarditem"."team_id",
         "posthog_dashboarditem"."filters",
         "posthog_dashboarditem"."filters_hash",
         "posthog_dashboarditem"."query",
         "posthog_dashboarditem"."query_metadata",
         "posthog_dashboarditem"."order",
         "posthog_dashboarditem"."deleted",
         "posthog_dashboarditem"."saved",
         "posthog_dashboarditem"."created_at",
         "posthog_dashboarditem"."refreshing",
         "posthog_dashboarditem"."created_by_id",
         "posthog_dashboarditem"."is_sample",
         "posthog_dashboarditem"."short_id",
         "posthog_dashboarditem"."favorited",
         "posthog_dashboarditem"."refresh_attempt",
         "posthog_dashboarditem"."last_modified_at",
         "posthog_dashboarditem"."last_modified_by_id",
         "posthog_dashboarditem"."dashboard_id",
         "posthog_dashboarditem"."last_refresh",
         "posthog_dashboarditem"."layouts",
         "posthog_dashboarditem"."color",
         "posthog_dashboarditem"."dive_dashboard_id",
         "posthog_dashboarditem"."updated_at",
         "posthog_dashboarditem"."deprecated_tags",
         "posthog_dashboarditem"."tags"
  FROM "posthog_dashboarditem"
  WHERE "posthog_dashboarditem"."id" = 99999
  LIMIT 21
  '''
# ---
# name: TestOrganizationFeatureFlagCopy.test_copy_feature_flag_create_new.32
  '''
  SELECT "posthog_team"."id",
         "posthog_team"."uuid",
         "posthog_team"."organization_id",
         "posthog_team"."parent_team_id",
         "posthog_team"."project_id",
         "posthog_team"."api_token",
         "posthog_team"."app_urls",
         "posthog_team"."name",
         "posthog_team"."slack_incoming_webhook",
         "posthog_team"."created_at",
         "posthog_team"."updated_at",
         "posthog_team"."anonymize_ips",
         "posthog_team"."completed_snippet_onboarding",
         "posthog_team"."has_completed_onboarding_for",
         "posthog_team"."onboarding_tasks",
         "posthog_team"."ingested_event",
         "posthog_team"."autocapture_opt_out",
         "posthog_team"."autocapture_web_vitals_opt_in",
         "posthog_team"."autocapture_web_vitals_allowed_metrics",
         "posthog_team"."autocapture_exceptions_opt_in",
         "posthog_team"."autocapture_exceptions_errors_to_ignore",
         "posthog_team"."person_processing_opt_out",
         "posthog_team"."secret_api_token",
         "posthog_team"."secret_api_token_backup",
         "posthog_team"."session_recording_opt_in",
         "posthog_team"."session_recording_sample_rate",
         "posthog_team"."session_recording_minimum_duration_milliseconds",
         "posthog_team"."session_recording_linked_flag",
         "posthog_team"."session_recording_network_payload_capture_config",
         "posthog_team"."session_recording_masking_config",
         "posthog_team"."session_recording_url_trigger_config",
         "posthog_team"."session_recording_url_blocklist_config",
         "posthog_team"."session_recording_event_trigger_config",
         "posthog_team"."session_recording_trigger_match_type_config",
         "posthog_team"."session_replay_config",
         "posthog_team"."session_recording_retention_period",
         "posthog_team"."survey_config",
         "posthog_team"."capture_console_log_opt_in",
         "posthog_team"."capture_performance_opt_in",
         "posthog_team"."capture_dead_clicks",
         "posthog_team"."surveys_opt_in",
         "posthog_team"."heatmaps_opt_in",
         "posthog_team"."web_analytics_pre_aggregated_tables_enabled",
         "posthog_team"."web_analytics_pre_aggregated_tables_version",
         "posthog_team"."flags_persistence_default",
         "posthog_team"."feature_flag_confirmation_enabled",
         "posthog_team"."feature_flag_confirmation_message",
         "posthog_team"."session_recording_version",
         "posthog_team"."signup_token",
         "posthog_team"."is_demo",
         "posthog_team"."access_control",
         "posthog_team"."week_start_day",
         "posthog_team"."inject_web_apps",
         "posthog_team"."test_account_filters",
         "posthog_team"."test_account_filters_default_checked",
         "posthog_team"."path_cleaning_filters",
         "posthog_team"."timezone",
         "posthog_team"."data_attributes",
         "posthog_team"."person_display_name_properties",
         "posthog_team"."live_events_columns",
         "posthog_team"."recording_domains",
         "posthog_team"."human_friendly_comparison_periods",
         "posthog_team"."cookieless_server_hash_mode",
         "posthog_team"."primary_dashboard_id",
         "posthog_team"."default_data_theme",
         "posthog_team"."extra_settings",
         "posthog_team"."modifiers",
         "posthog_team"."correlation_config",
         "posthog_team"."session_recording_retention_period_days",
         "posthog_team"."plugins_opt_in",
         "posthog_team"."opt_out_capture",
         "posthog_team"."event_names",
         "posthog_team"."event_names_with_usage",
         "posthog_team"."event_properties",
         "posthog_team"."event_properties_with_usage",
         "posthog_team"."event_properties_numerical",
         "posthog_team"."external_data_workspace_id",
         "posthog_team"."external_data_workspace_last_synced_at",
         "posthog_team"."api_query_rate_limit",
         "posthog_team"."revenue_tracking_config",
         "posthog_team"."drop_events_older_than",
         "posthog_team"."base_currency"
  FROM "posthog_team"
  WHERE "posthog_team"."id" = 99999
  LIMIT 21
  '''
# ---
# name: TestOrganizationFeatureFlagCopy.test_copy_feature_flag_create_new.33
  '''
  SELECT "posthog_team"."id",
         "posthog_team"."uuid",
         "posthog_team"."organization_id",
         "posthog_team"."parent_team_id",
         "posthog_team"."project_id",
         "posthog_team"."api_token",
         "posthog_team"."app_urls",
         "posthog_team"."name",
         "posthog_team"."slack_incoming_webhook",
         "posthog_team"."created_at",
         "posthog_team"."updated_at",
         "posthog_team"."anonymize_ips",
         "posthog_team"."completed_snippet_onboarding",
         "posthog_team"."has_completed_onboarding_for",
         "posthog_team"."onboarding_tasks",
         "posthog_team"."ingested_event",
         "posthog_team"."autocapture_opt_out",
         "posthog_team"."autocapture_web_vitals_opt_in",
         "posthog_team"."autocapture_web_vitals_allowed_metrics",
         "posthog_team"."autocapture_exceptions_opt_in",
         "posthog_team"."autocapture_exceptions_errors_to_ignore",
         "posthog_team"."person_processing_opt_out",
         "posthog_team"."secret_api_token",
         "posthog_team"."secret_api_token_backup",
         "posthog_team"."session_recording_opt_in",
         "posthog_team"."session_recording_sample_rate",
         "posthog_team"."session_recording_minimum_duration_milliseconds",
         "posthog_team"."session_recording_linked_flag",
         "posthog_team"."session_recording_network_payload_capture_config",
         "posthog_team"."session_recording_masking_config",
         "posthog_team"."session_recording_url_trigger_config",
         "posthog_team"."session_recording_url_blocklist_config",
         "posthog_team"."session_recording_event_trigger_config",
         "posthog_team"."session_recording_trigger_match_type_config",
         "posthog_team"."session_replay_config",
         "posthog_team"."session_recording_retention_period",
         "posthog_team"."survey_config",
         "posthog_team"."capture_console_log_opt_in",
         "posthog_team"."capture_performance_opt_in",
         "posthog_team"."capture_dead_clicks",
         "posthog_team"."surveys_opt_in",
         "posthog_team"."heatmaps_opt_in",
         "posthog_team"."web_analytics_pre_aggregated_tables_enabled",
         "posthog_team"."web_analytics_pre_aggregated_tables_version",
         "posthog_team"."flags_persistence_default",
         "posthog_team"."feature_flag_confirmation_enabled",
         "posthog_team"."feature_flag_confirmation_message",
         "posthog_team"."session_recording_version",
         "posthog_team"."signup_token",
         "posthog_team"."is_demo",
         "posthog_team"."access_control",
         "posthog_team"."week_start_day",
         "posthog_team"."inject_web_apps",
         "posthog_team"."test_account_filters",
         "posthog_team"."test_account_filters_default_checked",
         "posthog_team"."path_cleaning_filters",
         "posthog_team"."timezone",
         "posthog_team"."data_attributes",
         "posthog_team"."person_display_name_properties",
         "posthog_team"."live_events_columns",
         "posthog_team"."recording_domains",
         "posthog_team"."human_friendly_comparison_periods",
         "posthog_team"."cookieless_server_hash_mode",
         "posthog_team"."primary_dashboard_id",
         "posthog_team"."default_data_theme",
         "posthog_team"."extra_settings",
         "posthog_team"."modifiers",
         "posthog_team"."correlation_config",
         "posthog_team"."session_recording_retention_period_days",
         "posthog_team"."external_data_workspace_id",
         "posthog_team"."external_data_workspace_last_synced_at",
         "posthog_team"."api_query_rate_limit",
         "posthog_team"."revenue_tracking_config",
         "posthog_team"."drop_events_older_than",
         "posthog_team"."base_currency"
  FROM "posthog_team"
  WHERE "posthog_team"."id" = 99999
  LIMIT 21
  '''
# ---
# name: TestOrganizationFeatureFlagCopy.test_copy_feature_flag_create_new.34
  '''
  SELECT "posthog_dashboardtile"."id",
         "posthog_dashboardtile"."dashboard_id",
         "posthog_dashboardtile"."insight_id",
         "posthog_dashboardtile"."text_id",
         "posthog_dashboardtile"."layouts",
         "posthog_dashboardtile"."color",
         "posthog_dashboardtile"."filters_hash",
         "posthog_dashboardtile"."last_refresh",
         "posthog_dashboardtile"."refreshing",
         "posthog_dashboardtile"."refresh_attempt",
         "posthog_dashboardtile"."filters_overrides",
         "posthog_dashboardtile"."deleted"
  FROM "posthog_dashboardtile"
  WHERE "posthog_dashboardtile"."id" = 99999
  LIMIT 21
  '''
# ---
# name: TestOrganizationFeatureFlagCopy.test_copy_feature_flag_create_new.35
  '''
  SELECT "posthog_dashboarditem"."id",
         "posthog_dashboarditem"."name",
         "posthog_dashboarditem"."derived_name",
         "posthog_dashboarditem"."description",
         "posthog_dashboarditem"."team_id",
         "posthog_dashboarditem"."filters",
         "posthog_dashboarditem"."filters_hash",
         "posthog_dashboarditem"."query",
         "posthog_dashboarditem"."query_metadata",
         "posthog_dashboarditem"."order",
         "posthog_dashboarditem"."deleted",
         "posthog_dashboarditem"."saved",
         "posthog_dashboarditem"."created_at",
         "posthog_dashboarditem"."refreshing",
         "posthog_dashboarditem"."created_by_id",
         "posthog_dashboarditem"."is_sample",
         "posthog_dashboarditem"."short_id",
         "posthog_dashboarditem"."favorited",
         "posthog_dashboarditem"."refresh_attempt",
         "posthog_dashboarditem"."last_modified_at",
         "posthog_dashboarditem"."last_modified_by_id",
         "posthog_dashboarditem"."dashboard_id",
         "posthog_dashboarditem"."last_refresh",
         "posthog_dashboarditem"."layouts",
         "posthog_dashboarditem"."color",
         "posthog_dashboarditem"."dive_dashboard_id",
         "posthog_dashboarditem"."updated_at",
         "posthog_dashboarditem"."deprecated_tags",
         "posthog_dashboarditem"."tags"
  FROM "posthog_dashboarditem"
  WHERE "posthog_dashboarditem"."id" = 99999
  LIMIT 21
  '''
# ---
# name: TestOrganizationFeatureFlagCopy.test_copy_feature_flag_create_new.36
  '''
  SELECT "posthog_dashboard"."id",
         "posthog_dashboard"."name",
         "posthog_dashboard"."description",
         "posthog_dashboard"."team_id",
         "posthog_dashboard"."pinned",
         "posthog_dashboard"."created_at",
         "posthog_dashboard"."created_by_id",
         "posthog_dashboard"."deleted",
         "posthog_dashboard"."last_accessed_at",
         "posthog_dashboard"."last_refresh",
         "posthog_dashboard"."filters",
         "posthog_dashboard"."variables",
         "posthog_dashboard"."breakdown_colors",
         "posthog_dashboard"."data_color_theme_id",
         "posthog_dashboard"."creation_mode",
         "posthog_dashboard"."restriction_level",
         "posthog_dashboard"."deprecated_tags",
         "posthog_dashboard"."tags",
         "posthog_dashboard"."share_token",
         "posthog_dashboard"."is_shared"
  FROM "posthog_dashboard"
  WHERE "posthog_dashboard"."id" = 99999
  LIMIT 21
  '''
# ---
# name: TestOrganizationFeatureFlagCopy.test_copy_feature_flag_create_new.37
  '''
  SELECT "posthog_team"."id",
         "posthog_team"."uuid",
         "posthog_team"."organization_id",
         "posthog_team"."parent_team_id",
         "posthog_team"."project_id",
         "posthog_team"."api_token",
         "posthog_team"."app_urls",
         "posthog_team"."name",
         "posthog_team"."slack_incoming_webhook",
         "posthog_team"."created_at",
         "posthog_team"."updated_at",
         "posthog_team"."anonymize_ips",
         "posthog_team"."completed_snippet_onboarding",
         "posthog_team"."has_completed_onboarding_for",
         "posthog_team"."onboarding_tasks",
         "posthog_team"."ingested_event",
         "posthog_team"."autocapture_opt_out",
         "posthog_team"."autocapture_web_vitals_opt_in",
         "posthog_team"."autocapture_web_vitals_allowed_metrics",
         "posthog_team"."autocapture_exceptions_opt_in",
         "posthog_team"."autocapture_exceptions_errors_to_ignore",
         "posthog_team"."person_processing_opt_out",
         "posthog_team"."secret_api_token",
         "posthog_team"."secret_api_token_backup",
         "posthog_team"."session_recording_opt_in",
         "posthog_team"."session_recording_sample_rate",
         "posthog_team"."session_recording_minimum_duration_milliseconds",
         "posthog_team"."session_recording_linked_flag",
         "posthog_team"."session_recording_network_payload_capture_config",
         "posthog_team"."session_recording_masking_config",
         "posthog_team"."session_recording_url_trigger_config",
         "posthog_team"."session_recording_url_blocklist_config",
         "posthog_team"."session_recording_event_trigger_config",
         "posthog_team"."session_recording_trigger_match_type_config",
         "posthog_team"."session_replay_config",
         "posthog_team"."session_recording_retention_period",
         "posthog_team"."survey_config",
         "posthog_team"."capture_console_log_opt_in",
         "posthog_team"."capture_performance_opt_in",
         "posthog_team"."capture_dead_clicks",
         "posthog_team"."surveys_opt_in",
         "posthog_team"."heatmaps_opt_in",
         "posthog_team"."web_analytics_pre_aggregated_tables_enabled",
         "posthog_team"."web_analytics_pre_aggregated_tables_version",
         "posthog_team"."flags_persistence_default",
         "posthog_team"."feature_flag_confirmation_enabled",
         "posthog_team"."feature_flag_confirmation_message",
         "posthog_team"."session_recording_version",
         "posthog_team"."signup_token",
         "posthog_team"."is_demo",
         "posthog_team"."access_control",
         "posthog_team"."week_start_day",
         "posthog_team"."inject_web_apps",
         "posthog_team"."test_account_filters",
         "posthog_team"."test_account_filters_default_checked",
         "posthog_team"."path_cleaning_filters",
         "posthog_team"."timezone",
         "posthog_team"."data_attributes",
         "posthog_team"."person_display_name_properties",
         "posthog_team"."live_events_columns",
         "posthog_team"."recording_domains",
         "posthog_team"."human_friendly_comparison_periods",
         "posthog_team"."cookieless_server_hash_mode",
         "posthog_team"."primary_dashboard_id",
         "posthog_team"."default_data_theme",
         "posthog_team"."extra_settings",
         "posthog_team"."modifiers",
         "posthog_team"."correlation_config",
         "posthog_team"."session_recording_retention_period_days",
         "posthog_team"."plugins_opt_in",
         "posthog_team"."opt_out_capture",
         "posthog_team"."event_names",
         "posthog_team"."event_names_with_usage",
         "posthog_team"."event_properties",
         "posthog_team"."event_properties_with_usage",
         "posthog_team"."event_properties_numerical",
         "posthog_team"."external_data_workspace_id",
         "posthog_team"."external_data_workspace_last_synced_at",
         "posthog_team"."api_query_rate_limit",
         "posthog_team"."revenue_tracking_config",
         "posthog_team"."drop_events_older_than",
         "posthog_team"."base_currency"
  FROM "posthog_team"
  WHERE "posthog_team"."id" = 99999
  LIMIT 21
  '''
# ---
# name: TestOrganizationFeatureFlagCopy.test_copy_feature_flag_create_new.38
  '''
  SELECT "posthog_team"."id",
         "posthog_team"."uuid",
         "posthog_team"."organization_id",
         "posthog_team"."parent_team_id",
         "posthog_team"."project_id",
         "posthog_team"."api_token",
         "posthog_team"."app_urls",
         "posthog_team"."name",
         "posthog_team"."slack_incoming_webhook",
         "posthog_team"."created_at",
         "posthog_team"."updated_at",
         "posthog_team"."anonymize_ips",
         "posthog_team"."completed_snippet_onboarding",
         "posthog_team"."has_completed_onboarding_for",
         "posthog_team"."onboarding_tasks",
         "posthog_team"."ingested_event",
         "posthog_team"."autocapture_opt_out",
         "posthog_team"."autocapture_web_vitals_opt_in",
         "posthog_team"."autocapture_web_vitals_allowed_metrics",
         "posthog_team"."autocapture_exceptions_opt_in",
         "posthog_team"."autocapture_exceptions_errors_to_ignore",
         "posthog_team"."person_processing_opt_out",
         "posthog_team"."secret_api_token",
         "posthog_team"."secret_api_token_backup",
         "posthog_team"."session_recording_opt_in",
         "posthog_team"."session_recording_sample_rate",
         "posthog_team"."session_recording_minimum_duration_milliseconds",
         "posthog_team"."session_recording_linked_flag",
         "posthog_team"."session_recording_network_payload_capture_config",
         "posthog_team"."session_recording_masking_config",
         "posthog_team"."session_recording_url_trigger_config",
         "posthog_team"."session_recording_url_blocklist_config",
         "posthog_team"."session_recording_event_trigger_config",
         "posthog_team"."session_recording_trigger_match_type_config",
         "posthog_team"."session_replay_config",
         "posthog_team"."session_recording_retention_period",
         "posthog_team"."survey_config",
         "posthog_team"."capture_console_log_opt_in",
         "posthog_team"."capture_performance_opt_in",
         "posthog_team"."capture_dead_clicks",
         "posthog_team"."surveys_opt_in",
         "posthog_team"."heatmaps_opt_in",
         "posthog_team"."web_analytics_pre_aggregated_tables_enabled",
         "posthog_team"."web_analytics_pre_aggregated_tables_version",
         "posthog_team"."flags_persistence_default",
         "posthog_team"."feature_flag_confirmation_enabled",
         "posthog_team"."feature_flag_confirmation_message",
         "posthog_team"."session_recording_version",
         "posthog_team"."signup_token",
         "posthog_team"."is_demo",
         "posthog_team"."access_control",
         "posthog_team"."week_start_day",
         "posthog_team"."inject_web_apps",
         "posthog_team"."test_account_filters",
         "posthog_team"."test_account_filters_default_checked",
         "posthog_team"."path_cleaning_filters",
         "posthog_team"."timezone",
         "posthog_team"."data_attributes",
         "posthog_team"."person_display_name_properties",
         "posthog_team"."live_events_columns",
         "posthog_team"."recording_domains",
         "posthog_team"."human_friendly_comparison_periods",
         "posthog_team"."cookieless_server_hash_mode",
         "posthog_team"."primary_dashboard_id",
         "posthog_team"."default_data_theme",
         "posthog_team"."extra_settings",
         "posthog_team"."modifiers",
         "posthog_team"."correlation_config",
         "posthog_team"."session_recording_retention_period_days",
         "posthog_team"."external_data_workspace_id",
         "posthog_team"."external_data_workspace_last_synced_at",
         "posthog_team"."api_query_rate_limit",
         "posthog_team"."revenue_tracking_config",
         "posthog_team"."drop_events_older_than",
         "posthog_team"."base_currency"
  FROM "posthog_team"
  WHERE "posthog_team"."id" = 99999
  LIMIT 21
  '''
# ---
# name: TestOrganizationFeatureFlagCopy.test_copy_feature_flag_create_new.39
  '''
  SELECT "posthog_dashboarditem"."id",
         "posthog_dashboarditem"."name",
         "posthog_dashboarditem"."derived_name",
         "posthog_dashboarditem"."description",
         "posthog_dashboarditem"."team_id",
         "posthog_dashboarditem"."filters",
         "posthog_dashboarditem"."filters_hash",
         "posthog_dashboarditem"."query",
         "posthog_dashboarditem"."query_metadata",
         "posthog_dashboarditem"."order",
         "posthog_dashboarditem"."deleted",
         "posthog_dashboarditem"."saved",
         "posthog_dashboarditem"."created_at",
         "posthog_dashboarditem"."refreshing",
         "posthog_dashboarditem"."created_by_id",
         "posthog_dashboarditem"."is_sample",
         "posthog_dashboarditem"."short_id",
         "posthog_dashboarditem"."favorited",
         "posthog_dashboarditem"."refresh_attempt",
         "posthog_dashboarditem"."last_modified_at",
         "posthog_dashboarditem"."last_modified_by_id",
         "posthog_dashboarditem"."dashboard_id",
         "posthog_dashboarditem"."last_refresh",
         "posthog_dashboarditem"."layouts",
         "posthog_dashboarditem"."color",
         "posthog_dashboarditem"."dive_dashboard_id",
         "posthog_dashboarditem"."updated_at",
         "posthog_dashboarditem"."deprecated_tags",
         "posthog_dashboarditem"."tags"
  FROM "posthog_dashboarditem"
  WHERE "posthog_dashboarditem"."id" = 99999
  LIMIT 21
  '''
# ---
# name: TestOrganizationFeatureFlagCopy.test_copy_feature_flag_create_new.4
  '''
  SELECT "posthog_featureflag"."id",
         "posthog_featureflag"."key",
         "posthog_featureflag"."name",
         "posthog_featureflag"."filters",
         "posthog_featureflag"."rollout_percentage",
         "posthog_featureflag"."team_id",
         "posthog_featureflag"."created_by_id",
         "posthog_featureflag"."created_at",
         "posthog_featureflag"."deleted",
         "posthog_featureflag"."active",
         "posthog_featureflag"."version",
         "posthog_featureflag"."last_modified_by_id",
         "posthog_featureflag"."rollback_conditions",
         "posthog_featureflag"."performed_rollback",
         "posthog_featureflag"."ensure_experience_continuity",
         "posthog_featureflag"."usage_dashboard_id",
         "posthog_featureflag"."has_enriched_analytics",
         "posthog_featureflag"."is_remote_configuration",
         "posthog_featureflag"."has_encrypted_payloads",
         "posthog_featureflag"."evaluation_runtime"
  FROM "posthog_featureflag"
  INNER JOIN "posthog_team" ON ("posthog_featureflag"."team_id" = "posthog_team"."id")
  WHERE ("posthog_featureflag"."key" = 'copied-flag-key'
         AND "posthog_team"."project_id" = 99999)
  LIMIT 21
  '''
# ---
# name: TestOrganizationFeatureFlagCopy.test_copy_feature_flag_create_new.40
  '''
  SELECT "posthog_team"."id",
         "posthog_team"."uuid",
         "posthog_team"."organization_id",
         "posthog_team"."parent_team_id",
         "posthog_team"."project_id",
         "posthog_team"."api_token",
         "posthog_team"."app_urls",
         "posthog_team"."name",
         "posthog_team"."slack_incoming_webhook",
         "posthog_team"."created_at",
         "posthog_team"."updated_at",
         "posthog_team"."anonymize_ips",
         "posthog_team"."completed_snippet_onboarding",
         "posthog_team"."has_completed_onboarding_for",
         "posthog_team"."onboarding_tasks",
         "posthog_team"."ingested_event",
         "posthog_team"."autocapture_opt_out",
         "posthog_team"."autocapture_web_vitals_opt_in",
         "posthog_team"."autocapture_web_vitals_allowed_metrics",
         "posthog_team"."autocapture_exceptions_opt_in",
         "posthog_team"."autocapture_exceptions_errors_to_ignore",
         "posthog_team"."person_processing_opt_out",
         "posthog_team"."secret_api_token",
         "posthog_team"."secret_api_token_backup",
         "posthog_team"."session_recording_opt_in",
         "posthog_team"."session_recording_sample_rate",
         "posthog_team"."session_recording_minimum_duration_milliseconds",
         "posthog_team"."session_recording_linked_flag",
         "posthog_team"."session_recording_network_payload_capture_config",
         "posthog_team"."session_recording_masking_config",
         "posthog_team"."session_recording_url_trigger_config",
         "posthog_team"."session_recording_url_blocklist_config",
         "posthog_team"."session_recording_event_trigger_config",
         "posthog_team"."session_recording_trigger_match_type_config",
         "posthog_team"."session_replay_config",
         "posthog_team"."session_recording_retention_period",
         "posthog_team"."survey_config",
         "posthog_team"."capture_console_log_opt_in",
         "posthog_team"."capture_performance_opt_in",
         "posthog_team"."capture_dead_clicks",
         "posthog_team"."surveys_opt_in",
         "posthog_team"."heatmaps_opt_in",
         "posthog_team"."web_analytics_pre_aggregated_tables_enabled",
         "posthog_team"."web_analytics_pre_aggregated_tables_version",
         "posthog_team"."flags_persistence_default",
         "posthog_team"."feature_flag_confirmation_enabled",
         "posthog_team"."feature_flag_confirmation_message",
         "posthog_team"."session_recording_version",
         "posthog_team"."signup_token",
         "posthog_team"."is_demo",
         "posthog_team"."access_control",
         "posthog_team"."week_start_day",
         "posthog_team"."inject_web_apps",
         "posthog_team"."test_account_filters",
         "posthog_team"."test_account_filters_default_checked",
         "posthog_team"."path_cleaning_filters",
         "posthog_team"."timezone",
         "posthog_team"."data_attributes",
         "posthog_team"."person_display_name_properties",
         "posthog_team"."live_events_columns",
         "posthog_team"."recording_domains",
         "posthog_team"."human_friendly_comparison_periods",
         "posthog_team"."cookieless_server_hash_mode",
         "posthog_team"."primary_dashboard_id",
         "posthog_team"."default_data_theme",
         "posthog_team"."extra_settings",
         "posthog_team"."modifiers",
         "posthog_team"."correlation_config",
         "posthog_team"."session_recording_retention_period_days",
         "posthog_team"."plugins_opt_in",
         "posthog_team"."opt_out_capture",
         "posthog_team"."event_names",
         "posthog_team"."event_names_with_usage",
         "posthog_team"."event_properties",
         "posthog_team"."event_properties_with_usage",
         "posthog_team"."event_properties_numerical",
         "posthog_team"."external_data_workspace_id",
         "posthog_team"."external_data_workspace_last_synced_at",
         "posthog_team"."api_query_rate_limit",
         "posthog_team"."revenue_tracking_config",
         "posthog_team"."drop_events_older_than",
         "posthog_team"."base_currency"
  FROM "posthog_team"
  WHERE "posthog_team"."id" = 99999
  LIMIT 21
  '''
# ---
# name: TestOrganizationFeatureFlagCopy.test_copy_feature_flag_create_new.41
  '''
  SELECT "posthog_team"."id",
         "posthog_team"."uuid",
         "posthog_team"."organization_id",
         "posthog_team"."parent_team_id",
         "posthog_team"."project_id",
         "posthog_team"."api_token",
         "posthog_team"."app_urls",
         "posthog_team"."name",
         "posthog_team"."slack_incoming_webhook",
         "posthog_team"."created_at",
         "posthog_team"."updated_at",
         "posthog_team"."anonymize_ips",
         "posthog_team"."completed_snippet_onboarding",
         "posthog_team"."has_completed_onboarding_for",
         "posthog_team"."onboarding_tasks",
         "posthog_team"."ingested_event",
         "posthog_team"."autocapture_opt_out",
         "posthog_team"."autocapture_web_vitals_opt_in",
         "posthog_team"."autocapture_web_vitals_allowed_metrics",
         "posthog_team"."autocapture_exceptions_opt_in",
         "posthog_team"."autocapture_exceptions_errors_to_ignore",
         "posthog_team"."person_processing_opt_out",
         "posthog_team"."secret_api_token",
         "posthog_team"."secret_api_token_backup",
         "posthog_team"."session_recording_opt_in",
         "posthog_team"."session_recording_sample_rate",
         "posthog_team"."session_recording_minimum_duration_milliseconds",
         "posthog_team"."session_recording_linked_flag",
         "posthog_team"."session_recording_network_payload_capture_config",
         "posthog_team"."session_recording_masking_config",
         "posthog_team"."session_recording_url_trigger_config",
         "posthog_team"."session_recording_url_blocklist_config",
         "posthog_team"."session_recording_event_trigger_config",
         "posthog_team"."session_recording_trigger_match_type_config",
         "posthog_team"."session_replay_config",
         "posthog_team"."session_recording_retention_period",
         "posthog_team"."survey_config",
         "posthog_team"."capture_console_log_opt_in",
         "posthog_team"."capture_performance_opt_in",
         "posthog_team"."capture_dead_clicks",
         "posthog_team"."surveys_opt_in",
         "posthog_team"."heatmaps_opt_in",
         "posthog_team"."web_analytics_pre_aggregated_tables_enabled",
         "posthog_team"."web_analytics_pre_aggregated_tables_version",
         "posthog_team"."flags_persistence_default",
         "posthog_team"."feature_flag_confirmation_enabled",
         "posthog_team"."feature_flag_confirmation_message",
         "posthog_team"."session_recording_version",
         "posthog_team"."signup_token",
         "posthog_team"."is_demo",
         "posthog_team"."access_control",
         "posthog_team"."week_start_day",
         "posthog_team"."inject_web_apps",
         "posthog_team"."test_account_filters",
         "posthog_team"."test_account_filters_default_checked",
         "posthog_team"."path_cleaning_filters",
         "posthog_team"."timezone",
         "posthog_team"."data_attributes",
         "posthog_team"."person_display_name_properties",
         "posthog_team"."live_events_columns",
         "posthog_team"."recording_domains",
         "posthog_team"."human_friendly_comparison_periods",
         "posthog_team"."cookieless_server_hash_mode",
         "posthog_team"."primary_dashboard_id",
         "posthog_team"."default_data_theme",
         "posthog_team"."extra_settings",
         "posthog_team"."modifiers",
         "posthog_team"."correlation_config",
         "posthog_team"."session_recording_retention_period_days",
         "posthog_team"."external_data_workspace_id",
         "posthog_team"."external_data_workspace_last_synced_at",
         "posthog_team"."api_query_rate_limit",
         "posthog_team"."revenue_tracking_config",
         "posthog_team"."drop_events_older_than",
         "posthog_team"."base_currency"
  FROM "posthog_team"
  WHERE "posthog_team"."id" = 99999
  LIMIT 21
  '''
# ---
# name: TestOrganizationFeatureFlagCopy.test_copy_feature_flag_create_new.42
  '''
  SELECT "posthog_dashboardtile"."id",
         "posthog_dashboardtile"."dashboard_id",
         "posthog_dashboardtile"."insight_id",
         "posthog_dashboardtile"."text_id",
         "posthog_dashboardtile"."layouts",
         "posthog_dashboardtile"."color",
         "posthog_dashboardtile"."filters_hash",
         "posthog_dashboardtile"."last_refresh",
         "posthog_dashboardtile"."refreshing",
         "posthog_dashboardtile"."refresh_attempt",
         "posthog_dashboardtile"."filters_overrides",
         "posthog_dashboardtile"."deleted"
  FROM "posthog_dashboardtile"
  WHERE "posthog_dashboardtile"."id" = 99999
  LIMIT 21
  '''
# ---
<<<<<<< HEAD
# name: TestOrganizationFeatureFlagCopy.test_copy_feature_flag_create_new.4
  '''
  SELECT "posthog_featureflag"."id",
         "posthog_featureflag"."key",
         "posthog_featureflag"."name",
         "posthog_featureflag"."filters",
         "posthog_featureflag"."rollout_percentage",
         "posthog_featureflag"."team_id",
         "posthog_featureflag"."created_by_id",
         "posthog_featureflag"."created_at",
         "posthog_featureflag"."updated_at",
         "posthog_featureflag"."deleted",
         "posthog_featureflag"."active",
         "posthog_featureflag"."version",
         "posthog_featureflag"."last_modified_by_id",
         "posthog_featureflag"."rollback_conditions",
         "posthog_featureflag"."performed_rollback",
         "posthog_featureflag"."ensure_experience_continuity",
         "posthog_featureflag"."usage_dashboard_id",
         "posthog_featureflag"."has_enriched_analytics",
         "posthog_featureflag"."is_remote_configuration",
         "posthog_featureflag"."has_encrypted_payloads",
         "posthog_featureflag"."evaluation_runtime"
  FROM "posthog_featureflag"
  INNER JOIN "posthog_team" ON ("posthog_featureflag"."team_id" = "posthog_team"."id")
  WHERE ("posthog_featureflag"."key" = 'copied-flag-key'
         AND "posthog_team"."project_id" = 99999)
  LIMIT 21
  '''
# ---
# name: TestOrganizationFeatureFlagCopy.test_copy_feature_flag_create_new.40
=======
# name: TestOrganizationFeatureFlagCopy.test_copy_feature_flag_create_new.43
>>>>>>> 019aed4e
  '''
  SELECT "posthog_dashboarditem"."id",
         "posthog_dashboarditem"."name",
         "posthog_dashboarditem"."derived_name",
         "posthog_dashboarditem"."description",
         "posthog_dashboarditem"."team_id",
         "posthog_dashboarditem"."filters",
         "posthog_dashboarditem"."filters_hash",
         "posthog_dashboarditem"."query",
         "posthog_dashboarditem"."query_metadata",
         "posthog_dashboarditem"."order",
         "posthog_dashboarditem"."deleted",
         "posthog_dashboarditem"."saved",
         "posthog_dashboarditem"."created_at",
         "posthog_dashboarditem"."refreshing",
         "posthog_dashboarditem"."created_by_id",
         "posthog_dashboarditem"."is_sample",
         "posthog_dashboarditem"."short_id",
         "posthog_dashboarditem"."favorited",
         "posthog_dashboarditem"."refresh_attempt",
         "posthog_dashboarditem"."last_modified_at",
         "posthog_dashboarditem"."last_modified_by_id",
         "posthog_dashboarditem"."dashboard_id",
         "posthog_dashboarditem"."last_refresh",
         "posthog_dashboarditem"."layouts",
         "posthog_dashboarditem"."color",
         "posthog_dashboarditem"."dive_dashboard_id",
         "posthog_dashboarditem"."updated_at",
         "posthog_dashboarditem"."deprecated_tags",
         "posthog_dashboarditem"."tags"
  FROM "posthog_dashboarditem"
  WHERE "posthog_dashboarditem"."id" = 99999
  LIMIT 21
  '''
# ---
# name: TestOrganizationFeatureFlagCopy.test_copy_feature_flag_create_new.44
  '''
  SELECT "posthog_dashboard"."id",
         "posthog_dashboard"."name",
         "posthog_dashboard"."description",
         "posthog_dashboard"."team_id",
         "posthog_dashboard"."pinned",
         "posthog_dashboard"."created_at",
         "posthog_dashboard"."created_by_id",
         "posthog_dashboard"."deleted",
         "posthog_dashboard"."last_accessed_at",
         "posthog_dashboard"."last_refresh",
         "posthog_dashboard"."filters",
         "posthog_dashboard"."variables",
         "posthog_dashboard"."breakdown_colors",
         "posthog_dashboard"."data_color_theme_id",
         "posthog_dashboard"."creation_mode",
         "posthog_dashboard"."restriction_level",
         "posthog_dashboard"."deprecated_tags",
         "posthog_dashboard"."tags",
         "posthog_dashboard"."share_token",
         "posthog_dashboard"."is_shared"
  FROM "posthog_dashboard"
  WHERE "posthog_dashboard"."id" = 99999
  LIMIT 21
  '''
# ---
# name: TestOrganizationFeatureFlagCopy.test_copy_feature_flag_create_new.45
  '''
  SELECT "posthog_team"."id",
         "posthog_team"."uuid",
         "posthog_team"."organization_id",
         "posthog_team"."parent_team_id",
         "posthog_team"."project_id",
         "posthog_team"."api_token",
         "posthog_team"."app_urls",
         "posthog_team"."name",
         "posthog_team"."slack_incoming_webhook",
         "posthog_team"."created_at",
         "posthog_team"."updated_at",
         "posthog_team"."anonymize_ips",
         "posthog_team"."completed_snippet_onboarding",
         "posthog_team"."has_completed_onboarding_for",
         "posthog_team"."onboarding_tasks",
         "posthog_team"."ingested_event",
         "posthog_team"."autocapture_opt_out",
         "posthog_team"."autocapture_web_vitals_opt_in",
         "posthog_team"."autocapture_web_vitals_allowed_metrics",
         "posthog_team"."autocapture_exceptions_opt_in",
         "posthog_team"."autocapture_exceptions_errors_to_ignore",
         "posthog_team"."person_processing_opt_out",
         "posthog_team"."secret_api_token",
         "posthog_team"."secret_api_token_backup",
         "posthog_team"."session_recording_opt_in",
         "posthog_team"."session_recording_sample_rate",
         "posthog_team"."session_recording_minimum_duration_milliseconds",
         "posthog_team"."session_recording_linked_flag",
         "posthog_team"."session_recording_network_payload_capture_config",
         "posthog_team"."session_recording_masking_config",
         "posthog_team"."session_recording_url_trigger_config",
         "posthog_team"."session_recording_url_blocklist_config",
         "posthog_team"."session_recording_event_trigger_config",
         "posthog_team"."session_recording_trigger_match_type_config",
         "posthog_team"."session_replay_config",
         "posthog_team"."session_recording_retention_period",
         "posthog_team"."survey_config",
         "posthog_team"."capture_console_log_opt_in",
         "posthog_team"."capture_performance_opt_in",
         "posthog_team"."capture_dead_clicks",
         "posthog_team"."surveys_opt_in",
         "posthog_team"."heatmaps_opt_in",
         "posthog_team"."web_analytics_pre_aggregated_tables_enabled",
         "posthog_team"."web_analytics_pre_aggregated_tables_version",
         "posthog_team"."flags_persistence_default",
         "posthog_team"."feature_flag_confirmation_enabled",
         "posthog_team"."feature_flag_confirmation_message",
         "posthog_team"."session_recording_version",
         "posthog_team"."signup_token",
         "posthog_team"."is_demo",
         "posthog_team"."access_control",
         "posthog_team"."week_start_day",
         "posthog_team"."inject_web_apps",
         "posthog_team"."test_account_filters",
         "posthog_team"."test_account_filters_default_checked",
         "posthog_team"."path_cleaning_filters",
         "posthog_team"."timezone",
         "posthog_team"."data_attributes",
         "posthog_team"."person_display_name_properties",
         "posthog_team"."live_events_columns",
         "posthog_team"."recording_domains",
         "posthog_team"."human_friendly_comparison_periods",
         "posthog_team"."cookieless_server_hash_mode",
         "posthog_team"."primary_dashboard_id",
         "posthog_team"."default_data_theme",
         "posthog_team"."extra_settings",
         "posthog_team"."modifiers",
         "posthog_team"."correlation_config",
         "posthog_team"."session_recording_retention_period_days",
         "posthog_team"."plugins_opt_in",
         "posthog_team"."opt_out_capture",
         "posthog_team"."event_names",
         "posthog_team"."event_names_with_usage",
         "posthog_team"."event_properties",
         "posthog_team"."event_properties_with_usage",
         "posthog_team"."event_properties_numerical",
         "posthog_team"."external_data_workspace_id",
         "posthog_team"."external_data_workspace_last_synced_at",
         "posthog_team"."api_query_rate_limit",
         "posthog_team"."revenue_tracking_config",
         "posthog_team"."drop_events_older_than",
         "posthog_team"."base_currency"
  FROM "posthog_team"
  WHERE "posthog_team"."id" = 99999
  LIMIT 21
  '''
# ---
# name: TestOrganizationFeatureFlagCopy.test_copy_feature_flag_create_new.46
  '''
  SELECT "posthog_featureflag"."id",
         "posthog_featureflag"."key",
         "posthog_featureflag"."name",
         "posthog_featureflag"."filters",
         "posthog_featureflag"."rollout_percentage",
         "posthog_featureflag"."team_id",
         "posthog_featureflag"."created_by_id",
         "posthog_featureflag"."created_at",
         "posthog_featureflag"."updated_at",
         "posthog_featureflag"."deleted",
         "posthog_featureflag"."active",
         "posthog_featureflag"."version",
         "posthog_featureflag"."last_modified_by_id",
         "posthog_featureflag"."rollback_conditions",
         "posthog_featureflag"."performed_rollback",
         "posthog_featureflag"."ensure_experience_continuity",
         "posthog_featureflag"."usage_dashboard_id",
         "posthog_featureflag"."has_enriched_analytics",
         "posthog_featureflag"."is_remote_configuration",
         "posthog_featureflag"."has_encrypted_payloads",
         "posthog_featureflag"."evaluation_runtime"
  FROM "posthog_featureflag"
  WHERE "posthog_featureflag"."id" = 99999
  ORDER BY "posthog_featureflag"."id" ASC
  LIMIT 1
  '''
# ---
# name: TestOrganizationFeatureFlagCopy.test_copy_feature_flag_create_new.47
  '''
  SELECT "posthog_filesystem"."team_id",
         "posthog_filesystem"."id",
         "posthog_filesystem"."path",
         "posthog_filesystem"."depth",
         "posthog_filesystem"."type",
         "posthog_filesystem"."ref",
         "posthog_filesystem"."href",
         "posthog_filesystem"."shortcut",
         "posthog_filesystem"."meta",
         "posthog_filesystem"."created_at",
         "posthog_filesystem"."created_by_id",
         "posthog_filesystem"."project_id"
  FROM "posthog_filesystem"
  WHERE ("posthog_filesystem"."ref" = '0001'
         AND "posthog_filesystem"."team_id" = 99999
         AND "posthog_filesystem"."type" = 'feature_flag'
         AND NOT ("posthog_filesystem"."shortcut"
                  AND "posthog_filesystem"."shortcut" IS NOT NULL))
  '''
# ---
# name: TestOrganizationFeatureFlagCopy.test_copy_feature_flag_create_new.48
  '''
  SELECT "posthog_filesystemshortcut"."id",
         "posthog_filesystemshortcut"."team_id",
         "posthog_filesystemshortcut"."user_id",
         "posthog_filesystemshortcut"."path",
         "posthog_filesystemshortcut"."type",
         "posthog_filesystemshortcut"."ref",
         "posthog_filesystemshortcut"."href",
         "posthog_filesystemshortcut"."created_at"
  FROM "posthog_filesystemshortcut"
  WHERE ("posthog_filesystemshortcut"."ref" = '0001'
         AND "posthog_filesystemshortcut"."team_id" = 99999
         AND "posthog_filesystemshortcut"."type" = 'feature_flag'
         AND NOT ("posthog_filesystemshortcut"."path" = 'copied-flag-key'
                  AND "posthog_filesystemshortcut"."href" = '__skipped__'
                  AND "posthog_filesystemshortcut"."href" IS NOT NULL))
  '''
# ---
# name: TestOrganizationFeatureFlagCopy.test_copy_feature_flag_create_new.49
  '''
  SELECT "posthog_integration"."id",
         "posthog_integration"."team_id",
         "posthog_integration"."kind",
         "posthog_integration"."integration_id",
         "posthog_integration"."config",
         "posthog_integration"."sensitive_config",
         "posthog_integration"."errors",
         "posthog_integration"."created_at",
         "posthog_integration"."created_by_id"
  FROM "posthog_integration"
  WHERE ("posthog_integration"."kind" = 'vercel'
         AND "posthog_integration"."team_id" = 99999)
  LIMIT 21
  '''
# ---
# name: TestOrganizationFeatureFlagCopy.test_copy_feature_flag_create_new.5
  '''
  SELECT "posthog_team"."id",
         "posthog_team"."uuid",
         "posthog_team"."organization_id",
         "posthog_team"."parent_team_id",
         "posthog_team"."project_id",
         "posthog_team"."api_token",
         "posthog_team"."app_urls",
         "posthog_team"."name",
         "posthog_team"."slack_incoming_webhook",
         "posthog_team"."created_at",
         "posthog_team"."updated_at",
         "posthog_team"."anonymize_ips",
         "posthog_team"."completed_snippet_onboarding",
         "posthog_team"."has_completed_onboarding_for",
         "posthog_team"."onboarding_tasks",
         "posthog_team"."ingested_event",
         "posthog_team"."autocapture_opt_out",
         "posthog_team"."autocapture_web_vitals_opt_in",
         "posthog_team"."autocapture_web_vitals_allowed_metrics",
         "posthog_team"."autocapture_exceptions_opt_in",
         "posthog_team"."autocapture_exceptions_errors_to_ignore",
         "posthog_team"."person_processing_opt_out",
         "posthog_team"."secret_api_token",
         "posthog_team"."secret_api_token_backup",
         "posthog_team"."session_recording_opt_in",
         "posthog_team"."session_recording_sample_rate",
         "posthog_team"."session_recording_minimum_duration_milliseconds",
         "posthog_team"."session_recording_linked_flag",
         "posthog_team"."session_recording_network_payload_capture_config",
         "posthog_team"."session_recording_masking_config",
         "posthog_team"."session_recording_url_trigger_config",
         "posthog_team"."session_recording_url_blocklist_config",
         "posthog_team"."session_recording_event_trigger_config",
         "posthog_team"."session_recording_trigger_match_type_config",
         "posthog_team"."session_replay_config",
         "posthog_team"."session_recording_retention_period",
         "posthog_team"."survey_config",
         "posthog_team"."capture_console_log_opt_in",
         "posthog_team"."capture_performance_opt_in",
         "posthog_team"."capture_dead_clicks",
         "posthog_team"."surveys_opt_in",
         "posthog_team"."heatmaps_opt_in",
         "posthog_team"."web_analytics_pre_aggregated_tables_enabled",
         "posthog_team"."web_analytics_pre_aggregated_tables_version",
         "posthog_team"."flags_persistence_default",
         "posthog_team"."feature_flag_confirmation_enabled",
         "posthog_team"."feature_flag_confirmation_message",
         "posthog_team"."session_recording_version",
         "posthog_team"."signup_token",
         "posthog_team"."is_demo",
         "posthog_team"."access_control",
         "posthog_team"."week_start_day",
         "posthog_team"."inject_web_apps",
         "posthog_team"."test_account_filters",
         "posthog_team"."test_account_filters_default_checked",
         "posthog_team"."path_cleaning_filters",
         "posthog_team"."timezone",
         "posthog_team"."data_attributes",
         "posthog_team"."person_display_name_properties",
         "posthog_team"."live_events_columns",
         "posthog_team"."recording_domains",
         "posthog_team"."human_friendly_comparison_periods",
         "posthog_team"."cookieless_server_hash_mode",
         "posthog_team"."primary_dashboard_id",
         "posthog_team"."default_data_theme",
         "posthog_team"."extra_settings",
         "posthog_team"."modifiers",
         "posthog_team"."correlation_config",
         "posthog_team"."session_recording_retention_period_days",
         "posthog_team"."plugins_opt_in",
         "posthog_team"."opt_out_capture",
         "posthog_team"."event_names",
         "posthog_team"."event_names_with_usage",
         "posthog_team"."event_properties",
         "posthog_team"."event_properties_with_usage",
         "posthog_team"."event_properties_numerical",
         "posthog_team"."external_data_workspace_id",
         "posthog_team"."external_data_workspace_last_synced_at",
         "posthog_team"."api_query_rate_limit",
         "posthog_team"."revenue_tracking_config",
         "posthog_team"."drop_events_older_than",
         "posthog_team"."base_currency"
  FROM "posthog_team"
  WHERE "posthog_team"."id" = 99999
  LIMIT 21
  '''
# ---
# name: TestOrganizationFeatureFlagCopy.test_copy_feature_flag_create_new.50
  '''
  SELECT "posthog_featureflagevaluationtag"."id",
         "posthog_featureflagevaluationtag"."feature_flag_id",
         "posthog_featureflagevaluationtag"."tag_id",
         "posthog_featureflagevaluationtag"."created_at"
  FROM "posthog_featureflagevaluationtag"
  WHERE "posthog_featureflagevaluationtag"."feature_flag_id" = 99999
  '''
# ---
# name: TestOrganizationFeatureFlagCopy.test_copy_feature_flag_create_new.51
  '''
  SELECT "posthog_featureflagevaluationtag"."id",
         "posthog_featureflagevaluationtag"."feature_flag_id",
         "posthog_featureflagevaluationtag"."tag_id",
         "posthog_featureflagevaluationtag"."created_at"
  FROM "posthog_featureflagevaluationtag"
  WHERE "posthog_featureflagevaluationtag"."feature_flag_id" = 99999
  '''
# ---
# name: TestOrganizationFeatureFlagCopy.test_copy_feature_flag_create_new.52
  '''
  SELECT "posthog_survey"."id",
         "posthog_survey"."team_id",
         "posthog_survey"."name",
         "posthog_survey"."description",
         "posthog_survey"."linked_flag_id",
         "posthog_survey"."targeting_flag_id",
         "posthog_survey"."internal_targeting_flag_id",
         "posthog_survey"."internal_response_sampling_flag_id",
         "posthog_survey"."type",
         "posthog_survey"."conditions",
         "posthog_survey"."questions",
         "posthog_survey"."appearance",
         "posthog_survey"."created_at",
         "posthog_survey"."created_by_id",
         "posthog_survey"."start_date",
         "posthog_survey"."end_date",
         "posthog_survey"."updated_at",
         "posthog_survey"."archived",
         "posthog_survey"."responses_limit",
         "posthog_survey"."response_sampling_start_date",
         "posthog_survey"."response_sampling_interval_type",
         "posthog_survey"."response_sampling_interval",
         "posthog_survey"."response_sampling_limit",
         "posthog_survey"."response_sampling_daily_limits",
         "posthog_survey"."iteration_count",
         "posthog_survey"."iteration_frequency_days",
         "posthog_survey"."iteration_start_dates",
         "posthog_survey"."current_iteration",
         "posthog_survey"."current_iteration_start_date",
         "posthog_survey"."schedule",
         "posthog_survey"."enable_partial_responses"
  FROM "posthog_survey"
  WHERE "posthog_survey"."internal_response_sampling_flag_id" = 99999
  '''
# ---
# name: TestOrganizationFeatureFlagCopy.test_copy_feature_flag_create_new.53
  '''
  SELECT "posthog_survey"."id",
         "posthog_survey"."team_id",
         "posthog_survey"."name",
         "posthog_survey"."description",
         "posthog_survey"."linked_flag_id",
         "posthog_survey"."targeting_flag_id",
         "posthog_survey"."internal_targeting_flag_id",
         "posthog_survey"."internal_response_sampling_flag_id",
         "posthog_survey"."type",
         "posthog_survey"."conditions",
         "posthog_survey"."questions",
         "posthog_survey"."appearance",
         "posthog_survey"."created_at",
         "posthog_survey"."created_by_id",
         "posthog_survey"."start_date",
         "posthog_survey"."end_date",
         "posthog_survey"."updated_at",
         "posthog_survey"."archived",
         "posthog_survey"."responses_limit",
         "posthog_survey"."response_sampling_start_date",
         "posthog_survey"."response_sampling_interval_type",
         "posthog_survey"."response_sampling_interval",
         "posthog_survey"."response_sampling_limit",
         "posthog_survey"."response_sampling_daily_limits",
         "posthog_survey"."iteration_count",
         "posthog_survey"."iteration_frequency_days",
         "posthog_survey"."iteration_start_dates",
         "posthog_survey"."current_iteration",
         "posthog_survey"."current_iteration_start_date",
         "posthog_survey"."schedule",
         "posthog_survey"."enable_partial_responses"
  FROM "posthog_survey"
  WHERE "posthog_survey"."internal_response_sampling_flag_id" = 99999
  '''
# ---
# name: TestOrganizationFeatureFlagCopy.test_copy_feature_flag_create_new.54
  '''
  SELECT "posthog_taggeditem"."id",
         "posthog_taggeditem"."tag_id",
         "posthog_taggeditem"."dashboard_id",
         "posthog_taggeditem"."insight_id",
         "posthog_taggeditem"."event_definition_id",
         "posthog_taggeditem"."property_definition_id",
         "posthog_taggeditem"."action_id",
         "posthog_taggeditem"."feature_flag_id",
         "posthog_taggeditem"."experiment_saved_metric_id"
  FROM "posthog_taggeditem"
  WHERE "posthog_taggeditem"."feature_flag_id" = 99999
  '''
# ---
# name: TestOrganizationFeatureFlagCopy.test_copy_feature_flag_create_new.55
  '''
  SELECT "posthog_taggeditem"."id",
         "posthog_taggeditem"."tag_id",
         "posthog_taggeditem"."dashboard_id",
         "posthog_taggeditem"."insight_id",
         "posthog_taggeditem"."event_definition_id",
         "posthog_taggeditem"."property_definition_id",
         "posthog_taggeditem"."action_id",
         "posthog_taggeditem"."feature_flag_id",
         "posthog_taggeditem"."experiment_saved_metric_id"
  FROM "posthog_taggeditem"
  WHERE "posthog_taggeditem"."feature_flag_id" = 99999
  '''
# ---
# name: TestOrganizationFeatureFlagCopy.test_copy_feature_flag_create_new.56
  '''
  SELECT "ee_featureflagroleaccess"."id",
         "ee_featureflagroleaccess"."feature_flag_id",
         "ee_featureflagroleaccess"."role_id",
         "ee_featureflagroleaccess"."added_at",
         "ee_featureflagroleaccess"."updated_at"
  FROM "ee_featureflagroleaccess"
  WHERE "ee_featureflagroleaccess"."feature_flag_id" = 99999
  '''
# ---
# name: TestOrganizationFeatureFlagCopy.test_copy_feature_flag_create_new.57
  '''
  SELECT "ee_featureflagroleaccess"."id",
         "ee_featureflagroleaccess"."feature_flag_id",
         "ee_featureflagroleaccess"."role_id",
         "ee_featureflagroleaccess"."added_at",
         "ee_featureflagroleaccess"."updated_at"
  FROM "ee_featureflagroleaccess"
  WHERE "ee_featureflagroleaccess"."feature_flag_id" = 99999
  '''
# ---
# name: TestOrganizationFeatureFlagCopy.test_copy_feature_flag_create_new.58
  '''
  SELECT "posthog_team"."id",
         "posthog_team"."uuid",
         "posthog_team"."organization_id",
         "posthog_team"."parent_team_id",
         "posthog_team"."project_id",
         "posthog_team"."api_token",
         "posthog_team"."app_urls",
         "posthog_team"."name",
         "posthog_team"."slack_incoming_webhook",
         "posthog_team"."created_at",
         "posthog_team"."updated_at",
         "posthog_team"."anonymize_ips",
         "posthog_team"."completed_snippet_onboarding",
         "posthog_team"."has_completed_onboarding_for",
         "posthog_team"."onboarding_tasks",
         "posthog_team"."ingested_event",
         "posthog_team"."autocapture_opt_out",
         "posthog_team"."autocapture_web_vitals_opt_in",
         "posthog_team"."autocapture_web_vitals_allowed_metrics",
         "posthog_team"."autocapture_exceptions_opt_in",
         "posthog_team"."autocapture_exceptions_errors_to_ignore",
         "posthog_team"."person_processing_opt_out",
         "posthog_team"."secret_api_token",
         "posthog_team"."secret_api_token_backup",
         "posthog_team"."session_recording_opt_in",
         "posthog_team"."session_recording_sample_rate",
         "posthog_team"."session_recording_minimum_duration_milliseconds",
         "posthog_team"."session_recording_linked_flag",
         "posthog_team"."session_recording_network_payload_capture_config",
         "posthog_team"."session_recording_masking_config",
         "posthog_team"."session_recording_url_trigger_config",
         "posthog_team"."session_recording_url_blocklist_config",
         "posthog_team"."session_recording_event_trigger_config",
         "posthog_team"."session_recording_trigger_match_type_config",
         "posthog_team"."session_replay_config",
         "posthog_team"."session_recording_retention_period",
         "posthog_team"."survey_config",
         "posthog_team"."capture_console_log_opt_in",
         "posthog_team"."capture_performance_opt_in",
         "posthog_team"."capture_dead_clicks",
         "posthog_team"."surveys_opt_in",
         "posthog_team"."heatmaps_opt_in",
         "posthog_team"."web_analytics_pre_aggregated_tables_enabled",
         "posthog_team"."web_analytics_pre_aggregated_tables_version",
         "posthog_team"."flags_persistence_default",
         "posthog_team"."feature_flag_confirmation_enabled",
         "posthog_team"."feature_flag_confirmation_message",
         "posthog_team"."session_recording_version",
         "posthog_team"."signup_token",
         "posthog_team"."is_demo",
         "posthog_team"."access_control",
         "posthog_team"."week_start_day",
         "posthog_team"."inject_web_apps",
         "posthog_team"."test_account_filters",
         "posthog_team"."test_account_filters_default_checked",
         "posthog_team"."path_cleaning_filters",
         "posthog_team"."timezone",
         "posthog_team"."data_attributes",
         "posthog_team"."person_display_name_properties",
         "posthog_team"."live_events_columns",
         "posthog_team"."recording_domains",
         "posthog_team"."human_friendly_comparison_periods",
         "posthog_team"."cookieless_server_hash_mode",
         "posthog_team"."primary_dashboard_id",
         "posthog_team"."default_data_theme",
         "posthog_team"."extra_settings",
         "posthog_team"."modifiers",
         "posthog_team"."correlation_config",
         "posthog_team"."session_recording_retention_period_days",
         "posthog_team"."plugins_opt_in",
         "posthog_team"."opt_out_capture",
         "posthog_team"."event_names",
         "posthog_team"."event_names_with_usage",
         "posthog_team"."event_properties",
         "posthog_team"."event_properties_with_usage",
         "posthog_team"."event_properties_numerical",
         "posthog_team"."external_data_workspace_id",
         "posthog_team"."external_data_workspace_last_synced_at",
         "posthog_team"."api_query_rate_limit",
         "posthog_team"."revenue_tracking_config",
         "posthog_team"."drop_events_older_than",
         "posthog_team"."base_currency"
  FROM "posthog_team"
  WHERE "posthog_team"."id" = 99999
  LIMIT 21
  '''
# ---
# name: TestOrganizationFeatureFlagCopy.test_copy_feature_flag_create_new.59
  '''
  SELECT "posthog_experiment"."id",
         "posthog_experiment"."name",
         "posthog_experiment"."description",
         "posthog_experiment"."team_id",
         "posthog_experiment"."filters",
         "posthog_experiment"."parameters",
         "posthog_experiment"."secondary_metrics",
         "posthog_experiment"."created_by_id",
         "posthog_experiment"."feature_flag_id",
         "posthog_experiment"."exposure_cohort_id",
         "posthog_experiment"."holdout_id",
         "posthog_experiment"."start_date",
         "posthog_experiment"."end_date",
         "posthog_experiment"."created_at",
         "posthog_experiment"."updated_at",
         "posthog_experiment"."archived",
         "posthog_experiment"."deleted",
         "posthog_experiment"."type",
         "posthog_experiment"."variants",
         "posthog_experiment"."exposure_criteria",
         "posthog_experiment"."metrics",
         "posthog_experiment"."metrics_secondary",
         "posthog_experiment"."primary_metrics_ordered_uuids",
         "posthog_experiment"."secondary_metrics_ordered_uuids",
         "posthog_experiment"."stats_config",
         "posthog_experiment"."conclusion",
         "posthog_experiment"."conclusion_comment"
  FROM "posthog_experiment"
  WHERE ("posthog_experiment"."feature_flag_id" = 99999
         AND NOT "posthog_experiment"."deleted")
  '''
# ---
# name: TestOrganizationFeatureFlagCopy.test_copy_feature_flag_create_new.6
  '''
  SELECT "posthog_organizationmembership"."id",
         "posthog_organizationmembership"."organization_id",
         "posthog_organizationmembership"."user_id",
         "posthog_organizationmembership"."level",
         "posthog_organizationmembership"."joined_at",
         "posthog_organizationmembership"."updated_at",
         "posthog_organization"."id",
         "posthog_organization"."name",
         "posthog_organization"."slug",
         "posthog_organization"."logo_media_id",
         "posthog_organization"."created_at",
         "posthog_organization"."updated_at",
         "posthog_organization"."session_cookie_age",
         "posthog_organization"."is_member_join_email_enabled",
         "posthog_organization"."is_ai_data_processing_approved",
         "posthog_organization"."enforce_2fa",
         "posthog_organization"."members_can_invite",
         "posthog_organization"."members_can_use_personal_api_keys",
         "posthog_organization"."allow_publicly_shared_resources",
         "posthog_organization"."default_role_id",
         "posthog_organization"."plugins_access_level",
         "posthog_organization"."for_internal_metrics",
         "posthog_organization"."default_experiment_stats_method",
         "posthog_organization"."is_hipaa",
         "posthog_organization"."customer_id",
         "posthog_organization"."available_product_features",
         "posthog_organization"."usage",
         "posthog_organization"."never_drop_data",
         "posthog_organization"."customer_trust_scores",
         "posthog_organization"."setup_section_2_completed",
         "posthog_organization"."personalization",
         "posthog_organization"."domain_whitelist",
         "posthog_organization"."is_platform"
  FROM "posthog_organizationmembership"
  INNER JOIN "posthog_organization" ON ("posthog_organizationmembership"."organization_id" = "posthog_organization"."id")
  WHERE ("posthog_organizationmembership"."organization_id" = '00000000-0000-0000-0000-000000000000'::uuid
         AND "posthog_organizationmembership"."user_id" = 99999)
  LIMIT 21
  '''
# ---
# name: TestOrganizationFeatureFlagCopy.test_copy_feature_flag_create_new.60
  '''
  SELECT "posthog_survey"."id",
         "posthog_survey"."team_id",
         "posthog_survey"."name",
         "posthog_survey"."description",
         "posthog_survey"."linked_flag_id",
         "posthog_survey"."targeting_flag_id",
         "posthog_survey"."internal_targeting_flag_id",
         "posthog_survey"."internal_response_sampling_flag_id",
         "posthog_survey"."type",
         "posthog_survey"."conditions",
         "posthog_survey"."questions",
         "posthog_survey"."appearance",
         "posthog_survey"."created_at",
         "posthog_survey"."created_by_id",
         "posthog_survey"."start_date",
         "posthog_survey"."end_date",
         "posthog_survey"."updated_at",
         "posthog_survey"."archived",
         "posthog_survey"."responses_limit",
         "posthog_survey"."response_sampling_start_date",
         "posthog_survey"."response_sampling_interval_type",
         "posthog_survey"."response_sampling_interval",
         "posthog_survey"."response_sampling_limit",
         "posthog_survey"."response_sampling_daily_limits",
         "posthog_survey"."iteration_count",
         "posthog_survey"."iteration_frequency_days",
         "posthog_survey"."iteration_start_dates",
         "posthog_survey"."current_iteration",
         "posthog_survey"."current_iteration_start_date",
         "posthog_survey"."schedule",
         "posthog_survey"."enable_partial_responses"
  FROM "posthog_survey"
  WHERE "posthog_survey"."linked_flag_id" = 99999
  '''
# ---
# name: TestOrganizationFeatureFlagCopy.test_copy_feature_flag_create_new.61
  '''
  SELECT "posthog_earlyaccessfeature"."id",
         "posthog_earlyaccessfeature"."team_id",
         "posthog_earlyaccessfeature"."feature_flag_id",
         "posthog_earlyaccessfeature"."name",
         "posthog_earlyaccessfeature"."description",
         "posthog_earlyaccessfeature"."stage",
         "posthog_earlyaccessfeature"."documentation_url",
         "posthog_earlyaccessfeature"."created_at"
  FROM "posthog_earlyaccessfeature"
  WHERE "posthog_earlyaccessfeature"."feature_flag_id" = 99999
  '''
# ---
# name: TestOrganizationFeatureFlagCopy.test_copy_feature_flag_create_new.62
  '''
  SELECT "posthog_organizationmembership"."id",
         "posthog_organizationmembership"."organization_id",
         "posthog_organizationmembership"."user_id",
         "posthog_organizationmembership"."level",
         "posthog_organizationmembership"."joined_at",
         "posthog_organizationmembership"."updated_at",
         "posthog_organization"."id",
         "posthog_organization"."name",
         "posthog_organization"."slug",
         "posthog_organization"."logo_media_id",
         "posthog_organization"."created_at",
         "posthog_organization"."updated_at",
         "posthog_organization"."session_cookie_age",
         "posthog_organization"."is_member_join_email_enabled",
         "posthog_organization"."is_ai_data_processing_approved",
         "posthog_organization"."enforce_2fa",
         "posthog_organization"."members_can_invite",
         "posthog_organization"."members_can_use_personal_api_keys",
         "posthog_organization"."allow_publicly_shared_resources",
         "posthog_organization"."default_role_id",
         "posthog_organization"."plugins_access_level",
         "posthog_organization"."for_internal_metrics",
         "posthog_organization"."default_experiment_stats_method",
         "posthog_organization"."is_hipaa",
         "posthog_organization"."customer_id",
         "posthog_organization"."available_product_features",
         "posthog_organization"."usage",
         "posthog_organization"."never_drop_data",
         "posthog_organization"."customer_trust_scores",
         "posthog_organization"."setup_section_2_completed",
         "posthog_organization"."personalization",
         "posthog_organization"."domain_whitelist",
         "posthog_organization"."is_platform"
  FROM "posthog_organizationmembership"
  INNER JOIN "posthog_organization" ON ("posthog_organizationmembership"."organization_id" = "posthog_organization"."id")
  WHERE ("posthog_organizationmembership"."organization_id" = '00000000-0000-0000-0000-000000000000'::uuid
         AND "posthog_organizationmembership"."user_id" = 99999)
  LIMIT 21
  '''
# ---
<<<<<<< HEAD
# name: TestOrganizationFeatureFlagCopy.test_copy_feature_flag_create_new.59
  '''
  SELECT "posthog_earlyaccessfeature"."id",
         "posthog_earlyaccessfeature"."team_id",
         "posthog_earlyaccessfeature"."feature_flag_id",
         "posthog_earlyaccessfeature"."name",
         "posthog_earlyaccessfeature"."description",
         "posthog_earlyaccessfeature"."stage",
         "posthog_earlyaccessfeature"."documentation_url",
         "posthog_earlyaccessfeature"."created_at"
  FROM "posthog_earlyaccessfeature"
  WHERE "posthog_earlyaccessfeature"."feature_flag_id" = 99999
  '''
# ---
# name: TestOrganizationFeatureFlagCopy.test_copy_feature_flag_create_new.6
  '''
  SELECT "posthog_featureflag"."id",
         "posthog_featureflag"."key",
         "posthog_featureflag"."name",
         "posthog_featureflag"."filters",
         "posthog_featureflag"."rollout_percentage",
         "posthog_featureflag"."team_id",
         "posthog_featureflag"."created_by_id",
         "posthog_featureflag"."created_at",
         "posthog_featureflag"."updated_at",
         "posthog_featureflag"."deleted",
         "posthog_featureflag"."active",
         "posthog_featureflag"."version",
         "posthog_featureflag"."last_modified_by_id",
         "posthog_featureflag"."rollback_conditions",
         "posthog_featureflag"."performed_rollback",
         "posthog_featureflag"."ensure_experience_continuity",
         "posthog_featureflag"."usage_dashboard_id",
         "posthog_featureflag"."has_enriched_analytics",
         "posthog_featureflag"."is_remote_configuration",
         "posthog_featureflag"."has_encrypted_payloads",
         "posthog_featureflag"."evaluation_runtime"
  FROM "posthog_featureflag"
  INNER JOIN "posthog_team" ON ("posthog_featureflag"."team_id" = "posthog_team"."id")
  WHERE (NOT "posthog_featureflag"."deleted"
         AND "posthog_featureflag"."key" = 'copied-flag-key'
         AND "posthog_team"."project_id" = 99999)
  ORDER BY "posthog_featureflag"."id" ASC
  LIMIT 1
  '''
# ---
# name: TestOrganizationFeatureFlagCopy.test_copy_feature_flag_create_new.60
=======
# name: TestOrganizationFeatureFlagCopy.test_copy_feature_flag_create_new.63
>>>>>>> 019aed4e
  '''
  SELECT "posthog_dashboard"."id",
         "posthog_dashboard"."name",
         "posthog_dashboard"."description",
         "posthog_dashboard"."team_id",
         "posthog_dashboard"."pinned",
         "posthog_dashboard"."created_at",
         "posthog_dashboard"."created_by_id",
         "posthog_dashboard"."deleted",
         "posthog_dashboard"."last_accessed_at",
         "posthog_dashboard"."last_refresh",
         "posthog_dashboard"."filters",
         "posthog_dashboard"."variables",
         "posthog_dashboard"."breakdown_colors",
         "posthog_dashboard"."data_color_theme_id",
         "posthog_dashboard"."creation_mode",
         "posthog_dashboard"."restriction_level",
         "posthog_dashboard"."deprecated_tags",
         "posthog_dashboard"."tags",
         "posthog_dashboard"."share_token",
         "posthog_dashboard"."is_shared"
  FROM "posthog_dashboard"
  INNER JOIN "posthog_featureflagdashboards" ON ("posthog_dashboard"."id" = "posthog_featureflagdashboards"."dashboard_id")
  WHERE (NOT ("posthog_dashboard"."deleted")
         AND "posthog_featureflagdashboards"."feature_flag_id" = 99999)
  '''
# ---
# name: TestOrganizationFeatureFlagCopy.test_copy_feature_flag_create_new.64
  '''
  SELECT "posthog_organizationmembership"."id",
         "posthog_organizationmembership"."organization_id",
         "posthog_organizationmembership"."user_id",
         "posthog_organizationmembership"."level",
         "posthog_organizationmembership"."joined_at",
         "posthog_organizationmembership"."updated_at",
         "posthog_organization"."id",
         "posthog_organization"."name",
         "posthog_organization"."slug",
         "posthog_organization"."logo_media_id",
         "posthog_organization"."created_at",
         "posthog_organization"."updated_at",
         "posthog_organization"."session_cookie_age",
         "posthog_organization"."is_member_join_email_enabled",
         "posthog_organization"."is_ai_data_processing_approved",
         "posthog_organization"."enforce_2fa",
         "posthog_organization"."members_can_invite",
         "posthog_organization"."members_can_use_personal_api_keys",
         "posthog_organization"."allow_publicly_shared_resources",
         "posthog_organization"."default_role_id",
         "posthog_organization"."plugins_access_level",
         "posthog_organization"."for_internal_metrics",
         "posthog_organization"."default_experiment_stats_method",
         "posthog_organization"."is_hipaa",
         "posthog_organization"."customer_id",
         "posthog_organization"."available_product_features",
         "posthog_organization"."usage",
         "posthog_organization"."never_drop_data",
         "posthog_organization"."customer_trust_scores",
         "posthog_organization"."setup_section_2_completed",
         "posthog_organization"."personalization",
         "posthog_organization"."domain_whitelist",
         "posthog_organization"."is_platform"
  FROM "posthog_organizationmembership"
  INNER JOIN "posthog_organization" ON ("posthog_organizationmembership"."organization_id" = "posthog_organization"."id")
  WHERE ("posthog_organizationmembership"."organization_id" = '00000000-0000-0000-0000-000000000000'::uuid
         AND "posthog_organizationmembership"."user_id" = 99999)
  LIMIT 21
  '''
# ---
# name: TestOrganizationFeatureFlagCopy.test_copy_feature_flag_create_new.65
  '''
  SELECT "posthog_featureflagevaluationtag"."id",
         "posthog_featureflagevaluationtag"."feature_flag_id",
         "posthog_featureflagevaluationtag"."tag_id",
         "posthog_featureflagevaluationtag"."created_at",
         "posthog_tag"."id",
         "posthog_tag"."name",
         "posthog_tag"."team_id"
  FROM "posthog_featureflagevaluationtag"
  INNER JOIN "posthog_tag" ON ("posthog_featureflagevaluationtag"."tag_id" = "posthog_tag"."id")
  WHERE "posthog_featureflagevaluationtag"."feature_flag_id" = 99999
  '''
# ---
# name: TestOrganizationFeatureFlagCopy.test_copy_feature_flag_create_new.66
  '''
  SELECT "posthog_survey"."id",
         "posthog_survey"."team_id",
         "posthog_survey"."name",
         "posthog_survey"."description",
         "posthog_survey"."linked_flag_id",
         "posthog_survey"."targeting_flag_id",
         "posthog_survey"."internal_targeting_flag_id",
         "posthog_survey"."internal_response_sampling_flag_id",
         "posthog_survey"."type",
         "posthog_survey"."conditions",
         "posthog_survey"."questions",
         "posthog_survey"."appearance",
         "posthog_survey"."created_at",
         "posthog_survey"."created_by_id",
         "posthog_survey"."start_date",
         "posthog_survey"."end_date",
         "posthog_survey"."updated_at",
         "posthog_survey"."archived",
         "posthog_survey"."responses_limit",
         "posthog_survey"."response_sampling_start_date",
         "posthog_survey"."response_sampling_interval_type",
         "posthog_survey"."response_sampling_interval",
         "posthog_survey"."response_sampling_limit",
         "posthog_survey"."response_sampling_daily_limits",
         "posthog_survey"."iteration_count",
         "posthog_survey"."iteration_frequency_days",
         "posthog_survey"."iteration_start_dates",
         "posthog_survey"."current_iteration",
         "posthog_survey"."current_iteration_start_date",
         "posthog_survey"."schedule",
         "posthog_survey"."enable_partial_responses"
  FROM "posthog_survey"
  WHERE "posthog_survey"."internal_response_sampling_flag_id" = 99999
  '''
# ---
# name: TestOrganizationFeatureFlagCopy.test_copy_feature_flag_create_new.67
  '''
  SELECT "posthog_survey"."id",
         "posthog_survey"."team_id",
         "posthog_survey"."name",
         "posthog_survey"."description",
         "posthog_survey"."linked_flag_id",
         "posthog_survey"."targeting_flag_id",
         "posthog_survey"."internal_targeting_flag_id",
         "posthog_survey"."internal_response_sampling_flag_id",
         "posthog_survey"."type",
         "posthog_survey"."conditions",
         "posthog_survey"."questions",
         "posthog_survey"."appearance",
         "posthog_survey"."created_at",
         "posthog_survey"."created_by_id",
         "posthog_survey"."start_date",
         "posthog_survey"."end_date",
         "posthog_survey"."updated_at",
         "posthog_survey"."archived",
         "posthog_survey"."responses_limit",
         "posthog_survey"."response_sampling_start_date",
         "posthog_survey"."response_sampling_interval_type",
         "posthog_survey"."response_sampling_interval",
         "posthog_survey"."response_sampling_limit",
         "posthog_survey"."response_sampling_daily_limits",
         "posthog_survey"."iteration_count",
         "posthog_survey"."iteration_frequency_days",
         "posthog_survey"."iteration_start_dates",
         "posthog_survey"."current_iteration",
         "posthog_survey"."current_iteration_start_date",
         "posthog_survey"."schedule",
         "posthog_survey"."enable_partial_responses"
  FROM "posthog_survey"
  WHERE "posthog_survey"."internal_response_sampling_flag_id" = 99999
  '''
# ---
# name: TestOrganizationFeatureFlagCopy.test_copy_feature_flag_create_new.68
  '''
  SELECT "posthog_organizationmembership"."id",
         "posthog_organizationmembership"."organization_id",
         "posthog_organizationmembership"."user_id",
         "posthog_organizationmembership"."level",
         "posthog_organizationmembership"."joined_at",
         "posthog_organizationmembership"."updated_at",
         "posthog_organization"."id",
         "posthog_organization"."name",
         "posthog_organization"."slug",
         "posthog_organization"."logo_media_id",
         "posthog_organization"."created_at",
         "posthog_organization"."updated_at",
         "posthog_organization"."session_cookie_age",
         "posthog_organization"."is_member_join_email_enabled",
         "posthog_organization"."is_ai_data_processing_approved",
         "posthog_organization"."enforce_2fa",
         "posthog_organization"."members_can_invite",
         "posthog_organization"."members_can_use_personal_api_keys",
         "posthog_organization"."allow_publicly_shared_resources",
         "posthog_organization"."plugins_access_level",
         "posthog_organization"."for_internal_metrics",
         "posthog_organization"."default_experiment_stats_method",
         "posthog_organization"."is_hipaa",
         "posthog_organization"."customer_id",
         "posthog_organization"."available_product_features",
         "posthog_organization"."usage",
         "posthog_organization"."never_drop_data",
         "posthog_organization"."customer_trust_scores",
         "posthog_organization"."setup_section_2_completed",
         "posthog_organization"."personalization",
         "posthog_organization"."domain_whitelist",
         "posthog_organization"."is_platform"
  FROM "posthog_organizationmembership"
  INNER JOIN "posthog_organization" ON ("posthog_organizationmembership"."organization_id" = "posthog_organization"."id")
  WHERE ("posthog_organizationmembership"."organization_id" = '00000000-0000-0000-0000-000000000000'::uuid
         AND "posthog_organizationmembership"."user_id" = 99999)
  LIMIT 21
  '''
# ---
# name: TestOrganizationFeatureFlagCopy.test_copy_feature_flag_create_new.69
  '''
  SELECT "posthog_hogfunction"."id",
         "posthog_hogfunction"."team_id",
         "posthog_hogfunction"."name",
         "posthog_hogfunction"."description",
         "posthog_hogfunction"."created_at",
         "posthog_hogfunction"."created_by_id",
         "posthog_hogfunction"."deleted",
         "posthog_hogfunction"."updated_at",
         "posthog_hogfunction"."enabled",
         "posthog_hogfunction"."type",
         "posthog_hogfunction"."kind",
         "posthog_hogfunction"."icon_url",
         "posthog_hogfunction"."hog",
         "posthog_hogfunction"."bytecode",
         "posthog_hogfunction"."transpiled",
         "posthog_hogfunction"."inputs_schema",
         "posthog_hogfunction"."inputs",
         "posthog_hogfunction"."encrypted_inputs",
         "posthog_hogfunction"."filters",
         "posthog_hogfunction"."mappings",
         "posthog_hogfunction"."masking",
         "posthog_hogfunction"."template_id",
         "posthog_hogfunction"."hog_function_template_id",
         "posthog_hogfunction"."execution_order",
         "posthog_team"."id",
         "posthog_team"."uuid",
         "posthog_team"."organization_id",
         "posthog_team"."parent_team_id",
         "posthog_team"."project_id",
         "posthog_team"."api_token",
         "posthog_team"."app_urls",
         "posthog_team"."name",
         "posthog_team"."slack_incoming_webhook",
         "posthog_team"."created_at",
         "posthog_team"."updated_at",
         "posthog_team"."anonymize_ips",
         "posthog_team"."completed_snippet_onboarding",
         "posthog_team"."has_completed_onboarding_for",
         "posthog_team"."onboarding_tasks",
         "posthog_team"."ingested_event",
         "posthog_team"."autocapture_opt_out",
         "posthog_team"."autocapture_web_vitals_opt_in",
         "posthog_team"."autocapture_web_vitals_allowed_metrics",
         "posthog_team"."autocapture_exceptions_opt_in",
         "posthog_team"."autocapture_exceptions_errors_to_ignore",
         "posthog_team"."person_processing_opt_out",
         "posthog_team"."secret_api_token",
         "posthog_team"."secret_api_token_backup",
         "posthog_team"."session_recording_opt_in",
         "posthog_team"."session_recording_sample_rate",
         "posthog_team"."session_recording_minimum_duration_milliseconds",
         "posthog_team"."session_recording_linked_flag",
         "posthog_team"."session_recording_network_payload_capture_config",
         "posthog_team"."session_recording_masking_config",
         "posthog_team"."session_recording_url_trigger_config",
         "posthog_team"."session_recording_url_blocklist_config",
         "posthog_team"."session_recording_event_trigger_config",
         "posthog_team"."session_recording_trigger_match_type_config",
         "posthog_team"."session_replay_config",
         "posthog_team"."survey_config",
         "posthog_team"."capture_console_log_opt_in",
         "posthog_team"."capture_performance_opt_in",
         "posthog_team"."capture_dead_clicks",
         "posthog_team"."surveys_opt_in",
         "posthog_team"."heatmaps_opt_in",
         "posthog_team"."flags_persistence_default",
         "posthog_team"."feature_flag_confirmation_enabled",
         "posthog_team"."feature_flag_confirmation_message",
         "posthog_team"."session_recording_version",
         "posthog_team"."signup_token",
         "posthog_team"."is_demo",
         "posthog_team"."access_control",
         "posthog_team"."week_start_day",
         "posthog_team"."inject_web_apps",
         "posthog_team"."test_account_filters",
         "posthog_team"."test_account_filters_default_checked",
         "posthog_team"."path_cleaning_filters",
         "posthog_team"."timezone",
         "posthog_team"."data_attributes",
         "posthog_team"."person_display_name_properties",
         "posthog_team"."live_events_columns",
         "posthog_team"."recording_domains",
         "posthog_team"."human_friendly_comparison_periods",
         "posthog_team"."cookieless_server_hash_mode",
         "posthog_team"."primary_dashboard_id",
         "posthog_team"."default_data_theme",
         "posthog_team"."extra_settings",
         "posthog_team"."modifiers",
         "posthog_team"."correlation_config",
         "posthog_team"."session_recording_retention_period_days",
         "posthog_team"."plugins_opt_in",
         "posthog_team"."opt_out_capture",
         "posthog_team"."event_names",
         "posthog_team"."event_names_with_usage",
         "posthog_team"."event_properties",
         "posthog_team"."event_properties_with_usage",
         "posthog_team"."event_properties_numerical",
         "posthog_team"."external_data_workspace_id",
         "posthog_team"."external_data_workspace_last_synced_at",
         "posthog_team"."api_query_rate_limit",
         "posthog_team"."revenue_tracking_config",
         "posthog_team"."drop_events_older_than",
         "posthog_team"."base_currency"
  FROM "posthog_hogfunction"
  INNER JOIN "posthog_team" ON ("posthog_hogfunction"."team_id" = "posthog_team"."id")
  WHERE (NOT "posthog_hogfunction"."deleted"
         AND "posthog_hogfunction"."enabled"
         AND "posthog_hogfunction"."team_id" = 99999
         AND "posthog_hogfunction"."type" IN ('site_destination',
                                              'site_app'))
  '''
# ---
# name: TestOrganizationFeatureFlagCopy.test_copy_feature_flag_create_new.7
  '''
  SELECT "posthog_user"."id",
         "posthog_user"."password",
         "posthog_user"."last_login",
         "posthog_user"."first_name",
         "posthog_user"."last_name",
         "posthog_user"."is_staff",
         "posthog_user"."date_joined",
         "posthog_user"."uuid",
         "posthog_user"."current_organization_id",
         "posthog_user"."current_team_id",
         "posthog_user"."email",
         "posthog_user"."pending_email",
         "posthog_user"."temporary_token",
         "posthog_user"."distinct_id",
         "posthog_user"."is_email_verified",
         "posthog_user"."requested_password_reset_at",
         "posthog_user"."has_seen_product_intro_for",
         "posthog_user"."strapi_id",
         "posthog_user"."is_active",
         "posthog_user"."role_at_organization",
         "posthog_user"."theme_mode",
         "posthog_user"."partial_notification_settings",
         "posthog_user"."anonymize_data",
         "posthog_user"."toolbar_mode",
         "posthog_user"."hedgehog_config",
         "posthog_user"."events_column_config",
         "posthog_user"."email_opt_in"
  FROM "posthog_user"
  WHERE "posthog_user"."id" = 99999
  LIMIT 21
  '''
# ---
# name: TestOrganizationFeatureFlagCopy.test_copy_feature_flag_create_new.8
  '''
  SELECT "posthog_team"."id",
         "posthog_team"."uuid",
         "posthog_team"."organization_id",
         "posthog_team"."parent_team_id",
         "posthog_team"."project_id",
         "posthog_team"."api_token",
         "posthog_team"."app_urls",
         "posthog_team"."name",
         "posthog_team"."slack_incoming_webhook",
         "posthog_team"."created_at",
         "posthog_team"."updated_at",
         "posthog_team"."anonymize_ips",
         "posthog_team"."completed_snippet_onboarding",
         "posthog_team"."has_completed_onboarding_for",
         "posthog_team"."onboarding_tasks",
         "posthog_team"."ingested_event",
         "posthog_team"."autocapture_opt_out",
         "posthog_team"."autocapture_web_vitals_opt_in",
         "posthog_team"."autocapture_web_vitals_allowed_metrics",
         "posthog_team"."autocapture_exceptions_opt_in",
         "posthog_team"."autocapture_exceptions_errors_to_ignore",
         "posthog_team"."person_processing_opt_out",
         "posthog_team"."secret_api_token",
         "posthog_team"."secret_api_token_backup",
         "posthog_team"."session_recording_opt_in",
         "posthog_team"."session_recording_sample_rate",
         "posthog_team"."session_recording_minimum_duration_milliseconds",
         "posthog_team"."session_recording_linked_flag",
         "posthog_team"."session_recording_network_payload_capture_config",
         "posthog_team"."session_recording_masking_config",
         "posthog_team"."session_recording_url_trigger_config",
         "posthog_team"."session_recording_url_blocklist_config",
         "posthog_team"."session_recording_event_trigger_config",
         "posthog_team"."session_recording_trigger_match_type_config",
         "posthog_team"."session_replay_config",
         "posthog_team"."session_recording_retention_period",
         "posthog_team"."survey_config",
         "posthog_team"."capture_console_log_opt_in",
         "posthog_team"."capture_performance_opt_in",
         "posthog_team"."capture_dead_clicks",
         "posthog_team"."surveys_opt_in",
         "posthog_team"."heatmaps_opt_in",
         "posthog_team"."web_analytics_pre_aggregated_tables_enabled",
         "posthog_team"."web_analytics_pre_aggregated_tables_version",
         "posthog_team"."flags_persistence_default",
         "posthog_team"."feature_flag_confirmation_enabled",
         "posthog_team"."feature_flag_confirmation_message",
         "posthog_team"."session_recording_version",
         "posthog_team"."signup_token",
         "posthog_team"."is_demo",
         "posthog_team"."access_control",
         "posthog_team"."week_start_day",
         "posthog_team"."inject_web_apps",
         "posthog_team"."test_account_filters",
         "posthog_team"."test_account_filters_default_checked",
         "posthog_team"."path_cleaning_filters",
         "posthog_team"."timezone",
         "posthog_team"."data_attributes",
         "posthog_team"."person_display_name_properties",
         "posthog_team"."live_events_columns",
         "posthog_team"."recording_domains",
         "posthog_team"."human_friendly_comparison_periods",
         "posthog_team"."cookieless_server_hash_mode",
         "posthog_team"."primary_dashboard_id",
         "posthog_team"."default_data_theme",
         "posthog_team"."extra_settings",
         "posthog_team"."modifiers",
         "posthog_team"."correlation_config",
         "posthog_team"."session_recording_retention_period_days",
         "posthog_team"."external_data_workspace_id",
         "posthog_team"."external_data_workspace_last_synced_at",
         "posthog_team"."api_query_rate_limit",
         "posthog_team"."revenue_tracking_config",
         "posthog_team"."drop_events_older_than",
         "posthog_team"."base_currency"
  FROM "posthog_team"
  WHERE "posthog_team"."project_id" = 99999
  ORDER BY "posthog_team"."id" ASC
  LIMIT 1
  '''
# ---
# name: TestOrganizationFeatureFlagCopy.test_copy_feature_flag_create_new.9
  '''
  SELECT "posthog_featureflag"."id",
         "posthog_featureflag"."key",
         "posthog_featureflag"."name",
         "posthog_featureflag"."filters",
         "posthog_featureflag"."rollout_percentage",
         "posthog_featureflag"."team_id",
         "posthog_featureflag"."created_by_id",
         "posthog_featureflag"."created_at",
         "posthog_featureflag"."updated_at",
         "posthog_featureflag"."deleted",
         "posthog_featureflag"."active",
         "posthog_featureflag"."version",
         "posthog_featureflag"."last_modified_by_id",
         "posthog_featureflag"."rollback_conditions",
         "posthog_featureflag"."performed_rollback",
         "posthog_featureflag"."ensure_experience_continuity",
         "posthog_featureflag"."usage_dashboard_id",
         "posthog_featureflag"."has_enriched_analytics",
         "posthog_featureflag"."is_remote_configuration",
         "posthog_featureflag"."has_encrypted_payloads",
         "posthog_featureflag"."evaluation_runtime"
  FROM "posthog_featureflag"
  INNER JOIN "posthog_team" ON ("posthog_featureflag"."team_id" = "posthog_team"."id")
  WHERE (NOT "posthog_featureflag"."deleted"
         AND "posthog_featureflag"."key" = 'copied-flag-key'
         AND "posthog_team"."project_id" = 99999)
  ORDER BY "posthog_featureflag"."id" ASC
  LIMIT 1
  '''
# ---
# name: TestOrganizationFeatureFlagGet.test_get_feature_flag_success
  '''
  SELECT "posthog_user"."id",
         "posthog_user"."password",
         "posthog_user"."last_login",
         "posthog_user"."first_name",
         "posthog_user"."last_name",
         "posthog_user"."is_staff",
         "posthog_user"."date_joined",
         "posthog_user"."uuid",
         "posthog_user"."current_organization_id",
         "posthog_user"."current_team_id",
         "posthog_user"."email",
         "posthog_user"."pending_email",
         "posthog_user"."temporary_token",
         "posthog_user"."distinct_id",
         "posthog_user"."is_email_verified",
         "posthog_user"."has_seen_product_intro_for",
         "posthog_user"."strapi_id",
         "posthog_user"."is_active",
         "posthog_user"."role_at_organization",
         "posthog_user"."theme_mode",
         "posthog_user"."partial_notification_settings",
         "posthog_user"."anonymize_data",
         "posthog_user"."toolbar_mode",
         "posthog_user"."hedgehog_config",
         "posthog_user"."events_column_config",
         "posthog_user"."email_opt_in"
  FROM "posthog_user"
  WHERE "posthog_user"."id" = 99999
  LIMIT 21
  '''
# ---
# name: TestOrganizationFeatureFlagGet.test_get_feature_flag_success.1
  '''
  SELECT "posthog_organization"."id",
         "posthog_organization"."name",
         "posthog_organization"."slug",
         "posthog_organization"."logo_media_id",
         "posthog_organization"."created_at",
         "posthog_organization"."updated_at",
         "posthog_organization"."session_cookie_age",
         "posthog_organization"."is_member_join_email_enabled",
         "posthog_organization"."is_ai_data_processing_approved",
         "posthog_organization"."enforce_2fa",
         "posthog_organization"."members_can_invite",
         "posthog_organization"."members_can_use_personal_api_keys",
         "posthog_organization"."allow_publicly_shared_resources",
         "posthog_organization"."default_role_id",
         "posthog_organization"."plugins_access_level",
         "posthog_organization"."for_internal_metrics",
         "posthog_organization"."default_experiment_stats_method",
         "posthog_organization"."is_hipaa",
         "posthog_organization"."customer_id",
         "posthog_organization"."available_product_features",
         "posthog_organization"."usage",
         "posthog_organization"."never_drop_data",
         "posthog_organization"."customer_trust_scores",
         "posthog_organization"."setup_section_2_completed",
         "posthog_organization"."personalization",
         "posthog_organization"."domain_whitelist",
         "posthog_organization"."is_platform"
  FROM "posthog_organization"
  WHERE "posthog_organization"."id" = '00000000-0000-0000-0000-000000000000'::uuid
  LIMIT 21
  '''
# ---
# name: TestOrganizationFeatureFlagGet.test_get_feature_flag_success.2
  '''
  SELECT "posthog_organization"."id",
         "posthog_organization"."name",
         "posthog_organization"."slug",
         "posthog_organization"."logo_media_id",
         "posthog_organization"."created_at",
         "posthog_organization"."updated_at",
         "posthog_organization"."session_cookie_age",
         "posthog_organization"."is_member_join_email_enabled",
         "posthog_organization"."is_ai_data_processing_approved",
         "posthog_organization"."enforce_2fa",
         "posthog_organization"."members_can_invite",
         "posthog_organization"."members_can_use_personal_api_keys",
         "posthog_organization"."allow_publicly_shared_resources",
         "posthog_organization"."default_role_id",
         "posthog_organization"."plugins_access_level",
         "posthog_organization"."for_internal_metrics",
         "posthog_organization"."default_experiment_stats_method",
         "posthog_organization"."is_hipaa",
         "posthog_organization"."customer_id",
         "posthog_organization"."available_product_features",
         "posthog_organization"."usage",
         "posthog_organization"."never_drop_data",
         "posthog_organization"."customer_trust_scores",
         "posthog_organization"."setup_section_2_completed",
         "posthog_organization"."personalization",
         "posthog_organization"."domain_whitelist",
         "posthog_organization"."is_platform"
  FROM "posthog_organization"
  WHERE "posthog_organization"."id" = '00000000-0000-0000-0000-000000000000'::uuid
  LIMIT 21
  '''
# ---
# name: TestOrganizationFeatureFlagGet.test_get_feature_flag_success.3
  '''
  SELECT 1 AS "a"
  FROM "posthog_organizationmembership"
  WHERE ("posthog_organizationmembership"."organization_id" = '00000000-0000-0000-0000-000000000000'::uuid
         AND "posthog_organizationmembership"."user_id" = 99999)
  LIMIT 1
  '''
# ---
# name: TestOrganizationFeatureFlagGet.test_get_feature_flag_success.4
  '''
  SELECT "posthog_team"."id",
         "posthog_team"."uuid",
         "posthog_team"."organization_id",
         "posthog_team"."parent_team_id",
         "posthog_team"."project_id",
         "posthog_team"."api_token",
         "posthog_team"."app_urls",
         "posthog_team"."name",
         "posthog_team"."slack_incoming_webhook",
         "posthog_team"."created_at",
         "posthog_team"."updated_at",
         "posthog_team"."anonymize_ips",
         "posthog_team"."completed_snippet_onboarding",
         "posthog_team"."has_completed_onboarding_for",
         "posthog_team"."onboarding_tasks",
         "posthog_team"."ingested_event",
         "posthog_team"."autocapture_opt_out",
         "posthog_team"."autocapture_web_vitals_opt_in",
         "posthog_team"."autocapture_web_vitals_allowed_metrics",
         "posthog_team"."autocapture_exceptions_opt_in",
         "posthog_team"."autocapture_exceptions_errors_to_ignore",
         "posthog_team"."person_processing_opt_out",
         "posthog_team"."secret_api_token",
         "posthog_team"."secret_api_token_backup",
         "posthog_team"."session_recording_opt_in",
         "posthog_team"."session_recording_sample_rate",
         "posthog_team"."session_recording_minimum_duration_milliseconds",
         "posthog_team"."session_recording_linked_flag",
         "posthog_team"."session_recording_network_payload_capture_config",
         "posthog_team"."session_recording_masking_config",
         "posthog_team"."session_recording_url_trigger_config",
         "posthog_team"."session_recording_url_blocklist_config",
         "posthog_team"."session_recording_event_trigger_config",
         "posthog_team"."session_recording_trigger_match_type_config",
         "posthog_team"."session_replay_config",
         "posthog_team"."session_recording_retention_period",
         "posthog_team"."survey_config",
         "posthog_team"."capture_console_log_opt_in",
         "posthog_team"."capture_performance_opt_in",
         "posthog_team"."capture_dead_clicks",
         "posthog_team"."surveys_opt_in",
         "posthog_team"."heatmaps_opt_in",
         "posthog_team"."web_analytics_pre_aggregated_tables_enabled",
         "posthog_team"."web_analytics_pre_aggregated_tables_version",
         "posthog_team"."flags_persistence_default",
         "posthog_team"."feature_flag_confirmation_enabled",
         "posthog_team"."feature_flag_confirmation_message",
         "posthog_team"."session_recording_version",
         "posthog_team"."signup_token",
         "posthog_team"."is_demo",
         "posthog_team"."access_control",
         "posthog_team"."week_start_day",
         "posthog_team"."inject_web_apps",
         "posthog_team"."test_account_filters",
         "posthog_team"."test_account_filters_default_checked",
         "posthog_team"."path_cleaning_filters",
         "posthog_team"."timezone",
         "posthog_team"."data_attributes",
         "posthog_team"."person_display_name_properties",
         "posthog_team"."live_events_columns",
         "posthog_team"."recording_domains",
         "posthog_team"."human_friendly_comparison_periods",
         "posthog_team"."cookieless_server_hash_mode",
         "posthog_team"."primary_dashboard_id",
         "posthog_team"."default_data_theme",
         "posthog_team"."extra_settings",
         "posthog_team"."modifiers",
         "posthog_team"."correlation_config",
         "posthog_team"."session_recording_retention_period_days",
         "posthog_team"."external_data_workspace_id",
         "posthog_team"."external_data_workspace_last_synced_at",
         "posthog_team"."api_query_rate_limit",
         "posthog_team"."revenue_tracking_config",
         "posthog_team"."drop_events_older_than",
         "posthog_team"."base_currency"
  FROM "posthog_team"
  WHERE "posthog_team"."organization_id" = '00000000-0000-0000-0000-000000000000'::uuid
  '''
# ---
# name: TestOrganizationFeatureFlagGet.test_get_feature_flag_success.5
  '''
  SELECT "posthog_featureflag"."id",
         "posthog_featureflag"."key",
         "posthog_featureflag"."name",
         "posthog_featureflag"."filters",
         "posthog_featureflag"."rollout_percentage",
         "posthog_featureflag"."team_id",
         "posthog_featureflag"."created_by_id",
         "posthog_featureflag"."created_at",
         "posthog_featureflag"."updated_at",
         "posthog_featureflag"."deleted",
         "posthog_featureflag"."active",
         "posthog_featureflag"."version",
         "posthog_featureflag"."last_modified_by_id",
         "posthog_featureflag"."rollback_conditions",
         "posthog_featureflag"."performed_rollback",
         "posthog_featureflag"."ensure_experience_continuity",
         "posthog_featureflag"."usage_dashboard_id",
         "posthog_featureflag"."has_enriched_analytics",
         "posthog_featureflag"."is_remote_configuration",
         "posthog_featureflag"."has_encrypted_payloads",
         "posthog_featureflag"."evaluation_runtime"
  FROM "posthog_featureflag"
  WHERE (NOT "posthog_featureflag"."deleted"
         AND "posthog_featureflag"."key" = 'key-1'
         AND "posthog_featureflag"."team_id" IN (1,
                                                 2,
                                                 3,
                                                 4,
                                                 5 /* ... */))
  '''
# ---
# name: TestOrganizationFeatureFlagGet.test_get_feature_flag_success.6
  '''
  SELECT "posthog_user"."id",
         "posthog_user"."password",
         "posthog_user"."last_login",
         "posthog_user"."first_name",
         "posthog_user"."last_name",
         "posthog_user"."is_staff",
         "posthog_user"."date_joined",
         "posthog_user"."uuid",
         "posthog_user"."current_organization_id",
         "posthog_user"."current_team_id",
         "posthog_user"."email",
         "posthog_user"."pending_email",
         "posthog_user"."temporary_token",
         "posthog_user"."distinct_id",
         "posthog_user"."is_email_verified",
         "posthog_user"."requested_password_reset_at",
         "posthog_user"."has_seen_product_intro_for",
         "posthog_user"."strapi_id",
         "posthog_user"."is_active",
         "posthog_user"."role_at_organization",
         "posthog_user"."theme_mode",
         "posthog_user"."partial_notification_settings",
         "posthog_user"."anonymize_data",
         "posthog_user"."toolbar_mode",
         "posthog_user"."hedgehog_config",
         "posthog_user"."events_column_config",
         "posthog_user"."email_opt_in"
  FROM "posthog_user"
  WHERE "posthog_user"."id" = 99999
  LIMIT 21
  '''
# ---
# name: TestOrganizationFeatureFlagGet.test_get_feature_flag_success.7
  '''
  SELECT "posthog_user"."id",
         "posthog_user"."password",
         "posthog_user"."last_login",
         "posthog_user"."first_name",
         "posthog_user"."last_name",
         "posthog_user"."is_staff",
         "posthog_user"."date_joined",
         "posthog_user"."uuid",
         "posthog_user"."current_organization_id",
         "posthog_user"."current_team_id",
         "posthog_user"."email",
         "posthog_user"."pending_email",
         "posthog_user"."temporary_token",
         "posthog_user"."distinct_id",
         "posthog_user"."is_email_verified",
         "posthog_user"."requested_password_reset_at",
         "posthog_user"."has_seen_product_intro_for",
         "posthog_user"."strapi_id",
         "posthog_user"."is_active",
         "posthog_user"."role_at_organization",
         "posthog_user"."theme_mode",
         "posthog_user"."partial_notification_settings",
         "posthog_user"."anonymize_data",
         "posthog_user"."toolbar_mode",
         "posthog_user"."hedgehog_config",
         "posthog_user"."events_column_config",
         "posthog_user"."email_opt_in"
  FROM "posthog_user"
  WHERE "posthog_user"."id" = 99999
  LIMIT 21
  '''
# ---<|MERGE_RESOLUTION|>--- conflicted
+++ resolved
@@ -1550,41 +1550,7 @@
   LIMIT 21
   '''
 # ---
-<<<<<<< HEAD
-# name: TestOrganizationFeatureFlagCopy.test_copy_feature_flag_create_new.4
-  '''
-  SELECT "posthog_featureflag"."id",
-         "posthog_featureflag"."key",
-         "posthog_featureflag"."name",
-         "posthog_featureflag"."filters",
-         "posthog_featureflag"."rollout_percentage",
-         "posthog_featureflag"."team_id",
-         "posthog_featureflag"."created_by_id",
-         "posthog_featureflag"."created_at",
-         "posthog_featureflag"."updated_at",
-         "posthog_featureflag"."deleted",
-         "posthog_featureflag"."active",
-         "posthog_featureflag"."version",
-         "posthog_featureflag"."last_modified_by_id",
-         "posthog_featureflag"."rollback_conditions",
-         "posthog_featureflag"."performed_rollback",
-         "posthog_featureflag"."ensure_experience_continuity",
-         "posthog_featureflag"."usage_dashboard_id",
-         "posthog_featureflag"."has_enriched_analytics",
-         "posthog_featureflag"."is_remote_configuration",
-         "posthog_featureflag"."has_encrypted_payloads",
-         "posthog_featureflag"."evaluation_runtime"
-  FROM "posthog_featureflag"
-  INNER JOIN "posthog_team" ON ("posthog_featureflag"."team_id" = "posthog_team"."id")
-  WHERE ("posthog_featureflag"."key" = 'copied-flag-key'
-         AND "posthog_team"."project_id" = 99999)
-  LIMIT 21
-  '''
-# ---
-# name: TestOrganizationFeatureFlagCopy.test_copy_feature_flag_create_new.40
-=======
 # name: TestOrganizationFeatureFlagCopy.test_copy_feature_flag_create_new.43
->>>>>>> 019aed4e
   '''
   SELECT "posthog_dashboarditem"."id",
          "posthog_dashboarditem"."name",
@@ -2316,57 +2282,7 @@
   LIMIT 21
   '''
 # ---
-<<<<<<< HEAD
-# name: TestOrganizationFeatureFlagCopy.test_copy_feature_flag_create_new.59
-  '''
-  SELECT "posthog_earlyaccessfeature"."id",
-         "posthog_earlyaccessfeature"."team_id",
-         "posthog_earlyaccessfeature"."feature_flag_id",
-         "posthog_earlyaccessfeature"."name",
-         "posthog_earlyaccessfeature"."description",
-         "posthog_earlyaccessfeature"."stage",
-         "posthog_earlyaccessfeature"."documentation_url",
-         "posthog_earlyaccessfeature"."created_at"
-  FROM "posthog_earlyaccessfeature"
-  WHERE "posthog_earlyaccessfeature"."feature_flag_id" = 99999
-  '''
-# ---
-# name: TestOrganizationFeatureFlagCopy.test_copy_feature_flag_create_new.6
-  '''
-  SELECT "posthog_featureflag"."id",
-         "posthog_featureflag"."key",
-         "posthog_featureflag"."name",
-         "posthog_featureflag"."filters",
-         "posthog_featureflag"."rollout_percentage",
-         "posthog_featureflag"."team_id",
-         "posthog_featureflag"."created_by_id",
-         "posthog_featureflag"."created_at",
-         "posthog_featureflag"."updated_at",
-         "posthog_featureflag"."deleted",
-         "posthog_featureflag"."active",
-         "posthog_featureflag"."version",
-         "posthog_featureflag"."last_modified_by_id",
-         "posthog_featureflag"."rollback_conditions",
-         "posthog_featureflag"."performed_rollback",
-         "posthog_featureflag"."ensure_experience_continuity",
-         "posthog_featureflag"."usage_dashboard_id",
-         "posthog_featureflag"."has_enriched_analytics",
-         "posthog_featureflag"."is_remote_configuration",
-         "posthog_featureflag"."has_encrypted_payloads",
-         "posthog_featureflag"."evaluation_runtime"
-  FROM "posthog_featureflag"
-  INNER JOIN "posthog_team" ON ("posthog_featureflag"."team_id" = "posthog_team"."id")
-  WHERE (NOT "posthog_featureflag"."deleted"
-         AND "posthog_featureflag"."key" = 'copied-flag-key'
-         AND "posthog_team"."project_id" = 99999)
-  ORDER BY "posthog_featureflag"."id" ASC
-  LIMIT 1
-  '''
-# ---
-# name: TestOrganizationFeatureFlagCopy.test_copy_feature_flag_create_new.60
-=======
 # name: TestOrganizationFeatureFlagCopy.test_copy_feature_flag_create_new.63
->>>>>>> 019aed4e
   '''
   SELECT "posthog_dashboard"."id",
          "posthog_dashboard"."name",
@@ -2806,7 +2722,6 @@
          "posthog_featureflag"."team_id",
          "posthog_featureflag"."created_by_id",
          "posthog_featureflag"."created_at",
-         "posthog_featureflag"."updated_at",
          "posthog_featureflag"."deleted",
          "posthog_featureflag"."active",
          "posthog_featureflag"."version",
