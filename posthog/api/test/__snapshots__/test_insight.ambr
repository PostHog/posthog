# serializer version: 1
# name: TestInsight.test_insight_funnels_hogql_breakdown
  '''
  /* user_id:0 request:_snapshot_ */
  SELECT countIf(ifNull(equals(steps, 1), 0)) AS step_1,
         countIf(ifNull(equals(steps, 2), 0)) AS step_2,
         avg(step_1_average_conversion_time_inner) AS step_1_average_conversion_time,
         median(step_1_median_conversion_time_inner) AS step_1_median_conversion_time,
         prop AS prop
  FROM
    (SELECT aggregation_target AS aggregation_target,
            steps AS steps,
            prop AS prop,
            prop AS prop,
            avg(step_1_conversion_time) AS step_1_average_conversion_time_inner,
            median(step_1_conversion_time) AS step_1_median_conversion_time_inner
     FROM
       (SELECT aggregation_target AS aggregation_target,
               steps AS steps,
               prop AS prop,
               max(steps) OVER (PARTITION BY aggregation_target,
                                             prop) AS max_steps,
                               step_1_conversion_time AS step_1_conversion_time,
                               prop AS prop
        FROM
          (SELECT aggregation_target AS aggregation_target,
                  timestamp AS timestamp,
                  step_0 AS step_0,
                  latest_0 AS latest_0,
                  step_1 AS step_1,
                  latest_1 AS latest_1,
                  prop,
                  if(and(ifNull(lessOrEquals(latest_0, latest_1), 0), ifNull(lessOrEquals(latest_1, plus(toTimeZone(latest_0, 'UTC'), toIntervalDay(14))), 0)), 2, 1) AS steps,
                  if(and(isNotNull(latest_1), ifNull(lessOrEquals(latest_1, plus(toTimeZone(latest_0, 'UTC'), toIntervalDay(14))), 0)), dateDiff('second', latest_0, latest_1), NULL) AS step_1_conversion_time,
                  prop AS prop
           FROM
             (SELECT aggregation_target AS aggregation_target,
                     timestamp AS timestamp,
                     step_0 AS step_0,
                     latest_0 AS latest_0,
                     step_1 AS step_1,
                     min(latest_1) OVER (PARTITION BY aggregation_target,
                                                      prop
                                         ORDER BY timestamp DESC ROWS BETWEEN UNBOUNDED PRECEDING AND 0 PRECEDING) AS latest_1,
                                        prop AS prop
              FROM
                (SELECT timestamp AS timestamp,
                        aggregation_target AS aggregation_target,
                        step_0 AS step_0,
                        latest_0 AS latest_0,
                        step_1 AS step_1,
                        latest_1 AS latest_1,
                        prop_basic AS prop_basic,
                        prop,
                        prop_vals AS prop_vals,
                        if(notEmpty(arrayFilter(x -> notEmpty(x), prop_vals)), prop_vals, ['']) AS prop
                 FROM
                   (SELECT toTimeZone(e.timestamp, 'UTC') AS timestamp,
                           if(not(empty(e__override.distinct_id)), e__override.person_id, e.person_id) AS aggregation_target,
                           if(equals(e.event, 'user signed up'), 1, 0) AS step_0,
                           if(ifNull(equals(step_0, 1), 0), timestamp, NULL) AS latest_0,
                           if(equals(e.event, 'user did things'), 1, 0) AS step_1,
                           if(ifNull(equals(step_1, 1), 0), timestamp, NULL) AS latest_1,
                           ([e__person.properties___fish] AS value) AS prop_basic,
                           prop_basic AS prop,
                           argMinIf(prop, timestamp, notEmpty(arrayFilter(x -> notEmpty(x), prop))) OVER (PARTITION BY aggregation_target) AS prop_vals
                    FROM events AS e
                    LEFT OUTER JOIN
                      (SELECT tupleElement(argMax(tuple(person_distinct_id_overrides.person_id), person_distinct_id_overrides.version), 1) AS person_id,
                              person_distinct_id_overrides.distinct_id AS distinct_id
                       FROM person_distinct_id_overrides
                       WHERE equals(person_distinct_id_overrides.team_id, 99999)
                       GROUP BY person_distinct_id_overrides.distinct_id
                       HAVING ifNull(equals(tupleElement(argMax(tuple(person_distinct_id_overrides.is_deleted), person_distinct_id_overrides.version), 1), 0), 0) SETTINGS optimize_aggregation_in_order=1) AS e__override ON equals(e.distinct_id, e__override.distinct_id)
                    LEFT JOIN
                      (SELECT person.id AS id,
                              replaceRegexpAll(nullIf(nullIf(JSONExtractRaw(person.properties, 'fish'), ''), 'null'), '^"|"$', '') AS properties___fish
                       FROM person
                       WHERE and(equals(person.team_id, 99999), in(tuple(person.id, person.version),
                                                                     (SELECT person.id AS id, max(person.version) AS version
                                                                      FROM person
                                                                      WHERE equals(person.team_id, 99999)
                                                                      GROUP BY person.id
                                                                      HAVING and(ifNull(equals(argMax(person.is_deleted, person.version), 0), 0), ifNull(less(argMax(toTimeZone(person.created_at, 'UTC'), person.version), plus(now64(6, 'UTC'), toIntervalDay(1))), 0))))) SETTINGS optimize_aggregation_in_order=1) AS e__person ON equals(if(not(empty(e__override.distinct_id)), e__override.person_id, e.person_id), e__person.id)
<<<<<<< HEAD
                    WHERE and(equals(e.team_id, 99999), and(and(greaterOrEquals(toTimeZone(e.timestamp, 'UTC'), toDateTime64('2012-01-08 00:00:00.000000', 6, 'UTC')), lessOrEquals(toTimeZone(e.timestamp, 'UTC'), toDateTime64('2012-01-15 23:59:59.999999', 6, 'UTC'))), in(e.event, tuple('user did things', 'user signed up')), and(ifNull(less(accurateCastOrNull(replaceRegexpAll(nullIf(nullIf(JSONExtractRaw(e.properties, 'int_value'), ''), 'null'), '^"|"$', ''), 'Int64'), 10), 0), 1)), or(ifNull(equals(step_0, 1), 0), ifNull(equals(step_1, 1), 0))))))
=======
                    WHERE and(equals(e.team_id, 99999), and(and(greaterOrEquals(toTimeZone(e.timestamp, 'UTC'), toDateTime64('explicit_redacted_timestamp', 6, 'UTC')), lessOrEquals(toTimeZone(e.timestamp, 'UTC'), toDateTime64('explicit_redacted_timestamp', 6, 'UTC'))), in(e.event, tuple('user did things', 'user signed up')), ifNull(less(accurateCastOrNull(replaceRegexpAll(nullIf(nullIf(JSONExtractRaw(e.properties, 'int_value'), ''), 'null'), '^"|"$', ''), 'Int64'), 10), 0)), or(ifNull(equals(step_0, 1), 0), ifNull(equals(step_1, 1), 0))))))
>>>>>>> 90b6f1d4
           WHERE ifNull(equals(step_0, 1), 0)))
     GROUP BY aggregation_target,
              steps,
              prop
     HAVING ifNull(equals(steps, max(max_steps)), isNull(steps)
                   and isNull(max(max_steps))))
  GROUP BY prop
  ORDER BY step_2 DESC,
           step_1 DESC
  LIMIT 100 SETTINGS readonly=2,
                     max_execution_time=60,
                     allow_experimental_object_type=1,
                     format_csv_allow_double_quotes=0,
                     max_ast_elements=4000000,
                     max_expanded_ast_elements=4000000,
                     max_bytes_before_external_group_by=23622320128,
                     allow_experimental_analyzer=1,
                     transform_null_in=1,
                     optimize_min_equality_disjunction_chain_length=4294967295,
                     allow_experimental_join_condition=1
  '''
# ---
# name: TestInsight.test_insight_funnels_hogql_global_filters
  '''
  /* user_id:0 request:_snapshot_ */
  SELECT countIf(ifNull(equals(steps, 1), 0)) AS step_1,
         countIf(ifNull(equals(steps, 2), 0)) AS step_2,
         avg(step_1_average_conversion_time_inner) AS step_1_average_conversion_time,
         median(step_1_median_conversion_time_inner) AS step_1_median_conversion_time
  FROM
    (SELECT aggregation_target AS aggregation_target,
            steps AS steps,
            avg(step_1_conversion_time) AS step_1_average_conversion_time_inner,
            median(step_1_conversion_time) AS step_1_median_conversion_time_inner
     FROM
       (SELECT aggregation_target AS aggregation_target,
               steps AS steps,
               max(steps) OVER (PARTITION BY aggregation_target) AS max_steps,
                               step_1_conversion_time AS step_1_conversion_time
        FROM
          (SELECT aggregation_target AS aggregation_target,
                  timestamp AS timestamp,
                  step_0 AS step_0,
                  latest_0 AS latest_0,
                  step_1 AS step_1,
                  latest_1 AS latest_1,
                  if(and(ifNull(lessOrEquals(latest_0, latest_1), 0), ifNull(lessOrEquals(latest_1, plus(toTimeZone(latest_0, 'UTC'), toIntervalDay(14))), 0)), 2, 1) AS steps,
                  if(and(isNotNull(latest_1), ifNull(lessOrEquals(latest_1, plus(toTimeZone(latest_0, 'UTC'), toIntervalDay(14))), 0)), dateDiff('second', latest_0, latest_1), NULL) AS step_1_conversion_time
           FROM
             (SELECT aggregation_target AS aggregation_target,
                     timestamp AS timestamp,
                     step_0 AS step_0,
                     latest_0 AS latest_0,
                     step_1 AS step_1,
                     min(latest_1) OVER (PARTITION BY aggregation_target
                                         ORDER BY timestamp DESC ROWS BETWEEN UNBOUNDED PRECEDING AND 0 PRECEDING) AS latest_1
              FROM
                (SELECT toTimeZone(e.timestamp, 'UTC') AS timestamp,
                        if(not(empty(e__override.distinct_id)), e__override.person_id, e.person_id) AS aggregation_target,
                        if(equals(e.event, 'user signed up'), 1, 0) AS step_0,
                        if(ifNull(equals(step_0, 1), 0), timestamp, NULL) AS latest_0,
                        if(equals(e.event, 'user did things'), 1, 0) AS step_1,
                        if(ifNull(equals(step_1, 1), 0), timestamp, NULL) AS latest_1
                 FROM events AS e
                 LEFT OUTER JOIN
                   (SELECT tupleElement(argMax(tuple(person_distinct_id_overrides.person_id), person_distinct_id_overrides.version), 1) AS person_id,
                           person_distinct_id_overrides.distinct_id AS distinct_id
                    FROM person_distinct_id_overrides
                    WHERE equals(person_distinct_id_overrides.team_id, 99999)
                    GROUP BY person_distinct_id_overrides.distinct_id
                    HAVING ifNull(equals(tupleElement(argMax(tuple(person_distinct_id_overrides.is_deleted), person_distinct_id_overrides.version), 1), 0), 0) SETTINGS optimize_aggregation_in_order=1) AS e__override ON equals(e.distinct_id, e__override.distinct_id)
                 LEFT JOIN
                   (SELECT person.id AS id,
                           replaceRegexpAll(nullIf(nullIf(JSONExtractRaw(person.properties, 'fish'), ''), 'null'), '^"|"$', '') AS properties___fish
                    FROM person
                    WHERE and(equals(person.team_id, 99999), in(tuple(person.id, person.version),
                                                                  (SELECT person.id AS id, max(person.version) AS version
                                                                   FROM person
                                                                   WHERE equals(person.team_id, 99999)
                                                                   GROUP BY person.id
                                                                   HAVING and(ifNull(equals(argMax(person.is_deleted, person.version), 0), 0), ifNull(less(argMax(toTimeZone(person.created_at, 'UTC'), person.version), plus(now64(6, 'UTC'), toIntervalDay(1))), 0))))) SETTINGS optimize_aggregation_in_order=1) AS e__person ON equals(if(not(empty(e__override.distinct_id)), e__override.person_id, e.person_id), e__person.id)
<<<<<<< HEAD
                 WHERE and(equals(e.team_id, 99999), and(and(greaterOrEquals(toTimeZone(e.timestamp, 'UTC'), toDateTime64('2012-01-08 00:00:00.000000', 6, 'UTC')), lessOrEquals(toTimeZone(e.timestamp, 'UTC'), toDateTime64('2012-01-15 23:59:59.999999', 6, 'UTC'))), in(e.event, tuple('user did things', 'user signed up')), and(and(ifNull(less(accurateCastOrNull(replaceRegexpAll(nullIf(nullIf(JSONExtractRaw(e.properties, 'int_value'), ''), 'null'), '^"|"$', ''), 'Int64'), 10), 0), 1), ifNull(like(e__person.properties___fish, '%fish%'), 0))), or(ifNull(equals(step_0, 1), 0), ifNull(equals(step_1, 1), 0)))))
=======
                 WHERE and(equals(e.team_id, 99999), and(and(greaterOrEquals(toTimeZone(e.timestamp, 'UTC'), toDateTime64('explicit_redacted_timestamp', 6, 'UTC')), lessOrEquals(toTimeZone(e.timestamp, 'UTC'), toDateTime64('explicit_redacted_timestamp', 6, 'UTC'))), in(e.event, tuple('user did things', 'user signed up')), and(ifNull(less(accurateCastOrNull(replaceRegexpAll(nullIf(nullIf(JSONExtractRaw(e.properties, 'int_value'), ''), 'null'), '^"|"$', ''), 'Int64'), 10), 0), ifNull(like(e__person.properties___fish, '%fish%'), 0))), or(ifNull(equals(step_0, 1), 0), ifNull(equals(step_1, 1), 0)))))
>>>>>>> 90b6f1d4
           WHERE ifNull(equals(step_0, 1), 0)))
     GROUP BY aggregation_target,
              steps
     HAVING ifNull(equals(steps, max(max_steps)), isNull(steps)
                   and isNull(max(max_steps))))
  LIMIT 100 SETTINGS readonly=2,
                     max_execution_time=60,
                     allow_experimental_object_type=1,
                     format_csv_allow_double_quotes=0,
                     max_ast_elements=4000000,
                     max_expanded_ast_elements=4000000,
                     max_bytes_before_external_group_by=23622320128,
                     allow_experimental_analyzer=1,
                     transform_null_in=1,
                     optimize_min_equality_disjunction_chain_length=4294967295,
                     allow_experimental_join_condition=1
  '''
# ---
# name: TestInsight.test_insight_funnels_hogql_local_filters
  '''
  /* user_id:0 request:_snapshot_ */
  SELECT countIf(ifNull(equals(steps, 1), 0)) AS step_1,
         countIf(ifNull(equals(steps, 2), 0)) AS step_2,
         avg(step_1_average_conversion_time_inner) AS step_1_average_conversion_time,
         median(step_1_median_conversion_time_inner) AS step_1_median_conversion_time
  FROM
    (SELECT aggregation_target AS aggregation_target,
            steps AS steps,
            avg(step_1_conversion_time) AS step_1_average_conversion_time_inner,
            median(step_1_conversion_time) AS step_1_median_conversion_time_inner
     FROM
       (SELECT aggregation_target AS aggregation_target,
               steps AS steps,
               max(steps) OVER (PARTITION BY aggregation_target) AS max_steps,
                               step_1_conversion_time AS step_1_conversion_time
        FROM
          (SELECT aggregation_target AS aggregation_target,
                  timestamp AS timestamp,
                  step_0 AS step_0,
                  latest_0 AS latest_0,
                  step_1 AS step_1,
                  latest_1 AS latest_1,
                  if(and(ifNull(lessOrEquals(latest_0, latest_1), 0), ifNull(lessOrEquals(latest_1, plus(toTimeZone(latest_0, 'UTC'), toIntervalDay(14))), 0)), 2, 1) AS steps,
                  if(and(isNotNull(latest_1), ifNull(lessOrEquals(latest_1, plus(toTimeZone(latest_0, 'UTC'), toIntervalDay(14))), 0)), dateDiff('second', latest_0, latest_1), NULL) AS step_1_conversion_time
           FROM
             (SELECT aggregation_target AS aggregation_target,
                     timestamp AS timestamp,
                     step_0 AS step_0,
                     latest_0 AS latest_0,
                     step_1 AS step_1,
                     min(latest_1) OVER (PARTITION BY aggregation_target
                                         ORDER BY timestamp DESC ROWS BETWEEN UNBOUNDED PRECEDING AND 0 PRECEDING) AS latest_1
              FROM
                (SELECT toTimeZone(e.timestamp, 'UTC') AS timestamp,
                        if(not(empty(e__override.distinct_id)), e__override.person_id, e.person_id) AS aggregation_target,
                        if(and(equals(e.event, 'user signed up'), and(ifNull(less(accurateCastOrNull(replaceRegexpAll(nullIf(nullIf(JSONExtractRaw(e.properties, 'int_value'), ''), 'null'), '^"|"$', ''), 'Int64'), 10), 0), ifNull(like(e__person.properties___fish, '%fish%'), 0))), 1, 0) AS step_0,
                        if(ifNull(equals(step_0, 1), 0), timestamp, NULL) AS latest_0,
                        if(and(equals(e.event, 'user did things'), and(ifNull(less(accurateCastOrNull(replaceRegexpAll(nullIf(nullIf(JSONExtractRaw(e.properties, 'int_value'), ''), 'null'), '^"|"$', ''), 'Int64'), 10), 0), ifNull(like(e__person.properties___fish, '%fish%'), 0))), 1, 0) AS step_1,
                        if(ifNull(equals(step_1, 1), 0), timestamp, NULL) AS latest_1
                 FROM events AS e
                 LEFT OUTER JOIN
                   (SELECT tupleElement(argMax(tuple(person_distinct_id_overrides.person_id), person_distinct_id_overrides.version), 1) AS person_id,
                           person_distinct_id_overrides.distinct_id AS distinct_id
                    FROM person_distinct_id_overrides
                    WHERE equals(person_distinct_id_overrides.team_id, 99999)
                    GROUP BY person_distinct_id_overrides.distinct_id
                    HAVING ifNull(equals(tupleElement(argMax(tuple(person_distinct_id_overrides.is_deleted), person_distinct_id_overrides.version), 1), 0), 0) SETTINGS optimize_aggregation_in_order=1) AS e__override ON equals(e.distinct_id, e__override.distinct_id)
                 LEFT JOIN
                   (SELECT person.id AS id,
                           replaceRegexpAll(nullIf(nullIf(JSONExtractRaw(person.properties, 'fish'), ''), 'null'), '^"|"$', '') AS properties___fish
                    FROM person
                    WHERE and(equals(person.team_id, 99999), in(tuple(person.id, person.version),
                                                                  (SELECT person.id AS id, max(person.version) AS version
                                                                   FROM person
                                                                   WHERE equals(person.team_id, 99999)
                                                                   GROUP BY person.id
                                                                   HAVING and(ifNull(equals(argMax(person.is_deleted, person.version), 0), 0), ifNull(less(argMax(toTimeZone(person.created_at, 'UTC'), person.version), plus(now64(6, 'UTC'), toIntervalDay(1))), 0))))) SETTINGS optimize_aggregation_in_order=1) AS e__person ON equals(if(not(empty(e__override.distinct_id)), e__override.person_id, e.person_id), e__person.id)
                 WHERE and(equals(e.team_id, 99999), and(and(greaterOrEquals(toTimeZone(e.timestamp, 'UTC'), toDateTime64('2012-01-08 00:00:00.000000', 6, 'UTC')), lessOrEquals(toTimeZone(e.timestamp, 'UTC'), toDateTime64('2012-01-15 23:59:59.999999', 6, 'UTC'))), in(e.event, tuple('user did things', 'user signed up'))), or(ifNull(equals(step_0, 1), 0), ifNull(equals(step_1, 1), 0)))))
           WHERE ifNull(equals(step_0, 1), 0)))
     GROUP BY aggregation_target,
              steps
     HAVING ifNull(equals(steps, max(max_steps)), isNull(steps)
                   and isNull(max(max_steps))))
  LIMIT 100 SETTINGS readonly=2,
                     max_execution_time=60,
                     allow_experimental_object_type=1,
                     format_csv_allow_double_quotes=0,
                     max_ast_elements=4000000,
                     max_expanded_ast_elements=4000000,
                     max_bytes_before_external_group_by=23622320128,
                     allow_experimental_analyzer=1,
                     transform_null_in=1,
                     optimize_min_equality_disjunction_chain_length=4294967295,
                     allow_experimental_join_condition=1
  '''
# ---
# name: TestInsight.test_insight_trend_hogql_breakdown
  '''
  /* user_id:0 request:_snapshot_ */
  SELECT groupArray(1)(date)[1] AS date,
                      arrayFold((acc, x) -> arrayMap(i -> plus(acc[i], x[i]), range(1, plus(length(date), 1))), groupArray(ifNull(total, 0)), arrayWithConstant(length(date), reinterpretAsFloat64(0))) AS total,
                      if(ifNull(ifNull(greaterOrEquals(row_number, 25), 0), 0), '$$_posthog_breakdown_other_$$', breakdown_value) AS breakdown_value
  FROM
    (SELECT arrayMap(number -> plus(toStartOfInterval(assumeNotNull(toDateTime('2012-01-08 00:00:00', 'UTC')), toIntervalDay(1)), toIntervalDay(number)), range(0, plus(coalesce(dateDiff('day', toStartOfInterval(assumeNotNull(toDateTime('2012-01-08 00:00:00', 'UTC')), toIntervalDay(1)), toStartOfInterval(assumeNotNull(toDateTime('2012-01-15 23:59:59', 'UTC')), toIntervalDay(1)))), 1))) AS date,
            arrayMap(_match_date -> arraySum(arraySlice(groupArray(ifNull(count, 0)), indexOf(groupArray(day_start) AS _days_for_count, _match_date) AS _index, plus(minus(arrayLastIndex(x -> ifNull(equals(x, _match_date), isNull(x)
                                                                                                                                                                                                      and isNull(_match_date)), _days_for_count), _index), 1))), date) AS total,
            breakdown_value AS breakdown_value,
            rowNumberInAllBlocks() AS row_number
     FROM
       (SELECT sum(total) AS count,
               day_start AS day_start,
               breakdown_value AS breakdown_value
        FROM
          (SELECT count() AS total,
                  toStartOfDay(toTimeZone(e.timestamp, 'UTC')) AS day_start,
                  ifNull(nullIf(toString(if(ifNull(less(accurateCastOrNull(replaceRegexpAll(nullIf(nullIf(JSONExtractRaw(e.properties, 'int_value'), ''), 'null'), '^"|"$', ''), 'Int64'), 10), 0), 'le%ss', 'more')), ''), '$$_posthog_breakdown_null_$$') AS breakdown_value
           FROM events AS e SAMPLE 1
           WHERE and(equals(e.team_id, 99999), greaterOrEquals(toTimeZone(e.timestamp, 'UTC'), toStartOfInterval(assumeNotNull(toDateTime('2012-01-08 00:00:00', 'UTC')), toIntervalDay(1))), lessOrEquals(toTimeZone(e.timestamp, 'UTC'), assumeNotNull(toDateTime('2012-01-15 23:59:59', 'UTC'))), equals(e.event, '$pageview'))
           GROUP BY day_start,
                    breakdown_value)
        GROUP BY day_start,
                 breakdown_value
        ORDER BY day_start ASC, breakdown_value ASC)
     GROUP BY breakdown_value
     ORDER BY if(ifNull(equals(breakdown_value, '$$_posthog_breakdown_other_$$'), 0), 2, if(ifNull(equals(breakdown_value, '$$_posthog_breakdown_null_$$'), 0), 1, 0)) ASC, arraySum(total) DESC, breakdown_value ASC)
  WHERE isNotNull(breakdown_value)
  GROUP BY breakdown_value
  ORDER BY if(ifNull(equals(breakdown_value, '$$_posthog_breakdown_other_$$'), 0), 2, if(ifNull(equals(breakdown_value, '$$_posthog_breakdown_null_$$'), 0), 1, 0)) ASC, arraySum(total) DESC, breakdown_value ASC
  LIMIT 50000 SETTINGS readonly=2,
                       max_execution_time=60,
                       allow_experimental_object_type=1,
                       format_csv_allow_double_quotes=0,
                       max_ast_elements=4000000,
                       max_expanded_ast_elements=4000000,
                       max_bytes_before_external_group_by=0,
                       transform_null_in=1,
                       optimize_min_equality_disjunction_chain_length=4294967295,
                       allow_experimental_join_condition=1
  '''
# ---
# name: TestInsight.test_insight_trend_hogql_breakdown_materialized
  '''
  /* user_id:0 request:_snapshot_ */
  SELECT groupArray(1)(date)[1] AS date,
                      arrayFold((acc, x) -> arrayMap(i -> plus(acc[i], x[i]), range(1, plus(length(date), 1))), groupArray(ifNull(total, 0)), arrayWithConstant(length(date), reinterpretAsFloat64(0))) AS total,
                      if(ifNull(ifNull(greaterOrEquals(row_number, 25), 0), 0), '$$_posthog_breakdown_other_$$', breakdown_value) AS breakdown_value
  FROM
    (SELECT arrayMap(number -> plus(toStartOfInterval(assumeNotNull(toDateTime('2012-01-08 00:00:00', 'UTC')), toIntervalDay(1)), toIntervalDay(number)), range(0, plus(coalesce(dateDiff('day', toStartOfInterval(assumeNotNull(toDateTime('2012-01-08 00:00:00', 'UTC')), toIntervalDay(1)), toStartOfInterval(assumeNotNull(toDateTime('2012-01-15 23:59:59', 'UTC')), toIntervalDay(1)))), 1))) AS date,
            arrayMap(_match_date -> arraySum(arraySlice(groupArray(ifNull(count, 0)), indexOf(groupArray(day_start) AS _days_for_count, _match_date) AS _index, plus(minus(arrayLastIndex(x -> ifNull(equals(x, _match_date), isNull(x)
                                                                                                                                                                                                      and isNull(_match_date)), _days_for_count), _index), 1))), date) AS total,
            breakdown_value AS breakdown_value,
            rowNumberInAllBlocks() AS row_number
     FROM
       (SELECT sum(total) AS count,
               day_start AS day_start,
               breakdown_value AS breakdown_value
        FROM
          (SELECT count() AS total,
                  toStartOfDay(toTimeZone(e.timestamp, 'UTC')) AS day_start,
                  ifNull(nullIf(toString(if(ifNull(less(accurateCastOrNull(nullIf(nullIf(e.mat_int_value, ''), 'null'), 'Int64'), 10), 0), 'le%ss', 'more')), ''), '$$_posthog_breakdown_null_$$') AS breakdown_value
           FROM events AS e SAMPLE 1
           WHERE and(equals(e.team_id, 99999), greaterOrEquals(toTimeZone(e.timestamp, 'UTC'), toStartOfInterval(assumeNotNull(toDateTime('2012-01-08 00:00:00', 'UTC')), toIntervalDay(1))), lessOrEquals(toTimeZone(e.timestamp, 'UTC'), assumeNotNull(toDateTime('2012-01-15 23:59:59', 'UTC'))), equals(e.event, '$pageview'))
           GROUP BY day_start,
                    breakdown_value)
        GROUP BY day_start,
                 breakdown_value
        ORDER BY day_start ASC, breakdown_value ASC)
     GROUP BY breakdown_value
     ORDER BY if(ifNull(equals(breakdown_value, '$$_posthog_breakdown_other_$$'), 0), 2, if(ifNull(equals(breakdown_value, '$$_posthog_breakdown_null_$$'), 0), 1, 0)) ASC, arraySum(total) DESC, breakdown_value ASC)
  WHERE isNotNull(breakdown_value)
  GROUP BY breakdown_value
  ORDER BY if(ifNull(equals(breakdown_value, '$$_posthog_breakdown_other_$$'), 0), 2, if(ifNull(equals(breakdown_value, '$$_posthog_breakdown_null_$$'), 0), 1, 0)) ASC, arraySum(total) DESC, breakdown_value ASC
  LIMIT 50000 SETTINGS readonly=2,
                       max_execution_time=60,
                       allow_experimental_object_type=1,
                       format_csv_allow_double_quotes=0,
                       max_ast_elements=4000000,
                       max_expanded_ast_elements=4000000,
                       max_bytes_before_external_group_by=0,
                       transform_null_in=1,
                       optimize_min_equality_disjunction_chain_length=4294967295,
                       allow_experimental_join_condition=1
  '''
# ---
# name: TestInsight.test_insight_trend_hogql_global_filters
  '''
  /* user_id:0 request:_snapshot_ */
  SELECT arrayMap(number -> plus(toStartOfInterval(assumeNotNull(toDateTime('2012-01-08 00:00:00', 'UTC')), toIntervalDay(1)), toIntervalDay(number)), range(0, plus(coalesce(dateDiff('day', toStartOfInterval(assumeNotNull(toDateTime('2012-01-08 00:00:00', 'UTC')), toIntervalDay(1)), toStartOfInterval(assumeNotNull(toDateTime('2012-01-15 23:59:59', 'UTC')), toIntervalDay(1)))), 1))) AS date,
         arrayMap(_match_date -> arraySum(arraySlice(groupArray(ifNull(count, 0)), indexOf(groupArray(day_start) AS _days_for_count, _match_date) AS _index, plus(minus(arrayLastIndex(x -> ifNull(equals(x, _match_date), isNull(x)
                                                                                                                                                                                                   and isNull(_match_date)), _days_for_count), _index), 1))), date) AS total
  FROM
    (SELECT sum(total) AS count,
            day_start AS day_start
     FROM
       (SELECT count() AS total,
               toStartOfDay(toTimeZone(e.timestamp, 'UTC')) AS day_start
        FROM events AS e SAMPLE 1
        WHERE and(equals(e.team_id, 99999), greaterOrEquals(toTimeZone(e.timestamp, 'UTC'), toStartOfInterval(assumeNotNull(toDateTime('2012-01-08 00:00:00', 'UTC')), toIntervalDay(1))), lessOrEquals(toTimeZone(e.timestamp, 'UTC'), assumeNotNull(toDateTime('2012-01-15 23:59:59', 'UTC'))), equals(e.event, '$pageview'))
        GROUP BY day_start)
     GROUP BY day_start
     ORDER BY day_start ASC)
  ORDER BY arraySum(total) DESC
  LIMIT 50000 SETTINGS readonly=2,
                       max_execution_time=60,
                       allow_experimental_object_type=1,
                       format_csv_allow_double_quotes=0,
                       max_ast_elements=4000000,
                       max_expanded_ast_elements=4000000,
                       max_bytes_before_external_group_by=0,
                       transform_null_in=1,
                       optimize_min_equality_disjunction_chain_length=4294967295,
                       allow_experimental_join_condition=1
  '''
# ---
# name: TestInsight.test_insight_trend_hogql_global_filters.1
  '''
  /* user_id:0 request:_snapshot_ */
  SELECT arrayMap(number -> plus(toStartOfInterval(assumeNotNull(toDateTime('2012-01-08 00:00:00', 'UTC')), toIntervalDay(1)), toIntervalDay(number)), range(0, plus(coalesce(dateDiff('day', toStartOfInterval(assumeNotNull(toDateTime('2012-01-08 00:00:00', 'UTC')), toIntervalDay(1)), toStartOfInterval(assumeNotNull(toDateTime('2012-01-15 23:59:59', 'UTC')), toIntervalDay(1)))), 1))) AS date,
         arrayMap(_match_date -> arraySum(arraySlice(groupArray(ifNull(count, 0)), indexOf(groupArray(day_start) AS _days_for_count, _match_date) AS _index, plus(minus(arrayLastIndex(x -> ifNull(equals(x, _match_date), isNull(x)
                                                                                                                                                                                                   and isNull(_match_date)), _days_for_count), _index), 1))), date) AS total
  FROM
    (SELECT sum(total) AS count,
            day_start AS day_start
     FROM
       (SELECT count() AS total,
               toStartOfDay(toTimeZone(e.timestamp, 'UTC')) AS day_start
        FROM events AS e SAMPLE 1
        LEFT OUTER JOIN
          (SELECT tupleElement(argMax(tuple(person_distinct_id_overrides.person_id), person_distinct_id_overrides.version), 1) AS person_id,
                  person_distinct_id_overrides.distinct_id AS distinct_id
           FROM person_distinct_id_overrides
           WHERE equals(person_distinct_id_overrides.team_id, 99999)
           GROUP BY person_distinct_id_overrides.distinct_id
           HAVING ifNull(equals(tupleElement(argMax(tuple(person_distinct_id_overrides.is_deleted), person_distinct_id_overrides.version), 1), 0), 0) SETTINGS optimize_aggregation_in_order=1) AS e__override ON equals(e.distinct_id, e__override.distinct_id)
        LEFT JOIN
          (SELECT person.id AS id,
                  replaceRegexpAll(nullIf(nullIf(JSONExtractRaw(person.properties, 'fish'), ''), 'null'), '^"|"$', '') AS properties___fish
           FROM person
           WHERE and(equals(person.team_id, 99999), in(tuple(person.id, person.version),
                                                         (SELECT person.id AS id, max(person.version) AS version
                                                          FROM person
                                                          WHERE equals(person.team_id, 99999)
                                                          GROUP BY person.id
                                                          HAVING and(ifNull(equals(argMax(person.is_deleted, person.version), 0), 0), ifNull(less(argMax(toTimeZone(person.created_at, 'UTC'), person.version), plus(now64(6, 'UTC'), toIntervalDay(1))), 0))))) SETTINGS optimize_aggregation_in_order=1) AS e__person ON equals(if(not(empty(e__override.distinct_id)), e__override.person_id, e.person_id), e__person.id)
        WHERE and(equals(e.team_id, 99999), greaterOrEquals(toTimeZone(e.timestamp, 'UTC'), toStartOfInterval(assumeNotNull(toDateTime('2012-01-08 00:00:00', 'UTC')), toIntervalDay(1))), lessOrEquals(toTimeZone(e.timestamp, 'UTC'), assumeNotNull(toDateTime('2012-01-15 23:59:59', 'UTC'))), equals(e.event, '$pageview'), and(ifNull(greater(accurateCastOrNull(replaceRegexpAll(nullIf(nullIf(JSONExtractRaw(e.properties, 'int_value'), ''), 'null'), '^"|"$', ''), 'Int64'), 10), 0), ifNull(like(e__person.properties___fish, '%fish%'), 0)))
        GROUP BY day_start)
     GROUP BY day_start
     ORDER BY day_start ASC)
  ORDER BY arraySum(total) DESC
  LIMIT 50000 SETTINGS readonly=2,
                       max_execution_time=60,
                       allow_experimental_object_type=1,
                       format_csv_allow_double_quotes=0,
                       max_ast_elements=4000000,
                       max_expanded_ast_elements=4000000,
                       max_bytes_before_external_group_by=0,
                       transform_null_in=1,
                       optimize_min_equality_disjunction_chain_length=4294967295,
                       allow_experimental_join_condition=1
  '''
# ---
# name: TestInsight.test_insight_trend_hogql_global_filters_materialized
  '''
  /* user_id:0 request:_snapshot_ */
  SELECT arrayMap(number -> plus(toStartOfInterval(assumeNotNull(toDateTime('2012-01-08 00:00:00', 'UTC')), toIntervalDay(1)), toIntervalDay(number)), range(0, plus(coalesce(dateDiff('day', toStartOfInterval(assumeNotNull(toDateTime('2012-01-08 00:00:00', 'UTC')), toIntervalDay(1)), toStartOfInterval(assumeNotNull(toDateTime('2012-01-15 23:59:59', 'UTC')), toIntervalDay(1)))), 1))) AS date,
         arrayMap(_match_date -> arraySum(arraySlice(groupArray(ifNull(count, 0)), indexOf(groupArray(day_start) AS _days_for_count, _match_date) AS _index, plus(minus(arrayLastIndex(x -> ifNull(equals(x, _match_date), isNull(x)
                                                                                                                                                                                                   and isNull(_match_date)), _days_for_count), _index), 1))), date) AS total
  FROM
    (SELECT sum(total) AS count,
            day_start AS day_start
     FROM
       (SELECT count() AS total,
               toStartOfDay(toTimeZone(e.timestamp, 'UTC')) AS day_start
        FROM events AS e SAMPLE 1
        WHERE and(equals(e.team_id, 99999), greaterOrEquals(toTimeZone(e.timestamp, 'UTC'), toStartOfInterval(assumeNotNull(toDateTime('2012-01-08 00:00:00', 'UTC')), toIntervalDay(1))), lessOrEquals(toTimeZone(e.timestamp, 'UTC'), assumeNotNull(toDateTime('2012-01-15 23:59:59', 'UTC'))), equals(e.event, '$pageview'))
        GROUP BY day_start)
     GROUP BY day_start
     ORDER BY day_start ASC)
  ORDER BY arraySum(total) DESC
  LIMIT 50000 SETTINGS readonly=2,
                       max_execution_time=60,
                       allow_experimental_object_type=1,
                       format_csv_allow_double_quotes=0,
                       max_ast_elements=4000000,
                       max_expanded_ast_elements=4000000,
                       max_bytes_before_external_group_by=0,
                       transform_null_in=1,
                       optimize_min_equality_disjunction_chain_length=4294967295,
                       allow_experimental_join_condition=1
  '''
# ---
# name: TestInsight.test_insight_trend_hogql_global_filters_materialized.1
  '''
  /* user_id:0 request:_snapshot_ */
  SELECT arrayMap(number -> plus(toStartOfInterval(assumeNotNull(toDateTime('2012-01-08 00:00:00', 'UTC')), toIntervalDay(1)), toIntervalDay(number)), range(0, plus(coalesce(dateDiff('day', toStartOfInterval(assumeNotNull(toDateTime('2012-01-08 00:00:00', 'UTC')), toIntervalDay(1)), toStartOfInterval(assumeNotNull(toDateTime('2012-01-15 23:59:59', 'UTC')), toIntervalDay(1)))), 1))) AS date,
         arrayMap(_match_date -> arraySum(arraySlice(groupArray(ifNull(count, 0)), indexOf(groupArray(day_start) AS _days_for_count, _match_date) AS _index, plus(minus(arrayLastIndex(x -> ifNull(equals(x, _match_date), isNull(x)
                                                                                                                                                                                                   and isNull(_match_date)), _days_for_count), _index), 1))), date) AS total
  FROM
    (SELECT sum(total) AS count,
            day_start AS day_start
     FROM
       (SELECT count() AS total,
               toStartOfDay(toTimeZone(e.timestamp, 'UTC')) AS day_start
        FROM events AS e SAMPLE 1
        LEFT OUTER JOIN
          (SELECT tupleElement(argMax(tuple(person_distinct_id_overrides.person_id), person_distinct_id_overrides.version), 1) AS person_id,
                  person_distinct_id_overrides.distinct_id AS distinct_id
           FROM person_distinct_id_overrides
           WHERE equals(person_distinct_id_overrides.team_id, 99999)
           GROUP BY person_distinct_id_overrides.distinct_id
           HAVING ifNull(equals(tupleElement(argMax(tuple(person_distinct_id_overrides.is_deleted), person_distinct_id_overrides.version), 1), 0), 0) SETTINGS optimize_aggregation_in_order=1) AS e__override ON equals(e.distinct_id, e__override.distinct_id)
        LEFT JOIN
          (SELECT person.id AS id,
                  nullIf(nullIf(person.pmat_fish, ''), 'null') AS properties___fish
           FROM person
           WHERE and(equals(person.team_id, 99999), in(tuple(person.id, person.version),
                                                         (SELECT person.id AS id, max(person.version) AS version
                                                          FROM person
                                                          WHERE equals(person.team_id, 99999)
                                                          GROUP BY person.id
                                                          HAVING and(ifNull(equals(argMax(person.is_deleted, person.version), 0), 0), ifNull(less(argMax(toTimeZone(person.created_at, 'UTC'), person.version), plus(now64(6, 'UTC'), toIntervalDay(1))), 0))))) SETTINGS optimize_aggregation_in_order=1) AS e__person ON equals(if(not(empty(e__override.distinct_id)), e__override.person_id, e.person_id), e__person.id)
        WHERE and(equals(e.team_id, 99999), greaterOrEquals(toTimeZone(e.timestamp, 'UTC'), toStartOfInterval(assumeNotNull(toDateTime('2012-01-08 00:00:00', 'UTC')), toIntervalDay(1))), lessOrEquals(toTimeZone(e.timestamp, 'UTC'), assumeNotNull(toDateTime('2012-01-15 23:59:59', 'UTC'))), equals(e.event, '$pageview'), and(ifNull(greater(accurateCastOrNull(nullIf(nullIf(e.mat_int_value, ''), 'null'), 'Int64'), 10), 0), ifNull(like(e__person.properties___fish, '%fish%'), 0)))
        GROUP BY day_start)
     GROUP BY day_start
     ORDER BY day_start ASC)
  ORDER BY arraySum(total) DESC
  LIMIT 50000 SETTINGS readonly=2,
                       max_execution_time=60,
                       allow_experimental_object_type=1,
                       format_csv_allow_double_quotes=0,
                       max_ast_elements=4000000,
                       max_expanded_ast_elements=4000000,
                       max_bytes_before_external_group_by=0,
                       transform_null_in=1,
                       optimize_min_equality_disjunction_chain_length=4294967295,
                       allow_experimental_join_condition=1
  '''
# ---
# name: TestInsight.test_insight_trend_hogql_local_filters
  '''
  /* user_id:0 request:_snapshot_ */
  SELECT arrayMap(number -> plus(toStartOfInterval(assumeNotNull(toDateTime('2012-01-08 00:00:00', 'UTC')), toIntervalDay(1)), toIntervalDay(number)), range(0, plus(coalesce(dateDiff('day', toStartOfInterval(assumeNotNull(toDateTime('2012-01-08 00:00:00', 'UTC')), toIntervalDay(1)), toStartOfInterval(assumeNotNull(toDateTime('2012-01-15 23:59:59', 'UTC')), toIntervalDay(1)))), 1))) AS date,
         arrayMap(_match_date -> arraySum(arraySlice(groupArray(ifNull(count, 0)), indexOf(groupArray(day_start) AS _days_for_count, _match_date) AS _index, plus(minus(arrayLastIndex(x -> ifNull(equals(x, _match_date), isNull(x)
                                                                                                                                                                                                   and isNull(_match_date)), _days_for_count), _index), 1))), date) AS total
  FROM
    (SELECT sum(total) AS count,
            day_start AS day_start
     FROM
       (SELECT count() AS total,
               toStartOfDay(toTimeZone(e.timestamp, 'UTC')) AS day_start
        FROM events AS e SAMPLE 1
        LEFT OUTER JOIN
          (SELECT tupleElement(argMax(tuple(person_distinct_id_overrides.person_id), person_distinct_id_overrides.version), 1) AS person_id,
                  person_distinct_id_overrides.distinct_id AS distinct_id
           FROM person_distinct_id_overrides
           WHERE equals(person_distinct_id_overrides.team_id, 99999)
           GROUP BY person_distinct_id_overrides.distinct_id
           HAVING ifNull(equals(tupleElement(argMax(tuple(person_distinct_id_overrides.is_deleted), person_distinct_id_overrides.version), 1), 0), 0) SETTINGS optimize_aggregation_in_order=1) AS e__override ON equals(e.distinct_id, e__override.distinct_id)
        LEFT JOIN
          (SELECT person.id AS id,
                  replaceRegexpAll(nullIf(nullIf(JSONExtractRaw(person.properties, 'fish'), ''), 'null'), '^"|"$', '') AS properties___fish
           FROM person
           WHERE and(equals(person.team_id, 99999), in(tuple(person.id, person.version),
                                                         (SELECT person.id AS id, max(person.version) AS version
                                                          FROM person
                                                          WHERE equals(person.team_id, 99999)
                                                          GROUP BY person.id
                                                          HAVING and(ifNull(equals(argMax(person.is_deleted, person.version), 0), 0), ifNull(less(argMax(toTimeZone(person.created_at, 'UTC'), person.version), plus(now64(6, 'UTC'), toIntervalDay(1))), 0))))) SETTINGS optimize_aggregation_in_order=1) AS e__person ON equals(if(not(empty(e__override.distinct_id)), e__override.person_id, e.person_id), e__person.id)
        WHERE and(equals(e.team_id, 99999), greaterOrEquals(toTimeZone(e.timestamp, 'UTC'), toStartOfInterval(assumeNotNull(toDateTime('2012-01-08 00:00:00', 'UTC')), toIntervalDay(1))), lessOrEquals(toTimeZone(e.timestamp, 'UTC'), assumeNotNull(toDateTime('2012-01-15 23:59:59', 'UTC'))), equals(e.event, '$pageview'), and(ifNull(less(accurateCastOrNull(replaceRegexpAll(nullIf(nullIf(JSONExtractRaw(e.properties, 'int_value'), ''), 'null'), '^"|"$', ''), 'Int64'), 10), 0), ifNull(like(e__person.properties___fish, '%fish%'), 0)))
        GROUP BY day_start)
     GROUP BY day_start
     ORDER BY day_start ASC)
  ORDER BY arraySum(total) DESC
  LIMIT 50000 SETTINGS readonly=2,
                       max_execution_time=60,
                       allow_experimental_object_type=1,
                       format_csv_allow_double_quotes=0,
                       max_ast_elements=4000000,
                       max_expanded_ast_elements=4000000,
                       max_bytes_before_external_group_by=0,
                       transform_null_in=1,
                       optimize_min_equality_disjunction_chain_length=4294967295,
                       allow_experimental_join_condition=1
  '''
# ---
# name: TestInsight.test_insight_trend_hogql_local_filters_materialized
  '''
  /* user_id:0 request:_snapshot_ */
  SELECT arrayMap(number -> plus(toStartOfInterval(assumeNotNull(toDateTime('2012-01-08 00:00:00', 'UTC')), toIntervalDay(1)), toIntervalDay(number)), range(0, plus(coalesce(dateDiff('day', toStartOfInterval(assumeNotNull(toDateTime('2012-01-08 00:00:00', 'UTC')), toIntervalDay(1)), toStartOfInterval(assumeNotNull(toDateTime('2012-01-15 23:59:59', 'UTC')), toIntervalDay(1)))), 1))) AS date,
         arrayMap(_match_date -> arraySum(arraySlice(groupArray(ifNull(count, 0)), indexOf(groupArray(day_start) AS _days_for_count, _match_date) AS _index, plus(minus(arrayLastIndex(x -> ifNull(equals(x, _match_date), isNull(x)
                                                                                                                                                                                                   and isNull(_match_date)), _days_for_count), _index), 1))), date) AS total
  FROM
    (SELECT sum(total) AS count,
            day_start AS day_start
     FROM
       (SELECT count() AS total,
               toStartOfDay(toTimeZone(e.timestamp, 'UTC')) AS day_start
        FROM events AS e SAMPLE 1
        LEFT OUTER JOIN
          (SELECT tupleElement(argMax(tuple(person_distinct_id_overrides.person_id), person_distinct_id_overrides.version), 1) AS person_id,
                  person_distinct_id_overrides.distinct_id AS distinct_id
           FROM person_distinct_id_overrides
           WHERE equals(person_distinct_id_overrides.team_id, 99999)
           GROUP BY person_distinct_id_overrides.distinct_id
           HAVING ifNull(equals(tupleElement(argMax(tuple(person_distinct_id_overrides.is_deleted), person_distinct_id_overrides.version), 1), 0), 0) SETTINGS optimize_aggregation_in_order=1) AS e__override ON equals(e.distinct_id, e__override.distinct_id)
        LEFT JOIN
          (SELECT person.id AS id,
                  nullIf(nullIf(person.pmat_fish, ''), 'null') AS properties___fish
           FROM person
           WHERE and(equals(person.team_id, 99999), in(tuple(person.id, person.version),
                                                         (SELECT person.id AS id, max(person.version) AS version
                                                          FROM person
                                                          WHERE equals(person.team_id, 99999)
                                                          GROUP BY person.id
                                                          HAVING and(ifNull(equals(argMax(person.is_deleted, person.version), 0), 0), ifNull(less(argMax(toTimeZone(person.created_at, 'UTC'), person.version), plus(now64(6, 'UTC'), toIntervalDay(1))), 0))))) SETTINGS optimize_aggregation_in_order=1) AS e__person ON equals(if(not(empty(e__override.distinct_id)), e__override.person_id, e.person_id), e__person.id)
        WHERE and(equals(e.team_id, 99999), greaterOrEquals(toTimeZone(e.timestamp, 'UTC'), toStartOfInterval(assumeNotNull(toDateTime('2012-01-08 00:00:00', 'UTC')), toIntervalDay(1))), lessOrEquals(toTimeZone(e.timestamp, 'UTC'), assumeNotNull(toDateTime('2012-01-15 23:59:59', 'UTC'))), equals(e.event, '$pageview'), and(ifNull(less(accurateCastOrNull(nullIf(nullIf(e.mat_int_value, ''), 'null'), 'Int64'), 10), 0), ifNull(like(e__person.properties___fish, '%fish%'), 0)))
        GROUP BY day_start)
     GROUP BY day_start
     ORDER BY day_start ASC)
  ORDER BY arraySum(total) DESC
  LIMIT 50000 SETTINGS readonly=2,
                       max_execution_time=60,
                       allow_experimental_object_type=1,
                       format_csv_allow_double_quotes=0,
                       max_ast_elements=4000000,
                       max_expanded_ast_elements=4000000,
                       max_bytes_before_external_group_by=0,
                       transform_null_in=1,
                       optimize_min_equality_disjunction_chain_length=4294967295,
                       allow_experimental_join_condition=1
  '''
# ---
# name: TestInsight.test_listing_insights_does_not_nplus1
  '''
  SELECT "posthog_user"."id",
         "posthog_user"."password",
         "posthog_user"."last_login",
         "posthog_user"."first_name",
         "posthog_user"."last_name",
         "posthog_user"."is_staff",
         "posthog_user"."date_joined",
         "posthog_user"."uuid",
         "posthog_user"."current_organization_id",
         "posthog_user"."current_team_id",
         "posthog_user"."email",
         "posthog_user"."pending_email",
         "posthog_user"."temporary_token",
         "posthog_user"."distinct_id",
         "posthog_user"."is_email_verified",
         "posthog_user"."has_seen_product_intro_for",
         "posthog_user"."strapi_id",
         "posthog_user"."is_active",
         "posthog_user"."role_at_organization",
         "posthog_user"."theme_mode",
         "posthog_user"."partial_notification_settings",
         "posthog_user"."anonymize_data",
         "posthog_user"."toolbar_mode",
         "posthog_user"."hedgehog_config",
         "posthog_user"."events_column_config",
         "posthog_user"."email_opt_in"
  FROM "posthog_user"
  WHERE "posthog_user"."id" = 99999
  LIMIT 21
  '''
# ---
# name: TestInsight.test_listing_insights_does_not_nplus1.1
  '''
  SELECT "posthog_organization"."id",
         "posthog_organization"."name",
         "posthog_organization"."slug",
         "posthog_organization"."logo_media_id",
         "posthog_organization"."created_at",
         "posthog_organization"."updated_at",
         "posthog_organization"."session_cookie_age",
         "posthog_organization"."is_member_join_email_enabled",
         "posthog_organization"."is_ai_data_processing_approved",
         "posthog_organization"."enforce_2fa",
         "posthog_organization"."members_can_invite",
         "posthog_organization"."members_can_use_personal_api_keys",
         "posthog_organization"."allow_publicly_shared_resources",
         "posthog_organization"."default_role_id",
         "posthog_organization"."plugins_access_level",
         "posthog_organization"."for_internal_metrics",
         "posthog_organization"."default_experiment_stats_method",
         "posthog_organization"."default_anonymize_ips",
         "posthog_organization"."is_hipaa",
         "posthog_organization"."customer_id",
         "posthog_organization"."available_product_features",
         "posthog_organization"."usage",
         "posthog_organization"."never_drop_data",
         "posthog_organization"."customer_trust_scores",
         "posthog_organization"."setup_section_2_completed",
         "posthog_organization"."personalization",
         "posthog_organization"."domain_whitelist",
         "posthog_organization"."is_platform"
  FROM "posthog_organization"
  WHERE "posthog_organization"."id" = '00000000-0000-0000-0000-000000000000'::uuid
  LIMIT 21
  '''
# ---
# name: TestInsight.test_listing_insights_does_not_nplus1.10
  '''
  SELECT "posthog_team"."id",
         "posthog_team"."uuid",
         "posthog_team"."organization_id",
         "posthog_team"."parent_team_id",
         "posthog_team"."project_id",
         "posthog_team"."api_token",
         "posthog_team"."app_urls",
         "posthog_team"."name",
         "posthog_team"."slack_incoming_webhook",
         "posthog_team"."created_at",
         "posthog_team"."updated_at",
         "posthog_team"."anonymize_ips",
         "posthog_team"."completed_snippet_onboarding",
         "posthog_team"."has_completed_onboarding_for",
         "posthog_team"."onboarding_tasks",
         "posthog_team"."ingested_event",
         "posthog_team"."person_processing_opt_out",
         "posthog_team"."secret_api_token",
         "posthog_team"."secret_api_token_backup",
         "posthog_team"."session_recording_opt_in",
         "posthog_team"."session_recording_sample_rate",
         "posthog_team"."session_recording_minimum_duration_milliseconds",
         "posthog_team"."session_recording_linked_flag",
         "posthog_team"."session_recording_network_payload_capture_config",
         "posthog_team"."session_recording_masking_config",
         "posthog_team"."session_recording_url_trigger_config",
         "posthog_team"."session_recording_url_blocklist_config",
         "posthog_team"."session_recording_event_trigger_config",
         "posthog_team"."session_recording_trigger_match_type_config",
         "posthog_team"."session_replay_config",
         "posthog_team"."session_recording_retention_period",
         "posthog_team"."survey_config",
         "posthog_team"."surveys_opt_in",
         "posthog_team"."capture_console_log_opt_in",
         "posthog_team"."capture_performance_opt_in",
         "posthog_team"."capture_dead_clicks",
         "posthog_team"."autocapture_opt_out",
         "posthog_team"."autocapture_web_vitals_opt_in",
         "posthog_team"."autocapture_web_vitals_allowed_metrics",
         "posthog_team"."autocapture_exceptions_opt_in",
         "posthog_team"."autocapture_exceptions_errors_to_ignore",
         "posthog_team"."heatmaps_opt_in",
         "posthog_team"."receive_org_level_activity_logs",
         "posthog_team"."web_analytics_pre_aggregated_tables_enabled",
         "posthog_team"."web_analytics_pre_aggregated_tables_version",
         "posthog_team"."flags_persistence_default",
         "posthog_team"."feature_flag_confirmation_enabled",
         "posthog_team"."feature_flag_confirmation_message",
         "posthog_team"."default_evaluation_environments_enabled",
         "posthog_team"."session_recording_version",
         "posthog_team"."signup_token",
         "posthog_team"."is_demo",
         "posthog_team"."access_control",
         "posthog_team"."week_start_day",
         "posthog_team"."inject_web_apps",
         "posthog_team"."test_account_filters",
         "posthog_team"."test_account_filters_default_checked",
         "posthog_team"."path_cleaning_filters",
         "posthog_team"."timezone",
         "posthog_team"."data_attributes",
         "posthog_team"."person_display_name_properties",
         "posthog_team"."live_events_columns",
         "posthog_team"."recording_domains",
         "posthog_team"."human_friendly_comparison_periods",
         "posthog_team"."cookieless_server_hash_mode",
         "posthog_team"."primary_dashboard_id",
         "posthog_team"."default_data_theme",
         "posthog_team"."extra_settings",
         "posthog_team"."modifiers",
         "posthog_team"."correlation_config",
         "posthog_team"."session_recording_retention_period_days",
         "posthog_team"."plugins_opt_in",
         "posthog_team"."opt_out_capture",
         "posthog_team"."event_names",
         "posthog_team"."event_names_with_usage",
         "posthog_team"."event_properties",
         "posthog_team"."event_properties_with_usage",
         "posthog_team"."event_properties_numerical",
         "posthog_team"."external_data_workspace_id",
         "posthog_team"."external_data_workspace_last_synced_at",
         "posthog_team"."api_query_rate_limit",
         "posthog_team"."revenue_tracking_config",
         "posthog_team"."drop_events_older_than",
         "posthog_team"."base_currency",
         "posthog_team"."experiment_recalculation_time"
  FROM "posthog_team"
  WHERE "posthog_team"."id" = 99999
  LIMIT 21
  '''
# ---
# name: TestInsight.test_listing_insights_does_not_nplus1.11
  '''
  SELECT "posthog_dashboard"."id",
         "posthog_dashboard"."name",
         "posthog_dashboard"."description",
         "posthog_dashboard"."team_id",
         "posthog_dashboard"."pinned",
         "posthog_dashboard"."created_at",
         "posthog_dashboard"."created_by_id",
         "posthog_dashboard"."deleted",
         "posthog_dashboard"."last_accessed_at",
         "posthog_dashboard"."last_refresh",
         "posthog_dashboard"."filters",
         "posthog_dashboard"."variables",
         "posthog_dashboard"."breakdown_colors",
         "posthog_dashboard"."data_color_theme_id",
         "posthog_dashboard"."creation_mode",
         "posthog_dashboard"."restriction_level",
         "posthog_dashboard"."deprecated_tags",
         "posthog_dashboard"."tags",
         "posthog_dashboard"."share_token",
         "posthog_dashboard"."is_shared"
  FROM "posthog_dashboard"
  WHERE (NOT ("posthog_dashboard"."deleted")
         AND "posthog_dashboard"."id" IN (1,
                                          2,
                                          3,
                                          4,
                                          5 /* ... */))
  '''
# ---
# name: TestInsight.test_listing_insights_does_not_nplus1.12
  '''
  SELECT "posthog_team"."id",
         "posthog_team"."uuid",
         "posthog_team"."organization_id",
         "posthog_team"."parent_team_id",
         "posthog_team"."project_id",
         "posthog_team"."api_token",
         "posthog_team"."app_urls",
         "posthog_team"."name",
         "posthog_team"."slack_incoming_webhook",
         "posthog_team"."created_at",
         "posthog_team"."updated_at",
         "posthog_team"."anonymize_ips",
         "posthog_team"."completed_snippet_onboarding",
         "posthog_team"."has_completed_onboarding_for",
         "posthog_team"."onboarding_tasks",
         "posthog_team"."ingested_event",
         "posthog_team"."person_processing_opt_out",
         "posthog_team"."secret_api_token",
         "posthog_team"."secret_api_token_backup",
         "posthog_team"."session_recording_opt_in",
         "posthog_team"."session_recording_sample_rate",
         "posthog_team"."session_recording_minimum_duration_milliseconds",
         "posthog_team"."session_recording_linked_flag",
         "posthog_team"."session_recording_network_payload_capture_config",
         "posthog_team"."session_recording_masking_config",
         "posthog_team"."session_recording_url_trigger_config",
         "posthog_team"."session_recording_url_blocklist_config",
         "posthog_team"."session_recording_event_trigger_config",
         "posthog_team"."session_recording_trigger_match_type_config",
         "posthog_team"."session_replay_config",
         "posthog_team"."session_recording_retention_period",
         "posthog_team"."survey_config",
         "posthog_team"."surveys_opt_in",
         "posthog_team"."capture_console_log_opt_in",
         "posthog_team"."capture_performance_opt_in",
         "posthog_team"."capture_dead_clicks",
         "posthog_team"."autocapture_opt_out",
         "posthog_team"."autocapture_web_vitals_opt_in",
         "posthog_team"."autocapture_web_vitals_allowed_metrics",
         "posthog_team"."autocapture_exceptions_opt_in",
         "posthog_team"."autocapture_exceptions_errors_to_ignore",
         "posthog_team"."heatmaps_opt_in",
         "posthog_team"."receive_org_level_activity_logs",
         "posthog_team"."web_analytics_pre_aggregated_tables_enabled",
         "posthog_team"."web_analytics_pre_aggregated_tables_version",
         "posthog_team"."flags_persistence_default",
         "posthog_team"."feature_flag_confirmation_enabled",
         "posthog_team"."feature_flag_confirmation_message",
         "posthog_team"."default_evaluation_environments_enabled",
         "posthog_team"."session_recording_version",
         "posthog_team"."signup_token",
         "posthog_team"."is_demo",
         "posthog_team"."access_control",
         "posthog_team"."week_start_day",
         "posthog_team"."inject_web_apps",
         "posthog_team"."test_account_filters",
         "posthog_team"."test_account_filters_default_checked",
         "posthog_team"."path_cleaning_filters",
         "posthog_team"."timezone",
         "posthog_team"."data_attributes",
         "posthog_team"."person_display_name_properties",
         "posthog_team"."live_events_columns",
         "posthog_team"."recording_domains",
         "posthog_team"."human_friendly_comparison_periods",
         "posthog_team"."cookieless_server_hash_mode",
         "posthog_team"."primary_dashboard_id",
         "posthog_team"."default_data_theme",
         "posthog_team"."extra_settings",
         "posthog_team"."modifiers",
         "posthog_team"."correlation_config",
         "posthog_team"."session_recording_retention_period_days",
         "posthog_team"."plugins_opt_in",
         "posthog_team"."opt_out_capture",
         "posthog_team"."event_names",
         "posthog_team"."event_names_with_usage",
         "posthog_team"."event_properties",
         "posthog_team"."event_properties_with_usage",
         "posthog_team"."event_properties_numerical",
         "posthog_team"."external_data_workspace_id",
         "posthog_team"."external_data_workspace_last_synced_at",
         "posthog_team"."api_query_rate_limit",
         "posthog_team"."revenue_tracking_config",
         "posthog_team"."drop_events_older_than",
         "posthog_team"."base_currency",
         "posthog_team"."experiment_recalculation_time"
  FROM "posthog_team"
  WHERE "posthog_team"."id" = 99999
  LIMIT 21
  '''
# ---
# name: TestInsight.test_listing_insights_does_not_nplus1.13
  '''
  SELECT "posthog_team"."id",
         "posthog_team"."uuid",
         "posthog_team"."organization_id",
         "posthog_team"."parent_team_id",
         "posthog_team"."project_id",
         "posthog_team"."api_token",
         "posthog_team"."app_urls",
         "posthog_team"."name",
         "posthog_team"."slack_incoming_webhook",
         "posthog_team"."created_at",
         "posthog_team"."updated_at",
         "posthog_team"."anonymize_ips",
         "posthog_team"."completed_snippet_onboarding",
         "posthog_team"."has_completed_onboarding_for",
         "posthog_team"."onboarding_tasks",
         "posthog_team"."ingested_event",
         "posthog_team"."person_processing_opt_out",
         "posthog_team"."secret_api_token",
         "posthog_team"."secret_api_token_backup",
         "posthog_team"."session_recording_opt_in",
         "posthog_team"."session_recording_sample_rate",
         "posthog_team"."session_recording_minimum_duration_milliseconds",
         "posthog_team"."session_recording_linked_flag",
         "posthog_team"."session_recording_network_payload_capture_config",
         "posthog_team"."session_recording_masking_config",
         "posthog_team"."session_recording_url_trigger_config",
         "posthog_team"."session_recording_url_blocklist_config",
         "posthog_team"."session_recording_event_trigger_config",
         "posthog_team"."session_recording_trigger_match_type_config",
         "posthog_team"."session_replay_config",
         "posthog_team"."session_recording_retention_period",
         "posthog_team"."survey_config",
         "posthog_team"."surveys_opt_in",
         "posthog_team"."capture_console_log_opt_in",
         "posthog_team"."capture_performance_opt_in",
         "posthog_team"."capture_dead_clicks",
         "posthog_team"."autocapture_opt_out",
         "posthog_team"."autocapture_web_vitals_opt_in",
         "posthog_team"."autocapture_web_vitals_allowed_metrics",
         "posthog_team"."autocapture_exceptions_opt_in",
         "posthog_team"."autocapture_exceptions_errors_to_ignore",
         "posthog_team"."heatmaps_opt_in",
         "posthog_team"."receive_org_level_activity_logs",
         "posthog_team"."web_analytics_pre_aggregated_tables_enabled",
         "posthog_team"."web_analytics_pre_aggregated_tables_version",
         "posthog_team"."flags_persistence_default",
         "posthog_team"."feature_flag_confirmation_enabled",
         "posthog_team"."feature_flag_confirmation_message",
         "posthog_team"."default_evaluation_environments_enabled",
         "posthog_team"."session_recording_version",
         "posthog_team"."signup_token",
         "posthog_team"."is_demo",
         "posthog_team"."access_control",
         "posthog_team"."week_start_day",
         "posthog_team"."inject_web_apps",
         "posthog_team"."test_account_filters",
         "posthog_team"."test_account_filters_default_checked",
         "posthog_team"."path_cleaning_filters",
         "posthog_team"."timezone",
         "posthog_team"."data_attributes",
         "posthog_team"."person_display_name_properties",
         "posthog_team"."live_events_columns",
         "posthog_team"."recording_domains",
         "posthog_team"."human_friendly_comparison_periods",
         "posthog_team"."cookieless_server_hash_mode",
         "posthog_team"."primary_dashboard_id",
         "posthog_team"."default_data_theme",
         "posthog_team"."extra_settings",
         "posthog_team"."modifiers",
         "posthog_team"."correlation_config",
         "posthog_team"."session_recording_retention_period_days",
         "posthog_team"."external_data_workspace_id",
         "posthog_team"."external_data_workspace_last_synced_at",
         "posthog_team"."api_query_rate_limit",
         "posthog_team"."revenue_tracking_config",
         "posthog_team"."drop_events_older_than",
         "posthog_team"."base_currency",
         "posthog_team"."experiment_recalculation_time"
  FROM "posthog_team"
  WHERE "posthog_team"."id" = 99999
  LIMIT 21
  '''
# ---
# name: TestInsight.test_listing_insights_does_not_nplus1.14
  '''
  SELECT "posthog_dashboardtile"."id",
         "posthog_dashboardtile"."dashboard_id",
         "posthog_dashboardtile"."insight_id",
         "posthog_dashboardtile"."text_id",
         "posthog_dashboardtile"."layouts",
         "posthog_dashboardtile"."color",
         "posthog_dashboardtile"."filters_hash",
         "posthog_dashboardtile"."last_refresh",
         "posthog_dashboardtile"."refreshing",
         "posthog_dashboardtile"."refresh_attempt",
         "posthog_dashboardtile"."filters_overrides",
         "posthog_dashboardtile"."deleted"
  FROM "posthog_dashboardtile"
  WHERE "posthog_dashboardtile"."id" = 99999
  LIMIT 21
  '''
# ---
# name: TestInsight.test_listing_insights_does_not_nplus1.15
  '''
  SELECT "posthog_dashboarditem"."id",
         "posthog_dashboarditem"."name",
         "posthog_dashboarditem"."derived_name",
         "posthog_dashboarditem"."description",
         "posthog_dashboarditem"."team_id",
         "posthog_dashboarditem"."filters",
         "posthog_dashboarditem"."filters_hash",
         "posthog_dashboarditem"."query",
         "posthog_dashboarditem"."query_metadata",
         "posthog_dashboarditem"."order",
         "posthog_dashboarditem"."deleted",
         "posthog_dashboarditem"."saved",
         "posthog_dashboarditem"."created_at",
         "posthog_dashboarditem"."refreshing",
         "posthog_dashboarditem"."created_by_id",
         "posthog_dashboarditem"."is_sample",
         "posthog_dashboarditem"."short_id",
         "posthog_dashboarditem"."favorited",
         "posthog_dashboarditem"."refresh_attempt",
         "posthog_dashboarditem"."last_modified_at",
         "posthog_dashboarditem"."last_modified_by_id",
         "posthog_dashboarditem"."dashboard_id",
         "posthog_dashboarditem"."last_refresh",
         "posthog_dashboarditem"."layouts",
         "posthog_dashboarditem"."color",
         "posthog_dashboarditem"."dive_dashboard_id",
         "posthog_dashboarditem"."updated_at",
         "posthog_dashboarditem"."deprecated_tags",
         "posthog_dashboarditem"."tags"
  FROM "posthog_dashboarditem"
  WHERE "posthog_dashboarditem"."id" = 99999
  LIMIT 21
  '''
# ---
# name: TestInsight.test_listing_insights_does_not_nplus1.16
  '''
  SELECT "posthog_dashboard"."id",
         "posthog_dashboard"."name",
         "posthog_dashboard"."description",
         "posthog_dashboard"."team_id",
         "posthog_dashboard"."pinned",
         "posthog_dashboard"."created_at",
         "posthog_dashboard"."created_by_id",
         "posthog_dashboard"."deleted",
         "posthog_dashboard"."last_accessed_at",
         "posthog_dashboard"."last_refresh",
         "posthog_dashboard"."filters",
         "posthog_dashboard"."variables",
         "posthog_dashboard"."breakdown_colors",
         "posthog_dashboard"."data_color_theme_id",
         "posthog_dashboard"."creation_mode",
         "posthog_dashboard"."restriction_level",
         "posthog_dashboard"."deprecated_tags",
         "posthog_dashboard"."tags",
         "posthog_dashboard"."share_token",
         "posthog_dashboard"."is_shared"
  FROM "posthog_dashboard"
  WHERE "posthog_dashboard"."id" = 99999
  LIMIT 21
  '''
# ---
# name: TestInsight.test_listing_insights_does_not_nplus1.17
  '''
  SELECT "posthog_team"."id",
         "posthog_team"."uuid",
         "posthog_team"."organization_id",
         "posthog_team"."parent_team_id",
         "posthog_team"."project_id",
         "posthog_team"."api_token",
         "posthog_team"."app_urls",
         "posthog_team"."name",
         "posthog_team"."slack_incoming_webhook",
         "posthog_team"."created_at",
         "posthog_team"."updated_at",
         "posthog_team"."anonymize_ips",
         "posthog_team"."completed_snippet_onboarding",
         "posthog_team"."has_completed_onboarding_for",
         "posthog_team"."onboarding_tasks",
         "posthog_team"."ingested_event",
         "posthog_team"."person_processing_opt_out",
         "posthog_team"."secret_api_token",
         "posthog_team"."secret_api_token_backup",
         "posthog_team"."session_recording_opt_in",
         "posthog_team"."session_recording_sample_rate",
         "posthog_team"."session_recording_minimum_duration_milliseconds",
         "posthog_team"."session_recording_linked_flag",
         "posthog_team"."session_recording_network_payload_capture_config",
         "posthog_team"."session_recording_masking_config",
         "posthog_team"."session_recording_url_trigger_config",
         "posthog_team"."session_recording_url_blocklist_config",
         "posthog_team"."session_recording_event_trigger_config",
         "posthog_team"."session_recording_trigger_match_type_config",
         "posthog_team"."session_replay_config",
         "posthog_team"."session_recording_retention_period",
         "posthog_team"."survey_config",
         "posthog_team"."surveys_opt_in",
         "posthog_team"."capture_console_log_opt_in",
         "posthog_team"."capture_performance_opt_in",
         "posthog_team"."capture_dead_clicks",
         "posthog_team"."autocapture_opt_out",
         "posthog_team"."autocapture_web_vitals_opt_in",
         "posthog_team"."autocapture_web_vitals_allowed_metrics",
         "posthog_team"."autocapture_exceptions_opt_in",
         "posthog_team"."autocapture_exceptions_errors_to_ignore",
         "posthog_team"."heatmaps_opt_in",
         "posthog_team"."receive_org_level_activity_logs",
         "posthog_team"."web_analytics_pre_aggregated_tables_enabled",
         "posthog_team"."web_analytics_pre_aggregated_tables_version",
         "posthog_team"."flags_persistence_default",
         "posthog_team"."feature_flag_confirmation_enabled",
         "posthog_team"."feature_flag_confirmation_message",
         "posthog_team"."default_evaluation_environments_enabled",
         "posthog_team"."session_recording_version",
         "posthog_team"."signup_token",
         "posthog_team"."is_demo",
         "posthog_team"."access_control",
         "posthog_team"."week_start_day",
         "posthog_team"."inject_web_apps",
         "posthog_team"."test_account_filters",
         "posthog_team"."test_account_filters_default_checked",
         "posthog_team"."path_cleaning_filters",
         "posthog_team"."timezone",
         "posthog_team"."data_attributes",
         "posthog_team"."person_display_name_properties",
         "posthog_team"."live_events_columns",
         "posthog_team"."recording_domains",
         "posthog_team"."human_friendly_comparison_periods",
         "posthog_team"."cookieless_server_hash_mode",
         "posthog_team"."primary_dashboard_id",
         "posthog_team"."default_data_theme",
         "posthog_team"."extra_settings",
         "posthog_team"."modifiers",
         "posthog_team"."correlation_config",
         "posthog_team"."session_recording_retention_period_days",
         "posthog_team"."plugins_opt_in",
         "posthog_team"."opt_out_capture",
         "posthog_team"."event_names",
         "posthog_team"."event_names_with_usage",
         "posthog_team"."event_properties",
         "posthog_team"."event_properties_with_usage",
         "posthog_team"."event_properties_numerical",
         "posthog_team"."external_data_workspace_id",
         "posthog_team"."external_data_workspace_last_synced_at",
         "posthog_team"."api_query_rate_limit",
         "posthog_team"."revenue_tracking_config",
         "posthog_team"."drop_events_older_than",
         "posthog_team"."base_currency",
         "posthog_team"."experiment_recalculation_time"
  FROM "posthog_team"
  WHERE "posthog_team"."id" = 99999
  LIMIT 21
  '''
# ---
# name: TestInsight.test_listing_insights_does_not_nplus1.18
  '''
  SELECT "posthog_dashboard"."id",
         "posthog_dashboard"."name",
         "posthog_dashboard"."description",
         "posthog_dashboard"."team_id",
         "posthog_dashboard"."pinned",
         "posthog_dashboard"."created_at",
         "posthog_dashboard"."created_by_id",
         "posthog_dashboard"."deleted",
         "posthog_dashboard"."last_accessed_at",
         "posthog_dashboard"."last_refresh",
         "posthog_dashboard"."filters",
         "posthog_dashboard"."variables",
         "posthog_dashboard"."breakdown_colors",
         "posthog_dashboard"."data_color_theme_id",
         "posthog_dashboard"."creation_mode",
         "posthog_dashboard"."restriction_level",
         "posthog_dashboard"."deprecated_tags",
         "posthog_dashboard"."tags",
         "posthog_dashboard"."share_token",
         "posthog_dashboard"."is_shared"
  FROM "posthog_dashboard"
  INNER JOIN "posthog_dashboardtile" ON ("posthog_dashboard"."id" = "posthog_dashboardtile"."dashboard_id")
  WHERE (NOT ("posthog_dashboard"."deleted")
         AND "posthog_dashboardtile"."insight_id" = 99999)
  '''
# ---
# name: TestInsight.test_listing_insights_does_not_nplus1.19
  '''
  SELECT "posthog_dashboardtile"."id",
         "posthog_dashboardtile"."dashboard_id",
         "posthog_dashboardtile"."insight_id",
         "posthog_dashboardtile"."text_id",
         "posthog_dashboardtile"."layouts",
         "posthog_dashboardtile"."color",
         "posthog_dashboardtile"."filters_hash",
         "posthog_dashboardtile"."last_refresh",
         "posthog_dashboardtile"."refreshing",
         "posthog_dashboardtile"."refresh_attempt",
         "posthog_dashboardtile"."filters_overrides",
         "posthog_dashboardtile"."deleted"
  FROM "posthog_dashboardtile"
  INNER JOIN "posthog_dashboard" ON ("posthog_dashboardtile"."dashboard_id" = "posthog_dashboard"."id")
  WHERE (NOT ("posthog_dashboardtile"."deleted"
              AND "posthog_dashboardtile"."deleted" IS NOT NULL)
         AND NOT ("posthog_dashboard"."deleted")
         AND "posthog_dashboardtile"."insight_id" = 99999)
  '''
# ---
# name: TestInsight.test_listing_insights_does_not_nplus1.2
  '''
  SELECT "posthog_team"."id",
         "posthog_team"."uuid",
         "posthog_team"."organization_id",
         "posthog_team"."parent_team_id",
         "posthog_team"."project_id",
         "posthog_team"."api_token",
         "posthog_team"."app_urls",
         "posthog_team"."name",
         "posthog_team"."slack_incoming_webhook",
         "posthog_team"."created_at",
         "posthog_team"."updated_at",
         "posthog_team"."anonymize_ips",
         "posthog_team"."completed_snippet_onboarding",
         "posthog_team"."has_completed_onboarding_for",
         "posthog_team"."onboarding_tasks",
         "posthog_team"."ingested_event",
         "posthog_team"."person_processing_opt_out",
         "posthog_team"."secret_api_token",
         "posthog_team"."secret_api_token_backup",
         "posthog_team"."session_recording_opt_in",
         "posthog_team"."session_recording_sample_rate",
         "posthog_team"."session_recording_minimum_duration_milliseconds",
         "posthog_team"."session_recording_linked_flag",
         "posthog_team"."session_recording_network_payload_capture_config",
         "posthog_team"."session_recording_masking_config",
         "posthog_team"."session_recording_url_trigger_config",
         "posthog_team"."session_recording_url_blocklist_config",
         "posthog_team"."session_recording_event_trigger_config",
         "posthog_team"."session_recording_trigger_match_type_config",
         "posthog_team"."session_replay_config",
         "posthog_team"."session_recording_retention_period",
         "posthog_team"."survey_config",
         "posthog_team"."surveys_opt_in",
         "posthog_team"."capture_console_log_opt_in",
         "posthog_team"."capture_performance_opt_in",
         "posthog_team"."capture_dead_clicks",
         "posthog_team"."autocapture_opt_out",
         "posthog_team"."autocapture_web_vitals_opt_in",
         "posthog_team"."autocapture_web_vitals_allowed_metrics",
         "posthog_team"."autocapture_exceptions_opt_in",
         "posthog_team"."autocapture_exceptions_errors_to_ignore",
         "posthog_team"."heatmaps_opt_in",
         "posthog_team"."receive_org_level_activity_logs",
         "posthog_team"."web_analytics_pre_aggregated_tables_enabled",
         "posthog_team"."web_analytics_pre_aggregated_tables_version",
         "posthog_team"."flags_persistence_default",
         "posthog_team"."feature_flag_confirmation_enabled",
         "posthog_team"."feature_flag_confirmation_message",
         "posthog_team"."default_evaluation_environments_enabled",
         "posthog_team"."session_recording_version",
         "posthog_team"."signup_token",
         "posthog_team"."is_demo",
         "posthog_team"."access_control",
         "posthog_team"."week_start_day",
         "posthog_team"."inject_web_apps",
         "posthog_team"."test_account_filters",
         "posthog_team"."test_account_filters_default_checked",
         "posthog_team"."path_cleaning_filters",
         "posthog_team"."timezone",
         "posthog_team"."data_attributes",
         "posthog_team"."person_display_name_properties",
         "posthog_team"."live_events_columns",
         "posthog_team"."recording_domains",
         "posthog_team"."human_friendly_comparison_periods",
         "posthog_team"."cookieless_server_hash_mode",
         "posthog_team"."primary_dashboard_id",
         "posthog_team"."default_data_theme",
         "posthog_team"."extra_settings",
         "posthog_team"."modifiers",
         "posthog_team"."correlation_config",
         "posthog_team"."session_recording_retention_period_days",
         "posthog_team"."external_data_workspace_id",
         "posthog_team"."external_data_workspace_last_synced_at",
         "posthog_team"."api_query_rate_limit",
         "posthog_team"."revenue_tracking_config",
         "posthog_team"."drop_events_older_than",
         "posthog_team"."base_currency",
         "posthog_team"."experiment_recalculation_time"
  FROM "posthog_team"
  WHERE "posthog_team"."id" = 99999
  LIMIT 21
  '''
# ---
# name: TestInsight.test_listing_insights_does_not_nplus1.20
  '''
  SELECT "posthog_insightvariable"."created_by_id",
         "posthog_insightvariable"."created_at",
         "posthog_insightvariable"."updated_at",
         "posthog_insightvariable"."id",
         "posthog_insightvariable"."team_id",
         "posthog_insightvariable"."name",
         "posthog_insightvariable"."code_name",
         "posthog_insightvariable"."type",
         "posthog_insightvariable"."default_value",
         "posthog_insightvariable"."values"
  FROM "posthog_insightvariable"
  WHERE "posthog_insightvariable"."team_id" = 99999
  '''
# ---
# name: TestInsight.test_listing_insights_does_not_nplus1.21
  '''
  SELECT "posthog_organization"."id",
         "posthog_organization"."name",
         "posthog_organization"."slug",
         "posthog_organization"."logo_media_id",
         "posthog_organization"."created_at",
         "posthog_organization"."updated_at",
         "posthog_organization"."session_cookie_age",
         "posthog_organization"."is_member_join_email_enabled",
         "posthog_organization"."is_ai_data_processing_approved",
         "posthog_organization"."enforce_2fa",
         "posthog_organization"."members_can_invite",
         "posthog_organization"."members_can_use_personal_api_keys",
         "posthog_organization"."allow_publicly_shared_resources",
         "posthog_organization"."default_role_id",
         "posthog_organization"."plugins_access_level",
         "posthog_organization"."for_internal_metrics",
         "posthog_organization"."default_experiment_stats_method",
         "posthog_organization"."default_anonymize_ips",
         "posthog_organization"."is_hipaa",
         "posthog_organization"."customer_id",
         "posthog_organization"."available_product_features",
         "posthog_organization"."usage",
         "posthog_organization"."never_drop_data",
         "posthog_organization"."customer_trust_scores",
         "posthog_organization"."setup_section_2_completed",
         "posthog_organization"."personalization",
         "posthog_organization"."domain_whitelist",
         "posthog_organization"."is_platform"
  FROM "posthog_organization"
  WHERE "posthog_organization"."id" = '00000000-0000-0000-0000-000000000000'::uuid
  LIMIT 21
  '''
# ---
# name: TestInsight.test_listing_insights_does_not_nplus1.22
  '''
  SELECT "posthog_dashboardtile"."dashboard_id"
  FROM "posthog_dashboardtile"
  INNER JOIN "posthog_dashboard" ON ("posthog_dashboardtile"."dashboard_id" = "posthog_dashboard"."id")
  WHERE (NOT ("posthog_dashboardtile"."deleted"
              AND "posthog_dashboardtile"."deleted" IS NOT NULL)
         AND NOT ("posthog_dashboard"."deleted")
         AND "posthog_dashboardtile"."insight_id" = 99999)
  '''
# ---
# name: TestInsight.test_listing_insights_does_not_nplus1.23
  '''
  SELECT "posthog_dashboard"."id",
         "posthog_dashboard"."name",
         "posthog_dashboard"."description",
         "posthog_dashboard"."team_id",
         "posthog_dashboard"."pinned",
         "posthog_dashboard"."created_at",
         "posthog_dashboard"."created_by_id",
         "posthog_dashboard"."deleted",
         "posthog_dashboard"."last_accessed_at",
         "posthog_dashboard"."last_refresh",
         "posthog_dashboard"."filters",
         "posthog_dashboard"."variables",
         "posthog_dashboard"."breakdown_colors",
         "posthog_dashboard"."data_color_theme_id",
         "posthog_dashboard"."creation_mode",
         "posthog_dashboard"."restriction_level",
         "posthog_dashboard"."deprecated_tags",
         "posthog_dashboard"."tags",
         "posthog_dashboard"."share_token",
         "posthog_dashboard"."is_shared"
  FROM "posthog_dashboard"
  WHERE (NOT ("posthog_dashboard"."deleted")
         AND "posthog_dashboard"."id" IN (1,
                                          2,
                                          3,
                                          4,
                                          5 /* ... */))
  '''
# ---
# name: TestInsight.test_listing_insights_does_not_nplus1.24
  '''
  SELECT COUNT(*) AS "__count"
  FROM "posthog_dashboarditem"
  WHERE NOT ("posthog_dashboarditem"."deleted")
  '''
# ---
# name: TestInsight.test_listing_insights_does_not_nplus1.25
  '''
  SELECT "posthog_user"."id",
         "posthog_user"."password",
         "posthog_user"."last_login",
         "posthog_user"."first_name",
         "posthog_user"."last_name",
         "posthog_user"."is_staff",
         "posthog_user"."date_joined",
         "posthog_user"."uuid",
         "posthog_user"."current_organization_id",
         "posthog_user"."current_team_id",
         "posthog_user"."email",
         "posthog_user"."pending_email",
         "posthog_user"."temporary_token",
         "posthog_user"."distinct_id",
         "posthog_user"."is_email_verified",
         "posthog_user"."has_seen_product_intro_for",
         "posthog_user"."strapi_id",
         "posthog_user"."is_active",
         "posthog_user"."role_at_organization",
         "posthog_user"."theme_mode",
         "posthog_user"."partial_notification_settings",
         "posthog_user"."anonymize_data",
         "posthog_user"."toolbar_mode",
         "posthog_user"."hedgehog_config",
         "posthog_user"."events_column_config",
         "posthog_user"."email_opt_in"
  FROM "posthog_user"
  WHERE "posthog_user"."id" = 99999
  LIMIT 21
  '''
# ---
# name: TestInsight.test_listing_insights_does_not_nplus1.26
  '''
  SELECT "posthog_organization"."id",
         "posthog_organization"."name",
         "posthog_organization"."slug",
         "posthog_organization"."logo_media_id",
         "posthog_organization"."created_at",
         "posthog_organization"."updated_at",
         "posthog_organization"."session_cookie_age",
         "posthog_organization"."is_member_join_email_enabled",
         "posthog_organization"."is_ai_data_processing_approved",
         "posthog_organization"."enforce_2fa",
         "posthog_organization"."members_can_invite",
         "posthog_organization"."members_can_use_personal_api_keys",
         "posthog_organization"."allow_publicly_shared_resources",
         "posthog_organization"."default_role_id",
         "posthog_organization"."plugins_access_level",
         "posthog_organization"."for_internal_metrics",
         "posthog_organization"."default_experiment_stats_method",
         "posthog_organization"."default_anonymize_ips",
         "posthog_organization"."is_hipaa",
         "posthog_organization"."customer_id",
         "posthog_organization"."available_product_features",
         "posthog_organization"."usage",
         "posthog_organization"."never_drop_data",
         "posthog_organization"."customer_trust_scores",
         "posthog_organization"."setup_section_2_completed",
         "posthog_organization"."personalization",
         "posthog_organization"."domain_whitelist",
         "posthog_organization"."is_platform"
  FROM "posthog_organization"
  WHERE "posthog_organization"."id" = '00000000-0000-0000-0000-000000000000'::uuid
  LIMIT 21
  '''
# ---
# name: TestInsight.test_listing_insights_does_not_nplus1.27
  '''
  SELECT "posthog_team"."id",
         "posthog_team"."uuid",
         "posthog_team"."organization_id",
         "posthog_team"."parent_team_id",
         "posthog_team"."project_id",
         "posthog_team"."api_token",
         "posthog_team"."app_urls",
         "posthog_team"."name",
         "posthog_team"."slack_incoming_webhook",
         "posthog_team"."created_at",
         "posthog_team"."updated_at",
         "posthog_team"."anonymize_ips",
         "posthog_team"."completed_snippet_onboarding",
         "posthog_team"."has_completed_onboarding_for",
         "posthog_team"."onboarding_tasks",
         "posthog_team"."ingested_event",
         "posthog_team"."person_processing_opt_out",
         "posthog_team"."secret_api_token",
         "posthog_team"."secret_api_token_backup",
         "posthog_team"."session_recording_opt_in",
         "posthog_team"."session_recording_sample_rate",
         "posthog_team"."session_recording_minimum_duration_milliseconds",
         "posthog_team"."session_recording_linked_flag",
         "posthog_team"."session_recording_network_payload_capture_config",
         "posthog_team"."session_recording_masking_config",
         "posthog_team"."session_recording_url_trigger_config",
         "posthog_team"."session_recording_url_blocklist_config",
         "posthog_team"."session_recording_event_trigger_config",
         "posthog_team"."session_recording_trigger_match_type_config",
         "posthog_team"."session_replay_config",
         "posthog_team"."session_recording_retention_period",
         "posthog_team"."survey_config",
         "posthog_team"."surveys_opt_in",
         "posthog_team"."capture_console_log_opt_in",
         "posthog_team"."capture_performance_opt_in",
         "posthog_team"."capture_dead_clicks",
         "posthog_team"."autocapture_opt_out",
         "posthog_team"."autocapture_web_vitals_opt_in",
         "posthog_team"."autocapture_web_vitals_allowed_metrics",
         "posthog_team"."autocapture_exceptions_opt_in",
         "posthog_team"."autocapture_exceptions_errors_to_ignore",
         "posthog_team"."heatmaps_opt_in",
         "posthog_team"."receive_org_level_activity_logs",
         "posthog_team"."web_analytics_pre_aggregated_tables_enabled",
         "posthog_team"."web_analytics_pre_aggregated_tables_version",
         "posthog_team"."flags_persistence_default",
         "posthog_team"."feature_flag_confirmation_enabled",
         "posthog_team"."feature_flag_confirmation_message",
         "posthog_team"."default_evaluation_environments_enabled",
         "posthog_team"."session_recording_version",
         "posthog_team"."signup_token",
         "posthog_team"."is_demo",
         "posthog_team"."access_control",
         "posthog_team"."week_start_day",
         "posthog_team"."inject_web_apps",
         "posthog_team"."test_account_filters",
         "posthog_team"."test_account_filters_default_checked",
         "posthog_team"."path_cleaning_filters",
         "posthog_team"."timezone",
         "posthog_team"."data_attributes",
         "posthog_team"."person_display_name_properties",
         "posthog_team"."live_events_columns",
         "posthog_team"."recording_domains",
         "posthog_team"."human_friendly_comparison_periods",
         "posthog_team"."cookieless_server_hash_mode",
         "posthog_team"."primary_dashboard_id",
         "posthog_team"."default_data_theme",
         "posthog_team"."extra_settings",
         "posthog_team"."modifiers",
         "posthog_team"."correlation_config",
         "posthog_team"."session_recording_retention_period_days",
         "posthog_team"."external_data_workspace_id",
         "posthog_team"."external_data_workspace_last_synced_at",
         "posthog_team"."api_query_rate_limit",
         "posthog_team"."revenue_tracking_config",
         "posthog_team"."drop_events_older_than",
         "posthog_team"."base_currency",
         "posthog_team"."experiment_recalculation_time"
  FROM "posthog_team"
  WHERE "posthog_team"."id" = 99999
  LIMIT 21
  '''
# ---
# name: TestInsight.test_listing_insights_does_not_nplus1.28
  '''
  SELECT "posthog_organizationmembership"."id",
         "posthog_organizationmembership"."organization_id",
         "posthog_organizationmembership"."user_id",
         "posthog_organizationmembership"."level",
         "posthog_organizationmembership"."joined_at",
         "posthog_organizationmembership"."updated_at",
         "posthog_organization"."id",
         "posthog_organization"."name",
         "posthog_organization"."slug",
         "posthog_organization"."logo_media_id",
         "posthog_organization"."created_at",
         "posthog_organization"."updated_at",
         "posthog_organization"."session_cookie_age",
         "posthog_organization"."is_member_join_email_enabled",
         "posthog_organization"."is_ai_data_processing_approved",
         "posthog_organization"."enforce_2fa",
         "posthog_organization"."members_can_invite",
         "posthog_organization"."members_can_use_personal_api_keys",
         "posthog_organization"."allow_publicly_shared_resources",
         "posthog_organization"."default_role_id",
         "posthog_organization"."plugins_access_level",
         "posthog_organization"."for_internal_metrics",
         "posthog_organization"."default_experiment_stats_method",
         "posthog_organization"."default_anonymize_ips",
         "posthog_organization"."is_hipaa",
         "posthog_organization"."customer_id",
         "posthog_organization"."available_product_features",
         "posthog_organization"."usage",
         "posthog_organization"."never_drop_data",
         "posthog_organization"."customer_trust_scores",
         "posthog_organization"."setup_section_2_completed",
         "posthog_organization"."personalization",
         "posthog_organization"."domain_whitelist",
         "posthog_organization"."is_platform"
  FROM "posthog_organizationmembership"
  INNER JOIN "posthog_organization" ON ("posthog_organizationmembership"."organization_id" = "posthog_organization"."id")
  WHERE ("posthog_organizationmembership"."organization_id" = '00000000-0000-0000-0000-000000000000'::uuid
         AND "posthog_organizationmembership"."user_id" = 99999)
  LIMIT 21
  '''
# ---
# name: TestInsight.test_listing_insights_does_not_nplus1.29
  '''
  SELECT "ee_accesscontrol"."id",
         "ee_accesscontrol"."team_id",
         "ee_accesscontrol"."access_level",
         "ee_accesscontrol"."resource",
         "ee_accesscontrol"."resource_id",
         "ee_accesscontrol"."organization_member_id",
         "ee_accesscontrol"."role_id",
         "ee_accesscontrol"."created_by_id",
         "ee_accesscontrol"."created_at",
         "ee_accesscontrol"."updated_at"
  FROM "ee_accesscontrol"
  LEFT OUTER JOIN "posthog_organizationmembership" ON ("ee_accesscontrol"."organization_member_id" = "posthog_organizationmembership"."id")
  WHERE (("ee_accesscontrol"."organization_member_id" IS NULL
          AND "ee_accesscontrol"."resource" = 'project'
          AND "ee_accesscontrol"."resource_id" = '99999'
          AND "ee_accesscontrol"."role_id" IS NULL
          AND "ee_accesscontrol"."team_id" = 99999)
         OR ("posthog_organizationmembership"."user_id" = 99999
             AND "ee_accesscontrol"."resource" = 'project'
             AND "ee_accesscontrol"."resource_id" = '99999'
             AND "ee_accesscontrol"."role_id" IS NULL
             AND "ee_accesscontrol"."team_id" = 99999)
         OR ("ee_accesscontrol"."organization_member_id" IS NULL
             AND "ee_accesscontrol"."resource" = 'insight'
             AND "ee_accesscontrol"."resource_id" IS NULL
             AND "ee_accesscontrol"."role_id" IS NULL
             AND "ee_accesscontrol"."team_id" = 99999)
         OR ("posthog_organizationmembership"."user_id" = 99999
             AND "ee_accesscontrol"."resource" = 'insight'
             AND "ee_accesscontrol"."resource_id" IS NULL
             AND "ee_accesscontrol"."role_id" IS NULL
             AND "ee_accesscontrol"."team_id" = 99999)
         OR ("ee_accesscontrol"."organization_member_id" IS NULL
             AND "ee_accesscontrol"."resource" = 'insight'
             AND "ee_accesscontrol"."resource_id" IS NOT NULL
             AND "ee_accesscontrol"."role_id" IS NULL
             AND "ee_accesscontrol"."team_id" = 99999)
         OR ("posthog_organizationmembership"."user_id" = 99999
             AND "ee_accesscontrol"."resource" = 'insight'
             AND "ee_accesscontrol"."resource_id" IS NOT NULL
             AND "ee_accesscontrol"."role_id" IS NULL
             AND "ee_accesscontrol"."team_id" = 99999))
  '''
# ---
# name: TestInsight.test_listing_insights_does_not_nplus1.3
  '''
  SELECT "posthog_organizationmembership"."id",
         "posthog_organizationmembership"."organization_id",
         "posthog_organizationmembership"."user_id",
         "posthog_organizationmembership"."level",
         "posthog_organizationmembership"."joined_at",
         "posthog_organizationmembership"."updated_at",
         "posthog_organization"."id",
         "posthog_organization"."name",
         "posthog_organization"."slug",
         "posthog_organization"."logo_media_id",
         "posthog_organization"."created_at",
         "posthog_organization"."updated_at",
         "posthog_organization"."session_cookie_age",
         "posthog_organization"."is_member_join_email_enabled",
         "posthog_organization"."is_ai_data_processing_approved",
         "posthog_organization"."enforce_2fa",
         "posthog_organization"."members_can_invite",
         "posthog_organization"."members_can_use_personal_api_keys",
         "posthog_organization"."allow_publicly_shared_resources",
         "posthog_organization"."default_role_id",
         "posthog_organization"."plugins_access_level",
         "posthog_organization"."for_internal_metrics",
         "posthog_organization"."default_experiment_stats_method",
         "posthog_organization"."default_anonymize_ips",
         "posthog_organization"."is_hipaa",
         "posthog_organization"."customer_id",
         "posthog_organization"."available_product_features",
         "posthog_organization"."usage",
         "posthog_organization"."never_drop_data",
         "posthog_organization"."customer_trust_scores",
         "posthog_organization"."setup_section_2_completed",
         "posthog_organization"."personalization",
         "posthog_organization"."domain_whitelist",
         "posthog_organization"."is_platform"
  FROM "posthog_organizationmembership"
  INNER JOIN "posthog_organization" ON ("posthog_organizationmembership"."organization_id" = "posthog_organization"."id")
  WHERE ("posthog_organizationmembership"."organization_id" = '00000000-0000-0000-0000-000000000000'::uuid
         AND "posthog_organizationmembership"."user_id" = 99999)
  LIMIT 21
  '''
# ---
# name: TestInsight.test_listing_insights_does_not_nplus1.30
  '''
  SELECT "posthog_organizationmembership"."id",
         "posthog_organizationmembership"."organization_id",
         "posthog_organizationmembership"."user_id",
         "posthog_organizationmembership"."level",
         "posthog_organizationmembership"."joined_at",
         "posthog_organizationmembership"."updated_at",
         "posthog_organization"."id",
         "posthog_organization"."name",
         "posthog_organization"."slug",
         "posthog_organization"."logo_media_id",
         "posthog_organization"."created_at",
         "posthog_organization"."updated_at",
         "posthog_organization"."session_cookie_age",
         "posthog_organization"."is_member_join_email_enabled",
         "posthog_organization"."is_ai_data_processing_approved",
         "posthog_organization"."enforce_2fa",
         "posthog_organization"."members_can_invite",
         "posthog_organization"."members_can_use_personal_api_keys",
         "posthog_organization"."allow_publicly_shared_resources",
         "posthog_organization"."default_role_id",
         "posthog_organization"."plugins_access_level",
         "posthog_organization"."for_internal_metrics",
         "posthog_organization"."default_experiment_stats_method",
         "posthog_organization"."default_anonymize_ips",
         "posthog_organization"."is_hipaa",
         "posthog_organization"."customer_id",
         "posthog_organization"."available_product_features",
         "posthog_organization"."usage",
         "posthog_organization"."never_drop_data",
         "posthog_organization"."customer_trust_scores",
         "posthog_organization"."setup_section_2_completed",
         "posthog_organization"."personalization",
         "posthog_organization"."domain_whitelist",
         "posthog_organization"."is_platform"
  FROM "posthog_organizationmembership"
  INNER JOIN "posthog_organization" ON ("posthog_organizationmembership"."organization_id" = "posthog_organization"."id")
  WHERE "posthog_organizationmembership"."user_id" = 99999
  '''
# ---
# name: TestInsight.test_listing_insights_does_not_nplus1.31
  '''
  SELECT COUNT(*)
  FROM
    (SELECT "posthog_dashboarditem"."id" AS "col1"
     FROM "posthog_dashboarditem"
     INNER JOIN "posthog_team" ON ("posthog_dashboarditem"."team_id" = "posthog_team"."id")
     LEFT OUTER JOIN "posthog_insightviewed" ON ("posthog_dashboarditem"."id" = "posthog_insightviewed"."insight_id")
     WHERE ("posthog_team"."project_id" = 99999
            AND NOT ("posthog_dashboarditem"."deleted"))
     GROUP BY 1) subquery
  '''
# ---
# name: TestInsight.test_listing_insights_does_not_nplus1.32
  '''
  SELECT "posthog_dashboarditem"."id",
         "posthog_dashboarditem"."name",
         "posthog_dashboarditem"."derived_name",
         "posthog_dashboarditem"."description",
         "posthog_dashboarditem"."team_id",
         "posthog_dashboarditem"."filters",
         "posthog_dashboarditem"."filters_hash",
         "posthog_dashboarditem"."query",
         "posthog_dashboarditem"."query_metadata",
         "posthog_dashboarditem"."order",
         "posthog_dashboarditem"."deleted",
         "posthog_dashboarditem"."saved",
         "posthog_dashboarditem"."created_at",
         "posthog_dashboarditem"."refreshing",
         "posthog_dashboarditem"."created_by_id",
         "posthog_dashboarditem"."is_sample",
         "posthog_dashboarditem"."short_id",
         "posthog_dashboarditem"."favorited",
         "posthog_dashboarditem"."refresh_attempt",
         "posthog_dashboarditem"."last_modified_at",
         "posthog_dashboarditem"."last_modified_by_id",
         "posthog_dashboarditem"."dashboard_id",
         "posthog_dashboarditem"."last_refresh",
         "posthog_dashboarditem"."layouts",
         "posthog_dashboarditem"."color",
         "posthog_dashboarditem"."dive_dashboard_id",
         "posthog_dashboarditem"."updated_at",
         "posthog_dashboarditem"."deprecated_tags",
         "posthog_dashboarditem"."tags",
         MAX("posthog_insightviewed"."last_viewed_at") AS "last_viewed_at",
         "posthog_team"."id",
         "posthog_team"."uuid",
         "posthog_team"."organization_id",
         "posthog_team"."parent_team_id",
         "posthog_team"."project_id",
         "posthog_team"."api_token",
         "posthog_team"."app_urls",
         "posthog_team"."name",
         "posthog_team"."slack_incoming_webhook",
         "posthog_team"."created_at",
         "posthog_team"."updated_at",
         "posthog_team"."anonymize_ips",
         "posthog_team"."completed_snippet_onboarding",
         "posthog_team"."has_completed_onboarding_for",
         "posthog_team"."onboarding_tasks",
         "posthog_team"."ingested_event",
         "posthog_team"."person_processing_opt_out",
         "posthog_team"."secret_api_token",
         "posthog_team"."secret_api_token_backup",
         "posthog_team"."session_recording_opt_in",
         "posthog_team"."session_recording_sample_rate",
         "posthog_team"."session_recording_minimum_duration_milliseconds",
         "posthog_team"."session_recording_linked_flag",
         "posthog_team"."session_recording_network_payload_capture_config",
         "posthog_team"."session_recording_masking_config",
         "posthog_team"."session_recording_url_trigger_config",
         "posthog_team"."session_recording_url_blocklist_config",
         "posthog_team"."session_recording_event_trigger_config",
         "posthog_team"."session_recording_trigger_match_type_config",
         "posthog_team"."session_replay_config",
         "posthog_team"."session_recording_retention_period",
         "posthog_team"."survey_config",
         "posthog_team"."surveys_opt_in",
         "posthog_team"."capture_console_log_opt_in",
         "posthog_team"."capture_performance_opt_in",
         "posthog_team"."capture_dead_clicks",
         "posthog_team"."autocapture_opt_out",
         "posthog_team"."autocapture_web_vitals_opt_in",
         "posthog_team"."autocapture_web_vitals_allowed_metrics",
         "posthog_team"."autocapture_exceptions_opt_in",
         "posthog_team"."autocapture_exceptions_errors_to_ignore",
         "posthog_team"."heatmaps_opt_in",
         "posthog_team"."receive_org_level_activity_logs",
         "posthog_team"."web_analytics_pre_aggregated_tables_enabled",
         "posthog_team"."web_analytics_pre_aggregated_tables_version",
         "posthog_team"."flags_persistence_default",
         "posthog_team"."feature_flag_confirmation_enabled",
         "posthog_team"."feature_flag_confirmation_message",
         "posthog_team"."default_evaluation_environments_enabled",
         "posthog_team"."session_recording_version",
         "posthog_team"."signup_token",
         "posthog_team"."is_demo",
         "posthog_team"."access_control",
         "posthog_team"."week_start_day",
         "posthog_team"."inject_web_apps",
         "posthog_team"."test_account_filters",
         "posthog_team"."test_account_filters_default_checked",
         "posthog_team"."path_cleaning_filters",
         "posthog_team"."timezone",
         "posthog_team"."data_attributes",
         "posthog_team"."person_display_name_properties",
         "posthog_team"."live_events_columns",
         "posthog_team"."recording_domains",
         "posthog_team"."human_friendly_comparison_periods",
         "posthog_team"."cookieless_server_hash_mode",
         "posthog_team"."primary_dashboard_id",
         "posthog_team"."default_data_theme",
         "posthog_team"."extra_settings",
         "posthog_team"."modifiers",
         "posthog_team"."correlation_config",
         "posthog_team"."session_recording_retention_period_days",
         "posthog_team"."plugins_opt_in",
         "posthog_team"."opt_out_capture",
         "posthog_team"."event_names",
         "posthog_team"."event_names_with_usage",
         "posthog_team"."event_properties",
         "posthog_team"."event_properties_with_usage",
         "posthog_team"."event_properties_numerical",
         "posthog_team"."external_data_workspace_id",
         "posthog_team"."external_data_workspace_last_synced_at",
         "posthog_team"."api_query_rate_limit",
         "posthog_team"."revenue_tracking_config",
         "posthog_team"."drop_events_older_than",
         "posthog_team"."base_currency",
         "posthog_team"."experiment_recalculation_time",
         "posthog_user"."id",
         "posthog_user"."password",
         "posthog_user"."last_login",
         "posthog_user"."first_name",
         "posthog_user"."last_name",
         "posthog_user"."is_staff",
         "posthog_user"."date_joined",
         "posthog_user"."uuid",
         "posthog_user"."current_organization_id",
         "posthog_user"."current_team_id",
         "posthog_user"."email",
         "posthog_user"."pending_email",
         "posthog_user"."temporary_token",
         "posthog_user"."distinct_id",
         "posthog_user"."is_email_verified",
         "posthog_user"."requested_password_reset_at",
         "posthog_user"."has_seen_product_intro_for",
         "posthog_user"."strapi_id",
         "posthog_user"."is_active",
         "posthog_user"."role_at_organization",
         "posthog_user"."theme_mode",
         "posthog_user"."partial_notification_settings",
         "posthog_user"."anonymize_data",
         "posthog_user"."toolbar_mode",
         "posthog_user"."hedgehog_config",
         "posthog_user"."events_column_config",
         "posthog_user"."email_opt_in",
         T6."id",
         T6."password",
         T6."last_login",
         T6."first_name",
         T6."last_name",
         T6."is_staff",
         T6."date_joined",
         T6."uuid",
         T6."current_organization_id",
         T6."current_team_id",
         T6."email",
         T6."pending_email",
         T6."temporary_token",
         T6."distinct_id",
         T6."is_email_verified",
         T6."requested_password_reset_at",
         T6."has_seen_product_intro_for",
         T6."strapi_id",
         T6."is_active",
         T6."role_at_organization",
         T6."theme_mode",
         T6."partial_notification_settings",
         T6."anonymize_data",
         T6."toolbar_mode",
         T6."hedgehog_config",
         T6."events_column_config",
         T6."email_opt_in"
  FROM "posthog_dashboarditem"
  INNER JOIN "posthog_team" ON ("posthog_dashboarditem"."team_id" = "posthog_team"."id")
  LEFT OUTER JOIN "posthog_insightviewed" ON ("posthog_dashboarditem"."id" = "posthog_insightviewed"."insight_id")
  LEFT OUTER JOIN "posthog_user" ON ("posthog_dashboarditem"."created_by_id" = "posthog_user"."id")
  LEFT OUTER JOIN "posthog_user" T6 ON ("posthog_dashboarditem"."last_modified_by_id" = T6."id")
  WHERE ("posthog_team"."project_id" = 99999
         AND NOT ("posthog_dashboarditem"."deleted"))
  GROUP BY "posthog_dashboarditem"."id",
           "posthog_team"."id",
           "posthog_user"."id",
           T6."id"
  ORDER BY "posthog_dashboarditem"."order" ASC
  LIMIT 100
  '''
# ---
# name: TestInsight.test_listing_insights_does_not_nplus1.33
  '''
  SELECT ("posthog_dashboardtile"."insight_id") AS "_prefetch_related_val_insight_id",
         "posthog_dashboard"."id",
         "posthog_dashboard"."name",
         "posthog_dashboard"."description",
         "posthog_dashboard"."team_id",
         "posthog_dashboard"."pinned",
         "posthog_dashboard"."created_at",
         "posthog_dashboard"."created_by_id",
         "posthog_dashboard"."deleted",
         "posthog_dashboard"."last_accessed_at",
         "posthog_dashboard"."last_refresh",
         "posthog_dashboard"."filters",
         "posthog_dashboard"."variables",
         "posthog_dashboard"."breakdown_colors",
         "posthog_dashboard"."data_color_theme_id",
         "posthog_dashboard"."creation_mode",
         "posthog_dashboard"."restriction_level",
         "posthog_dashboard"."deprecated_tags",
         "posthog_dashboard"."tags",
         "posthog_dashboard"."share_token",
         "posthog_dashboard"."is_shared",
         "posthog_team"."id",
         "posthog_team"."uuid",
         "posthog_team"."organization_id",
         "posthog_team"."parent_team_id",
         "posthog_team"."project_id",
         "posthog_team"."api_token",
         "posthog_team"."app_urls",
         "posthog_team"."name",
         "posthog_team"."slack_incoming_webhook",
         "posthog_team"."created_at",
         "posthog_team"."updated_at",
         "posthog_team"."anonymize_ips",
         "posthog_team"."completed_snippet_onboarding",
         "posthog_team"."has_completed_onboarding_for",
         "posthog_team"."onboarding_tasks",
         "posthog_team"."ingested_event",
         "posthog_team"."person_processing_opt_out",
         "posthog_team"."secret_api_token",
         "posthog_team"."secret_api_token_backup",
         "posthog_team"."session_recording_opt_in",
         "posthog_team"."session_recording_sample_rate",
         "posthog_team"."session_recording_minimum_duration_milliseconds",
         "posthog_team"."session_recording_linked_flag",
         "posthog_team"."session_recording_network_payload_capture_config",
         "posthog_team"."session_recording_masking_config",
         "posthog_team"."session_recording_url_trigger_config",
         "posthog_team"."session_recording_url_blocklist_config",
         "posthog_team"."session_recording_event_trigger_config",
         "posthog_team"."session_recording_trigger_match_type_config",
         "posthog_team"."session_replay_config",
         "posthog_team"."session_recording_retention_period",
         "posthog_team"."survey_config",
         "posthog_team"."surveys_opt_in",
         "posthog_team"."capture_console_log_opt_in",
         "posthog_team"."capture_performance_opt_in",
         "posthog_team"."capture_dead_clicks",
         "posthog_team"."autocapture_opt_out",
         "posthog_team"."autocapture_web_vitals_opt_in",
         "posthog_team"."autocapture_web_vitals_allowed_metrics",
         "posthog_team"."autocapture_exceptions_opt_in",
         "posthog_team"."autocapture_exceptions_errors_to_ignore",
         "posthog_team"."heatmaps_opt_in",
         "posthog_team"."receive_org_level_activity_logs",
         "posthog_team"."web_analytics_pre_aggregated_tables_enabled",
         "posthog_team"."web_analytics_pre_aggregated_tables_version",
         "posthog_team"."flags_persistence_default",
         "posthog_team"."feature_flag_confirmation_enabled",
         "posthog_team"."feature_flag_confirmation_message",
         "posthog_team"."default_evaluation_environments_enabled",
         "posthog_team"."session_recording_version",
         "posthog_team"."signup_token",
         "posthog_team"."is_demo",
         "posthog_team"."access_control",
         "posthog_team"."week_start_day",
         "posthog_team"."inject_web_apps",
         "posthog_team"."test_account_filters",
         "posthog_team"."test_account_filters_default_checked",
         "posthog_team"."path_cleaning_filters",
         "posthog_team"."timezone",
         "posthog_team"."data_attributes",
         "posthog_team"."person_display_name_properties",
         "posthog_team"."live_events_columns",
         "posthog_team"."recording_domains",
         "posthog_team"."human_friendly_comparison_periods",
         "posthog_team"."cookieless_server_hash_mode",
         "posthog_team"."primary_dashboard_id",
         "posthog_team"."default_data_theme",
         "posthog_team"."extra_settings",
         "posthog_team"."modifiers",
         "posthog_team"."correlation_config",
         "posthog_team"."session_recording_retention_period_days",
         "posthog_team"."plugins_opt_in",
         "posthog_team"."opt_out_capture",
         "posthog_team"."event_names",
         "posthog_team"."event_names_with_usage",
         "posthog_team"."event_properties",
         "posthog_team"."event_properties_with_usage",
         "posthog_team"."event_properties_numerical",
         "posthog_team"."external_data_workspace_id",
         "posthog_team"."external_data_workspace_last_synced_at",
         "posthog_team"."api_query_rate_limit",
         "posthog_team"."revenue_tracking_config",
         "posthog_team"."drop_events_older_than",
         "posthog_team"."base_currency",
         "posthog_team"."experiment_recalculation_time",
         "posthog_organization"."id",
         "posthog_organization"."name",
         "posthog_organization"."slug",
         "posthog_organization"."logo_media_id",
         "posthog_organization"."created_at",
         "posthog_organization"."updated_at",
         "posthog_organization"."session_cookie_age",
         "posthog_organization"."is_member_join_email_enabled",
         "posthog_organization"."is_ai_data_processing_approved",
         "posthog_organization"."enforce_2fa",
         "posthog_organization"."members_can_invite",
         "posthog_organization"."members_can_use_personal_api_keys",
         "posthog_organization"."allow_publicly_shared_resources",
         "posthog_organization"."default_role_id",
         "posthog_organization"."plugins_access_level",
         "posthog_organization"."for_internal_metrics",
         "posthog_organization"."default_experiment_stats_method",
         "posthog_organization"."default_anonymize_ips",
         "posthog_organization"."is_hipaa",
         "posthog_organization"."customer_id",
         "posthog_organization"."available_product_features",
         "posthog_organization"."usage",
         "posthog_organization"."never_drop_data",
         "posthog_organization"."customer_trust_scores",
         "posthog_organization"."setup_section_2_completed",
         "posthog_organization"."personalization",
         "posthog_organization"."domain_whitelist",
         "posthog_organization"."is_platform"
  FROM "posthog_dashboard"
  INNER JOIN "posthog_dashboardtile" ON ("posthog_dashboard"."id" = "posthog_dashboardtile"."dashboard_id")
  INNER JOIN "posthog_team" ON ("posthog_dashboard"."team_id" = "posthog_team"."id")
  INNER JOIN "posthog_organization" ON ("posthog_team"."organization_id" = "posthog_organization"."id")
  WHERE (NOT ("posthog_dashboard"."deleted")
         AND "posthog_dashboardtile"."insight_id" IN (1,
                                                      2,
                                                      3,
                                                      4,
                                                      5 /* ... */))
  '''
# ---
# name: TestInsight.test_listing_insights_does_not_nplus1.34
  '''
  SELECT "posthog_dashboardtile"."id",
         "posthog_dashboardtile"."dashboard_id",
         "posthog_dashboardtile"."insight_id",
         "posthog_dashboardtile"."text_id",
         "posthog_dashboardtile"."layouts",
         "posthog_dashboardtile"."color",
         "posthog_dashboardtile"."filters_hash",
         "posthog_dashboardtile"."last_refresh",
         "posthog_dashboardtile"."refreshing",
         "posthog_dashboardtile"."refresh_attempt",
         "posthog_dashboardtile"."filters_overrides",
         "posthog_dashboardtile"."deleted",
         "posthog_dashboard"."id",
         "posthog_dashboard"."name",
         "posthog_dashboard"."description",
         "posthog_dashboard"."team_id",
         "posthog_dashboard"."pinned",
         "posthog_dashboard"."created_at",
         "posthog_dashboard"."created_by_id",
         "posthog_dashboard"."deleted",
         "posthog_dashboard"."last_accessed_at",
         "posthog_dashboard"."last_refresh",
         "posthog_dashboard"."filters",
         "posthog_dashboard"."variables",
         "posthog_dashboard"."breakdown_colors",
         "posthog_dashboard"."data_color_theme_id",
         "posthog_dashboard"."creation_mode",
         "posthog_dashboard"."restriction_level",
         "posthog_dashboard"."deprecated_tags",
         "posthog_dashboard"."tags",
         "posthog_dashboard"."share_token",
         "posthog_dashboard"."is_shared",
         "posthog_team"."id",
         "posthog_team"."uuid",
         "posthog_team"."organization_id",
         "posthog_team"."parent_team_id",
         "posthog_team"."project_id",
         "posthog_team"."api_token",
         "posthog_team"."app_urls",
         "posthog_team"."name",
         "posthog_team"."slack_incoming_webhook",
         "posthog_team"."created_at",
         "posthog_team"."updated_at",
         "posthog_team"."anonymize_ips",
         "posthog_team"."completed_snippet_onboarding",
         "posthog_team"."has_completed_onboarding_for",
         "posthog_team"."onboarding_tasks",
         "posthog_team"."ingested_event",
         "posthog_team"."person_processing_opt_out",
         "posthog_team"."secret_api_token",
         "posthog_team"."secret_api_token_backup",
         "posthog_team"."session_recording_opt_in",
         "posthog_team"."session_recording_sample_rate",
         "posthog_team"."session_recording_minimum_duration_milliseconds",
         "posthog_team"."session_recording_linked_flag",
         "posthog_team"."session_recording_network_payload_capture_config",
         "posthog_team"."session_recording_masking_config",
         "posthog_team"."session_recording_url_trigger_config",
         "posthog_team"."session_recording_url_blocklist_config",
         "posthog_team"."session_recording_event_trigger_config",
         "posthog_team"."session_recording_trigger_match_type_config",
         "posthog_team"."session_replay_config",
         "posthog_team"."session_recording_retention_period",
         "posthog_team"."survey_config",
         "posthog_team"."surveys_opt_in",
         "posthog_team"."capture_console_log_opt_in",
         "posthog_team"."capture_performance_opt_in",
         "posthog_team"."capture_dead_clicks",
         "posthog_team"."autocapture_opt_out",
         "posthog_team"."autocapture_web_vitals_opt_in",
         "posthog_team"."autocapture_web_vitals_allowed_metrics",
         "posthog_team"."autocapture_exceptions_opt_in",
         "posthog_team"."autocapture_exceptions_errors_to_ignore",
         "posthog_team"."heatmaps_opt_in",
         "posthog_team"."receive_org_level_activity_logs",
         "posthog_team"."web_analytics_pre_aggregated_tables_enabled",
         "posthog_team"."web_analytics_pre_aggregated_tables_version",
         "posthog_team"."flags_persistence_default",
         "posthog_team"."feature_flag_confirmation_enabled",
         "posthog_team"."feature_flag_confirmation_message",
         "posthog_team"."default_evaluation_environments_enabled",
         "posthog_team"."session_recording_version",
         "posthog_team"."signup_token",
         "posthog_team"."is_demo",
         "posthog_team"."access_control",
         "posthog_team"."week_start_day",
         "posthog_team"."inject_web_apps",
         "posthog_team"."test_account_filters",
         "posthog_team"."test_account_filters_default_checked",
         "posthog_team"."path_cleaning_filters",
         "posthog_team"."timezone",
         "posthog_team"."data_attributes",
         "posthog_team"."person_display_name_properties",
         "posthog_team"."live_events_columns",
         "posthog_team"."recording_domains",
         "posthog_team"."human_friendly_comparison_periods",
         "posthog_team"."cookieless_server_hash_mode",
         "posthog_team"."primary_dashboard_id",
         "posthog_team"."default_data_theme",
         "posthog_team"."extra_settings",
         "posthog_team"."modifiers",
         "posthog_team"."correlation_config",
         "posthog_team"."session_recording_retention_period_days",
         "posthog_team"."plugins_opt_in",
         "posthog_team"."opt_out_capture",
         "posthog_team"."event_names",
         "posthog_team"."event_names_with_usage",
         "posthog_team"."event_properties",
         "posthog_team"."event_properties_with_usage",
         "posthog_team"."event_properties_numerical",
         "posthog_team"."external_data_workspace_id",
         "posthog_team"."external_data_workspace_last_synced_at",
         "posthog_team"."api_query_rate_limit",
         "posthog_team"."revenue_tracking_config",
         "posthog_team"."drop_events_older_than",
         "posthog_team"."base_currency",
         "posthog_team"."experiment_recalculation_time",
         "posthog_organization"."id",
         "posthog_organization"."name",
         "posthog_organization"."slug",
         "posthog_organization"."logo_media_id",
         "posthog_organization"."created_at",
         "posthog_organization"."updated_at",
         "posthog_organization"."session_cookie_age",
         "posthog_organization"."is_member_join_email_enabled",
         "posthog_organization"."is_ai_data_processing_approved",
         "posthog_organization"."enforce_2fa",
         "posthog_organization"."members_can_invite",
         "posthog_organization"."members_can_use_personal_api_keys",
         "posthog_organization"."allow_publicly_shared_resources",
         "posthog_organization"."default_role_id",
         "posthog_organization"."plugins_access_level",
         "posthog_organization"."for_internal_metrics",
         "posthog_organization"."default_experiment_stats_method",
         "posthog_organization"."default_anonymize_ips",
         "posthog_organization"."is_hipaa",
         "posthog_organization"."customer_id",
         "posthog_organization"."available_product_features",
         "posthog_organization"."usage",
         "posthog_organization"."never_drop_data",
         "posthog_organization"."customer_trust_scores",
         "posthog_organization"."setup_section_2_completed",
         "posthog_organization"."personalization",
         "posthog_organization"."domain_whitelist",
         "posthog_organization"."is_platform"
  FROM "posthog_dashboardtile"
  INNER JOIN "posthog_dashboard" ON ("posthog_dashboardtile"."dashboard_id" = "posthog_dashboard"."id")
  INNER JOIN "posthog_team" ON ("posthog_dashboard"."team_id" = "posthog_team"."id")
  INNER JOIN "posthog_organization" ON ("posthog_team"."organization_id" = "posthog_organization"."id")
  WHERE (NOT ("posthog_dashboardtile"."deleted"
              AND "posthog_dashboardtile"."deleted" IS NOT NULL)
         AND NOT ("posthog_dashboard"."deleted")
         AND "posthog_dashboardtile"."insight_id" IN (1,
                                                      2,
                                                      3,
                                                      4,
                                                      5 /* ... */))
  '''
# ---
# name: TestInsight.test_listing_insights_does_not_nplus1.35
  '''
  SELECT "posthog_alertconfiguration"."created_by_id",
         "posthog_alertconfiguration"."created_at",
         "posthog_alertconfiguration"."id",
         "posthog_alertconfiguration"."team_id",
         "posthog_alertconfiguration"."insight_id",
         "posthog_alertconfiguration"."name",
         "posthog_alertconfiguration"."config",
         "posthog_alertconfiguration"."calculation_interval",
         "posthog_alertconfiguration"."threshold_id",
         "posthog_alertconfiguration"."condition",
         "posthog_alertconfiguration"."state",
         "posthog_alertconfiguration"."enabled",
         "posthog_alertconfiguration"."is_calculating",
         "posthog_alertconfiguration"."last_notified_at",
         "posthog_alertconfiguration"."last_checked_at",
         "posthog_alertconfiguration"."next_check_at",
         "posthog_alertconfiguration"."snoozed_until",
         "posthog_alertconfiguration"."skip_weekend",
         "posthog_user"."id",
         "posthog_user"."password",
         "posthog_user"."last_login",
         "posthog_user"."first_name",
         "posthog_user"."last_name",
         "posthog_user"."is_staff",
         "posthog_user"."date_joined",
         "posthog_user"."uuid",
         "posthog_user"."current_organization_id",
         "posthog_user"."current_team_id",
         "posthog_user"."email",
         "posthog_user"."pending_email",
         "posthog_user"."temporary_token",
         "posthog_user"."distinct_id",
         "posthog_user"."is_email_verified",
         "posthog_user"."requested_password_reset_at",
         "posthog_user"."has_seen_product_intro_for",
         "posthog_user"."strapi_id",
         "posthog_user"."is_active",
         "posthog_user"."role_at_organization",
         "posthog_user"."theme_mode",
         "posthog_user"."partial_notification_settings",
         "posthog_user"."anonymize_data",
         "posthog_user"."toolbar_mode",
         "posthog_user"."hedgehog_config",
         "posthog_user"."events_column_config",
         "posthog_user"."email_opt_in"
  FROM "posthog_alertconfiguration"
  LEFT OUTER JOIN "posthog_user" ON ("posthog_alertconfiguration"."created_by_id" = "posthog_user"."id")
  WHERE "posthog_alertconfiguration"."insight_id" IN (1,
                                                      2,
                                                      3,
                                                      4,
                                                      5 /* ... */)
  '''
# ---
# name: TestInsight.test_listing_insights_does_not_nplus1.36
  '''
  SELECT "posthog_taggeditem"."id",
         "posthog_taggeditem"."tag_id",
         "posthog_taggeditem"."dashboard_id",
         "posthog_taggeditem"."insight_id",
         "posthog_taggeditem"."event_definition_id",
         "posthog_taggeditem"."property_definition_id",
         "posthog_taggeditem"."action_id",
         "posthog_taggeditem"."feature_flag_id",
         "posthog_taggeditem"."experiment_saved_metric_id"
  FROM "posthog_taggeditem"
  WHERE "posthog_taggeditem"."insight_id" IN (1,
                                              2,
                                              3,
                                              4,
                                              5 /* ... */)
  '''
# ---
# name: TestInsight.test_listing_insights_does_not_nplus1.37
  '''
  SELECT "ee_accesscontrol"."id",
         "ee_accesscontrol"."team_id",
         "ee_accesscontrol"."access_level",
         "ee_accesscontrol"."resource",
         "ee_accesscontrol"."resource_id",
         "ee_accesscontrol"."organization_member_id",
         "ee_accesscontrol"."role_id",
         "ee_accesscontrol"."created_by_id",
         "ee_accesscontrol"."created_at",
         "ee_accesscontrol"."updated_at"
  FROM "ee_accesscontrol"
  LEFT OUTER JOIN "posthog_organizationmembership" ON ("ee_accesscontrol"."organization_member_id" = "posthog_organizationmembership"."id")
  WHERE (("ee_accesscontrol"."organization_member_id" IS NULL
          AND "ee_accesscontrol"."resource" = 'insight'
          AND "ee_accesscontrol"."resource_id" = '99999'
          AND "ee_accesscontrol"."role_id" IS NULL
          AND "ee_accesscontrol"."team_id" = 99999)
         OR ("posthog_organizationmembership"."user_id" = 99999
             AND "ee_accesscontrol"."resource" = 'insight'
             AND "ee_accesscontrol"."resource_id" = '99999'
             AND "ee_accesscontrol"."role_id" IS NULL
             AND "ee_accesscontrol"."team_id" = 99999)
         OR ("ee_accesscontrol"."organization_member_id" IS NULL
             AND "ee_accesscontrol"."resource" = 'insight'
             AND "ee_accesscontrol"."resource_id" = '99999'
             AND "ee_accesscontrol"."role_id" IS NULL
             AND "ee_accesscontrol"."team_id" = 99999)
         OR ("posthog_organizationmembership"."user_id" = 99999
             AND "ee_accesscontrol"."resource" = 'insight'
             AND "ee_accesscontrol"."resource_id" = '99999'
             AND "ee_accesscontrol"."role_id" IS NULL
             AND "ee_accesscontrol"."team_id" = 99999)
         OR ("ee_accesscontrol"."organization_member_id" IS NULL
             AND "ee_accesscontrol"."resource" = 'insight'
             AND "ee_accesscontrol"."resource_id" = '99999'
             AND "ee_accesscontrol"."role_id" IS NULL
             AND "ee_accesscontrol"."team_id" = 99999)
         OR ("posthog_organizationmembership"."user_id" = 99999
             AND "ee_accesscontrol"."resource" = 'insight'
             AND "ee_accesscontrol"."resource_id" = '99999'
             AND "ee_accesscontrol"."role_id" IS NULL
             AND "ee_accesscontrol"."team_id" = 99999)
         OR ("ee_accesscontrol"."organization_member_id" IS NULL
             AND "ee_accesscontrol"."resource" = 'insight'
             AND "ee_accesscontrol"."resource_id" = '99999'
             AND "ee_accesscontrol"."role_id" IS NULL
             AND "ee_accesscontrol"."team_id" = 99999)
         OR ("posthog_organizationmembership"."user_id" = 99999
             AND "ee_accesscontrol"."resource" = 'insight'
             AND "ee_accesscontrol"."resource_id" = '99999'
             AND "ee_accesscontrol"."role_id" IS NULL
             AND "ee_accesscontrol"."team_id" = 99999)
         OR ("ee_accesscontrol"."organization_member_id" IS NULL
             AND "ee_accesscontrol"."resource" = 'insight'
             AND "ee_accesscontrol"."resource_id" = '99999'
             AND "ee_accesscontrol"."role_id" IS NULL
             AND "ee_accesscontrol"."team_id" = 99999)
         OR ("posthog_organizationmembership"."user_id" = 99999
             AND "ee_accesscontrol"."resource" = 'insight'
             AND "ee_accesscontrol"."resource_id" = '99999'
             AND "ee_accesscontrol"."role_id" IS NULL
             AND "ee_accesscontrol"."team_id" = 99999))
  '''
# ---
# name: TestInsight.test_listing_insights_does_not_nplus1.38
  '''
  SELECT "ee_accesscontrol"."id",
         "ee_accesscontrol"."team_id",
         "ee_accesscontrol"."access_level",
         "ee_accesscontrol"."resource",
         "ee_accesscontrol"."resource_id",
         "ee_accesscontrol"."organization_member_id",
         "ee_accesscontrol"."role_id",
         "ee_accesscontrol"."created_by_id",
         "ee_accesscontrol"."created_at",
         "ee_accesscontrol"."updated_at"
  FROM "ee_accesscontrol"
  LEFT OUTER JOIN "posthog_organizationmembership" ON ("ee_accesscontrol"."organization_member_id" = "posthog_organizationmembership"."id")
  WHERE (("ee_accesscontrol"."organization_member_id" IS NULL
          AND "ee_accesscontrol"."resource" = 'insight'
          AND "ee_accesscontrol"."resource_id" = '99999'
          AND "ee_accesscontrol"."role_id" IS NULL
          AND "ee_accesscontrol"."team_id" = 99999)
         OR ("posthog_organizationmembership"."user_id" = 99999
             AND "ee_accesscontrol"."resource" = 'insight'
             AND "ee_accesscontrol"."resource_id" = '99999'
             AND "ee_accesscontrol"."role_id" IS NULL
             AND "ee_accesscontrol"."team_id" = 99999)
         OR ("ee_accesscontrol"."organization_member_id" IS NULL
             AND "ee_accesscontrol"."resource" = 'insight'
             AND "ee_accesscontrol"."resource_id" = '99999'
             AND "ee_accesscontrol"."role_id" IS NULL
             AND "ee_accesscontrol"."team_id" = 99999)
         OR ("posthog_organizationmembership"."user_id" = 99999
             AND "ee_accesscontrol"."resource" = 'insight'
             AND "ee_accesscontrol"."resource_id" = '99999'
             AND "ee_accesscontrol"."role_id" IS NULL
             AND "ee_accesscontrol"."team_id" = 99999)
         OR ("ee_accesscontrol"."organization_member_id" IS NULL
             AND "ee_accesscontrol"."resource" = 'insight'
             AND "ee_accesscontrol"."resource_id" = '99999'
             AND "ee_accesscontrol"."role_id" IS NULL
             AND "ee_accesscontrol"."team_id" = 99999)
         OR ("posthog_organizationmembership"."user_id" = 99999
             AND "ee_accesscontrol"."resource" = 'insight'
             AND "ee_accesscontrol"."resource_id" = '99999'
             AND "ee_accesscontrol"."role_id" IS NULL
             AND "ee_accesscontrol"."team_id" = 99999)
         OR ("ee_accesscontrol"."organization_member_id" IS NULL
             AND "ee_accesscontrol"."resource" = 'insight'
             AND "ee_accesscontrol"."resource_id" = '99999'
             AND "ee_accesscontrol"."role_id" IS NULL
             AND "ee_accesscontrol"."team_id" = 99999)
         OR ("posthog_organizationmembership"."user_id" = 99999
             AND "ee_accesscontrol"."resource" = 'insight'
             AND "ee_accesscontrol"."resource_id" = '99999'
             AND "ee_accesscontrol"."role_id" IS NULL
             AND "ee_accesscontrol"."team_id" = 99999)
         OR ("ee_accesscontrol"."organization_member_id" IS NULL
             AND "ee_accesscontrol"."resource" = 'insight'
             AND "ee_accesscontrol"."resource_id" = '99999'
             AND "ee_accesscontrol"."role_id" IS NULL
             AND "ee_accesscontrol"."team_id" = 99999)
         OR ("posthog_organizationmembership"."user_id" = 99999
             AND "ee_accesscontrol"."resource" = 'insight'
             AND "ee_accesscontrol"."resource_id" = '99999'
             AND "ee_accesscontrol"."role_id" IS NULL
             AND "ee_accesscontrol"."team_id" = 99999))
  '''
# ---
# name: TestInsight.test_listing_insights_does_not_nplus1.39
  '''
  SELECT "posthog_organizationmembership"."id",
         "posthog_organizationmembership"."organization_id",
         "posthog_organizationmembership"."user_id",
         "posthog_organizationmembership"."level",
         "posthog_organizationmembership"."joined_at",
         "posthog_organizationmembership"."updated_at",
         "posthog_organization"."id",
         "posthog_organization"."name",
         "posthog_organization"."slug",
         "posthog_organization"."logo_media_id",
         "posthog_organization"."created_at",
         "posthog_organization"."updated_at",
         "posthog_organization"."session_cookie_age",
         "posthog_organization"."is_member_join_email_enabled",
         "posthog_organization"."is_ai_data_processing_approved",
         "posthog_organization"."enforce_2fa",
         "posthog_organization"."members_can_invite",
         "posthog_organization"."members_can_use_personal_api_keys",
         "posthog_organization"."allow_publicly_shared_resources",
         "posthog_organization"."plugins_access_level",
         "posthog_organization"."for_internal_metrics",
         "posthog_organization"."default_experiment_stats_method",
         "posthog_organization"."is_hipaa",
         "posthog_organization"."customer_id",
         "posthog_organization"."available_product_features",
         "posthog_organization"."usage",
         "posthog_organization"."never_drop_data",
         "posthog_organization"."customer_trust_scores",
         "posthog_organization"."setup_section_2_completed",
         "posthog_organization"."personalization",
         "posthog_organization"."domain_whitelist",
         "posthog_organization"."is_platform"
  FROM "posthog_organizationmembership"
  INNER JOIN "posthog_organization" ON ("posthog_organizationmembership"."organization_id" = "posthog_organization"."id")
  WHERE "posthog_organizationmembership"."user_id" = 99999
  '''
# ---
# name: TestInsight.test_listing_insights_does_not_nplus1.4
  '''
  SELECT "ee_accesscontrol"."id",
         "ee_accesscontrol"."team_id",
         "ee_accesscontrol"."access_level",
         "ee_accesscontrol"."resource",
         "ee_accesscontrol"."resource_id",
         "ee_accesscontrol"."organization_member_id",
         "ee_accesscontrol"."role_id",
         "ee_accesscontrol"."created_by_id",
         "ee_accesscontrol"."created_at",
         "ee_accesscontrol"."updated_at"
  FROM "ee_accesscontrol"
  LEFT OUTER JOIN "posthog_organizationmembership" ON ("ee_accesscontrol"."organization_member_id" = "posthog_organizationmembership"."id")
  WHERE (("ee_accesscontrol"."organization_member_id" IS NULL
          AND "ee_accesscontrol"."resource" = 'project'
          AND "ee_accesscontrol"."resource_id" = '99999'
          AND "ee_accesscontrol"."role_id" IS NULL
          AND "ee_accesscontrol"."team_id" = 99999)
         OR ("posthog_organizationmembership"."user_id" = 99999
             AND "ee_accesscontrol"."resource" = 'project'
             AND "ee_accesscontrol"."resource_id" = '99999'
             AND "ee_accesscontrol"."role_id" IS NULL
             AND "ee_accesscontrol"."team_id" = 99999)
         OR ("ee_accesscontrol"."organization_member_id" IS NULL
             AND "ee_accesscontrol"."resource" = 'insight'
             AND "ee_accesscontrol"."resource_id" IS NULL
             AND "ee_accesscontrol"."role_id" IS NULL
             AND "ee_accesscontrol"."team_id" = 99999)
         OR ("posthog_organizationmembership"."user_id" = 99999
             AND "ee_accesscontrol"."resource" = 'insight'
             AND "ee_accesscontrol"."resource_id" IS NULL
             AND "ee_accesscontrol"."role_id" IS NULL
             AND "ee_accesscontrol"."team_id" = 99999)
         OR ("ee_accesscontrol"."organization_member_id" IS NULL
             AND "ee_accesscontrol"."resource" = 'insight'
             AND "ee_accesscontrol"."resource_id" IS NOT NULL
             AND "ee_accesscontrol"."role_id" IS NULL
             AND "ee_accesscontrol"."team_id" = 99999)
         OR ("posthog_organizationmembership"."user_id" = 99999
             AND "ee_accesscontrol"."resource" = 'insight'
             AND "ee_accesscontrol"."resource_id" IS NOT NULL
             AND "ee_accesscontrol"."role_id" IS NULL
             AND "ee_accesscontrol"."team_id" = 99999))
  '''
# ---
# name: TestInsight.test_listing_insights_does_not_nplus1.40
  '''
  SELECT "posthog_organization"."id",
         "posthog_organization"."name",
         "posthog_organization"."slug",
         "posthog_organization"."logo_media_id",
         "posthog_organization"."created_at",
         "posthog_organization"."updated_at",
         "posthog_organization"."session_cookie_age",
         "posthog_organization"."is_member_join_email_enabled",
         "posthog_organization"."is_ai_data_processing_approved",
         "posthog_organization"."enforce_2fa",
         "posthog_organization"."members_can_invite",
         "posthog_organization"."members_can_use_personal_api_keys",
         "posthog_organization"."allow_publicly_shared_resources",
         "posthog_organization"."plugins_access_level",
         "posthog_organization"."for_internal_metrics",
         "posthog_organization"."default_experiment_stats_method",
         "posthog_organization"."is_hipaa",
         "posthog_organization"."customer_id",
         "posthog_organization"."available_product_features",
         "posthog_organization"."usage",
         "posthog_organization"."never_drop_data",
         "posthog_organization"."customer_trust_scores",
         "posthog_organization"."setup_section_2_completed",
         "posthog_organization"."personalization",
         "posthog_organization"."domain_whitelist",
         "posthog_organization"."is_platform"
  FROM "posthog_organization"
  WHERE "posthog_organization"."id" = '00000000-0000-0000-0000-000000000000'::uuid
  LIMIT 21
  '''
# ---
# name: TestInsight.test_listing_insights_does_not_nplus1.41
  '''
  SELECT COUNT(*) AS "__count"
  FROM "posthog_dashboarditem"
  INNER JOIN "posthog_team" ON ("posthog_dashboarditem"."team_id" = "posthog_team"."id")
  WHERE ("posthog_team"."project_id" = 99999
         AND NOT ("posthog_dashboarditem"."deleted"))
  '''
# ---
# name: TestInsight.test_listing_insights_does_not_nplus1.42
  '''
  SELECT "posthog_dashboarditem"."id",
         "posthog_dashboarditem"."name",
         "posthog_dashboarditem"."derived_name",
         "posthog_dashboarditem"."description",
         "posthog_dashboarditem"."team_id",
         "posthog_dashboarditem"."filters",
         "posthog_dashboarditem"."filters_hash",
         "posthog_dashboarditem"."query",
         "posthog_dashboarditem"."query_metadata",
         "posthog_dashboarditem"."order",
         "posthog_dashboarditem"."deleted",
         "posthog_dashboarditem"."saved",
         "posthog_dashboarditem"."created_at",
         "posthog_dashboarditem"."refreshing",
         "posthog_dashboarditem"."created_by_id",
         "posthog_dashboarditem"."is_sample",
         "posthog_dashboarditem"."short_id",
         "posthog_dashboarditem"."favorited",
         "posthog_dashboarditem"."refresh_attempt",
         "posthog_dashboarditem"."last_modified_at",
         "posthog_dashboarditem"."last_modified_by_id",
         "posthog_dashboarditem"."dashboard_id",
         "posthog_dashboarditem"."last_refresh",
         "posthog_dashboarditem"."layouts",
         "posthog_dashboarditem"."color",
         "posthog_dashboarditem"."dive_dashboard_id",
         "posthog_dashboarditem"."updated_at",
         "posthog_dashboarditem"."deprecated_tags",
         "posthog_dashboarditem"."tags",
         "posthog_team"."id",
         "posthog_team"."uuid",
         "posthog_team"."organization_id",
         "posthog_team"."parent_team_id",
         "posthog_team"."project_id",
         "posthog_team"."api_token",
         "posthog_team"."app_urls",
         "posthog_team"."name",
         "posthog_team"."slack_incoming_webhook",
         "posthog_team"."created_at",
         "posthog_team"."updated_at",
         "posthog_team"."anonymize_ips",
         "posthog_team"."completed_snippet_onboarding",
         "posthog_team"."has_completed_onboarding_for",
         "posthog_team"."onboarding_tasks",
         "posthog_team"."ingested_event",
         "posthog_team"."autocapture_opt_out",
         "posthog_team"."autocapture_web_vitals_opt_in",
         "posthog_team"."autocapture_web_vitals_allowed_metrics",
         "posthog_team"."autocapture_exceptions_opt_in",
         "posthog_team"."autocapture_exceptions_errors_to_ignore",
         "posthog_team"."person_processing_opt_out",
         "posthog_team"."secret_api_token",
         "posthog_team"."secret_api_token_backup",
         "posthog_team"."session_recording_opt_in",
         "posthog_team"."session_recording_sample_rate",
         "posthog_team"."session_recording_minimum_duration_milliseconds",
         "posthog_team"."session_recording_linked_flag",
         "posthog_team"."session_recording_network_payload_capture_config",
         "posthog_team"."session_recording_masking_config",
         "posthog_team"."session_recording_url_trigger_config",
         "posthog_team"."session_recording_url_blocklist_config",
         "posthog_team"."session_recording_event_trigger_config",
         "posthog_team"."session_recording_trigger_match_type_config",
         "posthog_team"."session_replay_config",
         "posthog_team"."survey_config",
         "posthog_team"."capture_console_log_opt_in",
         "posthog_team"."capture_performance_opt_in",
         "posthog_team"."capture_dead_clicks",
         "posthog_team"."surveys_opt_in",
         "posthog_team"."heatmaps_opt_in",
         "posthog_team"."flags_persistence_default",
         "posthog_team"."feature_flag_confirmation_enabled",
         "posthog_team"."feature_flag_confirmation_message",
         "posthog_team"."session_recording_version",
         "posthog_team"."signup_token",
         "posthog_team"."is_demo",
         "posthog_team"."access_control",
         "posthog_team"."week_start_day",
         "posthog_team"."inject_web_apps",
         "posthog_team"."test_account_filters",
         "posthog_team"."test_account_filters_default_checked",
         "posthog_team"."path_cleaning_filters",
         "posthog_team"."timezone",
         "posthog_team"."data_attributes",
         "posthog_team"."person_display_name_properties",
         "posthog_team"."live_events_columns",
         "posthog_team"."recording_domains",
         "posthog_team"."human_friendly_comparison_periods",
         "posthog_team"."cookieless_server_hash_mode",
         "posthog_team"."primary_dashboard_id",
         "posthog_team"."default_data_theme",
         "posthog_team"."extra_settings",
         "posthog_team"."modifiers",
         "posthog_team"."correlation_config",
         "posthog_team"."session_recording_retention_period_days",
         "posthog_team"."plugins_opt_in",
         "posthog_team"."opt_out_capture",
         "posthog_team"."event_names",
         "posthog_team"."event_names_with_usage",
         "posthog_team"."event_properties",
         "posthog_team"."event_properties_with_usage",
         "posthog_team"."event_properties_numerical",
         "posthog_team"."external_data_workspace_id",
         "posthog_team"."external_data_workspace_last_synced_at",
         "posthog_team"."api_query_rate_limit",
         "posthog_team"."revenue_tracking_config",
         "posthog_team"."drop_events_older_than",
         "posthog_team"."base_currency",
         "posthog_user"."id",
         "posthog_user"."password",
         "posthog_user"."last_login",
         "posthog_user"."first_name",
         "posthog_user"."last_name",
         "posthog_user"."is_staff",
         "posthog_user"."date_joined",
         "posthog_user"."uuid",
         "posthog_user"."current_organization_id",
         "posthog_user"."current_team_id",
         "posthog_user"."email",
         "posthog_user"."pending_email",
         "posthog_user"."temporary_token",
         "posthog_user"."distinct_id",
         "posthog_user"."is_email_verified",
         "posthog_user"."requested_password_reset_at",
         "posthog_user"."has_seen_product_intro_for",
         "posthog_user"."strapi_id",
         "posthog_user"."is_active",
         "posthog_user"."role_at_organization",
         "posthog_user"."theme_mode",
         "posthog_user"."partial_notification_settings",
         "posthog_user"."anonymize_data",
         "posthog_user"."toolbar_mode",
         "posthog_user"."hedgehog_config",
         "posthog_user"."events_column_config",
         "posthog_user"."email_opt_in",
         T5."id",
         T5."password",
         T5."last_login",
         T5."first_name",
         T5."last_name",
         T5."is_staff",
         T5."date_joined",
         T5."uuid",
         T5."current_organization_id",
         T5."current_team_id",
         T5."email",
         T5."pending_email",
         T5."temporary_token",
         T5."distinct_id",
         T5."is_email_verified",
         T5."requested_password_reset_at",
         T5."has_seen_product_intro_for",
         T5."strapi_id",
         T5."is_active",
         T5."role_at_organization",
         T5."theme_mode",
         T5."partial_notification_settings",
         T5."anonymize_data",
         T5."toolbar_mode",
         T5."hedgehog_config",
         T5."events_column_config",
         T5."email_opt_in"
  FROM "posthog_dashboarditem"
  INNER JOIN "posthog_team" ON ("posthog_dashboarditem"."team_id" = "posthog_team"."id")
  LEFT OUTER JOIN "posthog_user" ON ("posthog_dashboarditem"."created_by_id" = "posthog_user"."id")
  LEFT OUTER JOIN "posthog_user" T5 ON ("posthog_dashboarditem"."last_modified_by_id" = T5."id")
  WHERE ("posthog_team"."project_id" = 99999
         AND NOT ("posthog_dashboarditem"."deleted"))
  ORDER BY "posthog_dashboarditem"."order" ASC
  LIMIT 100
  '''
# ---
# name: TestInsight.test_listing_insights_does_not_nplus1.43
  '''
  SELECT ("posthog_dashboardtile"."insight_id") AS "_prefetch_related_val_insight_id",
         "posthog_dashboard"."id",
         "posthog_dashboard"."name",
         "posthog_dashboard"."description",
         "posthog_dashboard"."team_id",
         "posthog_dashboard"."pinned",
         "posthog_dashboard"."created_at",
         "posthog_dashboard"."created_by_id",
         "posthog_dashboard"."deleted",
         "posthog_dashboard"."last_accessed_at",
         "posthog_dashboard"."last_refresh",
         "posthog_dashboard"."filters",
         "posthog_dashboard"."variables",
         "posthog_dashboard"."breakdown_colors",
         "posthog_dashboard"."data_color_theme_id",
         "posthog_dashboard"."creation_mode",
         "posthog_dashboard"."restriction_level",
         "posthog_dashboard"."deprecated_tags",
         "posthog_dashboard"."tags",
         "posthog_dashboard"."share_token",
         "posthog_dashboard"."is_shared",
         "posthog_team"."id",
         "posthog_team"."uuid",
         "posthog_team"."organization_id",
         "posthog_team"."parent_team_id",
         "posthog_team"."project_id",
         "posthog_team"."api_token",
         "posthog_team"."app_urls",
         "posthog_team"."name",
         "posthog_team"."slack_incoming_webhook",
         "posthog_team"."created_at",
         "posthog_team"."updated_at",
         "posthog_team"."anonymize_ips",
         "posthog_team"."completed_snippet_onboarding",
         "posthog_team"."has_completed_onboarding_for",
         "posthog_team"."onboarding_tasks",
         "posthog_team"."ingested_event",
         "posthog_team"."autocapture_opt_out",
         "posthog_team"."autocapture_web_vitals_opt_in",
         "posthog_team"."autocapture_web_vitals_allowed_metrics",
         "posthog_team"."autocapture_exceptions_opt_in",
         "posthog_team"."autocapture_exceptions_errors_to_ignore",
         "posthog_team"."person_processing_opt_out",
         "posthog_team"."secret_api_token",
         "posthog_team"."secret_api_token_backup",
         "posthog_team"."session_recording_opt_in",
         "posthog_team"."session_recording_sample_rate",
         "posthog_team"."session_recording_minimum_duration_milliseconds",
         "posthog_team"."session_recording_linked_flag",
         "posthog_team"."session_recording_network_payload_capture_config",
         "posthog_team"."session_recording_masking_config",
         "posthog_team"."session_recording_url_trigger_config",
         "posthog_team"."session_recording_url_blocklist_config",
         "posthog_team"."session_recording_event_trigger_config",
         "posthog_team"."session_recording_trigger_match_type_config",
         "posthog_team"."session_replay_config",
         "posthog_team"."survey_config",
         "posthog_team"."capture_console_log_opt_in",
         "posthog_team"."capture_performance_opt_in",
         "posthog_team"."capture_dead_clicks",
         "posthog_team"."surveys_opt_in",
         "posthog_team"."heatmaps_opt_in",
         "posthog_team"."flags_persistence_default",
         "posthog_team"."feature_flag_confirmation_enabled",
         "posthog_team"."feature_flag_confirmation_message",
         "posthog_team"."session_recording_version",
         "posthog_team"."signup_token",
         "posthog_team"."is_demo",
         "posthog_team"."access_control",
         "posthog_team"."week_start_day",
         "posthog_team"."inject_web_apps",
         "posthog_team"."test_account_filters",
         "posthog_team"."test_account_filters_default_checked",
         "posthog_team"."path_cleaning_filters",
         "posthog_team"."timezone",
         "posthog_team"."data_attributes",
         "posthog_team"."person_display_name_properties",
         "posthog_team"."live_events_columns",
         "posthog_team"."recording_domains",
         "posthog_team"."human_friendly_comparison_periods",
         "posthog_team"."cookieless_server_hash_mode",
         "posthog_team"."primary_dashboard_id",
         "posthog_team"."default_data_theme",
         "posthog_team"."extra_settings",
         "posthog_team"."modifiers",
         "posthog_team"."correlation_config",
         "posthog_team"."session_recording_retention_period_days",
         "posthog_team"."plugins_opt_in",
         "posthog_team"."opt_out_capture",
         "posthog_team"."event_names",
         "posthog_team"."event_names_with_usage",
         "posthog_team"."event_properties",
         "posthog_team"."event_properties_with_usage",
         "posthog_team"."event_properties_numerical",
         "posthog_team"."external_data_workspace_id",
         "posthog_team"."external_data_workspace_last_synced_at",
         "posthog_team"."api_query_rate_limit",
         "posthog_team"."revenue_tracking_config",
         "posthog_team"."drop_events_older_than",
         "posthog_team"."base_currency",
         "posthog_organization"."id",
         "posthog_organization"."name",
         "posthog_organization"."slug",
         "posthog_organization"."logo_media_id",
         "posthog_organization"."created_at",
         "posthog_organization"."updated_at",
         "posthog_organization"."session_cookie_age",
         "posthog_organization"."is_member_join_email_enabled",
         "posthog_organization"."is_ai_data_processing_approved",
         "posthog_organization"."enforce_2fa",
         "posthog_organization"."members_can_invite",
         "posthog_organization"."members_can_use_personal_api_keys",
         "posthog_organization"."allow_publicly_shared_resources",
         "posthog_organization"."plugins_access_level",
         "posthog_organization"."for_internal_metrics",
         "posthog_organization"."default_experiment_stats_method",
         "posthog_organization"."is_hipaa",
         "posthog_organization"."customer_id",
         "posthog_organization"."available_product_features",
         "posthog_organization"."usage",
         "posthog_organization"."never_drop_data",
         "posthog_organization"."customer_trust_scores",
         "posthog_organization"."setup_section_2_completed",
         "posthog_organization"."personalization",
         "posthog_organization"."domain_whitelist",
         "posthog_organization"."is_platform"
  FROM "posthog_dashboard"
  INNER JOIN "posthog_dashboardtile" ON ("posthog_dashboard"."id" = "posthog_dashboardtile"."dashboard_id")
  INNER JOIN "posthog_team" ON ("posthog_dashboard"."team_id" = "posthog_team"."id")
  INNER JOIN "posthog_organization" ON ("posthog_team"."organization_id" = "posthog_organization"."id")
  WHERE (NOT ("posthog_dashboard"."deleted")
         AND "posthog_dashboardtile"."insight_id" IN (1,
                                                      2,
                                                      3,
                                                      4,
                                                      5 /* ... */))
  '''
# ---
# name: TestInsight.test_listing_insights_does_not_nplus1.44
  '''
  SELECT "posthog_dashboardtile"."id",
         "posthog_dashboardtile"."dashboard_id",
         "posthog_dashboardtile"."insight_id",
         "posthog_dashboardtile"."text_id",
         "posthog_dashboardtile"."layouts",
         "posthog_dashboardtile"."color",
         "posthog_dashboardtile"."filters_hash",
         "posthog_dashboardtile"."last_refresh",
         "posthog_dashboardtile"."refreshing",
         "posthog_dashboardtile"."refresh_attempt",
         "posthog_dashboardtile"."deleted",
         "posthog_dashboard"."id",
         "posthog_dashboard"."name",
         "posthog_dashboard"."description",
         "posthog_dashboard"."team_id",
         "posthog_dashboard"."pinned",
         "posthog_dashboard"."created_at",
         "posthog_dashboard"."created_by_id",
         "posthog_dashboard"."deleted",
         "posthog_dashboard"."last_accessed_at",
         "posthog_dashboard"."last_refresh",
         "posthog_dashboard"."filters",
         "posthog_dashboard"."variables",
         "posthog_dashboard"."breakdown_colors",
         "posthog_dashboard"."data_color_theme_id",
         "posthog_dashboard"."creation_mode",
         "posthog_dashboard"."restriction_level",
         "posthog_dashboard"."deprecated_tags",
         "posthog_dashboard"."tags",
         "posthog_dashboard"."share_token",
         "posthog_dashboard"."is_shared",
         "posthog_team"."id",
         "posthog_team"."uuid",
         "posthog_team"."organization_id",
         "posthog_team"."parent_team_id",
         "posthog_team"."project_id",
         "posthog_team"."api_token",
         "posthog_team"."app_urls",
         "posthog_team"."name",
         "posthog_team"."slack_incoming_webhook",
         "posthog_team"."created_at",
         "posthog_team"."updated_at",
         "posthog_team"."anonymize_ips",
         "posthog_team"."completed_snippet_onboarding",
         "posthog_team"."has_completed_onboarding_for",
         "posthog_team"."onboarding_tasks",
         "posthog_team"."ingested_event",
         "posthog_team"."autocapture_opt_out",
         "posthog_team"."autocapture_web_vitals_opt_in",
         "posthog_team"."autocapture_web_vitals_allowed_metrics",
         "posthog_team"."autocapture_exceptions_opt_in",
         "posthog_team"."autocapture_exceptions_errors_to_ignore",
         "posthog_team"."person_processing_opt_out",
         "posthog_team"."secret_api_token",
         "posthog_team"."secret_api_token_backup",
         "posthog_team"."session_recording_opt_in",
         "posthog_team"."session_recording_sample_rate",
         "posthog_team"."session_recording_minimum_duration_milliseconds",
         "posthog_team"."session_recording_linked_flag",
         "posthog_team"."session_recording_network_payload_capture_config",
         "posthog_team"."session_recording_masking_config",
         "posthog_team"."session_recording_url_trigger_config",
         "posthog_team"."session_recording_url_blocklist_config",
         "posthog_team"."session_recording_event_trigger_config",
         "posthog_team"."session_recording_trigger_match_type_config",
         "posthog_team"."session_replay_config",
         "posthog_team"."survey_config",
         "posthog_team"."capture_console_log_opt_in",
         "posthog_team"."capture_performance_opt_in",
         "posthog_team"."capture_dead_clicks",
         "posthog_team"."surveys_opt_in",
         "posthog_team"."heatmaps_opt_in",
         "posthog_team"."flags_persistence_default",
         "posthog_team"."feature_flag_confirmation_enabled",
         "posthog_team"."feature_flag_confirmation_message",
         "posthog_team"."session_recording_version",
         "posthog_team"."signup_token",
         "posthog_team"."is_demo",
         "posthog_team"."access_control",
         "posthog_team"."week_start_day",
         "posthog_team"."inject_web_apps",
         "posthog_team"."test_account_filters",
         "posthog_team"."test_account_filters_default_checked",
         "posthog_team"."path_cleaning_filters",
         "posthog_team"."timezone",
         "posthog_team"."data_attributes",
         "posthog_team"."person_display_name_properties",
         "posthog_team"."live_events_columns",
         "posthog_team"."recording_domains",
         "posthog_team"."human_friendly_comparison_periods",
         "posthog_team"."cookieless_server_hash_mode",
         "posthog_team"."primary_dashboard_id",
         "posthog_team"."default_data_theme",
         "posthog_team"."extra_settings",
         "posthog_team"."modifiers",
         "posthog_team"."correlation_config",
         "posthog_team"."session_recording_retention_period_days",
         "posthog_team"."plugins_opt_in",
         "posthog_team"."opt_out_capture",
         "posthog_team"."event_names",
         "posthog_team"."event_names_with_usage",
         "posthog_team"."event_properties",
         "posthog_team"."event_properties_with_usage",
         "posthog_team"."event_properties_numerical",
         "posthog_team"."external_data_workspace_id",
         "posthog_team"."external_data_workspace_last_synced_at",
         "posthog_team"."api_query_rate_limit",
         "posthog_team"."revenue_tracking_config",
         "posthog_team"."drop_events_older_than",
         "posthog_team"."base_currency",
         "posthog_organization"."id",
         "posthog_organization"."name",
         "posthog_organization"."slug",
         "posthog_organization"."logo_media_id",
         "posthog_organization"."created_at",
         "posthog_organization"."updated_at",
         "posthog_organization"."session_cookie_age",
         "posthog_organization"."is_member_join_email_enabled",
         "posthog_organization"."is_ai_data_processing_approved",
         "posthog_organization"."enforce_2fa",
         "posthog_organization"."members_can_invite",
         "posthog_organization"."members_can_use_personal_api_keys",
         "posthog_organization"."allow_publicly_shared_resources",
         "posthog_organization"."plugins_access_level",
         "posthog_organization"."for_internal_metrics",
         "posthog_organization"."default_experiment_stats_method",
         "posthog_organization"."is_hipaa",
         "posthog_organization"."customer_id",
         "posthog_organization"."available_product_features",
         "posthog_organization"."usage",
         "posthog_organization"."never_drop_data",
         "posthog_organization"."customer_trust_scores",
         "posthog_organization"."setup_section_2_completed",
         "posthog_organization"."personalization",
         "posthog_organization"."domain_whitelist",
         "posthog_organization"."is_platform"
  FROM "posthog_dashboardtile"
  INNER JOIN "posthog_dashboard" ON ("posthog_dashboardtile"."dashboard_id" = "posthog_dashboard"."id")
  INNER JOIN "posthog_team" ON ("posthog_dashboard"."team_id" = "posthog_team"."id")
  INNER JOIN "posthog_organization" ON ("posthog_team"."organization_id" = "posthog_organization"."id")
  WHERE (NOT ("posthog_dashboardtile"."deleted"
              AND "posthog_dashboardtile"."deleted" IS NOT NULL)
         AND NOT ("posthog_dashboard"."deleted")
         AND "posthog_dashboardtile"."insight_id" IN (1,
                                                      2,
                                                      3,
                                                      4,
                                                      5 /* ... */))
  '''
# ---
# name: TestInsight.test_listing_insights_does_not_nplus1.45
  '''
  SELECT "posthog_taggeditem"."id",
         "posthog_taggeditem"."tag_id",
         "posthog_taggeditem"."dashboard_id",
         "posthog_taggeditem"."insight_id",
         "posthog_taggeditem"."event_definition_id",
         "posthog_taggeditem"."property_definition_id",
         "posthog_taggeditem"."action_id",
         "posthog_taggeditem"."feature_flag_id",
         "posthog_taggeditem"."experiment_saved_metric_id"
  FROM "posthog_taggeditem"
  WHERE "posthog_taggeditem"."insight_id" IN (1,
                                              2,
                                              3,
                                              4,
                                              5 /* ... */)
  '''
# ---
# name: TestInsight.test_listing_insights_does_not_nplus1.46
  '''
  SELECT "ee_accesscontrol"."id",
         "ee_accesscontrol"."team_id",
         "ee_accesscontrol"."access_level",
         "ee_accesscontrol"."resource",
         "ee_accesscontrol"."resource_id",
         "ee_accesscontrol"."organization_member_id",
         "ee_accesscontrol"."role_id",
         "ee_accesscontrol"."created_by_id",
         "ee_accesscontrol"."created_at",
         "ee_accesscontrol"."updated_at"
  FROM "ee_accesscontrol"
  LEFT OUTER JOIN "posthog_organizationmembership" ON ("ee_accesscontrol"."organization_member_id" = "posthog_organizationmembership"."id")
  WHERE (("ee_accesscontrol"."organization_member_id" IS NULL
          AND "ee_accesscontrol"."resource" = 'insight'
          AND "ee_accesscontrol"."resource_id" = '99999'
          AND "ee_accesscontrol"."role_id" IS NULL
          AND "ee_accesscontrol"."team_id" = 99999)
         OR ("posthog_organizationmembership"."user_id" = 99999
             AND "ee_accesscontrol"."resource" = 'insight'
             AND "ee_accesscontrol"."resource_id" = '99999'
             AND "ee_accesscontrol"."role_id" IS NULL
             AND "ee_accesscontrol"."team_id" = 99999)
         OR ("ee_accesscontrol"."organization_member_id" IS NULL
             AND "ee_accesscontrol"."resource" = 'insight'
             AND "ee_accesscontrol"."resource_id" = '99999'
             AND "ee_accesscontrol"."role_id" IS NULL
             AND "ee_accesscontrol"."team_id" = 99999)
         OR ("posthog_organizationmembership"."user_id" = 99999
             AND "ee_accesscontrol"."resource" = 'insight'
             AND "ee_accesscontrol"."resource_id" = '99999'
             AND "ee_accesscontrol"."role_id" IS NULL
             AND "ee_accesscontrol"."team_id" = 99999)
         OR ("ee_accesscontrol"."organization_member_id" IS NULL
             AND "ee_accesscontrol"."resource" = 'insight'
             AND "ee_accesscontrol"."resource_id" = '99999'
             AND "ee_accesscontrol"."role_id" IS NULL
             AND "ee_accesscontrol"."team_id" = 99999)
         OR ("posthog_organizationmembership"."user_id" = 99999
             AND "ee_accesscontrol"."resource" = 'insight'
             AND "ee_accesscontrol"."resource_id" = '99999'
             AND "ee_accesscontrol"."role_id" IS NULL
             AND "ee_accesscontrol"."team_id" = 99999)
         OR ("ee_accesscontrol"."organization_member_id" IS NULL
             AND "ee_accesscontrol"."resource" = 'insight'
             AND "ee_accesscontrol"."resource_id" = '99999'
             AND "ee_accesscontrol"."role_id" IS NULL
             AND "ee_accesscontrol"."team_id" = 99999)
         OR ("posthog_organizationmembership"."user_id" = 99999
             AND "ee_accesscontrol"."resource" = 'insight'
             AND "ee_accesscontrol"."resource_id" = '99999'
             AND "ee_accesscontrol"."role_id" IS NULL
             AND "ee_accesscontrol"."team_id" = 99999)
         OR ("ee_accesscontrol"."organization_member_id" IS NULL
             AND "ee_accesscontrol"."resource" = 'insight'
             AND "ee_accesscontrol"."resource_id" = '99999'
             AND "ee_accesscontrol"."role_id" IS NULL
             AND "ee_accesscontrol"."team_id" = 99999)
         OR ("posthog_organizationmembership"."user_id" = 99999
             AND "ee_accesscontrol"."resource" = 'insight'
             AND "ee_accesscontrol"."resource_id" = '99999'
             AND "ee_accesscontrol"."role_id" IS NULL
             AND "ee_accesscontrol"."team_id" = 99999))
  '''
# ---
# name: TestInsight.test_listing_insights_does_not_nplus1.47
  '''
  SELECT "ee_accesscontrol"."id",
         "ee_accesscontrol"."team_id",
         "ee_accesscontrol"."access_level",
         "ee_accesscontrol"."resource",
         "ee_accesscontrol"."resource_id",
         "ee_accesscontrol"."organization_member_id",
         "ee_accesscontrol"."role_id",
         "ee_accesscontrol"."created_by_id",
         "ee_accesscontrol"."created_at",
         "ee_accesscontrol"."updated_at"
  FROM "ee_accesscontrol"
  LEFT OUTER JOIN "posthog_organizationmembership" ON ("ee_accesscontrol"."organization_member_id" = "posthog_organizationmembership"."id")
  WHERE (("ee_accesscontrol"."organization_member_id" IS NULL
          AND "ee_accesscontrol"."resource" = 'insight'
          AND "ee_accesscontrol"."resource_id" = '99999'
          AND "ee_accesscontrol"."role_id" IS NULL
          AND "ee_accesscontrol"."team_id" = 99999)
         OR ("posthog_organizationmembership"."user_id" = 99999
             AND "ee_accesscontrol"."resource" = 'insight'
             AND "ee_accesscontrol"."resource_id" = '99999'
             AND "ee_accesscontrol"."role_id" IS NULL
             AND "ee_accesscontrol"."team_id" = 99999)
         OR ("ee_accesscontrol"."organization_member_id" IS NULL
             AND "ee_accesscontrol"."resource" = 'insight'
             AND "ee_accesscontrol"."resource_id" = '99999'
             AND "ee_accesscontrol"."role_id" IS NULL
             AND "ee_accesscontrol"."team_id" = 99999)
         OR ("posthog_organizationmembership"."user_id" = 99999
             AND "ee_accesscontrol"."resource" = 'insight'
             AND "ee_accesscontrol"."resource_id" = '99999'
             AND "ee_accesscontrol"."role_id" IS NULL
             AND "ee_accesscontrol"."team_id" = 99999)
         OR ("ee_accesscontrol"."organization_member_id" IS NULL
             AND "ee_accesscontrol"."resource" = 'insight'
             AND "ee_accesscontrol"."resource_id" = '99999'
             AND "ee_accesscontrol"."role_id" IS NULL
             AND "ee_accesscontrol"."team_id" = 99999)
         OR ("posthog_organizationmembership"."user_id" = 99999
             AND "ee_accesscontrol"."resource" = 'insight'
             AND "ee_accesscontrol"."resource_id" = '99999'
             AND "ee_accesscontrol"."role_id" IS NULL
             AND "ee_accesscontrol"."team_id" = 99999)
         OR ("ee_accesscontrol"."organization_member_id" IS NULL
             AND "ee_accesscontrol"."resource" = 'insight'
             AND "ee_accesscontrol"."resource_id" = '99999'
             AND "ee_accesscontrol"."role_id" IS NULL
             AND "ee_accesscontrol"."team_id" = 99999)
         OR ("posthog_organizationmembership"."user_id" = 99999
             AND "ee_accesscontrol"."resource" = 'insight'
             AND "ee_accesscontrol"."resource_id" = '99999'
             AND "ee_accesscontrol"."role_id" IS NULL
             AND "ee_accesscontrol"."team_id" = 99999)
         OR ("ee_accesscontrol"."organization_member_id" IS NULL
             AND "ee_accesscontrol"."resource" = 'insight'
             AND "ee_accesscontrol"."resource_id" = '99999'
             AND "ee_accesscontrol"."role_id" IS NULL
             AND "ee_accesscontrol"."team_id" = 99999)
         OR ("posthog_organizationmembership"."user_id" = 99999
             AND "ee_accesscontrol"."resource" = 'insight'
             AND "ee_accesscontrol"."resource_id" = '99999'
             AND "ee_accesscontrol"."role_id" IS NULL
             AND "ee_accesscontrol"."team_id" = 99999))
  '''
# ---
# name: TestInsight.test_listing_insights_does_not_nplus1.48
  '''
  SELECT "posthog_organization"."id",
         "posthog_organization"."name",
         "posthog_organization"."slug",
         "posthog_organization"."logo_media_id",
         "posthog_organization"."created_at",
         "posthog_organization"."updated_at",
         "posthog_organization"."plugins_access_level",
         "posthog_organization"."session_cookie_age",
         "posthog_organization"."for_internal_metrics",
         "posthog_organization"."is_member_join_email_enabled",
         "posthog_organization"."is_ai_data_processing_approved",
         "posthog_organization"."enforce_2fa",
         "posthog_organization"."members_can_invite",
         "posthog_organization"."members_can_use_personal_api_keys",
         "posthog_organization"."default_experiment_stats_method",
         "posthog_organization"."is_hipaa",
         "posthog_organization"."customer_id",
         "posthog_organization"."available_product_features",
         "posthog_organization"."usage",
         "posthog_organization"."never_drop_data",
         "posthog_organization"."customer_trust_scores",
         "posthog_organization"."setup_section_2_completed",
         "posthog_organization"."personalization",
         "posthog_organization"."domain_whitelist",
         "posthog_organization"."is_platform"
  FROM "posthog_organization"
  WHERE "posthog_organization"."id" = '00000000-0000-0000-0000-000000000000'::uuid
  LIMIT 21
  '''
# ---
# name: TestInsight.test_listing_insights_does_not_nplus1.49
  '''
  SELECT COUNT(*) AS "__count"
  FROM "posthog_dashboarditem"
  INNER JOIN "posthog_team" ON ("posthog_dashboarditem"."team_id" = "posthog_team"."id")
  WHERE ("posthog_team"."project_id" = 99999
         AND NOT ("posthog_dashboarditem"."deleted"))
  '''
# ---
# name: TestInsight.test_listing_insights_does_not_nplus1.5
  '''
  SELECT "posthog_organizationmembership"."id",
         "posthog_organizationmembership"."organization_id",
         "posthog_organizationmembership"."user_id",
         "posthog_organizationmembership"."level",
         "posthog_organizationmembership"."joined_at",
         "posthog_organizationmembership"."updated_at",
         "posthog_organization"."id",
         "posthog_organization"."name",
         "posthog_organization"."slug",
         "posthog_organization"."logo_media_id",
         "posthog_organization"."created_at",
         "posthog_organization"."updated_at",
         "posthog_organization"."session_cookie_age",
         "posthog_organization"."is_member_join_email_enabled",
         "posthog_organization"."is_ai_data_processing_approved",
         "posthog_organization"."enforce_2fa",
         "posthog_organization"."members_can_invite",
         "posthog_organization"."members_can_use_personal_api_keys",
         "posthog_organization"."allow_publicly_shared_resources",
         "posthog_organization"."default_role_id",
         "posthog_organization"."plugins_access_level",
         "posthog_organization"."for_internal_metrics",
         "posthog_organization"."default_experiment_stats_method",
         "posthog_organization"."default_anonymize_ips",
         "posthog_organization"."is_hipaa",
         "posthog_organization"."customer_id",
         "posthog_organization"."available_product_features",
         "posthog_organization"."usage",
         "posthog_organization"."never_drop_data",
         "posthog_organization"."customer_trust_scores",
         "posthog_organization"."setup_section_2_completed",
         "posthog_organization"."personalization",
         "posthog_organization"."domain_whitelist",
         "posthog_organization"."is_platform"
  FROM "posthog_organizationmembership"
  INNER JOIN "posthog_organization" ON ("posthog_organizationmembership"."organization_id" = "posthog_organization"."id")
  WHERE "posthog_organizationmembership"."user_id" = 99999
  '''
# ---
# name: TestInsight.test_listing_insights_does_not_nplus1.50
  '''
  SELECT "posthog_dashboarditem"."id",
         "posthog_dashboarditem"."name",
         "posthog_dashboarditem"."derived_name",
         "posthog_dashboarditem"."description",
         "posthog_dashboarditem"."team_id",
         "posthog_dashboarditem"."filters",
         "posthog_dashboarditem"."filters_hash",
         "posthog_dashboarditem"."query",
         "posthog_dashboarditem"."query_metadata",
         "posthog_dashboarditem"."order",
         "posthog_dashboarditem"."deleted",
         "posthog_dashboarditem"."saved",
         "posthog_dashboarditem"."created_at",
         "posthog_dashboarditem"."refreshing",
         "posthog_dashboarditem"."created_by_id",
         "posthog_dashboarditem"."is_sample",
         "posthog_dashboarditem"."short_id",
         "posthog_dashboarditem"."favorited",
         "posthog_dashboarditem"."refresh_attempt",
         "posthog_dashboarditem"."last_modified_at",
         "posthog_dashboarditem"."last_modified_by_id",
         "posthog_dashboarditem"."dashboard_id",
         "posthog_dashboarditem"."last_refresh",
         "posthog_dashboarditem"."layouts",
         "posthog_dashboarditem"."color",
         "posthog_dashboarditem"."dive_dashboard_id",
         "posthog_dashboarditem"."updated_at",
         "posthog_dashboarditem"."deprecated_tags",
         "posthog_dashboarditem"."tags",
         "posthog_team"."id",
         "posthog_team"."uuid",
         "posthog_team"."organization_id",
         "posthog_team"."parent_team_id",
         "posthog_team"."project_id",
         "posthog_team"."api_token",
         "posthog_team"."app_urls",
         "posthog_team"."name",
         "posthog_team"."slack_incoming_webhook",
         "posthog_team"."created_at",
         "posthog_team"."updated_at",
         "posthog_team"."anonymize_ips",
         "posthog_team"."completed_snippet_onboarding",
         "posthog_team"."has_completed_onboarding_for",
         "posthog_team"."onboarding_tasks",
         "posthog_team"."ingested_event",
         "posthog_team"."autocapture_opt_out",
         "posthog_team"."autocapture_web_vitals_opt_in",
         "posthog_team"."autocapture_web_vitals_allowed_metrics",
         "posthog_team"."autocapture_exceptions_opt_in",
         "posthog_team"."autocapture_exceptions_errors_to_ignore",
         "posthog_team"."person_processing_opt_out",
         "posthog_team"."secret_api_token",
         "posthog_team"."secret_api_token_backup",
         "posthog_team"."session_recording_opt_in",
         "posthog_team"."session_recording_sample_rate",
         "posthog_team"."session_recording_minimum_duration_milliseconds",
         "posthog_team"."session_recording_linked_flag",
         "posthog_team"."session_recording_network_payload_capture_config",
         "posthog_team"."session_recording_masking_config",
         "posthog_team"."session_recording_url_trigger_config",
         "posthog_team"."session_recording_url_blocklist_config",
         "posthog_team"."session_recording_event_trigger_config",
         "posthog_team"."session_recording_trigger_match_type_config",
         "posthog_team"."session_replay_config",
         "posthog_team"."survey_config",
         "posthog_team"."capture_console_log_opt_in",
         "posthog_team"."capture_performance_opt_in",
         "posthog_team"."capture_dead_clicks",
         "posthog_team"."surveys_opt_in",
         "posthog_team"."heatmaps_opt_in",
         "posthog_team"."flags_persistence_default",
         "posthog_team"."feature_flag_confirmation_enabled",
         "posthog_team"."feature_flag_confirmation_message",
         "posthog_team"."session_recording_version",
         "posthog_team"."signup_token",
         "posthog_team"."is_demo",
         "posthog_team"."access_control",
         "posthog_team"."week_start_day",
         "posthog_team"."inject_web_apps",
         "posthog_team"."test_account_filters",
         "posthog_team"."test_account_filters_default_checked",
         "posthog_team"."path_cleaning_filters",
         "posthog_team"."timezone",
         "posthog_team"."data_attributes",
         "posthog_team"."person_display_name_properties",
         "posthog_team"."live_events_columns",
         "posthog_team"."recording_domains",
         "posthog_team"."human_friendly_comparison_periods",
         "posthog_team"."cookieless_server_hash_mode",
         "posthog_team"."primary_dashboard_id",
         "posthog_team"."default_data_theme",
         "posthog_team"."extra_settings",
         "posthog_team"."modifiers",
         "posthog_team"."correlation_config",
         "posthog_team"."session_recording_retention_period_days",
         "posthog_team"."plugins_opt_in",
         "posthog_team"."opt_out_capture",
         "posthog_team"."event_names",
         "posthog_team"."event_names_with_usage",
         "posthog_team"."event_properties",
         "posthog_team"."event_properties_with_usage",
         "posthog_team"."event_properties_numerical",
         "posthog_team"."external_data_workspace_id",
         "posthog_team"."external_data_workspace_last_synced_at",
         "posthog_team"."api_query_rate_limit",
         "posthog_team"."revenue_tracking_config",
         "posthog_team"."drop_events_older_than",
         "posthog_team"."base_currency",
         "posthog_user"."id",
         "posthog_user"."password",
         "posthog_user"."last_login",
         "posthog_user"."first_name",
         "posthog_user"."last_name",
         "posthog_user"."is_staff",
         "posthog_user"."date_joined",
         "posthog_user"."uuid",
         "posthog_user"."current_organization_id",
         "posthog_user"."current_team_id",
         "posthog_user"."email",
         "posthog_user"."pending_email",
         "posthog_user"."temporary_token",
         "posthog_user"."distinct_id",
         "posthog_user"."is_email_verified",
         "posthog_user"."requested_password_reset_at",
         "posthog_user"."has_seen_product_intro_for",
         "posthog_user"."strapi_id",
         "posthog_user"."is_active",
         "posthog_user"."role_at_organization",
         "posthog_user"."theme_mode",
         "posthog_user"."partial_notification_settings",
         "posthog_user"."anonymize_data",
         "posthog_user"."toolbar_mode",
         "posthog_user"."hedgehog_config",
         "posthog_user"."events_column_config",
         "posthog_user"."email_opt_in",
         T5."id",
         T5."password",
         T5."last_login",
         T5."first_name",
         T5."last_name",
         T5."is_staff",
         T5."date_joined",
         T5."uuid",
         T5."current_organization_id",
         T5."current_team_id",
         T5."email",
         T5."pending_email",
         T5."temporary_token",
         T5."distinct_id",
         T5."is_email_verified",
         T5."requested_password_reset_at",
         T5."has_seen_product_intro_for",
         T5."strapi_id",
         T5."is_active",
         T5."role_at_organization",
         T5."theme_mode",
         T5."partial_notification_settings",
         T5."anonymize_data",
         T5."toolbar_mode",
         T5."hedgehog_config",
         T5."events_column_config",
         T5."email_opt_in"
  FROM "posthog_dashboarditem"
  INNER JOIN "posthog_team" ON ("posthog_dashboarditem"."team_id" = "posthog_team"."id")
  LEFT OUTER JOIN "posthog_user" ON ("posthog_dashboarditem"."created_by_id" = "posthog_user"."id")
  LEFT OUTER JOIN "posthog_user" T5 ON ("posthog_dashboarditem"."last_modified_by_id" = T5."id")
  WHERE ("posthog_team"."project_id" = 99999
         AND NOT ("posthog_dashboarditem"."deleted"))
  ORDER BY "posthog_dashboarditem"."order" ASC
  LIMIT 100
  '''
# ---
# name: TestInsight.test_listing_insights_does_not_nplus1.51
  '''
  SELECT ("posthog_dashboardtile"."insight_id") AS "_prefetch_related_val_insight_id",
         "posthog_dashboard"."id",
         "posthog_dashboard"."name",
         "posthog_dashboard"."description",
         "posthog_dashboard"."team_id",
         "posthog_dashboard"."pinned",
         "posthog_dashboard"."created_at",
         "posthog_dashboard"."created_by_id",
         "posthog_dashboard"."deleted",
         "posthog_dashboard"."last_accessed_at",
         "posthog_dashboard"."last_refresh",
         "posthog_dashboard"."filters",
         "posthog_dashboard"."variables",
         "posthog_dashboard"."breakdown_colors",
         "posthog_dashboard"."data_color_theme_id",
         "posthog_dashboard"."creation_mode",
         "posthog_dashboard"."restriction_level",
         "posthog_dashboard"."deprecated_tags",
         "posthog_dashboard"."tags",
         "posthog_dashboard"."share_token",
         "posthog_dashboard"."is_shared",
         "posthog_team"."id",
         "posthog_team"."uuid",
         "posthog_team"."organization_id",
         "posthog_team"."parent_team_id",
         "posthog_team"."project_id",
         "posthog_team"."api_token",
         "posthog_team"."app_urls",
         "posthog_team"."name",
         "posthog_team"."slack_incoming_webhook",
         "posthog_team"."created_at",
         "posthog_team"."updated_at",
         "posthog_team"."anonymize_ips",
         "posthog_team"."completed_snippet_onboarding",
         "posthog_team"."has_completed_onboarding_for",
         "posthog_team"."onboarding_tasks",
         "posthog_team"."ingested_event",
         "posthog_team"."autocapture_opt_out",
         "posthog_team"."autocapture_web_vitals_opt_in",
         "posthog_team"."autocapture_web_vitals_allowed_metrics",
         "posthog_team"."autocapture_exceptions_opt_in",
         "posthog_team"."autocapture_exceptions_errors_to_ignore",
         "posthog_team"."person_processing_opt_out",
         "posthog_team"."secret_api_token",
         "posthog_team"."secret_api_token_backup",
         "posthog_team"."session_recording_opt_in",
         "posthog_team"."session_recording_sample_rate",
         "posthog_team"."session_recording_minimum_duration_milliseconds",
         "posthog_team"."session_recording_linked_flag",
         "posthog_team"."session_recording_network_payload_capture_config",
         "posthog_team"."session_recording_masking_config",
         "posthog_team"."session_recording_url_trigger_config",
         "posthog_team"."session_recording_url_blocklist_config",
         "posthog_team"."session_recording_event_trigger_config",
         "posthog_team"."session_recording_trigger_match_type_config",
         "posthog_team"."session_replay_config",
         "posthog_team"."survey_config",
         "posthog_team"."capture_console_log_opt_in",
         "posthog_team"."capture_performance_opt_in",
         "posthog_team"."capture_dead_clicks",
         "posthog_team"."surveys_opt_in",
         "posthog_team"."heatmaps_opt_in",
         "posthog_team"."flags_persistence_default",
         "posthog_team"."feature_flag_confirmation_enabled",
         "posthog_team"."feature_flag_confirmation_message",
         "posthog_team"."session_recording_version",
         "posthog_team"."signup_token",
         "posthog_team"."is_demo",
         "posthog_team"."access_control",
         "posthog_team"."week_start_day",
         "posthog_team"."inject_web_apps",
         "posthog_team"."test_account_filters",
         "posthog_team"."test_account_filters_default_checked",
         "posthog_team"."path_cleaning_filters",
         "posthog_team"."timezone",
         "posthog_team"."data_attributes",
         "posthog_team"."person_display_name_properties",
         "posthog_team"."live_events_columns",
         "posthog_team"."recording_domains",
         "posthog_team"."human_friendly_comparison_periods",
         "posthog_team"."cookieless_server_hash_mode",
         "posthog_team"."primary_dashboard_id",
         "posthog_team"."default_data_theme",
         "posthog_team"."extra_settings",
         "posthog_team"."modifiers",
         "posthog_team"."correlation_config",
         "posthog_team"."session_recording_retention_period_days",
         "posthog_team"."plugins_opt_in",
         "posthog_team"."opt_out_capture",
         "posthog_team"."event_names",
         "posthog_team"."event_names_with_usage",
         "posthog_team"."event_properties",
         "posthog_team"."event_properties_with_usage",
         "posthog_team"."event_properties_numerical",
         "posthog_team"."external_data_workspace_id",
         "posthog_team"."external_data_workspace_last_synced_at",
         "posthog_team"."api_query_rate_limit",
         "posthog_team"."revenue_tracking_config",
         "posthog_team"."drop_events_older_than",
         "posthog_team"."base_currency",
         "posthog_organization"."id",
         "posthog_organization"."name",
         "posthog_organization"."slug",
         "posthog_organization"."logo_media_id",
         "posthog_organization"."created_at",
         "posthog_organization"."updated_at",
         "posthog_organization"."plugins_access_level",
         "posthog_organization"."session_cookie_age",
         "posthog_organization"."for_internal_metrics",
         "posthog_organization"."is_member_join_email_enabled",
         "posthog_organization"."is_ai_data_processing_approved",
         "posthog_organization"."enforce_2fa",
         "posthog_organization"."members_can_invite",
         "posthog_organization"."members_can_use_personal_api_keys",
         "posthog_organization"."default_experiment_stats_method",
         "posthog_organization"."is_hipaa",
         "posthog_organization"."customer_id",
         "posthog_organization"."available_product_features",
         "posthog_organization"."usage",
         "posthog_organization"."never_drop_data",
         "posthog_organization"."customer_trust_scores",
         "posthog_organization"."setup_section_2_completed",
         "posthog_organization"."personalization",
         "posthog_organization"."domain_whitelist",
         "posthog_organization"."is_platform"
  FROM "posthog_dashboard"
  INNER JOIN "posthog_dashboardtile" ON ("posthog_dashboard"."id" = "posthog_dashboardtile"."dashboard_id")
  INNER JOIN "posthog_team" ON ("posthog_dashboard"."team_id" = "posthog_team"."id")
  INNER JOIN "posthog_organization" ON ("posthog_team"."organization_id" = "posthog_organization"."id")
  WHERE (NOT ("posthog_dashboard"."deleted")
         AND "posthog_dashboardtile"."insight_id" IN (1,
                                                      2,
                                                      3,
                                                      4,
                                                      5 /* ... */))
  '''
# ---
# name: TestInsight.test_listing_insights_does_not_nplus1.52
  '''
  SELECT "posthog_dashboardtile"."id",
         "posthog_dashboardtile"."dashboard_id",
         "posthog_dashboardtile"."insight_id",
         "posthog_dashboardtile"."text_id",
         "posthog_dashboardtile"."layouts",
         "posthog_dashboardtile"."color",
         "posthog_dashboardtile"."filters_hash",
         "posthog_dashboardtile"."last_refresh",
         "posthog_dashboardtile"."refreshing",
         "posthog_dashboardtile"."refresh_attempt",
         "posthog_dashboardtile"."deleted",
         "posthog_dashboard"."id",
         "posthog_dashboard"."name",
         "posthog_dashboard"."description",
         "posthog_dashboard"."team_id",
         "posthog_dashboard"."pinned",
         "posthog_dashboard"."created_at",
         "posthog_dashboard"."created_by_id",
         "posthog_dashboard"."deleted",
         "posthog_dashboard"."last_accessed_at",
         "posthog_dashboard"."last_refresh",
         "posthog_dashboard"."filters",
         "posthog_dashboard"."variables",
         "posthog_dashboard"."breakdown_colors",
         "posthog_dashboard"."data_color_theme_id",
         "posthog_dashboard"."creation_mode",
         "posthog_dashboard"."restriction_level",
         "posthog_dashboard"."deprecated_tags",
         "posthog_dashboard"."tags",
         "posthog_dashboard"."share_token",
         "posthog_dashboard"."is_shared",
         "posthog_team"."id",
         "posthog_team"."uuid",
         "posthog_team"."organization_id",
         "posthog_team"."parent_team_id",
         "posthog_team"."project_id",
         "posthog_team"."api_token",
         "posthog_team"."app_urls",
         "posthog_team"."name",
         "posthog_team"."slack_incoming_webhook",
         "posthog_team"."created_at",
         "posthog_team"."updated_at",
         "posthog_team"."anonymize_ips",
         "posthog_team"."completed_snippet_onboarding",
         "posthog_team"."has_completed_onboarding_for",
         "posthog_team"."onboarding_tasks",
         "posthog_team"."ingested_event",
         "posthog_team"."autocapture_opt_out",
         "posthog_team"."autocapture_web_vitals_opt_in",
         "posthog_team"."autocapture_web_vitals_allowed_metrics",
         "posthog_team"."autocapture_exceptions_opt_in",
         "posthog_team"."autocapture_exceptions_errors_to_ignore",
         "posthog_team"."person_processing_opt_out",
         "posthog_team"."secret_api_token",
         "posthog_team"."secret_api_token_backup",
         "posthog_team"."session_recording_opt_in",
         "posthog_team"."session_recording_sample_rate",
         "posthog_team"."session_recording_minimum_duration_milliseconds",
         "posthog_team"."session_recording_linked_flag",
         "posthog_team"."session_recording_network_payload_capture_config",
         "posthog_team"."session_recording_masking_config",
         "posthog_team"."session_recording_url_trigger_config",
         "posthog_team"."session_recording_url_blocklist_config",
         "posthog_team"."session_recording_event_trigger_config",
         "posthog_team"."session_recording_trigger_match_type_config",
         "posthog_team"."session_replay_config",
         "posthog_team"."survey_config",
         "posthog_team"."capture_console_log_opt_in",
         "posthog_team"."capture_performance_opt_in",
         "posthog_team"."capture_dead_clicks",
         "posthog_team"."surveys_opt_in",
         "posthog_team"."heatmaps_opt_in",
         "posthog_team"."flags_persistence_default",
         "posthog_team"."feature_flag_confirmation_enabled",
         "posthog_team"."feature_flag_confirmation_message",
         "posthog_team"."session_recording_version",
         "posthog_team"."signup_token",
         "posthog_team"."is_demo",
         "posthog_team"."access_control",
         "posthog_team"."week_start_day",
         "posthog_team"."inject_web_apps",
         "posthog_team"."test_account_filters",
         "posthog_team"."test_account_filters_default_checked",
         "posthog_team"."path_cleaning_filters",
         "posthog_team"."timezone",
         "posthog_team"."data_attributes",
         "posthog_team"."person_display_name_properties",
         "posthog_team"."live_events_columns",
         "posthog_team"."recording_domains",
         "posthog_team"."human_friendly_comparison_periods",
         "posthog_team"."cookieless_server_hash_mode",
         "posthog_team"."primary_dashboard_id",
         "posthog_team"."default_data_theme",
         "posthog_team"."extra_settings",
         "posthog_team"."modifiers",
         "posthog_team"."correlation_config",
         "posthog_team"."session_recording_retention_period_days",
         "posthog_team"."plugins_opt_in",
         "posthog_team"."opt_out_capture",
         "posthog_team"."event_names",
         "posthog_team"."event_names_with_usage",
         "posthog_team"."event_properties",
         "posthog_team"."event_properties_with_usage",
         "posthog_team"."event_properties_numerical",
         "posthog_team"."external_data_workspace_id",
         "posthog_team"."external_data_workspace_last_synced_at",
         "posthog_team"."api_query_rate_limit",
         "posthog_team"."revenue_tracking_config",
         "posthog_team"."drop_events_older_than",
         "posthog_team"."base_currency",
         "posthog_organization"."id",
         "posthog_organization"."name",
         "posthog_organization"."slug",
         "posthog_organization"."logo_media_id",
         "posthog_organization"."created_at",
         "posthog_organization"."updated_at",
         "posthog_organization"."plugins_access_level",
         "posthog_organization"."session_cookie_age",
         "posthog_organization"."for_internal_metrics",
         "posthog_organization"."is_member_join_email_enabled",
         "posthog_organization"."is_ai_data_processing_approved",
         "posthog_organization"."enforce_2fa",
         "posthog_organization"."members_can_invite",
         "posthog_organization"."members_can_use_personal_api_keys",
         "posthog_organization"."default_experiment_stats_method",
         "posthog_organization"."is_hipaa",
         "posthog_organization"."customer_id",
         "posthog_organization"."available_product_features",
         "posthog_organization"."usage",
         "posthog_organization"."never_drop_data",
         "posthog_organization"."customer_trust_scores",
         "posthog_organization"."setup_section_2_completed",
         "posthog_organization"."personalization",
         "posthog_organization"."domain_whitelist",
         "posthog_organization"."is_platform"
  FROM "posthog_dashboardtile"
  INNER JOIN "posthog_dashboard" ON ("posthog_dashboardtile"."dashboard_id" = "posthog_dashboard"."id")
  INNER JOIN "posthog_team" ON ("posthog_dashboard"."team_id" = "posthog_team"."id")
  INNER JOIN "posthog_organization" ON ("posthog_team"."organization_id" = "posthog_organization"."id")
  WHERE (NOT ("posthog_dashboardtile"."deleted"
              AND "posthog_dashboardtile"."deleted" IS NOT NULL)
         AND NOT ("posthog_dashboard"."deleted")
         AND "posthog_dashboardtile"."insight_id" IN (1,
                                                      2,
                                                      3,
                                                      4,
                                                      5 /* ... */))
  '''
# ---
# name: TestInsight.test_listing_insights_does_not_nplus1.53
  '''
  SELECT "posthog_taggeditem"."id",
         "posthog_taggeditem"."tag_id",
         "posthog_taggeditem"."dashboard_id",
         "posthog_taggeditem"."insight_id",
         "posthog_taggeditem"."event_definition_id",
         "posthog_taggeditem"."property_definition_id",
         "posthog_taggeditem"."action_id",
         "posthog_taggeditem"."feature_flag_id",
         "posthog_taggeditem"."experiment_saved_metric_id"
  FROM "posthog_taggeditem"
  WHERE "posthog_taggeditem"."insight_id" IN (1,
                                              2,
                                              3,
                                              4,
                                              5 /* ... */)
  '''
# ---
# name: TestInsight.test_listing_insights_does_not_nplus1.54
  '''
  SELECT "ee_accesscontrol"."id",
         "ee_accesscontrol"."team_id",
         "ee_accesscontrol"."access_level",
         "ee_accesscontrol"."resource",
         "ee_accesscontrol"."resource_id",
         "ee_accesscontrol"."organization_member_id",
         "ee_accesscontrol"."role_id",
         "ee_accesscontrol"."created_by_id",
         "ee_accesscontrol"."created_at",
         "ee_accesscontrol"."updated_at"
  FROM "ee_accesscontrol"
  LEFT OUTER JOIN "posthog_organizationmembership" ON ("ee_accesscontrol"."organization_member_id" = "posthog_organizationmembership"."id")
  WHERE (("ee_accesscontrol"."organization_member_id" IS NULL
          AND "ee_accesscontrol"."resource" = 'insight'
          AND "ee_accesscontrol"."resource_id" = '99999'
          AND "ee_accesscontrol"."role_id" IS NULL
          AND "ee_accesscontrol"."team_id" = 99999)
         OR ("posthog_organizationmembership"."user_id" = 99999
             AND "ee_accesscontrol"."resource" = 'insight'
             AND "ee_accesscontrol"."resource_id" = '99999'
             AND "ee_accesscontrol"."role_id" IS NULL
             AND "ee_accesscontrol"."team_id" = 99999)
         OR ("ee_accesscontrol"."organization_member_id" IS NULL
             AND "ee_accesscontrol"."resource" = 'insight'
             AND "ee_accesscontrol"."resource_id" = '99999'
             AND "ee_accesscontrol"."role_id" IS NULL
             AND "ee_accesscontrol"."team_id" = 99999)
         OR ("posthog_organizationmembership"."user_id" = 99999
             AND "ee_accesscontrol"."resource" = 'insight'
             AND "ee_accesscontrol"."resource_id" = '99999'
             AND "ee_accesscontrol"."role_id" IS NULL
             AND "ee_accesscontrol"."team_id" = 99999)
         OR ("ee_accesscontrol"."organization_member_id" IS NULL
             AND "ee_accesscontrol"."resource" = 'insight'
             AND "ee_accesscontrol"."resource_id" = '99999'
             AND "ee_accesscontrol"."role_id" IS NULL
             AND "ee_accesscontrol"."team_id" = 99999)
         OR ("posthog_organizationmembership"."user_id" = 99999
             AND "ee_accesscontrol"."resource" = 'insight'
             AND "ee_accesscontrol"."resource_id" = '99999'
             AND "ee_accesscontrol"."role_id" IS NULL
             AND "ee_accesscontrol"."team_id" = 99999)
         OR ("ee_accesscontrol"."organization_member_id" IS NULL
             AND "ee_accesscontrol"."resource" = 'insight'
             AND "ee_accesscontrol"."resource_id" = '99999'
             AND "ee_accesscontrol"."role_id" IS NULL
             AND "ee_accesscontrol"."team_id" = 99999)
         OR ("posthog_organizationmembership"."user_id" = 99999
             AND "ee_accesscontrol"."resource" = 'insight'
             AND "ee_accesscontrol"."resource_id" = '99999'
             AND "ee_accesscontrol"."role_id" IS NULL
             AND "ee_accesscontrol"."team_id" = 99999)
         OR ("ee_accesscontrol"."organization_member_id" IS NULL
             AND "ee_accesscontrol"."resource" = 'insight'
             AND "ee_accesscontrol"."resource_id" = '99999'
             AND "ee_accesscontrol"."role_id" IS NULL
             AND "ee_accesscontrol"."team_id" = 99999)
         OR ("posthog_organizationmembership"."user_id" = 99999
             AND "ee_accesscontrol"."resource" = 'insight'
             AND "ee_accesscontrol"."resource_id" = '99999'
             AND "ee_accesscontrol"."role_id" IS NULL
             AND "ee_accesscontrol"."team_id" = 99999))
  '''
# ---
# name: TestInsight.test_listing_insights_does_not_nplus1.6
  '''
  SELECT "posthog_dashboard"."id",
         "posthog_dashboard"."name",
         "posthog_dashboard"."description",
         "posthog_dashboard"."team_id",
         "posthog_dashboard"."pinned",
         "posthog_dashboard"."created_at",
         "posthog_dashboard"."created_by_id",
         "posthog_dashboard"."deleted",
         "posthog_dashboard"."last_accessed_at",
         "posthog_dashboard"."last_refresh",
         "posthog_dashboard"."filters",
         "posthog_dashboard"."variables",
         "posthog_dashboard"."breakdown_colors",
         "posthog_dashboard"."data_color_theme_id",
         "posthog_dashboard"."creation_mode",
         "posthog_dashboard"."restriction_level",
         "posthog_dashboard"."deprecated_tags",
         "posthog_dashboard"."tags",
         "posthog_dashboard"."share_token",
         "posthog_dashboard"."is_shared"
  FROM "posthog_dashboard"
  WHERE (NOT ("posthog_dashboard"."deleted")
         AND "posthog_dashboard"."id" = 99999)
  LIMIT 21
  '''
# ---
# name: TestInsight.test_listing_insights_does_not_nplus1.7
  '''
  SELECT "posthog_team"."id",
         "posthog_team"."uuid",
         "posthog_team"."organization_id",
         "posthog_team"."parent_team_id",
         "posthog_team"."project_id",
         "posthog_team"."api_token",
         "posthog_team"."app_urls",
         "posthog_team"."name",
         "posthog_team"."slack_incoming_webhook",
         "posthog_team"."created_at",
         "posthog_team"."updated_at",
         "posthog_team"."anonymize_ips",
         "posthog_team"."completed_snippet_onboarding",
         "posthog_team"."has_completed_onboarding_for",
         "posthog_team"."onboarding_tasks",
         "posthog_team"."ingested_event",
         "posthog_team"."person_processing_opt_out",
         "posthog_team"."secret_api_token",
         "posthog_team"."secret_api_token_backup",
         "posthog_team"."session_recording_opt_in",
         "posthog_team"."session_recording_sample_rate",
         "posthog_team"."session_recording_minimum_duration_milliseconds",
         "posthog_team"."session_recording_linked_flag",
         "posthog_team"."session_recording_network_payload_capture_config",
         "posthog_team"."session_recording_masking_config",
         "posthog_team"."session_recording_url_trigger_config",
         "posthog_team"."session_recording_url_blocklist_config",
         "posthog_team"."session_recording_event_trigger_config",
         "posthog_team"."session_recording_trigger_match_type_config",
         "posthog_team"."session_replay_config",
         "posthog_team"."session_recording_retention_period",
         "posthog_team"."survey_config",
         "posthog_team"."surveys_opt_in",
         "posthog_team"."capture_console_log_opt_in",
         "posthog_team"."capture_performance_opt_in",
         "posthog_team"."capture_dead_clicks",
         "posthog_team"."autocapture_opt_out",
         "posthog_team"."autocapture_web_vitals_opt_in",
         "posthog_team"."autocapture_web_vitals_allowed_metrics",
         "posthog_team"."autocapture_exceptions_opt_in",
         "posthog_team"."autocapture_exceptions_errors_to_ignore",
         "posthog_team"."heatmaps_opt_in",
         "posthog_team"."receive_org_level_activity_logs",
         "posthog_team"."web_analytics_pre_aggregated_tables_enabled",
         "posthog_team"."web_analytics_pre_aggregated_tables_version",
         "posthog_team"."flags_persistence_default",
         "posthog_team"."feature_flag_confirmation_enabled",
         "posthog_team"."feature_flag_confirmation_message",
         "posthog_team"."default_evaluation_environments_enabled",
         "posthog_team"."session_recording_version",
         "posthog_team"."signup_token",
         "posthog_team"."is_demo",
         "posthog_team"."access_control",
         "posthog_team"."week_start_day",
         "posthog_team"."inject_web_apps",
         "posthog_team"."test_account_filters",
         "posthog_team"."test_account_filters_default_checked",
         "posthog_team"."path_cleaning_filters",
         "posthog_team"."timezone",
         "posthog_team"."data_attributes",
         "posthog_team"."person_display_name_properties",
         "posthog_team"."live_events_columns",
         "posthog_team"."recording_domains",
         "posthog_team"."human_friendly_comparison_periods",
         "posthog_team"."cookieless_server_hash_mode",
         "posthog_team"."primary_dashboard_id",
         "posthog_team"."default_data_theme",
         "posthog_team"."extra_settings",
         "posthog_team"."modifiers",
         "posthog_team"."correlation_config",
         "posthog_team"."session_recording_retention_period_days",
         "posthog_team"."plugins_opt_in",
         "posthog_team"."opt_out_capture",
         "posthog_team"."event_names",
         "posthog_team"."event_names_with_usage",
         "posthog_team"."event_properties",
         "posthog_team"."event_properties_with_usage",
         "posthog_team"."event_properties_numerical",
         "posthog_team"."external_data_workspace_id",
         "posthog_team"."external_data_workspace_last_synced_at",
         "posthog_team"."api_query_rate_limit",
         "posthog_team"."revenue_tracking_config",
         "posthog_team"."drop_events_older_than",
         "posthog_team"."base_currency",
         "posthog_team"."experiment_recalculation_time"
  FROM "posthog_team"
  WHERE "posthog_team"."id" = 99999
  LIMIT 21
  '''
# ---
# name: TestInsight.test_listing_insights_does_not_nplus1.8
  '''
  SELECT "posthog_team"."id",
         "posthog_team"."uuid",
         "posthog_team"."organization_id",
         "posthog_team"."parent_team_id",
         "posthog_team"."project_id",
         "posthog_team"."api_token",
         "posthog_team"."app_urls",
         "posthog_team"."name",
         "posthog_team"."slack_incoming_webhook",
         "posthog_team"."created_at",
         "posthog_team"."updated_at",
         "posthog_team"."anonymize_ips",
         "posthog_team"."completed_snippet_onboarding",
         "posthog_team"."has_completed_onboarding_for",
         "posthog_team"."onboarding_tasks",
         "posthog_team"."ingested_event",
         "posthog_team"."person_processing_opt_out",
         "posthog_team"."secret_api_token",
         "posthog_team"."secret_api_token_backup",
         "posthog_team"."session_recording_opt_in",
         "posthog_team"."session_recording_sample_rate",
         "posthog_team"."session_recording_minimum_duration_milliseconds",
         "posthog_team"."session_recording_linked_flag",
         "posthog_team"."session_recording_network_payload_capture_config",
         "posthog_team"."session_recording_masking_config",
         "posthog_team"."session_recording_url_trigger_config",
         "posthog_team"."session_recording_url_blocklist_config",
         "posthog_team"."session_recording_event_trigger_config",
         "posthog_team"."session_recording_trigger_match_type_config",
         "posthog_team"."session_replay_config",
         "posthog_team"."session_recording_retention_period",
         "posthog_team"."survey_config",
         "posthog_team"."surveys_opt_in",
         "posthog_team"."capture_console_log_opt_in",
         "posthog_team"."capture_performance_opt_in",
         "posthog_team"."capture_dead_clicks",
         "posthog_team"."autocapture_opt_out",
         "posthog_team"."autocapture_web_vitals_opt_in",
         "posthog_team"."autocapture_web_vitals_allowed_metrics",
         "posthog_team"."autocapture_exceptions_opt_in",
         "posthog_team"."autocapture_exceptions_errors_to_ignore",
         "posthog_team"."heatmaps_opt_in",
         "posthog_team"."receive_org_level_activity_logs",
         "posthog_team"."web_analytics_pre_aggregated_tables_enabled",
         "posthog_team"."web_analytics_pre_aggregated_tables_version",
         "posthog_team"."flags_persistence_default",
         "posthog_team"."feature_flag_confirmation_enabled",
         "posthog_team"."feature_flag_confirmation_message",
         "posthog_team"."default_evaluation_environments_enabled",
         "posthog_team"."session_recording_version",
         "posthog_team"."signup_token",
         "posthog_team"."is_demo",
         "posthog_team"."access_control",
         "posthog_team"."week_start_day",
         "posthog_team"."inject_web_apps",
         "posthog_team"."test_account_filters",
         "posthog_team"."test_account_filters_default_checked",
         "posthog_team"."path_cleaning_filters",
         "posthog_team"."timezone",
         "posthog_team"."data_attributes",
         "posthog_team"."person_display_name_properties",
         "posthog_team"."live_events_columns",
         "posthog_team"."recording_domains",
         "posthog_team"."human_friendly_comparison_periods",
         "posthog_team"."cookieless_server_hash_mode",
         "posthog_team"."primary_dashboard_id",
         "posthog_team"."default_data_theme",
         "posthog_team"."extra_settings",
         "posthog_team"."modifiers",
         "posthog_team"."correlation_config",
         "posthog_team"."session_recording_retention_period_days",
         "posthog_team"."external_data_workspace_id",
         "posthog_team"."external_data_workspace_last_synced_at",
         "posthog_team"."api_query_rate_limit",
         "posthog_team"."revenue_tracking_config",
         "posthog_team"."drop_events_older_than",
         "posthog_team"."base_currency",
         "posthog_team"."experiment_recalculation_time"
  FROM "posthog_team"
  WHERE "posthog_team"."id" = 99999
  LIMIT 21
  '''
# ---
# name: TestInsight.test_listing_insights_does_not_nplus1.9
  '''
  SELECT "posthog_dashboarditem"."id",
         "posthog_dashboarditem"."name",
         "posthog_dashboarditem"."derived_name",
         "posthog_dashboarditem"."description",
         "posthog_dashboarditem"."team_id",
         "posthog_dashboarditem"."filters",
         "posthog_dashboarditem"."filters_hash",
         "posthog_dashboarditem"."query",
         "posthog_dashboarditem"."query_metadata",
         "posthog_dashboarditem"."order",
         "posthog_dashboarditem"."deleted",
         "posthog_dashboarditem"."saved",
         "posthog_dashboarditem"."created_at",
         "posthog_dashboarditem"."refreshing",
         "posthog_dashboarditem"."created_by_id",
         "posthog_dashboarditem"."is_sample",
         "posthog_dashboarditem"."short_id",
         "posthog_dashboarditem"."favorited",
         "posthog_dashboarditem"."refresh_attempt",
         "posthog_dashboarditem"."last_modified_at",
         "posthog_dashboarditem"."last_modified_by_id",
         "posthog_dashboarditem"."dashboard_id",
         "posthog_dashboarditem"."last_refresh",
         "posthog_dashboarditem"."layouts",
         "posthog_dashboarditem"."color",
         "posthog_dashboarditem"."dive_dashboard_id",
         "posthog_dashboarditem"."updated_at",
         "posthog_dashboarditem"."deprecated_tags",
         "posthog_dashboarditem"."tags"
  FROM "posthog_dashboarditem"
  WHERE "posthog_dashboarditem"."id" = 99999
  LIMIT 21
  '''
# ---<|MERGE_RESOLUTION|>--- conflicted
+++ resolved
@@ -82,11 +82,7 @@
                                                                       WHERE equals(person.team_id, 99999)
                                                                       GROUP BY person.id
                                                                       HAVING and(ifNull(equals(argMax(person.is_deleted, person.version), 0), 0), ifNull(less(argMax(toTimeZone(person.created_at, 'UTC'), person.version), plus(now64(6, 'UTC'), toIntervalDay(1))), 0))))) SETTINGS optimize_aggregation_in_order=1) AS e__person ON equals(if(not(empty(e__override.distinct_id)), e__override.person_id, e.person_id), e__person.id)
-<<<<<<< HEAD
-                    WHERE and(equals(e.team_id, 99999), and(and(greaterOrEquals(toTimeZone(e.timestamp, 'UTC'), toDateTime64('2012-01-08 00:00:00.000000', 6, 'UTC')), lessOrEquals(toTimeZone(e.timestamp, 'UTC'), toDateTime64('2012-01-15 23:59:59.999999', 6, 'UTC'))), in(e.event, tuple('user did things', 'user signed up')), and(ifNull(less(accurateCastOrNull(replaceRegexpAll(nullIf(nullIf(JSONExtractRaw(e.properties, 'int_value'), ''), 'null'), '^"|"$', ''), 'Int64'), 10), 0), 1)), or(ifNull(equals(step_0, 1), 0), ifNull(equals(step_1, 1), 0))))))
-=======
                     WHERE and(equals(e.team_id, 99999), and(and(greaterOrEquals(toTimeZone(e.timestamp, 'UTC'), toDateTime64('explicit_redacted_timestamp', 6, 'UTC')), lessOrEquals(toTimeZone(e.timestamp, 'UTC'), toDateTime64('explicit_redacted_timestamp', 6, 'UTC'))), in(e.event, tuple('user did things', 'user signed up')), ifNull(less(accurateCastOrNull(replaceRegexpAll(nullIf(nullIf(JSONExtractRaw(e.properties, 'int_value'), ''), 'null'), '^"|"$', ''), 'Int64'), 10), 0)), or(ifNull(equals(step_0, 1), 0), ifNull(equals(step_1, 1), 0))))))
->>>>>>> 90b6f1d4
            WHERE ifNull(equals(step_0, 1), 0)))
      GROUP BY aggregation_target,
               steps,
@@ -168,11 +164,7 @@
                                                                    WHERE equals(person.team_id, 99999)
                                                                    GROUP BY person.id
                                                                    HAVING and(ifNull(equals(argMax(person.is_deleted, person.version), 0), 0), ifNull(less(argMax(toTimeZone(person.created_at, 'UTC'), person.version), plus(now64(6, 'UTC'), toIntervalDay(1))), 0))))) SETTINGS optimize_aggregation_in_order=1) AS e__person ON equals(if(not(empty(e__override.distinct_id)), e__override.person_id, e.person_id), e__person.id)
-<<<<<<< HEAD
-                 WHERE and(equals(e.team_id, 99999), and(and(greaterOrEquals(toTimeZone(e.timestamp, 'UTC'), toDateTime64('2012-01-08 00:00:00.000000', 6, 'UTC')), lessOrEquals(toTimeZone(e.timestamp, 'UTC'), toDateTime64('2012-01-15 23:59:59.999999', 6, 'UTC'))), in(e.event, tuple('user did things', 'user signed up')), and(and(ifNull(less(accurateCastOrNull(replaceRegexpAll(nullIf(nullIf(JSONExtractRaw(e.properties, 'int_value'), ''), 'null'), '^"|"$', ''), 'Int64'), 10), 0), 1), ifNull(like(e__person.properties___fish, '%fish%'), 0))), or(ifNull(equals(step_0, 1), 0), ifNull(equals(step_1, 1), 0)))))
-=======
                  WHERE and(equals(e.team_id, 99999), and(and(greaterOrEquals(toTimeZone(e.timestamp, 'UTC'), toDateTime64('explicit_redacted_timestamp', 6, 'UTC')), lessOrEquals(toTimeZone(e.timestamp, 'UTC'), toDateTime64('explicit_redacted_timestamp', 6, 'UTC'))), in(e.event, tuple('user did things', 'user signed up')), and(ifNull(less(accurateCastOrNull(replaceRegexpAll(nullIf(nullIf(JSONExtractRaw(e.properties, 'int_value'), ''), 'null'), '^"|"$', ''), 'Int64'), 10), 0), ifNull(like(e__person.properties___fish, '%fish%'), 0))), or(ifNull(equals(step_0, 1), 0), ifNull(equals(step_1, 1), 0)))))
->>>>>>> 90b6f1d4
            WHERE ifNull(equals(step_0, 1), 0)))
      GROUP BY aggregation_target,
               steps
