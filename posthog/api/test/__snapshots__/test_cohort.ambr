# serializer version: 1
# name: TestCohort.test_async_deletion_of_cohort
  '''
<<<<<<< HEAD
  /* user_id:125 celery:posthog.tasks.calculate_cohort.calculate_cohort_ch */
=======
  /* user_id:123 celery:posthog.tasks.calculate_cohort.calculate_cohort_ch */
>>>>>>> 0668b3a2
  SELECT count(DISTINCT person_id)
  FROM cohortpeople
  WHERE team_id = 2
    AND cohort_id = 2
    AND version = NULL
  '''
# ---
# name: TestCohort.test_async_deletion_of_cohort.1
  '''
<<<<<<< HEAD
  /* user_id:125 celery:posthog.tasks.calculate_cohort.calculate_cohort_ch */
=======
  /* user_id:123 celery:posthog.tasks.calculate_cohort.calculate_cohort_ch */
>>>>>>> 0668b3a2
  INSERT INTO cohortpeople
  SELECT id,
         2 as cohort_id,
         2 as team_id,
         1 AS sign,
         1 AS version
  FROM
    (SELECT if(behavior_query.person_id = '00000000-0000-0000-0000-000000000000', person.person_id, behavior_query.person_id) AS id
     FROM
       (SELECT pdi.person_id AS person_id,
               countIf(timestamp > now() - INTERVAL 1 day
                       AND timestamp < now()
                       AND event = '$pageview') > 0 AS performed_event_condition_1_level_level_0_level_1_level_0_0
        FROM events e
        INNER JOIN
          (SELECT distinct_id,
                  argMax(person_id, version) as person_id
           FROM person_distinct_id2
           WHERE team_id = 2
           GROUP BY distinct_id
           HAVING argMax(is_deleted, version) = 0) AS pdi ON e.distinct_id = pdi.distinct_id
        WHERE team_id = 2
          AND event IN ['$pageview']
          AND timestamp <= now()
          AND timestamp >= now() - INTERVAL 1 day
        GROUP BY person_id) behavior_query
     FULL OUTER JOIN
       (SELECT *,
               id AS person_id
        FROM
          (SELECT id,
                  argMax(properties, version) as person_props
           FROM person
           WHERE team_id = 2
           GROUP BY id
           HAVING max(is_deleted) = 0 SETTINGS optimize_aggregation_in_order = 1)) person ON person.person_id = behavior_query.person_id
     WHERE 1 = 1
       AND ((((has(['something'], replaceRegexpAll(JSONExtractRaw(person_props, '$some_prop'), '^"|"$', ''))))
             OR ((performed_event_condition_1_level_level_0_level_1_level_0_0)))) ) as person
  UNION ALL
  SELECT person_id,
         cohort_id,
         team_id,
         -1,
         version
  FROM cohortpeople
  WHERE team_id = 2
    AND cohort_id = 2
    AND version < 1
    AND sign = 1
  '''
# ---
# name: TestCohort.test_async_deletion_of_cohort.10
  '''
  SELECT count()
  FROM cohortpeople
  WHERE cohort_id = 2
  '''
# ---
# name: TestCohort.test_async_deletion_of_cohort.11
  '''
  /* celery:posthog.tasks.tasks.clickhouse_clear_removed_data */
  SELECT DISTINCT team_id,
                  cohort_id
  FROM cohortpeople
  WHERE (team_id = 2
         AND cohort_id = '1'
         AND version < '2')
  '''
# ---
# name: TestCohort.test_async_deletion_of_cohort.2
  '''
<<<<<<< HEAD
  /* user_id:125 celery:posthog.tasks.calculate_cohort.calculate_cohort_ch */
=======
  /* user_id:123 celery:posthog.tasks.calculate_cohort.calculate_cohort_ch */
>>>>>>> 0668b3a2
  SELECT count(DISTINCT person_id)
  FROM cohortpeople
  WHERE team_id = 2
    AND cohort_id = 2
    AND version = 1
  '''
# ---
# name: TestCohort.test_async_deletion_of_cohort.3
  '''
<<<<<<< HEAD
  /* user_id:125 celery:posthog.tasks.calculate_cohort.clear_stale_cohort */
=======
  /* user_id:123 celery:posthog.tasks.calculate_cohort.clear_stale_cohort */
>>>>>>> 0668b3a2
  SELECT count()
  FROM cohortpeople
  WHERE team_id = 2
    AND cohort_id = 2
    AND version < 1
  '''
# ---
# name: TestCohort.test_async_deletion_of_cohort.4
  '''
<<<<<<< HEAD
  /* user_id:125 celery:posthog.tasks.calculate_cohort.calculate_cohort_ch */
=======
  /* user_id:123 celery:posthog.tasks.calculate_cohort.calculate_cohort_ch */
>>>>>>> 0668b3a2
  SELECT count(DISTINCT person_id)
  FROM cohortpeople
  WHERE team_id = 2
    AND cohort_id = 2
    AND version = 1
  '''
# ---
# name: TestCohort.test_async_deletion_of_cohort.5
  '''
<<<<<<< HEAD
  /* user_id:125 celery:posthog.tasks.calculate_cohort.calculate_cohort_ch */
=======
  /* user_id:123 celery:posthog.tasks.calculate_cohort.calculate_cohort_ch */
>>>>>>> 0668b3a2
  INSERT INTO cohortpeople
  SELECT id,
         2 as cohort_id,
         2 as team_id,
         1 AS sign,
         2 AS version
  FROM
    (SELECT id
     FROM person
     WHERE team_id = 2
       AND id IN
         (SELECT id
          FROM person
          WHERE team_id = 2
            AND ((has(['something'], replaceRegexpAll(JSONExtractRaw(properties, '$some_prop'), '^"|"$', '')))) )
     GROUP BY id
     HAVING max(is_deleted) = 0
     AND ((has(['something'], replaceRegexpAll(JSONExtractRaw(argMax(person.properties, version), '$some_prop'), '^"|"$', '')))) SETTINGS optimize_aggregation_in_order = 1) as person
  UNION ALL
  SELECT person_id,
         cohort_id,
         team_id,
         -1,
         version
  FROM cohortpeople
  WHERE team_id = 2
    AND cohort_id = 2
    AND version < 2
    AND sign = 1
  '''
# ---
# name: TestCohort.test_async_deletion_of_cohort.6
  '''
<<<<<<< HEAD
  /* user_id:125 celery:posthog.tasks.calculate_cohort.calculate_cohort_ch */
=======
  /* user_id:123 celery:posthog.tasks.calculate_cohort.calculate_cohort_ch */
>>>>>>> 0668b3a2
  SELECT count(DISTINCT person_id)
  FROM cohortpeople
  WHERE team_id = 2
    AND cohort_id = 2
    AND version = 2
  '''
# ---
# name: TestCohort.test_async_deletion_of_cohort.7
  '''
<<<<<<< HEAD
  /* user_id:125 celery:posthog.tasks.calculate_cohort.clear_stale_cohort */
=======
  /* user_id:123 celery:posthog.tasks.calculate_cohort.clear_stale_cohort */
>>>>>>> 0668b3a2
  SELECT count()
  FROM cohortpeople
  WHERE team_id = 2
    AND cohort_id = 2
    AND version < 2
  '''
# ---
# name: TestCohort.test_async_deletion_of_cohort.8
  '''
  /* celery:posthog.tasks.tasks.clickhouse_clear_removed_data */
  SELECT DISTINCT team_id,
                  cohort_id
  FROM cohortpeople
  WHERE (team_id = 2
         AND cohort_id = '1'
         AND version < '2')
  '''
# ---
# name: TestCohort.test_async_deletion_of_cohort.9
  '''
  /* celery:posthog.tasks.tasks.clickhouse_clear_removed_data */
  DELETE
  FROM cohortpeople
  WHERE (team_id = 2
         AND cohort_id = '1'
         AND version < '2')
  '''
# ---<|MERGE_RESOLUTION|>--- conflicted
+++ resolved
@@ -1,11 +1,7 @@
 # serializer version: 1
 # name: TestCohort.test_async_deletion_of_cohort
   '''
-<<<<<<< HEAD
-  /* user_id:125 celery:posthog.tasks.calculate_cohort.calculate_cohort_ch */
-=======
   /* user_id:123 celery:posthog.tasks.calculate_cohort.calculate_cohort_ch */
->>>>>>> 0668b3a2
   SELECT count(DISTINCT person_id)
   FROM cohortpeople
   WHERE team_id = 2
@@ -15,11 +11,7 @@
 # ---
 # name: TestCohort.test_async_deletion_of_cohort.1
   '''
-<<<<<<< HEAD
-  /* user_id:125 celery:posthog.tasks.calculate_cohort.calculate_cohort_ch */
-=======
   /* user_id:123 celery:posthog.tasks.calculate_cohort.calculate_cohort_ch */
->>>>>>> 0668b3a2
   INSERT INTO cohortpeople
   SELECT id,
          2 as cohort_id,
@@ -92,11 +84,7 @@
 # ---
 # name: TestCohort.test_async_deletion_of_cohort.2
   '''
-<<<<<<< HEAD
-  /* user_id:125 celery:posthog.tasks.calculate_cohort.calculate_cohort_ch */
-=======
   /* user_id:123 celery:posthog.tasks.calculate_cohort.calculate_cohort_ch */
->>>>>>> 0668b3a2
   SELECT count(DISTINCT person_id)
   FROM cohortpeople
   WHERE team_id = 2
@@ -106,11 +94,7 @@
 # ---
 # name: TestCohort.test_async_deletion_of_cohort.3
   '''
-<<<<<<< HEAD
-  /* user_id:125 celery:posthog.tasks.calculate_cohort.clear_stale_cohort */
-=======
   /* user_id:123 celery:posthog.tasks.calculate_cohort.clear_stale_cohort */
->>>>>>> 0668b3a2
   SELECT count()
   FROM cohortpeople
   WHERE team_id = 2
@@ -120,11 +104,7 @@
 # ---
 # name: TestCohort.test_async_deletion_of_cohort.4
   '''
-<<<<<<< HEAD
-  /* user_id:125 celery:posthog.tasks.calculate_cohort.calculate_cohort_ch */
-=======
   /* user_id:123 celery:posthog.tasks.calculate_cohort.calculate_cohort_ch */
->>>>>>> 0668b3a2
   SELECT count(DISTINCT person_id)
   FROM cohortpeople
   WHERE team_id = 2
@@ -134,11 +114,7 @@
 # ---
 # name: TestCohort.test_async_deletion_of_cohort.5
   '''
-<<<<<<< HEAD
-  /* user_id:125 celery:posthog.tasks.calculate_cohort.calculate_cohort_ch */
-=======
   /* user_id:123 celery:posthog.tasks.calculate_cohort.calculate_cohort_ch */
->>>>>>> 0668b3a2
   INSERT INTO cohortpeople
   SELECT id,
          2 as cohort_id,
@@ -172,11 +148,7 @@
 # ---
 # name: TestCohort.test_async_deletion_of_cohort.6
   '''
-<<<<<<< HEAD
-  /* user_id:125 celery:posthog.tasks.calculate_cohort.calculate_cohort_ch */
-=======
   /* user_id:123 celery:posthog.tasks.calculate_cohort.calculate_cohort_ch */
->>>>>>> 0668b3a2
   SELECT count(DISTINCT person_id)
   FROM cohortpeople
   WHERE team_id = 2
@@ -186,11 +158,7 @@
 # ---
 # name: TestCohort.test_async_deletion_of_cohort.7
   '''
-<<<<<<< HEAD
-  /* user_id:125 celery:posthog.tasks.calculate_cohort.clear_stale_cohort */
-=======
   /* user_id:123 celery:posthog.tasks.calculate_cohort.clear_stale_cohort */
->>>>>>> 0668b3a2
   SELECT count()
   FROM cohortpeople
   WHERE team_id = 2
