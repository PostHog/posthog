--- conflicted
+++ resolved
@@ -320,45 +320,26 @@
 # name: TestQuery.test_property_filter_aggregations_materialized
   '
   /* user_id:0 request:_snapshot_ */
-<<<<<<< HEAD
   SELECT events.mat_key,
-         count(*)
+         count()
   FROM events
   WHERE and(equals(team_id, 2), less(timestamp, '2020-01-10 12:14:05.000000'), greater(timestamp, '2020-01-09 12:00:00.000000'))
   GROUP BY events.mat_key
-  ORDER BY count(*) DESC
-=======
-  SELECT mat_key,
+  ORDER BY count() DESC
+  LIMIT 101
+  OFFSET 0
+  '
+---
+# name: TestQuery.test_property_filter_aggregations_materialized.1
+  '
+  /* user_id:0 request:_snapshot_ */
+  SELECT events.mat_key,
          count()
   FROM events
   WHERE and(equals(team_id, 2), less(timestamp, '2020-01-10 12:14:05.000000'), greater(timestamp, '2020-01-09 12:00:00.000000'))
-  GROUP BY mat_key
-  ORDER BY count() DESC
->>>>>>> ab6f079b
-  LIMIT 101
-  OFFSET 0
-  '
----
-# name: TestQuery.test_property_filter_aggregations_materialized.1
-  '
-  /* user_id:0 request:_snapshot_ */
-<<<<<<< HEAD
-  SELECT events.mat_key,
-         count(*)
-  FROM events
-  WHERE and(equals(team_id, 2), less(timestamp, '2020-01-10 12:14:05.000000'), greater(timestamp, '2020-01-09 12:00:00.000000'))
   GROUP BY events.mat_key
-  HAVING and(greater(count(*), 1))
-  ORDER BY count(*) DESC
-=======
-  SELECT mat_key,
-         count()
-  FROM events
-  WHERE and(equals(team_id, 2), less(timestamp, '2020-01-10 12:14:05.000000'), greater(timestamp, '2020-01-09 12:00:00.000000'))
-  GROUP BY mat_key
   HAVING and(greater(count(), 1))
   ORDER BY count() DESC
->>>>>>> ab6f079b
   LIMIT 101
   OFFSET 0
   '
