# serializer version: 1
# name: TestDecide.test_decide_doesnt_error_out_when_database_is_down
  '''
  SELECT "posthog_user"."id",
         "posthog_user"."password",
         "posthog_user"."last_login",
         "posthog_user"."first_name",
         "posthog_user"."last_name",
         "posthog_user"."is_staff",
         "posthog_user"."date_joined",
         "posthog_user"."uuid",
         "posthog_user"."current_organization_id",
         "posthog_user"."current_team_id",
         "posthog_user"."email",
         "posthog_user"."pending_email",
         "posthog_user"."temporary_token",
         "posthog_user"."distinct_id",
         "posthog_user"."is_email_verified",
         "posthog_user"."has_seen_product_intro_for",
         "posthog_user"."strapi_id",
         "posthog_user"."is_active",
         "posthog_user"."role_at_organization",
         "posthog_user"."theme_mode",
         "posthog_user"."partial_notification_settings",
         "posthog_user"."anonymize_data",
         "posthog_user"."toolbar_mode",
         "posthog_user"."hedgehog_config",
         "posthog_user"."events_column_config",
         "posthog_user"."email_opt_in"
  FROM "posthog_user"
  WHERE "posthog_user"."id" = 99999
  LIMIT 21
  '''
# ---
# name: TestDecide.test_decide_doesnt_error_out_when_database_is_down.1
  '''
  SELECT "posthog_organization"."id",
         "posthog_organization"."name",
         "posthog_organization"."slug",
         "posthog_organization"."logo_media_id",
         "posthog_organization"."created_at",
         "posthog_organization"."updated_at",
         "posthog_organization"."session_cookie_age",
         "posthog_organization"."is_member_join_email_enabled",
         "posthog_organization"."is_ai_data_processing_approved",
         "posthog_organization"."enforce_2fa",
         "posthog_organization"."members_can_invite",
         "posthog_organization"."members_can_use_personal_api_keys",
         "posthog_organization"."allow_publicly_shared_resources",
         "posthog_organization"."default_role_id",
         "posthog_organization"."plugins_access_level",
         "posthog_organization"."for_internal_metrics",
         "posthog_organization"."default_experiment_stats_method",
         "posthog_organization"."is_hipaa",
         "posthog_organization"."customer_id",
         "posthog_organization"."available_product_features",
         "posthog_organization"."usage",
         "posthog_organization"."never_drop_data",
         "posthog_organization"."customer_trust_scores",
         "posthog_organization"."setup_section_2_completed",
         "posthog_organization"."personalization",
         "posthog_organization"."domain_whitelist",
         "posthog_organization"."is_platform"
  FROM "posthog_organization"
  WHERE "posthog_organization"."id" = '00000000-0000-0000-0000-000000000000'::uuid
  LIMIT 21
  '''
# ---
# name: TestDecide.test_decide_doesnt_error_out_when_database_is_down.10
  '''
  SELECT "ee_accesscontrol"."id",
         "ee_accesscontrol"."team_id",
         "ee_accesscontrol"."access_level",
         "ee_accesscontrol"."resource",
         "ee_accesscontrol"."resource_id",
         "ee_accesscontrol"."organization_member_id",
         "ee_accesscontrol"."role_id",
         "ee_accesscontrol"."created_by_id",
         "ee_accesscontrol"."created_at",
         "ee_accesscontrol"."updated_at"
  FROM "ee_accesscontrol"
  LEFT OUTER JOIN "posthog_organizationmembership" ON ("ee_accesscontrol"."organization_member_id" = "posthog_organizationmembership"."id")
  INNER JOIN "posthog_team" ON ("ee_accesscontrol"."team_id" = "posthog_team"."id")
  WHERE (("ee_accesscontrol"."organization_member_id" IS NULL
          AND "ee_accesscontrol"."resource" = 'project'
          AND "ee_accesscontrol"."resource_id" = '99999'
          AND "ee_accesscontrol"."role_id" IS NULL
          AND "ee_accesscontrol"."team_id" = 99999)
         OR ("posthog_organizationmembership"."user_id" = 99999
             AND "ee_accesscontrol"."resource" = 'project'
             AND "ee_accesscontrol"."resource_id" = '99999'
             AND "ee_accesscontrol"."role_id" IS NULL
             AND "ee_accesscontrol"."team_id" = 99999)
         OR ("ee_accesscontrol"."organization_member_id" IS NULL
             AND "ee_accesscontrol"."resource" = 'project'
             AND "ee_accesscontrol"."resource_id" IS NULL
             AND "ee_accesscontrol"."role_id" IS NULL
             AND "ee_accesscontrol"."team_id" = 99999)
         OR ("posthog_organizationmembership"."user_id" = 99999
             AND "ee_accesscontrol"."resource" = 'project'
             AND "ee_accesscontrol"."resource_id" IS NULL
             AND "ee_accesscontrol"."role_id" IS NULL
             AND "ee_accesscontrol"."team_id" = 99999)
         OR ("ee_accesscontrol"."organization_member_id" IS NULL
             AND "ee_accesscontrol"."resource" = 'project'
             AND "ee_accesscontrol"."resource_id" IS NOT NULL
             AND "ee_accesscontrol"."role_id" IS NULL
             AND "posthog_team"."organization_id" = '00000000-0000-0000-0000-000000000000'::uuid)
         OR ("posthog_organizationmembership"."user_id" = 99999
             AND "ee_accesscontrol"."resource" = 'project'
             AND "ee_accesscontrol"."resource_id" IS NOT NULL
             AND "ee_accesscontrol"."role_id" IS NULL
             AND "posthog_team"."organization_id" = '00000000-0000-0000-0000-000000000000'::uuid))
  '''
# ---
# name: TestDecide.test_decide_doesnt_error_out_when_database_is_down.11
  '''
  SELECT "posthog_organizationmembership"."id",
         "posthog_organizationmembership"."organization_id",
         "posthog_organizationmembership"."user_id",
         "posthog_organizationmembership"."level",
         "posthog_organizationmembership"."joined_at",
         "posthog_organizationmembership"."updated_at",
         "posthog_organization"."id",
         "posthog_organization"."name",
         "posthog_organization"."slug",
         "posthog_organization"."logo_media_id",
         "posthog_organization"."created_at",
         "posthog_organization"."updated_at",
         "posthog_organization"."session_cookie_age",
         "posthog_organization"."is_member_join_email_enabled",
         "posthog_organization"."is_ai_data_processing_approved",
         "posthog_organization"."enforce_2fa",
         "posthog_organization"."members_can_invite",
         "posthog_organization"."members_can_use_personal_api_keys",
         "posthog_organization"."allow_publicly_shared_resources",
         "posthog_organization"."default_role_id",
         "posthog_organization"."plugins_access_level",
         "posthog_organization"."for_internal_metrics",
         "posthog_organization"."default_experiment_stats_method",
         "posthog_organization"."is_hipaa",
         "posthog_organization"."customer_id",
         "posthog_organization"."available_product_features",
         "posthog_organization"."usage",
         "posthog_organization"."never_drop_data",
         "posthog_organization"."customer_trust_scores",
         "posthog_organization"."setup_section_2_completed",
         "posthog_organization"."personalization",
         "posthog_organization"."domain_whitelist",
         "posthog_organization"."is_platform"
  FROM "posthog_organizationmembership"
  INNER JOIN "posthog_organization" ON ("posthog_organizationmembership"."organization_id" = "posthog_organization"."id")
  WHERE "posthog_organizationmembership"."user_id" = 99999
  '''
# ---
# name: TestDecide.test_decide_doesnt_error_out_when_database_is_down.12
  '''
  SELECT "posthog_team"."id",
         "posthog_team"."organization_id"
  FROM "posthog_team"
  WHERE "posthog_team"."organization_id" IN ('00000000-0000-0000-0000-000000000000'::uuid)
  '''
# ---
# name: TestDecide.test_decide_doesnt_error_out_when_database_is_down.13
  '''
  SELECT "posthog_organizationmembership"."id",
         "posthog_organizationmembership"."organization_id",
         "posthog_organizationmembership"."user_id",
         "posthog_organizationmembership"."level",
         "posthog_organizationmembership"."joined_at",
         "posthog_organizationmembership"."updated_at",
         "posthog_organization"."id",
         "posthog_organization"."name",
         "posthog_organization"."slug",
         "posthog_organization"."logo_media_id",
         "posthog_organization"."created_at",
         "posthog_organization"."updated_at",
         "posthog_organization"."session_cookie_age",
         "posthog_organization"."is_member_join_email_enabled",
         "posthog_organization"."is_ai_data_processing_approved",
         "posthog_organization"."enforce_2fa",
         "posthog_organization"."members_can_invite",
         "posthog_organization"."members_can_use_personal_api_keys",
         "posthog_organization"."allow_publicly_shared_resources",
         "posthog_organization"."default_role_id",
         "posthog_organization"."plugins_access_level",
         "posthog_organization"."for_internal_metrics",
         "posthog_organization"."default_experiment_stats_method",
         "posthog_organization"."is_hipaa",
         "posthog_organization"."customer_id",
         "posthog_organization"."available_product_features",
         "posthog_organization"."usage",
         "posthog_organization"."never_drop_data",
         "posthog_organization"."customer_trust_scores",
         "posthog_organization"."setup_section_2_completed",
         "posthog_organization"."personalization",
         "posthog_organization"."domain_whitelist",
         "posthog_organization"."is_platform"
  FROM "posthog_organizationmembership"
  INNER JOIN "posthog_organization" ON ("posthog_organizationmembership"."organization_id" = "posthog_organization"."id")
  WHERE ("posthog_organizationmembership"."organization_id" = '00000000-0000-0000-0000-000000000000'::uuid
         AND "posthog_organizationmembership"."user_id" = 99999)
  LIMIT 21
  '''
# ---
# name: TestDecide.test_decide_doesnt_error_out_when_database_is_down.14
  '''
  SELECT "posthog_organizationmembership"."id",
         "posthog_organizationmembership"."organization_id",
         "posthog_organizationmembership"."user_id",
         "posthog_organizationmembership"."level",
         "posthog_organizationmembership"."joined_at",
         "posthog_organizationmembership"."updated_at",
         "posthog_organization"."id",
         "posthog_organization"."name",
         "posthog_organization"."slug",
         "posthog_organization"."logo_media_id",
         "posthog_organization"."created_at",
         "posthog_organization"."updated_at",
         "posthog_organization"."session_cookie_age",
         "posthog_organization"."is_member_join_email_enabled",
         "posthog_organization"."is_ai_data_processing_approved",
         "posthog_organization"."enforce_2fa",
         "posthog_organization"."members_can_invite",
         "posthog_organization"."members_can_use_personal_api_keys",
         "posthog_organization"."allow_publicly_shared_resources",
         "posthog_organization"."default_role_id",
         "posthog_organization"."plugins_access_level",
         "posthog_organization"."for_internal_metrics",
         "posthog_organization"."default_experiment_stats_method",
         "posthog_organization"."is_hipaa",
         "posthog_organization"."customer_id",
         "posthog_organization"."available_product_features",
         "posthog_organization"."usage",
         "posthog_organization"."never_drop_data",
         "posthog_organization"."customer_trust_scores",
         "posthog_organization"."setup_section_2_completed",
         "posthog_organization"."personalization",
         "posthog_organization"."domain_whitelist",
         "posthog_organization"."is_platform"
  FROM "posthog_organizationmembership"
  INNER JOIN "posthog_organization" ON ("posthog_organizationmembership"."organization_id" = "posthog_organization"."id")
  WHERE "posthog_organizationmembership"."user_id" = 99999
  '''
# ---
# name: TestDecide.test_decide_doesnt_error_out_when_database_is_down.15
  '''
  SELECT "posthog_organizationmembership"."id",
         "posthog_organizationmembership"."organization_id",
         "posthog_organizationmembership"."user_id",
         "posthog_organizationmembership"."level",
         "posthog_organizationmembership"."joined_at",
         "posthog_organizationmembership"."updated_at",
         "posthog_organization"."id",
         "posthog_organization"."name",
         "posthog_organization"."slug",
         "posthog_organization"."logo_media_id",
         "posthog_organization"."created_at",
         "posthog_organization"."updated_at",
         "posthog_organization"."session_cookie_age",
         "posthog_organization"."is_member_join_email_enabled",
         "posthog_organization"."is_ai_data_processing_approved",
         "posthog_organization"."enforce_2fa",
         "posthog_organization"."members_can_invite",
         "posthog_organization"."members_can_use_personal_api_keys",
         "posthog_organization"."allow_publicly_shared_resources",
         "posthog_organization"."default_role_id",
         "posthog_organization"."plugins_access_level",
         "posthog_organization"."for_internal_metrics",
         "posthog_organization"."default_experiment_stats_method",
         "posthog_organization"."is_hipaa",
         "posthog_organization"."customer_id",
         "posthog_organization"."available_product_features",
         "posthog_organization"."usage",
         "posthog_organization"."never_drop_data",
         "posthog_organization"."customer_trust_scores",
         "posthog_organization"."setup_section_2_completed",
         "posthog_organization"."personalization",
         "posthog_organization"."domain_whitelist",
         "posthog_organization"."is_platform"
  FROM "posthog_organizationmembership"
  INNER JOIN "posthog_organization" ON ("posthog_organizationmembership"."organization_id" = "posthog_organization"."id")
  WHERE "posthog_organizationmembership"."user_id" = 99999
  '''
# ---
# name: TestDecide.test_decide_doesnt_error_out_when_database_is_down.16
  '''
  SELECT "posthog_team"."id",
         "posthog_team"."organization_id"
  FROM "posthog_team"
  WHERE "posthog_team"."organization_id" IN ('00000000-0000-0000-0000-000000000000'::uuid)
  '''
# ---
# name: TestDecide.test_decide_doesnt_error_out_when_database_is_down.17
  '''
  SELECT "posthog_organizationmembership"."id",
         "posthog_organizationmembership"."organization_id",
         "posthog_organizationmembership"."user_id",
         "posthog_organizationmembership"."level",
         "posthog_organizationmembership"."joined_at",
         "posthog_organizationmembership"."updated_at",
         "posthog_organization"."id",
         "posthog_organization"."name",
         "posthog_organization"."slug",
         "posthog_organization"."logo_media_id",
         "posthog_organization"."created_at",
         "posthog_organization"."updated_at",
         "posthog_organization"."session_cookie_age",
         "posthog_organization"."is_member_join_email_enabled",
         "posthog_organization"."is_ai_data_processing_approved",
         "posthog_organization"."enforce_2fa",
         "posthog_organization"."members_can_invite",
         "posthog_organization"."members_can_use_personal_api_keys",
         "posthog_organization"."allow_publicly_shared_resources",
         "posthog_organization"."default_role_id",
         "posthog_organization"."plugins_access_level",
         "posthog_organization"."for_internal_metrics",
         "posthog_organization"."default_experiment_stats_method",
         "posthog_organization"."is_hipaa",
         "posthog_organization"."customer_id",
         "posthog_organization"."available_product_features",
         "posthog_organization"."usage",
         "posthog_organization"."never_drop_data",
         "posthog_organization"."customer_trust_scores",
         "posthog_organization"."setup_section_2_completed",
         "posthog_organization"."personalization",
         "posthog_organization"."domain_whitelist",
         "posthog_organization"."is_platform"
  FROM "posthog_organizationmembership"
  INNER JOIN "posthog_organization" ON ("posthog_organizationmembership"."organization_id" = "posthog_organization"."id")
  WHERE ("posthog_organizationmembership"."organization_id" = '00000000-0000-0000-0000-000000000000'::uuid
         AND "posthog_organizationmembership"."user_id" = 99999)
  LIMIT 21
  '''
# ---
# name: TestDecide.test_decide_doesnt_error_out_when_database_is_down.18
  '''
  SELECT "posthog_team"."id",
         "posthog_team"."api_token"
  FROM "posthog_team"
  WHERE "posthog_team"."id" = 99999
  LIMIT 21
  '''
# ---
# name: TestDecide.test_decide_doesnt_error_out_when_database_is_down.19
  '''
  SELECT "posthog_hogflow"."id",
         "posthog_hogflow"."name",
         "posthog_hogflow"."description",
         "posthog_hogflow"."version",
         "posthog_hogflow"."team_id",
         "posthog_hogflow"."status",
         "posthog_hogflow"."created_at",
         "posthog_hogflow"."created_by_id",
         "posthog_hogflow"."updated_at",
         "posthog_hogflow"."trigger",
         "posthog_hogflow"."trigger_masking",
         "posthog_hogflow"."conversion",
         "posthog_hogflow"."exit_condition",
         "posthog_hogflow"."edges",
         "posthog_hogflow"."actions",
         "posthog_hogflow"."abort_action",
         "posthog_team"."id",
         "posthog_team"."uuid",
         "posthog_team"."organization_id",
         "posthog_team"."parent_team_id",
         "posthog_team"."project_id",
         "posthog_team"."api_token",
         "posthog_team"."app_urls",
         "posthog_team"."name",
         "posthog_team"."slack_incoming_webhook",
         "posthog_team"."created_at",
         "posthog_team"."updated_at",
         "posthog_team"."anonymize_ips",
         "posthog_team"."completed_snippet_onboarding",
         "posthog_team"."has_completed_onboarding_for",
         "posthog_team"."onboarding_tasks",
         "posthog_team"."ingested_event",
         "posthog_team"."autocapture_opt_out",
         "posthog_team"."autocapture_web_vitals_opt_in",
         "posthog_team"."autocapture_web_vitals_allowed_metrics",
         "posthog_team"."autocapture_exceptions_opt_in",
         "posthog_team"."autocapture_exceptions_errors_to_ignore",
         "posthog_team"."person_processing_opt_out",
         "posthog_team"."secret_api_token",
         "posthog_team"."secret_api_token_backup",
         "posthog_team"."session_recording_opt_in",
         "posthog_team"."session_recording_sample_rate",
         "posthog_team"."session_recording_minimum_duration_milliseconds",
         "posthog_team"."session_recording_linked_flag",
         "posthog_team"."session_recording_network_payload_capture_config",
         "posthog_team"."session_recording_masking_config",
         "posthog_team"."session_recording_url_trigger_config",
         "posthog_team"."session_recording_url_blocklist_config",
         "posthog_team"."session_recording_event_trigger_config",
         "posthog_team"."session_recording_trigger_match_type_config",
         "posthog_team"."session_replay_config",
         "posthog_team"."session_recording_retention_period",
         "posthog_team"."survey_config",
         "posthog_team"."capture_console_log_opt_in",
         "posthog_team"."capture_performance_opt_in",
         "posthog_team"."capture_dead_clicks",
         "posthog_team"."surveys_opt_in",
         "posthog_team"."heatmaps_opt_in",
         "posthog_team"."web_analytics_pre_aggregated_tables_enabled",
         "posthog_team"."web_analytics_pre_aggregated_tables_version",
         "posthog_team"."flags_persistence_default",
         "posthog_team"."feature_flag_confirmation_enabled",
         "posthog_team"."feature_flag_confirmation_message",
         "posthog_team"."session_recording_version",
         "posthog_team"."signup_token",
         "posthog_team"."is_demo",
         "posthog_team"."access_control",
         "posthog_team"."week_start_day",
         "posthog_team"."inject_web_apps",
         "posthog_team"."test_account_filters",
         "posthog_team"."test_account_filters_default_checked",
         "posthog_team"."path_cleaning_filters",
         "posthog_team"."timezone",
         "posthog_team"."data_attributes",
         "posthog_team"."person_display_name_properties",
         "posthog_team"."live_events_columns",
         "posthog_team"."recording_domains",
         "posthog_team"."human_friendly_comparison_periods",
         "posthog_team"."cookieless_server_hash_mode",
         "posthog_team"."primary_dashboard_id",
         "posthog_team"."default_data_theme",
         "posthog_team"."extra_settings",
         "posthog_team"."modifiers",
         "posthog_team"."correlation_config",
         "posthog_team"."session_recording_retention_period_days",
         "posthog_team"."plugins_opt_in",
         "posthog_team"."opt_out_capture",
         "posthog_team"."event_names",
         "posthog_team"."event_names_with_usage",
         "posthog_team"."event_properties",
         "posthog_team"."event_properties_with_usage",
         "posthog_team"."event_properties_numerical",
         "posthog_team"."external_data_workspace_id",
         "posthog_team"."external_data_workspace_last_synced_at",
         "posthog_team"."api_query_rate_limit",
         "posthog_team"."revenue_tracking_config",
         "posthog_team"."drop_events_older_than",
         "posthog_team"."base_currency"
  FROM "posthog_hogflow"
  INNER JOIN "posthog_team" ON ("posthog_hogflow"."team_id" = "posthog_team"."id")
  WHERE ("posthog_hogflow"."status" = 'active'
         AND "posthog_hogflow"."team_id" = 99999
         AND "posthog_hogflow"."trigger" @> '{"filter_test_accounts": true}'::jsonb)
  '''
# ---
# name: TestDecide.test_decide_doesnt_error_out_when_database_is_down.2
  '''
  SELECT "posthog_organizationmembership"."id",
         "posthog_organizationmembership"."organization_id",
         "posthog_organizationmembership"."user_id",
         "posthog_organizationmembership"."level",
         "posthog_organizationmembership"."joined_at",
         "posthog_organizationmembership"."updated_at",
         "posthog_organization"."id",
         "posthog_organization"."name",
         "posthog_organization"."slug",
         "posthog_organization"."logo_media_id",
         "posthog_organization"."created_at",
         "posthog_organization"."updated_at",
         "posthog_organization"."session_cookie_age",
         "posthog_organization"."is_member_join_email_enabled",
         "posthog_organization"."is_ai_data_processing_approved",
         "posthog_organization"."enforce_2fa",
         "posthog_organization"."members_can_invite",
         "posthog_organization"."members_can_use_personal_api_keys",
         "posthog_organization"."allow_publicly_shared_resources",
         "posthog_organization"."default_role_id",
         "posthog_organization"."plugins_access_level",
         "posthog_organization"."for_internal_metrics",
         "posthog_organization"."default_experiment_stats_method",
         "posthog_organization"."is_hipaa",
         "posthog_organization"."customer_id",
         "posthog_organization"."available_product_features",
         "posthog_organization"."usage",
         "posthog_organization"."never_drop_data",
         "posthog_organization"."customer_trust_scores",
         "posthog_organization"."setup_section_2_completed",
         "posthog_organization"."personalization",
         "posthog_organization"."domain_whitelist",
         "posthog_organization"."is_platform"
  FROM "posthog_organizationmembership"
  INNER JOIN "posthog_organization" ON ("posthog_organizationmembership"."organization_id" = "posthog_organization"."id")
  WHERE "posthog_organizationmembership"."user_id" = 99999
  '''
# ---
# name: TestDecide.test_decide_doesnt_error_out_when_database_is_down.20
  '''
  SELECT "posthog_hogfunction"."id",
         "posthog_hogfunction"."team_id",
         "posthog_hogfunction"."name",
         "posthog_hogfunction"."description",
         "posthog_hogfunction"."created_at",
         "posthog_hogfunction"."created_by_id",
         "posthog_hogfunction"."deleted",
         "posthog_hogfunction"."updated_at",
         "posthog_hogfunction"."enabled",
         "posthog_hogfunction"."type",
         "posthog_hogfunction"."kind",
         "posthog_hogfunction"."icon_url",
         "posthog_hogfunction"."hog",
         "posthog_hogfunction"."bytecode",
         "posthog_hogfunction"."transpiled",
         "posthog_hogfunction"."inputs_schema",
         "posthog_hogfunction"."inputs",
         "posthog_hogfunction"."encrypted_inputs",
         "posthog_hogfunction"."filters",
         "posthog_hogfunction"."mappings",
         "posthog_hogfunction"."masking",
         "posthog_hogfunction"."template_id",
         "posthog_hogfunction"."hog_function_template_id",
         "posthog_hogfunction"."execution_order",
         "posthog_team"."id",
         "posthog_team"."uuid",
         "posthog_team"."organization_id",
         "posthog_team"."parent_team_id",
         "posthog_team"."project_id",
         "posthog_team"."api_token",
         "posthog_team"."app_urls",
         "posthog_team"."name",
         "posthog_team"."slack_incoming_webhook",
         "posthog_team"."created_at",
         "posthog_team"."updated_at",
         "posthog_team"."anonymize_ips",
         "posthog_team"."completed_snippet_onboarding",
         "posthog_team"."has_completed_onboarding_for",
         "posthog_team"."onboarding_tasks",
         "posthog_team"."ingested_event",
         "posthog_team"."autocapture_opt_out",
         "posthog_team"."autocapture_web_vitals_opt_in",
         "posthog_team"."autocapture_web_vitals_allowed_metrics",
         "posthog_team"."autocapture_exceptions_opt_in",
         "posthog_team"."autocapture_exceptions_errors_to_ignore",
         "posthog_team"."person_processing_opt_out",
         "posthog_team"."secret_api_token",
         "posthog_team"."secret_api_token_backup",
         "posthog_team"."session_recording_opt_in",
         "posthog_team"."session_recording_sample_rate",
         "posthog_team"."session_recording_minimum_duration_milliseconds",
         "posthog_team"."session_recording_linked_flag",
         "posthog_team"."session_recording_network_payload_capture_config",
         "posthog_team"."session_recording_masking_config",
         "posthog_team"."session_recording_url_trigger_config",
         "posthog_team"."session_recording_url_blocklist_config",
         "posthog_team"."session_recording_event_trigger_config",
         "posthog_team"."session_recording_trigger_match_type_config",
         "posthog_team"."session_replay_config",
         "posthog_team"."session_recording_retention_period",
         "posthog_team"."survey_config",
         "posthog_team"."capture_console_log_opt_in",
         "posthog_team"."capture_performance_opt_in",
         "posthog_team"."capture_dead_clicks",
         "posthog_team"."surveys_opt_in",
         "posthog_team"."heatmaps_opt_in",
         "posthog_team"."web_analytics_pre_aggregated_tables_enabled",
         "posthog_team"."web_analytics_pre_aggregated_tables_version",
         "posthog_team"."flags_persistence_default",
         "posthog_team"."feature_flag_confirmation_enabled",
         "posthog_team"."feature_flag_confirmation_message",
         "posthog_team"."session_recording_version",
         "posthog_team"."signup_token",
         "posthog_team"."is_demo",
         "posthog_team"."access_control",
         "posthog_team"."week_start_day",
         "posthog_team"."inject_web_apps",
         "posthog_team"."test_account_filters",
         "posthog_team"."test_account_filters_default_checked",
         "posthog_team"."path_cleaning_filters",
         "posthog_team"."timezone",
         "posthog_team"."data_attributes",
         "posthog_team"."person_display_name_properties",
         "posthog_team"."live_events_columns",
         "posthog_team"."recording_domains",
         "posthog_team"."human_friendly_comparison_periods",
         "posthog_team"."cookieless_server_hash_mode",
         "posthog_team"."primary_dashboard_id",
         "posthog_team"."default_data_theme",
         "posthog_team"."extra_settings",
         "posthog_team"."modifiers",
         "posthog_team"."correlation_config",
         "posthog_team"."session_recording_retention_period_days",
         "posthog_team"."plugins_opt_in",
         "posthog_team"."opt_out_capture",
         "posthog_team"."event_names",
         "posthog_team"."event_names_with_usage",
         "posthog_team"."event_properties",
         "posthog_team"."event_properties_with_usage",
         "posthog_team"."event_properties_numerical",
         "posthog_team"."external_data_workspace_id",
         "posthog_team"."external_data_workspace_last_synced_at",
         "posthog_team"."api_query_rate_limit",
         "posthog_team"."revenue_tracking_config",
         "posthog_team"."drop_events_older_than",
         "posthog_team"."base_currency"
  FROM "posthog_hogfunction"
  INNER JOIN "posthog_team" ON ("posthog_hogfunction"."team_id" = "posthog_team"."id")
  WHERE ("posthog_hogfunction"."team_id" = 99999
         AND "posthog_hogfunction"."filters" @> '{"filter_test_accounts": true}'::jsonb)
  '''
# ---
<<<<<<< HEAD
# name: TestDecide.test_decide_doesnt_error_out_when_database_is_down.2
  '''
  SELECT "posthog_team"."id",
         "posthog_team"."organization_id"
  FROM "posthog_team"
  WHERE "posthog_team"."organization_id" IN ('00000000-0000-0000-0000-000000000000'::uuid)
  '''
# ---
# name: TestDecide.test_decide_doesnt_error_out_when_database_is_down.20
=======
# name: TestDecide.test_decide_doesnt_error_out_when_database_is_down.21
>>>>>>> 545a2583
  '''
  SELECT "posthog_teamrevenueanalyticsconfig"."team_id",
         "posthog_teamrevenueanalyticsconfig"."filter_test_accounts",
         "posthog_teamrevenueanalyticsconfig"."notified_first_sync",
         "posthog_teamrevenueanalyticsconfig"."events",
         "posthog_teamrevenueanalyticsconfig"."goals",
         "posthog_teamrevenueanalyticsconfig"."base_currency"
  FROM "posthog_teamrevenueanalyticsconfig"
  WHERE "posthog_teamrevenueanalyticsconfig"."team_id" = 99999
  LIMIT 21
  '''
# ---
# name: TestDecide.test_decide_doesnt_error_out_when_database_is_down.22
  '''
  SELECT "posthog_teammarketinganalyticsconfig"."team_id",
         "posthog_teammarketinganalyticsconfig"."sources_map",
         "posthog_teammarketinganalyticsconfig"."conversion_goals"
  FROM "posthog_teammarketinganalyticsconfig"
  WHERE "posthog_teammarketinganalyticsconfig"."team_id" = 99999
  LIMIT 21
  '''
# ---
# name: TestDecide.test_decide_doesnt_error_out_when_database_is_down.23
  '''
  SELECT 1 AS "a"
  FROM "posthog_grouptypemapping"
  WHERE "posthog_grouptypemapping"."project_id" = 99999
  LIMIT 1
  '''
# ---
# name: TestDecide.test_decide_doesnt_error_out_when_database_is_down.24
  '''
  SELECT "posthog_grouptypemapping"."group_type",
         "posthog_grouptypemapping"."group_type_index",
         "posthog_grouptypemapping"."name_singular",
         "posthog_grouptypemapping"."name_plural",
         "posthog_grouptypemapping"."detail_dashboard_id",
         "posthog_grouptypemapping"."default_columns",
         "posthog_grouptypemapping"."created_at"
  FROM "posthog_grouptypemapping"
  WHERE "posthog_grouptypemapping"."project_id" = 99999
  ORDER BY "posthog_grouptypemapping"."group_type_index" ASC
  '''
# ---
# name: TestDecide.test_decide_doesnt_error_out_when_database_is_down.25
  '''
  SELECT "posthog_team"."id",
         "posthog_team"."uuid",
         "posthog_team"."organization_id",
         "posthog_team"."parent_team_id",
         "posthog_team"."project_id",
         "posthog_team"."api_token",
         "posthog_team"."app_urls",
         "posthog_team"."name",
         "posthog_team"."slack_incoming_webhook",
         "posthog_team"."created_at",
         "posthog_team"."updated_at",
         "posthog_team"."anonymize_ips",
         "posthog_team"."completed_snippet_onboarding",
         "posthog_team"."has_completed_onboarding_for",
         "posthog_team"."onboarding_tasks",
         "posthog_team"."ingested_event",
         "posthog_team"."autocapture_opt_out",
         "posthog_team"."autocapture_web_vitals_opt_in",
         "posthog_team"."autocapture_web_vitals_allowed_metrics",
         "posthog_team"."autocapture_exceptions_opt_in",
         "posthog_team"."autocapture_exceptions_errors_to_ignore",
         "posthog_team"."person_processing_opt_out",
         "posthog_team"."secret_api_token",
         "posthog_team"."secret_api_token_backup",
         "posthog_team"."session_recording_opt_in",
         "posthog_team"."session_recording_sample_rate",
         "posthog_team"."session_recording_minimum_duration_milliseconds",
         "posthog_team"."session_recording_linked_flag",
         "posthog_team"."session_recording_network_payload_capture_config",
         "posthog_team"."session_recording_masking_config",
         "posthog_team"."session_recording_url_trigger_config",
         "posthog_team"."session_recording_url_blocklist_config",
         "posthog_team"."session_recording_event_trigger_config",
         "posthog_team"."session_recording_trigger_match_type_config",
         "posthog_team"."session_replay_config",
         "posthog_team"."session_recording_retention_period",
         "posthog_team"."survey_config",
         "posthog_team"."capture_console_log_opt_in",
         "posthog_team"."capture_performance_opt_in",
         "posthog_team"."capture_dead_clicks",
         "posthog_team"."surveys_opt_in",
         "posthog_team"."heatmaps_opt_in",
         "posthog_team"."web_analytics_pre_aggregated_tables_enabled",
         "posthog_team"."web_analytics_pre_aggregated_tables_version",
         "posthog_team"."flags_persistence_default",
         "posthog_team"."feature_flag_confirmation_enabled",
         "posthog_team"."feature_flag_confirmation_message",
         "posthog_team"."session_recording_version",
         "posthog_team"."signup_token",
         "posthog_team"."is_demo",
         "posthog_team"."access_control",
         "posthog_team"."week_start_day",
         "posthog_team"."inject_web_apps",
         "posthog_team"."test_account_filters",
         "posthog_team"."test_account_filters_default_checked",
         "posthog_team"."path_cleaning_filters",
         "posthog_team"."timezone",
         "posthog_team"."data_attributes",
         "posthog_team"."person_display_name_properties",
         "posthog_team"."live_events_columns",
         "posthog_team"."recording_domains",
         "posthog_team"."human_friendly_comparison_periods",
         "posthog_team"."cookieless_server_hash_mode",
         "posthog_team"."primary_dashboard_id",
         "posthog_team"."default_data_theme",
         "posthog_team"."extra_settings",
         "posthog_team"."modifiers",
         "posthog_team"."correlation_config",
         "posthog_team"."session_recording_retention_period_days",
         "posthog_team"."external_data_workspace_id",
         "posthog_team"."external_data_workspace_last_synced_at",
         "posthog_team"."api_query_rate_limit",
         "posthog_team"."revenue_tracking_config",
         "posthog_team"."drop_events_older_than",
         "posthog_team"."base_currency"
  FROM "posthog_team"
  WHERE "posthog_team"."id" = 99999
  LIMIT 21
  '''
# ---
# name: TestDecide.test_decide_doesnt_error_out_when_database_is_down.26
  '''
  SELECT "posthog_productintent"."id",
         "posthog_productintent"."team_id",
         "posthog_productintent"."created_at",
         "posthog_productintent"."updated_at",
         "posthog_productintent"."product_type",
         "posthog_productintent"."onboarding_completed_at",
         "posthog_productintent"."contexts",
         "posthog_productintent"."activated_at",
         "posthog_productintent"."activation_last_checked_at"
  FROM "posthog_productintent"
  WHERE "posthog_productintent"."team_id" = 99999
  '''
# ---
# name: TestDecide.test_decide_doesnt_error_out_when_database_is_down.27
  '''
  SELECT "posthog_organization"."id",
         "posthog_organization"."name",
         "posthog_organization"."slug",
         "posthog_organization"."logo_media_id",
         "posthog_organization"."created_at",
         "posthog_organization"."updated_at",
         "posthog_organization"."session_cookie_age",
         "posthog_organization"."is_member_join_email_enabled",
         "posthog_organization"."is_ai_data_processing_approved",
         "posthog_organization"."enforce_2fa",
         "posthog_organization"."members_can_invite",
         "posthog_organization"."members_can_use_personal_api_keys",
         "posthog_organization"."allow_publicly_shared_resources",
         "posthog_organization"."default_role_id",
         "posthog_organization"."plugins_access_level",
         "posthog_organization"."for_internal_metrics",
         "posthog_organization"."default_experiment_stats_method",
         "posthog_organization"."is_hipaa",
         "posthog_organization"."customer_id",
         "posthog_organization"."available_product_features",
         "posthog_organization"."usage",
         "posthog_organization"."never_drop_data",
         "posthog_organization"."customer_trust_scores",
         "posthog_organization"."setup_section_2_completed",
         "posthog_organization"."personalization",
         "posthog_organization"."domain_whitelist",
         "posthog_organization"."is_platform"
  FROM "posthog_organization"
  WHERE "posthog_organization"."id" = '00000000-0000-0000-0000-000000000000'::uuid
  LIMIT 21
  '''
# ---
# name: TestDecide.test_decide_doesnt_error_out_when_database_is_down.28
  '''
  SELECT "posthog_datacolortheme"."id"
  FROM "posthog_datacolortheme"
  WHERE "posthog_datacolortheme"."team_id" IS NULL
  ORDER BY "posthog_datacolortheme"."id" ASC
  LIMIT 1
  '''
# ---
# name: TestDecide.test_decide_doesnt_error_out_when_database_is_down.29
  '''
  SELECT "posthog_productintent"."product_type",
         "posthog_productintent"."created_at",
         "posthog_productintent"."onboarding_completed_at",
         "posthog_productintent"."updated_at"
  FROM "posthog_productintent"
  WHERE "posthog_productintent"."team_id" = 99999
  '''
# ---
# name: TestDecide.test_decide_doesnt_error_out_when_database_is_down.3
  '''
  SELECT "posthog_team"."id",
         "posthog_team"."organization_id",
         "posthog_team"."access_control"
  FROM "posthog_team"
  WHERE "posthog_team"."organization_id" IN ('00000000-0000-0000-0000-000000000000'::uuid)
  '''
# ---
# name: TestDecide.test_decide_doesnt_error_out_when_database_is_down.30
  '''
  SELECT "posthog_user"."id",
         "posthog_user"."password",
         "posthog_user"."last_login",
         "posthog_user"."first_name",
         "posthog_user"."last_name",
         "posthog_user"."is_staff",
         "posthog_user"."date_joined",
         "posthog_user"."uuid",
         "posthog_user"."current_organization_id",
         "posthog_user"."current_team_id",
         "posthog_user"."email",
         "posthog_user"."pending_email",
         "posthog_user"."temporary_token",
         "posthog_user"."distinct_id",
         "posthog_user"."is_email_verified",
         "posthog_user"."has_seen_product_intro_for",
         "posthog_user"."strapi_id",
         "posthog_user"."is_active",
         "posthog_user"."role_at_organization",
         "posthog_user"."theme_mode",
         "posthog_user"."partial_notification_settings",
         "posthog_user"."anonymize_data",
         "posthog_user"."toolbar_mode",
         "posthog_user"."hedgehog_config",
         "posthog_user"."events_column_config",
         "posthog_user"."email_opt_in"
  FROM "posthog_user"
  WHERE "posthog_user"."id" = 99999
  LIMIT 21
  '''
# ---
# name: TestDecide.test_decide_doesnt_error_out_when_database_is_down.31
  '''
  SELECT "posthog_featureflag"."id",
         "posthog_featureflag"."key",
         "posthog_featureflag"."name",
         "posthog_featureflag"."filters",
         "posthog_featureflag"."rollout_percentage",
         "posthog_featureflag"."team_id",
         "posthog_featureflag"."created_by_id",
         "posthog_featureflag"."created_at",
         "posthog_featureflag"."deleted",
         "posthog_featureflag"."active",
         "posthog_featureflag"."version",
         "posthog_featureflag"."last_modified_by_id",
         "posthog_featureflag"."rollback_conditions",
         "posthog_featureflag"."performed_rollback",
         "posthog_featureflag"."ensure_experience_continuity",
         "posthog_featureflag"."usage_dashboard_id",
         "posthog_featureflag"."has_enriched_analytics",
         "posthog_featureflag"."is_remote_configuration",
         "posthog_featureflag"."has_encrypted_payloads",
         "posthog_featureflag"."evaluation_runtime"
  FROM "posthog_featureflag"
  INNER JOIN "posthog_team" ON ("posthog_featureflag"."team_id" = "posthog_team"."id")
  WHERE ("posthog_featureflag"."active"
         AND NOT "posthog_featureflag"."deleted"
         AND "posthog_team"."project_id" = 99999)
  '''
# ---
# name: TestDecide.test_decide_doesnt_error_out_when_database_is_down.32
  '''
  SELECT COUNT(*) AS "__count"
  FROM "posthog_survey"
  INNER JOIN "posthog_team" ON ("posthog_survey"."team_id" = "posthog_team"."id")
  WHERE ("posthog_team"."project_id" = 99999
         AND NOT ("posthog_survey"."archived"))
  '''
# ---
# name: TestDecide.test_decide_doesnt_error_out_when_database_is_down.33
  '''
  SELECT "posthog_errortrackingsuppressionrule"."filters"
  FROM "posthog_errortrackingsuppressionrule"
  WHERE "posthog_errortrackingsuppressionrule"."team_id" = 99999
  '''
# ---
# name: TestDecide.test_decide_doesnt_error_out_when_database_is_down.34
  '''
  SELECT "posthog_pluginconfig"."id",
         "posthog_pluginconfig"."web_token",
         "posthog_pluginsourcefile"."updated_at",
         "posthog_plugin"."updated_at",
         "posthog_pluginconfig"."updated_at"
  FROM "posthog_pluginconfig"
  INNER JOIN "posthog_plugin" ON ("posthog_pluginconfig"."plugin_id" = "posthog_plugin"."id")
  INNER JOIN "posthog_pluginsourcefile" ON ("posthog_plugin"."id" = "posthog_pluginsourcefile"."plugin_id")
  WHERE ("posthog_pluginconfig"."enabled"
         AND "posthog_pluginsourcefile"."filename" = 'site.ts'
         AND "posthog_pluginsourcefile"."status" = 'TRANSPILED'
         AND "posthog_pluginconfig"."team_id" = 99999)
  '''
# ---
# name: TestDecide.test_decide_doesnt_error_out_when_database_is_down.4
  '''
  SELECT "posthog_team"."id",
         "posthog_team"."uuid",
         "posthog_team"."organization_id",
         "posthog_team"."parent_team_id",
         "posthog_team"."project_id",
         "posthog_team"."api_token",
         "posthog_team"."app_urls",
         "posthog_team"."name",
         "posthog_team"."slack_incoming_webhook",
         "posthog_team"."created_at",
         "posthog_team"."updated_at",
         "posthog_team"."anonymize_ips",
         "posthog_team"."completed_snippet_onboarding",
         "posthog_team"."has_completed_onboarding_for",
         "posthog_team"."onboarding_tasks",
         "posthog_team"."ingested_event",
         "posthog_team"."autocapture_opt_out",
         "posthog_team"."autocapture_web_vitals_opt_in",
         "posthog_team"."autocapture_web_vitals_allowed_metrics",
         "posthog_team"."autocapture_exceptions_opt_in",
         "posthog_team"."autocapture_exceptions_errors_to_ignore",
         "posthog_team"."person_processing_opt_out",
         "posthog_team"."secret_api_token",
         "posthog_team"."secret_api_token_backup",
         "posthog_team"."session_recording_opt_in",
         "posthog_team"."session_recording_sample_rate",
         "posthog_team"."session_recording_minimum_duration_milliseconds",
         "posthog_team"."session_recording_linked_flag",
         "posthog_team"."session_recording_network_payload_capture_config",
         "posthog_team"."session_recording_masking_config",
         "posthog_team"."session_recording_url_trigger_config",
         "posthog_team"."session_recording_url_blocklist_config",
         "posthog_team"."session_recording_event_trigger_config",
         "posthog_team"."session_recording_trigger_match_type_config",
         "posthog_team"."session_replay_config",
         "posthog_team"."session_recording_retention_period",
         "posthog_team"."survey_config",
         "posthog_team"."capture_console_log_opt_in",
         "posthog_team"."capture_performance_opt_in",
         "posthog_team"."capture_dead_clicks",
         "posthog_team"."surveys_opt_in",
         "posthog_team"."heatmaps_opt_in",
         "posthog_team"."web_analytics_pre_aggregated_tables_enabled",
         "posthog_team"."web_analytics_pre_aggregated_tables_version",
         "posthog_team"."flags_persistence_default",
         "posthog_team"."feature_flag_confirmation_enabled",
         "posthog_team"."feature_flag_confirmation_message",
         "posthog_team"."session_recording_version",
         "posthog_team"."signup_token",
         "posthog_team"."is_demo",
         "posthog_team"."access_control",
         "posthog_team"."week_start_day",
         "posthog_team"."inject_web_apps",
         "posthog_team"."test_account_filters",
         "posthog_team"."test_account_filters_default_checked",
         "posthog_team"."path_cleaning_filters",
         "posthog_team"."timezone",
         "posthog_team"."data_attributes",
         "posthog_team"."person_display_name_properties",
         "posthog_team"."live_events_columns",
         "posthog_team"."recording_domains",
         "posthog_team"."human_friendly_comparison_periods",
         "posthog_team"."cookieless_server_hash_mode",
         "posthog_team"."primary_dashboard_id",
         "posthog_team"."default_data_theme",
         "posthog_team"."extra_settings",
         "posthog_team"."modifiers",
         "posthog_team"."correlation_config",
         "posthog_team"."session_recording_retention_period_days",
         "posthog_team"."plugins_opt_in",
         "posthog_team"."opt_out_capture",
         "posthog_team"."event_names",
         "posthog_team"."event_names_with_usage",
         "posthog_team"."event_properties",
         "posthog_team"."event_properties_with_usage",
         "posthog_team"."event_properties_numerical",
         "posthog_team"."external_data_workspace_id",
         "posthog_team"."external_data_workspace_last_synced_at",
         "posthog_team"."api_query_rate_limit",
         "posthog_team"."revenue_tracking_config",
         "posthog_team"."drop_events_older_than",
         "posthog_team"."base_currency"
  FROM "posthog_team"
  WHERE "posthog_team"."id" = 99999
  LIMIT 21
  '''
# ---
# name: TestDecide.test_decide_doesnt_error_out_when_database_is_down.5
  '''
  SELECT "posthog_organizationmembership"."id",
         "posthog_organizationmembership"."organization_id",
         "posthog_organizationmembership"."user_id",
         "posthog_organizationmembership"."level",
         "posthog_organizationmembership"."joined_at",
         "posthog_organizationmembership"."updated_at",
         "posthog_organization"."id",
         "posthog_organization"."name",
         "posthog_organization"."slug",
         "posthog_organization"."logo_media_id",
         "posthog_organization"."created_at",
         "posthog_organization"."updated_at",
         "posthog_organization"."session_cookie_age",
         "posthog_organization"."is_member_join_email_enabled",
         "posthog_organization"."is_ai_data_processing_approved",
         "posthog_organization"."enforce_2fa",
         "posthog_organization"."members_can_invite",
         "posthog_organization"."members_can_use_personal_api_keys",
         "posthog_organization"."allow_publicly_shared_resources",
         "posthog_organization"."default_role_id",
         "posthog_organization"."plugins_access_level",
         "posthog_organization"."for_internal_metrics",
         "posthog_organization"."default_experiment_stats_method",
         "posthog_organization"."is_hipaa",
         "posthog_organization"."customer_id",
         "posthog_organization"."available_product_features",
         "posthog_organization"."usage",
         "posthog_organization"."never_drop_data",
         "posthog_organization"."customer_trust_scores",
         "posthog_organization"."setup_section_2_completed",
         "posthog_organization"."personalization",
         "posthog_organization"."domain_whitelist",
         "posthog_organization"."is_platform"
  FROM "posthog_organizationmembership"
  INNER JOIN "posthog_organization" ON ("posthog_organizationmembership"."organization_id" = "posthog_organization"."id")
  WHERE ("posthog_organizationmembership"."organization_id" = '00000000-0000-0000-0000-000000000000'::uuid
         AND "posthog_organizationmembership"."user_id" = 99999)
  LIMIT 21
  '''
# ---
# name: TestDecide.test_decide_doesnt_error_out_when_database_is_down.6
  '''
  SELECT "posthog_organizationmembership"."id",
         "posthog_organizationmembership"."organization_id",
         "posthog_organizationmembership"."user_id",
         "posthog_organizationmembership"."level",
         "posthog_organizationmembership"."joined_at",
         "posthog_organizationmembership"."updated_at",
         "posthog_organization"."id",
         "posthog_organization"."name",
         "posthog_organization"."slug",
         "posthog_organization"."logo_media_id",
         "posthog_organization"."created_at",
         "posthog_organization"."updated_at",
         "posthog_organization"."session_cookie_age",
         "posthog_organization"."is_member_join_email_enabled",
         "posthog_organization"."is_ai_data_processing_approved",
         "posthog_organization"."enforce_2fa",
         "posthog_organization"."members_can_invite",
         "posthog_organization"."members_can_use_personal_api_keys",
         "posthog_organization"."allow_publicly_shared_resources",
         "posthog_organization"."default_role_id",
         "posthog_organization"."plugins_access_level",
         "posthog_organization"."for_internal_metrics",
         "posthog_organization"."default_experiment_stats_method",
         "posthog_organization"."is_hipaa",
         "posthog_organization"."customer_id",
         "posthog_organization"."available_product_features",
         "posthog_organization"."usage",
         "posthog_organization"."never_drop_data",
         "posthog_organization"."customer_trust_scores",
         "posthog_organization"."setup_section_2_completed",
         "posthog_organization"."personalization",
         "posthog_organization"."domain_whitelist",
         "posthog_organization"."is_platform"
  FROM "posthog_organizationmembership"
  INNER JOIN "posthog_organization" ON ("posthog_organizationmembership"."organization_id" = "posthog_organization"."id")
  WHERE "posthog_organizationmembership"."user_id" = 99999
  '''
# ---
# name: TestDecide.test_decide_doesnt_error_out_when_database_is_down.7
  '''
  SELECT "posthog_team"."id",
         "posthog_team"."organization_id"
  FROM "posthog_team"
  WHERE "posthog_team"."organization_id" IN ('00000000-0000-0000-0000-000000000000'::uuid)
  '''
# ---
# name: TestDecide.test_decide_doesnt_error_out_when_database_is_down.8
  '''
  SELECT "posthog_organizationmembership"."id",
         "posthog_organizationmembership"."organization_id",
         "posthog_organizationmembership"."user_id",
         "posthog_organizationmembership"."level",
         "posthog_organizationmembership"."joined_at",
         "posthog_organizationmembership"."updated_at",
         "posthog_organization"."id",
         "posthog_organization"."name",
         "posthog_organization"."slug",
         "posthog_organization"."logo_media_id",
         "posthog_organization"."created_at",
         "posthog_organization"."updated_at",
         "posthog_organization"."session_cookie_age",
         "posthog_organization"."is_member_join_email_enabled",
         "posthog_organization"."is_ai_data_processing_approved",
         "posthog_organization"."enforce_2fa",
         "posthog_organization"."members_can_invite",
         "posthog_organization"."members_can_use_personal_api_keys",
         "posthog_organization"."allow_publicly_shared_resources",
         "posthog_organization"."default_role_id",
         "posthog_organization"."plugins_access_level",
         "posthog_organization"."for_internal_metrics",
         "posthog_organization"."default_experiment_stats_method",
         "posthog_organization"."is_hipaa",
         "posthog_organization"."customer_id",
         "posthog_organization"."available_product_features",
         "posthog_organization"."usage",
         "posthog_organization"."never_drop_data",
         "posthog_organization"."customer_trust_scores",
         "posthog_organization"."setup_section_2_completed",
         "posthog_organization"."personalization",
         "posthog_organization"."domain_whitelist",
         "posthog_organization"."is_platform"
  FROM "posthog_organizationmembership"
  INNER JOIN "posthog_organization" ON ("posthog_organizationmembership"."organization_id" = "posthog_organization"."id")
  WHERE ("posthog_organizationmembership"."organization_id" = '00000000-0000-0000-0000-000000000000'::uuid
         AND "posthog_organizationmembership"."user_id" = 99999)
  LIMIT 21
  '''
# ---
# name: TestDecide.test_decide_doesnt_error_out_when_database_is_down.9
  '''
  SELECT "posthog_organizationmembership"."id",
         "posthog_organizationmembership"."organization_id",
         "posthog_organizationmembership"."user_id",
         "posthog_organizationmembership"."level",
         "posthog_organizationmembership"."joined_at",
         "posthog_organizationmembership"."updated_at",
         "posthog_organization"."id",
         "posthog_organization"."name",
         "posthog_organization"."slug",
         "posthog_organization"."logo_media_id",
         "posthog_organization"."created_at",
         "posthog_organization"."updated_at",
         "posthog_organization"."session_cookie_age",
         "posthog_organization"."is_member_join_email_enabled",
         "posthog_organization"."is_ai_data_processing_approved",
         "posthog_organization"."enforce_2fa",
         "posthog_organization"."members_can_invite",
         "posthog_organization"."members_can_use_personal_api_keys",
         "posthog_organization"."allow_publicly_shared_resources",
         "posthog_organization"."default_role_id",
         "posthog_organization"."plugins_access_level",
         "posthog_organization"."for_internal_metrics",
         "posthog_organization"."default_experiment_stats_method",
         "posthog_organization"."is_hipaa",
         "posthog_organization"."customer_id",
         "posthog_organization"."available_product_features",
         "posthog_organization"."usage",
         "posthog_organization"."never_drop_data",
         "posthog_organization"."customer_trust_scores",
         "posthog_organization"."setup_section_2_completed",
         "posthog_organization"."personalization",
         "posthog_organization"."domain_whitelist",
         "posthog_organization"."is_platform"
  FROM "posthog_organizationmembership"
  INNER JOIN "posthog_organization" ON ("posthog_organizationmembership"."organization_id" = "posthog_organization"."id")
  WHERE ("posthog_organizationmembership"."organization_id" = '00000000-0000-0000-0000-000000000000'::uuid
         AND "posthog_organizationmembership"."user_id" = 99999)
  LIMIT 21
  '''
# ---
# name: TestDecide.test_flag_with_behavioural_cohorts
  '''
  SELECT "posthog_team"."id",
         "posthog_team"."api_token"
  FROM "posthog_team"
  WHERE "posthog_team"."id" = 99999
  LIMIT 21
  '''
# ---
# name: TestDecide.test_flag_with_behavioural_cohorts.1
  '''
  SELECT "posthog_hogflow"."id",
         "posthog_hogflow"."name",
         "posthog_hogflow"."description",
         "posthog_hogflow"."version",
         "posthog_hogflow"."team_id",
         "posthog_hogflow"."status",
         "posthog_hogflow"."created_at",
         "posthog_hogflow"."created_by_id",
         "posthog_hogflow"."updated_at",
         "posthog_hogflow"."trigger",
         "posthog_hogflow"."trigger_masking",
         "posthog_hogflow"."conversion",
         "posthog_hogflow"."exit_condition",
         "posthog_hogflow"."edges",
         "posthog_hogflow"."actions",
         "posthog_hogflow"."abort_action",
         "posthog_team"."id",
         "posthog_team"."uuid",
         "posthog_team"."organization_id",
         "posthog_team"."parent_team_id",
         "posthog_team"."project_id",
         "posthog_team"."api_token",
         "posthog_team"."app_urls",
         "posthog_team"."name",
         "posthog_team"."slack_incoming_webhook",
         "posthog_team"."created_at",
         "posthog_team"."updated_at",
         "posthog_team"."anonymize_ips",
         "posthog_team"."completed_snippet_onboarding",
         "posthog_team"."has_completed_onboarding_for",
         "posthog_team"."onboarding_tasks",
         "posthog_team"."ingested_event",
         "posthog_team"."autocapture_opt_out",
         "posthog_team"."autocapture_web_vitals_opt_in",
         "posthog_team"."autocapture_web_vitals_allowed_metrics",
         "posthog_team"."autocapture_exceptions_opt_in",
         "posthog_team"."autocapture_exceptions_errors_to_ignore",
         "posthog_team"."person_processing_opt_out",
         "posthog_team"."secret_api_token",
         "posthog_team"."secret_api_token_backup",
         "posthog_team"."session_recording_opt_in",
         "posthog_team"."session_recording_sample_rate",
         "posthog_team"."session_recording_minimum_duration_milliseconds",
         "posthog_team"."session_recording_linked_flag",
         "posthog_team"."session_recording_network_payload_capture_config",
         "posthog_team"."session_recording_masking_config",
         "posthog_team"."session_recording_url_trigger_config",
         "posthog_team"."session_recording_url_blocklist_config",
         "posthog_team"."session_recording_event_trigger_config",
         "posthog_team"."session_recording_trigger_match_type_config",
         "posthog_team"."session_replay_config",
         "posthog_team"."session_recording_retention_period",
         "posthog_team"."survey_config",
         "posthog_team"."capture_console_log_opt_in",
         "posthog_team"."capture_performance_opt_in",
         "posthog_team"."capture_dead_clicks",
         "posthog_team"."surveys_opt_in",
         "posthog_team"."heatmaps_opt_in",
         "posthog_team"."web_analytics_pre_aggregated_tables_enabled",
         "posthog_team"."web_analytics_pre_aggregated_tables_version",
         "posthog_team"."flags_persistence_default",
         "posthog_team"."feature_flag_confirmation_enabled",
         "posthog_team"."feature_flag_confirmation_message",
         "posthog_team"."session_recording_version",
         "posthog_team"."signup_token",
         "posthog_team"."is_demo",
         "posthog_team"."access_control",
         "posthog_team"."week_start_day",
         "posthog_team"."inject_web_apps",
         "posthog_team"."test_account_filters",
         "posthog_team"."test_account_filters_default_checked",
         "posthog_team"."path_cleaning_filters",
         "posthog_team"."timezone",
         "posthog_team"."data_attributes",
         "posthog_team"."person_display_name_properties",
         "posthog_team"."live_events_columns",
         "posthog_team"."recording_domains",
         "posthog_team"."human_friendly_comparison_periods",
         "posthog_team"."cookieless_server_hash_mode",
         "posthog_team"."primary_dashboard_id",
         "posthog_team"."default_data_theme",
         "posthog_team"."extra_settings",
         "posthog_team"."modifiers",
         "posthog_team"."correlation_config",
         "posthog_team"."session_recording_retention_period_days",
         "posthog_team"."plugins_opt_in",
         "posthog_team"."opt_out_capture",
         "posthog_team"."event_names",
         "posthog_team"."event_names_with_usage",
         "posthog_team"."event_properties",
         "posthog_team"."event_properties_with_usage",
         "posthog_team"."event_properties_numerical",
         "posthog_team"."external_data_workspace_id",
         "posthog_team"."external_data_workspace_last_synced_at",
         "posthog_team"."api_query_rate_limit",
         "posthog_team"."revenue_tracking_config",
         "posthog_team"."drop_events_older_than",
         "posthog_team"."base_currency"
  FROM "posthog_hogflow"
  INNER JOIN "posthog_team" ON ("posthog_hogflow"."team_id" = "posthog_team"."id")
  WHERE ("posthog_hogflow"."status" = 'active'
         AND "posthog_hogflow"."team_id" = 99999
         AND "posthog_hogflow"."trigger" @> '{"filter_test_accounts": true}'::jsonb)
  '''
# ---
# name: TestDecide.test_flag_with_behavioural_cohorts.10
  '''
  SELECT "posthog_cohort"."id",
         "posthog_cohort"."name",
         "posthog_cohort"."description",
         "posthog_cohort"."team_id",
         "posthog_cohort"."deleted",
         "posthog_cohort"."filters",
         "posthog_cohort"."query",
         "posthog_cohort"."version",
         "posthog_cohort"."pending_version",
         "posthog_cohort"."count",
         "posthog_cohort"."created_by_id",
         "posthog_cohort"."created_at",
         "posthog_cohort"."is_calculating",
         "posthog_cohort"."last_calculation",
         "posthog_cohort"."errors_calculating",
         "posthog_cohort"."last_error_at",
         "posthog_cohort"."is_static",
         "posthog_cohort"."cohort_type",
         "posthog_cohort"."groups"
  FROM "posthog_cohort"
  INNER JOIN "posthog_team" ON ("posthog_cohort"."team_id" = "posthog_team"."id")
  WHERE (NOT "posthog_cohort"."deleted"
         AND "posthog_team"."project_id" = 99999)
  '''
# ---
# name: TestDecide.test_flag_with_behavioural_cohorts.2
  '''
  SELECT "posthog_hogfunction"."id",
         "posthog_hogfunction"."team_id",
         "posthog_hogfunction"."name",
         "posthog_hogfunction"."description",
         "posthog_hogfunction"."created_at",
         "posthog_hogfunction"."created_by_id",
         "posthog_hogfunction"."deleted",
         "posthog_hogfunction"."updated_at",
         "posthog_hogfunction"."enabled",
         "posthog_hogfunction"."type",
         "posthog_hogfunction"."kind",
         "posthog_hogfunction"."icon_url",
         "posthog_hogfunction"."hog",
         "posthog_hogfunction"."bytecode",
         "posthog_hogfunction"."transpiled",
         "posthog_hogfunction"."inputs_schema",
         "posthog_hogfunction"."inputs",
         "posthog_hogfunction"."encrypted_inputs",
         "posthog_hogfunction"."filters",
         "posthog_hogfunction"."mappings",
         "posthog_hogfunction"."masking",
         "posthog_hogfunction"."template_id",
         "posthog_hogfunction"."hog_function_template_id",
         "posthog_hogfunction"."execution_order",
         "posthog_team"."id",
         "posthog_team"."uuid",
         "posthog_team"."organization_id",
         "posthog_team"."parent_team_id",
         "posthog_team"."project_id",
         "posthog_team"."api_token",
         "posthog_team"."app_urls",
         "posthog_team"."name",
         "posthog_team"."slack_incoming_webhook",
         "posthog_team"."created_at",
         "posthog_team"."updated_at",
         "posthog_team"."anonymize_ips",
         "posthog_team"."completed_snippet_onboarding",
         "posthog_team"."has_completed_onboarding_for",
         "posthog_team"."onboarding_tasks",
         "posthog_team"."ingested_event",
         "posthog_team"."autocapture_opt_out",
         "posthog_team"."autocapture_web_vitals_opt_in",
         "posthog_team"."autocapture_web_vitals_allowed_metrics",
         "posthog_team"."autocapture_exceptions_opt_in",
         "posthog_team"."autocapture_exceptions_errors_to_ignore",
         "posthog_team"."person_processing_opt_out",
         "posthog_team"."secret_api_token",
         "posthog_team"."secret_api_token_backup",
         "posthog_team"."session_recording_opt_in",
         "posthog_team"."session_recording_sample_rate",
         "posthog_team"."session_recording_minimum_duration_milliseconds",
         "posthog_team"."session_recording_linked_flag",
         "posthog_team"."session_recording_network_payload_capture_config",
         "posthog_team"."session_recording_masking_config",
         "posthog_team"."session_recording_url_trigger_config",
         "posthog_team"."session_recording_url_blocklist_config",
         "posthog_team"."session_recording_event_trigger_config",
         "posthog_team"."session_recording_trigger_match_type_config",
         "posthog_team"."session_replay_config",
         "posthog_team"."session_recording_retention_period",
         "posthog_team"."survey_config",
         "posthog_team"."capture_console_log_opt_in",
         "posthog_team"."capture_performance_opt_in",
         "posthog_team"."capture_dead_clicks",
         "posthog_team"."surveys_opt_in",
         "posthog_team"."heatmaps_opt_in",
         "posthog_team"."web_analytics_pre_aggregated_tables_enabled",
         "posthog_team"."web_analytics_pre_aggregated_tables_version",
         "posthog_team"."flags_persistence_default",
         "posthog_team"."feature_flag_confirmation_enabled",
         "posthog_team"."feature_flag_confirmation_message",
         "posthog_team"."session_recording_version",
         "posthog_team"."signup_token",
         "posthog_team"."is_demo",
         "posthog_team"."access_control",
         "posthog_team"."week_start_day",
         "posthog_team"."inject_web_apps",
         "posthog_team"."test_account_filters",
         "posthog_team"."test_account_filters_default_checked",
         "posthog_team"."path_cleaning_filters",
         "posthog_team"."timezone",
         "posthog_team"."data_attributes",
         "posthog_team"."person_display_name_properties",
         "posthog_team"."live_events_columns",
         "posthog_team"."recording_domains",
         "posthog_team"."human_friendly_comparison_periods",
         "posthog_team"."cookieless_server_hash_mode",
         "posthog_team"."primary_dashboard_id",
         "posthog_team"."default_data_theme",
         "posthog_team"."extra_settings",
         "posthog_team"."modifiers",
         "posthog_team"."correlation_config",
         "posthog_team"."session_recording_retention_period_days",
         "posthog_team"."plugins_opt_in",
         "posthog_team"."opt_out_capture",
         "posthog_team"."event_names",
         "posthog_team"."event_names_with_usage",
         "posthog_team"."event_properties",
         "posthog_team"."event_properties_with_usage",
         "posthog_team"."event_properties_numerical",
         "posthog_team"."external_data_workspace_id",
         "posthog_team"."external_data_workspace_last_synced_at",
         "posthog_team"."api_query_rate_limit",
         "posthog_team"."revenue_tracking_config",
         "posthog_team"."drop_events_older_than",
         "posthog_team"."base_currency"
  FROM "posthog_hogfunction"
  INNER JOIN "posthog_team" ON ("posthog_hogfunction"."team_id" = "posthog_team"."id")
  WHERE ("posthog_hogfunction"."team_id" = 99999
         AND "posthog_hogfunction"."filters" @> '{"filter_test_accounts": true}'::jsonb)
  '''
# ---
# name: TestDecide.test_flag_with_behavioural_cohorts.3
  '''
  SELECT "posthog_user"."id",
         "posthog_user"."password",
         "posthog_user"."last_login",
         "posthog_user"."first_name",
         "posthog_user"."last_name",
         "posthog_user"."is_staff",
         "posthog_user"."date_joined",
         "posthog_user"."uuid",
         "posthog_user"."current_organization_id",
         "posthog_user"."current_team_id",
         "posthog_user"."email",
         "posthog_user"."pending_email",
         "posthog_user"."temporary_token",
         "posthog_user"."distinct_id",
         "posthog_user"."is_email_verified",
         "posthog_user"."has_seen_product_intro_for",
         "posthog_user"."strapi_id",
         "posthog_user"."is_active",
         "posthog_user"."role_at_organization",
         "posthog_user"."theme_mode",
         "posthog_user"."partial_notification_settings",
         "posthog_user"."anonymize_data",
         "posthog_user"."toolbar_mode",
         "posthog_user"."hedgehog_config",
         "posthog_user"."events_column_config",
         "posthog_user"."email_opt_in"
  FROM "posthog_user"
  WHERE "posthog_user"."id" = 99999
  LIMIT 21
  '''
# ---
# name: TestDecide.test_flag_with_behavioural_cohorts.4
  '''
  SELECT "posthog_team"."id",
         "posthog_team"."uuid",
         "posthog_team"."organization_id",
         "posthog_team"."parent_team_id",
         "posthog_team"."project_id",
         "posthog_team"."api_token",
         "posthog_team"."app_urls",
         "posthog_team"."name",
         "posthog_team"."slack_incoming_webhook",
         "posthog_team"."created_at",
         "posthog_team"."updated_at",
         "posthog_team"."anonymize_ips",
         "posthog_team"."completed_snippet_onboarding",
         "posthog_team"."has_completed_onboarding_for",
         "posthog_team"."onboarding_tasks",
         "posthog_team"."ingested_event",
         "posthog_team"."autocapture_opt_out",
         "posthog_team"."autocapture_web_vitals_opt_in",
         "posthog_team"."autocapture_web_vitals_allowed_metrics",
         "posthog_team"."autocapture_exceptions_opt_in",
         "posthog_team"."autocapture_exceptions_errors_to_ignore",
         "posthog_team"."person_processing_opt_out",
         "posthog_team"."secret_api_token",
         "posthog_team"."secret_api_token_backup",
         "posthog_team"."session_recording_opt_in",
         "posthog_team"."session_recording_sample_rate",
         "posthog_team"."session_recording_minimum_duration_milliseconds",
         "posthog_team"."session_recording_linked_flag",
         "posthog_team"."session_recording_network_payload_capture_config",
         "posthog_team"."session_recording_masking_config",
         "posthog_team"."session_recording_url_trigger_config",
         "posthog_team"."session_recording_url_blocklist_config",
         "posthog_team"."session_recording_event_trigger_config",
         "posthog_team"."session_recording_trigger_match_type_config",
         "posthog_team"."session_replay_config",
         "posthog_team"."session_recording_retention_period",
         "posthog_team"."survey_config",
         "posthog_team"."capture_console_log_opt_in",
         "posthog_team"."capture_performance_opt_in",
         "posthog_team"."capture_dead_clicks",
         "posthog_team"."surveys_opt_in",
         "posthog_team"."heatmaps_opt_in",
         "posthog_team"."web_analytics_pre_aggregated_tables_enabled",
         "posthog_team"."web_analytics_pre_aggregated_tables_version",
         "posthog_team"."flags_persistence_default",
         "posthog_team"."feature_flag_confirmation_enabled",
         "posthog_team"."feature_flag_confirmation_message",
         "posthog_team"."session_recording_version",
         "posthog_team"."signup_token",
         "posthog_team"."is_demo",
         "posthog_team"."access_control",
         "posthog_team"."week_start_day",
         "posthog_team"."inject_web_apps",
         "posthog_team"."test_account_filters",
         "posthog_team"."test_account_filters_default_checked",
         "posthog_team"."path_cleaning_filters",
         "posthog_team"."timezone",
         "posthog_team"."data_attributes",
         "posthog_team"."person_display_name_properties",
         "posthog_team"."live_events_columns",
         "posthog_team"."recording_domains",
         "posthog_team"."human_friendly_comparison_periods",
         "posthog_team"."cookieless_server_hash_mode",
         "posthog_team"."primary_dashboard_id",
         "posthog_team"."default_data_theme",
         "posthog_team"."extra_settings",
         "posthog_team"."modifiers",
         "posthog_team"."correlation_config",
         "posthog_team"."session_recording_retention_period_days",
         "posthog_team"."plugins_opt_in",
         "posthog_team"."opt_out_capture",
         "posthog_team"."event_names",
         "posthog_team"."event_names_with_usage",
         "posthog_team"."event_properties",
         "posthog_team"."event_properties_with_usage",
         "posthog_team"."event_properties_numerical",
         "posthog_team"."external_data_workspace_id",
         "posthog_team"."external_data_workspace_last_synced_at",
         "posthog_team"."api_query_rate_limit",
         "posthog_team"."revenue_tracking_config",
         "posthog_team"."drop_events_older_than",
         "posthog_team"."base_currency"
  FROM "posthog_team"
  WHERE "posthog_team"."id" = 99999
  LIMIT 21
  '''
# ---
# name: TestDecide.test_flag_with_behavioural_cohorts.5
  '''
  SELECT "posthog_filesystem"."team_id",
         "posthog_filesystem"."id",
         "posthog_filesystem"."path",
         "posthog_filesystem"."depth",
         "posthog_filesystem"."type",
         "posthog_filesystem"."ref",
         "posthog_filesystem"."href",
         "posthog_filesystem"."shortcut",
         "posthog_filesystem"."meta",
         "posthog_filesystem"."created_at",
         "posthog_filesystem"."created_by_id",
         "posthog_filesystem"."project_id"
  FROM "posthog_filesystem"
  WHERE ("posthog_filesystem"."ref" = '0001'
         AND "posthog_filesystem"."team_id" = 99999
         AND "posthog_filesystem"."type" = 'cohort'
         AND NOT ("posthog_filesystem"."shortcut"
                  AND "posthog_filesystem"."shortcut" IS NOT NULL))
  '''
# ---
# name: TestDecide.test_flag_with_behavioural_cohorts.6
  '''
  SELECT "posthog_filesystem"."team_id",
         "posthog_filesystem"."id",
         "posthog_filesystem"."path",
         "posthog_filesystem"."depth",
         "posthog_filesystem"."type",
         "posthog_filesystem"."ref",
         "posthog_filesystem"."href",
         "posthog_filesystem"."shortcut",
         "posthog_filesystem"."meta",
         "posthog_filesystem"."created_at",
         "posthog_filesystem"."created_by_id",
         "posthog_filesystem"."project_id"
  FROM "posthog_filesystem"
  WHERE ("posthog_filesystem"."ref" = '0001'
         AND "posthog_filesystem"."team_id" = 99999
         AND "posthog_filesystem"."type" = 'feature_flag'
         AND NOT ("posthog_filesystem"."shortcut"
                  AND "posthog_filesystem"."shortcut" IS NOT NULL))
  '''
# ---
# name: TestDecide.test_flag_with_behavioural_cohorts.7
  '''
  SELECT "posthog_integration"."id",
         "posthog_integration"."team_id",
         "posthog_integration"."kind",
         "posthog_integration"."integration_id",
         "posthog_integration"."config",
         "posthog_integration"."sensitive_config",
         "posthog_integration"."errors",
         "posthog_integration"."created_at",
         "posthog_integration"."created_by_id"
  FROM "posthog_integration"
  WHERE ("posthog_integration"."kind" = 'vercel'
         AND "posthog_integration"."team_id" = 99999)
  LIMIT 21
  '''
# ---
# name: TestDecide.test_flag_with_behavioural_cohorts.8
  '''
  SELECT "posthog_featureflag"."id",
         "posthog_featureflag"."key",
         "posthog_featureflag"."name",
         "posthog_featureflag"."filters",
         "posthog_featureflag"."rollout_percentage",
         "posthog_featureflag"."team_id",
         "posthog_featureflag"."created_by_id",
         "posthog_featureflag"."created_at",
         "posthog_featureflag"."deleted",
         "posthog_featureflag"."active",
         "posthog_featureflag"."version",
         "posthog_featureflag"."last_modified_by_id",
         "posthog_featureflag"."rollback_conditions",
         "posthog_featureflag"."performed_rollback",
         "posthog_featureflag"."ensure_experience_continuity",
         "posthog_featureflag"."usage_dashboard_id",
         "posthog_featureflag"."has_enriched_analytics",
         "posthog_featureflag"."is_remote_configuration",
         "posthog_featureflag"."has_encrypted_payloads",
         "posthog_featureflag"."evaluation_runtime"
  FROM "posthog_featureflag"
  INNER JOIN "posthog_team" ON ("posthog_featureflag"."team_id" = "posthog_team"."id")
  WHERE ("posthog_featureflag"."active"
         AND NOT "posthog_featureflag"."deleted"
         AND "posthog_team"."project_id" = 99999)
  '''
# ---
# name: TestDecide.test_flag_with_behavioural_cohorts.9
  '''
  SELECT "posthog_cohort"."id",
         "posthog_cohort"."name",
         "posthog_cohort"."description",
         "posthog_cohort"."team_id",
         "posthog_cohort"."deleted",
         "posthog_cohort"."filters",
         "posthog_cohort"."query",
         "posthog_cohort"."version",
         "posthog_cohort"."pending_version",
         "posthog_cohort"."count",
         "posthog_cohort"."created_by_id",
         "posthog_cohort"."created_at",
         "posthog_cohort"."is_calculating",
         "posthog_cohort"."last_calculation",
         "posthog_cohort"."errors_calculating",
         "posthog_cohort"."last_error_at",
         "posthog_cohort"."is_static",
         "posthog_cohort"."cohort_type",
         "posthog_cohort"."groups"
  FROM "posthog_cohort"
  INNER JOIN "posthog_team" ON ("posthog_cohort"."team_id" = "posthog_team"."id")
  WHERE (NOT "posthog_cohort"."deleted"
         AND "posthog_team"."project_id" = 99999)
  '''
# ---
# name: TestDecide.test_flag_with_regular_cohorts
  '''
  SELECT "posthog_team"."id",
         "posthog_team"."api_token"
  FROM "posthog_team"
  WHERE "posthog_team"."id" = 99999
  LIMIT 21
  '''
# ---
# name: TestDecide.test_flag_with_regular_cohorts.1
  '''
  SELECT "posthog_hogflow"."id",
         "posthog_hogflow"."name",
         "posthog_hogflow"."description",
         "posthog_hogflow"."version",
         "posthog_hogflow"."team_id",
         "posthog_hogflow"."status",
         "posthog_hogflow"."created_at",
         "posthog_hogflow"."created_by_id",
         "posthog_hogflow"."updated_at",
         "posthog_hogflow"."trigger",
         "posthog_hogflow"."trigger_masking",
         "posthog_hogflow"."conversion",
         "posthog_hogflow"."exit_condition",
         "posthog_hogflow"."edges",
         "posthog_hogflow"."actions",
         "posthog_hogflow"."abort_action",
         "posthog_team"."id",
         "posthog_team"."uuid",
         "posthog_team"."organization_id",
         "posthog_team"."parent_team_id",
         "posthog_team"."project_id",
         "posthog_team"."api_token",
         "posthog_team"."app_urls",
         "posthog_team"."name",
         "posthog_team"."slack_incoming_webhook",
         "posthog_team"."created_at",
         "posthog_team"."updated_at",
         "posthog_team"."anonymize_ips",
         "posthog_team"."completed_snippet_onboarding",
         "posthog_team"."has_completed_onboarding_for",
         "posthog_team"."onboarding_tasks",
         "posthog_team"."ingested_event",
         "posthog_team"."autocapture_opt_out",
         "posthog_team"."autocapture_web_vitals_opt_in",
         "posthog_team"."autocapture_web_vitals_allowed_metrics",
         "posthog_team"."autocapture_exceptions_opt_in",
         "posthog_team"."autocapture_exceptions_errors_to_ignore",
         "posthog_team"."person_processing_opt_out",
         "posthog_team"."secret_api_token",
         "posthog_team"."secret_api_token_backup",
         "posthog_team"."session_recording_opt_in",
         "posthog_team"."session_recording_sample_rate",
         "posthog_team"."session_recording_minimum_duration_milliseconds",
         "posthog_team"."session_recording_linked_flag",
         "posthog_team"."session_recording_network_payload_capture_config",
         "posthog_team"."session_recording_masking_config",
         "posthog_team"."session_recording_url_trigger_config",
         "posthog_team"."session_recording_url_blocklist_config",
         "posthog_team"."session_recording_event_trigger_config",
         "posthog_team"."session_recording_trigger_match_type_config",
         "posthog_team"."session_replay_config",
         "posthog_team"."session_recording_retention_period",
         "posthog_team"."survey_config",
         "posthog_team"."capture_console_log_opt_in",
         "posthog_team"."capture_performance_opt_in",
         "posthog_team"."capture_dead_clicks",
         "posthog_team"."surveys_opt_in",
         "posthog_team"."heatmaps_opt_in",
         "posthog_team"."web_analytics_pre_aggregated_tables_enabled",
         "posthog_team"."web_analytics_pre_aggregated_tables_version",
         "posthog_team"."flags_persistence_default",
         "posthog_team"."feature_flag_confirmation_enabled",
         "posthog_team"."feature_flag_confirmation_message",
         "posthog_team"."session_recording_version",
         "posthog_team"."signup_token",
         "posthog_team"."is_demo",
         "posthog_team"."access_control",
         "posthog_team"."week_start_day",
         "posthog_team"."inject_web_apps",
         "posthog_team"."test_account_filters",
         "posthog_team"."test_account_filters_default_checked",
         "posthog_team"."path_cleaning_filters",
         "posthog_team"."timezone",
         "posthog_team"."data_attributes",
         "posthog_team"."person_display_name_properties",
         "posthog_team"."live_events_columns",
         "posthog_team"."recording_domains",
         "posthog_team"."human_friendly_comparison_periods",
         "posthog_team"."cookieless_server_hash_mode",
         "posthog_team"."primary_dashboard_id",
         "posthog_team"."default_data_theme",
         "posthog_team"."extra_settings",
         "posthog_team"."modifiers",
         "posthog_team"."correlation_config",
         "posthog_team"."session_recording_retention_period_days",
         "posthog_team"."plugins_opt_in",
         "posthog_team"."opt_out_capture",
         "posthog_team"."event_names",
         "posthog_team"."event_names_with_usage",
         "posthog_team"."event_properties",
         "posthog_team"."event_properties_with_usage",
         "posthog_team"."event_properties_numerical",
         "posthog_team"."external_data_workspace_id",
         "posthog_team"."external_data_workspace_last_synced_at",
         "posthog_team"."api_query_rate_limit",
         "posthog_team"."revenue_tracking_config",
         "posthog_team"."drop_events_older_than",
         "posthog_team"."base_currency"
  FROM "posthog_hogflow"
  INNER JOIN "posthog_team" ON ("posthog_hogflow"."team_id" = "posthog_team"."id")
  WHERE ("posthog_hogflow"."status" = 'active'
         AND "posthog_hogflow"."team_id" = 99999
         AND "posthog_hogflow"."trigger" @> '{"filter_test_accounts": true}'::jsonb)
  '''
# ---
# name: TestDecide.test_flag_with_regular_cohorts.10
  '''
  SELECT (("posthog_person"."properties" -> '$some_prop_1') = '"something_1"'::jsonb
          AND "posthog_person"."properties" ? '$some_prop_1'
          AND NOT (("posthog_person"."properties" -> '$some_prop_1') = 'null'::jsonb)) AS "flag_X_condition_0"
  FROM "posthog_person"
  INNER JOIN "posthog_persondistinctid" ON ("posthog_person"."id" = "posthog_persondistinctid"."person_id")
  WHERE ("posthog_persondistinctid"."distinct_id" = 'example_id_1'
         AND "posthog_persondistinctid"."team_id" = 99999
         AND "posthog_person"."team_id" = 99999)
  '''
# ---
# name: TestDecide.test_flag_with_regular_cohorts.11
  '''
  SELECT "posthog_cohort"."id",
         "posthog_cohort"."name",
         "posthog_cohort"."description",
         "posthog_cohort"."team_id",
         "posthog_cohort"."deleted",
         "posthog_cohort"."filters",
         "posthog_cohort"."query",
         "posthog_cohort"."version",
         "posthog_cohort"."pending_version",
         "posthog_cohort"."count",
         "posthog_cohort"."created_by_id",
         "posthog_cohort"."created_at",
         "posthog_cohort"."is_calculating",
         "posthog_cohort"."last_calculation",
         "posthog_cohort"."errors_calculating",
         "posthog_cohort"."last_error_at",
         "posthog_cohort"."is_static",
         "posthog_cohort"."cohort_type",
         "posthog_cohort"."groups"
  FROM "posthog_cohort"
  INNER JOIN "posthog_team" ON ("posthog_cohort"."team_id" = "posthog_team"."id")
  WHERE (NOT "posthog_cohort"."deleted"
         AND "posthog_team"."project_id" = 99999)
  '''
# ---
# name: TestDecide.test_flag_with_regular_cohorts.12
  '''
  SELECT (("posthog_person"."properties" -> '$some_prop_1') = '"something_1"'::jsonb
          AND "posthog_person"."properties" ? '$some_prop_1'
          AND NOT (("posthog_person"."properties" -> '$some_prop_1') = 'null'::jsonb)) AS "flag_X_condition_0"
  FROM "posthog_person"
  INNER JOIN "posthog_persondistinctid" ON ("posthog_person"."id" = "posthog_persondistinctid"."person_id")
  WHERE ("posthog_persondistinctid"."distinct_id" = 'another_id'
         AND "posthog_persondistinctid"."team_id" = 99999
         AND "posthog_person"."team_id" = 99999)
  '''
# ---
# name: TestDecide.test_flag_with_regular_cohorts.2
  '''
  SELECT "posthog_hogfunction"."id",
         "posthog_hogfunction"."team_id",
         "posthog_hogfunction"."name",
         "posthog_hogfunction"."description",
         "posthog_hogfunction"."created_at",
         "posthog_hogfunction"."created_by_id",
         "posthog_hogfunction"."deleted",
         "posthog_hogfunction"."updated_at",
         "posthog_hogfunction"."enabled",
         "posthog_hogfunction"."type",
         "posthog_hogfunction"."kind",
         "posthog_hogfunction"."icon_url",
         "posthog_hogfunction"."hog",
         "posthog_hogfunction"."bytecode",
         "posthog_hogfunction"."transpiled",
         "posthog_hogfunction"."inputs_schema",
         "posthog_hogfunction"."inputs",
         "posthog_hogfunction"."encrypted_inputs",
         "posthog_hogfunction"."filters",
         "posthog_hogfunction"."mappings",
         "posthog_hogfunction"."masking",
         "posthog_hogfunction"."template_id",
         "posthog_hogfunction"."hog_function_template_id",
         "posthog_hogfunction"."execution_order",
         "posthog_team"."id",
         "posthog_team"."uuid",
         "posthog_team"."organization_id",
         "posthog_team"."parent_team_id",
         "posthog_team"."project_id",
         "posthog_team"."api_token",
         "posthog_team"."app_urls",
         "posthog_team"."name",
         "posthog_team"."slack_incoming_webhook",
         "posthog_team"."created_at",
         "posthog_team"."updated_at",
         "posthog_team"."anonymize_ips",
         "posthog_team"."completed_snippet_onboarding",
         "posthog_team"."has_completed_onboarding_for",
         "posthog_team"."onboarding_tasks",
         "posthog_team"."ingested_event",
         "posthog_team"."autocapture_opt_out",
         "posthog_team"."autocapture_web_vitals_opt_in",
         "posthog_team"."autocapture_web_vitals_allowed_metrics",
         "posthog_team"."autocapture_exceptions_opt_in",
         "posthog_team"."autocapture_exceptions_errors_to_ignore",
         "posthog_team"."person_processing_opt_out",
         "posthog_team"."secret_api_token",
         "posthog_team"."secret_api_token_backup",
         "posthog_team"."session_recording_opt_in",
         "posthog_team"."session_recording_sample_rate",
         "posthog_team"."session_recording_minimum_duration_milliseconds",
         "posthog_team"."session_recording_linked_flag",
         "posthog_team"."session_recording_network_payload_capture_config",
         "posthog_team"."session_recording_masking_config",
         "posthog_team"."session_recording_url_trigger_config",
         "posthog_team"."session_recording_url_blocklist_config",
         "posthog_team"."session_recording_event_trigger_config",
         "posthog_team"."session_recording_trigger_match_type_config",
         "posthog_team"."session_replay_config",
         "posthog_team"."session_recording_retention_period",
         "posthog_team"."survey_config",
         "posthog_team"."capture_console_log_opt_in",
         "posthog_team"."capture_performance_opt_in",
         "posthog_team"."capture_dead_clicks",
         "posthog_team"."surveys_opt_in",
         "posthog_team"."heatmaps_opt_in",
         "posthog_team"."web_analytics_pre_aggregated_tables_enabled",
         "posthog_team"."web_analytics_pre_aggregated_tables_version",
         "posthog_team"."flags_persistence_default",
         "posthog_team"."feature_flag_confirmation_enabled",
         "posthog_team"."feature_flag_confirmation_message",
         "posthog_team"."session_recording_version",
         "posthog_team"."signup_token",
         "posthog_team"."is_demo",
         "posthog_team"."access_control",
         "posthog_team"."week_start_day",
         "posthog_team"."inject_web_apps",
         "posthog_team"."test_account_filters",
         "posthog_team"."test_account_filters_default_checked",
         "posthog_team"."path_cleaning_filters",
         "posthog_team"."timezone",
         "posthog_team"."data_attributes",
         "posthog_team"."person_display_name_properties",
         "posthog_team"."live_events_columns",
         "posthog_team"."recording_domains",
         "posthog_team"."human_friendly_comparison_periods",
         "posthog_team"."cookieless_server_hash_mode",
         "posthog_team"."primary_dashboard_id",
         "posthog_team"."default_data_theme",
         "posthog_team"."extra_settings",
         "posthog_team"."modifiers",
         "posthog_team"."correlation_config",
         "posthog_team"."session_recording_retention_period_days",
         "posthog_team"."plugins_opt_in",
         "posthog_team"."opt_out_capture",
         "posthog_team"."event_names",
         "posthog_team"."event_names_with_usage",
         "posthog_team"."event_properties",
         "posthog_team"."event_properties_with_usage",
         "posthog_team"."event_properties_numerical",
         "posthog_team"."external_data_workspace_id",
         "posthog_team"."external_data_workspace_last_synced_at",
         "posthog_team"."api_query_rate_limit",
         "posthog_team"."revenue_tracking_config",
         "posthog_team"."drop_events_older_than",
         "posthog_team"."base_currency"
  FROM "posthog_hogfunction"
  INNER JOIN "posthog_team" ON ("posthog_hogfunction"."team_id" = "posthog_team"."id")
  WHERE ("posthog_hogfunction"."team_id" = 99999
         AND "posthog_hogfunction"."filters" @> '{"filter_test_accounts": true}'::jsonb)
  '''
# ---
# name: TestDecide.test_flag_with_regular_cohorts.3
  '''
  SELECT "posthog_user"."id",
         "posthog_user"."password",
         "posthog_user"."last_login",
         "posthog_user"."first_name",
         "posthog_user"."last_name",
         "posthog_user"."is_staff",
         "posthog_user"."date_joined",
         "posthog_user"."uuid",
         "posthog_user"."current_organization_id",
         "posthog_user"."current_team_id",
         "posthog_user"."email",
         "posthog_user"."pending_email",
         "posthog_user"."temporary_token",
         "posthog_user"."distinct_id",
         "posthog_user"."is_email_verified",
         "posthog_user"."has_seen_product_intro_for",
         "posthog_user"."strapi_id",
         "posthog_user"."is_active",
         "posthog_user"."role_at_organization",
         "posthog_user"."theme_mode",
         "posthog_user"."partial_notification_settings",
         "posthog_user"."anonymize_data",
         "posthog_user"."toolbar_mode",
         "posthog_user"."hedgehog_config",
         "posthog_user"."events_column_config",
         "posthog_user"."email_opt_in"
  FROM "posthog_user"
  WHERE "posthog_user"."id" = 99999
  LIMIT 21
  '''
# ---
# name: TestDecide.test_flag_with_regular_cohorts.4
  '''
  SELECT "posthog_team"."id",
         "posthog_team"."uuid",
         "posthog_team"."organization_id",
         "posthog_team"."parent_team_id",
         "posthog_team"."project_id",
         "posthog_team"."api_token",
         "posthog_team"."app_urls",
         "posthog_team"."name",
         "posthog_team"."slack_incoming_webhook",
         "posthog_team"."created_at",
         "posthog_team"."updated_at",
         "posthog_team"."anonymize_ips",
         "posthog_team"."completed_snippet_onboarding",
         "posthog_team"."has_completed_onboarding_for",
         "posthog_team"."onboarding_tasks",
         "posthog_team"."ingested_event",
         "posthog_team"."autocapture_opt_out",
         "posthog_team"."autocapture_web_vitals_opt_in",
         "posthog_team"."autocapture_web_vitals_allowed_metrics",
         "posthog_team"."autocapture_exceptions_opt_in",
         "posthog_team"."autocapture_exceptions_errors_to_ignore",
         "posthog_team"."person_processing_opt_out",
         "posthog_team"."secret_api_token",
         "posthog_team"."secret_api_token_backup",
         "posthog_team"."session_recording_opt_in",
         "posthog_team"."session_recording_sample_rate",
         "posthog_team"."session_recording_minimum_duration_milliseconds",
         "posthog_team"."session_recording_linked_flag",
         "posthog_team"."session_recording_network_payload_capture_config",
         "posthog_team"."session_recording_masking_config",
         "posthog_team"."session_recording_url_trigger_config",
         "posthog_team"."session_recording_url_blocklist_config",
         "posthog_team"."session_recording_event_trigger_config",
         "posthog_team"."session_recording_trigger_match_type_config",
         "posthog_team"."session_replay_config",
         "posthog_team"."session_recording_retention_period",
         "posthog_team"."survey_config",
         "posthog_team"."capture_console_log_opt_in",
         "posthog_team"."capture_performance_opt_in",
         "posthog_team"."capture_dead_clicks",
         "posthog_team"."surveys_opt_in",
         "posthog_team"."heatmaps_opt_in",
         "posthog_team"."web_analytics_pre_aggregated_tables_enabled",
         "posthog_team"."web_analytics_pre_aggregated_tables_version",
         "posthog_team"."flags_persistence_default",
         "posthog_team"."feature_flag_confirmation_enabled",
         "posthog_team"."feature_flag_confirmation_message",
         "posthog_team"."session_recording_version",
         "posthog_team"."signup_token",
         "posthog_team"."is_demo",
         "posthog_team"."access_control",
         "posthog_team"."week_start_day",
         "posthog_team"."inject_web_apps",
         "posthog_team"."test_account_filters",
         "posthog_team"."test_account_filters_default_checked",
         "posthog_team"."path_cleaning_filters",
         "posthog_team"."timezone",
         "posthog_team"."data_attributes",
         "posthog_team"."person_display_name_properties",
         "posthog_team"."live_events_columns",
         "posthog_team"."recording_domains",
         "posthog_team"."human_friendly_comparison_periods",
         "posthog_team"."cookieless_server_hash_mode",
         "posthog_team"."primary_dashboard_id",
         "posthog_team"."default_data_theme",
         "posthog_team"."extra_settings",
         "posthog_team"."modifiers",
         "posthog_team"."correlation_config",
         "posthog_team"."session_recording_retention_period_days",
         "posthog_team"."plugins_opt_in",
         "posthog_team"."opt_out_capture",
         "posthog_team"."event_names",
         "posthog_team"."event_names_with_usage",
         "posthog_team"."event_properties",
         "posthog_team"."event_properties_with_usage",
         "posthog_team"."event_properties_numerical",
         "posthog_team"."external_data_workspace_id",
         "posthog_team"."external_data_workspace_last_synced_at",
         "posthog_team"."api_query_rate_limit",
         "posthog_team"."revenue_tracking_config",
         "posthog_team"."drop_events_older_than",
         "posthog_team"."base_currency"
  FROM "posthog_team"
  WHERE "posthog_team"."id" = 99999
  LIMIT 21
  '''
# ---
# name: TestDecide.test_flag_with_regular_cohorts.5
  '''
  SELECT "posthog_filesystem"."team_id",
         "posthog_filesystem"."id",
         "posthog_filesystem"."path",
         "posthog_filesystem"."depth",
         "posthog_filesystem"."type",
         "posthog_filesystem"."ref",
         "posthog_filesystem"."href",
         "posthog_filesystem"."shortcut",
         "posthog_filesystem"."meta",
         "posthog_filesystem"."created_at",
         "posthog_filesystem"."created_by_id",
         "posthog_filesystem"."project_id"
  FROM "posthog_filesystem"
  WHERE ("posthog_filesystem"."ref" = '0001'
         AND "posthog_filesystem"."team_id" = 99999
         AND "posthog_filesystem"."type" = 'cohort'
         AND NOT ("posthog_filesystem"."shortcut"
                  AND "posthog_filesystem"."shortcut" IS NOT NULL))
  '''
# ---
# name: TestDecide.test_flag_with_regular_cohorts.6
  '''
  SELECT "posthog_filesystem"."team_id",
         "posthog_filesystem"."id",
         "posthog_filesystem"."path",
         "posthog_filesystem"."depth",
         "posthog_filesystem"."type",
         "posthog_filesystem"."ref",
         "posthog_filesystem"."href",
         "posthog_filesystem"."shortcut",
         "posthog_filesystem"."meta",
         "posthog_filesystem"."created_at",
         "posthog_filesystem"."created_by_id",
         "posthog_filesystem"."project_id"
  FROM "posthog_filesystem"
  WHERE ("posthog_filesystem"."ref" = '0001'
         AND "posthog_filesystem"."team_id" = 99999
         AND "posthog_filesystem"."type" = 'feature_flag'
         AND NOT ("posthog_filesystem"."shortcut"
                  AND "posthog_filesystem"."shortcut" IS NOT NULL))
  '''
# ---
# name: TestDecide.test_flag_with_regular_cohorts.7
  '''
  SELECT "posthog_integration"."id",
         "posthog_integration"."team_id",
         "posthog_integration"."kind",
         "posthog_integration"."integration_id",
         "posthog_integration"."config",
         "posthog_integration"."sensitive_config",
         "posthog_integration"."errors",
         "posthog_integration"."created_at",
         "posthog_integration"."created_by_id"
  FROM "posthog_integration"
  WHERE ("posthog_integration"."kind" = 'vercel'
         AND "posthog_integration"."team_id" = 99999)
  LIMIT 21
  '''
# ---
# name: TestDecide.test_flag_with_regular_cohorts.8
  '''
  SELECT "posthog_featureflag"."id",
         "posthog_featureflag"."key",
         "posthog_featureflag"."name",
         "posthog_featureflag"."filters",
         "posthog_featureflag"."rollout_percentage",
         "posthog_featureflag"."team_id",
         "posthog_featureflag"."created_by_id",
         "posthog_featureflag"."created_at",
         "posthog_featureflag"."deleted",
         "posthog_featureflag"."active",
         "posthog_featureflag"."version",
         "posthog_featureflag"."last_modified_by_id",
         "posthog_featureflag"."rollback_conditions",
         "posthog_featureflag"."performed_rollback",
         "posthog_featureflag"."ensure_experience_continuity",
         "posthog_featureflag"."usage_dashboard_id",
         "posthog_featureflag"."has_enriched_analytics",
         "posthog_featureflag"."is_remote_configuration",
         "posthog_featureflag"."has_encrypted_payloads",
         "posthog_featureflag"."evaluation_runtime"
  FROM "posthog_featureflag"
  INNER JOIN "posthog_team" ON ("posthog_featureflag"."team_id" = "posthog_team"."id")
  WHERE ("posthog_featureflag"."active"
         AND NOT "posthog_featureflag"."deleted"
         AND "posthog_team"."project_id" = 99999)
  '''
# ---
# name: TestDecide.test_flag_with_regular_cohorts.9
  '''
  SELECT "posthog_cohort"."id",
         "posthog_cohort"."name",
         "posthog_cohort"."description",
         "posthog_cohort"."team_id",
         "posthog_cohort"."deleted",
         "posthog_cohort"."filters",
         "posthog_cohort"."query",
         "posthog_cohort"."version",
         "posthog_cohort"."pending_version",
         "posthog_cohort"."count",
         "posthog_cohort"."created_by_id",
         "posthog_cohort"."created_at",
         "posthog_cohort"."is_calculating",
         "posthog_cohort"."last_calculation",
         "posthog_cohort"."errors_calculating",
         "posthog_cohort"."last_error_at",
         "posthog_cohort"."is_static",
         "posthog_cohort"."cohort_type",
         "posthog_cohort"."groups"
  FROM "posthog_cohort"
  INNER JOIN "posthog_team" ON ("posthog_cohort"."team_id" = "posthog_team"."id")
  WHERE (NOT "posthog_cohort"."deleted"
         AND "posthog_team"."project_id" = 99999)
  '''
# ---
# name: TestDecide.test_web_app_queries
  '''
  SELECT "posthog_team"."id",
         "posthog_team"."uuid",
         "posthog_team"."organization_id",
         "posthog_team"."parent_team_id",
         "posthog_team"."project_id",
         "posthog_team"."api_token",
         "posthog_team"."app_urls",
         "posthog_team"."name",
         "posthog_team"."slack_incoming_webhook",
         "posthog_team"."created_at",
         "posthog_team"."updated_at",
         "posthog_team"."anonymize_ips",
         "posthog_team"."completed_snippet_onboarding",
         "posthog_team"."has_completed_onboarding_for",
         "posthog_team"."onboarding_tasks",
         "posthog_team"."ingested_event",
         "posthog_team"."autocapture_opt_out",
         "posthog_team"."autocapture_web_vitals_opt_in",
         "posthog_team"."autocapture_web_vitals_allowed_metrics",
         "posthog_team"."autocapture_exceptions_opt_in",
         "posthog_team"."autocapture_exceptions_errors_to_ignore",
         "posthog_team"."person_processing_opt_out",
         "posthog_team"."secret_api_token",
         "posthog_team"."secret_api_token_backup",
         "posthog_team"."session_recording_opt_in",
         "posthog_team"."session_recording_sample_rate",
         "posthog_team"."session_recording_minimum_duration_milliseconds",
         "posthog_team"."session_recording_linked_flag",
         "posthog_team"."session_recording_network_payload_capture_config",
         "posthog_team"."session_recording_masking_config",
         "posthog_team"."session_recording_url_trigger_config",
         "posthog_team"."session_recording_url_blocklist_config",
         "posthog_team"."session_recording_event_trigger_config",
         "posthog_team"."session_recording_trigger_match_type_config",
         "posthog_team"."session_replay_config",
         "posthog_team"."session_recording_retention_period",
         "posthog_team"."survey_config",
         "posthog_team"."capture_console_log_opt_in",
         "posthog_team"."capture_performance_opt_in",
         "posthog_team"."capture_dead_clicks",
         "posthog_team"."surveys_opt_in",
         "posthog_team"."heatmaps_opt_in",
         "posthog_team"."web_analytics_pre_aggregated_tables_enabled",
         "posthog_team"."web_analytics_pre_aggregated_tables_version",
         "posthog_team"."flags_persistence_default",
         "posthog_team"."feature_flag_confirmation_enabled",
         "posthog_team"."feature_flag_confirmation_message",
         "posthog_team"."session_recording_version",
         "posthog_team"."signup_token",
         "posthog_team"."is_demo",
         "posthog_team"."access_control",
         "posthog_team"."week_start_day",
         "posthog_team"."inject_web_apps",
         "posthog_team"."test_account_filters",
         "posthog_team"."test_account_filters_default_checked",
         "posthog_team"."path_cleaning_filters",
         "posthog_team"."timezone",
         "posthog_team"."data_attributes",
         "posthog_team"."person_display_name_properties",
         "posthog_team"."live_events_columns",
         "posthog_team"."recording_domains",
         "posthog_team"."human_friendly_comparison_periods",
         "posthog_team"."cookieless_server_hash_mode",
         "posthog_team"."primary_dashboard_id",
         "posthog_team"."default_data_theme",
         "posthog_team"."extra_settings",
         "posthog_team"."modifiers",
         "posthog_team"."correlation_config",
         "posthog_team"."session_recording_retention_period_days",
         "posthog_team"."external_data_workspace_id",
         "posthog_team"."external_data_workspace_last_synced_at",
         "posthog_team"."api_query_rate_limit",
         "posthog_team"."revenue_tracking_config",
         "posthog_team"."drop_events_older_than",
         "posthog_team"."base_currency"
  FROM "posthog_team"
  WHERE "posthog_team"."api_token" = 'token123'
  LIMIT 21
  '''
# ---
# name: TestDecide.test_web_app_queries.1
  '''
  SELECT "posthog_featureflag"."id",
         "posthog_featureflag"."key",
         "posthog_featureflag"."name",
         "posthog_featureflag"."filters",
         "posthog_featureflag"."rollout_percentage",
         "posthog_featureflag"."team_id",
         "posthog_featureflag"."created_by_id",
         "posthog_featureflag"."created_at",
         "posthog_featureflag"."deleted",
         "posthog_featureflag"."active",
         "posthog_featureflag"."version",
         "posthog_featureflag"."last_modified_by_id",
         "posthog_featureflag"."rollback_conditions",
         "posthog_featureflag"."performed_rollback",
         "posthog_featureflag"."ensure_experience_continuity",
         "posthog_featureflag"."usage_dashboard_id",
         "posthog_featureflag"."has_enriched_analytics",
         "posthog_featureflag"."is_remote_configuration",
         "posthog_featureflag"."has_encrypted_payloads",
         "posthog_featureflag"."evaluation_runtime"
  FROM "posthog_featureflag"
  INNER JOIN "posthog_team" ON ("posthog_featureflag"."team_id" = "posthog_team"."id")
  WHERE ("posthog_featureflag"."active"
         AND NOT "posthog_featureflag"."deleted"
         AND "posthog_team"."project_id" = 99999)
  '''
# ---
# name: TestDecide.test_web_app_queries.2
  '''
  SELECT "posthog_pluginconfig"."id",
         "posthog_pluginconfig"."web_token",
         "posthog_pluginsourcefile"."updated_at",
         "posthog_plugin"."updated_at",
         "posthog_pluginconfig"."updated_at"
  FROM "posthog_pluginconfig"
  INNER JOIN "posthog_plugin" ON ("posthog_pluginconfig"."plugin_id" = "posthog_plugin"."id")
  INNER JOIN "posthog_pluginsourcefile" ON ("posthog_plugin"."id" = "posthog_pluginsourcefile"."plugin_id")
  WHERE ("posthog_pluginconfig"."enabled"
         AND "posthog_pluginsourcefile"."filename" = 'site.ts'
         AND "posthog_pluginsourcefile"."status" = 'TRANSPILED'
         AND "posthog_pluginconfig"."team_id" = 99999)
  '''
# ---
# name: TestDecide.test_web_app_queries.3
  '''
  SELECT "posthog_team"."id",
         "posthog_team"."api_token"
  FROM "posthog_team"
  WHERE "posthog_team"."id" = 99999
  LIMIT 21
  '''
# ---
# name: TestDecide.test_web_app_queries.4
  '''
  SELECT "posthog_hogflow"."id",
         "posthog_hogflow"."name",
         "posthog_hogflow"."description",
         "posthog_hogflow"."version",
         "posthog_hogflow"."team_id",
         "posthog_hogflow"."status",
         "posthog_hogflow"."created_at",
         "posthog_hogflow"."created_by_id",
         "posthog_hogflow"."updated_at",
         "posthog_hogflow"."trigger",
         "posthog_hogflow"."trigger_masking",
         "posthog_hogflow"."conversion",
         "posthog_hogflow"."exit_condition",
         "posthog_hogflow"."edges",
         "posthog_hogflow"."actions",
         "posthog_hogflow"."abort_action",
         "posthog_team"."id",
         "posthog_team"."uuid",
         "posthog_team"."organization_id",
         "posthog_team"."parent_team_id",
         "posthog_team"."project_id",
         "posthog_team"."api_token",
         "posthog_team"."app_urls",
         "posthog_team"."name",
         "posthog_team"."slack_incoming_webhook",
         "posthog_team"."created_at",
         "posthog_team"."updated_at",
         "posthog_team"."anonymize_ips",
         "posthog_team"."completed_snippet_onboarding",
         "posthog_team"."has_completed_onboarding_for",
         "posthog_team"."onboarding_tasks",
         "posthog_team"."ingested_event",
         "posthog_team"."autocapture_opt_out",
         "posthog_team"."autocapture_web_vitals_opt_in",
         "posthog_team"."autocapture_web_vitals_allowed_metrics",
         "posthog_team"."autocapture_exceptions_opt_in",
         "posthog_team"."autocapture_exceptions_errors_to_ignore",
         "posthog_team"."person_processing_opt_out",
         "posthog_team"."secret_api_token",
         "posthog_team"."secret_api_token_backup",
         "posthog_team"."session_recording_opt_in",
         "posthog_team"."session_recording_sample_rate",
         "posthog_team"."session_recording_minimum_duration_milliseconds",
         "posthog_team"."session_recording_linked_flag",
         "posthog_team"."session_recording_network_payload_capture_config",
         "posthog_team"."session_recording_masking_config",
         "posthog_team"."session_recording_url_trigger_config",
         "posthog_team"."session_recording_url_blocklist_config",
         "posthog_team"."session_recording_event_trigger_config",
         "posthog_team"."session_recording_trigger_match_type_config",
         "posthog_team"."session_replay_config",
         "posthog_team"."session_recording_retention_period",
         "posthog_team"."survey_config",
         "posthog_team"."capture_console_log_opt_in",
         "posthog_team"."capture_performance_opt_in",
         "posthog_team"."capture_dead_clicks",
         "posthog_team"."surveys_opt_in",
         "posthog_team"."heatmaps_opt_in",
         "posthog_team"."web_analytics_pre_aggregated_tables_enabled",
         "posthog_team"."web_analytics_pre_aggregated_tables_version",
         "posthog_team"."flags_persistence_default",
         "posthog_team"."feature_flag_confirmation_enabled",
         "posthog_team"."feature_flag_confirmation_message",
         "posthog_team"."session_recording_version",
         "posthog_team"."signup_token",
         "posthog_team"."is_demo",
         "posthog_team"."access_control",
         "posthog_team"."week_start_day",
         "posthog_team"."inject_web_apps",
         "posthog_team"."test_account_filters",
         "posthog_team"."test_account_filters_default_checked",
         "posthog_team"."path_cleaning_filters",
         "posthog_team"."timezone",
         "posthog_team"."data_attributes",
         "posthog_team"."person_display_name_properties",
         "posthog_team"."live_events_columns",
         "posthog_team"."recording_domains",
         "posthog_team"."human_friendly_comparison_periods",
         "posthog_team"."cookieless_server_hash_mode",
         "posthog_team"."primary_dashboard_id",
         "posthog_team"."default_data_theme",
         "posthog_team"."extra_settings",
         "posthog_team"."modifiers",
         "posthog_team"."correlation_config",
         "posthog_team"."session_recording_retention_period_days",
         "posthog_team"."plugins_opt_in",
         "posthog_team"."opt_out_capture",
         "posthog_team"."event_names",
         "posthog_team"."event_names_with_usage",
         "posthog_team"."event_properties",
         "posthog_team"."event_properties_with_usage",
         "posthog_team"."event_properties_numerical",
         "posthog_team"."external_data_workspace_id",
         "posthog_team"."external_data_workspace_last_synced_at",
         "posthog_team"."api_query_rate_limit",
         "posthog_team"."revenue_tracking_config",
         "posthog_team"."drop_events_older_than",
         "posthog_team"."base_currency"
  FROM "posthog_hogflow"
  INNER JOIN "posthog_team" ON ("posthog_hogflow"."team_id" = "posthog_team"."id")
  WHERE ("posthog_hogflow"."status" = 'active'
         AND "posthog_hogflow"."team_id" = 99999
         AND "posthog_hogflow"."trigger" @> '{"filter_test_accounts": true}'::jsonb)
  '''
# ---
# name: TestDecide.test_web_app_queries.5
  '''
  SELECT "posthog_hogfunction"."id",
         "posthog_hogfunction"."team_id",
         "posthog_hogfunction"."name",
         "posthog_hogfunction"."description",
         "posthog_hogfunction"."created_at",
         "posthog_hogfunction"."created_by_id",
         "posthog_hogfunction"."deleted",
         "posthog_hogfunction"."updated_at",
         "posthog_hogfunction"."enabled",
         "posthog_hogfunction"."type",
         "posthog_hogfunction"."kind",
         "posthog_hogfunction"."icon_url",
         "posthog_hogfunction"."hog",
         "posthog_hogfunction"."bytecode",
         "posthog_hogfunction"."transpiled",
         "posthog_hogfunction"."inputs_schema",
         "posthog_hogfunction"."inputs",
         "posthog_hogfunction"."encrypted_inputs",
         "posthog_hogfunction"."filters",
         "posthog_hogfunction"."mappings",
         "posthog_hogfunction"."masking",
         "posthog_hogfunction"."template_id",
         "posthog_hogfunction"."hog_function_template_id",
         "posthog_hogfunction"."execution_order",
         "posthog_team"."id",
         "posthog_team"."uuid",
         "posthog_team"."organization_id",
         "posthog_team"."parent_team_id",
         "posthog_team"."project_id",
         "posthog_team"."api_token",
         "posthog_team"."app_urls",
         "posthog_team"."name",
         "posthog_team"."slack_incoming_webhook",
         "posthog_team"."created_at",
         "posthog_team"."updated_at",
         "posthog_team"."anonymize_ips",
         "posthog_team"."completed_snippet_onboarding",
         "posthog_team"."has_completed_onboarding_for",
         "posthog_team"."onboarding_tasks",
         "posthog_team"."ingested_event",
         "posthog_team"."autocapture_opt_out",
         "posthog_team"."autocapture_web_vitals_opt_in",
         "posthog_team"."autocapture_web_vitals_allowed_metrics",
         "posthog_team"."autocapture_exceptions_opt_in",
         "posthog_team"."autocapture_exceptions_errors_to_ignore",
         "posthog_team"."person_processing_opt_out",
         "posthog_team"."secret_api_token",
         "posthog_team"."secret_api_token_backup",
         "posthog_team"."session_recording_opt_in",
         "posthog_team"."session_recording_sample_rate",
         "posthog_team"."session_recording_minimum_duration_milliseconds",
         "posthog_team"."session_recording_linked_flag",
         "posthog_team"."session_recording_network_payload_capture_config",
         "posthog_team"."session_recording_masking_config",
         "posthog_team"."session_recording_url_trigger_config",
         "posthog_team"."session_recording_url_blocklist_config",
         "posthog_team"."session_recording_event_trigger_config",
         "posthog_team"."session_recording_trigger_match_type_config",
         "posthog_team"."session_replay_config",
         "posthog_team"."session_recording_retention_period",
         "posthog_team"."survey_config",
         "posthog_team"."capture_console_log_opt_in",
         "posthog_team"."capture_performance_opt_in",
         "posthog_team"."capture_dead_clicks",
         "posthog_team"."surveys_opt_in",
         "posthog_team"."heatmaps_opt_in",
         "posthog_team"."web_analytics_pre_aggregated_tables_enabled",
         "posthog_team"."web_analytics_pre_aggregated_tables_version",
         "posthog_team"."flags_persistence_default",
         "posthog_team"."feature_flag_confirmation_enabled",
         "posthog_team"."feature_flag_confirmation_message",
         "posthog_team"."session_recording_version",
         "posthog_team"."signup_token",
         "posthog_team"."is_demo",
         "posthog_team"."access_control",
         "posthog_team"."week_start_day",
         "posthog_team"."inject_web_apps",
         "posthog_team"."test_account_filters",
         "posthog_team"."test_account_filters_default_checked",
         "posthog_team"."path_cleaning_filters",
         "posthog_team"."timezone",
         "posthog_team"."data_attributes",
         "posthog_team"."person_display_name_properties",
         "posthog_team"."live_events_columns",
         "posthog_team"."recording_domains",
         "posthog_team"."human_friendly_comparison_periods",
         "posthog_team"."cookieless_server_hash_mode",
         "posthog_team"."primary_dashboard_id",
         "posthog_team"."default_data_theme",
         "posthog_team"."extra_settings",
         "posthog_team"."modifiers",
         "posthog_team"."correlation_config",
         "posthog_team"."session_recording_retention_period_days",
         "posthog_team"."plugins_opt_in",
         "posthog_team"."opt_out_capture",
         "posthog_team"."event_names",
         "posthog_team"."event_names_with_usage",
         "posthog_team"."event_properties",
         "posthog_team"."event_properties_with_usage",
         "posthog_team"."event_properties_numerical",
         "posthog_team"."external_data_workspace_id",
         "posthog_team"."external_data_workspace_last_synced_at",
         "posthog_team"."api_query_rate_limit",
         "posthog_team"."revenue_tracking_config",
         "posthog_team"."drop_events_older_than",
         "posthog_team"."base_currency"
  FROM "posthog_hogfunction"
  INNER JOIN "posthog_team" ON ("posthog_hogfunction"."team_id" = "posthog_team"."id")
  WHERE ("posthog_hogfunction"."team_id" = 99999
         AND "posthog_hogfunction"."filters" @> '{"filter_test_accounts": true}'::jsonb)
  '''
# ---
# name: TestDecide.test_web_app_queries.6
  '''
  SELECT "posthog_pluginconfig"."id",
         "posthog_pluginconfig"."web_token",
         "posthog_pluginsourcefile"."updated_at",
         "posthog_plugin"."updated_at",
         "posthog_pluginconfig"."updated_at"
  FROM "posthog_pluginconfig"
  INNER JOIN "posthog_plugin" ON ("posthog_pluginconfig"."plugin_id" = "posthog_plugin"."id")
  INNER JOIN "posthog_pluginsourcefile" ON ("posthog_plugin"."id" = "posthog_pluginsourcefile"."plugin_id")
  WHERE ("posthog_pluginconfig"."enabled"
         AND "posthog_pluginsourcefile"."filename" = 'site.ts'
         AND "posthog_pluginsourcefile"."status" = 'TRANSPILED'
         AND "posthog_pluginconfig"."team_id" = 99999)
  '''
# ---
# name: TestDecide.test_web_app_queries.7
  '''
  SELECT "posthog_pluginconfig"."id",
         "posthog_pluginconfig"."web_token",
         "posthog_pluginsourcefile"."updated_at",
         "posthog_plugin"."updated_at",
         "posthog_pluginconfig"."updated_at"
  FROM "posthog_pluginconfig"
  INNER JOIN "posthog_plugin" ON ("posthog_pluginconfig"."plugin_id" = "posthog_plugin"."id")
  INNER JOIN "posthog_pluginsourcefile" ON ("posthog_plugin"."id" = "posthog_pluginsourcefile"."plugin_id")
  WHERE ("posthog_pluginconfig"."enabled"
         AND "posthog_pluginsourcefile"."filename" = 'site.ts'
         AND "posthog_pluginsourcefile"."status" = 'TRANSPILED'
         AND "posthog_pluginconfig"."team_id" = 99999)
  '''
# ---
# name: TestDecideRemoteConfig.test_decide_doesnt_error_out_when_database_is_down
  '''
  SELECT "posthog_user"."id",
         "posthog_user"."password",
         "posthog_user"."last_login",
         "posthog_user"."first_name",
         "posthog_user"."last_name",
         "posthog_user"."is_staff",
         "posthog_user"."date_joined",
         "posthog_user"."uuid",
         "posthog_user"."current_organization_id",
         "posthog_user"."current_team_id",
         "posthog_user"."email",
         "posthog_user"."pending_email",
         "posthog_user"."temporary_token",
         "posthog_user"."distinct_id",
         "posthog_user"."is_email_verified",
         "posthog_user"."has_seen_product_intro_for",
         "posthog_user"."strapi_id",
         "posthog_user"."is_active",
         "posthog_user"."role_at_organization",
         "posthog_user"."theme_mode",
         "posthog_user"."partial_notification_settings",
         "posthog_user"."anonymize_data",
         "posthog_user"."toolbar_mode",
         "posthog_user"."hedgehog_config",
         "posthog_user"."events_column_config",
         "posthog_user"."email_opt_in"
  FROM "posthog_user"
  WHERE "posthog_user"."id" = 99999
  LIMIT 21
  '''
# ---
# name: TestDecideRemoteConfig.test_decide_doesnt_error_out_when_database_is_down.1
  '''
  SELECT "posthog_organization"."id",
         "posthog_organization"."name",
         "posthog_organization"."slug",
         "posthog_organization"."logo_media_id",
         "posthog_organization"."created_at",
         "posthog_organization"."updated_at",
         "posthog_organization"."session_cookie_age",
         "posthog_organization"."is_member_join_email_enabled",
         "posthog_organization"."is_ai_data_processing_approved",
         "posthog_organization"."enforce_2fa",
         "posthog_organization"."members_can_invite",
         "posthog_organization"."members_can_use_personal_api_keys",
         "posthog_organization"."allow_publicly_shared_resources",
         "posthog_organization"."default_role_id",
         "posthog_organization"."plugins_access_level",
         "posthog_organization"."for_internal_metrics",
         "posthog_organization"."default_experiment_stats_method",
         "posthog_organization"."is_hipaa",
         "posthog_organization"."customer_id",
         "posthog_organization"."available_product_features",
         "posthog_organization"."usage",
         "posthog_organization"."never_drop_data",
         "posthog_organization"."customer_trust_scores",
         "posthog_organization"."setup_section_2_completed",
         "posthog_organization"."personalization",
         "posthog_organization"."domain_whitelist",
         "posthog_organization"."is_platform"
  FROM "posthog_organization"
  WHERE "posthog_organization"."id" = '00000000-0000-0000-0000-000000000000'::uuid
  LIMIT 21
  '''
# ---
# name: TestDecideRemoteConfig.test_decide_doesnt_error_out_when_database_is_down.10
  '''
  SELECT "ee_accesscontrol"."id",
         "ee_accesscontrol"."team_id",
         "ee_accesscontrol"."access_level",
         "ee_accesscontrol"."resource",
         "ee_accesscontrol"."resource_id",
         "ee_accesscontrol"."organization_member_id",
         "ee_accesscontrol"."role_id",
         "ee_accesscontrol"."created_by_id",
         "ee_accesscontrol"."created_at",
         "ee_accesscontrol"."updated_at"
  FROM "ee_accesscontrol"
  LEFT OUTER JOIN "posthog_organizationmembership" ON ("ee_accesscontrol"."organization_member_id" = "posthog_organizationmembership"."id")
  INNER JOIN "posthog_team" ON ("ee_accesscontrol"."team_id" = "posthog_team"."id")
  WHERE (("ee_accesscontrol"."organization_member_id" IS NULL
          AND "ee_accesscontrol"."resource" = 'project'
          AND "ee_accesscontrol"."resource_id" = '99999'
          AND "ee_accesscontrol"."role_id" IS NULL
          AND "ee_accesscontrol"."team_id" = 99999)
         OR ("posthog_organizationmembership"."user_id" = 99999
             AND "ee_accesscontrol"."resource" = 'project'
             AND "ee_accesscontrol"."resource_id" = '99999'
             AND "ee_accesscontrol"."role_id" IS NULL
             AND "ee_accesscontrol"."team_id" = 99999)
         OR ("ee_accesscontrol"."organization_member_id" IS NULL
             AND "ee_accesscontrol"."resource" = 'project'
             AND "ee_accesscontrol"."resource_id" IS NULL
             AND "ee_accesscontrol"."role_id" IS NULL
             AND "ee_accesscontrol"."team_id" = 99999)
         OR ("posthog_organizationmembership"."user_id" = 99999
             AND "ee_accesscontrol"."resource" = 'project'
             AND "ee_accesscontrol"."resource_id" IS NULL
             AND "ee_accesscontrol"."role_id" IS NULL
             AND "ee_accesscontrol"."team_id" = 99999)
         OR ("ee_accesscontrol"."organization_member_id" IS NULL
             AND "ee_accesscontrol"."resource" = 'project'
             AND "ee_accesscontrol"."resource_id" IS NOT NULL
             AND "ee_accesscontrol"."role_id" IS NULL
             AND "posthog_team"."organization_id" = '00000000-0000-0000-0000-000000000000'::uuid)
         OR ("posthog_organizationmembership"."user_id" = 99999
             AND "ee_accesscontrol"."resource" = 'project'
             AND "ee_accesscontrol"."resource_id" IS NOT NULL
             AND "ee_accesscontrol"."role_id" IS NULL
             AND "posthog_team"."organization_id" = '00000000-0000-0000-0000-000000000000'::uuid))
  '''
# ---
# name: TestDecideRemoteConfig.test_decide_doesnt_error_out_when_database_is_down.11
  '''
  SELECT "posthog_organizationmembership"."id",
         "posthog_organizationmembership"."organization_id",
         "posthog_organizationmembership"."user_id",
         "posthog_organizationmembership"."level",
         "posthog_organizationmembership"."joined_at",
         "posthog_organizationmembership"."updated_at",
         "posthog_organization"."id",
         "posthog_organization"."name",
         "posthog_organization"."slug",
         "posthog_organization"."logo_media_id",
         "posthog_organization"."created_at",
         "posthog_organization"."updated_at",
         "posthog_organization"."session_cookie_age",
         "posthog_organization"."is_member_join_email_enabled",
         "posthog_organization"."is_ai_data_processing_approved",
         "posthog_organization"."enforce_2fa",
         "posthog_organization"."members_can_invite",
         "posthog_organization"."members_can_use_personal_api_keys",
         "posthog_organization"."allow_publicly_shared_resources",
         "posthog_organization"."default_role_id",
         "posthog_organization"."plugins_access_level",
         "posthog_organization"."for_internal_metrics",
         "posthog_organization"."default_experiment_stats_method",
         "posthog_organization"."is_hipaa",
         "posthog_organization"."customer_id",
         "posthog_organization"."available_product_features",
         "posthog_organization"."usage",
         "posthog_organization"."never_drop_data",
         "posthog_organization"."customer_trust_scores",
         "posthog_organization"."setup_section_2_completed",
         "posthog_organization"."personalization",
         "posthog_organization"."domain_whitelist",
         "posthog_organization"."is_platform"
  FROM "posthog_organizationmembership"
  INNER JOIN "posthog_organization" ON ("posthog_organizationmembership"."organization_id" = "posthog_organization"."id")
  WHERE "posthog_organizationmembership"."user_id" = 99999
  '''
# ---
# name: TestDecideRemoteConfig.test_decide_doesnt_error_out_when_database_is_down.12
  '''
  SELECT "posthog_team"."id",
         "posthog_team"."organization_id"
  FROM "posthog_team"
  WHERE "posthog_team"."organization_id" IN ('00000000-0000-0000-0000-000000000000'::uuid)
  '''
# ---
# name: TestDecideRemoteConfig.test_decide_doesnt_error_out_when_database_is_down.13
  '''
  SELECT "posthog_organizationmembership"."id",
         "posthog_organizationmembership"."organization_id",
         "posthog_organizationmembership"."user_id",
         "posthog_organizationmembership"."level",
         "posthog_organizationmembership"."joined_at",
         "posthog_organizationmembership"."updated_at",
         "posthog_organization"."id",
         "posthog_organization"."name",
         "posthog_organization"."slug",
         "posthog_organization"."logo_media_id",
         "posthog_organization"."created_at",
         "posthog_organization"."updated_at",
         "posthog_organization"."session_cookie_age",
         "posthog_organization"."is_member_join_email_enabled",
         "posthog_organization"."is_ai_data_processing_approved",
         "posthog_organization"."enforce_2fa",
         "posthog_organization"."members_can_invite",
         "posthog_organization"."members_can_use_personal_api_keys",
         "posthog_organization"."allow_publicly_shared_resources",
         "posthog_organization"."default_role_id",
         "posthog_organization"."plugins_access_level",
         "posthog_organization"."for_internal_metrics",
         "posthog_organization"."default_experiment_stats_method",
         "posthog_organization"."is_hipaa",
         "posthog_organization"."customer_id",
         "posthog_organization"."available_product_features",
         "posthog_organization"."usage",
         "posthog_organization"."never_drop_data",
         "posthog_organization"."customer_trust_scores",
         "posthog_organization"."setup_section_2_completed",
         "posthog_organization"."personalization",
         "posthog_organization"."domain_whitelist",
         "posthog_organization"."is_platform"
  FROM "posthog_organizationmembership"
  INNER JOIN "posthog_organization" ON ("posthog_organizationmembership"."organization_id" = "posthog_organization"."id")
  WHERE ("posthog_organizationmembership"."organization_id" = '00000000-0000-0000-0000-000000000000'::uuid
         AND "posthog_organizationmembership"."user_id" = 99999)
  LIMIT 21
  '''
# ---
# name: TestDecideRemoteConfig.test_decide_doesnt_error_out_when_database_is_down.14
  '''
  SELECT "posthog_organizationmembership"."id",
         "posthog_organizationmembership"."organization_id",
         "posthog_organizationmembership"."user_id",
         "posthog_organizationmembership"."level",
         "posthog_organizationmembership"."joined_at",
         "posthog_organizationmembership"."updated_at",
         "posthog_organization"."id",
         "posthog_organization"."name",
         "posthog_organization"."slug",
         "posthog_organization"."logo_media_id",
         "posthog_organization"."created_at",
         "posthog_organization"."updated_at",
         "posthog_organization"."session_cookie_age",
         "posthog_organization"."is_member_join_email_enabled",
         "posthog_organization"."is_ai_data_processing_approved",
         "posthog_organization"."enforce_2fa",
         "posthog_organization"."members_can_invite",
         "posthog_organization"."members_can_use_personal_api_keys",
         "posthog_organization"."allow_publicly_shared_resources",
         "posthog_organization"."default_role_id",
         "posthog_organization"."plugins_access_level",
         "posthog_organization"."for_internal_metrics",
         "posthog_organization"."default_experiment_stats_method",
         "posthog_organization"."is_hipaa",
         "posthog_organization"."customer_id",
         "posthog_organization"."available_product_features",
         "posthog_organization"."usage",
         "posthog_organization"."never_drop_data",
         "posthog_organization"."customer_trust_scores",
         "posthog_organization"."setup_section_2_completed",
         "posthog_organization"."personalization",
         "posthog_organization"."domain_whitelist",
         "posthog_organization"."is_platform"
  FROM "posthog_organizationmembership"
  INNER JOIN "posthog_organization" ON ("posthog_organizationmembership"."organization_id" = "posthog_organization"."id")
  WHERE "posthog_organizationmembership"."user_id" = 99999
  '''
# ---
# name: TestDecideRemoteConfig.test_decide_doesnt_error_out_when_database_is_down.15
  '''
  SELECT "posthog_organizationmembership"."id",
         "posthog_organizationmembership"."organization_id",
         "posthog_organizationmembership"."user_id",
         "posthog_organizationmembership"."level",
         "posthog_organizationmembership"."joined_at",
         "posthog_organizationmembership"."updated_at",
         "posthog_organization"."id",
         "posthog_organization"."name",
         "posthog_organization"."slug",
         "posthog_organization"."logo_media_id",
         "posthog_organization"."created_at",
         "posthog_organization"."updated_at",
         "posthog_organization"."session_cookie_age",
         "posthog_organization"."is_member_join_email_enabled",
         "posthog_organization"."is_ai_data_processing_approved",
         "posthog_organization"."enforce_2fa",
         "posthog_organization"."members_can_invite",
         "posthog_organization"."members_can_use_personal_api_keys",
         "posthog_organization"."allow_publicly_shared_resources",
         "posthog_organization"."default_role_id",
         "posthog_organization"."plugins_access_level",
         "posthog_organization"."for_internal_metrics",
         "posthog_organization"."default_experiment_stats_method",
         "posthog_organization"."is_hipaa",
         "posthog_organization"."customer_id",
         "posthog_organization"."available_product_features",
         "posthog_organization"."usage",
         "posthog_organization"."never_drop_data",
         "posthog_organization"."customer_trust_scores",
         "posthog_organization"."setup_section_2_completed",
         "posthog_organization"."personalization",
         "posthog_organization"."domain_whitelist",
         "posthog_organization"."is_platform"
  FROM "posthog_organizationmembership"
  INNER JOIN "posthog_organization" ON ("posthog_organizationmembership"."organization_id" = "posthog_organization"."id")
  WHERE "posthog_organizationmembership"."user_id" = 99999
  '''
# ---
# name: TestDecideRemoteConfig.test_decide_doesnt_error_out_when_database_is_down.16
  '''
  SELECT "posthog_team"."id",
         "posthog_team"."organization_id"
  FROM "posthog_team"
  WHERE "posthog_team"."organization_id" IN ('00000000-0000-0000-0000-000000000000'::uuid)
  '''
# ---
# name: TestDecideRemoteConfig.test_decide_doesnt_error_out_when_database_is_down.17
  '''
  SELECT "posthog_organizationmembership"."id",
         "posthog_organizationmembership"."organization_id",
         "posthog_organizationmembership"."user_id",
         "posthog_organizationmembership"."level",
         "posthog_organizationmembership"."joined_at",
         "posthog_organizationmembership"."updated_at",
         "posthog_organization"."id",
         "posthog_organization"."name",
         "posthog_organization"."slug",
         "posthog_organization"."logo_media_id",
         "posthog_organization"."created_at",
         "posthog_organization"."updated_at",
         "posthog_organization"."session_cookie_age",
         "posthog_organization"."is_member_join_email_enabled",
         "posthog_organization"."is_ai_data_processing_approved",
         "posthog_organization"."enforce_2fa",
         "posthog_organization"."members_can_invite",
         "posthog_organization"."members_can_use_personal_api_keys",
         "posthog_organization"."allow_publicly_shared_resources",
         "posthog_organization"."default_role_id",
         "posthog_organization"."plugins_access_level",
         "posthog_organization"."for_internal_metrics",
         "posthog_organization"."default_experiment_stats_method",
         "posthog_organization"."is_hipaa",
         "posthog_organization"."customer_id",
         "posthog_organization"."available_product_features",
         "posthog_organization"."usage",
         "posthog_organization"."never_drop_data",
         "posthog_organization"."customer_trust_scores",
         "posthog_organization"."setup_section_2_completed",
         "posthog_organization"."personalization",
         "posthog_organization"."domain_whitelist",
         "posthog_organization"."is_platform"
  FROM "posthog_organizationmembership"
  INNER JOIN "posthog_organization" ON ("posthog_organizationmembership"."organization_id" = "posthog_organization"."id")
  WHERE ("posthog_organizationmembership"."organization_id" = '00000000-0000-0000-0000-000000000000'::uuid
         AND "posthog_organizationmembership"."user_id" = 99999)
  LIMIT 21
  '''
# ---
# name: TestDecideRemoteConfig.test_decide_doesnt_error_out_when_database_is_down.18
  '''
  SELECT "posthog_team"."id",
         "posthog_team"."api_token"
  FROM "posthog_team"
  WHERE "posthog_team"."id" = 99999
  LIMIT 21
  '''
# ---
# name: TestDecideRemoteConfig.test_decide_doesnt_error_out_when_database_is_down.19
  '''
  SELECT "posthog_hogflow"."id",
         "posthog_hogflow"."name",
         "posthog_hogflow"."description",
         "posthog_hogflow"."version",
         "posthog_hogflow"."team_id",
         "posthog_hogflow"."status",
         "posthog_hogflow"."created_at",
         "posthog_hogflow"."created_by_id",
         "posthog_hogflow"."updated_at",
         "posthog_hogflow"."trigger",
         "posthog_hogflow"."trigger_masking",
         "posthog_hogflow"."conversion",
         "posthog_hogflow"."exit_condition",
         "posthog_hogflow"."edges",
         "posthog_hogflow"."actions",
         "posthog_hogflow"."abort_action",
         "posthog_team"."id",
         "posthog_team"."uuid",
         "posthog_team"."organization_id",
         "posthog_team"."parent_team_id",
         "posthog_team"."project_id",
         "posthog_team"."api_token",
         "posthog_team"."app_urls",
         "posthog_team"."name",
         "posthog_team"."slack_incoming_webhook",
         "posthog_team"."created_at",
         "posthog_team"."updated_at",
         "posthog_team"."anonymize_ips",
         "posthog_team"."completed_snippet_onboarding",
         "posthog_team"."has_completed_onboarding_for",
         "posthog_team"."onboarding_tasks",
         "posthog_team"."ingested_event",
         "posthog_team"."autocapture_opt_out",
         "posthog_team"."autocapture_web_vitals_opt_in",
         "posthog_team"."autocapture_web_vitals_allowed_metrics",
         "posthog_team"."autocapture_exceptions_opt_in",
         "posthog_team"."autocapture_exceptions_errors_to_ignore",
         "posthog_team"."person_processing_opt_out",
         "posthog_team"."secret_api_token",
         "posthog_team"."secret_api_token_backup",
         "posthog_team"."session_recording_opt_in",
         "posthog_team"."session_recording_sample_rate",
         "posthog_team"."session_recording_minimum_duration_milliseconds",
         "posthog_team"."session_recording_linked_flag",
         "posthog_team"."session_recording_network_payload_capture_config",
         "posthog_team"."session_recording_masking_config",
         "posthog_team"."session_recording_url_trigger_config",
         "posthog_team"."session_recording_url_blocklist_config",
         "posthog_team"."session_recording_event_trigger_config",
         "posthog_team"."session_recording_trigger_match_type_config",
         "posthog_team"."session_replay_config",
         "posthog_team"."session_recording_retention_period",
         "posthog_team"."survey_config",
         "posthog_team"."capture_console_log_opt_in",
         "posthog_team"."capture_performance_opt_in",
         "posthog_team"."capture_dead_clicks",
         "posthog_team"."surveys_opt_in",
         "posthog_team"."heatmaps_opt_in",
         "posthog_team"."web_analytics_pre_aggregated_tables_enabled",
         "posthog_team"."web_analytics_pre_aggregated_tables_version",
         "posthog_team"."flags_persistence_default",
         "posthog_team"."feature_flag_confirmation_enabled",
         "posthog_team"."feature_flag_confirmation_message",
         "posthog_team"."session_recording_version",
         "posthog_team"."signup_token",
         "posthog_team"."is_demo",
         "posthog_team"."access_control",
         "posthog_team"."week_start_day",
         "posthog_team"."inject_web_apps",
         "posthog_team"."test_account_filters",
         "posthog_team"."test_account_filters_default_checked",
         "posthog_team"."path_cleaning_filters",
         "posthog_team"."timezone",
         "posthog_team"."data_attributes",
         "posthog_team"."person_display_name_properties",
         "posthog_team"."live_events_columns",
         "posthog_team"."recording_domains",
         "posthog_team"."human_friendly_comparison_periods",
         "posthog_team"."cookieless_server_hash_mode",
         "posthog_team"."primary_dashboard_id",
         "posthog_team"."default_data_theme",
         "posthog_team"."extra_settings",
         "posthog_team"."modifiers",
         "posthog_team"."correlation_config",
         "posthog_team"."session_recording_retention_period_days",
         "posthog_team"."plugins_opt_in",
         "posthog_team"."opt_out_capture",
         "posthog_team"."event_names",
         "posthog_team"."event_names_with_usage",
         "posthog_team"."event_properties",
         "posthog_team"."event_properties_with_usage",
         "posthog_team"."event_properties_numerical",
         "posthog_team"."external_data_workspace_id",
         "posthog_team"."external_data_workspace_last_synced_at",
         "posthog_team"."api_query_rate_limit",
         "posthog_team"."revenue_tracking_config",
         "posthog_team"."drop_events_older_than",
         "posthog_team"."base_currency"
  FROM "posthog_hogflow"
  INNER JOIN "posthog_team" ON ("posthog_hogflow"."team_id" = "posthog_team"."id")
  WHERE ("posthog_hogflow"."status" = 'active'
         AND "posthog_hogflow"."team_id" = 99999
         AND "posthog_hogflow"."trigger" @> '{"filter_test_accounts": true}'::jsonb)
  '''
# ---
# name: TestDecideRemoteConfig.test_decide_doesnt_error_out_when_database_is_down.2
  '''
  SELECT "posthog_organizationmembership"."id",
         "posthog_organizationmembership"."organization_id",
         "posthog_organizationmembership"."user_id",
         "posthog_organizationmembership"."level",
         "posthog_organizationmembership"."joined_at",
         "posthog_organizationmembership"."updated_at",
         "posthog_organization"."id",
         "posthog_organization"."name",
         "posthog_organization"."slug",
         "posthog_organization"."logo_media_id",
         "posthog_organization"."created_at",
         "posthog_organization"."updated_at",
         "posthog_organization"."session_cookie_age",
         "posthog_organization"."is_member_join_email_enabled",
         "posthog_organization"."is_ai_data_processing_approved",
         "posthog_organization"."enforce_2fa",
         "posthog_organization"."members_can_invite",
         "posthog_organization"."members_can_use_personal_api_keys",
         "posthog_organization"."allow_publicly_shared_resources",
         "posthog_organization"."default_role_id",
         "posthog_organization"."plugins_access_level",
         "posthog_organization"."for_internal_metrics",
         "posthog_organization"."default_experiment_stats_method",
         "posthog_organization"."is_hipaa",
         "posthog_organization"."customer_id",
         "posthog_organization"."available_product_features",
         "posthog_organization"."usage",
         "posthog_organization"."never_drop_data",
         "posthog_organization"."customer_trust_scores",
         "posthog_organization"."setup_section_2_completed",
         "posthog_organization"."personalization",
         "posthog_organization"."domain_whitelist",
         "posthog_organization"."is_platform"
  FROM "posthog_organizationmembership"
  INNER JOIN "posthog_organization" ON ("posthog_organizationmembership"."organization_id" = "posthog_organization"."id")
  WHERE "posthog_organizationmembership"."user_id" = 99999
  '''
# ---
# name: TestDecideRemoteConfig.test_decide_doesnt_error_out_when_database_is_down.20
  '''
  SELECT "posthog_hogfunction"."id",
         "posthog_hogfunction"."team_id",
         "posthog_hogfunction"."name",
         "posthog_hogfunction"."description",
         "posthog_hogfunction"."created_at",
         "posthog_hogfunction"."created_by_id",
         "posthog_hogfunction"."deleted",
         "posthog_hogfunction"."updated_at",
         "posthog_hogfunction"."enabled",
         "posthog_hogfunction"."type",
         "posthog_hogfunction"."kind",
         "posthog_hogfunction"."icon_url",
         "posthog_hogfunction"."hog",
         "posthog_hogfunction"."bytecode",
         "posthog_hogfunction"."transpiled",
         "posthog_hogfunction"."inputs_schema",
         "posthog_hogfunction"."inputs",
         "posthog_hogfunction"."encrypted_inputs",
         "posthog_hogfunction"."filters",
         "posthog_hogfunction"."mappings",
         "posthog_hogfunction"."masking",
         "posthog_hogfunction"."template_id",
         "posthog_hogfunction"."hog_function_template_id",
         "posthog_hogfunction"."execution_order",
         "posthog_team"."id",
         "posthog_team"."uuid",
         "posthog_team"."organization_id",
         "posthog_team"."parent_team_id",
         "posthog_team"."project_id",
         "posthog_team"."api_token",
         "posthog_team"."app_urls",
         "posthog_team"."name",
         "posthog_team"."slack_incoming_webhook",
         "posthog_team"."created_at",
         "posthog_team"."updated_at",
         "posthog_team"."anonymize_ips",
         "posthog_team"."completed_snippet_onboarding",
         "posthog_team"."has_completed_onboarding_for",
         "posthog_team"."onboarding_tasks",
         "posthog_team"."ingested_event",
         "posthog_team"."autocapture_opt_out",
         "posthog_team"."autocapture_web_vitals_opt_in",
         "posthog_team"."autocapture_web_vitals_allowed_metrics",
         "posthog_team"."autocapture_exceptions_opt_in",
         "posthog_team"."autocapture_exceptions_errors_to_ignore",
         "posthog_team"."person_processing_opt_out",
         "posthog_team"."secret_api_token",
         "posthog_team"."secret_api_token_backup",
         "posthog_team"."session_recording_opt_in",
         "posthog_team"."session_recording_sample_rate",
         "posthog_team"."session_recording_minimum_duration_milliseconds",
         "posthog_team"."session_recording_linked_flag",
         "posthog_team"."session_recording_network_payload_capture_config",
         "posthog_team"."session_recording_masking_config",
         "posthog_team"."session_recording_url_trigger_config",
         "posthog_team"."session_recording_url_blocklist_config",
         "posthog_team"."session_recording_event_trigger_config",
         "posthog_team"."session_recording_trigger_match_type_config",
         "posthog_team"."session_replay_config",
         "posthog_team"."session_recording_retention_period",
         "posthog_team"."survey_config",
         "posthog_team"."capture_console_log_opt_in",
         "posthog_team"."capture_performance_opt_in",
         "posthog_team"."capture_dead_clicks",
         "posthog_team"."surveys_opt_in",
         "posthog_team"."heatmaps_opt_in",
         "posthog_team"."web_analytics_pre_aggregated_tables_enabled",
         "posthog_team"."web_analytics_pre_aggregated_tables_version",
         "posthog_team"."flags_persistence_default",
         "posthog_team"."feature_flag_confirmation_enabled",
         "posthog_team"."feature_flag_confirmation_message",
         "posthog_team"."session_recording_version",
         "posthog_team"."signup_token",
         "posthog_team"."is_demo",
         "posthog_team"."access_control",
         "posthog_team"."week_start_day",
         "posthog_team"."inject_web_apps",
         "posthog_team"."test_account_filters",
         "posthog_team"."test_account_filters_default_checked",
         "posthog_team"."path_cleaning_filters",
         "posthog_team"."timezone",
         "posthog_team"."data_attributes",
         "posthog_team"."person_display_name_properties",
         "posthog_team"."live_events_columns",
         "posthog_team"."recording_domains",
         "posthog_team"."human_friendly_comparison_periods",
         "posthog_team"."cookieless_server_hash_mode",
         "posthog_team"."primary_dashboard_id",
         "posthog_team"."default_data_theme",
         "posthog_team"."extra_settings",
         "posthog_team"."modifiers",
         "posthog_team"."correlation_config",
         "posthog_team"."session_recording_retention_period_days",
         "posthog_team"."plugins_opt_in",
         "posthog_team"."opt_out_capture",
         "posthog_team"."event_names",
         "posthog_team"."event_names_with_usage",
         "posthog_team"."event_properties",
         "posthog_team"."event_properties_with_usage",
         "posthog_team"."event_properties_numerical",
         "posthog_team"."external_data_workspace_id",
         "posthog_team"."external_data_workspace_last_synced_at",
         "posthog_team"."api_query_rate_limit",
         "posthog_team"."revenue_tracking_config",
         "posthog_team"."drop_events_older_than",
         "posthog_team"."base_currency"
  FROM "posthog_hogfunction"
  INNER JOIN "posthog_team" ON ("posthog_hogfunction"."team_id" = "posthog_team"."id")
  WHERE ("posthog_hogfunction"."team_id" = 99999
         AND "posthog_hogfunction"."filters" @> '{"filter_test_accounts": true}'::jsonb)
  '''
# ---
<<<<<<< HEAD
# name: TestDecideRemoteConfig.test_decide_doesnt_error_out_when_database_is_down.2
  '''
  SELECT "posthog_team"."id",
         "posthog_team"."organization_id"
  FROM "posthog_team"
  WHERE "posthog_team"."organization_id" IN ('00000000-0000-0000-0000-000000000000'::uuid)
  '''
# ---
# name: TestDecideRemoteConfig.test_decide_doesnt_error_out_when_database_is_down.20
=======
# name: TestDecideRemoteConfig.test_decide_doesnt_error_out_when_database_is_down.21
>>>>>>> 545a2583
  '''
  SELECT "posthog_teamrevenueanalyticsconfig"."team_id",
         "posthog_teamrevenueanalyticsconfig"."filter_test_accounts",
         "posthog_teamrevenueanalyticsconfig"."notified_first_sync",
         "posthog_teamrevenueanalyticsconfig"."events",
         "posthog_teamrevenueanalyticsconfig"."goals",
         "posthog_teamrevenueanalyticsconfig"."base_currency"
  FROM "posthog_teamrevenueanalyticsconfig"
  WHERE "posthog_teamrevenueanalyticsconfig"."team_id" = 99999
  LIMIT 21
  '''
# ---
# name: TestDecideRemoteConfig.test_decide_doesnt_error_out_when_database_is_down.22
  '''
  SELECT "posthog_teammarketinganalyticsconfig"."team_id",
         "posthog_teammarketinganalyticsconfig"."sources_map",
         "posthog_teammarketinganalyticsconfig"."conversion_goals"
  FROM "posthog_teammarketinganalyticsconfig"
  WHERE "posthog_teammarketinganalyticsconfig"."team_id" = 99999
  LIMIT 21
  '''
# ---
# name: TestDecideRemoteConfig.test_decide_doesnt_error_out_when_database_is_down.23
  '''
  SELECT 1 AS "a"
  FROM "posthog_grouptypemapping"
  WHERE "posthog_grouptypemapping"."project_id" = 99999
  LIMIT 1
  '''
# ---
# name: TestDecideRemoteConfig.test_decide_doesnt_error_out_when_database_is_down.24
  '''
  SELECT "posthog_grouptypemapping"."group_type",
         "posthog_grouptypemapping"."group_type_index",
         "posthog_grouptypemapping"."name_singular",
         "posthog_grouptypemapping"."name_plural",
         "posthog_grouptypemapping"."detail_dashboard_id",
         "posthog_grouptypemapping"."default_columns",
         "posthog_grouptypemapping"."created_at"
  FROM "posthog_grouptypemapping"
  WHERE "posthog_grouptypemapping"."project_id" = 99999
  ORDER BY "posthog_grouptypemapping"."group_type_index" ASC
  '''
# ---
# name: TestDecideRemoteConfig.test_decide_doesnt_error_out_when_database_is_down.25
  '''
  SELECT "posthog_team"."id",
         "posthog_team"."uuid",
         "posthog_team"."organization_id",
         "posthog_team"."parent_team_id",
         "posthog_team"."project_id",
         "posthog_team"."api_token",
         "posthog_team"."app_urls",
         "posthog_team"."name",
         "posthog_team"."slack_incoming_webhook",
         "posthog_team"."created_at",
         "posthog_team"."updated_at",
         "posthog_team"."anonymize_ips",
         "posthog_team"."completed_snippet_onboarding",
         "posthog_team"."has_completed_onboarding_for",
         "posthog_team"."onboarding_tasks",
         "posthog_team"."ingested_event",
         "posthog_team"."autocapture_opt_out",
         "posthog_team"."autocapture_web_vitals_opt_in",
         "posthog_team"."autocapture_web_vitals_allowed_metrics",
         "posthog_team"."autocapture_exceptions_opt_in",
         "posthog_team"."autocapture_exceptions_errors_to_ignore",
         "posthog_team"."person_processing_opt_out",
         "posthog_team"."secret_api_token",
         "posthog_team"."secret_api_token_backup",
         "posthog_team"."session_recording_opt_in",
         "posthog_team"."session_recording_sample_rate",
         "posthog_team"."session_recording_minimum_duration_milliseconds",
         "posthog_team"."session_recording_linked_flag",
         "posthog_team"."session_recording_network_payload_capture_config",
         "posthog_team"."session_recording_masking_config",
         "posthog_team"."session_recording_url_trigger_config",
         "posthog_team"."session_recording_url_blocklist_config",
         "posthog_team"."session_recording_event_trigger_config",
         "posthog_team"."session_recording_trigger_match_type_config",
         "posthog_team"."session_replay_config",
         "posthog_team"."session_recording_retention_period",
         "posthog_team"."survey_config",
         "posthog_team"."capture_console_log_opt_in",
         "posthog_team"."capture_performance_opt_in",
         "posthog_team"."capture_dead_clicks",
         "posthog_team"."surveys_opt_in",
         "posthog_team"."heatmaps_opt_in",
         "posthog_team"."web_analytics_pre_aggregated_tables_enabled",
         "posthog_team"."web_analytics_pre_aggregated_tables_version",
         "posthog_team"."flags_persistence_default",
         "posthog_team"."feature_flag_confirmation_enabled",
         "posthog_team"."feature_flag_confirmation_message",
         "posthog_team"."session_recording_version",
         "posthog_team"."signup_token",
         "posthog_team"."is_demo",
         "posthog_team"."access_control",
         "posthog_team"."week_start_day",
         "posthog_team"."inject_web_apps",
         "posthog_team"."test_account_filters",
         "posthog_team"."test_account_filters_default_checked",
         "posthog_team"."path_cleaning_filters",
         "posthog_team"."timezone",
         "posthog_team"."data_attributes",
         "posthog_team"."person_display_name_properties",
         "posthog_team"."live_events_columns",
         "posthog_team"."recording_domains",
         "posthog_team"."human_friendly_comparison_periods",
         "posthog_team"."cookieless_server_hash_mode",
         "posthog_team"."primary_dashboard_id",
         "posthog_team"."default_data_theme",
         "posthog_team"."extra_settings",
         "posthog_team"."modifiers",
         "posthog_team"."correlation_config",
         "posthog_team"."session_recording_retention_period_days",
         "posthog_team"."external_data_workspace_id",
         "posthog_team"."external_data_workspace_last_synced_at",
         "posthog_team"."api_query_rate_limit",
         "posthog_team"."revenue_tracking_config",
         "posthog_team"."drop_events_older_than",
         "posthog_team"."base_currency"
  FROM "posthog_team"
  WHERE "posthog_team"."id" = 99999
  LIMIT 21
  '''
# ---
# name: TestDecideRemoteConfig.test_decide_doesnt_error_out_when_database_is_down.26
  '''
  SELECT "posthog_productintent"."id",
         "posthog_productintent"."team_id",
         "posthog_productintent"."created_at",
         "posthog_productintent"."updated_at",
         "posthog_productintent"."product_type",
         "posthog_productintent"."onboarding_completed_at",
         "posthog_productintent"."contexts",
         "posthog_productintent"."activated_at",
         "posthog_productintent"."activation_last_checked_at"
  FROM "posthog_productintent"
  WHERE "posthog_productintent"."team_id" = 99999
  '''
# ---
# name: TestDecideRemoteConfig.test_decide_doesnt_error_out_when_database_is_down.27
  '''
  SELECT "posthog_organization"."id",
         "posthog_organization"."name",
         "posthog_organization"."slug",
         "posthog_organization"."logo_media_id",
         "posthog_organization"."created_at",
         "posthog_organization"."updated_at",
         "posthog_organization"."session_cookie_age",
         "posthog_organization"."is_member_join_email_enabled",
         "posthog_organization"."is_ai_data_processing_approved",
         "posthog_organization"."enforce_2fa",
         "posthog_organization"."members_can_invite",
         "posthog_organization"."members_can_use_personal_api_keys",
         "posthog_organization"."allow_publicly_shared_resources",
         "posthog_organization"."default_role_id",
         "posthog_organization"."plugins_access_level",
         "posthog_organization"."for_internal_metrics",
         "posthog_organization"."default_experiment_stats_method",
         "posthog_organization"."is_hipaa",
         "posthog_organization"."customer_id",
         "posthog_organization"."available_product_features",
         "posthog_organization"."usage",
         "posthog_organization"."never_drop_data",
         "posthog_organization"."customer_trust_scores",
         "posthog_organization"."setup_section_2_completed",
         "posthog_organization"."personalization",
         "posthog_organization"."domain_whitelist",
         "posthog_organization"."is_platform"
  FROM "posthog_organization"
  WHERE "posthog_organization"."id" = '00000000-0000-0000-0000-000000000000'::uuid
  LIMIT 21
  '''
# ---
# name: TestDecideRemoteConfig.test_decide_doesnt_error_out_when_database_is_down.28
  '''
  SELECT "posthog_datacolortheme"."id"
  FROM "posthog_datacolortheme"
  WHERE "posthog_datacolortheme"."team_id" IS NULL
  ORDER BY "posthog_datacolortheme"."id" ASC
  LIMIT 1
  '''
# ---
# name: TestDecideRemoteConfig.test_decide_doesnt_error_out_when_database_is_down.29
  '''
  SELECT "posthog_productintent"."product_type",
         "posthog_productintent"."created_at",
         "posthog_productintent"."onboarding_completed_at",
         "posthog_productintent"."updated_at"
  FROM "posthog_productintent"
  WHERE "posthog_productintent"."team_id" = 99999
  '''
# ---
# name: TestDecideRemoteConfig.test_decide_doesnt_error_out_when_database_is_down.3
  '''
  SELECT "posthog_team"."id",
         "posthog_team"."organization_id",
         "posthog_team"."access_control"
  FROM "posthog_team"
  WHERE "posthog_team"."organization_id" IN ('00000000-0000-0000-0000-000000000000'::uuid)
  '''
# ---
# name: TestDecideRemoteConfig.test_decide_doesnt_error_out_when_database_is_down.30
  '''
  SELECT "posthog_user"."id",
         "posthog_user"."password",
         "posthog_user"."last_login",
         "posthog_user"."first_name",
         "posthog_user"."last_name",
         "posthog_user"."is_staff",
         "posthog_user"."date_joined",
         "posthog_user"."uuid",
         "posthog_user"."current_organization_id",
         "posthog_user"."current_team_id",
         "posthog_user"."email",
         "posthog_user"."pending_email",
         "posthog_user"."temporary_token",
         "posthog_user"."distinct_id",
         "posthog_user"."is_email_verified",
         "posthog_user"."has_seen_product_intro_for",
         "posthog_user"."strapi_id",
         "posthog_user"."is_active",
         "posthog_user"."role_at_organization",
         "posthog_user"."theme_mode",
         "posthog_user"."partial_notification_settings",
         "posthog_user"."anonymize_data",
         "posthog_user"."toolbar_mode",
         "posthog_user"."hedgehog_config",
         "posthog_user"."events_column_config",
         "posthog_user"."email_opt_in"
  FROM "posthog_user"
  WHERE "posthog_user"."id" = 99999
  LIMIT 21
  '''
# ---
# name: TestDecideRemoteConfig.test_decide_doesnt_error_out_when_database_is_down.31
  '''
  SELECT "posthog_remoteconfig"."id",
         "posthog_remoteconfig"."team_id",
         "posthog_remoteconfig"."config",
         "posthog_remoteconfig"."updated_at",
         "posthog_remoteconfig"."synced_at"
  FROM "posthog_remoteconfig"
  WHERE "posthog_remoteconfig"."team_id" = 99999
  LIMIT 21
  '''
# ---
# name: TestDecideRemoteConfig.test_decide_doesnt_error_out_when_database_is_down.32
  '''
  SELECT "posthog_team"."id",
         "posthog_team"."uuid",
         "posthog_team"."organization_id",
         "posthog_team"."parent_team_id",
         "posthog_team"."project_id",
         "posthog_team"."api_token",
         "posthog_team"."app_urls",
         "posthog_team"."name",
         "posthog_team"."slack_incoming_webhook",
         "posthog_team"."created_at",
         "posthog_team"."updated_at",
         "posthog_team"."anonymize_ips",
         "posthog_team"."completed_snippet_onboarding",
         "posthog_team"."has_completed_onboarding_for",
         "posthog_team"."onboarding_tasks",
         "posthog_team"."ingested_event",
         "posthog_team"."autocapture_opt_out",
         "posthog_team"."autocapture_web_vitals_opt_in",
         "posthog_team"."autocapture_web_vitals_allowed_metrics",
         "posthog_team"."autocapture_exceptions_opt_in",
         "posthog_team"."autocapture_exceptions_errors_to_ignore",
         "posthog_team"."person_processing_opt_out",
         "posthog_team"."secret_api_token",
         "posthog_team"."secret_api_token_backup",
         "posthog_team"."session_recording_opt_in",
         "posthog_team"."session_recording_sample_rate",
         "posthog_team"."session_recording_minimum_duration_milliseconds",
         "posthog_team"."session_recording_linked_flag",
         "posthog_team"."session_recording_network_payload_capture_config",
         "posthog_team"."session_recording_masking_config",
         "posthog_team"."session_recording_url_trigger_config",
         "posthog_team"."session_recording_url_blocklist_config",
         "posthog_team"."session_recording_event_trigger_config",
         "posthog_team"."session_recording_trigger_match_type_config",
         "posthog_team"."session_replay_config",
         "posthog_team"."session_recording_retention_period",
         "posthog_team"."survey_config",
         "posthog_team"."capture_console_log_opt_in",
         "posthog_team"."capture_performance_opt_in",
         "posthog_team"."capture_dead_clicks",
         "posthog_team"."surveys_opt_in",
         "posthog_team"."heatmaps_opt_in",
         "posthog_team"."web_analytics_pre_aggregated_tables_enabled",
         "posthog_team"."web_analytics_pre_aggregated_tables_version",
         "posthog_team"."flags_persistence_default",
         "posthog_team"."feature_flag_confirmation_enabled",
         "posthog_team"."feature_flag_confirmation_message",
         "posthog_team"."session_recording_version",
         "posthog_team"."signup_token",
         "posthog_team"."is_demo",
         "posthog_team"."access_control",
         "posthog_team"."week_start_day",
         "posthog_team"."inject_web_apps",
         "posthog_team"."test_account_filters",
         "posthog_team"."test_account_filters_default_checked",
         "posthog_team"."path_cleaning_filters",
         "posthog_team"."timezone",
         "posthog_team"."data_attributes",
         "posthog_team"."person_display_name_properties",
         "posthog_team"."live_events_columns",
         "posthog_team"."recording_domains",
         "posthog_team"."human_friendly_comparison_periods",
         "posthog_team"."cookieless_server_hash_mode",
         "posthog_team"."primary_dashboard_id",
         "posthog_team"."default_data_theme",
         "posthog_team"."extra_settings",
         "posthog_team"."modifiers",
         "posthog_team"."correlation_config",
         "posthog_team"."session_recording_retention_period_days",
         "posthog_team"."external_data_workspace_id",
         "posthog_team"."external_data_workspace_last_synced_at",
         "posthog_team"."api_query_rate_limit",
         "posthog_team"."revenue_tracking_config",
         "posthog_team"."drop_events_older_than",
         "posthog_team"."base_currency"
  FROM "posthog_team"
  WHERE "posthog_team"."id" = 99999
  LIMIT 21
  '''
# ---
# name: TestDecideRemoteConfig.test_decide_doesnt_error_out_when_database_is_down.33
  '''
  SELECT "posthog_remoteconfig"."id",
         "posthog_remoteconfig"."team_id",
         "posthog_remoteconfig"."config",
         "posthog_remoteconfig"."updated_at",
         "posthog_remoteconfig"."synced_at"
  FROM "posthog_remoteconfig"
  WHERE "posthog_remoteconfig"."team_id" = 99999
  LIMIT 21
  '''
# ---
# name: TestDecideRemoteConfig.test_decide_doesnt_error_out_when_database_is_down.34
  '''
  SELECT COUNT(*) AS "__count"
  FROM "posthog_featureflag"
  WHERE ("posthog_featureflag"."active"
         AND NOT "posthog_featureflag"."deleted"
         AND "posthog_featureflag"."team_id" = 99999)
  '''
# ---
# name: TestDecideRemoteConfig.test_decide_doesnt_error_out_when_database_is_down.35
  '''
  SELECT "posthog_errortrackingsuppressionrule"."filters"
  FROM "posthog_errortrackingsuppressionrule"
  WHERE "posthog_errortrackingsuppressionrule"."team_id" = 99999
  '''
# ---
# name: TestDecideRemoteConfig.test_decide_doesnt_error_out_when_database_is_down.36
  '''
  SELECT "posthog_survey"."id",
         "posthog_survey"."team_id",
         "posthog_survey"."name",
         "posthog_survey"."description",
         "posthog_survey"."linked_flag_id",
         "posthog_survey"."targeting_flag_id",
         "posthog_survey"."internal_targeting_flag_id",
         "posthog_survey"."internal_response_sampling_flag_id",
         "posthog_survey"."type",
         "posthog_survey"."conditions",
         "posthog_survey"."questions",
         "posthog_survey"."appearance",
         "posthog_survey"."created_at",
         "posthog_survey"."created_by_id",
         "posthog_survey"."start_date",
         "posthog_survey"."end_date",
         "posthog_survey"."updated_at",
         "posthog_survey"."archived",
         "posthog_survey"."responses_limit",
         "posthog_survey"."response_sampling_start_date",
         "posthog_survey"."response_sampling_interval_type",
         "posthog_survey"."response_sampling_interval",
         "posthog_survey"."response_sampling_limit",
         "posthog_survey"."response_sampling_daily_limits",
         "posthog_survey"."iteration_count",
         "posthog_survey"."iteration_frequency_days",
         "posthog_survey"."iteration_start_dates",
         "posthog_survey"."current_iteration",
         "posthog_survey"."current_iteration_start_date",
         "posthog_survey"."schedule",
         "posthog_survey"."enable_partial_responses",
         "posthog_featureflag"."id",
         "posthog_featureflag"."key",
         "posthog_featureflag"."name",
         "posthog_featureflag"."filters",
         "posthog_featureflag"."rollout_percentage",
         "posthog_featureflag"."team_id",
         "posthog_featureflag"."created_by_id",
         "posthog_featureflag"."created_at",
         "posthog_featureflag"."deleted",
         "posthog_featureflag"."active",
         "posthog_featureflag"."version",
         "posthog_featureflag"."last_modified_by_id",
         "posthog_featureflag"."rollback_conditions",
         "posthog_featureflag"."performed_rollback",
         "posthog_featureflag"."ensure_experience_continuity",
         "posthog_featureflag"."usage_dashboard_id",
         "posthog_featureflag"."has_enriched_analytics",
         "posthog_featureflag"."is_remote_configuration",
         "posthog_featureflag"."has_encrypted_payloads",
         "posthog_featureflag"."evaluation_runtime",
         T5."id",
         T5."key",
         T5."name",
         T5."filters",
         T5."rollout_percentage",
         T5."team_id",
         T5."created_by_id",
         T5."created_at",
         T5."deleted",
         T5."active",
         T5."version",
         T5."last_modified_by_id",
         T5."rollback_conditions",
         T5."performed_rollback",
         T5."ensure_experience_continuity",
         T5."usage_dashboard_id",
         T5."has_enriched_analytics",
         T5."is_remote_configuration",
         T5."has_encrypted_payloads",
         T5."evaluation_runtime",
         T6."id",
         T6."key",
         T6."name",
         T6."filters",
         T6."rollout_percentage",
         T6."team_id",
         T6."created_by_id",
         T6."created_at",
         T6."deleted",
         T6."active",
         T6."version",
         T6."last_modified_by_id",
         T6."rollback_conditions",
         T6."performed_rollback",
         T6."ensure_experience_continuity",
         T6."usage_dashboard_id",
         T6."has_enriched_analytics",
         T6."is_remote_configuration",
         T6."has_encrypted_payloads",
         T6."evaluation_runtime"
  FROM "posthog_survey"
  INNER JOIN "posthog_team" ON ("posthog_survey"."team_id" = "posthog_team"."id")
  LEFT OUTER JOIN "posthog_featureflag" ON ("posthog_survey"."linked_flag_id" = "posthog_featureflag"."id")
  LEFT OUTER JOIN "posthog_featureflag" T5 ON ("posthog_survey"."targeting_flag_id" = T5."id")
  LEFT OUTER JOIN "posthog_featureflag" T6 ON ("posthog_survey"."internal_targeting_flag_id" = T6."id")
  WHERE ("posthog_team"."project_id" = 99999
         AND NOT ("posthog_survey"."archived"))
  '''
# ---
# name: TestDecideRemoteConfig.test_decide_doesnt_error_out_when_database_is_down.37
  '''
  SELECT "posthog_pluginconfig"."id",
         "posthog_pluginconfig"."web_token",
         "posthog_pluginsourcefile"."updated_at",
         "posthog_plugin"."updated_at",
         "posthog_pluginconfig"."updated_at"
  FROM "posthog_pluginconfig"
  INNER JOIN "posthog_plugin" ON ("posthog_pluginconfig"."plugin_id" = "posthog_plugin"."id")
  INNER JOIN "posthog_pluginsourcefile" ON ("posthog_plugin"."id" = "posthog_pluginsourcefile"."plugin_id")
  WHERE ("posthog_pluginconfig"."enabled"
         AND "posthog_pluginsourcefile"."filename" = 'site.ts'
         AND "posthog_pluginsourcefile"."status" = 'TRANSPILED'
         AND "posthog_pluginconfig"."team_id" = 99999)
  '''
# ---
# name: TestDecideRemoteConfig.test_decide_doesnt_error_out_when_database_is_down.38
  '''
  SELECT "posthog_pluginconfig"."id",
         "posthog_pluginsourcefile"."transpiled",
         "posthog_pluginconfig"."web_token",
         "posthog_plugin"."config_schema",
         "posthog_pluginconfig"."config"
  FROM "posthog_pluginconfig"
  INNER JOIN "posthog_plugin" ON ("posthog_pluginconfig"."plugin_id" = "posthog_plugin"."id")
  INNER JOIN "posthog_pluginsourcefile" ON ("posthog_plugin"."id" = "posthog_pluginsourcefile"."plugin_id")
  WHERE ("posthog_pluginconfig"."enabled"
         AND "posthog_pluginsourcefile"."filename" = 'site.ts'
         AND "posthog_pluginsourcefile"."status" = 'TRANSPILED'
         AND "posthog_pluginconfig"."team_id" = 99999)
  '''
# ---
# name: TestDecideRemoteConfig.test_decide_doesnt_error_out_when_database_is_down.39
  '''
  SELECT "posthog_hogfunction"."id",
         "posthog_hogfunction"."team_id",
         "posthog_hogfunction"."name",
         "posthog_hogfunction"."description",
         "posthog_hogfunction"."created_at",
         "posthog_hogfunction"."created_by_id",
         "posthog_hogfunction"."deleted",
         "posthog_hogfunction"."updated_at",
         "posthog_hogfunction"."enabled",
         "posthog_hogfunction"."type",
         "posthog_hogfunction"."kind",
         "posthog_hogfunction"."icon_url",
         "posthog_hogfunction"."hog",
         "posthog_hogfunction"."bytecode",
         "posthog_hogfunction"."transpiled",
         "posthog_hogfunction"."inputs_schema",
         "posthog_hogfunction"."inputs",
         "posthog_hogfunction"."encrypted_inputs",
         "posthog_hogfunction"."filters",
         "posthog_hogfunction"."mappings",
         "posthog_hogfunction"."masking",
         "posthog_hogfunction"."template_id",
         "posthog_hogfunction"."hog_function_template_id",
         "posthog_hogfunction"."execution_order",
         "posthog_team"."id",
         "posthog_team"."uuid",
         "posthog_team"."organization_id",
         "posthog_team"."parent_team_id",
         "posthog_team"."project_id",
         "posthog_team"."api_token",
         "posthog_team"."app_urls",
         "posthog_team"."name",
         "posthog_team"."slack_incoming_webhook",
         "posthog_team"."created_at",
         "posthog_team"."updated_at",
         "posthog_team"."anonymize_ips",
         "posthog_team"."completed_snippet_onboarding",
         "posthog_team"."has_completed_onboarding_for",
         "posthog_team"."onboarding_tasks",
         "posthog_team"."ingested_event",
         "posthog_team"."autocapture_opt_out",
         "posthog_team"."autocapture_web_vitals_opt_in",
         "posthog_team"."autocapture_web_vitals_allowed_metrics",
         "posthog_team"."autocapture_exceptions_opt_in",
         "posthog_team"."autocapture_exceptions_errors_to_ignore",
         "posthog_team"."person_processing_opt_out",
         "posthog_team"."secret_api_token",
         "posthog_team"."secret_api_token_backup",
         "posthog_team"."session_recording_opt_in",
         "posthog_team"."session_recording_sample_rate",
         "posthog_team"."session_recording_minimum_duration_milliseconds",
         "posthog_team"."session_recording_linked_flag",
         "posthog_team"."session_recording_network_payload_capture_config",
         "posthog_team"."session_recording_masking_config",
         "posthog_team"."session_recording_url_trigger_config",
         "posthog_team"."session_recording_url_blocklist_config",
         "posthog_team"."session_recording_event_trigger_config",
         "posthog_team"."session_recording_trigger_match_type_config",
         "posthog_team"."session_replay_config",
         "posthog_team"."session_recording_retention_period",
         "posthog_team"."survey_config",
         "posthog_team"."capture_console_log_opt_in",
         "posthog_team"."capture_performance_opt_in",
         "posthog_team"."capture_dead_clicks",
         "posthog_team"."surveys_opt_in",
         "posthog_team"."heatmaps_opt_in",
         "posthog_team"."web_analytics_pre_aggregated_tables_enabled",
         "posthog_team"."web_analytics_pre_aggregated_tables_version",
         "posthog_team"."flags_persistence_default",
         "posthog_team"."feature_flag_confirmation_enabled",
         "posthog_team"."feature_flag_confirmation_message",
         "posthog_team"."session_recording_version",
         "posthog_team"."signup_token",
         "posthog_team"."is_demo",
         "posthog_team"."access_control",
         "posthog_team"."week_start_day",
         "posthog_team"."inject_web_apps",
         "posthog_team"."test_account_filters",
         "posthog_team"."test_account_filters_default_checked",
         "posthog_team"."path_cleaning_filters",
         "posthog_team"."timezone",
         "posthog_team"."data_attributes",
         "posthog_team"."person_display_name_properties",
         "posthog_team"."live_events_columns",
         "posthog_team"."recording_domains",
         "posthog_team"."human_friendly_comparison_periods",
         "posthog_team"."cookieless_server_hash_mode",
         "posthog_team"."primary_dashboard_id",
         "posthog_team"."default_data_theme",
         "posthog_team"."extra_settings",
         "posthog_team"."modifiers",
         "posthog_team"."correlation_config",
         "posthog_team"."session_recording_retention_period_days",
         "posthog_team"."plugins_opt_in",
         "posthog_team"."opt_out_capture",
         "posthog_team"."event_names",
         "posthog_team"."event_names_with_usage",
         "posthog_team"."event_properties",
         "posthog_team"."event_properties_with_usage",
         "posthog_team"."event_properties_numerical",
         "posthog_team"."external_data_workspace_id",
         "posthog_team"."external_data_workspace_last_synced_at",
         "posthog_team"."api_query_rate_limit",
         "posthog_team"."revenue_tracking_config",
         "posthog_team"."drop_events_older_than",
         "posthog_team"."base_currency"
  FROM "posthog_hogfunction"
  INNER JOIN "posthog_team" ON ("posthog_hogfunction"."team_id" = "posthog_team"."id")
  WHERE (NOT "posthog_hogfunction"."deleted"
         AND "posthog_hogfunction"."enabled"
         AND "posthog_hogfunction"."team_id" = 99999
         AND "posthog_hogfunction"."type" IN ('site_destination',
                                              'site_app'))
  '''
# ---
# name: TestDecideRemoteConfig.test_decide_doesnt_error_out_when_database_is_down.4
  '''
  SELECT "posthog_team"."id",
         "posthog_team"."uuid",
         "posthog_team"."organization_id",
         "posthog_team"."parent_team_id",
         "posthog_team"."project_id",
         "posthog_team"."api_token",
         "posthog_team"."app_urls",
         "posthog_team"."name",
         "posthog_team"."slack_incoming_webhook",
         "posthog_team"."created_at",
         "posthog_team"."updated_at",
         "posthog_team"."anonymize_ips",
         "posthog_team"."completed_snippet_onboarding",
         "posthog_team"."has_completed_onboarding_for",
         "posthog_team"."onboarding_tasks",
         "posthog_team"."ingested_event",
         "posthog_team"."autocapture_opt_out",
         "posthog_team"."autocapture_web_vitals_opt_in",
         "posthog_team"."autocapture_web_vitals_allowed_metrics",
         "posthog_team"."autocapture_exceptions_opt_in",
         "posthog_team"."autocapture_exceptions_errors_to_ignore",
         "posthog_team"."person_processing_opt_out",
         "posthog_team"."secret_api_token",
         "posthog_team"."secret_api_token_backup",
         "posthog_team"."session_recording_opt_in",
         "posthog_team"."session_recording_sample_rate",
         "posthog_team"."session_recording_minimum_duration_milliseconds",
         "posthog_team"."session_recording_linked_flag",
         "posthog_team"."session_recording_network_payload_capture_config",
         "posthog_team"."session_recording_masking_config",
         "posthog_team"."session_recording_url_trigger_config",
         "posthog_team"."session_recording_url_blocklist_config",
         "posthog_team"."session_recording_event_trigger_config",
         "posthog_team"."session_recording_trigger_match_type_config",
         "posthog_team"."session_replay_config",
         "posthog_team"."session_recording_retention_period",
         "posthog_team"."survey_config",
         "posthog_team"."capture_console_log_opt_in",
         "posthog_team"."capture_performance_opt_in",
         "posthog_team"."capture_dead_clicks",
         "posthog_team"."surveys_opt_in",
         "posthog_team"."heatmaps_opt_in",
         "posthog_team"."web_analytics_pre_aggregated_tables_enabled",
         "posthog_team"."web_analytics_pre_aggregated_tables_version",
         "posthog_team"."flags_persistence_default",
         "posthog_team"."feature_flag_confirmation_enabled",
         "posthog_team"."feature_flag_confirmation_message",
         "posthog_team"."session_recording_version",
         "posthog_team"."signup_token",
         "posthog_team"."is_demo",
         "posthog_team"."access_control",
         "posthog_team"."week_start_day",
         "posthog_team"."inject_web_apps",
         "posthog_team"."test_account_filters",
         "posthog_team"."test_account_filters_default_checked",
         "posthog_team"."path_cleaning_filters",
         "posthog_team"."timezone",
         "posthog_team"."data_attributes",
         "posthog_team"."person_display_name_properties",
         "posthog_team"."live_events_columns",
         "posthog_team"."recording_domains",
         "posthog_team"."human_friendly_comparison_periods",
         "posthog_team"."cookieless_server_hash_mode",
         "posthog_team"."primary_dashboard_id",
         "posthog_team"."default_data_theme",
         "posthog_team"."extra_settings",
         "posthog_team"."modifiers",
         "posthog_team"."correlation_config",
         "posthog_team"."session_recording_retention_period_days",
         "posthog_team"."plugins_opt_in",
         "posthog_team"."opt_out_capture",
         "posthog_team"."event_names",
         "posthog_team"."event_names_with_usage",
         "posthog_team"."event_properties",
         "posthog_team"."event_properties_with_usage",
         "posthog_team"."event_properties_numerical",
         "posthog_team"."external_data_workspace_id",
         "posthog_team"."external_data_workspace_last_synced_at",
         "posthog_team"."api_query_rate_limit",
         "posthog_team"."revenue_tracking_config",
         "posthog_team"."drop_events_older_than",
         "posthog_team"."base_currency"
  FROM "posthog_team"
  WHERE "posthog_team"."id" = 99999
  LIMIT 21
  '''
# ---
# name: TestDecideRemoteConfig.test_decide_doesnt_error_out_when_database_is_down.40
  '''
  SELECT "posthog_remoteconfig"."id",
         "posthog_remoteconfig"."team_id",
         "posthog_remoteconfig"."config",
         "posthog_remoteconfig"."updated_at",
         "posthog_remoteconfig"."synced_at",
         "posthog_team"."id",
         "posthog_team"."uuid",
         "posthog_team"."organization_id",
         "posthog_team"."parent_team_id",
         "posthog_team"."project_id",
         "posthog_team"."api_token",
         "posthog_team"."app_urls",
         "posthog_team"."name",
         "posthog_team"."slack_incoming_webhook",
         "posthog_team"."created_at",
         "posthog_team"."updated_at",
         "posthog_team"."anonymize_ips",
         "posthog_team"."completed_snippet_onboarding",
         "posthog_team"."has_completed_onboarding_for",
         "posthog_team"."onboarding_tasks",
         "posthog_team"."ingested_event",
         "posthog_team"."autocapture_opt_out",
         "posthog_team"."autocapture_web_vitals_opt_in",
         "posthog_team"."autocapture_web_vitals_allowed_metrics",
         "posthog_team"."autocapture_exceptions_opt_in",
         "posthog_team"."autocapture_exceptions_errors_to_ignore",
         "posthog_team"."person_processing_opt_out",
         "posthog_team"."secret_api_token",
         "posthog_team"."secret_api_token_backup",
         "posthog_team"."session_recording_opt_in",
         "posthog_team"."session_recording_sample_rate",
         "posthog_team"."session_recording_minimum_duration_milliseconds",
         "posthog_team"."session_recording_linked_flag",
         "posthog_team"."session_recording_network_payload_capture_config",
         "posthog_team"."session_recording_masking_config",
         "posthog_team"."session_recording_url_trigger_config",
         "posthog_team"."session_recording_url_blocklist_config",
         "posthog_team"."session_recording_event_trigger_config",
         "posthog_team"."session_recording_trigger_match_type_config",
         "posthog_team"."session_replay_config",
         "posthog_team"."session_recording_retention_period",
         "posthog_team"."survey_config",
         "posthog_team"."capture_console_log_opt_in",
         "posthog_team"."capture_performance_opt_in",
         "posthog_team"."capture_dead_clicks",
         "posthog_team"."surveys_opt_in",
         "posthog_team"."heatmaps_opt_in",
         "posthog_team"."web_analytics_pre_aggregated_tables_enabled",
         "posthog_team"."web_analytics_pre_aggregated_tables_version",
         "posthog_team"."flags_persistence_default",
         "posthog_team"."feature_flag_confirmation_enabled",
         "posthog_team"."feature_flag_confirmation_message",
         "posthog_team"."session_recording_version",
         "posthog_team"."signup_token",
         "posthog_team"."is_demo",
         "posthog_team"."access_control",
         "posthog_team"."week_start_day",
         "posthog_team"."inject_web_apps",
         "posthog_team"."test_account_filters",
         "posthog_team"."test_account_filters_default_checked",
         "posthog_team"."path_cleaning_filters",
         "posthog_team"."timezone",
         "posthog_team"."data_attributes",
         "posthog_team"."person_display_name_properties",
         "posthog_team"."live_events_columns",
         "posthog_team"."recording_domains",
         "posthog_team"."human_friendly_comparison_periods",
         "posthog_team"."cookieless_server_hash_mode",
         "posthog_team"."primary_dashboard_id",
         "posthog_team"."default_data_theme",
         "posthog_team"."extra_settings",
         "posthog_team"."modifiers",
         "posthog_team"."correlation_config",
         "posthog_team"."session_recording_retention_period_days",
         "posthog_team"."plugins_opt_in",
         "posthog_team"."opt_out_capture",
         "posthog_team"."event_names",
         "posthog_team"."event_names_with_usage",
         "posthog_team"."event_properties",
         "posthog_team"."event_properties_with_usage",
         "posthog_team"."event_properties_numerical",
         "posthog_team"."external_data_workspace_id",
         "posthog_team"."external_data_workspace_last_synced_at",
         "posthog_team"."api_query_rate_limit",
         "posthog_team"."revenue_tracking_config",
         "posthog_team"."drop_events_older_than",
         "posthog_team"."base_currency"
  FROM "posthog_remoteconfig"
  INNER JOIN "posthog_team" ON ("posthog_remoteconfig"."team_id" = "posthog_team"."id")
  WHERE "posthog_team"."api_token" = 'token123'
  LIMIT 21
  '''
# ---
# name: TestDecideRemoteConfig.test_decide_doesnt_error_out_when_database_is_down.41
  '''
  SELECT COUNT(*) AS "__count"
  FROM "posthog_featureflag"
  WHERE ("posthog_featureflag"."active"
         AND NOT "posthog_featureflag"."deleted"
         AND "posthog_featureflag"."team_id" = 99999)
  '''
# ---
# name: TestDecideRemoteConfig.test_decide_doesnt_error_out_when_database_is_down.42
  '''
  SELECT "posthog_errortrackingsuppressionrule"."filters"
  FROM "posthog_errortrackingsuppressionrule"
  WHERE "posthog_errortrackingsuppressionrule"."team_id" = 99999
  '''
# ---
# name: TestDecideRemoteConfig.test_decide_doesnt_error_out_when_database_is_down.43
  '''
  SELECT "posthog_survey"."id",
         "posthog_survey"."team_id",
         "posthog_survey"."name",
         "posthog_survey"."description",
         "posthog_survey"."linked_flag_id",
         "posthog_survey"."targeting_flag_id",
         "posthog_survey"."internal_targeting_flag_id",
         "posthog_survey"."internal_response_sampling_flag_id",
         "posthog_survey"."type",
         "posthog_survey"."conditions",
         "posthog_survey"."questions",
         "posthog_survey"."appearance",
         "posthog_survey"."created_at",
         "posthog_survey"."created_by_id",
         "posthog_survey"."start_date",
         "posthog_survey"."end_date",
         "posthog_survey"."updated_at",
         "posthog_survey"."archived",
         "posthog_survey"."responses_limit",
         "posthog_survey"."response_sampling_start_date",
         "posthog_survey"."response_sampling_interval_type",
         "posthog_survey"."response_sampling_interval",
         "posthog_survey"."response_sampling_limit",
         "posthog_survey"."response_sampling_daily_limits",
         "posthog_survey"."iteration_count",
         "posthog_survey"."iteration_frequency_days",
         "posthog_survey"."iteration_start_dates",
         "posthog_survey"."current_iteration",
         "posthog_survey"."current_iteration_start_date",
         "posthog_survey"."schedule",
         "posthog_survey"."enable_partial_responses",
         "posthog_featureflag"."id",
         "posthog_featureflag"."key",
         "posthog_featureflag"."name",
         "posthog_featureflag"."filters",
         "posthog_featureflag"."rollout_percentage",
         "posthog_featureflag"."team_id",
         "posthog_featureflag"."created_by_id",
         "posthog_featureflag"."created_at",
         "posthog_featureflag"."deleted",
         "posthog_featureflag"."active",
         "posthog_featureflag"."version",
         "posthog_featureflag"."last_modified_by_id",
         "posthog_featureflag"."rollback_conditions",
         "posthog_featureflag"."performed_rollback",
         "posthog_featureflag"."ensure_experience_continuity",
         "posthog_featureflag"."usage_dashboard_id",
         "posthog_featureflag"."has_enriched_analytics",
         "posthog_featureflag"."is_remote_configuration",
         "posthog_featureflag"."has_encrypted_payloads",
         "posthog_featureflag"."evaluation_runtime",
         T5."id",
         T5."key",
         T5."name",
         T5."filters",
         T5."rollout_percentage",
         T5."team_id",
         T5."created_by_id",
         T5."created_at",
         T5."deleted",
         T5."active",
         T5."version",
         T5."last_modified_by_id",
         T5."rollback_conditions",
         T5."performed_rollback",
         T5."ensure_experience_continuity",
         T5."usage_dashboard_id",
         T5."has_enriched_analytics",
         T5."is_remote_configuration",
         T5."has_encrypted_payloads",
         T5."evaluation_runtime",
         T6."id",
         T6."key",
         T6."name",
         T6."filters",
         T6."rollout_percentage",
         T6."team_id",
         T6."created_by_id",
         T6."created_at",
         T6."deleted",
         T6."active",
         T6."version",
         T6."last_modified_by_id",
         T6."rollback_conditions",
         T6."performed_rollback",
         T6."ensure_experience_continuity",
         T6."usage_dashboard_id",
         T6."has_enriched_analytics",
         T6."is_remote_configuration",
         T6."has_encrypted_payloads",
         T6."evaluation_runtime"
  FROM "posthog_survey"
  INNER JOIN "posthog_team" ON ("posthog_survey"."team_id" = "posthog_team"."id")
  LEFT OUTER JOIN "posthog_featureflag" ON ("posthog_survey"."linked_flag_id" = "posthog_featureflag"."id")
  LEFT OUTER JOIN "posthog_featureflag" T5 ON ("posthog_survey"."targeting_flag_id" = T5."id")
  LEFT OUTER JOIN "posthog_featureflag" T6 ON ("posthog_survey"."internal_targeting_flag_id" = T6."id")
  WHERE ("posthog_team"."project_id" = 99999
         AND NOT ("posthog_survey"."archived"))
  '''
# ---
# name: TestDecideRemoteConfig.test_decide_doesnt_error_out_when_database_is_down.44
  '''
  SELECT "posthog_pluginconfig"."id",
         "posthog_pluginconfig"."web_token",
         "posthog_pluginsourcefile"."updated_at",
         "posthog_plugin"."updated_at",
         "posthog_pluginconfig"."updated_at"
  FROM "posthog_pluginconfig"
  INNER JOIN "posthog_plugin" ON ("posthog_pluginconfig"."plugin_id" = "posthog_plugin"."id")
  INNER JOIN "posthog_pluginsourcefile" ON ("posthog_plugin"."id" = "posthog_pluginsourcefile"."plugin_id")
  WHERE ("posthog_pluginconfig"."enabled"
         AND "posthog_pluginsourcefile"."filename" = 'site.ts'
         AND "posthog_pluginsourcefile"."status" = 'TRANSPILED'
         AND "posthog_pluginconfig"."team_id" = 99999)
  '''
# ---
# name: TestDecideRemoteConfig.test_decide_doesnt_error_out_when_database_is_down.45
  '''
  SELECT "posthog_pluginconfig"."id",
         "posthog_pluginsourcefile"."transpiled",
         "posthog_pluginconfig"."web_token",
         "posthog_plugin"."config_schema",
         "posthog_pluginconfig"."config"
  FROM "posthog_pluginconfig"
  INNER JOIN "posthog_plugin" ON ("posthog_pluginconfig"."plugin_id" = "posthog_plugin"."id")
  INNER JOIN "posthog_pluginsourcefile" ON ("posthog_plugin"."id" = "posthog_pluginsourcefile"."plugin_id")
  WHERE ("posthog_pluginconfig"."enabled"
         AND "posthog_pluginsourcefile"."filename" = 'site.ts'
         AND "posthog_pluginsourcefile"."status" = 'TRANSPILED'
         AND "posthog_pluginconfig"."team_id" = 99999)
  '''
# ---
# name: TestDecideRemoteConfig.test_decide_doesnt_error_out_when_database_is_down.46
  '''
  SELECT "posthog_hogfunction"."id",
         "posthog_hogfunction"."team_id",
         "posthog_hogfunction"."name",
         "posthog_hogfunction"."description",
         "posthog_hogfunction"."created_at",
         "posthog_hogfunction"."created_by_id",
         "posthog_hogfunction"."deleted",
         "posthog_hogfunction"."updated_at",
         "posthog_hogfunction"."enabled",
         "posthog_hogfunction"."type",
         "posthog_hogfunction"."kind",
         "posthog_hogfunction"."icon_url",
         "posthog_hogfunction"."hog",
         "posthog_hogfunction"."bytecode",
         "posthog_hogfunction"."transpiled",
         "posthog_hogfunction"."inputs_schema",
         "posthog_hogfunction"."inputs",
         "posthog_hogfunction"."encrypted_inputs",
         "posthog_hogfunction"."filters",
         "posthog_hogfunction"."mappings",
         "posthog_hogfunction"."masking",
         "posthog_hogfunction"."template_id",
         "posthog_hogfunction"."hog_function_template_id",
         "posthog_hogfunction"."execution_order",
         "posthog_team"."id",
         "posthog_team"."uuid",
         "posthog_team"."organization_id",
         "posthog_team"."parent_team_id",
         "posthog_team"."project_id",
         "posthog_team"."api_token",
         "posthog_team"."app_urls",
         "posthog_team"."name",
         "posthog_team"."slack_incoming_webhook",
         "posthog_team"."created_at",
         "posthog_team"."updated_at",
         "posthog_team"."anonymize_ips",
         "posthog_team"."completed_snippet_onboarding",
         "posthog_team"."has_completed_onboarding_for",
         "posthog_team"."onboarding_tasks",
         "posthog_team"."ingested_event",
         "posthog_team"."autocapture_opt_out",
         "posthog_team"."autocapture_web_vitals_opt_in",
         "posthog_team"."autocapture_web_vitals_allowed_metrics",
         "posthog_team"."autocapture_exceptions_opt_in",
         "posthog_team"."autocapture_exceptions_errors_to_ignore",
         "posthog_team"."person_processing_opt_out",
         "posthog_team"."secret_api_token",
         "posthog_team"."secret_api_token_backup",
         "posthog_team"."session_recording_opt_in",
         "posthog_team"."session_recording_sample_rate",
         "posthog_team"."session_recording_minimum_duration_milliseconds",
         "posthog_team"."session_recording_linked_flag",
         "posthog_team"."session_recording_network_payload_capture_config",
         "posthog_team"."session_recording_masking_config",
         "posthog_team"."session_recording_url_trigger_config",
         "posthog_team"."session_recording_url_blocklist_config",
         "posthog_team"."session_recording_event_trigger_config",
         "posthog_team"."session_recording_trigger_match_type_config",
         "posthog_team"."session_replay_config",
         "posthog_team"."session_recording_retention_period",
         "posthog_team"."survey_config",
         "posthog_team"."capture_console_log_opt_in",
         "posthog_team"."capture_performance_opt_in",
         "posthog_team"."capture_dead_clicks",
         "posthog_team"."surveys_opt_in",
         "posthog_team"."heatmaps_opt_in",
         "posthog_team"."web_analytics_pre_aggregated_tables_enabled",
         "posthog_team"."web_analytics_pre_aggregated_tables_version",
         "posthog_team"."flags_persistence_default",
         "posthog_team"."feature_flag_confirmation_enabled",
         "posthog_team"."feature_flag_confirmation_message",
         "posthog_team"."session_recording_version",
         "posthog_team"."signup_token",
         "posthog_team"."is_demo",
         "posthog_team"."access_control",
         "posthog_team"."week_start_day",
         "posthog_team"."inject_web_apps",
         "posthog_team"."test_account_filters",
         "posthog_team"."test_account_filters_default_checked",
         "posthog_team"."path_cleaning_filters",
         "posthog_team"."timezone",
         "posthog_team"."data_attributes",
         "posthog_team"."person_display_name_properties",
         "posthog_team"."live_events_columns",
         "posthog_team"."recording_domains",
         "posthog_team"."human_friendly_comparison_periods",
         "posthog_team"."cookieless_server_hash_mode",
         "posthog_team"."primary_dashboard_id",
         "posthog_team"."default_data_theme",
         "posthog_team"."extra_settings",
         "posthog_team"."modifiers",
         "posthog_team"."correlation_config",
         "posthog_team"."session_recording_retention_period_days",
         "posthog_team"."plugins_opt_in",
         "posthog_team"."opt_out_capture",
         "posthog_team"."event_names",
         "posthog_team"."event_names_with_usage",
         "posthog_team"."event_properties",
         "posthog_team"."event_properties_with_usage",
         "posthog_team"."event_properties_numerical",
         "posthog_team"."external_data_workspace_id",
         "posthog_team"."external_data_workspace_last_synced_at",
         "posthog_team"."api_query_rate_limit",
         "posthog_team"."revenue_tracking_config",
         "posthog_team"."drop_events_older_than",
         "posthog_team"."base_currency"
  FROM "posthog_hogfunction"
  INNER JOIN "posthog_team" ON ("posthog_hogfunction"."team_id" = "posthog_team"."id")
  WHERE (NOT "posthog_hogfunction"."deleted"
         AND "posthog_hogfunction"."enabled"
         AND "posthog_hogfunction"."team_id" = 99999
         AND "posthog_hogfunction"."type" IN ('site_destination',
                                              'site_app'))
  '''
# ---
# name: TestDecideRemoteConfig.test_decide_doesnt_error_out_when_database_is_down.47
  '''
  SELECT "posthog_remoteconfig"."id",
         "posthog_remoteconfig"."team_id",
         "posthog_remoteconfig"."config",
         "posthog_remoteconfig"."updated_at",
         "posthog_remoteconfig"."synced_at"
  FROM "posthog_remoteconfig"
  WHERE "posthog_remoteconfig"."team_id" = 99999
  LIMIT 21
  '''
# ---
# name: TestDecideRemoteConfig.test_decide_doesnt_error_out_when_database_is_down.48
  '''
  SELECT "posthog_team"."id",
         "posthog_team"."uuid",
         "posthog_team"."organization_id",
         "posthog_team"."parent_team_id",
         "posthog_team"."project_id",
         "posthog_team"."api_token",
         "posthog_team"."app_urls",
         "posthog_team"."name",
         "posthog_team"."slack_incoming_webhook",
         "posthog_team"."created_at",
         "posthog_team"."updated_at",
         "posthog_team"."anonymize_ips",
         "posthog_team"."completed_snippet_onboarding",
         "posthog_team"."has_completed_onboarding_for",
         "posthog_team"."onboarding_tasks",
         "posthog_team"."ingested_event",
         "posthog_team"."autocapture_opt_out",
         "posthog_team"."autocapture_web_vitals_opt_in",
         "posthog_team"."autocapture_web_vitals_allowed_metrics",
         "posthog_team"."autocapture_exceptions_opt_in",
         "posthog_team"."autocapture_exceptions_errors_to_ignore",
         "posthog_team"."person_processing_opt_out",
         "posthog_team"."secret_api_token",
         "posthog_team"."secret_api_token_backup",
         "posthog_team"."session_recording_opt_in",
         "posthog_team"."session_recording_sample_rate",
         "posthog_team"."session_recording_minimum_duration_milliseconds",
         "posthog_team"."session_recording_linked_flag",
         "posthog_team"."session_recording_network_payload_capture_config",
         "posthog_team"."session_recording_masking_config",
         "posthog_team"."session_recording_url_trigger_config",
         "posthog_team"."session_recording_url_blocklist_config",
         "posthog_team"."session_recording_event_trigger_config",
         "posthog_team"."session_recording_trigger_match_type_config",
         "posthog_team"."session_replay_config",
         "posthog_team"."session_recording_retention_period",
         "posthog_team"."survey_config",
         "posthog_team"."capture_console_log_opt_in",
         "posthog_team"."capture_performance_opt_in",
         "posthog_team"."capture_dead_clicks",
         "posthog_team"."surveys_opt_in",
         "posthog_team"."heatmaps_opt_in",
         "posthog_team"."web_analytics_pre_aggregated_tables_enabled",
         "posthog_team"."web_analytics_pre_aggregated_tables_version",
         "posthog_team"."flags_persistence_default",
         "posthog_team"."feature_flag_confirmation_enabled",
         "posthog_team"."feature_flag_confirmation_message",
         "posthog_team"."session_recording_version",
         "posthog_team"."signup_token",
         "posthog_team"."is_demo",
         "posthog_team"."access_control",
         "posthog_team"."week_start_day",
         "posthog_team"."inject_web_apps",
         "posthog_team"."test_account_filters",
         "posthog_team"."test_account_filters_default_checked",
         "posthog_team"."path_cleaning_filters",
         "posthog_team"."timezone",
         "posthog_team"."data_attributes",
         "posthog_team"."person_display_name_properties",
         "posthog_team"."live_events_columns",
         "posthog_team"."recording_domains",
         "posthog_team"."human_friendly_comparison_periods",
         "posthog_team"."cookieless_server_hash_mode",
         "posthog_team"."primary_dashboard_id",
         "posthog_team"."default_data_theme",
         "posthog_team"."extra_settings",
         "posthog_team"."modifiers",
         "posthog_team"."correlation_config",
         "posthog_team"."session_recording_retention_period_days",
         "posthog_team"."plugins_opt_in",
         "posthog_team"."opt_out_capture",
         "posthog_team"."event_names",
         "posthog_team"."event_names_with_usage",
         "posthog_team"."event_properties",
         "posthog_team"."event_properties_with_usage",
         "posthog_team"."event_properties_numerical",
         "posthog_team"."external_data_workspace_id",
         "posthog_team"."external_data_workspace_last_synced_at",
         "posthog_team"."api_query_rate_limit",
         "posthog_team"."revenue_tracking_config",
         "posthog_team"."drop_events_older_than",
         "posthog_team"."base_currency"
  FROM "posthog_team"
  WHERE "posthog_team"."id" = 99999
  LIMIT 21
  '''
# ---
# name: TestDecideRemoteConfig.test_decide_doesnt_error_out_when_database_is_down.49
  '''
  SELECT COUNT(*) AS "__count"
  FROM "posthog_featureflag"
  WHERE ("posthog_featureflag"."active"
         AND NOT "posthog_featureflag"."deleted"
         AND "posthog_featureflag"."team_id" = 99999)
  '''
# ---
# name: TestDecideRemoteConfig.test_decide_doesnt_error_out_when_database_is_down.5
  '''
  SELECT "posthog_organizationmembership"."id",
         "posthog_organizationmembership"."organization_id",
         "posthog_organizationmembership"."user_id",
         "posthog_organizationmembership"."level",
         "posthog_organizationmembership"."joined_at",
         "posthog_organizationmembership"."updated_at",
         "posthog_organization"."id",
         "posthog_organization"."name",
         "posthog_organization"."slug",
         "posthog_organization"."logo_media_id",
         "posthog_organization"."created_at",
         "posthog_organization"."updated_at",
         "posthog_organization"."session_cookie_age",
         "posthog_organization"."is_member_join_email_enabled",
         "posthog_organization"."is_ai_data_processing_approved",
         "posthog_organization"."enforce_2fa",
         "posthog_organization"."members_can_invite",
         "posthog_organization"."members_can_use_personal_api_keys",
         "posthog_organization"."allow_publicly_shared_resources",
         "posthog_organization"."default_role_id",
         "posthog_organization"."plugins_access_level",
         "posthog_organization"."for_internal_metrics",
         "posthog_organization"."default_experiment_stats_method",
         "posthog_organization"."is_hipaa",
         "posthog_organization"."customer_id",
         "posthog_organization"."available_product_features",
         "posthog_organization"."usage",
         "posthog_organization"."never_drop_data",
         "posthog_organization"."customer_trust_scores",
         "posthog_organization"."setup_section_2_completed",
         "posthog_organization"."personalization",
         "posthog_organization"."domain_whitelist",
         "posthog_organization"."is_platform"
  FROM "posthog_organizationmembership"
  INNER JOIN "posthog_organization" ON ("posthog_organizationmembership"."organization_id" = "posthog_organization"."id")
  WHERE ("posthog_organizationmembership"."organization_id" = '00000000-0000-0000-0000-000000000000'::uuid
         AND "posthog_organizationmembership"."user_id" = 99999)
  LIMIT 21
  '''
# ---
# name: TestDecideRemoteConfig.test_decide_doesnt_error_out_when_database_is_down.50
  '''
  SELECT "posthog_errortrackingsuppressionrule"."filters"
  FROM "posthog_errortrackingsuppressionrule"
  WHERE "posthog_errortrackingsuppressionrule"."team_id" = 99999
  '''
# ---
# name: TestDecideRemoteConfig.test_decide_doesnt_error_out_when_database_is_down.51
  '''
  SELECT "posthog_survey"."id",
         "posthog_survey"."team_id",
         "posthog_survey"."name",
         "posthog_survey"."description",
         "posthog_survey"."linked_flag_id",
         "posthog_survey"."targeting_flag_id",
         "posthog_survey"."internal_targeting_flag_id",
         "posthog_survey"."internal_response_sampling_flag_id",
         "posthog_survey"."type",
         "posthog_survey"."conditions",
         "posthog_survey"."questions",
         "posthog_survey"."appearance",
         "posthog_survey"."created_at",
         "posthog_survey"."created_by_id",
         "posthog_survey"."start_date",
         "posthog_survey"."end_date",
         "posthog_survey"."updated_at",
         "posthog_survey"."archived",
         "posthog_survey"."responses_limit",
         "posthog_survey"."response_sampling_start_date",
         "posthog_survey"."response_sampling_interval_type",
         "posthog_survey"."response_sampling_interval",
         "posthog_survey"."response_sampling_limit",
         "posthog_survey"."response_sampling_daily_limits",
         "posthog_survey"."iteration_count",
         "posthog_survey"."iteration_frequency_days",
         "posthog_survey"."iteration_start_dates",
         "posthog_survey"."current_iteration",
         "posthog_survey"."current_iteration_start_date",
         "posthog_survey"."schedule",
         "posthog_survey"."enable_partial_responses",
         "posthog_featureflag"."id",
         "posthog_featureflag"."key",
         "posthog_featureflag"."name",
         "posthog_featureflag"."filters",
         "posthog_featureflag"."rollout_percentage",
         "posthog_featureflag"."team_id",
         "posthog_featureflag"."created_by_id",
         "posthog_featureflag"."created_at",
         "posthog_featureflag"."deleted",
         "posthog_featureflag"."active",
         "posthog_featureflag"."version",
         "posthog_featureflag"."last_modified_by_id",
         "posthog_featureflag"."rollback_conditions",
         "posthog_featureflag"."performed_rollback",
         "posthog_featureflag"."ensure_experience_continuity",
         "posthog_featureflag"."usage_dashboard_id",
         "posthog_featureflag"."has_enriched_analytics",
         "posthog_featureflag"."is_remote_configuration",
         "posthog_featureflag"."has_encrypted_payloads",
         "posthog_featureflag"."evaluation_runtime",
         T5."id",
         T5."key",
         T5."name",
         T5."filters",
         T5."rollout_percentage",
         T5."team_id",
         T5."created_by_id",
         T5."created_at",
         T5."deleted",
         T5."active",
         T5."version",
         T5."last_modified_by_id",
         T5."rollback_conditions",
         T5."performed_rollback",
         T5."ensure_experience_continuity",
         T5."usage_dashboard_id",
         T5."has_enriched_analytics",
         T5."is_remote_configuration",
         T5."has_encrypted_payloads",
         T5."evaluation_runtime",
         T6."id",
         T6."key",
         T6."name",
         T6."filters",
         T6."rollout_percentage",
         T6."team_id",
         T6."created_by_id",
         T6."created_at",
         T6."deleted",
         T6."active",
         T6."version",
         T6."last_modified_by_id",
         T6."rollback_conditions",
         T6."performed_rollback",
         T6."ensure_experience_continuity",
         T6."usage_dashboard_id",
         T6."has_enriched_analytics",
         T6."is_remote_configuration",
         T6."has_encrypted_payloads",
         T6."evaluation_runtime"
  FROM "posthog_survey"
  INNER JOIN "posthog_team" ON ("posthog_survey"."team_id" = "posthog_team"."id")
  LEFT OUTER JOIN "posthog_featureflag" ON ("posthog_survey"."linked_flag_id" = "posthog_featureflag"."id")
  LEFT OUTER JOIN "posthog_featureflag" T5 ON ("posthog_survey"."targeting_flag_id" = T5."id")
  LEFT OUTER JOIN "posthog_featureflag" T6 ON ("posthog_survey"."internal_targeting_flag_id" = T6."id")
  WHERE ("posthog_team"."project_id" = 99999
         AND NOT ("posthog_survey"."archived"))
  '''
# ---
# name: TestDecideRemoteConfig.test_decide_doesnt_error_out_when_database_is_down.52
  '''
  SELECT "posthog_pluginconfig"."id",
         "posthog_pluginconfig"."web_token",
         "posthog_pluginsourcefile"."updated_at",
         "posthog_plugin"."updated_at",
         "posthog_pluginconfig"."updated_at"
  FROM "posthog_pluginconfig"
  INNER JOIN "posthog_plugin" ON ("posthog_pluginconfig"."plugin_id" = "posthog_plugin"."id")
  INNER JOIN "posthog_pluginsourcefile" ON ("posthog_plugin"."id" = "posthog_pluginsourcefile"."plugin_id")
  WHERE ("posthog_pluginconfig"."enabled"
         AND "posthog_pluginsourcefile"."filename" = 'site.ts'
         AND "posthog_pluginsourcefile"."status" = 'TRANSPILED'
         AND "posthog_pluginconfig"."team_id" = 99999)
  '''
# ---
# name: TestDecideRemoteConfig.test_decide_doesnt_error_out_when_database_is_down.53
  '''
  SELECT "posthog_pluginconfig"."id",
         "posthog_pluginsourcefile"."transpiled",
         "posthog_pluginconfig"."web_token",
         "posthog_plugin"."config_schema",
         "posthog_pluginconfig"."config"
  FROM "posthog_pluginconfig"
  INNER JOIN "posthog_plugin" ON ("posthog_pluginconfig"."plugin_id" = "posthog_plugin"."id")
  INNER JOIN "posthog_pluginsourcefile" ON ("posthog_plugin"."id" = "posthog_pluginsourcefile"."plugin_id")
  WHERE ("posthog_pluginconfig"."enabled"
         AND "posthog_pluginsourcefile"."filename" = 'site.ts'
         AND "posthog_pluginsourcefile"."status" = 'TRANSPILED'
         AND "posthog_pluginconfig"."team_id" = 99999)
  '''
# ---
# name: TestDecideRemoteConfig.test_decide_doesnt_error_out_when_database_is_down.54
  '''
  SELECT "posthog_hogfunction"."id",
         "posthog_hogfunction"."team_id",
         "posthog_hogfunction"."name",
         "posthog_hogfunction"."description",
         "posthog_hogfunction"."created_at",
         "posthog_hogfunction"."created_by_id",
         "posthog_hogfunction"."deleted",
         "posthog_hogfunction"."updated_at",
         "posthog_hogfunction"."enabled",
         "posthog_hogfunction"."type",
         "posthog_hogfunction"."kind",
         "posthog_hogfunction"."icon_url",
         "posthog_hogfunction"."hog",
         "posthog_hogfunction"."bytecode",
         "posthog_hogfunction"."transpiled",
         "posthog_hogfunction"."inputs_schema",
         "posthog_hogfunction"."inputs",
         "posthog_hogfunction"."encrypted_inputs",
         "posthog_hogfunction"."filters",
         "posthog_hogfunction"."mappings",
         "posthog_hogfunction"."masking",
         "posthog_hogfunction"."template_id",
         "posthog_hogfunction"."hog_function_template_id",
         "posthog_hogfunction"."execution_order",
         "posthog_team"."id",
         "posthog_team"."uuid",
         "posthog_team"."organization_id",
         "posthog_team"."parent_team_id",
         "posthog_team"."project_id",
         "posthog_team"."api_token",
         "posthog_team"."app_urls",
         "posthog_team"."name",
         "posthog_team"."slack_incoming_webhook",
         "posthog_team"."created_at",
         "posthog_team"."updated_at",
         "posthog_team"."anonymize_ips",
         "posthog_team"."completed_snippet_onboarding",
         "posthog_team"."has_completed_onboarding_for",
         "posthog_team"."onboarding_tasks",
         "posthog_team"."ingested_event",
         "posthog_team"."autocapture_opt_out",
         "posthog_team"."autocapture_web_vitals_opt_in",
         "posthog_team"."autocapture_web_vitals_allowed_metrics",
         "posthog_team"."autocapture_exceptions_opt_in",
         "posthog_team"."autocapture_exceptions_errors_to_ignore",
         "posthog_team"."person_processing_opt_out",
         "posthog_team"."secret_api_token",
         "posthog_team"."secret_api_token_backup",
         "posthog_team"."session_recording_opt_in",
         "posthog_team"."session_recording_sample_rate",
         "posthog_team"."session_recording_minimum_duration_milliseconds",
         "posthog_team"."session_recording_linked_flag",
         "posthog_team"."session_recording_network_payload_capture_config",
         "posthog_team"."session_recording_masking_config",
         "posthog_team"."session_recording_url_trigger_config",
         "posthog_team"."session_recording_url_blocklist_config",
         "posthog_team"."session_recording_event_trigger_config",
         "posthog_team"."session_recording_trigger_match_type_config",
         "posthog_team"."session_replay_config",
         "posthog_team"."session_recording_retention_period",
         "posthog_team"."survey_config",
         "posthog_team"."capture_console_log_opt_in",
         "posthog_team"."capture_performance_opt_in",
         "posthog_team"."capture_dead_clicks",
         "posthog_team"."surveys_opt_in",
         "posthog_team"."heatmaps_opt_in",
         "posthog_team"."web_analytics_pre_aggregated_tables_enabled",
         "posthog_team"."web_analytics_pre_aggregated_tables_version",
         "posthog_team"."flags_persistence_default",
         "posthog_team"."feature_flag_confirmation_enabled",
         "posthog_team"."feature_flag_confirmation_message",
         "posthog_team"."session_recording_version",
         "posthog_team"."signup_token",
         "posthog_team"."is_demo",
         "posthog_team"."access_control",
         "posthog_team"."week_start_day",
         "posthog_team"."inject_web_apps",
         "posthog_team"."test_account_filters",
         "posthog_team"."test_account_filters_default_checked",
         "posthog_team"."path_cleaning_filters",
         "posthog_team"."timezone",
         "posthog_team"."data_attributes",
         "posthog_team"."person_display_name_properties",
         "posthog_team"."live_events_columns",
         "posthog_team"."recording_domains",
         "posthog_team"."human_friendly_comparison_periods",
         "posthog_team"."cookieless_server_hash_mode",
         "posthog_team"."primary_dashboard_id",
         "posthog_team"."default_data_theme",
         "posthog_team"."extra_settings",
         "posthog_team"."modifiers",
         "posthog_team"."correlation_config",
         "posthog_team"."session_recording_retention_period_days",
         "posthog_team"."plugins_opt_in",
         "posthog_team"."opt_out_capture",
         "posthog_team"."event_names",
         "posthog_team"."event_names_with_usage",
         "posthog_team"."event_properties",
         "posthog_team"."event_properties_with_usage",
         "posthog_team"."event_properties_numerical",
         "posthog_team"."external_data_workspace_id",
         "posthog_team"."external_data_workspace_last_synced_at",
         "posthog_team"."api_query_rate_limit",
         "posthog_team"."revenue_tracking_config",
         "posthog_team"."drop_events_older_than",
         "posthog_team"."base_currency"
  FROM "posthog_hogfunction"
  INNER JOIN "posthog_team" ON ("posthog_hogfunction"."team_id" = "posthog_team"."id")
  WHERE (NOT "posthog_hogfunction"."deleted"
         AND "posthog_hogfunction"."enabled"
         AND "posthog_hogfunction"."team_id" = 99999
         AND "posthog_hogfunction"."type" IN ('site_destination',
                                              'site_app'))
  '''
# ---
# name: TestDecideRemoteConfig.test_decide_doesnt_error_out_when_database_is_down.55
  '''
  SELECT "posthog_remoteconfig"."id",
         "posthog_remoteconfig"."team_id",
         "posthog_remoteconfig"."config",
         "posthog_remoteconfig"."updated_at",
         "posthog_remoteconfig"."synced_at",
         "posthog_team"."id",
         "posthog_team"."uuid",
         "posthog_team"."organization_id",
         "posthog_team"."parent_team_id",
         "posthog_team"."project_id",
         "posthog_team"."api_token",
         "posthog_team"."app_urls",
         "posthog_team"."name",
         "posthog_team"."slack_incoming_webhook",
         "posthog_team"."created_at",
         "posthog_team"."updated_at",
         "posthog_team"."anonymize_ips",
         "posthog_team"."completed_snippet_onboarding",
         "posthog_team"."has_completed_onboarding_for",
         "posthog_team"."onboarding_tasks",
         "posthog_team"."ingested_event",
         "posthog_team"."autocapture_opt_out",
         "posthog_team"."autocapture_web_vitals_opt_in",
         "posthog_team"."autocapture_web_vitals_allowed_metrics",
         "posthog_team"."autocapture_exceptions_opt_in",
         "posthog_team"."autocapture_exceptions_errors_to_ignore",
         "posthog_team"."person_processing_opt_out",
         "posthog_team"."secret_api_token",
         "posthog_team"."secret_api_token_backup",
         "posthog_team"."session_recording_opt_in",
         "posthog_team"."session_recording_sample_rate",
         "posthog_team"."session_recording_minimum_duration_milliseconds",
         "posthog_team"."session_recording_linked_flag",
         "posthog_team"."session_recording_network_payload_capture_config",
         "posthog_team"."session_recording_masking_config",
         "posthog_team"."session_recording_url_trigger_config",
         "posthog_team"."session_recording_url_blocklist_config",
         "posthog_team"."session_recording_event_trigger_config",
         "posthog_team"."session_recording_trigger_match_type_config",
         "posthog_team"."session_replay_config",
         "posthog_team"."session_recording_retention_period",
         "posthog_team"."survey_config",
         "posthog_team"."capture_console_log_opt_in",
         "posthog_team"."capture_performance_opt_in",
         "posthog_team"."capture_dead_clicks",
         "posthog_team"."surveys_opt_in",
         "posthog_team"."heatmaps_opt_in",
         "posthog_team"."web_analytics_pre_aggregated_tables_enabled",
         "posthog_team"."web_analytics_pre_aggregated_tables_version",
         "posthog_team"."flags_persistence_default",
         "posthog_team"."feature_flag_confirmation_enabled",
         "posthog_team"."feature_flag_confirmation_message",
         "posthog_team"."session_recording_version",
         "posthog_team"."signup_token",
         "posthog_team"."is_demo",
         "posthog_team"."access_control",
         "posthog_team"."week_start_day",
         "posthog_team"."inject_web_apps",
         "posthog_team"."test_account_filters",
         "posthog_team"."test_account_filters_default_checked",
         "posthog_team"."path_cleaning_filters",
         "posthog_team"."timezone",
         "posthog_team"."data_attributes",
         "posthog_team"."person_display_name_properties",
         "posthog_team"."live_events_columns",
         "posthog_team"."recording_domains",
         "posthog_team"."human_friendly_comparison_periods",
         "posthog_team"."cookieless_server_hash_mode",
         "posthog_team"."primary_dashboard_id",
         "posthog_team"."default_data_theme",
         "posthog_team"."extra_settings",
         "posthog_team"."modifiers",
         "posthog_team"."correlation_config",
         "posthog_team"."session_recording_retention_period_days",
         "posthog_team"."plugins_opt_in",
         "posthog_team"."opt_out_capture",
         "posthog_team"."event_names",
         "posthog_team"."event_names_with_usage",
         "posthog_team"."event_properties",
         "posthog_team"."event_properties_with_usage",
         "posthog_team"."event_properties_numerical",
         "posthog_team"."external_data_workspace_id",
         "posthog_team"."external_data_workspace_last_synced_at",
         "posthog_team"."api_query_rate_limit",
         "posthog_team"."revenue_tracking_config",
         "posthog_team"."drop_events_older_than",
         "posthog_team"."base_currency"
  FROM "posthog_remoteconfig"
  INNER JOIN "posthog_team" ON ("posthog_remoteconfig"."team_id" = "posthog_team"."id")
  WHERE "posthog_team"."api_token" = 'token123'
  LIMIT 21
  '''
# ---
# name: TestDecideRemoteConfig.test_decide_doesnt_error_out_when_database_is_down.56
  '''
  SELECT COUNT(*) AS "__count"
  FROM "posthog_featureflag"
  WHERE ("posthog_featureflag"."active"
         AND NOT "posthog_featureflag"."deleted"
         AND "posthog_featureflag"."team_id" = 99999)
  '''
# ---
# name: TestDecideRemoteConfig.test_decide_doesnt_error_out_when_database_is_down.57
  '''
  SELECT "posthog_errortrackingsuppressionrule"."filters"
  FROM "posthog_errortrackingsuppressionrule"
  WHERE "posthog_errortrackingsuppressionrule"."team_id" = 99999
  '''
# ---
# name: TestDecideRemoteConfig.test_decide_doesnt_error_out_when_database_is_down.58
  '''
  SELECT "posthog_survey"."id",
         "posthog_survey"."team_id",
         "posthog_survey"."name",
         "posthog_survey"."description",
         "posthog_survey"."linked_flag_id",
         "posthog_survey"."targeting_flag_id",
         "posthog_survey"."internal_targeting_flag_id",
         "posthog_survey"."internal_response_sampling_flag_id",
         "posthog_survey"."type",
         "posthog_survey"."conditions",
         "posthog_survey"."questions",
         "posthog_survey"."appearance",
         "posthog_survey"."created_at",
         "posthog_survey"."created_by_id",
         "posthog_survey"."start_date",
         "posthog_survey"."end_date",
         "posthog_survey"."updated_at",
         "posthog_survey"."archived",
         "posthog_survey"."responses_limit",
         "posthog_survey"."response_sampling_start_date",
         "posthog_survey"."response_sampling_interval_type",
         "posthog_survey"."response_sampling_interval",
         "posthog_survey"."response_sampling_limit",
         "posthog_survey"."response_sampling_daily_limits",
         "posthog_survey"."iteration_count",
         "posthog_survey"."iteration_frequency_days",
         "posthog_survey"."iteration_start_dates",
         "posthog_survey"."current_iteration",
         "posthog_survey"."current_iteration_start_date",
         "posthog_survey"."schedule",
         "posthog_survey"."enable_partial_responses",
         "posthog_featureflag"."id",
         "posthog_featureflag"."key",
         "posthog_featureflag"."name",
         "posthog_featureflag"."filters",
         "posthog_featureflag"."rollout_percentage",
         "posthog_featureflag"."team_id",
         "posthog_featureflag"."created_by_id",
         "posthog_featureflag"."created_at",
         "posthog_featureflag"."deleted",
         "posthog_featureflag"."active",
         "posthog_featureflag"."version",
         "posthog_featureflag"."last_modified_by_id",
         "posthog_featureflag"."rollback_conditions",
         "posthog_featureflag"."performed_rollback",
         "posthog_featureflag"."ensure_experience_continuity",
         "posthog_featureflag"."usage_dashboard_id",
         "posthog_featureflag"."has_enriched_analytics",
         "posthog_featureflag"."is_remote_configuration",
         "posthog_featureflag"."has_encrypted_payloads",
         "posthog_featureflag"."evaluation_runtime",
         T5."id",
         T5."key",
         T5."name",
         T5."filters",
         T5."rollout_percentage",
         T5."team_id",
         T5."created_by_id",
         T5."created_at",
         T5."deleted",
         T5."active",
         T5."version",
         T5."last_modified_by_id",
         T5."rollback_conditions",
         T5."performed_rollback",
         T5."ensure_experience_continuity",
         T5."usage_dashboard_id",
         T5."has_enriched_analytics",
         T5."is_remote_configuration",
         T5."has_encrypted_payloads",
         T5."evaluation_runtime",
         T6."id",
         T6."key",
         T6."name",
         T6."filters",
         T6."rollout_percentage",
         T6."team_id",
         T6."created_by_id",
         T6."created_at",
         T6."deleted",
         T6."active",
         T6."version",
         T6."last_modified_by_id",
         T6."rollback_conditions",
         T6."performed_rollback",
         T6."ensure_experience_continuity",
         T6."usage_dashboard_id",
         T6."has_enriched_analytics",
         T6."is_remote_configuration",
         T6."has_encrypted_payloads",
         T6."evaluation_runtime"
  FROM "posthog_survey"
  INNER JOIN "posthog_team" ON ("posthog_survey"."team_id" = "posthog_team"."id")
  LEFT OUTER JOIN "posthog_featureflag" ON ("posthog_survey"."linked_flag_id" = "posthog_featureflag"."id")
  LEFT OUTER JOIN "posthog_featureflag" T5 ON ("posthog_survey"."targeting_flag_id" = T5."id")
  LEFT OUTER JOIN "posthog_featureflag" T6 ON ("posthog_survey"."internal_targeting_flag_id" = T6."id")
  WHERE ("posthog_team"."project_id" = 99999
         AND NOT ("posthog_survey"."archived"))
  '''
# ---
# name: TestDecideRemoteConfig.test_decide_doesnt_error_out_when_database_is_down.59
  '''
  SELECT "posthog_pluginconfig"."id",
         "posthog_pluginconfig"."web_token",
         "posthog_pluginsourcefile"."updated_at",
         "posthog_plugin"."updated_at",
         "posthog_pluginconfig"."updated_at"
  FROM "posthog_pluginconfig"
  INNER JOIN "posthog_plugin" ON ("posthog_pluginconfig"."plugin_id" = "posthog_plugin"."id")
  INNER JOIN "posthog_pluginsourcefile" ON ("posthog_plugin"."id" = "posthog_pluginsourcefile"."plugin_id")
  WHERE ("posthog_pluginconfig"."enabled"
         AND "posthog_pluginsourcefile"."filename" = 'site.ts'
         AND "posthog_pluginsourcefile"."status" = 'TRANSPILED'
         AND "posthog_pluginconfig"."team_id" = 99999)
  '''
# ---
# name: TestDecideRemoteConfig.test_decide_doesnt_error_out_when_database_is_down.6
  '''
  SELECT "posthog_organizationmembership"."id",
         "posthog_organizationmembership"."organization_id",
         "posthog_organizationmembership"."user_id",
         "posthog_organizationmembership"."level",
         "posthog_organizationmembership"."joined_at",
         "posthog_organizationmembership"."updated_at",
         "posthog_organization"."id",
         "posthog_organization"."name",
         "posthog_organization"."slug",
         "posthog_organization"."logo_media_id",
         "posthog_organization"."created_at",
         "posthog_organization"."updated_at",
         "posthog_organization"."session_cookie_age",
         "posthog_organization"."is_member_join_email_enabled",
         "posthog_organization"."is_ai_data_processing_approved",
         "posthog_organization"."enforce_2fa",
         "posthog_organization"."members_can_invite",
         "posthog_organization"."members_can_use_personal_api_keys",
         "posthog_organization"."allow_publicly_shared_resources",
         "posthog_organization"."default_role_id",
         "posthog_organization"."plugins_access_level",
         "posthog_organization"."for_internal_metrics",
         "posthog_organization"."default_experiment_stats_method",
         "posthog_organization"."is_hipaa",
         "posthog_organization"."customer_id",
         "posthog_organization"."available_product_features",
         "posthog_organization"."usage",
         "posthog_organization"."never_drop_data",
         "posthog_organization"."customer_trust_scores",
         "posthog_organization"."setup_section_2_completed",
         "posthog_organization"."personalization",
         "posthog_organization"."domain_whitelist",
         "posthog_organization"."is_platform"
  FROM "posthog_organizationmembership"
  INNER JOIN "posthog_organization" ON ("posthog_organizationmembership"."organization_id" = "posthog_organization"."id")
  WHERE "posthog_organizationmembership"."user_id" = 99999
  '''
# ---
# name: TestDecideRemoteConfig.test_decide_doesnt_error_out_when_database_is_down.60
  '''
  SELECT "posthog_pluginconfig"."id",
         "posthog_pluginsourcefile"."transpiled",
         "posthog_pluginconfig"."web_token",
         "posthog_plugin"."config_schema",
         "posthog_pluginconfig"."config"
  FROM "posthog_pluginconfig"
  INNER JOIN "posthog_plugin" ON ("posthog_pluginconfig"."plugin_id" = "posthog_plugin"."id")
  INNER JOIN "posthog_pluginsourcefile" ON ("posthog_plugin"."id" = "posthog_pluginsourcefile"."plugin_id")
  WHERE ("posthog_pluginconfig"."enabled"
         AND "posthog_pluginsourcefile"."filename" = 'site.ts'
         AND "posthog_pluginsourcefile"."status" = 'TRANSPILED'
         AND "posthog_pluginconfig"."team_id" = 99999)
  '''
# ---
<<<<<<< HEAD
# name: TestDecideRemoteConfig.test_decide_doesnt_error_out_when_database_is_down.6
  '''
  SELECT "posthog_team"."id",
         "posthog_team"."organization_id"
  FROM "posthog_team"
  WHERE "posthog_team"."organization_id" IN ('00000000-0000-0000-0000-000000000000'::uuid)
  '''
# ---
# name: TestDecideRemoteConfig.test_decide_doesnt_error_out_when_database_is_down.60
=======
# name: TestDecideRemoteConfig.test_decide_doesnt_error_out_when_database_is_down.61
>>>>>>> 545a2583
  '''
  SELECT "posthog_hogfunction"."id",
         "posthog_hogfunction"."team_id",
         "posthog_hogfunction"."name",
         "posthog_hogfunction"."description",
         "posthog_hogfunction"."created_at",
         "posthog_hogfunction"."created_by_id",
         "posthog_hogfunction"."deleted",
         "posthog_hogfunction"."updated_at",
         "posthog_hogfunction"."enabled",
         "posthog_hogfunction"."type",
         "posthog_hogfunction"."kind",
         "posthog_hogfunction"."icon_url",
         "posthog_hogfunction"."hog",
         "posthog_hogfunction"."bytecode",
         "posthog_hogfunction"."transpiled",
         "posthog_hogfunction"."inputs_schema",
         "posthog_hogfunction"."inputs",
         "posthog_hogfunction"."encrypted_inputs",
         "posthog_hogfunction"."filters",
         "posthog_hogfunction"."mappings",
         "posthog_hogfunction"."masking",
         "posthog_hogfunction"."template_id",
         "posthog_hogfunction"."hog_function_template_id",
         "posthog_hogfunction"."execution_order",
         "posthog_team"."id",
         "posthog_team"."uuid",
         "posthog_team"."organization_id",
         "posthog_team"."parent_team_id",
         "posthog_team"."project_id",
         "posthog_team"."api_token",
         "posthog_team"."app_urls",
         "posthog_team"."name",
         "posthog_team"."slack_incoming_webhook",
         "posthog_team"."created_at",
         "posthog_team"."updated_at",
         "posthog_team"."anonymize_ips",
         "posthog_team"."completed_snippet_onboarding",
         "posthog_team"."has_completed_onboarding_for",
         "posthog_team"."onboarding_tasks",
         "posthog_team"."ingested_event",
         "posthog_team"."autocapture_opt_out",
         "posthog_team"."autocapture_web_vitals_opt_in",
         "posthog_team"."autocapture_web_vitals_allowed_metrics",
         "posthog_team"."autocapture_exceptions_opt_in",
         "posthog_team"."autocapture_exceptions_errors_to_ignore",
         "posthog_team"."person_processing_opt_out",
         "posthog_team"."secret_api_token",
         "posthog_team"."secret_api_token_backup",
         "posthog_team"."session_recording_opt_in",
         "posthog_team"."session_recording_sample_rate",
         "posthog_team"."session_recording_minimum_duration_milliseconds",
         "posthog_team"."session_recording_linked_flag",
         "posthog_team"."session_recording_network_payload_capture_config",
         "posthog_team"."session_recording_masking_config",
         "posthog_team"."session_recording_url_trigger_config",
         "posthog_team"."session_recording_url_blocklist_config",
         "posthog_team"."session_recording_event_trigger_config",
         "posthog_team"."session_recording_trigger_match_type_config",
         "posthog_team"."session_replay_config",
         "posthog_team"."session_recording_retention_period",
         "posthog_team"."survey_config",
         "posthog_team"."capture_console_log_opt_in",
         "posthog_team"."capture_performance_opt_in",
         "posthog_team"."capture_dead_clicks",
         "posthog_team"."surveys_opt_in",
         "posthog_team"."heatmaps_opt_in",
         "posthog_team"."web_analytics_pre_aggregated_tables_enabled",
         "posthog_team"."web_analytics_pre_aggregated_tables_version",
         "posthog_team"."flags_persistence_default",
         "posthog_team"."feature_flag_confirmation_enabled",
         "posthog_team"."feature_flag_confirmation_message",
         "posthog_team"."session_recording_version",
         "posthog_team"."signup_token",
         "posthog_team"."is_demo",
         "posthog_team"."access_control",
         "posthog_team"."week_start_day",
         "posthog_team"."inject_web_apps",
         "posthog_team"."test_account_filters",
         "posthog_team"."test_account_filters_default_checked",
         "posthog_team"."path_cleaning_filters",
         "posthog_team"."timezone",
         "posthog_team"."data_attributes",
         "posthog_team"."person_display_name_properties",
         "posthog_team"."live_events_columns",
         "posthog_team"."recording_domains",
         "posthog_team"."human_friendly_comparison_periods",
         "posthog_team"."cookieless_server_hash_mode",
         "posthog_team"."primary_dashboard_id",
         "posthog_team"."default_data_theme",
         "posthog_team"."extra_settings",
         "posthog_team"."modifiers",
         "posthog_team"."correlation_config",
         "posthog_team"."session_recording_retention_period_days",
         "posthog_team"."plugins_opt_in",
         "posthog_team"."opt_out_capture",
         "posthog_team"."event_names",
         "posthog_team"."event_names_with_usage",
         "posthog_team"."event_properties",
         "posthog_team"."event_properties_with_usage",
         "posthog_team"."event_properties_numerical",
         "posthog_team"."external_data_workspace_id",
         "posthog_team"."external_data_workspace_last_synced_at",
         "posthog_team"."api_query_rate_limit",
         "posthog_team"."revenue_tracking_config",
         "posthog_team"."drop_events_older_than",
         "posthog_team"."base_currency"
  FROM "posthog_hogfunction"
  INNER JOIN "posthog_team" ON ("posthog_hogfunction"."team_id" = "posthog_team"."id")
  WHERE (NOT "posthog_hogfunction"."deleted"
         AND "posthog_hogfunction"."enabled"
         AND "posthog_hogfunction"."team_id" = 99999
         AND "posthog_hogfunction"."type" IN ('site_destination',
                                              'site_app'))
  '''
# ---
# name: TestDecideRemoteConfig.test_decide_doesnt_error_out_when_database_is_down.62
  '''
  SELECT "posthog_featureflag"."id",
         "posthog_featureflag"."key",
         "posthog_featureflag"."name",
         "posthog_featureflag"."filters",
         "posthog_featureflag"."rollout_percentage",
         "posthog_featureflag"."team_id",
         "posthog_featureflag"."created_by_id",
         "posthog_featureflag"."created_at",
         "posthog_featureflag"."deleted",
         "posthog_featureflag"."active",
         "posthog_featureflag"."version",
         "posthog_featureflag"."last_modified_by_id",
         "posthog_featureflag"."rollback_conditions",
         "posthog_featureflag"."performed_rollback",
         "posthog_featureflag"."ensure_experience_continuity",
         "posthog_featureflag"."usage_dashboard_id",
         "posthog_featureflag"."has_enriched_analytics",
         "posthog_featureflag"."is_remote_configuration",
         "posthog_featureflag"."has_encrypted_payloads",
         "posthog_featureflag"."evaluation_runtime"
  FROM "posthog_featureflag"
  INNER JOIN "posthog_team" ON ("posthog_featureflag"."team_id" = "posthog_team"."id")
  WHERE ("posthog_featureflag"."active"
         AND NOT "posthog_featureflag"."deleted"
         AND "posthog_team"."project_id" = 99999)
  '''
# ---
# name: TestDecideRemoteConfig.test_decide_doesnt_error_out_when_database_is_down.63
  '''
  SELECT COUNT(*) AS "__count"
  FROM "posthog_survey"
  INNER JOIN "posthog_team" ON ("posthog_survey"."team_id" = "posthog_team"."id")
  WHERE ("posthog_team"."project_id" = 99999
         AND NOT ("posthog_survey"."archived"))
  '''
# ---
# name: TestDecideRemoteConfig.test_decide_doesnt_error_out_when_database_is_down.64
  '''
  SELECT "posthog_remoteconfig"."id",
         "posthog_remoteconfig"."team_id",
         "posthog_remoteconfig"."config",
         "posthog_remoteconfig"."updated_at",
         "posthog_remoteconfig"."synced_at"
  FROM "posthog_remoteconfig"
  WHERE "posthog_remoteconfig"."team_id" = 99999
  LIMIT 21
  '''
# ---
# name: TestDecideRemoteConfig.test_decide_doesnt_error_out_when_database_is_down.65
  '''
  SELECT "posthog_team"."id",
         "posthog_team"."uuid",
         "posthog_team"."organization_id",
         "posthog_team"."parent_team_id",
         "posthog_team"."project_id",
         "posthog_team"."api_token",
         "posthog_team"."app_urls",
         "posthog_team"."name",
         "posthog_team"."slack_incoming_webhook",
         "posthog_team"."created_at",
         "posthog_team"."updated_at",
         "posthog_team"."anonymize_ips",
         "posthog_team"."completed_snippet_onboarding",
         "posthog_team"."has_completed_onboarding_for",
         "posthog_team"."onboarding_tasks",
         "posthog_team"."ingested_event",
         "posthog_team"."autocapture_opt_out",
         "posthog_team"."autocapture_web_vitals_opt_in",
         "posthog_team"."autocapture_web_vitals_allowed_metrics",
         "posthog_team"."autocapture_exceptions_opt_in",
         "posthog_team"."autocapture_exceptions_errors_to_ignore",
         "posthog_team"."person_processing_opt_out",
         "posthog_team"."secret_api_token",
         "posthog_team"."secret_api_token_backup",
         "posthog_team"."session_recording_opt_in",
         "posthog_team"."session_recording_sample_rate",
         "posthog_team"."session_recording_minimum_duration_milliseconds",
         "posthog_team"."session_recording_linked_flag",
         "posthog_team"."session_recording_network_payload_capture_config",
         "posthog_team"."session_recording_masking_config",
         "posthog_team"."session_recording_url_trigger_config",
         "posthog_team"."session_recording_url_blocklist_config",
         "posthog_team"."session_recording_event_trigger_config",
         "posthog_team"."session_recording_trigger_match_type_config",
         "posthog_team"."session_replay_config",
         "posthog_team"."session_recording_retention_period",
         "posthog_team"."survey_config",
         "posthog_team"."capture_console_log_opt_in",
         "posthog_team"."capture_performance_opt_in",
         "posthog_team"."capture_dead_clicks",
         "posthog_team"."surveys_opt_in",
         "posthog_team"."heatmaps_opt_in",
         "posthog_team"."web_analytics_pre_aggregated_tables_enabled",
         "posthog_team"."web_analytics_pre_aggregated_tables_version",
         "posthog_team"."flags_persistence_default",
         "posthog_team"."feature_flag_confirmation_enabled",
         "posthog_team"."feature_flag_confirmation_message",
         "posthog_team"."session_recording_version",
         "posthog_team"."signup_token",
         "posthog_team"."is_demo",
         "posthog_team"."access_control",
         "posthog_team"."week_start_day",
         "posthog_team"."inject_web_apps",
         "posthog_team"."test_account_filters",
         "posthog_team"."test_account_filters_default_checked",
         "posthog_team"."path_cleaning_filters",
         "posthog_team"."timezone",
         "posthog_team"."data_attributes",
         "posthog_team"."person_display_name_properties",
         "posthog_team"."live_events_columns",
         "posthog_team"."recording_domains",
         "posthog_team"."human_friendly_comparison_periods",
         "posthog_team"."cookieless_server_hash_mode",
         "posthog_team"."primary_dashboard_id",
         "posthog_team"."default_data_theme",
         "posthog_team"."extra_settings",
         "posthog_team"."modifiers",
         "posthog_team"."correlation_config",
         "posthog_team"."session_recording_retention_period_days",
         "posthog_team"."plugins_opt_in",
         "posthog_team"."opt_out_capture",
         "posthog_team"."event_names",
         "posthog_team"."event_names_with_usage",
         "posthog_team"."event_properties",
         "posthog_team"."event_properties_with_usage",
         "posthog_team"."event_properties_numerical",
         "posthog_team"."external_data_workspace_id",
         "posthog_team"."external_data_workspace_last_synced_at",
         "posthog_team"."api_query_rate_limit",
         "posthog_team"."revenue_tracking_config",
         "posthog_team"."drop_events_older_than",
         "posthog_team"."base_currency"
  FROM "posthog_team"
  WHERE "posthog_team"."id" = 99999
  LIMIT 21
  '''
# ---
# name: TestDecideRemoteConfig.test_decide_doesnt_error_out_when_database_is_down.66
  '''
  SELECT COUNT(*) AS "__count"
  FROM "posthog_featureflag"
  WHERE ("posthog_featureflag"."active"
         AND NOT "posthog_featureflag"."deleted"
         AND "posthog_featureflag"."team_id" = 99999)
  '''
# ---
# name: TestDecideRemoteConfig.test_decide_doesnt_error_out_when_database_is_down.67
  '''
  SELECT "posthog_errortrackingsuppressionrule"."filters"
  FROM "posthog_errortrackingsuppressionrule"
  WHERE "posthog_errortrackingsuppressionrule"."team_id" = 99999
  '''
# ---
# name: TestDecideRemoteConfig.test_decide_doesnt_error_out_when_database_is_down.68
  '''
  SELECT "posthog_survey"."id",
         "posthog_survey"."team_id",
         "posthog_survey"."name",
         "posthog_survey"."description",
         "posthog_survey"."linked_flag_id",
         "posthog_survey"."targeting_flag_id",
         "posthog_survey"."internal_targeting_flag_id",
         "posthog_survey"."internal_response_sampling_flag_id",
         "posthog_survey"."type",
         "posthog_survey"."conditions",
         "posthog_survey"."questions",
         "posthog_survey"."appearance",
         "posthog_survey"."created_at",
         "posthog_survey"."created_by_id",
         "posthog_survey"."start_date",
         "posthog_survey"."end_date",
         "posthog_survey"."updated_at",
         "posthog_survey"."archived",
         "posthog_survey"."responses_limit",
         "posthog_survey"."response_sampling_start_date",
         "posthog_survey"."response_sampling_interval_type",
         "posthog_survey"."response_sampling_interval",
         "posthog_survey"."response_sampling_limit",
         "posthog_survey"."response_sampling_daily_limits",
         "posthog_survey"."iteration_count",
         "posthog_survey"."iteration_frequency_days",
         "posthog_survey"."iteration_start_dates",
         "posthog_survey"."current_iteration",
         "posthog_survey"."current_iteration_start_date",
         "posthog_survey"."schedule",
         "posthog_survey"."enable_partial_responses",
         "posthog_featureflag"."id",
         "posthog_featureflag"."key",
         "posthog_featureflag"."name",
         "posthog_featureflag"."filters",
         "posthog_featureflag"."rollout_percentage",
         "posthog_featureflag"."team_id",
         "posthog_featureflag"."created_by_id",
         "posthog_featureflag"."created_at",
         "posthog_featureflag"."deleted",
         "posthog_featureflag"."active",
         "posthog_featureflag"."version",
         "posthog_featureflag"."last_modified_by_id",
         "posthog_featureflag"."rollback_conditions",
         "posthog_featureflag"."performed_rollback",
         "posthog_featureflag"."ensure_experience_continuity",
         "posthog_featureflag"."usage_dashboard_id",
         "posthog_featureflag"."has_enriched_analytics",
         "posthog_featureflag"."is_remote_configuration",
         "posthog_featureflag"."has_encrypted_payloads",
         "posthog_featureflag"."evaluation_runtime",
         T5."id",
         T5."key",
         T5."name",
         T5."filters",
         T5."rollout_percentage",
         T5."team_id",
         T5."created_by_id",
         T5."created_at",
         T5."deleted",
         T5."active",
         T5."version",
         T5."last_modified_by_id",
         T5."rollback_conditions",
         T5."performed_rollback",
         T5."ensure_experience_continuity",
         T5."usage_dashboard_id",
         T5."has_enriched_analytics",
         T5."is_remote_configuration",
         T5."has_encrypted_payloads",
         T5."evaluation_runtime",
         T6."id",
         T6."key",
         T6."name",
         T6."filters",
         T6."rollout_percentage",
         T6."team_id",
         T6."created_by_id",
         T6."created_at",
         T6."deleted",
         T6."active",
         T6."version",
         T6."last_modified_by_id",
         T6."rollback_conditions",
         T6."performed_rollback",
         T6."ensure_experience_continuity",
         T6."usage_dashboard_id",
         T6."has_enriched_analytics",
         T6."is_remote_configuration",
         T6."has_encrypted_payloads",
         T6."evaluation_runtime"
  FROM "posthog_survey"
  INNER JOIN "posthog_team" ON ("posthog_survey"."team_id" = "posthog_team"."id")
  LEFT OUTER JOIN "posthog_featureflag" ON ("posthog_survey"."linked_flag_id" = "posthog_featureflag"."id")
  LEFT OUTER JOIN "posthog_featureflag" T5 ON ("posthog_survey"."targeting_flag_id" = T5."id")
  LEFT OUTER JOIN "posthog_featureflag" T6 ON ("posthog_survey"."internal_targeting_flag_id" = T6."id")
  WHERE ("posthog_team"."project_id" = 99999
         AND NOT ("posthog_survey"."archived"))
  '''
# ---
# name: TestDecideRemoteConfig.test_decide_doesnt_error_out_when_database_is_down.69
  '''
  SELECT "posthog_pluginconfig"."id",
         "posthog_pluginconfig"."web_token",
         "posthog_pluginsourcefile"."updated_at",
         "posthog_plugin"."updated_at",
         "posthog_pluginconfig"."updated_at"
  FROM "posthog_pluginconfig"
  INNER JOIN "posthog_plugin" ON ("posthog_pluginconfig"."plugin_id" = "posthog_plugin"."id")
  INNER JOIN "posthog_pluginsourcefile" ON ("posthog_plugin"."id" = "posthog_pluginsourcefile"."plugin_id")
  WHERE ("posthog_pluginconfig"."enabled"
         AND "posthog_pluginsourcefile"."filename" = 'site.ts'
         AND "posthog_pluginsourcefile"."status" = 'TRANSPILED'
         AND "posthog_pluginconfig"."team_id" = 99999)
  '''
# ---
# name: TestDecideRemoteConfig.test_decide_doesnt_error_out_when_database_is_down.7
  '''
  SELECT "posthog_team"."id",
         "posthog_team"."organization_id",
         "posthog_team"."access_control"
  FROM "posthog_team"
  WHERE "posthog_team"."organization_id" IN ('00000000-0000-0000-0000-000000000000'::uuid)
  '''
# ---
# name: TestDecideRemoteConfig.test_decide_doesnt_error_out_when_database_is_down.70
  '''
  SELECT "posthog_pluginconfig"."id",
         "posthog_pluginsourcefile"."transpiled",
         "posthog_pluginconfig"."web_token",
         "posthog_plugin"."config_schema",
         "posthog_pluginconfig"."config"
  FROM "posthog_pluginconfig"
  INNER JOIN "posthog_plugin" ON ("posthog_pluginconfig"."plugin_id" = "posthog_plugin"."id")
  INNER JOIN "posthog_pluginsourcefile" ON ("posthog_plugin"."id" = "posthog_pluginsourcefile"."plugin_id")
  WHERE ("posthog_pluginconfig"."enabled"
         AND "posthog_pluginsourcefile"."filename" = 'site.ts'
         AND "posthog_pluginsourcefile"."status" = 'TRANSPILED'
         AND "posthog_pluginconfig"."team_id" = 99999)
  '''
# ---
# name: TestDecideRemoteConfig.test_decide_doesnt_error_out_when_database_is_down.71
  '''
  SELECT "posthog_hogfunction"."id",
         "posthog_hogfunction"."team_id",
         "posthog_hogfunction"."name",
         "posthog_hogfunction"."description",
         "posthog_hogfunction"."created_at",
         "posthog_hogfunction"."created_by_id",
         "posthog_hogfunction"."deleted",
         "posthog_hogfunction"."updated_at",
         "posthog_hogfunction"."enabled",
         "posthog_hogfunction"."type",
         "posthog_hogfunction"."kind",
         "posthog_hogfunction"."icon_url",
         "posthog_hogfunction"."hog",
         "posthog_hogfunction"."bytecode",
         "posthog_hogfunction"."transpiled",
         "posthog_hogfunction"."inputs_schema",
         "posthog_hogfunction"."inputs",
         "posthog_hogfunction"."encrypted_inputs",
         "posthog_hogfunction"."filters",
         "posthog_hogfunction"."mappings",
         "posthog_hogfunction"."masking",
         "posthog_hogfunction"."template_id",
         "posthog_hogfunction"."hog_function_template_id",
         "posthog_hogfunction"."execution_order",
         "posthog_team"."id",
         "posthog_team"."uuid",
         "posthog_team"."organization_id",
         "posthog_team"."parent_team_id",
         "posthog_team"."project_id",
         "posthog_team"."api_token",
         "posthog_team"."app_urls",
         "posthog_team"."name",
         "posthog_team"."slack_incoming_webhook",
         "posthog_team"."created_at",
         "posthog_team"."updated_at",
         "posthog_team"."anonymize_ips",
         "posthog_team"."completed_snippet_onboarding",
         "posthog_team"."has_completed_onboarding_for",
         "posthog_team"."onboarding_tasks",
         "posthog_team"."ingested_event",
         "posthog_team"."autocapture_opt_out",
         "posthog_team"."autocapture_web_vitals_opt_in",
         "posthog_team"."autocapture_web_vitals_allowed_metrics",
         "posthog_team"."autocapture_exceptions_opt_in",
         "posthog_team"."autocapture_exceptions_errors_to_ignore",
         "posthog_team"."person_processing_opt_out",
         "posthog_team"."secret_api_token",
         "posthog_team"."secret_api_token_backup",
         "posthog_team"."session_recording_opt_in",
         "posthog_team"."session_recording_sample_rate",
         "posthog_team"."session_recording_minimum_duration_milliseconds",
         "posthog_team"."session_recording_linked_flag",
         "posthog_team"."session_recording_network_payload_capture_config",
         "posthog_team"."session_recording_masking_config",
         "posthog_team"."session_recording_url_trigger_config",
         "posthog_team"."session_recording_url_blocklist_config",
         "posthog_team"."session_recording_event_trigger_config",
         "posthog_team"."session_recording_trigger_match_type_config",
         "posthog_team"."session_replay_config",
         "posthog_team"."session_recording_retention_period",
         "posthog_team"."survey_config",
         "posthog_team"."capture_console_log_opt_in",
         "posthog_team"."capture_performance_opt_in",
         "posthog_team"."capture_dead_clicks",
         "posthog_team"."surveys_opt_in",
         "posthog_team"."heatmaps_opt_in",
         "posthog_team"."web_analytics_pre_aggregated_tables_enabled",
         "posthog_team"."web_analytics_pre_aggregated_tables_version",
         "posthog_team"."flags_persistence_default",
         "posthog_team"."feature_flag_confirmation_enabled",
         "posthog_team"."feature_flag_confirmation_message",
         "posthog_team"."session_recording_version",
         "posthog_team"."signup_token",
         "posthog_team"."is_demo",
         "posthog_team"."access_control",
         "posthog_team"."week_start_day",
         "posthog_team"."inject_web_apps",
         "posthog_team"."test_account_filters",
         "posthog_team"."test_account_filters_default_checked",
         "posthog_team"."path_cleaning_filters",
         "posthog_team"."timezone",
         "posthog_team"."data_attributes",
         "posthog_team"."person_display_name_properties",
         "posthog_team"."live_events_columns",
         "posthog_team"."recording_domains",
         "posthog_team"."human_friendly_comparison_periods",
         "posthog_team"."cookieless_server_hash_mode",
         "posthog_team"."primary_dashboard_id",
         "posthog_team"."default_data_theme",
         "posthog_team"."extra_settings",
         "posthog_team"."modifiers",
         "posthog_team"."correlation_config",
         "posthog_team"."session_recording_retention_period_days",
         "posthog_team"."plugins_opt_in",
         "posthog_team"."opt_out_capture",
         "posthog_team"."event_names",
         "posthog_team"."event_names_with_usage",
         "posthog_team"."event_properties",
         "posthog_team"."event_properties_with_usage",
         "posthog_team"."event_properties_numerical",
         "posthog_team"."external_data_workspace_id",
         "posthog_team"."external_data_workspace_last_synced_at",
         "posthog_team"."api_query_rate_limit",
         "posthog_team"."revenue_tracking_config",
         "posthog_team"."drop_events_older_than",
         "posthog_team"."base_currency"
  FROM "posthog_hogfunction"
  INNER JOIN "posthog_team" ON ("posthog_hogfunction"."team_id" = "posthog_team"."id")
  WHERE (NOT "posthog_hogfunction"."deleted"
         AND "posthog_hogfunction"."enabled"
         AND "posthog_hogfunction"."team_id" = 99999
         AND "posthog_hogfunction"."type" IN ('site_destination',
                                              'site_app'))
  '''
# ---
# name: TestDecideRemoteConfig.test_decide_doesnt_error_out_when_database_is_down.72
  '''
  SELECT "posthog_remoteconfig"."id",
         "posthog_remoteconfig"."team_id",
         "posthog_remoteconfig"."config",
         "posthog_remoteconfig"."updated_at",
         "posthog_remoteconfig"."synced_at",
         "posthog_team"."id",
         "posthog_team"."uuid",
         "posthog_team"."organization_id",
         "posthog_team"."parent_team_id",
         "posthog_team"."project_id",
         "posthog_team"."api_token",
         "posthog_team"."app_urls",
         "posthog_team"."name",
         "posthog_team"."slack_incoming_webhook",
         "posthog_team"."created_at",
         "posthog_team"."updated_at",
         "posthog_team"."anonymize_ips",
         "posthog_team"."completed_snippet_onboarding",
         "posthog_team"."has_completed_onboarding_for",
         "posthog_team"."onboarding_tasks",
         "posthog_team"."ingested_event",
         "posthog_team"."autocapture_opt_out",
         "posthog_team"."autocapture_web_vitals_opt_in",
         "posthog_team"."autocapture_web_vitals_allowed_metrics",
         "posthog_team"."autocapture_exceptions_opt_in",
         "posthog_team"."autocapture_exceptions_errors_to_ignore",
         "posthog_team"."person_processing_opt_out",
         "posthog_team"."secret_api_token",
         "posthog_team"."secret_api_token_backup",
         "posthog_team"."session_recording_opt_in",
         "posthog_team"."session_recording_sample_rate",
         "posthog_team"."session_recording_minimum_duration_milliseconds",
         "posthog_team"."session_recording_linked_flag",
         "posthog_team"."session_recording_network_payload_capture_config",
         "posthog_team"."session_recording_masking_config",
         "posthog_team"."session_recording_url_trigger_config",
         "posthog_team"."session_recording_url_blocklist_config",
         "posthog_team"."session_recording_event_trigger_config",
         "posthog_team"."session_recording_trigger_match_type_config",
         "posthog_team"."session_replay_config",
         "posthog_team"."session_recording_retention_period",
         "posthog_team"."survey_config",
         "posthog_team"."capture_console_log_opt_in",
         "posthog_team"."capture_performance_opt_in",
         "posthog_team"."capture_dead_clicks",
         "posthog_team"."surveys_opt_in",
         "posthog_team"."heatmaps_opt_in",
         "posthog_team"."web_analytics_pre_aggregated_tables_enabled",
         "posthog_team"."web_analytics_pre_aggregated_tables_version",
         "posthog_team"."flags_persistence_default",
         "posthog_team"."feature_flag_confirmation_enabled",
         "posthog_team"."feature_flag_confirmation_message",
         "posthog_team"."session_recording_version",
         "posthog_team"."signup_token",
         "posthog_team"."is_demo",
         "posthog_team"."access_control",
         "posthog_team"."week_start_day",
         "posthog_team"."inject_web_apps",
         "posthog_team"."test_account_filters",
         "posthog_team"."test_account_filters_default_checked",
         "posthog_team"."path_cleaning_filters",
         "posthog_team"."timezone",
         "posthog_team"."data_attributes",
         "posthog_team"."person_display_name_properties",
         "posthog_team"."live_events_columns",
         "posthog_team"."recording_domains",
         "posthog_team"."human_friendly_comparison_periods",
         "posthog_team"."cookieless_server_hash_mode",
         "posthog_team"."primary_dashboard_id",
         "posthog_team"."default_data_theme",
         "posthog_team"."extra_settings",
         "posthog_team"."modifiers",
         "posthog_team"."correlation_config",
         "posthog_team"."session_recording_retention_period_days",
         "posthog_team"."plugins_opt_in",
         "posthog_team"."opt_out_capture",
         "posthog_team"."event_names",
         "posthog_team"."event_names_with_usage",
         "posthog_team"."event_properties",
         "posthog_team"."event_properties_with_usage",
         "posthog_team"."event_properties_numerical",
         "posthog_team"."external_data_workspace_id",
         "posthog_team"."external_data_workspace_last_synced_at",
         "posthog_team"."api_query_rate_limit",
         "posthog_team"."revenue_tracking_config",
         "posthog_team"."drop_events_older_than",
         "posthog_team"."base_currency"
  FROM "posthog_remoteconfig"
  INNER JOIN "posthog_team" ON ("posthog_remoteconfig"."team_id" = "posthog_team"."id")
  WHERE "posthog_team"."api_token" = 'token123'
  LIMIT 21
  '''
# ---
# name: TestDecideRemoteConfig.test_decide_doesnt_error_out_when_database_is_down.73
  '''
  SELECT COUNT(*) AS "__count"
  FROM "posthog_featureflag"
  WHERE ("posthog_featureflag"."active"
         AND NOT "posthog_featureflag"."deleted"
         AND "posthog_featureflag"."team_id" = 99999)
  '''
# ---
# name: TestDecideRemoteConfig.test_decide_doesnt_error_out_when_database_is_down.74
  '''
  SELECT "posthog_errortrackingsuppressionrule"."filters"
  FROM "posthog_errortrackingsuppressionrule"
  WHERE "posthog_errortrackingsuppressionrule"."team_id" = 99999
  '''
# ---
# name: TestDecideRemoteConfig.test_decide_doesnt_error_out_when_database_is_down.75
  '''
  SELECT "posthog_survey"."id",
         "posthog_survey"."team_id",
         "posthog_survey"."name",
         "posthog_survey"."description",
         "posthog_survey"."linked_flag_id",
         "posthog_survey"."targeting_flag_id",
         "posthog_survey"."internal_targeting_flag_id",
         "posthog_survey"."internal_response_sampling_flag_id",
         "posthog_survey"."type",
         "posthog_survey"."conditions",
         "posthog_survey"."questions",
         "posthog_survey"."appearance",
         "posthog_survey"."created_at",
         "posthog_survey"."created_by_id",
         "posthog_survey"."start_date",
         "posthog_survey"."end_date",
         "posthog_survey"."updated_at",
         "posthog_survey"."archived",
         "posthog_survey"."responses_limit",
         "posthog_survey"."response_sampling_start_date",
         "posthog_survey"."response_sampling_interval_type",
         "posthog_survey"."response_sampling_interval",
         "posthog_survey"."response_sampling_limit",
         "posthog_survey"."response_sampling_daily_limits",
         "posthog_survey"."iteration_count",
         "posthog_survey"."iteration_frequency_days",
         "posthog_survey"."iteration_start_dates",
         "posthog_survey"."current_iteration",
         "posthog_survey"."current_iteration_start_date",
         "posthog_survey"."schedule",
         "posthog_survey"."enable_partial_responses",
         "posthog_featureflag"."id",
         "posthog_featureflag"."key",
         "posthog_featureflag"."name",
         "posthog_featureflag"."filters",
         "posthog_featureflag"."rollout_percentage",
         "posthog_featureflag"."team_id",
         "posthog_featureflag"."created_by_id",
         "posthog_featureflag"."created_at",
         "posthog_featureflag"."deleted",
         "posthog_featureflag"."active",
         "posthog_featureflag"."version",
         "posthog_featureflag"."last_modified_by_id",
         "posthog_featureflag"."rollback_conditions",
         "posthog_featureflag"."performed_rollback",
         "posthog_featureflag"."ensure_experience_continuity",
         "posthog_featureflag"."usage_dashboard_id",
         "posthog_featureflag"."has_enriched_analytics",
         "posthog_featureflag"."is_remote_configuration",
         "posthog_featureflag"."has_encrypted_payloads",
         "posthog_featureflag"."evaluation_runtime",
         T5."id",
         T5."key",
         T5."name",
         T5."filters",
         T5."rollout_percentage",
         T5."team_id",
         T5."created_by_id",
         T5."created_at",
         T5."deleted",
         T5."active",
         T5."version",
         T5."last_modified_by_id",
         T5."rollback_conditions",
         T5."performed_rollback",
         T5."ensure_experience_continuity",
         T5."usage_dashboard_id",
         T5."has_enriched_analytics",
         T5."is_remote_configuration",
         T5."has_encrypted_payloads",
         T5."evaluation_runtime",
         T6."id",
         T6."key",
         T6."name",
         T6."filters",
         T6."rollout_percentage",
         T6."team_id",
         T6."created_by_id",
         T6."created_at",
         T6."deleted",
         T6."active",
         T6."version",
         T6."last_modified_by_id",
         T6."rollback_conditions",
         T6."performed_rollback",
         T6."ensure_experience_continuity",
         T6."usage_dashboard_id",
         T6."has_enriched_analytics",
         T6."is_remote_configuration",
         T6."has_encrypted_payloads",
         T6."evaluation_runtime"
  FROM "posthog_survey"
  INNER JOIN "posthog_team" ON ("posthog_survey"."team_id" = "posthog_team"."id")
  LEFT OUTER JOIN "posthog_featureflag" ON ("posthog_survey"."linked_flag_id" = "posthog_featureflag"."id")
  LEFT OUTER JOIN "posthog_featureflag" T5 ON ("posthog_survey"."targeting_flag_id" = T5."id")
  LEFT OUTER JOIN "posthog_featureflag" T6 ON ("posthog_survey"."internal_targeting_flag_id" = T6."id")
  WHERE ("posthog_team"."project_id" = 99999
         AND NOT ("posthog_survey"."archived"))
  '''
# ---
# name: TestDecideRemoteConfig.test_decide_doesnt_error_out_when_database_is_down.76
  '''
  SELECT "posthog_pluginconfig"."id",
         "posthog_pluginconfig"."web_token",
         "posthog_pluginsourcefile"."updated_at",
         "posthog_plugin"."updated_at",
         "posthog_pluginconfig"."updated_at"
  FROM "posthog_pluginconfig"
  INNER JOIN "posthog_plugin" ON ("posthog_pluginconfig"."plugin_id" = "posthog_plugin"."id")
  INNER JOIN "posthog_pluginsourcefile" ON ("posthog_plugin"."id" = "posthog_pluginsourcefile"."plugin_id")
  WHERE ("posthog_pluginconfig"."enabled"
         AND "posthog_pluginsourcefile"."filename" = 'site.ts'
         AND "posthog_pluginsourcefile"."status" = 'TRANSPILED'
         AND "posthog_pluginconfig"."team_id" = 99999)
  '''
# ---
# name: TestDecideRemoteConfig.test_decide_doesnt_error_out_when_database_is_down.77
  '''
  SELECT "posthog_pluginconfig"."id",
         "posthog_pluginsourcefile"."transpiled",
         "posthog_pluginconfig"."web_token",
         "posthog_plugin"."config_schema",
         "posthog_pluginconfig"."config"
  FROM "posthog_pluginconfig"
  INNER JOIN "posthog_plugin" ON ("posthog_pluginconfig"."plugin_id" = "posthog_plugin"."id")
  INNER JOIN "posthog_pluginsourcefile" ON ("posthog_plugin"."id" = "posthog_pluginsourcefile"."plugin_id")
  WHERE ("posthog_pluginconfig"."enabled"
         AND "posthog_pluginsourcefile"."filename" = 'site.ts'
         AND "posthog_pluginsourcefile"."status" = 'TRANSPILED'
         AND "posthog_pluginconfig"."team_id" = 99999)
  '''
# ---
# name: TestDecideRemoteConfig.test_decide_doesnt_error_out_when_database_is_down.78
  '''
  SELECT "posthog_hogfunction"."id",
         "posthog_hogfunction"."team_id",
         "posthog_hogfunction"."name",
         "posthog_hogfunction"."description",
         "posthog_hogfunction"."created_at",
         "posthog_hogfunction"."created_by_id",
         "posthog_hogfunction"."deleted",
         "posthog_hogfunction"."updated_at",
         "posthog_hogfunction"."enabled",
         "posthog_hogfunction"."type",
         "posthog_hogfunction"."kind",
         "posthog_hogfunction"."icon_url",
         "posthog_hogfunction"."hog",
         "posthog_hogfunction"."bytecode",
         "posthog_hogfunction"."transpiled",
         "posthog_hogfunction"."inputs_schema",
         "posthog_hogfunction"."inputs",
         "posthog_hogfunction"."encrypted_inputs",
         "posthog_hogfunction"."filters",
         "posthog_hogfunction"."mappings",
         "posthog_hogfunction"."masking",
         "posthog_hogfunction"."template_id",
         "posthog_hogfunction"."hog_function_template_id",
         "posthog_hogfunction"."execution_order",
         "posthog_team"."id",
         "posthog_team"."uuid",
         "posthog_team"."organization_id",
         "posthog_team"."parent_team_id",
         "posthog_team"."project_id",
         "posthog_team"."api_token",
         "posthog_team"."app_urls",
         "posthog_team"."name",
         "posthog_team"."slack_incoming_webhook",
         "posthog_team"."created_at",
         "posthog_team"."updated_at",
         "posthog_team"."anonymize_ips",
         "posthog_team"."completed_snippet_onboarding",
         "posthog_team"."has_completed_onboarding_for",
         "posthog_team"."onboarding_tasks",
         "posthog_team"."ingested_event",
         "posthog_team"."autocapture_opt_out",
         "posthog_team"."autocapture_web_vitals_opt_in",
         "posthog_team"."autocapture_web_vitals_allowed_metrics",
         "posthog_team"."autocapture_exceptions_opt_in",
         "posthog_team"."autocapture_exceptions_errors_to_ignore",
         "posthog_team"."person_processing_opt_out",
         "posthog_team"."secret_api_token",
         "posthog_team"."secret_api_token_backup",
         "posthog_team"."session_recording_opt_in",
         "posthog_team"."session_recording_sample_rate",
         "posthog_team"."session_recording_minimum_duration_milliseconds",
         "posthog_team"."session_recording_linked_flag",
         "posthog_team"."session_recording_network_payload_capture_config",
         "posthog_team"."session_recording_masking_config",
         "posthog_team"."session_recording_url_trigger_config",
         "posthog_team"."session_recording_url_blocklist_config",
         "posthog_team"."session_recording_event_trigger_config",
         "posthog_team"."session_recording_trigger_match_type_config",
         "posthog_team"."session_replay_config",
         "posthog_team"."session_recording_retention_period",
         "posthog_team"."survey_config",
         "posthog_team"."capture_console_log_opt_in",
         "posthog_team"."capture_performance_opt_in",
         "posthog_team"."capture_dead_clicks",
         "posthog_team"."surveys_opt_in",
         "posthog_team"."heatmaps_opt_in",
         "posthog_team"."web_analytics_pre_aggregated_tables_enabled",
         "posthog_team"."web_analytics_pre_aggregated_tables_version",
         "posthog_team"."flags_persistence_default",
         "posthog_team"."feature_flag_confirmation_enabled",
         "posthog_team"."feature_flag_confirmation_message",
         "posthog_team"."session_recording_version",
         "posthog_team"."signup_token",
         "posthog_team"."is_demo",
         "posthog_team"."access_control",
         "posthog_team"."week_start_day",
         "posthog_team"."inject_web_apps",
         "posthog_team"."test_account_filters",
         "posthog_team"."test_account_filters_default_checked",
         "posthog_team"."path_cleaning_filters",
         "posthog_team"."timezone",
         "posthog_team"."data_attributes",
         "posthog_team"."person_display_name_properties",
         "posthog_team"."live_events_columns",
         "posthog_team"."recording_domains",
         "posthog_team"."human_friendly_comparison_periods",
         "posthog_team"."cookieless_server_hash_mode",
         "posthog_team"."primary_dashboard_id",
         "posthog_team"."default_data_theme",
         "posthog_team"."extra_settings",
         "posthog_team"."modifiers",
         "posthog_team"."correlation_config",
         "posthog_team"."session_recording_retention_period_days",
         "posthog_team"."plugins_opt_in",
         "posthog_team"."opt_out_capture",
         "posthog_team"."event_names",
         "posthog_team"."event_names_with_usage",
         "posthog_team"."event_properties",
         "posthog_team"."event_properties_with_usage",
         "posthog_team"."event_properties_numerical",
         "posthog_team"."external_data_workspace_id",
         "posthog_team"."external_data_workspace_last_synced_at",
         "posthog_team"."api_query_rate_limit",
         "posthog_team"."revenue_tracking_config",
         "posthog_team"."drop_events_older_than",
         "posthog_team"."base_currency"
  FROM "posthog_hogfunction"
  INNER JOIN "posthog_team" ON ("posthog_hogfunction"."team_id" = "posthog_team"."id")
  WHERE (NOT "posthog_hogfunction"."deleted"
         AND "posthog_hogfunction"."enabled"
         AND "posthog_hogfunction"."team_id" = 99999
         AND "posthog_hogfunction"."type" IN ('site_destination',
                                              'site_app'))
  '''
# ---
# name: TestDecideRemoteConfig.test_decide_doesnt_error_out_when_database_is_down.8
  '''
  SELECT "posthog_organizationmembership"."id",
         "posthog_organizationmembership"."organization_id",
         "posthog_organizationmembership"."user_id",
         "posthog_organizationmembership"."level",
         "posthog_organizationmembership"."joined_at",
         "posthog_organizationmembership"."updated_at",
         "posthog_organization"."id",
         "posthog_organization"."name",
         "posthog_organization"."slug",
         "posthog_organization"."logo_media_id",
         "posthog_organization"."created_at",
         "posthog_organization"."updated_at",
         "posthog_organization"."session_cookie_age",
         "posthog_organization"."is_member_join_email_enabled",
         "posthog_organization"."is_ai_data_processing_approved",
         "posthog_organization"."enforce_2fa",
         "posthog_organization"."members_can_invite",
         "posthog_organization"."members_can_use_personal_api_keys",
         "posthog_organization"."allow_publicly_shared_resources",
         "posthog_organization"."default_role_id",
         "posthog_organization"."plugins_access_level",
         "posthog_organization"."for_internal_metrics",
         "posthog_organization"."default_experiment_stats_method",
         "posthog_organization"."is_hipaa",
         "posthog_organization"."customer_id",
         "posthog_organization"."available_product_features",
         "posthog_organization"."usage",
         "posthog_organization"."never_drop_data",
         "posthog_organization"."customer_trust_scores",
         "posthog_organization"."setup_section_2_completed",
         "posthog_organization"."personalization",
         "posthog_organization"."domain_whitelist",
         "posthog_organization"."is_platform"
  FROM "posthog_organizationmembership"
  INNER JOIN "posthog_organization" ON ("posthog_organizationmembership"."organization_id" = "posthog_organization"."id")
  WHERE ("posthog_organizationmembership"."organization_id" = '00000000-0000-0000-0000-000000000000'::uuid
         AND "posthog_organizationmembership"."user_id" = 99999)
  LIMIT 21
  '''
# ---
# name: TestDecideRemoteConfig.test_decide_doesnt_error_out_when_database_is_down.9
  '''
  SELECT "posthog_organizationmembership"."id",
         "posthog_organizationmembership"."organization_id",
         "posthog_organizationmembership"."user_id",
         "posthog_organizationmembership"."level",
         "posthog_organizationmembership"."joined_at",
         "posthog_organizationmembership"."updated_at",
         "posthog_organization"."id",
         "posthog_organization"."name",
         "posthog_organization"."slug",
         "posthog_organization"."logo_media_id",
         "posthog_organization"."created_at",
         "posthog_organization"."updated_at",
         "posthog_organization"."session_cookie_age",
         "posthog_organization"."is_member_join_email_enabled",
         "posthog_organization"."is_ai_data_processing_approved",
         "posthog_organization"."enforce_2fa",
         "posthog_organization"."members_can_invite",
         "posthog_organization"."members_can_use_personal_api_keys",
         "posthog_organization"."allow_publicly_shared_resources",
         "posthog_organization"."default_role_id",
         "posthog_organization"."plugins_access_level",
         "posthog_organization"."for_internal_metrics",
         "posthog_organization"."default_experiment_stats_method",
         "posthog_organization"."is_hipaa",
         "posthog_organization"."customer_id",
         "posthog_organization"."available_product_features",
         "posthog_organization"."usage",
         "posthog_organization"."never_drop_data",
         "posthog_organization"."customer_trust_scores",
         "posthog_organization"."setup_section_2_completed",
         "posthog_organization"."personalization",
         "posthog_organization"."domain_whitelist",
         "posthog_organization"."is_platform"
  FROM "posthog_organizationmembership"
  INNER JOIN "posthog_organization" ON ("posthog_organizationmembership"."organization_id" = "posthog_organization"."id")
  WHERE ("posthog_organizationmembership"."organization_id" = '00000000-0000-0000-0000-000000000000'::uuid
         AND "posthog_organizationmembership"."user_id" = 99999)
  LIMIT 21
  '''
# ---
# name: TestDecideRemoteConfig.test_flag_with_behavioural_cohorts
  '''
  SELECT "posthog_team"."id",
         "posthog_team"."api_token"
  FROM "posthog_team"
  WHERE "posthog_team"."id" = 99999
  LIMIT 21
  '''
# ---
# name: TestDecideRemoteConfig.test_flag_with_behavioural_cohorts.1
  '''
  SELECT "posthog_hogflow"."id",
         "posthog_hogflow"."name",
         "posthog_hogflow"."description",
         "posthog_hogflow"."version",
         "posthog_hogflow"."team_id",
         "posthog_hogflow"."status",
         "posthog_hogflow"."created_at",
         "posthog_hogflow"."created_by_id",
         "posthog_hogflow"."updated_at",
         "posthog_hogflow"."trigger",
         "posthog_hogflow"."trigger_masking",
         "posthog_hogflow"."conversion",
         "posthog_hogflow"."exit_condition",
         "posthog_hogflow"."edges",
         "posthog_hogflow"."actions",
         "posthog_hogflow"."abort_action",
         "posthog_team"."id",
         "posthog_team"."uuid",
         "posthog_team"."organization_id",
         "posthog_team"."parent_team_id",
         "posthog_team"."project_id",
         "posthog_team"."api_token",
         "posthog_team"."app_urls",
         "posthog_team"."name",
         "posthog_team"."slack_incoming_webhook",
         "posthog_team"."created_at",
         "posthog_team"."updated_at",
         "posthog_team"."anonymize_ips",
         "posthog_team"."completed_snippet_onboarding",
         "posthog_team"."has_completed_onboarding_for",
         "posthog_team"."onboarding_tasks",
         "posthog_team"."ingested_event",
         "posthog_team"."autocapture_opt_out",
         "posthog_team"."autocapture_web_vitals_opt_in",
         "posthog_team"."autocapture_web_vitals_allowed_metrics",
         "posthog_team"."autocapture_exceptions_opt_in",
         "posthog_team"."autocapture_exceptions_errors_to_ignore",
         "posthog_team"."person_processing_opt_out",
         "posthog_team"."secret_api_token",
         "posthog_team"."secret_api_token_backup",
         "posthog_team"."session_recording_opt_in",
         "posthog_team"."session_recording_sample_rate",
         "posthog_team"."session_recording_minimum_duration_milliseconds",
         "posthog_team"."session_recording_linked_flag",
         "posthog_team"."session_recording_network_payload_capture_config",
         "posthog_team"."session_recording_masking_config",
         "posthog_team"."session_recording_url_trigger_config",
         "posthog_team"."session_recording_url_blocklist_config",
         "posthog_team"."session_recording_event_trigger_config",
         "posthog_team"."session_recording_trigger_match_type_config",
         "posthog_team"."session_replay_config",
         "posthog_team"."session_recording_retention_period",
         "posthog_team"."survey_config",
         "posthog_team"."capture_console_log_opt_in",
         "posthog_team"."capture_performance_opt_in",
         "posthog_team"."capture_dead_clicks",
         "posthog_team"."surveys_opt_in",
         "posthog_team"."heatmaps_opt_in",
         "posthog_team"."web_analytics_pre_aggregated_tables_enabled",
         "posthog_team"."web_analytics_pre_aggregated_tables_version",
         "posthog_team"."flags_persistence_default",
         "posthog_team"."feature_flag_confirmation_enabled",
         "posthog_team"."feature_flag_confirmation_message",
         "posthog_team"."session_recording_version",
         "posthog_team"."signup_token",
         "posthog_team"."is_demo",
         "posthog_team"."access_control",
         "posthog_team"."week_start_day",
         "posthog_team"."inject_web_apps",
         "posthog_team"."test_account_filters",
         "posthog_team"."test_account_filters_default_checked",
         "posthog_team"."path_cleaning_filters",
         "posthog_team"."timezone",
         "posthog_team"."data_attributes",
         "posthog_team"."person_display_name_properties",
         "posthog_team"."live_events_columns",
         "posthog_team"."recording_domains",
         "posthog_team"."human_friendly_comparison_periods",
         "posthog_team"."cookieless_server_hash_mode",
         "posthog_team"."primary_dashboard_id",
         "posthog_team"."default_data_theme",
         "posthog_team"."extra_settings",
         "posthog_team"."modifiers",
         "posthog_team"."correlation_config",
         "posthog_team"."session_recording_retention_period_days",
         "posthog_team"."plugins_opt_in",
         "posthog_team"."opt_out_capture",
         "posthog_team"."event_names",
         "posthog_team"."event_names_with_usage",
         "posthog_team"."event_properties",
         "posthog_team"."event_properties_with_usage",
         "posthog_team"."event_properties_numerical",
         "posthog_team"."external_data_workspace_id",
         "posthog_team"."external_data_workspace_last_synced_at",
         "posthog_team"."api_query_rate_limit",
         "posthog_team"."revenue_tracking_config",
         "posthog_team"."drop_events_older_than",
         "posthog_team"."base_currency"
  FROM "posthog_hogflow"
  INNER JOIN "posthog_team" ON ("posthog_hogflow"."team_id" = "posthog_team"."id")
  WHERE ("posthog_hogflow"."status" = 'active'
         AND "posthog_hogflow"."team_id" = 99999
         AND "posthog_hogflow"."trigger" @> '{"filter_test_accounts": true}'::jsonb)
  '''
# ---
# name: TestDecideRemoteConfig.test_flag_with_behavioural_cohorts.10
  '''
  SELECT "posthog_remoteconfig"."id",
         "posthog_remoteconfig"."team_id",
         "posthog_remoteconfig"."config",
         "posthog_remoteconfig"."updated_at",
         "posthog_remoteconfig"."synced_at"
  FROM "posthog_remoteconfig"
  WHERE "posthog_remoteconfig"."team_id" = 99999
  LIMIT 21
  '''
# ---
# name: TestDecideRemoteConfig.test_flag_with_behavioural_cohorts.11
  '''
  SELECT COUNT(*) AS "__count"
  FROM "posthog_featureflag"
  WHERE ("posthog_featureflag"."active"
         AND NOT "posthog_featureflag"."deleted"
         AND "posthog_featureflag"."team_id" = 99999)
  '''
# ---
# name: TestDecideRemoteConfig.test_flag_with_behavioural_cohorts.12
  '''
  SELECT "posthog_pluginconfig"."id",
         "posthog_pluginsourcefile"."transpiled",
         "posthog_pluginconfig"."web_token",
         "posthog_plugin"."config_schema",
         "posthog_pluginconfig"."config"
  FROM "posthog_pluginconfig"
  INNER JOIN "posthog_plugin" ON ("posthog_pluginconfig"."plugin_id" = "posthog_plugin"."id")
  INNER JOIN "posthog_pluginsourcefile" ON ("posthog_plugin"."id" = "posthog_pluginsourcefile"."plugin_id")
  WHERE ("posthog_pluginconfig"."enabled"
         AND "posthog_pluginsourcefile"."filename" = 'site.ts'
         AND "posthog_pluginsourcefile"."status" = 'TRANSPILED'
         AND "posthog_pluginconfig"."team_id" = 99999)
  '''
# ---
# name: TestDecideRemoteConfig.test_flag_with_behavioural_cohorts.13
  '''
  SELECT "posthog_hogfunction"."id",
         "posthog_hogfunction"."team_id",
         "posthog_hogfunction"."name",
         "posthog_hogfunction"."description",
         "posthog_hogfunction"."created_at",
         "posthog_hogfunction"."created_by_id",
         "posthog_hogfunction"."deleted",
         "posthog_hogfunction"."updated_at",
         "posthog_hogfunction"."enabled",
         "posthog_hogfunction"."type",
         "posthog_hogfunction"."kind",
         "posthog_hogfunction"."icon_url",
         "posthog_hogfunction"."hog",
         "posthog_hogfunction"."bytecode",
         "posthog_hogfunction"."transpiled",
         "posthog_hogfunction"."inputs_schema",
         "posthog_hogfunction"."inputs",
         "posthog_hogfunction"."encrypted_inputs",
         "posthog_hogfunction"."filters",
         "posthog_hogfunction"."mappings",
         "posthog_hogfunction"."masking",
         "posthog_hogfunction"."template_id",
         "posthog_hogfunction"."hog_function_template_id",
         "posthog_hogfunction"."execution_order",
         "posthog_team"."id",
         "posthog_team"."uuid",
         "posthog_team"."organization_id",
         "posthog_team"."parent_team_id",
         "posthog_team"."project_id",
         "posthog_team"."api_token",
         "posthog_team"."app_urls",
         "posthog_team"."name",
         "posthog_team"."slack_incoming_webhook",
         "posthog_team"."created_at",
         "posthog_team"."updated_at",
         "posthog_team"."anonymize_ips",
         "posthog_team"."completed_snippet_onboarding",
         "posthog_team"."has_completed_onboarding_for",
         "posthog_team"."onboarding_tasks",
         "posthog_team"."ingested_event",
         "posthog_team"."autocapture_opt_out",
         "posthog_team"."autocapture_web_vitals_opt_in",
         "posthog_team"."autocapture_web_vitals_allowed_metrics",
         "posthog_team"."autocapture_exceptions_opt_in",
         "posthog_team"."autocapture_exceptions_errors_to_ignore",
         "posthog_team"."person_processing_opt_out",
         "posthog_team"."secret_api_token",
         "posthog_team"."secret_api_token_backup",
         "posthog_team"."session_recording_opt_in",
         "posthog_team"."session_recording_sample_rate",
         "posthog_team"."session_recording_minimum_duration_milliseconds",
         "posthog_team"."session_recording_linked_flag",
         "posthog_team"."session_recording_network_payload_capture_config",
         "posthog_team"."session_recording_masking_config",
         "posthog_team"."session_recording_url_trigger_config",
         "posthog_team"."session_recording_url_blocklist_config",
         "posthog_team"."session_recording_event_trigger_config",
         "posthog_team"."session_recording_trigger_match_type_config",
         "posthog_team"."session_replay_config",
         "posthog_team"."session_recording_retention_period",
         "posthog_team"."survey_config",
         "posthog_team"."capture_console_log_opt_in",
         "posthog_team"."capture_performance_opt_in",
         "posthog_team"."capture_dead_clicks",
         "posthog_team"."surveys_opt_in",
         "posthog_team"."heatmaps_opt_in",
         "posthog_team"."web_analytics_pre_aggregated_tables_enabled",
         "posthog_team"."web_analytics_pre_aggregated_tables_version",
         "posthog_team"."flags_persistence_default",
         "posthog_team"."feature_flag_confirmation_enabled",
         "posthog_team"."feature_flag_confirmation_message",
         "posthog_team"."session_recording_version",
         "posthog_team"."signup_token",
         "posthog_team"."is_demo",
         "posthog_team"."access_control",
         "posthog_team"."week_start_day",
         "posthog_team"."inject_web_apps",
         "posthog_team"."test_account_filters",
         "posthog_team"."test_account_filters_default_checked",
         "posthog_team"."path_cleaning_filters",
         "posthog_team"."timezone",
         "posthog_team"."data_attributes",
         "posthog_team"."person_display_name_properties",
         "posthog_team"."live_events_columns",
         "posthog_team"."recording_domains",
         "posthog_team"."human_friendly_comparison_periods",
         "posthog_team"."cookieless_server_hash_mode",
         "posthog_team"."primary_dashboard_id",
         "posthog_team"."default_data_theme",
         "posthog_team"."extra_settings",
         "posthog_team"."modifiers",
         "posthog_team"."correlation_config",
         "posthog_team"."session_recording_retention_period_days",
         "posthog_team"."plugins_opt_in",
         "posthog_team"."opt_out_capture",
         "posthog_team"."event_names",
         "posthog_team"."event_names_with_usage",
         "posthog_team"."event_properties",
         "posthog_team"."event_properties_with_usage",
         "posthog_team"."event_properties_numerical",
         "posthog_team"."external_data_workspace_id",
         "posthog_team"."external_data_workspace_last_synced_at",
         "posthog_team"."api_query_rate_limit",
         "posthog_team"."revenue_tracking_config",
         "posthog_team"."drop_events_older_than",
         "posthog_team"."base_currency"
  FROM "posthog_hogfunction"
  INNER JOIN "posthog_team" ON ("posthog_hogfunction"."team_id" = "posthog_team"."id")
  WHERE (NOT "posthog_hogfunction"."deleted"
         AND "posthog_hogfunction"."enabled"
         AND "posthog_hogfunction"."team_id" = 99999
         AND "posthog_hogfunction"."type" IN ('site_destination',
                                              'site_app'))
  '''
# ---
# name: TestDecideRemoteConfig.test_flag_with_behavioural_cohorts.14
  '''
  SELECT "posthog_remoteconfig"."id",
         "posthog_remoteconfig"."team_id",
         "posthog_remoteconfig"."config",
         "posthog_remoteconfig"."updated_at",
         "posthog_remoteconfig"."synced_at",
         "posthog_team"."id",
         "posthog_team"."uuid",
         "posthog_team"."organization_id",
         "posthog_team"."parent_team_id",
         "posthog_team"."project_id",
         "posthog_team"."api_token",
         "posthog_team"."app_urls",
         "posthog_team"."name",
         "posthog_team"."slack_incoming_webhook",
         "posthog_team"."created_at",
         "posthog_team"."updated_at",
         "posthog_team"."anonymize_ips",
         "posthog_team"."completed_snippet_onboarding",
         "posthog_team"."has_completed_onboarding_for",
         "posthog_team"."onboarding_tasks",
         "posthog_team"."ingested_event",
         "posthog_team"."autocapture_opt_out",
         "posthog_team"."autocapture_web_vitals_opt_in",
         "posthog_team"."autocapture_web_vitals_allowed_metrics",
         "posthog_team"."autocapture_exceptions_opt_in",
         "posthog_team"."autocapture_exceptions_errors_to_ignore",
         "posthog_team"."person_processing_opt_out",
         "posthog_team"."secret_api_token",
         "posthog_team"."secret_api_token_backup",
         "posthog_team"."session_recording_opt_in",
         "posthog_team"."session_recording_sample_rate",
         "posthog_team"."session_recording_minimum_duration_milliseconds",
         "posthog_team"."session_recording_linked_flag",
         "posthog_team"."session_recording_network_payload_capture_config",
         "posthog_team"."session_recording_masking_config",
         "posthog_team"."session_recording_url_trigger_config",
         "posthog_team"."session_recording_url_blocklist_config",
         "posthog_team"."session_recording_event_trigger_config",
         "posthog_team"."session_recording_trigger_match_type_config",
         "posthog_team"."session_replay_config",
         "posthog_team"."session_recording_retention_period",
         "posthog_team"."survey_config",
         "posthog_team"."capture_console_log_opt_in",
         "posthog_team"."capture_performance_opt_in",
         "posthog_team"."capture_dead_clicks",
         "posthog_team"."surveys_opt_in",
         "posthog_team"."heatmaps_opt_in",
         "posthog_team"."web_analytics_pre_aggregated_tables_enabled",
         "posthog_team"."web_analytics_pre_aggregated_tables_version",
         "posthog_team"."flags_persistence_default",
         "posthog_team"."feature_flag_confirmation_enabled",
         "posthog_team"."feature_flag_confirmation_message",
         "posthog_team"."session_recording_version",
         "posthog_team"."signup_token",
         "posthog_team"."is_demo",
         "posthog_team"."access_control",
         "posthog_team"."week_start_day",
         "posthog_team"."inject_web_apps",
         "posthog_team"."test_account_filters",
         "posthog_team"."test_account_filters_default_checked",
         "posthog_team"."path_cleaning_filters",
         "posthog_team"."timezone",
         "posthog_team"."data_attributes",
         "posthog_team"."person_display_name_properties",
         "posthog_team"."live_events_columns",
         "posthog_team"."recording_domains",
         "posthog_team"."human_friendly_comparison_periods",
         "posthog_team"."cookieless_server_hash_mode",
         "posthog_team"."primary_dashboard_id",
         "posthog_team"."default_data_theme",
         "posthog_team"."extra_settings",
         "posthog_team"."modifiers",
         "posthog_team"."correlation_config",
         "posthog_team"."session_recording_retention_period_days",
         "posthog_team"."plugins_opt_in",
         "posthog_team"."opt_out_capture",
         "posthog_team"."event_names",
         "posthog_team"."event_names_with_usage",
         "posthog_team"."event_properties",
         "posthog_team"."event_properties_with_usage",
         "posthog_team"."event_properties_numerical",
         "posthog_team"."external_data_workspace_id",
         "posthog_team"."external_data_workspace_last_synced_at",
         "posthog_team"."api_query_rate_limit",
         "posthog_team"."revenue_tracking_config",
         "posthog_team"."drop_events_older_than",
         "posthog_team"."base_currency"
  FROM "posthog_remoteconfig"
  INNER JOIN "posthog_team" ON ("posthog_remoteconfig"."team_id" = "posthog_team"."id")
  WHERE "posthog_team"."api_token" = 'token123'
  LIMIT 21
  '''
# ---
# name: TestDecideRemoteConfig.test_flag_with_behavioural_cohorts.15
  '''
  SELECT COUNT(*) AS "__count"
  FROM "posthog_featureflag"
  WHERE ("posthog_featureflag"."active"
         AND NOT "posthog_featureflag"."deleted"
         AND "posthog_featureflag"."team_id" = 99999)
  '''
# ---
# name: TestDecideRemoteConfig.test_flag_with_behavioural_cohorts.16
  '''
  SELECT "posthog_pluginconfig"."id",
         "posthog_pluginsourcefile"."transpiled",
         "posthog_pluginconfig"."web_token",
         "posthog_plugin"."config_schema",
         "posthog_pluginconfig"."config"
  FROM "posthog_pluginconfig"
  INNER JOIN "posthog_plugin" ON ("posthog_pluginconfig"."plugin_id" = "posthog_plugin"."id")
  INNER JOIN "posthog_pluginsourcefile" ON ("posthog_plugin"."id" = "posthog_pluginsourcefile"."plugin_id")
  WHERE ("posthog_pluginconfig"."enabled"
         AND "posthog_pluginsourcefile"."filename" = 'site.ts'
         AND "posthog_pluginsourcefile"."status" = 'TRANSPILED'
         AND "posthog_pluginconfig"."team_id" = 99999)
  '''
# ---
# name: TestDecideRemoteConfig.test_flag_with_behavioural_cohorts.17
  '''
  SELECT "posthog_hogfunction"."id",
         "posthog_hogfunction"."team_id",
         "posthog_hogfunction"."name",
         "posthog_hogfunction"."description",
         "posthog_hogfunction"."created_at",
         "posthog_hogfunction"."created_by_id",
         "posthog_hogfunction"."deleted",
         "posthog_hogfunction"."updated_at",
         "posthog_hogfunction"."enabled",
         "posthog_hogfunction"."type",
         "posthog_hogfunction"."kind",
         "posthog_hogfunction"."icon_url",
         "posthog_hogfunction"."hog",
         "posthog_hogfunction"."bytecode",
         "posthog_hogfunction"."transpiled",
         "posthog_hogfunction"."inputs_schema",
         "posthog_hogfunction"."inputs",
         "posthog_hogfunction"."encrypted_inputs",
         "posthog_hogfunction"."filters",
         "posthog_hogfunction"."mappings",
         "posthog_hogfunction"."masking",
         "posthog_hogfunction"."template_id",
         "posthog_hogfunction"."hog_function_template_id",
         "posthog_hogfunction"."execution_order",
         "posthog_team"."id",
         "posthog_team"."uuid",
         "posthog_team"."organization_id",
         "posthog_team"."parent_team_id",
         "posthog_team"."project_id",
         "posthog_team"."api_token",
         "posthog_team"."app_urls",
         "posthog_team"."name",
         "posthog_team"."slack_incoming_webhook",
         "posthog_team"."created_at",
         "posthog_team"."updated_at",
         "posthog_team"."anonymize_ips",
         "posthog_team"."completed_snippet_onboarding",
         "posthog_team"."has_completed_onboarding_for",
         "posthog_team"."onboarding_tasks",
         "posthog_team"."ingested_event",
         "posthog_team"."autocapture_opt_out",
         "posthog_team"."autocapture_web_vitals_opt_in",
         "posthog_team"."autocapture_web_vitals_allowed_metrics",
         "posthog_team"."autocapture_exceptions_opt_in",
         "posthog_team"."autocapture_exceptions_errors_to_ignore",
         "posthog_team"."person_processing_opt_out",
         "posthog_team"."secret_api_token",
         "posthog_team"."secret_api_token_backup",
         "posthog_team"."session_recording_opt_in",
         "posthog_team"."session_recording_sample_rate",
         "posthog_team"."session_recording_minimum_duration_milliseconds",
         "posthog_team"."session_recording_linked_flag",
         "posthog_team"."session_recording_network_payload_capture_config",
         "posthog_team"."session_recording_masking_config",
         "posthog_team"."session_recording_url_trigger_config",
         "posthog_team"."session_recording_url_blocklist_config",
         "posthog_team"."session_recording_event_trigger_config",
         "posthog_team"."session_recording_trigger_match_type_config",
         "posthog_team"."session_replay_config",
         "posthog_team"."session_recording_retention_period",
         "posthog_team"."survey_config",
         "posthog_team"."capture_console_log_opt_in",
         "posthog_team"."capture_performance_opt_in",
         "posthog_team"."capture_dead_clicks",
         "posthog_team"."surveys_opt_in",
         "posthog_team"."heatmaps_opt_in",
         "posthog_team"."web_analytics_pre_aggregated_tables_enabled",
         "posthog_team"."web_analytics_pre_aggregated_tables_version",
         "posthog_team"."flags_persistence_default",
         "posthog_team"."feature_flag_confirmation_enabled",
         "posthog_team"."feature_flag_confirmation_message",
         "posthog_team"."session_recording_version",
         "posthog_team"."signup_token",
         "posthog_team"."is_demo",
         "posthog_team"."access_control",
         "posthog_team"."week_start_day",
         "posthog_team"."inject_web_apps",
         "posthog_team"."test_account_filters",
         "posthog_team"."test_account_filters_default_checked",
         "posthog_team"."path_cleaning_filters",
         "posthog_team"."timezone",
         "posthog_team"."data_attributes",
         "posthog_team"."person_display_name_properties",
         "posthog_team"."live_events_columns",
         "posthog_team"."recording_domains",
         "posthog_team"."human_friendly_comparison_periods",
         "posthog_team"."cookieless_server_hash_mode",
         "posthog_team"."primary_dashboard_id",
         "posthog_team"."default_data_theme",
         "posthog_team"."extra_settings",
         "posthog_team"."modifiers",
         "posthog_team"."correlation_config",
         "posthog_team"."session_recording_retention_period_days",
         "posthog_team"."plugins_opt_in",
         "posthog_team"."opt_out_capture",
         "posthog_team"."event_names",
         "posthog_team"."event_names_with_usage",
         "posthog_team"."event_properties",
         "posthog_team"."event_properties_with_usage",
         "posthog_team"."event_properties_numerical",
         "posthog_team"."external_data_workspace_id",
         "posthog_team"."external_data_workspace_last_synced_at",
         "posthog_team"."api_query_rate_limit",
         "posthog_team"."revenue_tracking_config",
         "posthog_team"."drop_events_older_than",
         "posthog_team"."base_currency"
  FROM "posthog_hogfunction"
  INNER JOIN "posthog_team" ON ("posthog_hogfunction"."team_id" = "posthog_team"."id")
  WHERE (NOT "posthog_hogfunction"."deleted"
         AND "posthog_hogfunction"."enabled"
         AND "posthog_hogfunction"."team_id" = 99999
         AND "posthog_hogfunction"."type" IN ('site_destination',
                                              'site_app'))
  '''
# ---
# name: TestDecideRemoteConfig.test_flag_with_behavioural_cohorts.18
  '''
  SELECT "posthog_remoteconfig"."id",
         "posthog_remoteconfig"."team_id",
         "posthog_remoteconfig"."config",
         "posthog_remoteconfig"."updated_at",
         "posthog_remoteconfig"."synced_at"
  FROM "posthog_remoteconfig"
  WHERE "posthog_remoteconfig"."team_id" = 99999
  LIMIT 21
  '''
# ---
# name: TestDecideRemoteConfig.test_flag_with_behavioural_cohorts.19
  '''
  SELECT "posthog_team"."id",
         "posthog_team"."uuid",
         "posthog_team"."organization_id",
         "posthog_team"."parent_team_id",
         "posthog_team"."project_id",
         "posthog_team"."api_token",
         "posthog_team"."app_urls",
         "posthog_team"."name",
         "posthog_team"."slack_incoming_webhook",
         "posthog_team"."created_at",
         "posthog_team"."updated_at",
         "posthog_team"."anonymize_ips",
         "posthog_team"."completed_snippet_onboarding",
         "posthog_team"."has_completed_onboarding_for",
         "posthog_team"."onboarding_tasks",
         "posthog_team"."ingested_event",
         "posthog_team"."autocapture_opt_out",
         "posthog_team"."autocapture_web_vitals_opt_in",
         "posthog_team"."autocapture_web_vitals_allowed_metrics",
         "posthog_team"."autocapture_exceptions_opt_in",
         "posthog_team"."autocapture_exceptions_errors_to_ignore",
         "posthog_team"."person_processing_opt_out",
         "posthog_team"."secret_api_token",
         "posthog_team"."secret_api_token_backup",
         "posthog_team"."session_recording_opt_in",
         "posthog_team"."session_recording_sample_rate",
         "posthog_team"."session_recording_minimum_duration_milliseconds",
         "posthog_team"."session_recording_linked_flag",
         "posthog_team"."session_recording_network_payload_capture_config",
         "posthog_team"."session_recording_masking_config",
         "posthog_team"."session_recording_url_trigger_config",
         "posthog_team"."session_recording_url_blocklist_config",
         "posthog_team"."session_recording_event_trigger_config",
         "posthog_team"."session_recording_trigger_match_type_config",
         "posthog_team"."session_replay_config",
         "posthog_team"."session_recording_retention_period",
         "posthog_team"."survey_config",
         "posthog_team"."capture_console_log_opt_in",
         "posthog_team"."capture_performance_opt_in",
         "posthog_team"."capture_dead_clicks",
         "posthog_team"."surveys_opt_in",
         "posthog_team"."heatmaps_opt_in",
         "posthog_team"."web_analytics_pre_aggregated_tables_enabled",
         "posthog_team"."web_analytics_pre_aggregated_tables_version",
         "posthog_team"."flags_persistence_default",
         "posthog_team"."feature_flag_confirmation_enabled",
         "posthog_team"."feature_flag_confirmation_message",
         "posthog_team"."session_recording_version",
         "posthog_team"."signup_token",
         "posthog_team"."is_demo",
         "posthog_team"."access_control",
         "posthog_team"."week_start_day",
         "posthog_team"."inject_web_apps",
         "posthog_team"."test_account_filters",
         "posthog_team"."test_account_filters_default_checked",
         "posthog_team"."path_cleaning_filters",
         "posthog_team"."timezone",
         "posthog_team"."data_attributes",
         "posthog_team"."person_display_name_properties",
         "posthog_team"."live_events_columns",
         "posthog_team"."recording_domains",
         "posthog_team"."human_friendly_comparison_periods",
         "posthog_team"."cookieless_server_hash_mode",
         "posthog_team"."primary_dashboard_id",
         "posthog_team"."default_data_theme",
         "posthog_team"."extra_settings",
         "posthog_team"."modifiers",
         "posthog_team"."correlation_config",
         "posthog_team"."session_recording_retention_period_days",
         "posthog_team"."plugins_opt_in",
         "posthog_team"."opt_out_capture",
         "posthog_team"."event_names",
         "posthog_team"."event_names_with_usage",
         "posthog_team"."event_properties",
         "posthog_team"."event_properties_with_usage",
         "posthog_team"."event_properties_numerical",
         "posthog_team"."external_data_workspace_id",
         "posthog_team"."external_data_workspace_last_synced_at",
         "posthog_team"."api_query_rate_limit",
         "posthog_team"."revenue_tracking_config",
         "posthog_team"."drop_events_older_than",
         "posthog_team"."base_currency"
  FROM "posthog_team"
  WHERE "posthog_team"."id" = 99999
  LIMIT 21
  '''
# ---
# name: TestDecideRemoteConfig.test_flag_with_behavioural_cohorts.2
  '''
  SELECT "posthog_hogfunction"."id",
         "posthog_hogfunction"."team_id",
         "posthog_hogfunction"."name",
         "posthog_hogfunction"."description",
         "posthog_hogfunction"."created_at",
         "posthog_hogfunction"."created_by_id",
         "posthog_hogfunction"."deleted",
         "posthog_hogfunction"."updated_at",
         "posthog_hogfunction"."enabled",
         "posthog_hogfunction"."type",
         "posthog_hogfunction"."kind",
         "posthog_hogfunction"."icon_url",
         "posthog_hogfunction"."hog",
         "posthog_hogfunction"."bytecode",
         "posthog_hogfunction"."transpiled",
         "posthog_hogfunction"."inputs_schema",
         "posthog_hogfunction"."inputs",
         "posthog_hogfunction"."encrypted_inputs",
         "posthog_hogfunction"."filters",
         "posthog_hogfunction"."mappings",
         "posthog_hogfunction"."masking",
         "posthog_hogfunction"."template_id",
         "posthog_hogfunction"."hog_function_template_id",
         "posthog_hogfunction"."execution_order",
         "posthog_team"."id",
         "posthog_team"."uuid",
         "posthog_team"."organization_id",
         "posthog_team"."parent_team_id",
         "posthog_team"."project_id",
         "posthog_team"."api_token",
         "posthog_team"."app_urls",
         "posthog_team"."name",
         "posthog_team"."slack_incoming_webhook",
         "posthog_team"."created_at",
         "posthog_team"."updated_at",
         "posthog_team"."anonymize_ips",
         "posthog_team"."completed_snippet_onboarding",
         "posthog_team"."has_completed_onboarding_for",
         "posthog_team"."onboarding_tasks",
         "posthog_team"."ingested_event",
         "posthog_team"."autocapture_opt_out",
         "posthog_team"."autocapture_web_vitals_opt_in",
         "posthog_team"."autocapture_web_vitals_allowed_metrics",
         "posthog_team"."autocapture_exceptions_opt_in",
         "posthog_team"."autocapture_exceptions_errors_to_ignore",
         "posthog_team"."person_processing_opt_out",
         "posthog_team"."secret_api_token",
         "posthog_team"."secret_api_token_backup",
         "posthog_team"."session_recording_opt_in",
         "posthog_team"."session_recording_sample_rate",
         "posthog_team"."session_recording_minimum_duration_milliseconds",
         "posthog_team"."session_recording_linked_flag",
         "posthog_team"."session_recording_network_payload_capture_config",
         "posthog_team"."session_recording_masking_config",
         "posthog_team"."session_recording_url_trigger_config",
         "posthog_team"."session_recording_url_blocklist_config",
         "posthog_team"."session_recording_event_trigger_config",
         "posthog_team"."session_recording_trigger_match_type_config",
         "posthog_team"."session_replay_config",
         "posthog_team"."session_recording_retention_period",
         "posthog_team"."survey_config",
         "posthog_team"."capture_console_log_opt_in",
         "posthog_team"."capture_performance_opt_in",
         "posthog_team"."capture_dead_clicks",
         "posthog_team"."surveys_opt_in",
         "posthog_team"."heatmaps_opt_in",
         "posthog_team"."web_analytics_pre_aggregated_tables_enabled",
         "posthog_team"."web_analytics_pre_aggregated_tables_version",
         "posthog_team"."flags_persistence_default",
         "posthog_team"."feature_flag_confirmation_enabled",
         "posthog_team"."feature_flag_confirmation_message",
         "posthog_team"."session_recording_version",
         "posthog_team"."signup_token",
         "posthog_team"."is_demo",
         "posthog_team"."access_control",
         "posthog_team"."week_start_day",
         "posthog_team"."inject_web_apps",
         "posthog_team"."test_account_filters",
         "posthog_team"."test_account_filters_default_checked",
         "posthog_team"."path_cleaning_filters",
         "posthog_team"."timezone",
         "posthog_team"."data_attributes",
         "posthog_team"."person_display_name_properties",
         "posthog_team"."live_events_columns",
         "posthog_team"."recording_domains",
         "posthog_team"."human_friendly_comparison_periods",
         "posthog_team"."cookieless_server_hash_mode",
         "posthog_team"."primary_dashboard_id",
         "posthog_team"."default_data_theme",
         "posthog_team"."extra_settings",
         "posthog_team"."modifiers",
         "posthog_team"."correlation_config",
         "posthog_team"."session_recording_retention_period_days",
         "posthog_team"."plugins_opt_in",
         "posthog_team"."opt_out_capture",
         "posthog_team"."event_names",
         "posthog_team"."event_names_with_usage",
         "posthog_team"."event_properties",
         "posthog_team"."event_properties_with_usage",
         "posthog_team"."event_properties_numerical",
         "posthog_team"."external_data_workspace_id",
         "posthog_team"."external_data_workspace_last_synced_at",
         "posthog_team"."api_query_rate_limit",
         "posthog_team"."revenue_tracking_config",
         "posthog_team"."drop_events_older_than",
         "posthog_team"."base_currency"
  FROM "posthog_hogfunction"
  INNER JOIN "posthog_team" ON ("posthog_hogfunction"."team_id" = "posthog_team"."id")
  WHERE ("posthog_hogfunction"."team_id" = 99999
         AND "posthog_hogfunction"."filters" @> '{"filter_test_accounts": true}'::jsonb)
  '''
# ---
# name: TestDecideRemoteConfig.test_flag_with_behavioural_cohorts.20
  '''
  SELECT COUNT(*) AS "__count"
  FROM "posthog_featureflag"
  WHERE ("posthog_featureflag"."active"
         AND NOT "posthog_featureflag"."deleted"
         AND "posthog_featureflag"."team_id" = 99999)
  '''
# ---
# name: TestDecideRemoteConfig.test_flag_with_behavioural_cohorts.21
  '''
  SELECT "posthog_pluginconfig"."id",
         "posthog_pluginsourcefile"."transpiled",
         "posthog_pluginconfig"."web_token",
         "posthog_plugin"."config_schema",
         "posthog_pluginconfig"."config"
  FROM "posthog_pluginconfig"
  INNER JOIN "posthog_plugin" ON ("posthog_pluginconfig"."plugin_id" = "posthog_plugin"."id")
  INNER JOIN "posthog_pluginsourcefile" ON ("posthog_plugin"."id" = "posthog_pluginsourcefile"."plugin_id")
  WHERE ("posthog_pluginconfig"."enabled"
         AND "posthog_pluginsourcefile"."filename" = 'site.ts'
         AND "posthog_pluginsourcefile"."status" = 'TRANSPILED'
         AND "posthog_pluginconfig"."team_id" = 99999)
  '''
# ---
# name: TestDecideRemoteConfig.test_flag_with_behavioural_cohorts.22
  '''
  SELECT "posthog_hogfunction"."id",
         "posthog_hogfunction"."team_id",
         "posthog_hogfunction"."name",
         "posthog_hogfunction"."description",
         "posthog_hogfunction"."created_at",
         "posthog_hogfunction"."created_by_id",
         "posthog_hogfunction"."deleted",
         "posthog_hogfunction"."updated_at",
         "posthog_hogfunction"."enabled",
         "posthog_hogfunction"."type",
         "posthog_hogfunction"."kind",
         "posthog_hogfunction"."icon_url",
         "posthog_hogfunction"."hog",
         "posthog_hogfunction"."bytecode",
         "posthog_hogfunction"."transpiled",
         "posthog_hogfunction"."inputs_schema",
         "posthog_hogfunction"."inputs",
         "posthog_hogfunction"."encrypted_inputs",
         "posthog_hogfunction"."filters",
         "posthog_hogfunction"."mappings",
         "posthog_hogfunction"."masking",
         "posthog_hogfunction"."template_id",
         "posthog_hogfunction"."hog_function_template_id",
         "posthog_hogfunction"."execution_order",
         "posthog_team"."id",
         "posthog_team"."uuid",
         "posthog_team"."organization_id",
         "posthog_team"."parent_team_id",
         "posthog_team"."project_id",
         "posthog_team"."api_token",
         "posthog_team"."app_urls",
         "posthog_team"."name",
         "posthog_team"."slack_incoming_webhook",
         "posthog_team"."created_at",
         "posthog_team"."updated_at",
         "posthog_team"."anonymize_ips",
         "posthog_team"."completed_snippet_onboarding",
         "posthog_team"."has_completed_onboarding_for",
         "posthog_team"."onboarding_tasks",
         "posthog_team"."ingested_event",
         "posthog_team"."autocapture_opt_out",
         "posthog_team"."autocapture_web_vitals_opt_in",
         "posthog_team"."autocapture_web_vitals_allowed_metrics",
         "posthog_team"."autocapture_exceptions_opt_in",
         "posthog_team"."autocapture_exceptions_errors_to_ignore",
         "posthog_team"."person_processing_opt_out",
         "posthog_team"."secret_api_token",
         "posthog_team"."secret_api_token_backup",
         "posthog_team"."session_recording_opt_in",
         "posthog_team"."session_recording_sample_rate",
         "posthog_team"."session_recording_minimum_duration_milliseconds",
         "posthog_team"."session_recording_linked_flag",
         "posthog_team"."session_recording_network_payload_capture_config",
         "posthog_team"."session_recording_masking_config",
         "posthog_team"."session_recording_url_trigger_config",
         "posthog_team"."session_recording_url_blocklist_config",
         "posthog_team"."session_recording_event_trigger_config",
         "posthog_team"."session_recording_trigger_match_type_config",
         "posthog_team"."session_replay_config",
         "posthog_team"."session_recording_retention_period",
         "posthog_team"."survey_config",
         "posthog_team"."capture_console_log_opt_in",
         "posthog_team"."capture_performance_opt_in",
         "posthog_team"."capture_dead_clicks",
         "posthog_team"."surveys_opt_in",
         "posthog_team"."heatmaps_opt_in",
         "posthog_team"."web_analytics_pre_aggregated_tables_enabled",
         "posthog_team"."web_analytics_pre_aggregated_tables_version",
         "posthog_team"."flags_persistence_default",
         "posthog_team"."feature_flag_confirmation_enabled",
         "posthog_team"."feature_flag_confirmation_message",
         "posthog_team"."session_recording_version",
         "posthog_team"."signup_token",
         "posthog_team"."is_demo",
         "posthog_team"."access_control",
         "posthog_team"."week_start_day",
         "posthog_team"."inject_web_apps",
         "posthog_team"."test_account_filters",
         "posthog_team"."test_account_filters_default_checked",
         "posthog_team"."path_cleaning_filters",
         "posthog_team"."timezone",
         "posthog_team"."data_attributes",
         "posthog_team"."person_display_name_properties",
         "posthog_team"."live_events_columns",
         "posthog_team"."recording_domains",
         "posthog_team"."human_friendly_comparison_periods",
         "posthog_team"."cookieless_server_hash_mode",
         "posthog_team"."primary_dashboard_id",
         "posthog_team"."default_data_theme",
         "posthog_team"."extra_settings",
         "posthog_team"."modifiers",
         "posthog_team"."correlation_config",
         "posthog_team"."session_recording_retention_period_days",
         "posthog_team"."plugins_opt_in",
         "posthog_team"."opt_out_capture",
         "posthog_team"."event_names",
         "posthog_team"."event_names_with_usage",
         "posthog_team"."event_properties",
         "posthog_team"."event_properties_with_usage",
         "posthog_team"."event_properties_numerical",
         "posthog_team"."external_data_workspace_id",
         "posthog_team"."external_data_workspace_last_synced_at",
         "posthog_team"."api_query_rate_limit",
         "posthog_team"."revenue_tracking_config",
         "posthog_team"."drop_events_older_than",
         "posthog_team"."base_currency"
  FROM "posthog_hogfunction"
  INNER JOIN "posthog_team" ON ("posthog_hogfunction"."team_id" = "posthog_team"."id")
  WHERE (NOT "posthog_hogfunction"."deleted"
         AND "posthog_hogfunction"."enabled"
         AND "posthog_hogfunction"."team_id" = 99999
         AND "posthog_hogfunction"."type" IN ('site_destination',
                                              'site_app'))
  '''
# ---
# name: TestDecideRemoteConfig.test_flag_with_behavioural_cohorts.23
  '''
  SELECT "posthog_remoteconfig"."id",
         "posthog_remoteconfig"."team_id",
         "posthog_remoteconfig"."config",
         "posthog_remoteconfig"."updated_at",
         "posthog_remoteconfig"."synced_at",
         "posthog_team"."id",
         "posthog_team"."uuid",
         "posthog_team"."organization_id",
         "posthog_team"."parent_team_id",
         "posthog_team"."project_id",
         "posthog_team"."api_token",
         "posthog_team"."app_urls",
         "posthog_team"."name",
         "posthog_team"."slack_incoming_webhook",
         "posthog_team"."created_at",
         "posthog_team"."updated_at",
         "posthog_team"."anonymize_ips",
         "posthog_team"."completed_snippet_onboarding",
         "posthog_team"."has_completed_onboarding_for",
         "posthog_team"."onboarding_tasks",
         "posthog_team"."ingested_event",
         "posthog_team"."autocapture_opt_out",
         "posthog_team"."autocapture_web_vitals_opt_in",
         "posthog_team"."autocapture_web_vitals_allowed_metrics",
         "posthog_team"."autocapture_exceptions_opt_in",
         "posthog_team"."autocapture_exceptions_errors_to_ignore",
         "posthog_team"."person_processing_opt_out",
         "posthog_team"."secret_api_token",
         "posthog_team"."secret_api_token_backup",
         "posthog_team"."session_recording_opt_in",
         "posthog_team"."session_recording_sample_rate",
         "posthog_team"."session_recording_minimum_duration_milliseconds",
         "posthog_team"."session_recording_linked_flag",
         "posthog_team"."session_recording_network_payload_capture_config",
         "posthog_team"."session_recording_masking_config",
         "posthog_team"."session_recording_url_trigger_config",
         "posthog_team"."session_recording_url_blocklist_config",
         "posthog_team"."session_recording_event_trigger_config",
         "posthog_team"."session_recording_trigger_match_type_config",
         "posthog_team"."session_replay_config",
         "posthog_team"."session_recording_retention_period",
         "posthog_team"."survey_config",
         "posthog_team"."capture_console_log_opt_in",
         "posthog_team"."capture_performance_opt_in",
         "posthog_team"."capture_dead_clicks",
         "posthog_team"."surveys_opt_in",
         "posthog_team"."heatmaps_opt_in",
         "posthog_team"."web_analytics_pre_aggregated_tables_enabled",
         "posthog_team"."web_analytics_pre_aggregated_tables_version",
         "posthog_team"."flags_persistence_default",
         "posthog_team"."feature_flag_confirmation_enabled",
         "posthog_team"."feature_flag_confirmation_message",
         "posthog_team"."session_recording_version",
         "posthog_team"."signup_token",
         "posthog_team"."is_demo",
         "posthog_team"."access_control",
         "posthog_team"."week_start_day",
         "posthog_team"."inject_web_apps",
         "posthog_team"."test_account_filters",
         "posthog_team"."test_account_filters_default_checked",
         "posthog_team"."path_cleaning_filters",
         "posthog_team"."timezone",
         "posthog_team"."data_attributes",
         "posthog_team"."person_display_name_properties",
         "posthog_team"."live_events_columns",
         "posthog_team"."recording_domains",
         "posthog_team"."human_friendly_comparison_periods",
         "posthog_team"."cookieless_server_hash_mode",
         "posthog_team"."primary_dashboard_id",
         "posthog_team"."default_data_theme",
         "posthog_team"."extra_settings",
         "posthog_team"."modifiers",
         "posthog_team"."correlation_config",
         "posthog_team"."session_recording_retention_period_days",
         "posthog_team"."plugins_opt_in",
         "posthog_team"."opt_out_capture",
         "posthog_team"."event_names",
         "posthog_team"."event_names_with_usage",
         "posthog_team"."event_properties",
         "posthog_team"."event_properties_with_usage",
         "posthog_team"."event_properties_numerical",
         "posthog_team"."external_data_workspace_id",
         "posthog_team"."external_data_workspace_last_synced_at",
         "posthog_team"."api_query_rate_limit",
         "posthog_team"."revenue_tracking_config",
         "posthog_team"."drop_events_older_than",
         "posthog_team"."base_currency"
  FROM "posthog_remoteconfig"
  INNER JOIN "posthog_team" ON ("posthog_remoteconfig"."team_id" = "posthog_team"."id")
  WHERE "posthog_team"."api_token" = 'token123'
  LIMIT 21
  '''
# ---
# name: TestDecideRemoteConfig.test_flag_with_behavioural_cohorts.24
  '''
  SELECT COUNT(*) AS "__count"
  FROM "posthog_featureflag"
  WHERE ("posthog_featureflag"."active"
         AND NOT "posthog_featureflag"."deleted"
         AND "posthog_featureflag"."team_id" = 99999)
  '''
# ---
# name: TestDecideRemoteConfig.test_flag_with_behavioural_cohorts.25
  '''
  SELECT "posthog_pluginconfig"."id",
         "posthog_pluginsourcefile"."transpiled",
         "posthog_pluginconfig"."web_token",
         "posthog_plugin"."config_schema",
         "posthog_pluginconfig"."config"
  FROM "posthog_pluginconfig"
  INNER JOIN "posthog_plugin" ON ("posthog_pluginconfig"."plugin_id" = "posthog_plugin"."id")
  INNER JOIN "posthog_pluginsourcefile" ON ("posthog_plugin"."id" = "posthog_pluginsourcefile"."plugin_id")
  WHERE ("posthog_pluginconfig"."enabled"
         AND "posthog_pluginsourcefile"."filename" = 'site.ts'
         AND "posthog_pluginsourcefile"."status" = 'TRANSPILED'
         AND "posthog_pluginconfig"."team_id" = 99999)
  '''
# ---
# name: TestDecideRemoteConfig.test_flag_with_behavioural_cohorts.26
  '''
  SELECT "posthog_hogfunction"."id",
         "posthog_hogfunction"."team_id",
         "posthog_hogfunction"."name",
         "posthog_hogfunction"."description",
         "posthog_hogfunction"."created_at",
         "posthog_hogfunction"."created_by_id",
         "posthog_hogfunction"."deleted",
         "posthog_hogfunction"."updated_at",
         "posthog_hogfunction"."enabled",
         "posthog_hogfunction"."type",
         "posthog_hogfunction"."kind",
         "posthog_hogfunction"."icon_url",
         "posthog_hogfunction"."hog",
         "posthog_hogfunction"."bytecode",
         "posthog_hogfunction"."transpiled",
         "posthog_hogfunction"."inputs_schema",
         "posthog_hogfunction"."inputs",
         "posthog_hogfunction"."encrypted_inputs",
         "posthog_hogfunction"."filters",
         "posthog_hogfunction"."mappings",
         "posthog_hogfunction"."masking",
         "posthog_hogfunction"."template_id",
         "posthog_hogfunction"."hog_function_template_id",
         "posthog_hogfunction"."execution_order",
         "posthog_team"."id",
         "posthog_team"."uuid",
         "posthog_team"."organization_id",
         "posthog_team"."parent_team_id",
         "posthog_team"."project_id",
         "posthog_team"."api_token",
         "posthog_team"."app_urls",
         "posthog_team"."name",
         "posthog_team"."slack_incoming_webhook",
         "posthog_team"."created_at",
         "posthog_team"."updated_at",
         "posthog_team"."anonymize_ips",
         "posthog_team"."completed_snippet_onboarding",
         "posthog_team"."has_completed_onboarding_for",
         "posthog_team"."onboarding_tasks",
         "posthog_team"."ingested_event",
         "posthog_team"."autocapture_opt_out",
         "posthog_team"."autocapture_web_vitals_opt_in",
         "posthog_team"."autocapture_web_vitals_allowed_metrics",
         "posthog_team"."autocapture_exceptions_opt_in",
         "posthog_team"."autocapture_exceptions_errors_to_ignore",
         "posthog_team"."person_processing_opt_out",
         "posthog_team"."secret_api_token",
         "posthog_team"."secret_api_token_backup",
         "posthog_team"."session_recording_opt_in",
         "posthog_team"."session_recording_sample_rate",
         "posthog_team"."session_recording_minimum_duration_milliseconds",
         "posthog_team"."session_recording_linked_flag",
         "posthog_team"."session_recording_network_payload_capture_config",
         "posthog_team"."session_recording_masking_config",
         "posthog_team"."session_recording_url_trigger_config",
         "posthog_team"."session_recording_url_blocklist_config",
         "posthog_team"."session_recording_event_trigger_config",
         "posthog_team"."session_recording_trigger_match_type_config",
         "posthog_team"."session_replay_config",
         "posthog_team"."session_recording_retention_period",
         "posthog_team"."survey_config",
         "posthog_team"."capture_console_log_opt_in",
         "posthog_team"."capture_performance_opt_in",
         "posthog_team"."capture_dead_clicks",
         "posthog_team"."surveys_opt_in",
         "posthog_team"."heatmaps_opt_in",
         "posthog_team"."web_analytics_pre_aggregated_tables_enabled",
         "posthog_team"."web_analytics_pre_aggregated_tables_version",
         "posthog_team"."flags_persistence_default",
         "posthog_team"."feature_flag_confirmation_enabled",
         "posthog_team"."feature_flag_confirmation_message",
         "posthog_team"."session_recording_version",
         "posthog_team"."signup_token",
         "posthog_team"."is_demo",
         "posthog_team"."access_control",
         "posthog_team"."week_start_day",
         "posthog_team"."inject_web_apps",
         "posthog_team"."test_account_filters",
         "posthog_team"."test_account_filters_default_checked",
         "posthog_team"."path_cleaning_filters",
         "posthog_team"."timezone",
         "posthog_team"."data_attributes",
         "posthog_team"."person_display_name_properties",
         "posthog_team"."live_events_columns",
         "posthog_team"."recording_domains",
         "posthog_team"."human_friendly_comparison_periods",
         "posthog_team"."cookieless_server_hash_mode",
         "posthog_team"."primary_dashboard_id",
         "posthog_team"."default_data_theme",
         "posthog_team"."extra_settings",
         "posthog_team"."modifiers",
         "posthog_team"."correlation_config",
         "posthog_team"."session_recording_retention_period_days",
         "posthog_team"."plugins_opt_in",
         "posthog_team"."opt_out_capture",
         "posthog_team"."event_names",
         "posthog_team"."event_names_with_usage",
         "posthog_team"."event_properties",
         "posthog_team"."event_properties_with_usage",
         "posthog_team"."event_properties_numerical",
         "posthog_team"."external_data_workspace_id",
         "posthog_team"."external_data_workspace_last_synced_at",
         "posthog_team"."api_query_rate_limit",
         "posthog_team"."revenue_tracking_config",
         "posthog_team"."drop_events_older_than",
         "posthog_team"."base_currency"
  FROM "posthog_hogfunction"
  INNER JOIN "posthog_team" ON ("posthog_hogfunction"."team_id" = "posthog_team"."id")
  WHERE (NOT "posthog_hogfunction"."deleted"
         AND "posthog_hogfunction"."enabled"
         AND "posthog_hogfunction"."team_id" = 99999
         AND "posthog_hogfunction"."type" IN ('site_destination',
                                              'site_app'))
  '''
# ---
# name: TestDecideRemoteConfig.test_flag_with_behavioural_cohorts.27
  '''
  SELECT "posthog_featureflag"."id",
         "posthog_featureflag"."key",
         "posthog_featureflag"."name",
         "posthog_featureflag"."filters",
         "posthog_featureflag"."rollout_percentage",
         "posthog_featureflag"."team_id",
         "posthog_featureflag"."created_by_id",
         "posthog_featureflag"."created_at",
         "posthog_featureflag"."deleted",
         "posthog_featureflag"."active",
         "posthog_featureflag"."version",
         "posthog_featureflag"."last_modified_by_id",
         "posthog_featureflag"."rollback_conditions",
         "posthog_featureflag"."performed_rollback",
         "posthog_featureflag"."ensure_experience_continuity",
         "posthog_featureflag"."usage_dashboard_id",
         "posthog_featureflag"."has_enriched_analytics",
         "posthog_featureflag"."is_remote_configuration",
         "posthog_featureflag"."has_encrypted_payloads",
         "posthog_featureflag"."evaluation_runtime"
  FROM "posthog_featureflag"
  INNER JOIN "posthog_team" ON ("posthog_featureflag"."team_id" = "posthog_team"."id")
  WHERE ("posthog_featureflag"."active"
         AND NOT "posthog_featureflag"."deleted"
         AND "posthog_team"."project_id" = 99999)
  '''
# ---
# name: TestDecideRemoteConfig.test_flag_with_behavioural_cohorts.28
  '''
  SELECT "posthog_cohort"."id",
         "posthog_cohort"."name",
         "posthog_cohort"."description",
         "posthog_cohort"."team_id",
         "posthog_cohort"."deleted",
         "posthog_cohort"."filters",
         "posthog_cohort"."query",
         "posthog_cohort"."version",
         "posthog_cohort"."pending_version",
         "posthog_cohort"."count",
         "posthog_cohort"."created_by_id",
         "posthog_cohort"."created_at",
         "posthog_cohort"."is_calculating",
         "posthog_cohort"."last_calculation",
         "posthog_cohort"."errors_calculating",
         "posthog_cohort"."last_error_at",
         "posthog_cohort"."is_static",
         "posthog_cohort"."cohort_type",
         "posthog_cohort"."groups"
  FROM "posthog_cohort"
  INNER JOIN "posthog_team" ON ("posthog_cohort"."team_id" = "posthog_team"."id")
  WHERE (NOT "posthog_cohort"."deleted"
         AND "posthog_team"."project_id" = 99999)
  '''
# ---
# name: TestDecideRemoteConfig.test_flag_with_behavioural_cohorts.29
  '''
  SELECT "posthog_remoteconfig"."id",
         "posthog_remoteconfig"."team_id",
         "posthog_remoteconfig"."config",
         "posthog_remoteconfig"."updated_at",
         "posthog_remoteconfig"."synced_at"
  FROM "posthog_remoteconfig"
  WHERE "posthog_remoteconfig"."team_id" = 99999
  LIMIT 21
  '''
# ---
# name: TestDecideRemoteConfig.test_flag_with_behavioural_cohorts.3
  '''
  SELECT "posthog_user"."id",
         "posthog_user"."password",
         "posthog_user"."last_login",
         "posthog_user"."first_name",
         "posthog_user"."last_name",
         "posthog_user"."is_staff",
         "posthog_user"."date_joined",
         "posthog_user"."uuid",
         "posthog_user"."current_organization_id",
         "posthog_user"."current_team_id",
         "posthog_user"."email",
         "posthog_user"."pending_email",
         "posthog_user"."temporary_token",
         "posthog_user"."distinct_id",
         "posthog_user"."is_email_verified",
         "posthog_user"."has_seen_product_intro_for",
         "posthog_user"."strapi_id",
         "posthog_user"."is_active",
         "posthog_user"."role_at_organization",
         "posthog_user"."theme_mode",
         "posthog_user"."partial_notification_settings",
         "posthog_user"."anonymize_data",
         "posthog_user"."toolbar_mode",
         "posthog_user"."hedgehog_config",
         "posthog_user"."events_column_config",
         "posthog_user"."email_opt_in"
  FROM "posthog_user"
  WHERE "posthog_user"."id" = 99999
  LIMIT 21
  '''
# ---
# name: TestDecideRemoteConfig.test_flag_with_behavioural_cohorts.30
  '''
  SELECT "posthog_team"."id",
         "posthog_team"."uuid",
         "posthog_team"."organization_id",
         "posthog_team"."parent_team_id",
         "posthog_team"."project_id",
         "posthog_team"."api_token",
         "posthog_team"."app_urls",
         "posthog_team"."name",
         "posthog_team"."slack_incoming_webhook",
         "posthog_team"."created_at",
         "posthog_team"."updated_at",
         "posthog_team"."anonymize_ips",
         "posthog_team"."completed_snippet_onboarding",
         "posthog_team"."has_completed_onboarding_for",
         "posthog_team"."onboarding_tasks",
         "posthog_team"."ingested_event",
         "posthog_team"."autocapture_opt_out",
         "posthog_team"."autocapture_web_vitals_opt_in",
         "posthog_team"."autocapture_web_vitals_allowed_metrics",
         "posthog_team"."autocapture_exceptions_opt_in",
         "posthog_team"."autocapture_exceptions_errors_to_ignore",
         "posthog_team"."person_processing_opt_out",
         "posthog_team"."secret_api_token",
         "posthog_team"."secret_api_token_backup",
         "posthog_team"."session_recording_opt_in",
         "posthog_team"."session_recording_sample_rate",
         "posthog_team"."session_recording_minimum_duration_milliseconds",
         "posthog_team"."session_recording_linked_flag",
         "posthog_team"."session_recording_network_payload_capture_config",
         "posthog_team"."session_recording_masking_config",
         "posthog_team"."session_recording_url_trigger_config",
         "posthog_team"."session_recording_url_blocklist_config",
         "posthog_team"."session_recording_event_trigger_config",
         "posthog_team"."session_recording_trigger_match_type_config",
         "posthog_team"."session_replay_config",
         "posthog_team"."session_recording_retention_period",
         "posthog_team"."survey_config",
         "posthog_team"."capture_console_log_opt_in",
         "posthog_team"."capture_performance_opt_in",
         "posthog_team"."capture_dead_clicks",
         "posthog_team"."surveys_opt_in",
         "posthog_team"."heatmaps_opt_in",
         "posthog_team"."web_analytics_pre_aggregated_tables_enabled",
         "posthog_team"."web_analytics_pre_aggregated_tables_version",
         "posthog_team"."flags_persistence_default",
         "posthog_team"."feature_flag_confirmation_enabled",
         "posthog_team"."feature_flag_confirmation_message",
         "posthog_team"."session_recording_version",
         "posthog_team"."signup_token",
         "posthog_team"."is_demo",
         "posthog_team"."access_control",
         "posthog_team"."week_start_day",
         "posthog_team"."inject_web_apps",
         "posthog_team"."test_account_filters",
         "posthog_team"."test_account_filters_default_checked",
         "posthog_team"."path_cleaning_filters",
         "posthog_team"."timezone",
         "posthog_team"."data_attributes",
         "posthog_team"."person_display_name_properties",
         "posthog_team"."live_events_columns",
         "posthog_team"."recording_domains",
         "posthog_team"."human_friendly_comparison_periods",
         "posthog_team"."cookieless_server_hash_mode",
         "posthog_team"."primary_dashboard_id",
         "posthog_team"."default_data_theme",
         "posthog_team"."extra_settings",
         "posthog_team"."modifiers",
         "posthog_team"."correlation_config",
         "posthog_team"."session_recording_retention_period_days",
         "posthog_team"."plugins_opt_in",
         "posthog_team"."opt_out_capture",
         "posthog_team"."event_names",
         "posthog_team"."event_names_with_usage",
         "posthog_team"."event_properties",
         "posthog_team"."event_properties_with_usage",
         "posthog_team"."event_properties_numerical",
         "posthog_team"."external_data_workspace_id",
         "posthog_team"."external_data_workspace_last_synced_at",
         "posthog_team"."api_query_rate_limit",
         "posthog_team"."revenue_tracking_config",
         "posthog_team"."drop_events_older_than",
         "posthog_team"."base_currency"
  FROM "posthog_team"
  WHERE "posthog_team"."id" = 99999
  LIMIT 21
  '''
# ---
# name: TestDecideRemoteConfig.test_flag_with_behavioural_cohorts.31
  '''
  SELECT COUNT(*) AS "__count"
  FROM "posthog_featureflag"
  WHERE ("posthog_featureflag"."active"
         AND NOT "posthog_featureflag"."deleted"
         AND "posthog_featureflag"."team_id" = 99999)
  '''
# ---
# name: TestDecideRemoteConfig.test_flag_with_behavioural_cohorts.32
  '''
  SELECT "posthog_pluginconfig"."id",
         "posthog_pluginsourcefile"."transpiled",
         "posthog_pluginconfig"."web_token",
         "posthog_plugin"."config_schema",
         "posthog_pluginconfig"."config"
  FROM "posthog_pluginconfig"
  INNER JOIN "posthog_plugin" ON ("posthog_pluginconfig"."plugin_id" = "posthog_plugin"."id")
  INNER JOIN "posthog_pluginsourcefile" ON ("posthog_plugin"."id" = "posthog_pluginsourcefile"."plugin_id")
  WHERE ("posthog_pluginconfig"."enabled"
         AND "posthog_pluginsourcefile"."filename" = 'site.ts'
         AND "posthog_pluginsourcefile"."status" = 'TRANSPILED'
         AND "posthog_pluginconfig"."team_id" = 99999)
  '''
# ---
# name: TestDecideRemoteConfig.test_flag_with_behavioural_cohorts.33
  '''
  SELECT "posthog_hogfunction"."id",
         "posthog_hogfunction"."team_id",
         "posthog_hogfunction"."name",
         "posthog_hogfunction"."description",
         "posthog_hogfunction"."created_at",
         "posthog_hogfunction"."created_by_id",
         "posthog_hogfunction"."deleted",
         "posthog_hogfunction"."updated_at",
         "posthog_hogfunction"."enabled",
         "posthog_hogfunction"."type",
         "posthog_hogfunction"."kind",
         "posthog_hogfunction"."icon_url",
         "posthog_hogfunction"."hog",
         "posthog_hogfunction"."bytecode",
         "posthog_hogfunction"."transpiled",
         "posthog_hogfunction"."inputs_schema",
         "posthog_hogfunction"."inputs",
         "posthog_hogfunction"."encrypted_inputs",
         "posthog_hogfunction"."filters",
         "posthog_hogfunction"."mappings",
         "posthog_hogfunction"."masking",
         "posthog_hogfunction"."template_id",
         "posthog_hogfunction"."hog_function_template_id",
         "posthog_hogfunction"."execution_order",
         "posthog_team"."id",
         "posthog_team"."uuid",
         "posthog_team"."organization_id",
         "posthog_team"."parent_team_id",
         "posthog_team"."project_id",
         "posthog_team"."api_token",
         "posthog_team"."app_urls",
         "posthog_team"."name",
         "posthog_team"."slack_incoming_webhook",
         "posthog_team"."created_at",
         "posthog_team"."updated_at",
         "posthog_team"."anonymize_ips",
         "posthog_team"."completed_snippet_onboarding",
         "posthog_team"."has_completed_onboarding_for",
         "posthog_team"."onboarding_tasks",
         "posthog_team"."ingested_event",
         "posthog_team"."autocapture_opt_out",
         "posthog_team"."autocapture_web_vitals_opt_in",
         "posthog_team"."autocapture_web_vitals_allowed_metrics",
         "posthog_team"."autocapture_exceptions_opt_in",
         "posthog_team"."autocapture_exceptions_errors_to_ignore",
         "posthog_team"."person_processing_opt_out",
         "posthog_team"."secret_api_token",
         "posthog_team"."secret_api_token_backup",
         "posthog_team"."session_recording_opt_in",
         "posthog_team"."session_recording_sample_rate",
         "posthog_team"."session_recording_minimum_duration_milliseconds",
         "posthog_team"."session_recording_linked_flag",
         "posthog_team"."session_recording_network_payload_capture_config",
         "posthog_team"."session_recording_masking_config",
         "posthog_team"."session_recording_url_trigger_config",
         "posthog_team"."session_recording_url_blocklist_config",
         "posthog_team"."session_recording_event_trigger_config",
         "posthog_team"."session_recording_trigger_match_type_config",
         "posthog_team"."session_replay_config",
         "posthog_team"."session_recording_retention_period",
         "posthog_team"."survey_config",
         "posthog_team"."capture_console_log_opt_in",
         "posthog_team"."capture_performance_opt_in",
         "posthog_team"."capture_dead_clicks",
         "posthog_team"."surveys_opt_in",
         "posthog_team"."heatmaps_opt_in",
         "posthog_team"."web_analytics_pre_aggregated_tables_enabled",
         "posthog_team"."web_analytics_pre_aggregated_tables_version",
         "posthog_team"."flags_persistence_default",
         "posthog_team"."feature_flag_confirmation_enabled",
         "posthog_team"."feature_flag_confirmation_message",
         "posthog_team"."session_recording_version",
         "posthog_team"."signup_token",
         "posthog_team"."is_demo",
         "posthog_team"."access_control",
         "posthog_team"."week_start_day",
         "posthog_team"."inject_web_apps",
         "posthog_team"."test_account_filters",
         "posthog_team"."test_account_filters_default_checked",
         "posthog_team"."path_cleaning_filters",
         "posthog_team"."timezone",
         "posthog_team"."data_attributes",
         "posthog_team"."person_display_name_properties",
         "posthog_team"."live_events_columns",
         "posthog_team"."recording_domains",
         "posthog_team"."human_friendly_comparison_periods",
         "posthog_team"."cookieless_server_hash_mode",
         "posthog_team"."primary_dashboard_id",
         "posthog_team"."default_data_theme",
         "posthog_team"."extra_settings",
         "posthog_team"."modifiers",
         "posthog_team"."correlation_config",
         "posthog_team"."session_recording_retention_period_days",
         "posthog_team"."plugins_opt_in",
         "posthog_team"."opt_out_capture",
         "posthog_team"."event_names",
         "posthog_team"."event_names_with_usage",
         "posthog_team"."event_properties",
         "posthog_team"."event_properties_with_usage",
         "posthog_team"."event_properties_numerical",
         "posthog_team"."external_data_workspace_id",
         "posthog_team"."external_data_workspace_last_synced_at",
         "posthog_team"."api_query_rate_limit",
         "posthog_team"."revenue_tracking_config",
         "posthog_team"."drop_events_older_than",
         "posthog_team"."base_currency"
  FROM "posthog_hogfunction"
  INNER JOIN "posthog_team" ON ("posthog_hogfunction"."team_id" = "posthog_team"."id")
  WHERE (NOT "posthog_hogfunction"."deleted"
         AND "posthog_hogfunction"."enabled"
         AND "posthog_hogfunction"."team_id" = 99999
         AND "posthog_hogfunction"."type" IN ('site_destination',
                                              'site_app'))
  '''
# ---
# name: TestDecideRemoteConfig.test_flag_with_behavioural_cohorts.34
  '''
  SELECT "posthog_remoteconfig"."id",
         "posthog_remoteconfig"."team_id",
         "posthog_remoteconfig"."config",
         "posthog_remoteconfig"."updated_at",
         "posthog_remoteconfig"."synced_at",
         "posthog_team"."id",
         "posthog_team"."uuid",
         "posthog_team"."organization_id",
         "posthog_team"."parent_team_id",
         "posthog_team"."project_id",
         "posthog_team"."api_token",
         "posthog_team"."app_urls",
         "posthog_team"."name",
         "posthog_team"."slack_incoming_webhook",
         "posthog_team"."created_at",
         "posthog_team"."updated_at",
         "posthog_team"."anonymize_ips",
         "posthog_team"."completed_snippet_onboarding",
         "posthog_team"."has_completed_onboarding_for",
         "posthog_team"."onboarding_tasks",
         "posthog_team"."ingested_event",
         "posthog_team"."autocapture_opt_out",
         "posthog_team"."autocapture_web_vitals_opt_in",
         "posthog_team"."autocapture_web_vitals_allowed_metrics",
         "posthog_team"."autocapture_exceptions_opt_in",
         "posthog_team"."autocapture_exceptions_errors_to_ignore",
         "posthog_team"."person_processing_opt_out",
         "posthog_team"."secret_api_token",
         "posthog_team"."secret_api_token_backup",
         "posthog_team"."session_recording_opt_in",
         "posthog_team"."session_recording_sample_rate",
         "posthog_team"."session_recording_minimum_duration_milliseconds",
         "posthog_team"."session_recording_linked_flag",
         "posthog_team"."session_recording_network_payload_capture_config",
         "posthog_team"."session_recording_masking_config",
         "posthog_team"."session_recording_url_trigger_config",
         "posthog_team"."session_recording_url_blocklist_config",
         "posthog_team"."session_recording_event_trigger_config",
         "posthog_team"."session_recording_trigger_match_type_config",
         "posthog_team"."session_replay_config",
         "posthog_team"."session_recording_retention_period",
         "posthog_team"."survey_config",
         "posthog_team"."capture_console_log_opt_in",
         "posthog_team"."capture_performance_opt_in",
         "posthog_team"."capture_dead_clicks",
         "posthog_team"."surveys_opt_in",
         "posthog_team"."heatmaps_opt_in",
         "posthog_team"."web_analytics_pre_aggregated_tables_enabled",
         "posthog_team"."web_analytics_pre_aggregated_tables_version",
         "posthog_team"."flags_persistence_default",
         "posthog_team"."feature_flag_confirmation_enabled",
         "posthog_team"."feature_flag_confirmation_message",
         "posthog_team"."session_recording_version",
         "posthog_team"."signup_token",
         "posthog_team"."is_demo",
         "posthog_team"."access_control",
         "posthog_team"."week_start_day",
         "posthog_team"."inject_web_apps",
         "posthog_team"."test_account_filters",
         "posthog_team"."test_account_filters_default_checked",
         "posthog_team"."path_cleaning_filters",
         "posthog_team"."timezone",
         "posthog_team"."data_attributes",
         "posthog_team"."person_display_name_properties",
         "posthog_team"."live_events_columns",
         "posthog_team"."recording_domains",
         "posthog_team"."human_friendly_comparison_periods",
         "posthog_team"."cookieless_server_hash_mode",
         "posthog_team"."primary_dashboard_id",
         "posthog_team"."default_data_theme",
         "posthog_team"."extra_settings",
         "posthog_team"."modifiers",
         "posthog_team"."correlation_config",
         "posthog_team"."session_recording_retention_period_days",
         "posthog_team"."plugins_opt_in",
         "posthog_team"."opt_out_capture",
         "posthog_team"."event_names",
         "posthog_team"."event_names_with_usage",
         "posthog_team"."event_properties",
         "posthog_team"."event_properties_with_usage",
         "posthog_team"."event_properties_numerical",
         "posthog_team"."external_data_workspace_id",
         "posthog_team"."external_data_workspace_last_synced_at",
         "posthog_team"."api_query_rate_limit",
         "posthog_team"."revenue_tracking_config",
         "posthog_team"."drop_events_older_than",
         "posthog_team"."base_currency"
  FROM "posthog_remoteconfig"
  INNER JOIN "posthog_team" ON ("posthog_remoteconfig"."team_id" = "posthog_team"."id")
  WHERE "posthog_team"."api_token" = 'token123'
  LIMIT 21
  '''
# ---
# name: TestDecideRemoteConfig.test_flag_with_behavioural_cohorts.35
  '''
  SELECT COUNT(*) AS "__count"
  FROM "posthog_featureflag"
  WHERE ("posthog_featureflag"."active"
         AND NOT "posthog_featureflag"."deleted"
         AND "posthog_featureflag"."team_id" = 99999)
  '''
# ---
# name: TestDecideRemoteConfig.test_flag_with_behavioural_cohorts.36
  '''
  SELECT "posthog_pluginconfig"."id",
         "posthog_pluginsourcefile"."transpiled",
         "posthog_pluginconfig"."web_token",
         "posthog_plugin"."config_schema",
         "posthog_pluginconfig"."config"
  FROM "posthog_pluginconfig"
  INNER JOIN "posthog_plugin" ON ("posthog_pluginconfig"."plugin_id" = "posthog_plugin"."id")
  INNER JOIN "posthog_pluginsourcefile" ON ("posthog_plugin"."id" = "posthog_pluginsourcefile"."plugin_id")
  WHERE ("posthog_pluginconfig"."enabled"
         AND "posthog_pluginsourcefile"."filename" = 'site.ts'
         AND "posthog_pluginsourcefile"."status" = 'TRANSPILED'
         AND "posthog_pluginconfig"."team_id" = 99999)
  '''
# ---
# name: TestDecideRemoteConfig.test_flag_with_behavioural_cohorts.37
  '''
  SELECT "posthog_hogfunction"."id",
         "posthog_hogfunction"."team_id",
         "posthog_hogfunction"."name",
         "posthog_hogfunction"."description",
         "posthog_hogfunction"."created_at",
         "posthog_hogfunction"."created_by_id",
         "posthog_hogfunction"."deleted",
         "posthog_hogfunction"."updated_at",
         "posthog_hogfunction"."enabled",
         "posthog_hogfunction"."type",
         "posthog_hogfunction"."kind",
         "posthog_hogfunction"."icon_url",
         "posthog_hogfunction"."hog",
         "posthog_hogfunction"."bytecode",
         "posthog_hogfunction"."transpiled",
         "posthog_hogfunction"."inputs_schema",
         "posthog_hogfunction"."inputs",
         "posthog_hogfunction"."encrypted_inputs",
         "posthog_hogfunction"."filters",
         "posthog_hogfunction"."mappings",
         "posthog_hogfunction"."masking",
         "posthog_hogfunction"."template_id",
         "posthog_hogfunction"."hog_function_template_id",
         "posthog_hogfunction"."execution_order",
         "posthog_team"."id",
         "posthog_team"."uuid",
         "posthog_team"."organization_id",
         "posthog_team"."parent_team_id",
         "posthog_team"."project_id",
         "posthog_team"."api_token",
         "posthog_team"."app_urls",
         "posthog_team"."name",
         "posthog_team"."slack_incoming_webhook",
         "posthog_team"."created_at",
         "posthog_team"."updated_at",
         "posthog_team"."anonymize_ips",
         "posthog_team"."completed_snippet_onboarding",
         "posthog_team"."has_completed_onboarding_for",
         "posthog_team"."onboarding_tasks",
         "posthog_team"."ingested_event",
         "posthog_team"."autocapture_opt_out",
         "posthog_team"."autocapture_web_vitals_opt_in",
         "posthog_team"."autocapture_web_vitals_allowed_metrics",
         "posthog_team"."autocapture_exceptions_opt_in",
         "posthog_team"."autocapture_exceptions_errors_to_ignore",
         "posthog_team"."person_processing_opt_out",
         "posthog_team"."secret_api_token",
         "posthog_team"."secret_api_token_backup",
         "posthog_team"."session_recording_opt_in",
         "posthog_team"."session_recording_sample_rate",
         "posthog_team"."session_recording_minimum_duration_milliseconds",
         "posthog_team"."session_recording_linked_flag",
         "posthog_team"."session_recording_network_payload_capture_config",
         "posthog_team"."session_recording_masking_config",
         "posthog_team"."session_recording_url_trigger_config",
         "posthog_team"."session_recording_url_blocklist_config",
         "posthog_team"."session_recording_event_trigger_config",
         "posthog_team"."session_recording_trigger_match_type_config",
         "posthog_team"."session_replay_config",
         "posthog_team"."session_recording_retention_period",
         "posthog_team"."survey_config",
         "posthog_team"."capture_console_log_opt_in",
         "posthog_team"."capture_performance_opt_in",
         "posthog_team"."capture_dead_clicks",
         "posthog_team"."surveys_opt_in",
         "posthog_team"."heatmaps_opt_in",
         "posthog_team"."web_analytics_pre_aggregated_tables_enabled",
         "posthog_team"."web_analytics_pre_aggregated_tables_version",
         "posthog_team"."flags_persistence_default",
         "posthog_team"."feature_flag_confirmation_enabled",
         "posthog_team"."feature_flag_confirmation_message",
         "posthog_team"."session_recording_version",
         "posthog_team"."signup_token",
         "posthog_team"."is_demo",
         "posthog_team"."access_control",
         "posthog_team"."week_start_day",
         "posthog_team"."inject_web_apps",
         "posthog_team"."test_account_filters",
         "posthog_team"."test_account_filters_default_checked",
         "posthog_team"."path_cleaning_filters",
         "posthog_team"."timezone",
         "posthog_team"."data_attributes",
         "posthog_team"."person_display_name_properties",
         "posthog_team"."live_events_columns",
         "posthog_team"."recording_domains",
         "posthog_team"."human_friendly_comparison_periods",
         "posthog_team"."cookieless_server_hash_mode",
         "posthog_team"."primary_dashboard_id",
         "posthog_team"."default_data_theme",
         "posthog_team"."extra_settings",
         "posthog_team"."modifiers",
         "posthog_team"."correlation_config",
         "posthog_team"."session_recording_retention_period_days",
         "posthog_team"."plugins_opt_in",
         "posthog_team"."opt_out_capture",
         "posthog_team"."event_names",
         "posthog_team"."event_names_with_usage",
         "posthog_team"."event_properties",
         "posthog_team"."event_properties_with_usage",
         "posthog_team"."event_properties_numerical",
         "posthog_team"."external_data_workspace_id",
         "posthog_team"."external_data_workspace_last_synced_at",
         "posthog_team"."api_query_rate_limit",
         "posthog_team"."revenue_tracking_config",
         "posthog_team"."drop_events_older_than",
         "posthog_team"."base_currency"
  FROM "posthog_hogfunction"
  INNER JOIN "posthog_team" ON ("posthog_hogfunction"."team_id" = "posthog_team"."id")
  WHERE (NOT "posthog_hogfunction"."deleted"
         AND "posthog_hogfunction"."enabled"
         AND "posthog_hogfunction"."team_id" = 99999
         AND "posthog_hogfunction"."type" IN ('site_destination',
                                              'site_app'))
  '''
# ---
# name: TestDecideRemoteConfig.test_flag_with_behavioural_cohorts.38
  '''
  SELECT "posthog_cohort"."id",
         "posthog_cohort"."name",
         "posthog_cohort"."description",
         "posthog_cohort"."team_id",
         "posthog_cohort"."deleted",
         "posthog_cohort"."filters",
         "posthog_cohort"."query",
         "posthog_cohort"."version",
         "posthog_cohort"."pending_version",
         "posthog_cohort"."count",
         "posthog_cohort"."created_by_id",
         "posthog_cohort"."created_at",
         "posthog_cohort"."is_calculating",
         "posthog_cohort"."last_calculation",
         "posthog_cohort"."errors_calculating",
         "posthog_cohort"."last_error_at",
         "posthog_cohort"."is_static",
         "posthog_cohort"."cohort_type",
         "posthog_cohort"."groups"
  FROM "posthog_cohort"
  INNER JOIN "posthog_team" ON ("posthog_cohort"."team_id" = "posthog_team"."id")
  WHERE (NOT "posthog_cohort"."deleted"
         AND "posthog_team"."project_id" = 99999)
  '''
# ---
# name: TestDecideRemoteConfig.test_flag_with_behavioural_cohorts.4
  '''
  SELECT "posthog_team"."id",
         "posthog_team"."uuid",
         "posthog_team"."organization_id",
         "posthog_team"."parent_team_id",
         "posthog_team"."project_id",
         "posthog_team"."api_token",
         "posthog_team"."app_urls",
         "posthog_team"."name",
         "posthog_team"."slack_incoming_webhook",
         "posthog_team"."created_at",
         "posthog_team"."updated_at",
         "posthog_team"."anonymize_ips",
         "posthog_team"."completed_snippet_onboarding",
         "posthog_team"."has_completed_onboarding_for",
         "posthog_team"."onboarding_tasks",
         "posthog_team"."ingested_event",
         "posthog_team"."autocapture_opt_out",
         "posthog_team"."autocapture_web_vitals_opt_in",
         "posthog_team"."autocapture_web_vitals_allowed_metrics",
         "posthog_team"."autocapture_exceptions_opt_in",
         "posthog_team"."autocapture_exceptions_errors_to_ignore",
         "posthog_team"."person_processing_opt_out",
         "posthog_team"."secret_api_token",
         "posthog_team"."secret_api_token_backup",
         "posthog_team"."session_recording_opt_in",
         "posthog_team"."session_recording_sample_rate",
         "posthog_team"."session_recording_minimum_duration_milliseconds",
         "posthog_team"."session_recording_linked_flag",
         "posthog_team"."session_recording_network_payload_capture_config",
         "posthog_team"."session_recording_masking_config",
         "posthog_team"."session_recording_url_trigger_config",
         "posthog_team"."session_recording_url_blocklist_config",
         "posthog_team"."session_recording_event_trigger_config",
         "posthog_team"."session_recording_trigger_match_type_config",
         "posthog_team"."session_replay_config",
         "posthog_team"."session_recording_retention_period",
         "posthog_team"."survey_config",
         "posthog_team"."capture_console_log_opt_in",
         "posthog_team"."capture_performance_opt_in",
         "posthog_team"."capture_dead_clicks",
         "posthog_team"."surveys_opt_in",
         "posthog_team"."heatmaps_opt_in",
         "posthog_team"."web_analytics_pre_aggregated_tables_enabled",
         "posthog_team"."web_analytics_pre_aggregated_tables_version",
         "posthog_team"."flags_persistence_default",
         "posthog_team"."feature_flag_confirmation_enabled",
         "posthog_team"."feature_flag_confirmation_message",
         "posthog_team"."session_recording_version",
         "posthog_team"."signup_token",
         "posthog_team"."is_demo",
         "posthog_team"."access_control",
         "posthog_team"."week_start_day",
         "posthog_team"."inject_web_apps",
         "posthog_team"."test_account_filters",
         "posthog_team"."test_account_filters_default_checked",
         "posthog_team"."path_cleaning_filters",
         "posthog_team"."timezone",
         "posthog_team"."data_attributes",
         "posthog_team"."person_display_name_properties",
         "posthog_team"."live_events_columns",
         "posthog_team"."recording_domains",
         "posthog_team"."human_friendly_comparison_periods",
         "posthog_team"."cookieless_server_hash_mode",
         "posthog_team"."primary_dashboard_id",
         "posthog_team"."default_data_theme",
         "posthog_team"."extra_settings",
         "posthog_team"."modifiers",
         "posthog_team"."correlation_config",
         "posthog_team"."session_recording_retention_period_days",
         "posthog_team"."plugins_opt_in",
         "posthog_team"."opt_out_capture",
         "posthog_team"."event_names",
         "posthog_team"."event_names_with_usage",
         "posthog_team"."event_properties",
         "posthog_team"."event_properties_with_usage",
         "posthog_team"."event_properties_numerical",
         "posthog_team"."external_data_workspace_id",
         "posthog_team"."external_data_workspace_last_synced_at",
         "posthog_team"."api_query_rate_limit",
         "posthog_team"."revenue_tracking_config",
         "posthog_team"."drop_events_older_than",
         "posthog_team"."base_currency"
  FROM "posthog_team"
  WHERE "posthog_team"."id" = 99999
  LIMIT 21
  '''
# ---
# name: TestDecideRemoteConfig.test_flag_with_behavioural_cohorts.5
  '''
  SELECT "posthog_filesystem"."team_id",
         "posthog_filesystem"."id",
         "posthog_filesystem"."path",
         "posthog_filesystem"."depth",
         "posthog_filesystem"."type",
         "posthog_filesystem"."ref",
         "posthog_filesystem"."href",
         "posthog_filesystem"."shortcut",
         "posthog_filesystem"."meta",
         "posthog_filesystem"."created_at",
         "posthog_filesystem"."created_by_id",
         "posthog_filesystem"."project_id"
  FROM "posthog_filesystem"
  WHERE ("posthog_filesystem"."ref" = '0001'
         AND "posthog_filesystem"."team_id" = 99999
         AND "posthog_filesystem"."type" = 'cohort'
         AND NOT ("posthog_filesystem"."shortcut"
                  AND "posthog_filesystem"."shortcut" IS NOT NULL))
  '''
# ---
# name: TestDecideRemoteConfig.test_flag_with_behavioural_cohorts.6
  '''
  SELECT "posthog_filesystem"."team_id",
         "posthog_filesystem"."id",
         "posthog_filesystem"."path",
         "posthog_filesystem"."depth",
         "posthog_filesystem"."type",
         "posthog_filesystem"."ref",
         "posthog_filesystem"."href",
         "posthog_filesystem"."shortcut",
         "posthog_filesystem"."meta",
         "posthog_filesystem"."created_at",
         "posthog_filesystem"."created_by_id",
         "posthog_filesystem"."project_id"
  FROM "posthog_filesystem"
  WHERE ("posthog_filesystem"."ref" = '0001'
         AND "posthog_filesystem"."team_id" = 99999
         AND "posthog_filesystem"."type" = 'feature_flag'
         AND NOT ("posthog_filesystem"."shortcut"
                  AND "posthog_filesystem"."shortcut" IS NOT NULL))
  '''
# ---
# name: TestDecideRemoteConfig.test_flag_with_behavioural_cohorts.7
  '''
  SELECT "posthog_integration"."id",
         "posthog_integration"."team_id",
         "posthog_integration"."kind",
         "posthog_integration"."integration_id",
         "posthog_integration"."config",
         "posthog_integration"."sensitive_config",
         "posthog_integration"."errors",
         "posthog_integration"."created_at",
         "posthog_integration"."created_by_id"
  FROM "posthog_integration"
  WHERE ("posthog_integration"."kind" = 'vercel'
         AND "posthog_integration"."team_id" = 99999)
  LIMIT 21
  '''
# ---
# name: TestDecideRemoteConfig.test_flag_with_behavioural_cohorts.8
  '''
  SELECT "posthog_remoteconfig"."id",
         "posthog_remoteconfig"."team_id",
         "posthog_remoteconfig"."config",
         "posthog_remoteconfig"."updated_at",
         "posthog_remoteconfig"."synced_at"
  FROM "posthog_remoteconfig"
  WHERE "posthog_remoteconfig"."team_id" = 99999
  LIMIT 21
  '''
# ---
# name: TestDecideRemoteConfig.test_flag_with_behavioural_cohorts.9
  '''
  SELECT "posthog_team"."id",
         "posthog_team"."uuid",
         "posthog_team"."organization_id",
         "posthog_team"."parent_team_id",
         "posthog_team"."project_id",
         "posthog_team"."api_token",
         "posthog_team"."app_urls",
         "posthog_team"."name",
         "posthog_team"."slack_incoming_webhook",
         "posthog_team"."created_at",
         "posthog_team"."updated_at",
         "posthog_team"."anonymize_ips",
         "posthog_team"."completed_snippet_onboarding",
         "posthog_team"."has_completed_onboarding_for",
         "posthog_team"."onboarding_tasks",
         "posthog_team"."ingested_event",
         "posthog_team"."autocapture_opt_out",
         "posthog_team"."autocapture_web_vitals_opt_in",
         "posthog_team"."autocapture_web_vitals_allowed_metrics",
         "posthog_team"."autocapture_exceptions_opt_in",
         "posthog_team"."autocapture_exceptions_errors_to_ignore",
         "posthog_team"."person_processing_opt_out",
         "posthog_team"."secret_api_token",
         "posthog_team"."secret_api_token_backup",
         "posthog_team"."session_recording_opt_in",
         "posthog_team"."session_recording_sample_rate",
         "posthog_team"."session_recording_minimum_duration_milliseconds",
         "posthog_team"."session_recording_linked_flag",
         "posthog_team"."session_recording_network_payload_capture_config",
         "posthog_team"."session_recording_masking_config",
         "posthog_team"."session_recording_url_trigger_config",
         "posthog_team"."session_recording_url_blocklist_config",
         "posthog_team"."session_recording_event_trigger_config",
         "posthog_team"."session_recording_trigger_match_type_config",
         "posthog_team"."session_replay_config",
         "posthog_team"."session_recording_retention_period",
         "posthog_team"."survey_config",
         "posthog_team"."capture_console_log_opt_in",
         "posthog_team"."capture_performance_opt_in",
         "posthog_team"."capture_dead_clicks",
         "posthog_team"."surveys_opt_in",
         "posthog_team"."heatmaps_opt_in",
         "posthog_team"."web_analytics_pre_aggregated_tables_enabled",
         "posthog_team"."web_analytics_pre_aggregated_tables_version",
         "posthog_team"."flags_persistence_default",
         "posthog_team"."feature_flag_confirmation_enabled",
         "posthog_team"."feature_flag_confirmation_message",
         "posthog_team"."session_recording_version",
         "posthog_team"."signup_token",
         "posthog_team"."is_demo",
         "posthog_team"."access_control",
         "posthog_team"."week_start_day",
         "posthog_team"."inject_web_apps",
         "posthog_team"."test_account_filters",
         "posthog_team"."test_account_filters_default_checked",
         "posthog_team"."path_cleaning_filters",
         "posthog_team"."timezone",
         "posthog_team"."data_attributes",
         "posthog_team"."person_display_name_properties",
         "posthog_team"."live_events_columns",
         "posthog_team"."recording_domains",
         "posthog_team"."human_friendly_comparison_periods",
         "posthog_team"."cookieless_server_hash_mode",
         "posthog_team"."primary_dashboard_id",
         "posthog_team"."default_data_theme",
         "posthog_team"."extra_settings",
         "posthog_team"."modifiers",
         "posthog_team"."correlation_config",
         "posthog_team"."session_recording_retention_period_days",
         "posthog_team"."external_data_workspace_id",
         "posthog_team"."external_data_workspace_last_synced_at",
         "posthog_team"."api_query_rate_limit",
         "posthog_team"."revenue_tracking_config",
         "posthog_team"."drop_events_older_than",
         "posthog_team"."base_currency"
  FROM "posthog_team"
  WHERE "posthog_team"."id" = 99999
  LIMIT 21
  '''
# ---
# name: TestDecideRemoteConfig.test_flag_with_regular_cohorts
  '''
  SELECT "posthog_team"."id",
         "posthog_team"."api_token"
  FROM "posthog_team"
  WHERE "posthog_team"."id" = 99999
  LIMIT 21
  '''
# ---
# name: TestDecideRemoteConfig.test_flag_with_regular_cohorts.1
  '''
  SELECT "posthog_hogflow"."id",
         "posthog_hogflow"."name",
         "posthog_hogflow"."description",
         "posthog_hogflow"."version",
         "posthog_hogflow"."team_id",
         "posthog_hogflow"."status",
         "posthog_hogflow"."created_at",
         "posthog_hogflow"."created_by_id",
         "posthog_hogflow"."updated_at",
         "posthog_hogflow"."trigger",
         "posthog_hogflow"."trigger_masking",
         "posthog_hogflow"."conversion",
         "posthog_hogflow"."exit_condition",
         "posthog_hogflow"."edges",
         "posthog_hogflow"."actions",
         "posthog_hogflow"."abort_action",
         "posthog_team"."id",
         "posthog_team"."uuid",
         "posthog_team"."organization_id",
         "posthog_team"."parent_team_id",
         "posthog_team"."project_id",
         "posthog_team"."api_token",
         "posthog_team"."app_urls",
         "posthog_team"."name",
         "posthog_team"."slack_incoming_webhook",
         "posthog_team"."created_at",
         "posthog_team"."updated_at",
         "posthog_team"."anonymize_ips",
         "posthog_team"."completed_snippet_onboarding",
         "posthog_team"."has_completed_onboarding_for",
         "posthog_team"."onboarding_tasks",
         "posthog_team"."ingested_event",
         "posthog_team"."autocapture_opt_out",
         "posthog_team"."autocapture_web_vitals_opt_in",
         "posthog_team"."autocapture_web_vitals_allowed_metrics",
         "posthog_team"."autocapture_exceptions_opt_in",
         "posthog_team"."autocapture_exceptions_errors_to_ignore",
         "posthog_team"."person_processing_opt_out",
         "posthog_team"."secret_api_token",
         "posthog_team"."secret_api_token_backup",
         "posthog_team"."session_recording_opt_in",
         "posthog_team"."session_recording_sample_rate",
         "posthog_team"."session_recording_minimum_duration_milliseconds",
         "posthog_team"."session_recording_linked_flag",
         "posthog_team"."session_recording_network_payload_capture_config",
         "posthog_team"."session_recording_masking_config",
         "posthog_team"."session_recording_url_trigger_config",
         "posthog_team"."session_recording_url_blocklist_config",
         "posthog_team"."session_recording_event_trigger_config",
         "posthog_team"."session_recording_trigger_match_type_config",
         "posthog_team"."session_replay_config",
         "posthog_team"."session_recording_retention_period",
         "posthog_team"."survey_config",
         "posthog_team"."capture_console_log_opt_in",
         "posthog_team"."capture_performance_opt_in",
         "posthog_team"."capture_dead_clicks",
         "posthog_team"."surveys_opt_in",
         "posthog_team"."heatmaps_opt_in",
         "posthog_team"."web_analytics_pre_aggregated_tables_enabled",
         "posthog_team"."web_analytics_pre_aggregated_tables_version",
         "posthog_team"."flags_persistence_default",
         "posthog_team"."feature_flag_confirmation_enabled",
         "posthog_team"."feature_flag_confirmation_message",
         "posthog_team"."session_recording_version",
         "posthog_team"."signup_token",
         "posthog_team"."is_demo",
         "posthog_team"."access_control",
         "posthog_team"."week_start_day",
         "posthog_team"."inject_web_apps",
         "posthog_team"."test_account_filters",
         "posthog_team"."test_account_filters_default_checked",
         "posthog_team"."path_cleaning_filters",
         "posthog_team"."timezone",
         "posthog_team"."data_attributes",
         "posthog_team"."person_display_name_properties",
         "posthog_team"."live_events_columns",
         "posthog_team"."recording_domains",
         "posthog_team"."human_friendly_comparison_periods",
         "posthog_team"."cookieless_server_hash_mode",
         "posthog_team"."primary_dashboard_id",
         "posthog_team"."default_data_theme",
         "posthog_team"."extra_settings",
         "posthog_team"."modifiers",
         "posthog_team"."correlation_config",
         "posthog_team"."session_recording_retention_period_days",
         "posthog_team"."plugins_opt_in",
         "posthog_team"."opt_out_capture",
         "posthog_team"."event_names",
         "posthog_team"."event_names_with_usage",
         "posthog_team"."event_properties",
         "posthog_team"."event_properties_with_usage",
         "posthog_team"."event_properties_numerical",
         "posthog_team"."external_data_workspace_id",
         "posthog_team"."external_data_workspace_last_synced_at",
         "posthog_team"."api_query_rate_limit",
         "posthog_team"."revenue_tracking_config",
         "posthog_team"."drop_events_older_than",
         "posthog_team"."base_currency"
  FROM "posthog_hogflow"
  INNER JOIN "posthog_team" ON ("posthog_hogflow"."team_id" = "posthog_team"."id")
  WHERE ("posthog_hogflow"."status" = 'active'
         AND "posthog_hogflow"."team_id" = 99999
         AND "posthog_hogflow"."trigger" @> '{"filter_test_accounts": true}'::jsonb)
  '''
# ---
# name: TestDecideRemoteConfig.test_flag_with_regular_cohorts.10
  '''
  SELECT "posthog_remoteconfig"."id",
         "posthog_remoteconfig"."team_id",
         "posthog_remoteconfig"."config",
         "posthog_remoteconfig"."updated_at",
         "posthog_remoteconfig"."synced_at"
  FROM "posthog_remoteconfig"
  WHERE "posthog_remoteconfig"."team_id" = 99999
  LIMIT 21
  '''
# ---
# name: TestDecideRemoteConfig.test_flag_with_regular_cohorts.11
  '''
  SELECT COUNT(*) AS "__count"
  FROM "posthog_featureflag"
  WHERE ("posthog_featureflag"."active"
         AND NOT "posthog_featureflag"."deleted"
         AND "posthog_featureflag"."team_id" = 99999)
  '''
# ---
# name: TestDecideRemoteConfig.test_flag_with_regular_cohorts.12
  '''
  SELECT "posthog_pluginconfig"."id",
         "posthog_pluginsourcefile"."transpiled",
         "posthog_pluginconfig"."web_token",
         "posthog_plugin"."config_schema",
         "posthog_pluginconfig"."config"
  FROM "posthog_pluginconfig"
  INNER JOIN "posthog_plugin" ON ("posthog_pluginconfig"."plugin_id" = "posthog_plugin"."id")
  INNER JOIN "posthog_pluginsourcefile" ON ("posthog_plugin"."id" = "posthog_pluginsourcefile"."plugin_id")
  WHERE ("posthog_pluginconfig"."enabled"
         AND "posthog_pluginsourcefile"."filename" = 'site.ts'
         AND "posthog_pluginsourcefile"."status" = 'TRANSPILED'
         AND "posthog_pluginconfig"."team_id" = 99999)
  '''
# ---
# name: TestDecideRemoteConfig.test_flag_with_regular_cohorts.13
  '''
  SELECT "posthog_hogfunction"."id",
         "posthog_hogfunction"."team_id",
         "posthog_hogfunction"."name",
         "posthog_hogfunction"."description",
         "posthog_hogfunction"."created_at",
         "posthog_hogfunction"."created_by_id",
         "posthog_hogfunction"."deleted",
         "posthog_hogfunction"."updated_at",
         "posthog_hogfunction"."enabled",
         "posthog_hogfunction"."type",
         "posthog_hogfunction"."kind",
         "posthog_hogfunction"."icon_url",
         "posthog_hogfunction"."hog",
         "posthog_hogfunction"."bytecode",
         "posthog_hogfunction"."transpiled",
         "posthog_hogfunction"."inputs_schema",
         "posthog_hogfunction"."inputs",
         "posthog_hogfunction"."encrypted_inputs",
         "posthog_hogfunction"."filters",
         "posthog_hogfunction"."mappings",
         "posthog_hogfunction"."masking",
         "posthog_hogfunction"."template_id",
         "posthog_hogfunction"."hog_function_template_id",
         "posthog_hogfunction"."execution_order",
         "posthog_team"."id",
         "posthog_team"."uuid",
         "posthog_team"."organization_id",
         "posthog_team"."parent_team_id",
         "posthog_team"."project_id",
         "posthog_team"."api_token",
         "posthog_team"."app_urls",
         "posthog_team"."name",
         "posthog_team"."slack_incoming_webhook",
         "posthog_team"."created_at",
         "posthog_team"."updated_at",
         "posthog_team"."anonymize_ips",
         "posthog_team"."completed_snippet_onboarding",
         "posthog_team"."has_completed_onboarding_for",
         "posthog_team"."onboarding_tasks",
         "posthog_team"."ingested_event",
         "posthog_team"."autocapture_opt_out",
         "posthog_team"."autocapture_web_vitals_opt_in",
         "posthog_team"."autocapture_web_vitals_allowed_metrics",
         "posthog_team"."autocapture_exceptions_opt_in",
         "posthog_team"."autocapture_exceptions_errors_to_ignore",
         "posthog_team"."person_processing_opt_out",
         "posthog_team"."secret_api_token",
         "posthog_team"."secret_api_token_backup",
         "posthog_team"."session_recording_opt_in",
         "posthog_team"."session_recording_sample_rate",
         "posthog_team"."session_recording_minimum_duration_milliseconds",
         "posthog_team"."session_recording_linked_flag",
         "posthog_team"."session_recording_network_payload_capture_config",
         "posthog_team"."session_recording_masking_config",
         "posthog_team"."session_recording_url_trigger_config",
         "posthog_team"."session_recording_url_blocklist_config",
         "posthog_team"."session_recording_event_trigger_config",
         "posthog_team"."session_recording_trigger_match_type_config",
         "posthog_team"."session_replay_config",
         "posthog_team"."session_recording_retention_period",
         "posthog_team"."survey_config",
         "posthog_team"."capture_console_log_opt_in",
         "posthog_team"."capture_performance_opt_in",
         "posthog_team"."capture_dead_clicks",
         "posthog_team"."surveys_opt_in",
         "posthog_team"."heatmaps_opt_in",
         "posthog_team"."web_analytics_pre_aggregated_tables_enabled",
         "posthog_team"."web_analytics_pre_aggregated_tables_version",
         "posthog_team"."flags_persistence_default",
         "posthog_team"."feature_flag_confirmation_enabled",
         "posthog_team"."feature_flag_confirmation_message",
         "posthog_team"."session_recording_version",
         "posthog_team"."signup_token",
         "posthog_team"."is_demo",
         "posthog_team"."access_control",
         "posthog_team"."week_start_day",
         "posthog_team"."inject_web_apps",
         "posthog_team"."test_account_filters",
         "posthog_team"."test_account_filters_default_checked",
         "posthog_team"."path_cleaning_filters",
         "posthog_team"."timezone",
         "posthog_team"."data_attributes",
         "posthog_team"."person_display_name_properties",
         "posthog_team"."live_events_columns",
         "posthog_team"."recording_domains",
         "posthog_team"."human_friendly_comparison_periods",
         "posthog_team"."cookieless_server_hash_mode",
         "posthog_team"."primary_dashboard_id",
         "posthog_team"."default_data_theme",
         "posthog_team"."extra_settings",
         "posthog_team"."modifiers",
         "posthog_team"."correlation_config",
         "posthog_team"."session_recording_retention_period_days",
         "posthog_team"."plugins_opt_in",
         "posthog_team"."opt_out_capture",
         "posthog_team"."event_names",
         "posthog_team"."event_names_with_usage",
         "posthog_team"."event_properties",
         "posthog_team"."event_properties_with_usage",
         "posthog_team"."event_properties_numerical",
         "posthog_team"."external_data_workspace_id",
         "posthog_team"."external_data_workspace_last_synced_at",
         "posthog_team"."api_query_rate_limit",
         "posthog_team"."revenue_tracking_config",
         "posthog_team"."drop_events_older_than",
         "posthog_team"."base_currency"
  FROM "posthog_hogfunction"
  INNER JOIN "posthog_team" ON ("posthog_hogfunction"."team_id" = "posthog_team"."id")
  WHERE (NOT "posthog_hogfunction"."deleted"
         AND "posthog_hogfunction"."enabled"
         AND "posthog_hogfunction"."team_id" = 99999
         AND "posthog_hogfunction"."type" IN ('site_destination',
                                              'site_app'))
  '''
# ---
# name: TestDecideRemoteConfig.test_flag_with_regular_cohorts.14
  '''
  SELECT "posthog_remoteconfig"."id",
         "posthog_remoteconfig"."team_id",
         "posthog_remoteconfig"."config",
         "posthog_remoteconfig"."updated_at",
         "posthog_remoteconfig"."synced_at",
         "posthog_team"."id",
         "posthog_team"."uuid",
         "posthog_team"."organization_id",
         "posthog_team"."parent_team_id",
         "posthog_team"."project_id",
         "posthog_team"."api_token",
         "posthog_team"."app_urls",
         "posthog_team"."name",
         "posthog_team"."slack_incoming_webhook",
         "posthog_team"."created_at",
         "posthog_team"."updated_at",
         "posthog_team"."anonymize_ips",
         "posthog_team"."completed_snippet_onboarding",
         "posthog_team"."has_completed_onboarding_for",
         "posthog_team"."onboarding_tasks",
         "posthog_team"."ingested_event",
         "posthog_team"."autocapture_opt_out",
         "posthog_team"."autocapture_web_vitals_opt_in",
         "posthog_team"."autocapture_web_vitals_allowed_metrics",
         "posthog_team"."autocapture_exceptions_opt_in",
         "posthog_team"."autocapture_exceptions_errors_to_ignore",
         "posthog_team"."person_processing_opt_out",
         "posthog_team"."secret_api_token",
         "posthog_team"."secret_api_token_backup",
         "posthog_team"."session_recording_opt_in",
         "posthog_team"."session_recording_sample_rate",
         "posthog_team"."session_recording_minimum_duration_milliseconds",
         "posthog_team"."session_recording_linked_flag",
         "posthog_team"."session_recording_network_payload_capture_config",
         "posthog_team"."session_recording_masking_config",
         "posthog_team"."session_recording_url_trigger_config",
         "posthog_team"."session_recording_url_blocklist_config",
         "posthog_team"."session_recording_event_trigger_config",
         "posthog_team"."session_recording_trigger_match_type_config",
         "posthog_team"."session_replay_config",
         "posthog_team"."session_recording_retention_period",
         "posthog_team"."survey_config",
         "posthog_team"."capture_console_log_opt_in",
         "posthog_team"."capture_performance_opt_in",
         "posthog_team"."capture_dead_clicks",
         "posthog_team"."surveys_opt_in",
         "posthog_team"."heatmaps_opt_in",
         "posthog_team"."web_analytics_pre_aggregated_tables_enabled",
         "posthog_team"."web_analytics_pre_aggregated_tables_version",
         "posthog_team"."flags_persistence_default",
         "posthog_team"."feature_flag_confirmation_enabled",
         "posthog_team"."feature_flag_confirmation_message",
         "posthog_team"."session_recording_version",
         "posthog_team"."signup_token",
         "posthog_team"."is_demo",
         "posthog_team"."access_control",
         "posthog_team"."week_start_day",
         "posthog_team"."inject_web_apps",
         "posthog_team"."test_account_filters",
         "posthog_team"."test_account_filters_default_checked",
         "posthog_team"."path_cleaning_filters",
         "posthog_team"."timezone",
         "posthog_team"."data_attributes",
         "posthog_team"."person_display_name_properties",
         "posthog_team"."live_events_columns",
         "posthog_team"."recording_domains",
         "posthog_team"."human_friendly_comparison_periods",
         "posthog_team"."cookieless_server_hash_mode",
         "posthog_team"."primary_dashboard_id",
         "posthog_team"."default_data_theme",
         "posthog_team"."extra_settings",
         "posthog_team"."modifiers",
         "posthog_team"."correlation_config",
         "posthog_team"."session_recording_retention_period_days",
         "posthog_team"."plugins_opt_in",
         "posthog_team"."opt_out_capture",
         "posthog_team"."event_names",
         "posthog_team"."event_names_with_usage",
         "posthog_team"."event_properties",
         "posthog_team"."event_properties_with_usage",
         "posthog_team"."event_properties_numerical",
         "posthog_team"."external_data_workspace_id",
         "posthog_team"."external_data_workspace_last_synced_at",
         "posthog_team"."api_query_rate_limit",
         "posthog_team"."revenue_tracking_config",
         "posthog_team"."drop_events_older_than",
         "posthog_team"."base_currency"
  FROM "posthog_remoteconfig"
  INNER JOIN "posthog_team" ON ("posthog_remoteconfig"."team_id" = "posthog_team"."id")
  WHERE "posthog_team"."api_token" = 'token123'
  LIMIT 21
  '''
# ---
# name: TestDecideRemoteConfig.test_flag_with_regular_cohorts.15
  '''
  SELECT COUNT(*) AS "__count"
  FROM "posthog_featureflag"
  WHERE ("posthog_featureflag"."active"
         AND NOT "posthog_featureflag"."deleted"
         AND "posthog_featureflag"."team_id" = 99999)
  '''
# ---
# name: TestDecideRemoteConfig.test_flag_with_regular_cohorts.16
  '''
  SELECT "posthog_pluginconfig"."id",
         "posthog_pluginsourcefile"."transpiled",
         "posthog_pluginconfig"."web_token",
         "posthog_plugin"."config_schema",
         "posthog_pluginconfig"."config"
  FROM "posthog_pluginconfig"
  INNER JOIN "posthog_plugin" ON ("posthog_pluginconfig"."plugin_id" = "posthog_plugin"."id")
  INNER JOIN "posthog_pluginsourcefile" ON ("posthog_plugin"."id" = "posthog_pluginsourcefile"."plugin_id")
  WHERE ("posthog_pluginconfig"."enabled"
         AND "posthog_pluginsourcefile"."filename" = 'site.ts'
         AND "posthog_pluginsourcefile"."status" = 'TRANSPILED'
         AND "posthog_pluginconfig"."team_id" = 99999)
  '''
# ---
# name: TestDecideRemoteConfig.test_flag_with_regular_cohorts.17
  '''
  SELECT "posthog_hogfunction"."id",
         "posthog_hogfunction"."team_id",
         "posthog_hogfunction"."name",
         "posthog_hogfunction"."description",
         "posthog_hogfunction"."created_at",
         "posthog_hogfunction"."created_by_id",
         "posthog_hogfunction"."deleted",
         "posthog_hogfunction"."updated_at",
         "posthog_hogfunction"."enabled",
         "posthog_hogfunction"."type",
         "posthog_hogfunction"."kind",
         "posthog_hogfunction"."icon_url",
         "posthog_hogfunction"."hog",
         "posthog_hogfunction"."bytecode",
         "posthog_hogfunction"."transpiled",
         "posthog_hogfunction"."inputs_schema",
         "posthog_hogfunction"."inputs",
         "posthog_hogfunction"."encrypted_inputs",
         "posthog_hogfunction"."filters",
         "posthog_hogfunction"."mappings",
         "posthog_hogfunction"."masking",
         "posthog_hogfunction"."template_id",
         "posthog_hogfunction"."hog_function_template_id",
         "posthog_hogfunction"."execution_order",
         "posthog_team"."id",
         "posthog_team"."uuid",
         "posthog_team"."organization_id",
         "posthog_team"."parent_team_id",
         "posthog_team"."project_id",
         "posthog_team"."api_token",
         "posthog_team"."app_urls",
         "posthog_team"."name",
         "posthog_team"."slack_incoming_webhook",
         "posthog_team"."created_at",
         "posthog_team"."updated_at",
         "posthog_team"."anonymize_ips",
         "posthog_team"."completed_snippet_onboarding",
         "posthog_team"."has_completed_onboarding_for",
         "posthog_team"."onboarding_tasks",
         "posthog_team"."ingested_event",
         "posthog_team"."autocapture_opt_out",
         "posthog_team"."autocapture_web_vitals_opt_in",
         "posthog_team"."autocapture_web_vitals_allowed_metrics",
         "posthog_team"."autocapture_exceptions_opt_in",
         "posthog_team"."autocapture_exceptions_errors_to_ignore",
         "posthog_team"."person_processing_opt_out",
         "posthog_team"."secret_api_token",
         "posthog_team"."secret_api_token_backup",
         "posthog_team"."session_recording_opt_in",
         "posthog_team"."session_recording_sample_rate",
         "posthog_team"."session_recording_minimum_duration_milliseconds",
         "posthog_team"."session_recording_linked_flag",
         "posthog_team"."session_recording_network_payload_capture_config",
         "posthog_team"."session_recording_masking_config",
         "posthog_team"."session_recording_url_trigger_config",
         "posthog_team"."session_recording_url_blocklist_config",
         "posthog_team"."session_recording_event_trigger_config",
         "posthog_team"."session_recording_trigger_match_type_config",
         "posthog_team"."session_replay_config",
         "posthog_team"."session_recording_retention_period",
         "posthog_team"."survey_config",
         "posthog_team"."capture_console_log_opt_in",
         "posthog_team"."capture_performance_opt_in",
         "posthog_team"."capture_dead_clicks",
         "posthog_team"."surveys_opt_in",
         "posthog_team"."heatmaps_opt_in",
         "posthog_team"."web_analytics_pre_aggregated_tables_enabled",
         "posthog_team"."web_analytics_pre_aggregated_tables_version",
         "posthog_team"."flags_persistence_default",
         "posthog_team"."feature_flag_confirmation_enabled",
         "posthog_team"."feature_flag_confirmation_message",
         "posthog_team"."session_recording_version",
         "posthog_team"."signup_token",
         "posthog_team"."is_demo",
         "posthog_team"."access_control",
         "posthog_team"."week_start_day",
         "posthog_team"."inject_web_apps",
         "posthog_team"."test_account_filters",
         "posthog_team"."test_account_filters_default_checked",
         "posthog_team"."path_cleaning_filters",
         "posthog_team"."timezone",
         "posthog_team"."data_attributes",
         "posthog_team"."person_display_name_properties",
         "posthog_team"."live_events_columns",
         "posthog_team"."recording_domains",
         "posthog_team"."human_friendly_comparison_periods",
         "posthog_team"."cookieless_server_hash_mode",
         "posthog_team"."primary_dashboard_id",
         "posthog_team"."default_data_theme",
         "posthog_team"."extra_settings",
         "posthog_team"."modifiers",
         "posthog_team"."correlation_config",
         "posthog_team"."session_recording_retention_period_days",
         "posthog_team"."plugins_opt_in",
         "posthog_team"."opt_out_capture",
         "posthog_team"."event_names",
         "posthog_team"."event_names_with_usage",
         "posthog_team"."event_properties",
         "posthog_team"."event_properties_with_usage",
         "posthog_team"."event_properties_numerical",
         "posthog_team"."external_data_workspace_id",
         "posthog_team"."external_data_workspace_last_synced_at",
         "posthog_team"."api_query_rate_limit",
         "posthog_team"."revenue_tracking_config",
         "posthog_team"."drop_events_older_than",
         "posthog_team"."base_currency"
  FROM "posthog_hogfunction"
  INNER JOIN "posthog_team" ON ("posthog_hogfunction"."team_id" = "posthog_team"."id")
  WHERE (NOT "posthog_hogfunction"."deleted"
         AND "posthog_hogfunction"."enabled"
         AND "posthog_hogfunction"."team_id" = 99999
         AND "posthog_hogfunction"."type" IN ('site_destination',
                                              'site_app'))
  '''
# ---
# name: TestDecideRemoteConfig.test_flag_with_regular_cohorts.18
  '''
  SELECT "posthog_remoteconfig"."id",
         "posthog_remoteconfig"."team_id",
         "posthog_remoteconfig"."config",
         "posthog_remoteconfig"."updated_at",
         "posthog_remoteconfig"."synced_at"
  FROM "posthog_remoteconfig"
  WHERE "posthog_remoteconfig"."team_id" = 99999
  LIMIT 21
  '''
# ---
# name: TestDecideRemoteConfig.test_flag_with_regular_cohorts.19
  '''
  SELECT "posthog_team"."id",
         "posthog_team"."uuid",
         "posthog_team"."organization_id",
         "posthog_team"."parent_team_id",
         "posthog_team"."project_id",
         "posthog_team"."api_token",
         "posthog_team"."app_urls",
         "posthog_team"."name",
         "posthog_team"."slack_incoming_webhook",
         "posthog_team"."created_at",
         "posthog_team"."updated_at",
         "posthog_team"."anonymize_ips",
         "posthog_team"."completed_snippet_onboarding",
         "posthog_team"."has_completed_onboarding_for",
         "posthog_team"."onboarding_tasks",
         "posthog_team"."ingested_event",
         "posthog_team"."autocapture_opt_out",
         "posthog_team"."autocapture_web_vitals_opt_in",
         "posthog_team"."autocapture_web_vitals_allowed_metrics",
         "posthog_team"."autocapture_exceptions_opt_in",
         "posthog_team"."autocapture_exceptions_errors_to_ignore",
         "posthog_team"."person_processing_opt_out",
         "posthog_team"."secret_api_token",
         "posthog_team"."secret_api_token_backup",
         "posthog_team"."session_recording_opt_in",
         "posthog_team"."session_recording_sample_rate",
         "posthog_team"."session_recording_minimum_duration_milliseconds",
         "posthog_team"."session_recording_linked_flag",
         "posthog_team"."session_recording_network_payload_capture_config",
         "posthog_team"."session_recording_masking_config",
         "posthog_team"."session_recording_url_trigger_config",
         "posthog_team"."session_recording_url_blocklist_config",
         "posthog_team"."session_recording_event_trigger_config",
         "posthog_team"."session_recording_trigger_match_type_config",
         "posthog_team"."session_replay_config",
         "posthog_team"."session_recording_retention_period",
         "posthog_team"."survey_config",
         "posthog_team"."capture_console_log_opt_in",
         "posthog_team"."capture_performance_opt_in",
         "posthog_team"."capture_dead_clicks",
         "posthog_team"."surveys_opt_in",
         "posthog_team"."heatmaps_opt_in",
         "posthog_team"."web_analytics_pre_aggregated_tables_enabled",
         "posthog_team"."web_analytics_pre_aggregated_tables_version",
         "posthog_team"."flags_persistence_default",
         "posthog_team"."feature_flag_confirmation_enabled",
         "posthog_team"."feature_flag_confirmation_message",
         "posthog_team"."session_recording_version",
         "posthog_team"."signup_token",
         "posthog_team"."is_demo",
         "posthog_team"."access_control",
         "posthog_team"."week_start_day",
         "posthog_team"."inject_web_apps",
         "posthog_team"."test_account_filters",
         "posthog_team"."test_account_filters_default_checked",
         "posthog_team"."path_cleaning_filters",
         "posthog_team"."timezone",
         "posthog_team"."data_attributes",
         "posthog_team"."person_display_name_properties",
         "posthog_team"."live_events_columns",
         "posthog_team"."recording_domains",
         "posthog_team"."human_friendly_comparison_periods",
         "posthog_team"."cookieless_server_hash_mode",
         "posthog_team"."primary_dashboard_id",
         "posthog_team"."default_data_theme",
         "posthog_team"."extra_settings",
         "posthog_team"."modifiers",
         "posthog_team"."correlation_config",
         "posthog_team"."session_recording_retention_period_days",
         "posthog_team"."plugins_opt_in",
         "posthog_team"."opt_out_capture",
         "posthog_team"."event_names",
         "posthog_team"."event_names_with_usage",
         "posthog_team"."event_properties",
         "posthog_team"."event_properties_with_usage",
         "posthog_team"."event_properties_numerical",
         "posthog_team"."external_data_workspace_id",
         "posthog_team"."external_data_workspace_last_synced_at",
         "posthog_team"."api_query_rate_limit",
         "posthog_team"."revenue_tracking_config",
         "posthog_team"."drop_events_older_than",
         "posthog_team"."base_currency"
  FROM "posthog_team"
  WHERE "posthog_team"."id" = 99999
  LIMIT 21
  '''
# ---
# name: TestDecideRemoteConfig.test_flag_with_regular_cohorts.2
  '''
  SELECT "posthog_hogfunction"."id",
         "posthog_hogfunction"."team_id",
         "posthog_hogfunction"."name",
         "posthog_hogfunction"."description",
         "posthog_hogfunction"."created_at",
         "posthog_hogfunction"."created_by_id",
         "posthog_hogfunction"."deleted",
         "posthog_hogfunction"."updated_at",
         "posthog_hogfunction"."enabled",
         "posthog_hogfunction"."type",
         "posthog_hogfunction"."kind",
         "posthog_hogfunction"."icon_url",
         "posthog_hogfunction"."hog",
         "posthog_hogfunction"."bytecode",
         "posthog_hogfunction"."transpiled",
         "posthog_hogfunction"."inputs_schema",
         "posthog_hogfunction"."inputs",
         "posthog_hogfunction"."encrypted_inputs",
         "posthog_hogfunction"."filters",
         "posthog_hogfunction"."mappings",
         "posthog_hogfunction"."masking",
         "posthog_hogfunction"."template_id",
         "posthog_hogfunction"."hog_function_template_id",
         "posthog_hogfunction"."execution_order",
         "posthog_team"."id",
         "posthog_team"."uuid",
         "posthog_team"."organization_id",
         "posthog_team"."parent_team_id",
         "posthog_team"."project_id",
         "posthog_team"."api_token",
         "posthog_team"."app_urls",
         "posthog_team"."name",
         "posthog_team"."slack_incoming_webhook",
         "posthog_team"."created_at",
         "posthog_team"."updated_at",
         "posthog_team"."anonymize_ips",
         "posthog_team"."completed_snippet_onboarding",
         "posthog_team"."has_completed_onboarding_for",
         "posthog_team"."onboarding_tasks",
         "posthog_team"."ingested_event",
         "posthog_team"."autocapture_opt_out",
         "posthog_team"."autocapture_web_vitals_opt_in",
         "posthog_team"."autocapture_web_vitals_allowed_metrics",
         "posthog_team"."autocapture_exceptions_opt_in",
         "posthog_team"."autocapture_exceptions_errors_to_ignore",
         "posthog_team"."person_processing_opt_out",
         "posthog_team"."secret_api_token",
         "posthog_team"."secret_api_token_backup",
         "posthog_team"."session_recording_opt_in",
         "posthog_team"."session_recording_sample_rate",
         "posthog_team"."session_recording_minimum_duration_milliseconds",
         "posthog_team"."session_recording_linked_flag",
         "posthog_team"."session_recording_network_payload_capture_config",
         "posthog_team"."session_recording_masking_config",
         "posthog_team"."session_recording_url_trigger_config",
         "posthog_team"."session_recording_url_blocklist_config",
         "posthog_team"."session_recording_event_trigger_config",
         "posthog_team"."session_recording_trigger_match_type_config",
         "posthog_team"."session_replay_config",
         "posthog_team"."session_recording_retention_period",
         "posthog_team"."survey_config",
         "posthog_team"."capture_console_log_opt_in",
         "posthog_team"."capture_performance_opt_in",
         "posthog_team"."capture_dead_clicks",
         "posthog_team"."surveys_opt_in",
         "posthog_team"."heatmaps_opt_in",
         "posthog_team"."web_analytics_pre_aggregated_tables_enabled",
         "posthog_team"."web_analytics_pre_aggregated_tables_version",
         "posthog_team"."flags_persistence_default",
         "posthog_team"."feature_flag_confirmation_enabled",
         "posthog_team"."feature_flag_confirmation_message",
         "posthog_team"."session_recording_version",
         "posthog_team"."signup_token",
         "posthog_team"."is_demo",
         "posthog_team"."access_control",
         "posthog_team"."week_start_day",
         "posthog_team"."inject_web_apps",
         "posthog_team"."test_account_filters",
         "posthog_team"."test_account_filters_default_checked",
         "posthog_team"."path_cleaning_filters",
         "posthog_team"."timezone",
         "posthog_team"."data_attributes",
         "posthog_team"."person_display_name_properties",
         "posthog_team"."live_events_columns",
         "posthog_team"."recording_domains",
         "posthog_team"."human_friendly_comparison_periods",
         "posthog_team"."cookieless_server_hash_mode",
         "posthog_team"."primary_dashboard_id",
         "posthog_team"."default_data_theme",
         "posthog_team"."extra_settings",
         "posthog_team"."modifiers",
         "posthog_team"."correlation_config",
         "posthog_team"."session_recording_retention_period_days",
         "posthog_team"."plugins_opt_in",
         "posthog_team"."opt_out_capture",
         "posthog_team"."event_names",
         "posthog_team"."event_names_with_usage",
         "posthog_team"."event_properties",
         "posthog_team"."event_properties_with_usage",
         "posthog_team"."event_properties_numerical",
         "posthog_team"."external_data_workspace_id",
         "posthog_team"."external_data_workspace_last_synced_at",
         "posthog_team"."api_query_rate_limit",
         "posthog_team"."revenue_tracking_config",
         "posthog_team"."drop_events_older_than",
         "posthog_team"."base_currency"
  FROM "posthog_hogfunction"
  INNER JOIN "posthog_team" ON ("posthog_hogfunction"."team_id" = "posthog_team"."id")
  WHERE ("posthog_hogfunction"."team_id" = 99999
         AND "posthog_hogfunction"."filters" @> '{"filter_test_accounts": true}'::jsonb)
  '''
# ---
# name: TestDecideRemoteConfig.test_flag_with_regular_cohorts.20
  '''
  SELECT COUNT(*) AS "__count"
  FROM "posthog_featureflag"
  WHERE ("posthog_featureflag"."active"
         AND NOT "posthog_featureflag"."deleted"
         AND "posthog_featureflag"."team_id" = 99999)
  '''
# ---
# name: TestDecideRemoteConfig.test_flag_with_regular_cohorts.21
  '''
  SELECT "posthog_pluginconfig"."id",
         "posthog_pluginsourcefile"."transpiled",
         "posthog_pluginconfig"."web_token",
         "posthog_plugin"."config_schema",
         "posthog_pluginconfig"."config"
  FROM "posthog_pluginconfig"
  INNER JOIN "posthog_plugin" ON ("posthog_pluginconfig"."plugin_id" = "posthog_plugin"."id")
  INNER JOIN "posthog_pluginsourcefile" ON ("posthog_plugin"."id" = "posthog_pluginsourcefile"."plugin_id")
  WHERE ("posthog_pluginconfig"."enabled"
         AND "posthog_pluginsourcefile"."filename" = 'site.ts'
         AND "posthog_pluginsourcefile"."status" = 'TRANSPILED'
         AND "posthog_pluginconfig"."team_id" = 99999)
  '''
# ---
# name: TestDecideRemoteConfig.test_flag_with_regular_cohorts.22
  '''
  SELECT "posthog_hogfunction"."id",
         "posthog_hogfunction"."team_id",
         "posthog_hogfunction"."name",
         "posthog_hogfunction"."description",
         "posthog_hogfunction"."created_at",
         "posthog_hogfunction"."created_by_id",
         "posthog_hogfunction"."deleted",
         "posthog_hogfunction"."updated_at",
         "posthog_hogfunction"."enabled",
         "posthog_hogfunction"."type",
         "posthog_hogfunction"."kind",
         "posthog_hogfunction"."icon_url",
         "posthog_hogfunction"."hog",
         "posthog_hogfunction"."bytecode",
         "posthog_hogfunction"."transpiled",
         "posthog_hogfunction"."inputs_schema",
         "posthog_hogfunction"."inputs",
         "posthog_hogfunction"."encrypted_inputs",
         "posthog_hogfunction"."filters",
         "posthog_hogfunction"."mappings",
         "posthog_hogfunction"."masking",
         "posthog_hogfunction"."template_id",
         "posthog_hogfunction"."hog_function_template_id",
         "posthog_hogfunction"."execution_order",
         "posthog_team"."id",
         "posthog_team"."uuid",
         "posthog_team"."organization_id",
         "posthog_team"."parent_team_id",
         "posthog_team"."project_id",
         "posthog_team"."api_token",
         "posthog_team"."app_urls",
         "posthog_team"."name",
         "posthog_team"."slack_incoming_webhook",
         "posthog_team"."created_at",
         "posthog_team"."updated_at",
         "posthog_team"."anonymize_ips",
         "posthog_team"."completed_snippet_onboarding",
         "posthog_team"."has_completed_onboarding_for",
         "posthog_team"."onboarding_tasks",
         "posthog_team"."ingested_event",
         "posthog_team"."autocapture_opt_out",
         "posthog_team"."autocapture_web_vitals_opt_in",
         "posthog_team"."autocapture_web_vitals_allowed_metrics",
         "posthog_team"."autocapture_exceptions_opt_in",
         "posthog_team"."autocapture_exceptions_errors_to_ignore",
         "posthog_team"."person_processing_opt_out",
         "posthog_team"."secret_api_token",
         "posthog_team"."secret_api_token_backup",
         "posthog_team"."session_recording_opt_in",
         "posthog_team"."session_recording_sample_rate",
         "posthog_team"."session_recording_minimum_duration_milliseconds",
         "posthog_team"."session_recording_linked_flag",
         "posthog_team"."session_recording_network_payload_capture_config",
         "posthog_team"."session_recording_masking_config",
         "posthog_team"."session_recording_url_trigger_config",
         "posthog_team"."session_recording_url_blocklist_config",
         "posthog_team"."session_recording_event_trigger_config",
         "posthog_team"."session_recording_trigger_match_type_config",
         "posthog_team"."session_replay_config",
         "posthog_team"."session_recording_retention_period",
         "posthog_team"."survey_config",
         "posthog_team"."capture_console_log_opt_in",
         "posthog_team"."capture_performance_opt_in",
         "posthog_team"."capture_dead_clicks",
         "posthog_team"."surveys_opt_in",
         "posthog_team"."heatmaps_opt_in",
         "posthog_team"."web_analytics_pre_aggregated_tables_enabled",
         "posthog_team"."web_analytics_pre_aggregated_tables_version",
         "posthog_team"."flags_persistence_default",
         "posthog_team"."feature_flag_confirmation_enabled",
         "posthog_team"."feature_flag_confirmation_message",
         "posthog_team"."session_recording_version",
         "posthog_team"."signup_token",
         "posthog_team"."is_demo",
         "posthog_team"."access_control",
         "posthog_team"."week_start_day",
         "posthog_team"."inject_web_apps",
         "posthog_team"."test_account_filters",
         "posthog_team"."test_account_filters_default_checked",
         "posthog_team"."path_cleaning_filters",
         "posthog_team"."timezone",
         "posthog_team"."data_attributes",
         "posthog_team"."person_display_name_properties",
         "posthog_team"."live_events_columns",
         "posthog_team"."recording_domains",
         "posthog_team"."human_friendly_comparison_periods",
         "posthog_team"."cookieless_server_hash_mode",
         "posthog_team"."primary_dashboard_id",
         "posthog_team"."default_data_theme",
         "posthog_team"."extra_settings",
         "posthog_team"."modifiers",
         "posthog_team"."correlation_config",
         "posthog_team"."session_recording_retention_period_days",
         "posthog_team"."plugins_opt_in",
         "posthog_team"."opt_out_capture",
         "posthog_team"."event_names",
         "posthog_team"."event_names_with_usage",
         "posthog_team"."event_properties",
         "posthog_team"."event_properties_with_usage",
         "posthog_team"."event_properties_numerical",
         "posthog_team"."external_data_workspace_id",
         "posthog_team"."external_data_workspace_last_synced_at",
         "posthog_team"."api_query_rate_limit",
         "posthog_team"."revenue_tracking_config",
         "posthog_team"."drop_events_older_than",
         "posthog_team"."base_currency"
  FROM "posthog_hogfunction"
  INNER JOIN "posthog_team" ON ("posthog_hogfunction"."team_id" = "posthog_team"."id")
  WHERE (NOT "posthog_hogfunction"."deleted"
         AND "posthog_hogfunction"."enabled"
         AND "posthog_hogfunction"."team_id" = 99999
         AND "posthog_hogfunction"."type" IN ('site_destination',
                                              'site_app'))
  '''
# ---
# name: TestDecideRemoteConfig.test_flag_with_regular_cohorts.23
  '''
  SELECT "posthog_remoteconfig"."id",
         "posthog_remoteconfig"."team_id",
         "posthog_remoteconfig"."config",
         "posthog_remoteconfig"."updated_at",
         "posthog_remoteconfig"."synced_at",
         "posthog_team"."id",
         "posthog_team"."uuid",
         "posthog_team"."organization_id",
         "posthog_team"."parent_team_id",
         "posthog_team"."project_id",
         "posthog_team"."api_token",
         "posthog_team"."app_urls",
         "posthog_team"."name",
         "posthog_team"."slack_incoming_webhook",
         "posthog_team"."created_at",
         "posthog_team"."updated_at",
         "posthog_team"."anonymize_ips",
         "posthog_team"."completed_snippet_onboarding",
         "posthog_team"."has_completed_onboarding_for",
         "posthog_team"."onboarding_tasks",
         "posthog_team"."ingested_event",
         "posthog_team"."autocapture_opt_out",
         "posthog_team"."autocapture_web_vitals_opt_in",
         "posthog_team"."autocapture_web_vitals_allowed_metrics",
         "posthog_team"."autocapture_exceptions_opt_in",
         "posthog_team"."autocapture_exceptions_errors_to_ignore",
         "posthog_team"."person_processing_opt_out",
         "posthog_team"."secret_api_token",
         "posthog_team"."secret_api_token_backup",
         "posthog_team"."session_recording_opt_in",
         "posthog_team"."session_recording_sample_rate",
         "posthog_team"."session_recording_minimum_duration_milliseconds",
         "posthog_team"."session_recording_linked_flag",
         "posthog_team"."session_recording_network_payload_capture_config",
         "posthog_team"."session_recording_masking_config",
         "posthog_team"."session_recording_url_trigger_config",
         "posthog_team"."session_recording_url_blocklist_config",
         "posthog_team"."session_recording_event_trigger_config",
         "posthog_team"."session_recording_trigger_match_type_config",
         "posthog_team"."session_replay_config",
         "posthog_team"."session_recording_retention_period",
         "posthog_team"."survey_config",
         "posthog_team"."capture_console_log_opt_in",
         "posthog_team"."capture_performance_opt_in",
         "posthog_team"."capture_dead_clicks",
         "posthog_team"."surveys_opt_in",
         "posthog_team"."heatmaps_opt_in",
         "posthog_team"."web_analytics_pre_aggregated_tables_enabled",
         "posthog_team"."web_analytics_pre_aggregated_tables_version",
         "posthog_team"."flags_persistence_default",
         "posthog_team"."feature_flag_confirmation_enabled",
         "posthog_team"."feature_flag_confirmation_message",
         "posthog_team"."session_recording_version",
         "posthog_team"."signup_token",
         "posthog_team"."is_demo",
         "posthog_team"."access_control",
         "posthog_team"."week_start_day",
         "posthog_team"."inject_web_apps",
         "posthog_team"."test_account_filters",
         "posthog_team"."test_account_filters_default_checked",
         "posthog_team"."path_cleaning_filters",
         "posthog_team"."timezone",
         "posthog_team"."data_attributes",
         "posthog_team"."person_display_name_properties",
         "posthog_team"."live_events_columns",
         "posthog_team"."recording_domains",
         "posthog_team"."human_friendly_comparison_periods",
         "posthog_team"."cookieless_server_hash_mode",
         "posthog_team"."primary_dashboard_id",
         "posthog_team"."default_data_theme",
         "posthog_team"."extra_settings",
         "posthog_team"."modifiers",
         "posthog_team"."correlation_config",
         "posthog_team"."session_recording_retention_period_days",
         "posthog_team"."plugins_opt_in",
         "posthog_team"."opt_out_capture",
         "posthog_team"."event_names",
         "posthog_team"."event_names_with_usage",
         "posthog_team"."event_properties",
         "posthog_team"."event_properties_with_usage",
         "posthog_team"."event_properties_numerical",
         "posthog_team"."external_data_workspace_id",
         "posthog_team"."external_data_workspace_last_synced_at",
         "posthog_team"."api_query_rate_limit",
         "posthog_team"."revenue_tracking_config",
         "posthog_team"."drop_events_older_than",
         "posthog_team"."base_currency"
  FROM "posthog_remoteconfig"
  INNER JOIN "posthog_team" ON ("posthog_remoteconfig"."team_id" = "posthog_team"."id")
  WHERE "posthog_team"."api_token" = 'token123'
  LIMIT 21
  '''
# ---
# name: TestDecideRemoteConfig.test_flag_with_regular_cohorts.24
  '''
  SELECT COUNT(*) AS "__count"
  FROM "posthog_featureflag"
  WHERE ("posthog_featureflag"."active"
         AND NOT "posthog_featureflag"."deleted"
         AND "posthog_featureflag"."team_id" = 99999)
  '''
# ---
# name: TestDecideRemoteConfig.test_flag_with_regular_cohorts.25
  '''
  SELECT "posthog_pluginconfig"."id",
         "posthog_pluginsourcefile"."transpiled",
         "posthog_pluginconfig"."web_token",
         "posthog_plugin"."config_schema",
         "posthog_pluginconfig"."config"
  FROM "posthog_pluginconfig"
  INNER JOIN "posthog_plugin" ON ("posthog_pluginconfig"."plugin_id" = "posthog_plugin"."id")
  INNER JOIN "posthog_pluginsourcefile" ON ("posthog_plugin"."id" = "posthog_pluginsourcefile"."plugin_id")
  WHERE ("posthog_pluginconfig"."enabled"
         AND "posthog_pluginsourcefile"."filename" = 'site.ts'
         AND "posthog_pluginsourcefile"."status" = 'TRANSPILED'
         AND "posthog_pluginconfig"."team_id" = 99999)
  '''
# ---
# name: TestDecideRemoteConfig.test_flag_with_regular_cohorts.26
  '''
  SELECT "posthog_hogfunction"."id",
         "posthog_hogfunction"."team_id",
         "posthog_hogfunction"."name",
         "posthog_hogfunction"."description",
         "posthog_hogfunction"."created_at",
         "posthog_hogfunction"."created_by_id",
         "posthog_hogfunction"."deleted",
         "posthog_hogfunction"."updated_at",
         "posthog_hogfunction"."enabled",
         "posthog_hogfunction"."type",
         "posthog_hogfunction"."kind",
         "posthog_hogfunction"."icon_url",
         "posthog_hogfunction"."hog",
         "posthog_hogfunction"."bytecode",
         "posthog_hogfunction"."transpiled",
         "posthog_hogfunction"."inputs_schema",
         "posthog_hogfunction"."inputs",
         "posthog_hogfunction"."encrypted_inputs",
         "posthog_hogfunction"."filters",
         "posthog_hogfunction"."mappings",
         "posthog_hogfunction"."masking",
         "posthog_hogfunction"."template_id",
         "posthog_hogfunction"."hog_function_template_id",
         "posthog_hogfunction"."execution_order",
         "posthog_team"."id",
         "posthog_team"."uuid",
         "posthog_team"."organization_id",
         "posthog_team"."parent_team_id",
         "posthog_team"."project_id",
         "posthog_team"."api_token",
         "posthog_team"."app_urls",
         "posthog_team"."name",
         "posthog_team"."slack_incoming_webhook",
         "posthog_team"."created_at",
         "posthog_team"."updated_at",
         "posthog_team"."anonymize_ips",
         "posthog_team"."completed_snippet_onboarding",
         "posthog_team"."has_completed_onboarding_for",
         "posthog_team"."onboarding_tasks",
         "posthog_team"."ingested_event",
         "posthog_team"."autocapture_opt_out",
         "posthog_team"."autocapture_web_vitals_opt_in",
         "posthog_team"."autocapture_web_vitals_allowed_metrics",
         "posthog_team"."autocapture_exceptions_opt_in",
         "posthog_team"."autocapture_exceptions_errors_to_ignore",
         "posthog_team"."person_processing_opt_out",
         "posthog_team"."secret_api_token",
         "posthog_team"."secret_api_token_backup",
         "posthog_team"."session_recording_opt_in",
         "posthog_team"."session_recording_sample_rate",
         "posthog_team"."session_recording_minimum_duration_milliseconds",
         "posthog_team"."session_recording_linked_flag",
         "posthog_team"."session_recording_network_payload_capture_config",
         "posthog_team"."session_recording_masking_config",
         "posthog_team"."session_recording_url_trigger_config",
         "posthog_team"."session_recording_url_blocklist_config",
         "posthog_team"."session_recording_event_trigger_config",
         "posthog_team"."session_recording_trigger_match_type_config",
         "posthog_team"."session_replay_config",
         "posthog_team"."session_recording_retention_period",
         "posthog_team"."survey_config",
         "posthog_team"."capture_console_log_opt_in",
         "posthog_team"."capture_performance_opt_in",
         "posthog_team"."capture_dead_clicks",
         "posthog_team"."surveys_opt_in",
         "posthog_team"."heatmaps_opt_in",
         "posthog_team"."web_analytics_pre_aggregated_tables_enabled",
         "posthog_team"."web_analytics_pre_aggregated_tables_version",
         "posthog_team"."flags_persistence_default",
         "posthog_team"."feature_flag_confirmation_enabled",
         "posthog_team"."feature_flag_confirmation_message",
         "posthog_team"."session_recording_version",
         "posthog_team"."signup_token",
         "posthog_team"."is_demo",
         "posthog_team"."access_control",
         "posthog_team"."week_start_day",
         "posthog_team"."inject_web_apps",
         "posthog_team"."test_account_filters",
         "posthog_team"."test_account_filters_default_checked",
         "posthog_team"."path_cleaning_filters",
         "posthog_team"."timezone",
         "posthog_team"."data_attributes",
         "posthog_team"."person_display_name_properties",
         "posthog_team"."live_events_columns",
         "posthog_team"."recording_domains",
         "posthog_team"."human_friendly_comparison_periods",
         "posthog_team"."cookieless_server_hash_mode",
         "posthog_team"."primary_dashboard_id",
         "posthog_team"."default_data_theme",
         "posthog_team"."extra_settings",
         "posthog_team"."modifiers",
         "posthog_team"."correlation_config",
         "posthog_team"."session_recording_retention_period_days",
         "posthog_team"."plugins_opt_in",
         "posthog_team"."opt_out_capture",
         "posthog_team"."event_names",
         "posthog_team"."event_names_with_usage",
         "posthog_team"."event_properties",
         "posthog_team"."event_properties_with_usage",
         "posthog_team"."event_properties_numerical",
         "posthog_team"."external_data_workspace_id",
         "posthog_team"."external_data_workspace_last_synced_at",
         "posthog_team"."api_query_rate_limit",
         "posthog_team"."revenue_tracking_config",
         "posthog_team"."drop_events_older_than",
         "posthog_team"."base_currency"
  FROM "posthog_hogfunction"
  INNER JOIN "posthog_team" ON ("posthog_hogfunction"."team_id" = "posthog_team"."id")
  WHERE (NOT "posthog_hogfunction"."deleted"
         AND "posthog_hogfunction"."enabled"
         AND "posthog_hogfunction"."team_id" = 99999
         AND "posthog_hogfunction"."type" IN ('site_destination',
                                              'site_app'))
  '''
# ---
# name: TestDecideRemoteConfig.test_flag_with_regular_cohorts.27
  '''
  SELECT "posthog_featureflag"."id",
         "posthog_featureflag"."key",
         "posthog_featureflag"."name",
         "posthog_featureflag"."filters",
         "posthog_featureflag"."rollout_percentage",
         "posthog_featureflag"."team_id",
         "posthog_featureflag"."created_by_id",
         "posthog_featureflag"."created_at",
         "posthog_featureflag"."deleted",
         "posthog_featureflag"."active",
         "posthog_featureflag"."version",
         "posthog_featureflag"."last_modified_by_id",
         "posthog_featureflag"."rollback_conditions",
         "posthog_featureflag"."performed_rollback",
         "posthog_featureflag"."ensure_experience_continuity",
         "posthog_featureflag"."usage_dashboard_id",
         "posthog_featureflag"."has_enriched_analytics",
         "posthog_featureflag"."is_remote_configuration",
         "posthog_featureflag"."has_encrypted_payloads",
         "posthog_featureflag"."evaluation_runtime"
  FROM "posthog_featureflag"
  INNER JOIN "posthog_team" ON ("posthog_featureflag"."team_id" = "posthog_team"."id")
  WHERE ("posthog_featureflag"."active"
         AND NOT "posthog_featureflag"."deleted"
         AND "posthog_team"."project_id" = 99999)
  '''
# ---
# name: TestDecideRemoteConfig.test_flag_with_regular_cohorts.28
  '''
  SELECT "posthog_cohort"."id",
         "posthog_cohort"."name",
         "posthog_cohort"."description",
         "posthog_cohort"."team_id",
         "posthog_cohort"."deleted",
         "posthog_cohort"."filters",
         "posthog_cohort"."query",
         "posthog_cohort"."version",
         "posthog_cohort"."pending_version",
         "posthog_cohort"."count",
         "posthog_cohort"."created_by_id",
         "posthog_cohort"."created_at",
         "posthog_cohort"."is_calculating",
         "posthog_cohort"."last_calculation",
         "posthog_cohort"."errors_calculating",
         "posthog_cohort"."last_error_at",
         "posthog_cohort"."is_static",
         "posthog_cohort"."cohort_type",
         "posthog_cohort"."groups"
  FROM "posthog_cohort"
  INNER JOIN "posthog_team" ON ("posthog_cohort"."team_id" = "posthog_team"."id")
  WHERE (NOT "posthog_cohort"."deleted"
         AND "posthog_team"."project_id" = 99999)
  '''
# ---
# name: TestDecideRemoteConfig.test_flag_with_regular_cohorts.29
  '''
  SELECT (("posthog_person"."properties" -> '$some_prop_1') = '"something_1"'::jsonb
          AND "posthog_person"."properties" ? '$some_prop_1'
          AND NOT (("posthog_person"."properties" -> '$some_prop_1') = 'null'::jsonb)) AS "flag_X_condition_0"
  FROM "posthog_person"
  INNER JOIN "posthog_persondistinctid" ON ("posthog_person"."id" = "posthog_persondistinctid"."person_id")
  WHERE ("posthog_persondistinctid"."distinct_id" = 'example_id_1'
         AND "posthog_persondistinctid"."team_id" = 99999
         AND "posthog_person"."team_id" = 99999)
  '''
# ---
# name: TestDecideRemoteConfig.test_flag_with_regular_cohorts.3
  '''
  SELECT "posthog_user"."id",
         "posthog_user"."password",
         "posthog_user"."last_login",
         "posthog_user"."first_name",
         "posthog_user"."last_name",
         "posthog_user"."is_staff",
         "posthog_user"."date_joined",
         "posthog_user"."uuid",
         "posthog_user"."current_organization_id",
         "posthog_user"."current_team_id",
         "posthog_user"."email",
         "posthog_user"."pending_email",
         "posthog_user"."temporary_token",
         "posthog_user"."distinct_id",
         "posthog_user"."is_email_verified",
         "posthog_user"."has_seen_product_intro_for",
         "posthog_user"."strapi_id",
         "posthog_user"."is_active",
         "posthog_user"."role_at_organization",
         "posthog_user"."theme_mode",
         "posthog_user"."partial_notification_settings",
         "posthog_user"."anonymize_data",
         "posthog_user"."toolbar_mode",
         "posthog_user"."hedgehog_config",
         "posthog_user"."events_column_config",
         "posthog_user"."email_opt_in"
  FROM "posthog_user"
  WHERE "posthog_user"."id" = 99999
  LIMIT 21
  '''
# ---
# name: TestDecideRemoteConfig.test_flag_with_regular_cohorts.30
  '''
  SELECT "posthog_remoteconfig"."id",
         "posthog_remoteconfig"."team_id",
         "posthog_remoteconfig"."config",
         "posthog_remoteconfig"."updated_at",
         "posthog_remoteconfig"."synced_at"
  FROM "posthog_remoteconfig"
  WHERE "posthog_remoteconfig"."team_id" = 99999
  LIMIT 21
  '''
# ---
# name: TestDecideRemoteConfig.test_flag_with_regular_cohorts.31
  '''
  SELECT "posthog_team"."id",
         "posthog_team"."uuid",
         "posthog_team"."organization_id",
         "posthog_team"."parent_team_id",
         "posthog_team"."project_id",
         "posthog_team"."api_token",
         "posthog_team"."app_urls",
         "posthog_team"."name",
         "posthog_team"."slack_incoming_webhook",
         "posthog_team"."created_at",
         "posthog_team"."updated_at",
         "posthog_team"."anonymize_ips",
         "posthog_team"."completed_snippet_onboarding",
         "posthog_team"."has_completed_onboarding_for",
         "posthog_team"."onboarding_tasks",
         "posthog_team"."ingested_event",
         "posthog_team"."autocapture_opt_out",
         "posthog_team"."autocapture_web_vitals_opt_in",
         "posthog_team"."autocapture_web_vitals_allowed_metrics",
         "posthog_team"."autocapture_exceptions_opt_in",
         "posthog_team"."autocapture_exceptions_errors_to_ignore",
         "posthog_team"."person_processing_opt_out",
         "posthog_team"."secret_api_token",
         "posthog_team"."secret_api_token_backup",
         "posthog_team"."session_recording_opt_in",
         "posthog_team"."session_recording_sample_rate",
         "posthog_team"."session_recording_minimum_duration_milliseconds",
         "posthog_team"."session_recording_linked_flag",
         "posthog_team"."session_recording_network_payload_capture_config",
         "posthog_team"."session_recording_masking_config",
         "posthog_team"."session_recording_url_trigger_config",
         "posthog_team"."session_recording_url_blocklist_config",
         "posthog_team"."session_recording_event_trigger_config",
         "posthog_team"."session_recording_trigger_match_type_config",
         "posthog_team"."session_replay_config",
         "posthog_team"."session_recording_retention_period",
         "posthog_team"."survey_config",
         "posthog_team"."capture_console_log_opt_in",
         "posthog_team"."capture_performance_opt_in",
         "posthog_team"."capture_dead_clicks",
         "posthog_team"."surveys_opt_in",
         "posthog_team"."heatmaps_opt_in",
         "posthog_team"."web_analytics_pre_aggregated_tables_enabled",
         "posthog_team"."web_analytics_pre_aggregated_tables_version",
         "posthog_team"."flags_persistence_default",
         "posthog_team"."feature_flag_confirmation_enabled",
         "posthog_team"."feature_flag_confirmation_message",
         "posthog_team"."session_recording_version",
         "posthog_team"."signup_token",
         "posthog_team"."is_demo",
         "posthog_team"."access_control",
         "posthog_team"."week_start_day",
         "posthog_team"."inject_web_apps",
         "posthog_team"."test_account_filters",
         "posthog_team"."test_account_filters_default_checked",
         "posthog_team"."path_cleaning_filters",
         "posthog_team"."timezone",
         "posthog_team"."data_attributes",
         "posthog_team"."person_display_name_properties",
         "posthog_team"."live_events_columns",
         "posthog_team"."recording_domains",
         "posthog_team"."human_friendly_comparison_periods",
         "posthog_team"."cookieless_server_hash_mode",
         "posthog_team"."primary_dashboard_id",
         "posthog_team"."default_data_theme",
         "posthog_team"."extra_settings",
         "posthog_team"."modifiers",
         "posthog_team"."correlation_config",
         "posthog_team"."session_recording_retention_period_days",
         "posthog_team"."plugins_opt_in",
         "posthog_team"."opt_out_capture",
         "posthog_team"."event_names",
         "posthog_team"."event_names_with_usage",
         "posthog_team"."event_properties",
         "posthog_team"."event_properties_with_usage",
         "posthog_team"."event_properties_numerical",
         "posthog_team"."external_data_workspace_id",
         "posthog_team"."external_data_workspace_last_synced_at",
         "posthog_team"."api_query_rate_limit",
         "posthog_team"."revenue_tracking_config",
         "posthog_team"."drop_events_older_than",
         "posthog_team"."base_currency"
  FROM "posthog_team"
  WHERE "posthog_team"."id" = 99999
  LIMIT 21
  '''
# ---
# name: TestDecideRemoteConfig.test_flag_with_regular_cohorts.32
  '''
  SELECT COUNT(*) AS "__count"
  FROM "posthog_featureflag"
  WHERE ("posthog_featureflag"."active"
         AND NOT "posthog_featureflag"."deleted"
         AND "posthog_featureflag"."team_id" = 99999)
  '''
# ---
# name: TestDecideRemoteConfig.test_flag_with_regular_cohorts.33
  '''
  SELECT "posthog_pluginconfig"."id",
         "posthog_pluginsourcefile"."transpiled",
         "posthog_pluginconfig"."web_token",
         "posthog_plugin"."config_schema",
         "posthog_pluginconfig"."config"
  FROM "posthog_pluginconfig"
  INNER JOIN "posthog_plugin" ON ("posthog_pluginconfig"."plugin_id" = "posthog_plugin"."id")
  INNER JOIN "posthog_pluginsourcefile" ON ("posthog_plugin"."id" = "posthog_pluginsourcefile"."plugin_id")
  WHERE ("posthog_pluginconfig"."enabled"
         AND "posthog_pluginsourcefile"."filename" = 'site.ts'
         AND "posthog_pluginsourcefile"."status" = 'TRANSPILED'
         AND "posthog_pluginconfig"."team_id" = 99999)
  '''
# ---
# name: TestDecideRemoteConfig.test_flag_with_regular_cohorts.34
  '''
  SELECT "posthog_hogfunction"."id",
         "posthog_hogfunction"."team_id",
         "posthog_hogfunction"."name",
         "posthog_hogfunction"."description",
         "posthog_hogfunction"."created_at",
         "posthog_hogfunction"."created_by_id",
         "posthog_hogfunction"."deleted",
         "posthog_hogfunction"."updated_at",
         "posthog_hogfunction"."enabled",
         "posthog_hogfunction"."type",
         "posthog_hogfunction"."kind",
         "posthog_hogfunction"."icon_url",
         "posthog_hogfunction"."hog",
         "posthog_hogfunction"."bytecode",
         "posthog_hogfunction"."transpiled",
         "posthog_hogfunction"."inputs_schema",
         "posthog_hogfunction"."inputs",
         "posthog_hogfunction"."encrypted_inputs",
         "posthog_hogfunction"."filters",
         "posthog_hogfunction"."mappings",
         "posthog_hogfunction"."masking",
         "posthog_hogfunction"."template_id",
         "posthog_hogfunction"."hog_function_template_id",
         "posthog_hogfunction"."execution_order",
         "posthog_team"."id",
         "posthog_team"."uuid",
         "posthog_team"."organization_id",
         "posthog_team"."parent_team_id",
         "posthog_team"."project_id",
         "posthog_team"."api_token",
         "posthog_team"."app_urls",
         "posthog_team"."name",
         "posthog_team"."slack_incoming_webhook",
         "posthog_team"."created_at",
         "posthog_team"."updated_at",
         "posthog_team"."anonymize_ips",
         "posthog_team"."completed_snippet_onboarding",
         "posthog_team"."has_completed_onboarding_for",
         "posthog_team"."onboarding_tasks",
         "posthog_team"."ingested_event",
         "posthog_team"."autocapture_opt_out",
         "posthog_team"."autocapture_web_vitals_opt_in",
         "posthog_team"."autocapture_web_vitals_allowed_metrics",
         "posthog_team"."autocapture_exceptions_opt_in",
         "posthog_team"."autocapture_exceptions_errors_to_ignore",
         "posthog_team"."person_processing_opt_out",
         "posthog_team"."secret_api_token",
         "posthog_team"."secret_api_token_backup",
         "posthog_team"."session_recording_opt_in",
         "posthog_team"."session_recording_sample_rate",
         "posthog_team"."session_recording_minimum_duration_milliseconds",
         "posthog_team"."session_recording_linked_flag",
         "posthog_team"."session_recording_network_payload_capture_config",
         "posthog_team"."session_recording_masking_config",
         "posthog_team"."session_recording_url_trigger_config",
         "posthog_team"."session_recording_url_blocklist_config",
         "posthog_team"."session_recording_event_trigger_config",
         "posthog_team"."session_recording_trigger_match_type_config",
         "posthog_team"."session_replay_config",
         "posthog_team"."session_recording_retention_period",
         "posthog_team"."survey_config",
         "posthog_team"."capture_console_log_opt_in",
         "posthog_team"."capture_performance_opt_in",
         "posthog_team"."capture_dead_clicks",
         "posthog_team"."surveys_opt_in",
         "posthog_team"."heatmaps_opt_in",
         "posthog_team"."web_analytics_pre_aggregated_tables_enabled",
         "posthog_team"."web_analytics_pre_aggregated_tables_version",
         "posthog_team"."flags_persistence_default",
         "posthog_team"."feature_flag_confirmation_enabled",
         "posthog_team"."feature_flag_confirmation_message",
         "posthog_team"."session_recording_version",
         "posthog_team"."signup_token",
         "posthog_team"."is_demo",
         "posthog_team"."access_control",
         "posthog_team"."week_start_day",
         "posthog_team"."inject_web_apps",
         "posthog_team"."test_account_filters",
         "posthog_team"."test_account_filters_default_checked",
         "posthog_team"."path_cleaning_filters",
         "posthog_team"."timezone",
         "posthog_team"."data_attributes",
         "posthog_team"."person_display_name_properties",
         "posthog_team"."live_events_columns",
         "posthog_team"."recording_domains",
         "posthog_team"."human_friendly_comparison_periods",
         "posthog_team"."cookieless_server_hash_mode",
         "posthog_team"."primary_dashboard_id",
         "posthog_team"."default_data_theme",
         "posthog_team"."extra_settings",
         "posthog_team"."modifiers",
         "posthog_team"."correlation_config",
         "posthog_team"."session_recording_retention_period_days",
         "posthog_team"."plugins_opt_in",
         "posthog_team"."opt_out_capture",
         "posthog_team"."event_names",
         "posthog_team"."event_names_with_usage",
         "posthog_team"."event_properties",
         "posthog_team"."event_properties_with_usage",
         "posthog_team"."event_properties_numerical",
         "posthog_team"."external_data_workspace_id",
         "posthog_team"."external_data_workspace_last_synced_at",
         "posthog_team"."api_query_rate_limit",
         "posthog_team"."revenue_tracking_config",
         "posthog_team"."drop_events_older_than",
         "posthog_team"."base_currency"
  FROM "posthog_hogfunction"
  INNER JOIN "posthog_team" ON ("posthog_hogfunction"."team_id" = "posthog_team"."id")
  WHERE (NOT "posthog_hogfunction"."deleted"
         AND "posthog_hogfunction"."enabled"
         AND "posthog_hogfunction"."team_id" = 99999
         AND "posthog_hogfunction"."type" IN ('site_destination',
                                              'site_app'))
  '''
# ---
# name: TestDecideRemoteConfig.test_flag_with_regular_cohorts.35
  '''
  SELECT "posthog_remoteconfig"."id",
         "posthog_remoteconfig"."team_id",
         "posthog_remoteconfig"."config",
         "posthog_remoteconfig"."updated_at",
         "posthog_remoteconfig"."synced_at",
         "posthog_team"."id",
         "posthog_team"."uuid",
         "posthog_team"."organization_id",
         "posthog_team"."parent_team_id",
         "posthog_team"."project_id",
         "posthog_team"."api_token",
         "posthog_team"."app_urls",
         "posthog_team"."name",
         "posthog_team"."slack_incoming_webhook",
         "posthog_team"."created_at",
         "posthog_team"."updated_at",
         "posthog_team"."anonymize_ips",
         "posthog_team"."completed_snippet_onboarding",
         "posthog_team"."has_completed_onboarding_for",
         "posthog_team"."onboarding_tasks",
         "posthog_team"."ingested_event",
         "posthog_team"."autocapture_opt_out",
         "posthog_team"."autocapture_web_vitals_opt_in",
         "posthog_team"."autocapture_web_vitals_allowed_metrics",
         "posthog_team"."autocapture_exceptions_opt_in",
         "posthog_team"."autocapture_exceptions_errors_to_ignore",
         "posthog_team"."person_processing_opt_out",
         "posthog_team"."secret_api_token",
         "posthog_team"."secret_api_token_backup",
         "posthog_team"."session_recording_opt_in",
         "posthog_team"."session_recording_sample_rate",
         "posthog_team"."session_recording_minimum_duration_milliseconds",
         "posthog_team"."session_recording_linked_flag",
         "posthog_team"."session_recording_network_payload_capture_config",
         "posthog_team"."session_recording_masking_config",
         "posthog_team"."session_recording_url_trigger_config",
         "posthog_team"."session_recording_url_blocklist_config",
         "posthog_team"."session_recording_event_trigger_config",
         "posthog_team"."session_recording_trigger_match_type_config",
         "posthog_team"."session_replay_config",
         "posthog_team"."session_recording_retention_period",
         "posthog_team"."survey_config",
         "posthog_team"."capture_console_log_opt_in",
         "posthog_team"."capture_performance_opt_in",
         "posthog_team"."capture_dead_clicks",
         "posthog_team"."surveys_opt_in",
         "posthog_team"."heatmaps_opt_in",
         "posthog_team"."web_analytics_pre_aggregated_tables_enabled",
         "posthog_team"."web_analytics_pre_aggregated_tables_version",
         "posthog_team"."flags_persistence_default",
         "posthog_team"."feature_flag_confirmation_enabled",
         "posthog_team"."feature_flag_confirmation_message",
         "posthog_team"."session_recording_version",
         "posthog_team"."signup_token",
         "posthog_team"."is_demo",
         "posthog_team"."access_control",
         "posthog_team"."week_start_day",
         "posthog_team"."inject_web_apps",
         "posthog_team"."test_account_filters",
         "posthog_team"."test_account_filters_default_checked",
         "posthog_team"."path_cleaning_filters",
         "posthog_team"."timezone",
         "posthog_team"."data_attributes",
         "posthog_team"."person_display_name_properties",
         "posthog_team"."live_events_columns",
         "posthog_team"."recording_domains",
         "posthog_team"."human_friendly_comparison_periods",
         "posthog_team"."cookieless_server_hash_mode",
         "posthog_team"."primary_dashboard_id",
         "posthog_team"."default_data_theme",
         "posthog_team"."extra_settings",
         "posthog_team"."modifiers",
         "posthog_team"."correlation_config",
         "posthog_team"."session_recording_retention_period_days",
         "posthog_team"."plugins_opt_in",
         "posthog_team"."opt_out_capture",
         "posthog_team"."event_names",
         "posthog_team"."event_names_with_usage",
         "posthog_team"."event_properties",
         "posthog_team"."event_properties_with_usage",
         "posthog_team"."event_properties_numerical",
         "posthog_team"."external_data_workspace_id",
         "posthog_team"."external_data_workspace_last_synced_at",
         "posthog_team"."api_query_rate_limit",
         "posthog_team"."revenue_tracking_config",
         "posthog_team"."drop_events_older_than",
         "posthog_team"."base_currency"
  FROM "posthog_remoteconfig"
  INNER JOIN "posthog_team" ON ("posthog_remoteconfig"."team_id" = "posthog_team"."id")
  WHERE "posthog_team"."api_token" = 'token123'
  LIMIT 21
  '''
# ---
# name: TestDecideRemoteConfig.test_flag_with_regular_cohorts.36
  '''
  SELECT COUNT(*) AS "__count"
  FROM "posthog_featureflag"
  WHERE ("posthog_featureflag"."active"
         AND NOT "posthog_featureflag"."deleted"
         AND "posthog_featureflag"."team_id" = 99999)
  '''
# ---
# name: TestDecideRemoteConfig.test_flag_with_regular_cohorts.37
  '''
  SELECT "posthog_pluginconfig"."id",
         "posthog_pluginsourcefile"."transpiled",
         "posthog_pluginconfig"."web_token",
         "posthog_plugin"."config_schema",
         "posthog_pluginconfig"."config"
  FROM "posthog_pluginconfig"
  INNER JOIN "posthog_plugin" ON ("posthog_pluginconfig"."plugin_id" = "posthog_plugin"."id")
  INNER JOIN "posthog_pluginsourcefile" ON ("posthog_plugin"."id" = "posthog_pluginsourcefile"."plugin_id")
  WHERE ("posthog_pluginconfig"."enabled"
         AND "posthog_pluginsourcefile"."filename" = 'site.ts'
         AND "posthog_pluginsourcefile"."status" = 'TRANSPILED'
         AND "posthog_pluginconfig"."team_id" = 99999)
  '''
# ---
# name: TestDecideRemoteConfig.test_flag_with_regular_cohorts.38
  '''
  SELECT "posthog_hogfunction"."id",
         "posthog_hogfunction"."team_id",
         "posthog_hogfunction"."name",
         "posthog_hogfunction"."description",
         "posthog_hogfunction"."created_at",
         "posthog_hogfunction"."created_by_id",
         "posthog_hogfunction"."deleted",
         "posthog_hogfunction"."updated_at",
         "posthog_hogfunction"."enabled",
         "posthog_hogfunction"."type",
         "posthog_hogfunction"."kind",
         "posthog_hogfunction"."icon_url",
         "posthog_hogfunction"."hog",
         "posthog_hogfunction"."bytecode",
         "posthog_hogfunction"."transpiled",
         "posthog_hogfunction"."inputs_schema",
         "posthog_hogfunction"."inputs",
         "posthog_hogfunction"."encrypted_inputs",
         "posthog_hogfunction"."filters",
         "posthog_hogfunction"."mappings",
         "posthog_hogfunction"."masking",
         "posthog_hogfunction"."template_id",
         "posthog_hogfunction"."hog_function_template_id",
         "posthog_hogfunction"."execution_order",
         "posthog_team"."id",
         "posthog_team"."uuid",
         "posthog_team"."organization_id",
         "posthog_team"."parent_team_id",
         "posthog_team"."project_id",
         "posthog_team"."api_token",
         "posthog_team"."app_urls",
         "posthog_team"."name",
         "posthog_team"."slack_incoming_webhook",
         "posthog_team"."created_at",
         "posthog_team"."updated_at",
         "posthog_team"."anonymize_ips",
         "posthog_team"."completed_snippet_onboarding",
         "posthog_team"."has_completed_onboarding_for",
         "posthog_team"."onboarding_tasks",
         "posthog_team"."ingested_event",
         "posthog_team"."autocapture_opt_out",
         "posthog_team"."autocapture_web_vitals_opt_in",
         "posthog_team"."autocapture_web_vitals_allowed_metrics",
         "posthog_team"."autocapture_exceptions_opt_in",
         "posthog_team"."autocapture_exceptions_errors_to_ignore",
         "posthog_team"."person_processing_opt_out",
         "posthog_team"."secret_api_token",
         "posthog_team"."secret_api_token_backup",
         "posthog_team"."session_recording_opt_in",
         "posthog_team"."session_recording_sample_rate",
         "posthog_team"."session_recording_minimum_duration_milliseconds",
         "posthog_team"."session_recording_linked_flag",
         "posthog_team"."session_recording_network_payload_capture_config",
         "posthog_team"."session_recording_masking_config",
         "posthog_team"."session_recording_url_trigger_config",
         "posthog_team"."session_recording_url_blocklist_config",
         "posthog_team"."session_recording_event_trigger_config",
         "posthog_team"."session_recording_trigger_match_type_config",
         "posthog_team"."session_replay_config",
         "posthog_team"."session_recording_retention_period",
         "posthog_team"."survey_config",
         "posthog_team"."capture_console_log_opt_in",
         "posthog_team"."capture_performance_opt_in",
         "posthog_team"."capture_dead_clicks",
         "posthog_team"."surveys_opt_in",
         "posthog_team"."heatmaps_opt_in",
         "posthog_team"."web_analytics_pre_aggregated_tables_enabled",
         "posthog_team"."web_analytics_pre_aggregated_tables_version",
         "posthog_team"."flags_persistence_default",
         "posthog_team"."feature_flag_confirmation_enabled",
         "posthog_team"."feature_flag_confirmation_message",
         "posthog_team"."session_recording_version",
         "posthog_team"."signup_token",
         "posthog_team"."is_demo",
         "posthog_team"."access_control",
         "posthog_team"."week_start_day",
         "posthog_team"."inject_web_apps",
         "posthog_team"."test_account_filters",
         "posthog_team"."test_account_filters_default_checked",
         "posthog_team"."path_cleaning_filters",
         "posthog_team"."timezone",
         "posthog_team"."data_attributes",
         "posthog_team"."person_display_name_properties",
         "posthog_team"."live_events_columns",
         "posthog_team"."recording_domains",
         "posthog_team"."human_friendly_comparison_periods",
         "posthog_team"."cookieless_server_hash_mode",
         "posthog_team"."primary_dashboard_id",
         "posthog_team"."default_data_theme",
         "posthog_team"."extra_settings",
         "posthog_team"."modifiers",
         "posthog_team"."correlation_config",
         "posthog_team"."session_recording_retention_period_days",
         "posthog_team"."plugins_opt_in",
         "posthog_team"."opt_out_capture",
         "posthog_team"."event_names",
         "posthog_team"."event_names_with_usage",
         "posthog_team"."event_properties",
         "posthog_team"."event_properties_with_usage",
         "posthog_team"."event_properties_numerical",
         "posthog_team"."external_data_workspace_id",
         "posthog_team"."external_data_workspace_last_synced_at",
         "posthog_team"."api_query_rate_limit",
         "posthog_team"."revenue_tracking_config",
         "posthog_team"."drop_events_older_than",
         "posthog_team"."base_currency"
  FROM "posthog_hogfunction"
  INNER JOIN "posthog_team" ON ("posthog_hogfunction"."team_id" = "posthog_team"."id")
  WHERE (NOT "posthog_hogfunction"."deleted"
         AND "posthog_hogfunction"."enabled"
         AND "posthog_hogfunction"."team_id" = 99999
         AND "posthog_hogfunction"."type" IN ('site_destination',
                                              'site_app'))
  '''
# ---
# name: TestDecideRemoteConfig.test_flag_with_regular_cohorts.39
  '''
  SELECT "posthog_cohort"."id",
         "posthog_cohort"."name",
         "posthog_cohort"."description",
         "posthog_cohort"."team_id",
         "posthog_cohort"."deleted",
         "posthog_cohort"."filters",
         "posthog_cohort"."query",
         "posthog_cohort"."version",
         "posthog_cohort"."pending_version",
         "posthog_cohort"."count",
         "posthog_cohort"."created_by_id",
         "posthog_cohort"."created_at",
         "posthog_cohort"."is_calculating",
         "posthog_cohort"."last_calculation",
         "posthog_cohort"."errors_calculating",
         "posthog_cohort"."last_error_at",
         "posthog_cohort"."is_static",
         "posthog_cohort"."cohort_type",
         "posthog_cohort"."groups"
  FROM "posthog_cohort"
  INNER JOIN "posthog_team" ON ("posthog_cohort"."team_id" = "posthog_team"."id")
  WHERE (NOT "posthog_cohort"."deleted"
         AND "posthog_team"."project_id" = 99999)
  '''
# ---
# name: TestDecideRemoteConfig.test_flag_with_regular_cohorts.4
  '''
  SELECT "posthog_team"."id",
         "posthog_team"."uuid",
         "posthog_team"."organization_id",
         "posthog_team"."parent_team_id",
         "posthog_team"."project_id",
         "posthog_team"."api_token",
         "posthog_team"."app_urls",
         "posthog_team"."name",
         "posthog_team"."slack_incoming_webhook",
         "posthog_team"."created_at",
         "posthog_team"."updated_at",
         "posthog_team"."anonymize_ips",
         "posthog_team"."completed_snippet_onboarding",
         "posthog_team"."has_completed_onboarding_for",
         "posthog_team"."onboarding_tasks",
         "posthog_team"."ingested_event",
         "posthog_team"."autocapture_opt_out",
         "posthog_team"."autocapture_web_vitals_opt_in",
         "posthog_team"."autocapture_web_vitals_allowed_metrics",
         "posthog_team"."autocapture_exceptions_opt_in",
         "posthog_team"."autocapture_exceptions_errors_to_ignore",
         "posthog_team"."person_processing_opt_out",
         "posthog_team"."secret_api_token",
         "posthog_team"."secret_api_token_backup",
         "posthog_team"."session_recording_opt_in",
         "posthog_team"."session_recording_sample_rate",
         "posthog_team"."session_recording_minimum_duration_milliseconds",
         "posthog_team"."session_recording_linked_flag",
         "posthog_team"."session_recording_network_payload_capture_config",
         "posthog_team"."session_recording_masking_config",
         "posthog_team"."session_recording_url_trigger_config",
         "posthog_team"."session_recording_url_blocklist_config",
         "posthog_team"."session_recording_event_trigger_config",
         "posthog_team"."session_recording_trigger_match_type_config",
         "posthog_team"."session_replay_config",
         "posthog_team"."session_recording_retention_period",
         "posthog_team"."survey_config",
         "posthog_team"."capture_console_log_opt_in",
         "posthog_team"."capture_performance_opt_in",
         "posthog_team"."capture_dead_clicks",
         "posthog_team"."surveys_opt_in",
         "posthog_team"."heatmaps_opt_in",
         "posthog_team"."web_analytics_pre_aggregated_tables_enabled",
         "posthog_team"."web_analytics_pre_aggregated_tables_version",
         "posthog_team"."flags_persistence_default",
         "posthog_team"."feature_flag_confirmation_enabled",
         "posthog_team"."feature_flag_confirmation_message",
         "posthog_team"."session_recording_version",
         "posthog_team"."signup_token",
         "posthog_team"."is_demo",
         "posthog_team"."access_control",
         "posthog_team"."week_start_day",
         "posthog_team"."inject_web_apps",
         "posthog_team"."test_account_filters",
         "posthog_team"."test_account_filters_default_checked",
         "posthog_team"."path_cleaning_filters",
         "posthog_team"."timezone",
         "posthog_team"."data_attributes",
         "posthog_team"."person_display_name_properties",
         "posthog_team"."live_events_columns",
         "posthog_team"."recording_domains",
         "posthog_team"."human_friendly_comparison_periods",
         "posthog_team"."cookieless_server_hash_mode",
         "posthog_team"."primary_dashboard_id",
         "posthog_team"."default_data_theme",
         "posthog_team"."extra_settings",
         "posthog_team"."modifiers",
         "posthog_team"."correlation_config",
         "posthog_team"."session_recording_retention_period_days",
         "posthog_team"."plugins_opt_in",
         "posthog_team"."opt_out_capture",
         "posthog_team"."event_names",
         "posthog_team"."event_names_with_usage",
         "posthog_team"."event_properties",
         "posthog_team"."event_properties_with_usage",
         "posthog_team"."event_properties_numerical",
         "posthog_team"."external_data_workspace_id",
         "posthog_team"."external_data_workspace_last_synced_at",
         "posthog_team"."api_query_rate_limit",
         "posthog_team"."revenue_tracking_config",
         "posthog_team"."drop_events_older_than",
         "posthog_team"."base_currency"
  FROM "posthog_team"
  WHERE "posthog_team"."id" = 99999
  LIMIT 21
  '''
# ---
# name: TestDecideRemoteConfig.test_flag_with_regular_cohorts.40
  '''
  SELECT (("posthog_person"."properties" -> '$some_prop_1') = '"something_1"'::jsonb
          AND "posthog_person"."properties" ? '$some_prop_1'
          AND NOT (("posthog_person"."properties" -> '$some_prop_1') = 'null'::jsonb)) AS "flag_X_condition_0"
  FROM "posthog_person"
  INNER JOIN "posthog_persondistinctid" ON ("posthog_person"."id" = "posthog_persondistinctid"."person_id")
  WHERE ("posthog_persondistinctid"."distinct_id" = 'another_id'
         AND "posthog_persondistinctid"."team_id" = 99999
         AND "posthog_person"."team_id" = 99999)
  '''
# ---
# name: TestDecideRemoteConfig.test_flag_with_regular_cohorts.5
  '''
  SELECT "posthog_filesystem"."team_id",
         "posthog_filesystem"."id",
         "posthog_filesystem"."path",
         "posthog_filesystem"."depth",
         "posthog_filesystem"."type",
         "posthog_filesystem"."ref",
         "posthog_filesystem"."href",
         "posthog_filesystem"."shortcut",
         "posthog_filesystem"."meta",
         "posthog_filesystem"."created_at",
         "posthog_filesystem"."created_by_id",
         "posthog_filesystem"."project_id"
  FROM "posthog_filesystem"
  WHERE ("posthog_filesystem"."ref" = '0001'
         AND "posthog_filesystem"."team_id" = 99999
         AND "posthog_filesystem"."type" = 'cohort'
         AND NOT ("posthog_filesystem"."shortcut"
                  AND "posthog_filesystem"."shortcut" IS NOT NULL))
  '''
# ---
# name: TestDecideRemoteConfig.test_flag_with_regular_cohorts.6
  '''
  SELECT "posthog_filesystem"."team_id",
         "posthog_filesystem"."id",
         "posthog_filesystem"."path",
         "posthog_filesystem"."depth",
         "posthog_filesystem"."type",
         "posthog_filesystem"."ref",
         "posthog_filesystem"."href",
         "posthog_filesystem"."shortcut",
         "posthog_filesystem"."meta",
         "posthog_filesystem"."created_at",
         "posthog_filesystem"."created_by_id",
         "posthog_filesystem"."project_id"
  FROM "posthog_filesystem"
  WHERE ("posthog_filesystem"."ref" = '0001'
         AND "posthog_filesystem"."team_id" = 99999
         AND "posthog_filesystem"."type" = 'feature_flag'
         AND NOT ("posthog_filesystem"."shortcut"
                  AND "posthog_filesystem"."shortcut" IS NOT NULL))
  '''
# ---
# name: TestDecideRemoteConfig.test_flag_with_regular_cohorts.7
  '''
  SELECT "posthog_integration"."id",
         "posthog_integration"."team_id",
         "posthog_integration"."kind",
         "posthog_integration"."integration_id",
         "posthog_integration"."config",
         "posthog_integration"."sensitive_config",
         "posthog_integration"."errors",
         "posthog_integration"."created_at",
         "posthog_integration"."created_by_id"
  FROM "posthog_integration"
  WHERE ("posthog_integration"."kind" = 'vercel'
         AND "posthog_integration"."team_id" = 99999)
  LIMIT 21
  '''
# ---
# name: TestDecideRemoteConfig.test_flag_with_regular_cohorts.8
  '''
  SELECT "posthog_remoteconfig"."id",
         "posthog_remoteconfig"."team_id",
         "posthog_remoteconfig"."config",
         "posthog_remoteconfig"."updated_at",
         "posthog_remoteconfig"."synced_at"
  FROM "posthog_remoteconfig"
  WHERE "posthog_remoteconfig"."team_id" = 99999
  LIMIT 21
  '''
# ---
# name: TestDecideRemoteConfig.test_flag_with_regular_cohorts.9
  '''
  SELECT "posthog_team"."id",
         "posthog_team"."uuid",
         "posthog_team"."organization_id",
         "posthog_team"."parent_team_id",
         "posthog_team"."project_id",
         "posthog_team"."api_token",
         "posthog_team"."app_urls",
         "posthog_team"."name",
         "posthog_team"."slack_incoming_webhook",
         "posthog_team"."created_at",
         "posthog_team"."updated_at",
         "posthog_team"."anonymize_ips",
         "posthog_team"."completed_snippet_onboarding",
         "posthog_team"."has_completed_onboarding_for",
         "posthog_team"."onboarding_tasks",
         "posthog_team"."ingested_event",
         "posthog_team"."autocapture_opt_out",
         "posthog_team"."autocapture_web_vitals_opt_in",
         "posthog_team"."autocapture_web_vitals_allowed_metrics",
         "posthog_team"."autocapture_exceptions_opt_in",
         "posthog_team"."autocapture_exceptions_errors_to_ignore",
         "posthog_team"."person_processing_opt_out",
         "posthog_team"."secret_api_token",
         "posthog_team"."secret_api_token_backup",
         "posthog_team"."session_recording_opt_in",
         "posthog_team"."session_recording_sample_rate",
         "posthog_team"."session_recording_minimum_duration_milliseconds",
         "posthog_team"."session_recording_linked_flag",
         "posthog_team"."session_recording_network_payload_capture_config",
         "posthog_team"."session_recording_masking_config",
         "posthog_team"."session_recording_url_trigger_config",
         "posthog_team"."session_recording_url_blocklist_config",
         "posthog_team"."session_recording_event_trigger_config",
         "posthog_team"."session_recording_trigger_match_type_config",
         "posthog_team"."session_replay_config",
         "posthog_team"."session_recording_retention_period",
         "posthog_team"."survey_config",
         "posthog_team"."capture_console_log_opt_in",
         "posthog_team"."capture_performance_opt_in",
         "posthog_team"."capture_dead_clicks",
         "posthog_team"."surveys_opt_in",
         "posthog_team"."heatmaps_opt_in",
         "posthog_team"."web_analytics_pre_aggregated_tables_enabled",
         "posthog_team"."web_analytics_pre_aggregated_tables_version",
         "posthog_team"."flags_persistence_default",
         "posthog_team"."feature_flag_confirmation_enabled",
         "posthog_team"."feature_flag_confirmation_message",
         "posthog_team"."session_recording_version",
         "posthog_team"."signup_token",
         "posthog_team"."is_demo",
         "posthog_team"."access_control",
         "posthog_team"."week_start_day",
         "posthog_team"."inject_web_apps",
         "posthog_team"."test_account_filters",
         "posthog_team"."test_account_filters_default_checked",
         "posthog_team"."path_cleaning_filters",
         "posthog_team"."timezone",
         "posthog_team"."data_attributes",
         "posthog_team"."person_display_name_properties",
         "posthog_team"."live_events_columns",
         "posthog_team"."recording_domains",
         "posthog_team"."human_friendly_comparison_periods",
         "posthog_team"."cookieless_server_hash_mode",
         "posthog_team"."primary_dashboard_id",
         "posthog_team"."default_data_theme",
         "posthog_team"."extra_settings",
         "posthog_team"."modifiers",
         "posthog_team"."correlation_config",
         "posthog_team"."session_recording_retention_period_days",
         "posthog_team"."external_data_workspace_id",
         "posthog_team"."external_data_workspace_last_synced_at",
         "posthog_team"."api_query_rate_limit",
         "posthog_team"."revenue_tracking_config",
         "posthog_team"."drop_events_older_than",
         "posthog_team"."base_currency"
  FROM "posthog_team"
  WHERE "posthog_team"."id" = 99999
  LIMIT 21
  '''
# ---<|MERGE_RESOLUTION|>--- conflicted
+++ resolved
@@ -156,7 +156,8 @@
 # name: TestDecide.test_decide_doesnt_error_out_when_database_is_down.12
   '''
   SELECT "posthog_team"."id",
-         "posthog_team"."organization_id"
+         "posthog_team"."organization_id",
+         "posthog_team"."access_control"
   FROM "posthog_team"
   WHERE "posthog_team"."organization_id" IN ('00000000-0000-0000-0000-000000000000'::uuid)
   '''
@@ -286,7 +287,8 @@
 # name: TestDecide.test_decide_doesnt_error_out_when_database_is_down.16
   '''
   SELECT "posthog_team"."id",
-         "posthog_team"."organization_id"
+         "posthog_team"."organization_id",
+         "posthog_team"."access_control"
   FROM "posthog_team"
   WHERE "posthog_team"."organization_id" IN ('00000000-0000-0000-0000-000000000000'::uuid)
   '''
@@ -603,19 +605,7 @@
          AND "posthog_hogfunction"."filters" @> '{"filter_test_accounts": true}'::jsonb)
   '''
 # ---
-<<<<<<< HEAD
-# name: TestDecide.test_decide_doesnt_error_out_when_database_is_down.2
-  '''
-  SELECT "posthog_team"."id",
-         "posthog_team"."organization_id"
-  FROM "posthog_team"
-  WHERE "posthog_team"."organization_id" IN ('00000000-0000-0000-0000-000000000000'::uuid)
-  '''
-# ---
-# name: TestDecide.test_decide_doesnt_error_out_when_database_is_down.20
-=======
 # name: TestDecide.test_decide_doesnt_error_out_when_database_is_down.21
->>>>>>> 545a2583
   '''
   SELECT "posthog_teamrevenueanalyticsconfig"."team_id",
          "posthog_teamrevenueanalyticsconfig"."filter_test_accounts",
@@ -1087,7 +1077,8 @@
 # name: TestDecide.test_decide_doesnt_error_out_when_database_is_down.7
   '''
   SELECT "posthog_team"."id",
-         "posthog_team"."organization_id"
+         "posthog_team"."organization_id",
+         "posthog_team"."access_control"
   FROM "posthog_team"
   WHERE "posthog_team"."organization_id" IN ('00000000-0000-0000-0000-000000000000'::uuid)
   '''
@@ -2738,7 +2729,8 @@
 # name: TestDecideRemoteConfig.test_decide_doesnt_error_out_when_database_is_down.12
   '''
   SELECT "posthog_team"."id",
-         "posthog_team"."organization_id"
+         "posthog_team"."organization_id",
+         "posthog_team"."access_control"
   FROM "posthog_team"
   WHERE "posthog_team"."organization_id" IN ('00000000-0000-0000-0000-000000000000'::uuid)
   '''
@@ -2868,7 +2860,8 @@
 # name: TestDecideRemoteConfig.test_decide_doesnt_error_out_when_database_is_down.16
   '''
   SELECT "posthog_team"."id",
-         "posthog_team"."organization_id"
+         "posthog_team"."organization_id",
+         "posthog_team"."access_control"
   FROM "posthog_team"
   WHERE "posthog_team"."organization_id" IN ('00000000-0000-0000-0000-000000000000'::uuid)
   '''
@@ -3185,19 +3178,7 @@
          AND "posthog_hogfunction"."filters" @> '{"filter_test_accounts": true}'::jsonb)
   '''
 # ---
-<<<<<<< HEAD
-# name: TestDecideRemoteConfig.test_decide_doesnt_error_out_when_database_is_down.2
-  '''
-  SELECT "posthog_team"."id",
-         "posthog_team"."organization_id"
-  FROM "posthog_team"
-  WHERE "posthog_team"."organization_id" IN ('00000000-0000-0000-0000-000000000000'::uuid)
-  '''
-# ---
-# name: TestDecideRemoteConfig.test_decide_doesnt_error_out_when_database_is_down.20
-=======
 # name: TestDecideRemoteConfig.test_decide_doesnt_error_out_when_database_is_down.21
->>>>>>> 545a2583
   '''
   SELECT "posthog_teamrevenueanalyticsconfig"."team_id",
          "posthog_teamrevenueanalyticsconfig"."filter_test_accounts",
@@ -4953,19 +4934,7 @@
          AND "posthog_pluginconfig"."team_id" = 99999)
   '''
 # ---
-<<<<<<< HEAD
-# name: TestDecideRemoteConfig.test_decide_doesnt_error_out_when_database_is_down.6
-  '''
-  SELECT "posthog_team"."id",
-         "posthog_team"."organization_id"
-  FROM "posthog_team"
-  WHERE "posthog_team"."organization_id" IN ('00000000-0000-0000-0000-000000000000'::uuid)
-  '''
-# ---
-# name: TestDecideRemoteConfig.test_decide_doesnt_error_out_when_database_is_down.60
-=======
 # name: TestDecideRemoteConfig.test_decide_doesnt_error_out_when_database_is_down.61
->>>>>>> 545a2583
   '''
   SELECT "posthog_hogfunction"."id",
          "posthog_hogfunction"."team_id",
