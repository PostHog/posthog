--- conflicted
+++ resolved
@@ -5507,6 +5507,7 @@
          "posthog_organization"."created_at",
          "posthog_organization"."updated_at",
          "posthog_organization"."plugins_access_level",
+         "posthog_organization"."session_cookie_age",
          "posthog_organization"."for_internal_metrics",
          "posthog_organization"."is_member_join_email_enabled",
          "posthog_organization"."is_ai_data_processing_approved",
@@ -5655,48 +5656,7 @@
                                               'site_app'))
   '''
 # ---
-<<<<<<< HEAD
-# name: TestDecideRemoteConfig.test_decide_doesnt_error_out_when_database_is_down.4
-  '''
-  SELECT "posthog_organizationmembership"."id",
-         "posthog_organizationmembership"."organization_id",
-         "posthog_organizationmembership"."user_id",
-         "posthog_organizationmembership"."level",
-         "posthog_organizationmembership"."joined_at",
-         "posthog_organizationmembership"."updated_at",
-         "posthog_organization"."id",
-         "posthog_organization"."name",
-         "posthog_organization"."slug",
-         "posthog_organization"."logo_media_id",
-         "posthog_organization"."created_at",
-         "posthog_organization"."updated_at",
-         "posthog_organization"."plugins_access_level",
-         "posthog_organization"."session_cookie_age",
-         "posthog_organization"."for_internal_metrics",
-         "posthog_organization"."is_member_join_email_enabled",
-         "posthog_organization"."is_ai_data_processing_approved",
-         "posthog_organization"."enforce_2fa",
-         "posthog_organization"."members_can_invite",
-         "posthog_organization"."is_hipaa",
-         "posthog_organization"."customer_id",
-         "posthog_organization"."available_product_features",
-         "posthog_organization"."usage",
-         "posthog_organization"."never_drop_data",
-         "posthog_organization"."customer_trust_scores",
-         "posthog_organization"."setup_section_2_completed",
-         "posthog_organization"."personalization",
-         "posthog_organization"."domain_whitelist"
-  FROM "posthog_organizationmembership"
-  INNER JOIN "posthog_organization" ON ("posthog_organizationmembership"."organization_id" = "posthog_organization"."id")
-  WHERE ("posthog_organizationmembership"."organization_id" = '00000000-0000-0000-0000-000000000000'::uuid
-         AND "posthog_organizationmembership"."user_id" = 99999)
-  LIMIT 21
-  '''
-# ---
-# name: TestDecideRemoteConfig.test_decide_doesnt_error_out_when_database_is_down.40
-=======
 # name: TestDecideRemoteConfig.test_decide_doesnt_error_out_when_database_is_down.42
->>>>>>> 9f34b387
   '''
   SELECT "posthog_featureflag"."id",
          "posthog_featureflag"."key",
@@ -5982,6 +5942,7 @@
          "posthog_organization"."created_at",
          "posthog_organization"."updated_at",
          "posthog_organization"."plugins_access_level",
+         "posthog_organization"."session_cookie_age",
          "posthog_organization"."for_internal_metrics",
          "posthog_organization"."is_member_join_email_enabled",
          "posthog_organization"."is_ai_data_processing_approved",
@@ -6112,44 +6073,6 @@
                                               'site_app'))
   '''
 # ---
-<<<<<<< HEAD
-# name: TestDecideRemoteConfig.test_decide_doesnt_error_out_when_database_is_down.5
-  '''
-  SELECT "posthog_organizationmembership"."id",
-         "posthog_organizationmembership"."organization_id",
-         "posthog_organizationmembership"."user_id",
-         "posthog_organizationmembership"."level",
-         "posthog_organizationmembership"."joined_at",
-         "posthog_organizationmembership"."updated_at",
-         "posthog_organization"."id",
-         "posthog_organization"."name",
-         "posthog_organization"."slug",
-         "posthog_organization"."logo_media_id",
-         "posthog_organization"."created_at",
-         "posthog_organization"."updated_at",
-         "posthog_organization"."plugins_access_level",
-         "posthog_organization"."session_cookie_age",
-         "posthog_organization"."for_internal_metrics",
-         "posthog_organization"."is_member_join_email_enabled",
-         "posthog_organization"."is_ai_data_processing_approved",
-         "posthog_organization"."enforce_2fa",
-         "posthog_organization"."members_can_invite",
-         "posthog_organization"."is_hipaa",
-         "posthog_organization"."customer_id",
-         "posthog_organization"."available_product_features",
-         "posthog_organization"."usage",
-         "posthog_organization"."never_drop_data",
-         "posthog_organization"."customer_trust_scores",
-         "posthog_organization"."setup_section_2_completed",
-         "posthog_organization"."personalization",
-         "posthog_organization"."domain_whitelist"
-  FROM "posthog_organizationmembership"
-  INNER JOIN "posthog_organization" ON ("posthog_organizationmembership"."organization_id" = "posthog_organization"."id")
-  WHERE "posthog_organizationmembership"."user_id" = 99999
-  '''
-# ---
-=======
->>>>>>> 9f34b387
 # name: TestDecideRemoteConfig.test_decide_doesnt_error_out_when_database_is_down.6
   '''
   SELECT "posthog_team"."id",
