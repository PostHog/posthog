--- conflicted
+++ resolved
@@ -649,12 +649,8 @@
          "posthog_teammarketinganalyticsconfig"."sources_map",
          "posthog_teammarketinganalyticsconfig"."conversion_goals",
          "posthog_teammarketinganalyticsconfig"."campaign_name_mappings",
-<<<<<<< HEAD
          "posthog_teammarketinganalyticsconfig"."custom_source_mappings",
          "posthog_teammarketinganalyticsconfig"."campaign_field_preferences"
-=======
-         "posthog_teammarketinganalyticsconfig"."custom_source_mappings"
->>>>>>> f5850606
   FROM "posthog_teammarketinganalyticsconfig"
   WHERE "posthog_teammarketinganalyticsconfig"."team_id" = 99999
   LIMIT 21
@@ -3366,12 +3362,8 @@
          "posthog_teammarketinganalyticsconfig"."sources_map",
          "posthog_teammarketinganalyticsconfig"."conversion_goals",
          "posthog_teammarketinganalyticsconfig"."campaign_name_mappings",
-<<<<<<< HEAD
          "posthog_teammarketinganalyticsconfig"."custom_source_mappings",
          "posthog_teammarketinganalyticsconfig"."campaign_field_preferences"
-=======
-         "posthog_teammarketinganalyticsconfig"."custom_source_mappings"
->>>>>>> f5850606
   FROM "posthog_teammarketinganalyticsconfig"
   WHERE "posthog_teammarketinganalyticsconfig"."team_id" = 99999
   LIMIT 21
