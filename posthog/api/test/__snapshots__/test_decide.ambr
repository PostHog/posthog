--- conflicted
+++ resolved
@@ -999,11 +999,7 @@
          AND "posthog_team"."project_id" = 99999)
   '''
 # ---
-<<<<<<< HEAD
-# name: TestDecide.test_decide_doesnt_error_out_when_database_is_down.33
-=======
 # name: TestDecide.test_decide_doesnt_error_out_when_database_is_down.35
->>>>>>> 259dda01
   '''
   SELECT "posthog_pluginconfig"."id",
          "posthog_pluginconfig"."web_token",
@@ -6759,11 +6755,7 @@
                                               'site_app'))
   '''
 # ---
-<<<<<<< HEAD
-# name: TestDecideRemoteConfig.test_flag_with_behavioural_cohorts.34
-=======
 # name: TestDecideRemoteConfig.test_flag_with_behavioural_cohorts.29
->>>>>>> 259dda01
   '''
   SELECT "posthog_cohort"."id",
          "posthog_cohort"."name",
@@ -6789,21 +6781,6 @@
          AND "posthog_team"."project_id" = 99999)
   '''
 # ---
-<<<<<<< HEAD
-# name: TestDecideRemoteConfig.test_flag_with_behavioural_cohorts.35
-  '''
-  SELECT "posthog_group"."id",
-         "posthog_group"."team_id",
-         "posthog_group"."group_key",
-         "posthog_group"."group_type_index",
-         "posthog_group"."group_properties",
-         "posthog_group"."created_at",
-         "posthog_group"."properties_last_updated_at",
-         "posthog_group"."properties_last_operation",
-         "posthog_group"."version"
-  FROM "posthog_group"
-  WHERE "posthog_group"."team_id" = 99999
-=======
 # name: TestDecideRemoteConfig.test_flag_with_behavioural_cohorts.3
   '''
   SELECT "posthog_team"."id",
@@ -6883,7 +6860,6 @@
          "posthog_team"."revenue_tracking_config"
   FROM "posthog_team"
   WHERE "posthog_team"."id" = 99999
->>>>>>> 259dda01
   LIMIT 21
   '''
 # ---
@@ -8285,8 +8261,6 @@
   LIMIT 21
   '''
 # ---
-<<<<<<< HEAD
-=======
 # name: TestDecideRemoteConfig.test_flag_with_regular_cohorts.30
   '''
   SELECT "posthog_cohort"."id",
@@ -8325,7 +8299,6 @@
          AND "posthog_person"."team_id" = 99999)
   '''
 # ---
->>>>>>> 259dda01
 # name: TestDecideRemoteConfig.test_flag_with_regular_cohorts.4
   '''
   SELECT COUNT(*) AS "__count"
