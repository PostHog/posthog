--- conflicted
+++ resolved
@@ -8452,9 +8452,6 @@
 # ---
 # name: TestDecideRemoteConfig.test_flag_with_regular_cohorts.3
   '''
-<<<<<<< HEAD
-  SELECT "posthog_team"."id",
-=======
   SELECT "posthog_hogfunction"."id",
          "posthog_hogfunction"."team_id",
          "posthog_hogfunction"."name",
@@ -8479,7 +8476,6 @@
          "posthog_hogfunction"."template_id",
          "posthog_hogfunction"."execution_order",
          "posthog_team"."id",
->>>>>>> 9146cedd
          "posthog_team"."uuid",
          "posthog_team"."organization_id",
          "posthog_team"."parent_team_id",
