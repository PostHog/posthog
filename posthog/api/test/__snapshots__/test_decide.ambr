# name: TestDecide.test_decide_doesnt_error_out_when_database_is_down
  '
  SELECT "posthog_user"."id",
         "posthog_user"."password",
         "posthog_user"."last_login",
         "posthog_user"."first_name",
         "posthog_user"."last_name",
         "posthog_user"."is_staff",
         "posthog_user"."is_active",
         "posthog_user"."date_joined",
         "posthog_user"."uuid",
         "posthog_user"."current_organization_id",
         "posthog_user"."current_team_id",
         "posthog_user"."email",
         "posthog_user"."temporary_token",
         "posthog_user"."distinct_id",
         "posthog_user"."email_opt_in",
         "posthog_user"."partial_notification_settings",
         "posthog_user"."anonymize_data",
         "posthog_user"."toolbar_mode",
         "posthog_user"."events_column_config"
  FROM "posthog_user"
  WHERE "posthog_user"."id" = 2
  LIMIT 21 /**/
  '
---
# name: TestDecide.test_decide_doesnt_error_out_when_database_is_down.1
  '
  SELECT "posthog_team"."id",
         "posthog_team"."uuid",
         "posthog_team"."organization_id",
         "posthog_team"."api_token",
         "posthog_team"."app_urls",
         "posthog_team"."name",
         "posthog_team"."slack_incoming_webhook",
         "posthog_team"."created_at",
         "posthog_team"."updated_at",
         "posthog_team"."anonymize_ips",
         "posthog_team"."completed_snippet_onboarding",
         "posthog_team"."ingested_event",
         "posthog_team"."session_recording_opt_in",
         "posthog_team"."capture_console_log_opt_in",
         "posthog_team"."capture_performance_opt_in",
         "posthog_team"."signup_token",
         "posthog_team"."is_demo",
         "posthog_team"."access_control",
         "posthog_team"."inject_web_apps",
         "posthog_team"."test_account_filters",
         "posthog_team"."test_account_filters_default_checked",
         "posthog_team"."path_cleaning_filters",
         "posthog_team"."timezone",
         "posthog_team"."data_attributes",
         "posthog_team"."person_display_name_properties",
         "posthog_team"."live_events_columns",
         "posthog_team"."recording_domains",
         "posthog_team"."primary_dashboard_id",
         "posthog_team"."correlation_config",
         "posthog_team"."session_recording_retention_period_days",
         "posthog_team"."plugins_opt_in",
         "posthog_team"."opt_out_capture",
         "posthog_team"."event_names",
         "posthog_team"."event_names_with_usage",
         "posthog_team"."event_properties",
         "posthog_team"."event_properties_with_usage",
         "posthog_team"."event_properties_numerical"
  FROM "posthog_team"
  WHERE "posthog_team"."id" = 2
  LIMIT 21 /*controller='team-detail',route='api/projects/%28%3FP%3Cid%3E%5B%5E/.%5D%2B%29/%3F%24'*/
  '
---
# name: TestDecide.test_decide_doesnt_error_out_when_database_is_down.2
  '
  SELECT "posthog_organizationmembership"."id",
         "posthog_organizationmembership"."organization_id",
         "posthog_organizationmembership"."user_id",
         "posthog_organizationmembership"."level",
         "posthog_organizationmembership"."joined_at",
         "posthog_organizationmembership"."updated_at",
         "posthog_organization"."id",
         "posthog_organization"."name",
         "posthog_organization"."slug",
         "posthog_organization"."created_at",
         "posthog_organization"."updated_at",
         "posthog_organization"."plugins_access_level",
         "posthog_organization"."for_internal_metrics",
         "posthog_organization"."is_member_join_email_enabled",
         "posthog_organization"."enforce_2fa",
         "posthog_organization"."customer_id",
         "posthog_organization"."available_features",
         "posthog_organization"."usage",
         "posthog_organization"."setup_section_2_completed",
         "posthog_organization"."personalization",
         "posthog_organization"."domain_whitelist"
  FROM "posthog_organizationmembership"
  INNER JOIN "posthog_organization" ON ("posthog_organizationmembership"."organization_id" = "posthog_organization"."id")
  WHERE "posthog_organizationmembership"."user_id" = 2 /*controller='team-detail',route='api/projects/%28%3FP%3Cid%3E%5B%5E/.%5D%2B%29/%3F%24'*/
  '
---
# name: TestDecide.test_decide_doesnt_error_out_when_database_is_down.3
  '
  SELECT (1) AS "a"
  FROM "posthog_grouptypemapping"
  WHERE "posthog_grouptypemapping"."team_id" = 2
  LIMIT 1 /*controller='team-detail',route='api/projects/%28%3FP%3Cid%3E%5B%5E/.%5D%2B%29/%3F%24'*/
  '
---
# name: TestDecide.test_decide_doesnt_error_out_when_database_is_down.4
  '
  SELECT "posthog_instancesetting"."id",
         "posthog_instancesetting"."key",
         "posthog_instancesetting"."raw_value"
  FROM "posthog_instancesetting"
  WHERE "posthog_instancesetting"."key" = 'constance:posthog:PERSON_ON_EVENTS_ENABLED'
  ORDER BY "posthog_instancesetting"."id" ASC
  LIMIT 1 /*controller='team-detail',route='api/projects/%28%3FP%3Cid%3E%5B%5E/.%5D%2B%29/%3F%24'*/
  '
---
# name: TestDecide.test_decide_doesnt_error_out_when_database_is_down.5
  '
  SELECT "posthog_instancesetting"."id",
         "posthog_instancesetting"."key",
         "posthog_instancesetting"."raw_value"
  FROM "posthog_instancesetting"
  WHERE "posthog_instancesetting"."key" = 'constance:posthog:GROUPS_ON_EVENTS_ENABLED'
  ORDER BY "posthog_instancesetting"."id" ASC
  LIMIT 1 /*controller='team-detail',route='api/projects/%28%3FP%3Cid%3E%5B%5E/.%5D%2B%29/%3F%24'*/
  '
---
# name: TestDecide.test_decide_doesnt_error_out_when_database_is_down.6
  '
  SELECT "posthog_user"."id",
         "posthog_user"."password",
         "posthog_user"."last_login",
         "posthog_user"."first_name",
         "posthog_user"."last_name",
         "posthog_user"."is_staff",
         "posthog_user"."is_active",
         "posthog_user"."date_joined",
         "posthog_user"."uuid",
         "posthog_user"."current_organization_id",
         "posthog_user"."current_team_id",
         "posthog_user"."email",
         "posthog_user"."temporary_token",
         "posthog_user"."distinct_id",
         "posthog_user"."email_opt_in",
         "posthog_user"."partial_notification_settings",
         "posthog_user"."anonymize_data",
         "posthog_user"."toolbar_mode",
         "posthog_user"."events_column_config"
  FROM "posthog_user"
  WHERE "posthog_user"."id" = 2
  LIMIT 21
  '
---
# name: TestDecide.test_decide_doesnt_error_out_when_database_is_down.7
  '
  SELECT "posthog_featureflag"."id",
         "posthog_featureflag"."key",
         "posthog_featureflag"."name",
         "posthog_featureflag"."filters",
         "posthog_featureflag"."rollout_percentage",
         "posthog_featureflag"."team_id",
         "posthog_featureflag"."created_by_id",
         "posthog_featureflag"."created_at",
         "posthog_featureflag"."deleted",
         "posthog_featureflag"."active",
         "posthog_featureflag"."rollback_conditions",
         "posthog_featureflag"."performed_rollback",
         "posthog_featureflag"."ensure_experience_continuity"
  FROM "posthog_featureflag"
  WHERE ("posthog_featureflag"."active"
         AND NOT "posthog_featureflag"."deleted"
         AND "posthog_featureflag"."team_id" = 2)
  '
---
# name: TestDecide.test_decide_doesnt_error_out_when_database_is_down.8
  '
  SELECT "posthog_pluginconfig"."id",
         "posthog_pluginconfig"."web_token",
         "posthog_pluginsourcefile"."updated_at",
         "posthog_plugin"."updated_at",
         "posthog_pluginconfig"."updated_at"
  FROM "posthog_pluginconfig"
  INNER JOIN "posthog_plugin" ON ("posthog_pluginconfig"."plugin_id" = "posthog_plugin"."id")
  INNER JOIN "posthog_pluginsourcefile" ON ("posthog_plugin"."id" = "posthog_pluginsourcefile"."plugin_id")
  WHERE ("posthog_pluginconfig"."enabled"
         AND "posthog_pluginsourcefile"."filename" = 'site.ts'
         AND "posthog_pluginsourcefile"."status" = 'TRANSPILED'
         AND "posthog_pluginconfig"."team_id" = 2)
  '
---
# name: TestDecide.test_decide_doesnt_error_out_when_database_is_down.9
  '
  SELECT "posthog_pluginconfig"."id",
         "posthog_pluginconfig"."web_token",
         "posthog_pluginsourcefile"."updated_at",
         "posthog_plugin"."updated_at",
         "posthog_pluginconfig"."updated_at"
  FROM "posthog_pluginconfig"
  INNER JOIN "posthog_plugin" ON ("posthog_pluginconfig"."plugin_id" = "posthog_plugin"."id")
  INNER JOIN "posthog_pluginsourcefile" ON ("posthog_plugin"."id" = "posthog_pluginsourcefile"."plugin_id")
  WHERE ("posthog_pluginconfig"."enabled"
         AND "posthog_pluginsourcefile"."filename" = 'site.ts'
         AND "posthog_pluginsourcefile"."status" = 'TRANSPILED'
         AND "posthog_pluginconfig"."team_id" = 2)
  '
---
# name: TestDecide.test_flag_with_behavioural_cohorts
  '
  SELECT "posthog_user"."id",
         "posthog_user"."password",
         "posthog_user"."last_login",
         "posthog_user"."first_name",
         "posthog_user"."last_name",
         "posthog_user"."is_staff",
         "posthog_user"."is_active",
         "posthog_user"."date_joined",
         "posthog_user"."uuid",
         "posthog_user"."current_organization_id",
         "posthog_user"."current_team_id",
         "posthog_user"."email",
         "posthog_user"."temporary_token",
         "posthog_user"."distinct_id",
         "posthog_user"."email_opt_in",
         "posthog_user"."partial_notification_settings",
         "posthog_user"."anonymize_data",
         "posthog_user"."toolbar_mode",
         "posthog_user"."events_column_config"
  FROM "posthog_user"
  WHERE "posthog_user"."id" = 2
  LIMIT 21
  '
---
# name: TestDecide.test_flag_with_behavioural_cohorts.1
  '
  SELECT "posthog_team"."id",
         "posthog_team"."uuid",
         "posthog_team"."organization_id",
         "posthog_team"."api_token",
         "posthog_team"."app_urls",
         "posthog_team"."name",
         "posthog_team"."slack_incoming_webhook",
         "posthog_team"."created_at",
         "posthog_team"."updated_at",
         "posthog_team"."anonymize_ips",
         "posthog_team"."completed_snippet_onboarding",
         "posthog_team"."ingested_event",
         "posthog_team"."session_recording_opt_in",
         "posthog_team"."capture_console_log_opt_in",
         "posthog_team"."capture_performance_opt_in",
         "posthog_team"."signup_token",
         "posthog_team"."is_demo",
         "posthog_team"."access_control",
         "posthog_team"."inject_web_apps",
         "posthog_team"."test_account_filters",
         "posthog_team"."test_account_filters_default_checked",
         "posthog_team"."path_cleaning_filters",
         "posthog_team"."timezone",
         "posthog_team"."data_attributes",
         "posthog_team"."person_display_name_properties",
         "posthog_team"."live_events_columns",
         "posthog_team"."recording_domains",
         "posthog_team"."primary_dashboard_id",
         "posthog_team"."correlation_config",
         "posthog_team"."session_recording_retention_period_days",
         "posthog_team"."plugins_opt_in",
         "posthog_team"."opt_out_capture",
         "posthog_team"."event_names",
         "posthog_team"."event_names_with_usage",
         "posthog_team"."event_properties",
         "posthog_team"."event_properties_with_usage",
         "posthog_team"."event_properties_numerical"
  FROM "posthog_team"
  WHERE "posthog_team"."id" = 2
  LIMIT 21
  '
---
# name: TestDecide.test_flag_with_behavioural_cohorts.2
  '
  SELECT "posthog_featureflag"."id",
         "posthog_featureflag"."key",
         "posthog_featureflag"."name",
         "posthog_featureflag"."filters",
         "posthog_featureflag"."rollout_percentage",
         "posthog_featureflag"."team_id",
         "posthog_featureflag"."created_by_id",
         "posthog_featureflag"."created_at",
         "posthog_featureflag"."deleted",
         "posthog_featureflag"."active",
         "posthog_featureflag"."rollback_conditions",
         "posthog_featureflag"."performed_rollback",
         "posthog_featureflag"."ensure_experience_continuity"
  FROM "posthog_featureflag"
  WHERE ("posthog_featureflag"."active"
         AND NOT "posthog_featureflag"."deleted"
         AND "posthog_featureflag"."team_id" = 2)
  '
---
# name: TestDecide.test_flag_with_behavioural_cohorts.3
  '
  SELECT "posthog_cohort"."id",
         "posthog_cohort"."name",
         "posthog_cohort"."description",
         "posthog_cohort"."team_id",
         "posthog_cohort"."deleted",
         "posthog_cohort"."filters",
         "posthog_cohort"."version",
         "posthog_cohort"."pending_version",
         "posthog_cohort"."count",
         "posthog_cohort"."created_by_id",
         "posthog_cohort"."created_at",
         "posthog_cohort"."is_calculating",
         "posthog_cohort"."last_calculation",
         "posthog_cohort"."errors_calculating",
         "posthog_cohort"."is_static",
         "posthog_cohort"."groups"
  FROM "posthog_cohort"
  WHERE "posthog_cohort"."id" = 2
  LIMIT 21
  '
---
# name: TestDecide.test_flag_with_behavioural_cohorts.4
  '
  SELECT "posthog_team"."id",
         "posthog_team"."uuid",
         "posthog_team"."organization_id",
         "posthog_team"."api_token",
         "posthog_team"."app_urls",
         "posthog_team"."name",
         "posthog_team"."slack_incoming_webhook",
         "posthog_team"."created_at",
         "posthog_team"."updated_at",
         "posthog_team"."anonymize_ips",
         "posthog_team"."completed_snippet_onboarding",
         "posthog_team"."ingested_event",
         "posthog_team"."session_recording_opt_in",
         "posthog_team"."capture_console_log_opt_in",
         "posthog_team"."capture_performance_opt_in",
         "posthog_team"."signup_token",
         "posthog_team"."is_demo",
         "posthog_team"."access_control",
         "posthog_team"."inject_web_apps",
         "posthog_team"."test_account_filters",
         "posthog_team"."test_account_filters_default_checked",
         "posthog_team"."path_cleaning_filters",
         "posthog_team"."timezone",
         "posthog_team"."data_attributes",
         "posthog_team"."person_display_name_properties",
         "posthog_team"."live_events_columns",
         "posthog_team"."recording_domains",
         "posthog_team"."primary_dashboard_id",
         "posthog_team"."correlation_config",
         "posthog_team"."session_recording_retention_period_days",
         "posthog_team"."plugins_opt_in",
         "posthog_team"."opt_out_capture",
         "posthog_team"."event_names",
         "posthog_team"."event_names_with_usage",
         "posthog_team"."event_properties",
         "posthog_team"."event_properties_with_usage",
         "posthog_team"."event_properties_numerical"
  FROM "posthog_team"
  WHERE "posthog_team"."id" = 2
  LIMIT 21
  '
---
# name: TestDecide.test_flag_with_behavioural_cohorts.5
  '
  SELECT "posthog_cohort"."id",
         "posthog_cohort"."name",
         "posthog_cohort"."description",
         "posthog_cohort"."team_id",
         "posthog_cohort"."deleted",
         "posthog_cohort"."filters",
         "posthog_cohort"."version",
         "posthog_cohort"."pending_version",
         "posthog_cohort"."count",
         "posthog_cohort"."created_by_id",
         "posthog_cohort"."created_at",
         "posthog_cohort"."is_calculating",
         "posthog_cohort"."last_calculation",
         "posthog_cohort"."errors_calculating",
         "posthog_cohort"."is_static",
         "posthog_cohort"."groups"
  FROM "posthog_cohort"
  WHERE "posthog_cohort"."id" = 2
  LIMIT 21
  '
---
# name: TestDecide.test_flag_with_behavioural_cohorts.6
  '
  SELECT "posthog_team"."id",
         "posthog_team"."uuid",
         "posthog_team"."organization_id",
         "posthog_team"."api_token",
         "posthog_team"."app_urls",
         "posthog_team"."name",
         "posthog_team"."slack_incoming_webhook",
         "posthog_team"."created_at",
         "posthog_team"."updated_at",
         "posthog_team"."anonymize_ips",
         "posthog_team"."completed_snippet_onboarding",
         "posthog_team"."ingested_event",
         "posthog_team"."session_recording_opt_in",
         "posthog_team"."capture_console_log_opt_in",
         "posthog_team"."capture_performance_opt_in",
         "posthog_team"."signup_token",
         "posthog_team"."is_demo",
         "posthog_team"."access_control",
         "posthog_team"."inject_web_apps",
         "posthog_team"."test_account_filters",
         "posthog_team"."test_account_filters_default_checked",
         "posthog_team"."path_cleaning_filters",
         "posthog_team"."timezone",
         "posthog_team"."data_attributes",
         "posthog_team"."person_display_name_properties",
         "posthog_team"."live_events_columns",
         "posthog_team"."recording_domains",
         "posthog_team"."primary_dashboard_id",
         "posthog_team"."correlation_config",
         "posthog_team"."session_recording_retention_period_days",
         "posthog_team"."plugins_opt_in",
         "posthog_team"."opt_out_capture",
         "posthog_team"."event_names",
         "posthog_team"."event_names_with_usage",
         "posthog_team"."event_properties",
         "posthog_team"."event_properties_with_usage",
         "posthog_team"."event_properties_numerical"
  FROM "posthog_team"
  WHERE "posthog_team"."id" = 2
  LIMIT 21
  '
---
# name: TestDecide.test_flag_with_regular_cohorts
  '
  SELECT "posthog_user"."id",
         "posthog_user"."password",
         "posthog_user"."last_login",
         "posthog_user"."first_name",
         "posthog_user"."last_name",
         "posthog_user"."is_staff",
         "posthog_user"."is_active",
         "posthog_user"."date_joined",
         "posthog_user"."uuid",
         "posthog_user"."current_organization_id",
         "posthog_user"."current_team_id",
         "posthog_user"."email",
         "posthog_user"."temporary_token",
         "posthog_user"."distinct_id",
         "posthog_user"."email_opt_in",
         "posthog_user"."partial_notification_settings",
         "posthog_user"."anonymize_data",
         "posthog_user"."toolbar_mode",
         "posthog_user"."events_column_config"
  FROM "posthog_user"
  WHERE "posthog_user"."id" = 2
  LIMIT 21
  '
---
# name: TestDecide.test_flag_with_regular_cohorts.1
  '
  SELECT "posthog_team"."id",
         "posthog_team"."uuid",
         "posthog_team"."organization_id",
         "posthog_team"."api_token",
         "posthog_team"."app_urls",
         "posthog_team"."name",
         "posthog_team"."slack_incoming_webhook",
         "posthog_team"."created_at",
         "posthog_team"."updated_at",
         "posthog_team"."anonymize_ips",
         "posthog_team"."completed_snippet_onboarding",
         "posthog_team"."ingested_event",
         "posthog_team"."session_recording_opt_in",
         "posthog_team"."capture_console_log_opt_in",
         "posthog_team"."capture_performance_opt_in",
         "posthog_team"."signup_token",
         "posthog_team"."is_demo",
         "posthog_team"."access_control",
         "posthog_team"."inject_web_apps",
         "posthog_team"."test_account_filters",
         "posthog_team"."test_account_filters_default_checked",
         "posthog_team"."path_cleaning_filters",
         "posthog_team"."timezone",
         "posthog_team"."data_attributes",
         "posthog_team"."person_display_name_properties",
         "posthog_team"."live_events_columns",
         "posthog_team"."recording_domains",
         "posthog_team"."primary_dashboard_id",
         "posthog_team"."correlation_config",
         "posthog_team"."session_recording_retention_period_days",
         "posthog_team"."plugins_opt_in",
         "posthog_team"."opt_out_capture",
         "posthog_team"."event_names",
         "posthog_team"."event_names_with_usage",
         "posthog_team"."event_properties",
         "posthog_team"."event_properties_with_usage",
         "posthog_team"."event_properties_numerical"
  FROM "posthog_team"
  WHERE "posthog_team"."id" = 2
  LIMIT 21
  '
---
# name: TestDecide.test_flag_with_regular_cohorts.2
  '
  SELECT "posthog_featureflag"."id",
         "posthog_featureflag"."key",
         "posthog_featureflag"."name",
         "posthog_featureflag"."filters",
         "posthog_featureflag"."rollout_percentage",
         "posthog_featureflag"."team_id",
         "posthog_featureflag"."created_by_id",
         "posthog_featureflag"."created_at",
         "posthog_featureflag"."deleted",
         "posthog_featureflag"."active",
         "posthog_featureflag"."rollback_conditions",
         "posthog_featureflag"."performed_rollback",
         "posthog_featureflag"."ensure_experience_continuity"
  FROM "posthog_featureflag"
  WHERE ("posthog_featureflag"."active"
         AND NOT "posthog_featureflag"."deleted"
         AND "posthog_featureflag"."team_id" = 2)
  '
---
# name: TestDecide.test_flag_with_regular_cohorts.3
  '
  SELECT "posthog_cohort"."id",
         "posthog_cohort"."name",
         "posthog_cohort"."description",
         "posthog_cohort"."team_id",
         "posthog_cohort"."deleted",
         "posthog_cohort"."filters",
         "posthog_cohort"."version",
         "posthog_cohort"."pending_version",
         "posthog_cohort"."count",
         "posthog_cohort"."created_by_id",
         "posthog_cohort"."created_at",
         "posthog_cohort"."is_calculating",
         "posthog_cohort"."last_calculation",
         "posthog_cohort"."errors_calculating",
         "posthog_cohort"."is_static",
         "posthog_cohort"."groups"
  FROM "posthog_cohort"
  WHERE "posthog_cohort"."id" = 2
  LIMIT 21
  '
---
# name: TestDecide.test_flag_with_regular_cohorts.4
  '
  SELECT "posthog_team"."id",
         "posthog_team"."uuid",
         "posthog_team"."organization_id",
         "posthog_team"."api_token",
         "posthog_team"."app_urls",
         "posthog_team"."name",
         "posthog_team"."slack_incoming_webhook",
         "posthog_team"."created_at",
         "posthog_team"."updated_at",
         "posthog_team"."anonymize_ips",
         "posthog_team"."completed_snippet_onboarding",
         "posthog_team"."ingested_event",
         "posthog_team"."session_recording_opt_in",
         "posthog_team"."capture_console_log_opt_in",
         "posthog_team"."capture_performance_opt_in",
         "posthog_team"."signup_token",
         "posthog_team"."is_demo",
         "posthog_team"."access_control",
         "posthog_team"."inject_web_apps",
         "posthog_team"."test_account_filters",
         "posthog_team"."test_account_filters_default_checked",
         "posthog_team"."path_cleaning_filters",
         "posthog_team"."timezone",
         "posthog_team"."data_attributes",
         "posthog_team"."person_display_name_properties",
         "posthog_team"."live_events_columns",
         "posthog_team"."recording_domains",
         "posthog_team"."primary_dashboard_id",
         "posthog_team"."correlation_config",
         "posthog_team"."session_recording_retention_period_days",
         "posthog_team"."plugins_opt_in",
         "posthog_team"."opt_out_capture",
         "posthog_team"."event_names",
         "posthog_team"."event_names_with_usage",
         "posthog_team"."event_properties",
         "posthog_team"."event_properties_with_usage",
         "posthog_team"."event_properties_numerical"
  FROM "posthog_team"
  WHERE "posthog_team"."id" = 2
  LIMIT 21
  '
---
# name: TestDecide.test_flag_with_regular_cohorts.5
  '
  SELECT (("posthog_person"."properties" -> '$some_prop_1') = '"something_1"'
          AND "posthog_person"."properties" ? '$some_prop_1'
          AND NOT (("posthog_person"."properties" -> '$some_prop_1') = 'null')) AS "flag_X_condition_0"
  FROM "posthog_person"
  INNER JOIN "posthog_persondistinctid" ON ("posthog_person"."id" = "posthog_persondistinctid"."person_id")
  WHERE ("posthog_persondistinctid"."distinct_id" = 'example_id_1'
         AND "posthog_persondistinctid"."team_id" = 2
         AND "posthog_person"."team_id" = 2)
  '
---
# name: TestDecide.test_flag_with_regular_cohorts.6
  '
  SELECT "posthog_cohort"."id",
         "posthog_cohort"."name",
         "posthog_cohort"."description",
         "posthog_cohort"."team_id",
         "posthog_cohort"."deleted",
         "posthog_cohort"."filters",
         "posthog_cohort"."version",
         "posthog_cohort"."pending_version",
         "posthog_cohort"."count",
         "posthog_cohort"."created_by_id",
         "posthog_cohort"."created_at",
         "posthog_cohort"."is_calculating",
         "posthog_cohort"."last_calculation",
         "posthog_cohort"."errors_calculating",
         "posthog_cohort"."is_static",
         "posthog_cohort"."groups"
  FROM "posthog_cohort"
  WHERE "posthog_cohort"."id" = 2
  LIMIT 21
  '
---
# name: TestDecide.test_flag_with_regular_cohorts.7
  '
  SELECT "posthog_team"."id",
         "posthog_team"."uuid",
         "posthog_team"."organization_id",
         "posthog_team"."api_token",
         "posthog_team"."app_urls",
         "posthog_team"."name",
         "posthog_team"."slack_incoming_webhook",
         "posthog_team"."created_at",
         "posthog_team"."updated_at",
         "posthog_team"."anonymize_ips",
         "posthog_team"."completed_snippet_onboarding",
         "posthog_team"."ingested_event",
         "posthog_team"."session_recording_opt_in",
         "posthog_team"."capture_console_log_opt_in",
         "posthog_team"."capture_performance_opt_in",
         "posthog_team"."signup_token",
         "posthog_team"."is_demo",
         "posthog_team"."access_control",
         "posthog_team"."inject_web_apps",
         "posthog_team"."test_account_filters",
         "posthog_team"."test_account_filters_default_checked",
         "posthog_team"."path_cleaning_filters",
         "posthog_team"."timezone",
         "posthog_team"."data_attributes",
         "posthog_team"."person_display_name_properties",
         "posthog_team"."live_events_columns",
         "posthog_team"."recording_domains",
         "posthog_team"."primary_dashboard_id",
         "posthog_team"."correlation_config",
         "posthog_team"."session_recording_retention_period_days",
         "posthog_team"."plugins_opt_in",
         "posthog_team"."opt_out_capture",
         "posthog_team"."event_names",
         "posthog_team"."event_names_with_usage",
         "posthog_team"."event_properties",
         "posthog_team"."event_properties_with_usage",
         "posthog_team"."event_properties_numerical"
  FROM "posthog_team"
  WHERE "posthog_team"."id" = 2
  LIMIT 21
  '
---
# name: TestDecide.test_flag_with_regular_cohorts.8
  '
  SELECT (("posthog_person"."properties" -> '$some_prop_1') = '"something_1"'
          AND "posthog_person"."properties" ? '$some_prop_1'
          AND NOT (("posthog_person"."properties" -> '$some_prop_1') = 'null')) AS "flag_X_condition_0"
  FROM "posthog_person"
  INNER JOIN "posthog_persondistinctid" ON ("posthog_person"."id" = "posthog_persondistinctid"."person_id")
  WHERE ("posthog_persondistinctid"."distinct_id" = 'another_id'
         AND "posthog_persondistinctid"."team_id" = 2
         AND "posthog_person"."team_id" = 2)
  '
---
# name: TestDecide.test_web_app_queries
  '
  SELECT "posthog_team"."id",
         "posthog_team"."uuid",
         "posthog_team"."organization_id",
         "posthog_team"."api_token",
         "posthog_team"."app_urls",
         "posthog_team"."name",
         "posthog_team"."slack_incoming_webhook",
         "posthog_team"."created_at",
         "posthog_team"."updated_at",
         "posthog_team"."anonymize_ips",
         "posthog_team"."completed_snippet_onboarding",
         "posthog_team"."ingested_event",
         "posthog_team"."session_recording_opt_in",
         "posthog_team"."capture_console_log_opt_in",
         "posthog_team"."capture_performance_opt_in",
         "posthog_team"."signup_token",
         "posthog_team"."is_demo",
         "posthog_team"."access_control",
         "posthog_team"."inject_web_apps",
         "posthog_team"."test_account_filters",
         "posthog_team"."test_account_filters_default_checked",
         "posthog_team"."path_cleaning_filters",
         "posthog_team"."timezone",
         "posthog_team"."data_attributes",
         "posthog_team"."person_display_name_properties",
         "posthog_team"."live_events_columns",
         "posthog_team"."recording_domains",
         "posthog_team"."primary_dashboard_id",
         "posthog_team"."correlation_config",
         "posthog_team"."session_recording_retention_period_days"
  FROM "posthog_team"
  WHERE "posthog_team"."api_token" = 'token123'
  LIMIT 21
  '
---
# name: TestDecide.test_web_app_queries.1
  '
  SELECT "posthog_featureflag"."id",
         "posthog_featureflag"."key",
         "posthog_featureflag"."name",
         "posthog_featureflag"."filters",
         "posthog_featureflag"."rollout_percentage",
         "posthog_featureflag"."team_id",
         "posthog_featureflag"."created_by_id",
         "posthog_featureflag"."created_at",
         "posthog_featureflag"."deleted",
         "posthog_featureflag"."active",
         "posthog_featureflag"."rollback_conditions",
         "posthog_featureflag"."performed_rollback",
         "posthog_featureflag"."ensure_experience_continuity"
  FROM "posthog_featureflag"
  WHERE ("posthog_featureflag"."active"
         AND NOT "posthog_featureflag"."deleted"
         AND "posthog_featureflag"."team_id" = 2)
  '
---
# name: TestDecide.test_web_app_queries.2
  '
<<<<<<< HEAD
  SELECT "posthog_pluginconfig"."id",
         "posthog_pluginconfig"."web_token",
         "posthog_pluginsourcefile"."updated_at",
         "posthog_plugin"."updated_at",
         "posthog_pluginconfig"."updated_at"
  FROM "posthog_pluginconfig"
  INNER JOIN "posthog_plugin" ON ("posthog_pluginconfig"."plugin_id" = "posthog_plugin"."id")
  INNER JOIN "posthog_pluginsourcefile" ON ("posthog_plugin"."id" = "posthog_pluginsourcefile"."plugin_id")
  WHERE ("posthog_pluginconfig"."enabled"
         AND "posthog_pluginsourcefile"."filename" = 'site.ts'
         AND "posthog_pluginsourcefile"."status" = 'TRANSPILED'
         AND "posthog_pluginconfig"."team_id" = 2)
=======
  SELECT "posthog_organizationmembership"."id",
         "posthog_organizationmembership"."organization_id",
         "posthog_organizationmembership"."user_id",
         "posthog_organizationmembership"."level",
         "posthog_organizationmembership"."joined_at",
         "posthog_organizationmembership"."updated_at",
         "posthog_organization"."id",
         "posthog_organization"."name",
         "posthog_organization"."slug",
         "posthog_organization"."created_at",
         "posthog_organization"."updated_at",
         "posthog_organization"."plugins_access_level",
         "posthog_organization"."for_internal_metrics",
         "posthog_organization"."is_member_join_email_enabled",
         "posthog_organization"."enforce_2fa",
         "posthog_organization"."customer_id",
         "posthog_organization"."available_features",
         "posthog_organization"."usage",
         "posthog_organization"."setup_section_2_completed",
         "posthog_organization"."personalization",
         "posthog_organization"."domain_whitelist"
  FROM "posthog_organizationmembership"
  INNER JOIN "posthog_organization" ON ("posthog_organizationmembership"."organization_id" = "posthog_organization"."id")
  WHERE "posthog_organizationmembership"."user_id" = 2 /*controller='team-detail',route='api/projects/%28%3FP%3Cid%3E%5B%5E/.%5D%2B%29/%3F%24'*/
>>>>>>> 4ea39301
  '
---
# name: TestDecide.test_web_app_queries.3
  '
  SELECT "posthog_pluginconfig"."id",
         "posthog_pluginconfig"."web_token",
         "posthog_pluginsourcefile"."updated_at",
         "posthog_plugin"."updated_at",
         "posthog_pluginconfig"."updated_at"
  FROM "posthog_pluginconfig"
  INNER JOIN "posthog_plugin" ON ("posthog_pluginconfig"."plugin_id" = "posthog_plugin"."id")
  INNER JOIN "posthog_pluginsourcefile" ON ("posthog_plugin"."id" = "posthog_pluginsourcefile"."plugin_id")
  WHERE ("posthog_pluginconfig"."enabled"
         AND "posthog_pluginsourcefile"."filename" = 'site.ts'
         AND "posthog_pluginsourcefile"."status" = 'TRANSPILED'
         AND "posthog_pluginconfig"."team_id" = 2)
  '
---
# name: TestDecide.test_web_app_queries.4
  '
  SELECT "posthog_pluginconfig"."id",
         "posthog_pluginconfig"."web_token",
         "posthog_pluginsourcefile"."updated_at",
         "posthog_plugin"."updated_at",
         "posthog_pluginconfig"."updated_at"
  FROM "posthog_pluginconfig"
  INNER JOIN "posthog_plugin" ON ("posthog_pluginconfig"."plugin_id" = "posthog_plugin"."id")
  INNER JOIN "posthog_pluginsourcefile" ON ("posthog_plugin"."id" = "posthog_pluginsourcefile"."plugin_id")
  WHERE ("posthog_pluginconfig"."enabled"
         AND "posthog_pluginsourcefile"."filename" = 'site.ts'
         AND "posthog_pluginsourcefile"."status" = 'TRANSPILED'
         AND "posthog_pluginconfig"."team_id" = 2)
  '
---
# name: TestDecide.test_web_app_queries.5
  '
  SELECT "posthog_instancesetting"."id",
         "posthog_instancesetting"."key",
         "posthog_instancesetting"."raw_value"
  FROM "posthog_instancesetting"
  WHERE "posthog_instancesetting"."key" = 'constance:posthog:GROUPS_ON_EVENTS_ENABLED'
  ORDER BY "posthog_instancesetting"."id" ASC
  LIMIT 1 /*controller='team-detail',route='api/projects/%28%3FP%3Cid%3E%5B%5E/.%5D%2B%29/%3F%24'*/
  '
---
# name: TestDecide.test_web_app_queries.6
  '
  SELECT "posthog_user"."id",
         "posthog_user"."password",
         "posthog_user"."last_login",
         "posthog_user"."first_name",
         "posthog_user"."last_name",
         "posthog_user"."is_staff",
         "posthog_user"."is_active",
         "posthog_user"."date_joined",
         "posthog_user"."uuid",
         "posthog_user"."current_organization_id",
         "posthog_user"."current_team_id",
         "posthog_user"."email",
         "posthog_user"."temporary_token",
         "posthog_user"."distinct_id",
         "posthog_user"."email_opt_in",
         "posthog_user"."partial_notification_settings",
         "posthog_user"."anonymize_data",
         "posthog_user"."toolbar_mode",
         "posthog_user"."events_column_config"
  FROM "posthog_user"
  WHERE "posthog_user"."id" = 2
  LIMIT 21
  '
---
# name: TestDecide.test_web_app_queries.7
  '
  SELECT "posthog_pluginconfig"."id",
         "posthog_pluginconfig"."web_token",
         "posthog_pluginsourcefile"."updated_at",
         "posthog_plugin"."updated_at",
         "posthog_pluginconfig"."updated_at"
  FROM "posthog_pluginconfig"
  INNER JOIN "posthog_plugin" ON ("posthog_pluginconfig"."plugin_id" = "posthog_plugin"."id")
  INNER JOIN "posthog_pluginsourcefile" ON ("posthog_plugin"."id" = "posthog_pluginsourcefile"."plugin_id")
  WHERE ("posthog_pluginconfig"."enabled"
         AND "posthog_pluginsourcefile"."filename" = 'site.ts'
         AND "posthog_pluginsourcefile"."status" = 'TRANSPILED'
         AND "posthog_pluginconfig"."team_id" = 2)
  '
---
# name: TestDecide.test_web_app_queries.8
  '
  SELECT "posthog_pluginconfig"."id",
         "posthog_pluginconfig"."web_token",
         "posthog_pluginsourcefile"."updated_at",
         "posthog_plugin"."updated_at",
         "posthog_pluginconfig"."updated_at"
  FROM "posthog_pluginconfig"
  INNER JOIN "posthog_plugin" ON ("posthog_pluginconfig"."plugin_id" = "posthog_plugin"."id")
  INNER JOIN "posthog_pluginsourcefile" ON ("posthog_plugin"."id" = "posthog_pluginsourcefile"."plugin_id")
  WHERE ("posthog_pluginconfig"."enabled"
         AND "posthog_pluginsourcefile"."filename" = 'site.ts'
         AND "posthog_pluginsourcefile"."status" = 'TRANSPILED'
         AND "posthog_pluginconfig"."team_id" = 2)
  '
---<|MERGE_RESOLUTION|>--- conflicted
+++ resolved
@@ -739,7 +739,6 @@
 ---
 # name: TestDecide.test_web_app_queries.2
   '
-<<<<<<< HEAD
   SELECT "posthog_pluginconfig"."id",
          "posthog_pluginconfig"."web_token",
          "posthog_pluginsourcefile"."updated_at",
@@ -752,32 +751,6 @@
          AND "posthog_pluginsourcefile"."filename" = 'site.ts'
          AND "posthog_pluginsourcefile"."status" = 'TRANSPILED'
          AND "posthog_pluginconfig"."team_id" = 2)
-=======
-  SELECT "posthog_organizationmembership"."id",
-         "posthog_organizationmembership"."organization_id",
-         "posthog_organizationmembership"."user_id",
-         "posthog_organizationmembership"."level",
-         "posthog_organizationmembership"."joined_at",
-         "posthog_organizationmembership"."updated_at",
-         "posthog_organization"."id",
-         "posthog_organization"."name",
-         "posthog_organization"."slug",
-         "posthog_organization"."created_at",
-         "posthog_organization"."updated_at",
-         "posthog_organization"."plugins_access_level",
-         "posthog_organization"."for_internal_metrics",
-         "posthog_organization"."is_member_join_email_enabled",
-         "posthog_organization"."enforce_2fa",
-         "posthog_organization"."customer_id",
-         "posthog_organization"."available_features",
-         "posthog_organization"."usage",
-         "posthog_organization"."setup_section_2_completed",
-         "posthog_organization"."personalization",
-         "posthog_organization"."domain_whitelist"
-  FROM "posthog_organizationmembership"
-  INNER JOIN "posthog_organization" ON ("posthog_organizationmembership"."organization_id" = "posthog_organization"."id")
-  WHERE "posthog_organizationmembership"."user_id" = 2 /*controller='team-detail',route='api/projects/%28%3FP%3Cid%3E%5B%5E/.%5D%2B%29/%3F%24'*/
->>>>>>> 4ea39301
   '
 ---
 # name: TestDecide.test_web_app_queries.3
