<<<<<<< HEAD
=======
# serializer version: 1
>>>>>>> e86acf7d
# name: TestDecide.test_decide_doesnt_error_out_when_database_is_down
  '''
  SELECT "posthog_user"."id",
         "posthog_user"."password",
         "posthog_user"."last_login",
         "posthog_user"."first_name",
         "posthog_user"."last_name",
         "posthog_user"."is_staff",
         "posthog_user"."is_active",
         "posthog_user"."date_joined",
         "posthog_user"."uuid",
         "posthog_user"."current_organization_id",
         "posthog_user"."current_team_id",
         "posthog_user"."email",
         "posthog_user"."pending_email",
         "posthog_user"."temporary_token",
         "posthog_user"."distinct_id",
         "posthog_user"."is_email_verified",
         "posthog_user"."has_seen_product_intro_for",
         "posthog_user"."strapi_id",
         "posthog_user"."email_opt_in",
         "posthog_user"."theme_mode",
         "posthog_user"."partial_notification_settings",
         "posthog_user"."anonymize_data",
         "posthog_user"."toolbar_mode",
         "posthog_user"."events_column_config"
  FROM "posthog_user"
  WHERE "posthog_user"."id" = 2
  LIMIT 21 /**/
  '''
# ---
# name: TestDecide.test_decide_doesnt_error_out_when_database_is_down.1
  '''
  SELECT "posthog_team"."id",
         "posthog_team"."uuid",
         "posthog_team"."organization_id",
         "posthog_team"."api_token",
         "posthog_team"."app_urls",
         "posthog_team"."name",
         "posthog_team"."slack_incoming_webhook",
         "posthog_team"."created_at",
         "posthog_team"."updated_at",
         "posthog_team"."anonymize_ips",
         "posthog_team"."completed_snippet_onboarding",
         "posthog_team"."has_completed_onboarding_for",
         "posthog_team"."ingested_event",
         "posthog_team"."autocapture_opt_out",
         "posthog_team"."autocapture_exceptions_opt_in",
         "posthog_team"."autocapture_exceptions_errors_to_ignore",
         "posthog_team"."session_recording_opt_in",
         "posthog_team"."session_recording_sample_rate",
         "posthog_team"."session_recording_minimum_duration_milliseconds",
         "posthog_team"."session_recording_linked_flag",
         "posthog_team"."session_recording_network_payload_capture_config",
         "posthog_team"."session_recording_config",
         "posthog_team"."capture_console_log_opt_in",
         "posthog_team"."capture_performance_opt_in",
         "posthog_team"."surveys_opt_in",
         "posthog_team"."session_recording_version",
         "posthog_team"."signup_token",
         "posthog_team"."is_demo",
         "posthog_team"."access_control",
         "posthog_team"."week_start_day",
         "posthog_team"."inject_web_apps",
         "posthog_team"."test_account_filters",
         "posthog_team"."test_account_filters_default_checked",
         "posthog_team"."path_cleaning_filters",
         "posthog_team"."timezone",
         "posthog_team"."data_attributes",
         "posthog_team"."person_display_name_properties",
         "posthog_team"."live_events_columns",
         "posthog_team"."recording_domains",
         "posthog_team"."primary_dashboard_id",
         "posthog_team"."extra_settings",
         "posthog_team"."correlation_config",
         "posthog_team"."session_recording_retention_period_days",
         "posthog_team"."plugins_opt_in",
         "posthog_team"."opt_out_capture",
         "posthog_team"."event_names",
         "posthog_team"."event_names_with_usage",
         "posthog_team"."event_properties",
         "posthog_team"."event_properties_with_usage",
         "posthog_team"."event_properties_numerical",
         "posthog_team"."external_data_workspace_id",
         "posthog_team"."external_data_workspace_last_synced_at"
  FROM "posthog_team"
  WHERE "posthog_team"."id" = 2
  LIMIT 21 /*controller='team-detail',route='api/projects/%28%3FP%3Cid%3E%5B%5E/.%5D%2B%29/%3F%24'*/
<<<<<<< HEAD
  '
---
=======
  '''
# ---
# name: TestDecide.test_decide_doesnt_error_out_when_database_is_down.10
  '''
  SELECT "posthog_pluginconfig"."id",
         "posthog_pluginconfig"."web_token",
         "posthog_pluginsourcefile"."updated_at",
         "posthog_plugin"."updated_at",
         "posthog_pluginconfig"."updated_at"
  FROM "posthog_pluginconfig"
  INNER JOIN "posthog_plugin" ON ("posthog_pluginconfig"."plugin_id" = "posthog_plugin"."id")
  INNER JOIN "posthog_pluginsourcefile" ON ("posthog_plugin"."id" = "posthog_pluginsourcefile"."plugin_id")
  WHERE ("posthog_pluginconfig"."enabled"
         AND "posthog_pluginsourcefile"."filename" = 'site.ts'
         AND "posthog_pluginsourcefile"."status" = 'TRANSPILED'
         AND "posthog_pluginconfig"."team_id" = 2)
  '''
# ---
>>>>>>> e86acf7d
# name: TestDecide.test_decide_doesnt_error_out_when_database_is_down.2
  '''
  SELECT "posthog_organizationmembership"."id",
         "posthog_organizationmembership"."organization_id",
         "posthog_organizationmembership"."user_id",
         "posthog_organizationmembership"."level",
         "posthog_organizationmembership"."joined_at",
         "posthog_organizationmembership"."updated_at",
         "posthog_organization"."id",
         "posthog_organization"."name",
         "posthog_organization"."slug",
         "posthog_organization"."created_at",
         "posthog_organization"."updated_at",
         "posthog_organization"."plugins_access_level",
         "posthog_organization"."for_internal_metrics",
         "posthog_organization"."is_member_join_email_enabled",
         "posthog_organization"."enforce_2fa",
         "posthog_organization"."customer_id",
         "posthog_organization"."available_product_features",
         "posthog_organization"."usage",
         "posthog_organization"."never_drop_data",
         "posthog_organization"."setup_section_2_completed",
         "posthog_organization"."personalization",
         "posthog_organization"."domain_whitelist",
         "posthog_organization"."available_features"
  FROM "posthog_organizationmembership"
  INNER JOIN "posthog_organization" ON ("posthog_organizationmembership"."organization_id" = "posthog_organization"."id")
  WHERE "posthog_organizationmembership"."user_id" = 2 /*controller='team-detail',route='api/projects/%28%3FP%3Cid%3E%5B%5E/.%5D%2B%29/%3F%24'*/
  '''
# ---
# name: TestDecide.test_decide_doesnt_error_out_when_database_is_down.3
  '''
  SELECT (1) AS "a"
  FROM "posthog_grouptypemapping"
  WHERE "posthog_grouptypemapping"."team_id" = 2
  LIMIT 1 /*controller='team-detail',route='api/projects/%28%3FP%3Cid%3E%5B%5E/.%5D%2B%29/%3F%24'*/
  '''
# ---
# name: TestDecide.test_decide_doesnt_error_out_when_database_is_down.4
  '''
  SELECT "posthog_instancesetting"."id",
         "posthog_instancesetting"."key",
         "posthog_instancesetting"."raw_value"
  FROM "posthog_instancesetting"
  WHERE "posthog_instancesetting"."key" = 'constance:posthog:PERSON_ON_EVENTS_V2_ENABLED'
  ORDER BY "posthog_instancesetting"."id" ASC
  LIMIT 1 /*controller='team-detail',route='api/projects/%28%3FP%3Cid%3E%5B%5E/.%5D%2B%29/%3F%24'*/
  '''
# ---
# name: TestDecide.test_decide_doesnt_error_out_when_database_is_down.5
  '''
  SELECT "posthog_instancesetting"."id",
         "posthog_instancesetting"."key",
         "posthog_instancesetting"."raw_value"
  FROM "posthog_instancesetting"
  WHERE "posthog_instancesetting"."key" = 'constance:posthog:PERSON_ON_EVENTS_ENABLED'
  ORDER BY "posthog_instancesetting"."id" ASC
  LIMIT 1 /*controller='team-detail',route='api/projects/%28%3FP%3Cid%3E%5B%5E/.%5D%2B%29/%3F%24'*/
  '''
# ---
# name: TestDecide.test_decide_doesnt_error_out_when_database_is_down.6
  '''
  SELECT "posthog_instancesetting"."id",
         "posthog_instancesetting"."key",
         "posthog_instancesetting"."raw_value"
  FROM "posthog_instancesetting"
  WHERE "posthog_instancesetting"."key" = 'constance:posthog:GROUPS_ON_EVENTS_ENABLED'
  ORDER BY "posthog_instancesetting"."id" ASC
  LIMIT 1 /*controller='team-detail',route='api/projects/%28%3FP%3Cid%3E%5B%5E/.%5D%2B%29/%3F%24'*/
  '''
# ---
# name: TestDecide.test_decide_doesnt_error_out_when_database_is_down.7
  '''
  SELECT "posthog_user"."id",
         "posthog_user"."password",
         "posthog_user"."last_login",
         "posthog_user"."first_name",
         "posthog_user"."last_name",
         "posthog_user"."is_staff",
         "posthog_user"."is_active",
         "posthog_user"."date_joined",
         "posthog_user"."uuid",
         "posthog_user"."current_organization_id",
         "posthog_user"."current_team_id",
         "posthog_user"."email",
         "posthog_user"."pending_email",
         "posthog_user"."temporary_token",
         "posthog_user"."distinct_id",
         "posthog_user"."is_email_verified",
         "posthog_user"."has_seen_product_intro_for",
         "posthog_user"."strapi_id",
         "posthog_user"."email_opt_in",
         "posthog_user"."theme_mode",
         "posthog_user"."partial_notification_settings",
         "posthog_user"."anonymize_data",
         "posthog_user"."toolbar_mode",
         "posthog_user"."events_column_config"
  FROM "posthog_user"
  WHERE "posthog_user"."id" = 2
  LIMIT 21
  '''
# ---
# name: TestDecide.test_decide_doesnt_error_out_when_database_is_down.8
  '''
  SELECT "posthog_featureflag"."id",
         "posthog_featureflag"."key",
         "posthog_featureflag"."name",
         "posthog_featureflag"."filters",
         "posthog_featureflag"."rollout_percentage",
         "posthog_featureflag"."team_id",
         "posthog_featureflag"."created_by_id",
         "posthog_featureflag"."created_at",
         "posthog_featureflag"."deleted",
         "posthog_featureflag"."active",
         "posthog_featureflag"."rollback_conditions",
         "posthog_featureflag"."performed_rollback",
         "posthog_featureflag"."ensure_experience_continuity",
         "posthog_featureflag"."usage_dashboard_id",
         "posthog_featureflag"."has_enriched_analytics"
  FROM "posthog_featureflag"
  WHERE ("posthog_featureflag"."active"
         AND NOT "posthog_featureflag"."deleted"
         AND "posthog_featureflag"."team_id" = 2)
  '''
# ---
# name: TestDecide.test_decide_doesnt_error_out_when_database_is_down.9
  '''
  SELECT "posthog_pluginconfig"."id",
         "posthog_pluginconfig"."web_token",
         "posthog_pluginsourcefile"."updated_at",
         "posthog_plugin"."updated_at",
         "posthog_pluginconfig"."updated_at"
  FROM "posthog_pluginconfig"
  INNER JOIN "posthog_plugin" ON ("posthog_pluginconfig"."plugin_id" = "posthog_plugin"."id")
  INNER JOIN "posthog_pluginsourcefile" ON ("posthog_plugin"."id" = "posthog_pluginsourcefile"."plugin_id")
  WHERE ("posthog_pluginconfig"."enabled"
         AND "posthog_pluginsourcefile"."filename" = 'site.ts'
         AND "posthog_pluginsourcefile"."status" = 'TRANSPILED'
         AND "posthog_pluginconfig"."team_id" = 2)
  '''
# ---
# name: TestDecide.test_flag_with_behavioural_cohorts
  '''
  SELECT "posthog_user"."id",
         "posthog_user"."password",
         "posthog_user"."last_login",
         "posthog_user"."first_name",
         "posthog_user"."last_name",
         "posthog_user"."is_staff",
         "posthog_user"."is_active",
         "posthog_user"."date_joined",
         "posthog_user"."uuid",
         "posthog_user"."current_organization_id",
         "posthog_user"."current_team_id",
         "posthog_user"."email",
         "posthog_user"."pending_email",
         "posthog_user"."temporary_token",
         "posthog_user"."distinct_id",
         "posthog_user"."is_email_verified",
         "posthog_user"."has_seen_product_intro_for",
         "posthog_user"."strapi_id",
         "posthog_user"."email_opt_in",
         "posthog_user"."theme_mode",
         "posthog_user"."partial_notification_settings",
         "posthog_user"."anonymize_data",
         "posthog_user"."toolbar_mode",
         "posthog_user"."events_column_config"
  FROM "posthog_user"
  WHERE "posthog_user"."id" = 2
  LIMIT 21
  '''
# ---
# name: TestDecide.test_flag_with_behavioural_cohorts.1
  '''
  SELECT "posthog_team"."id",
         "posthog_team"."uuid",
         "posthog_team"."organization_id",
         "posthog_team"."api_token",
         "posthog_team"."app_urls",
         "posthog_team"."name",
         "posthog_team"."slack_incoming_webhook",
         "posthog_team"."created_at",
         "posthog_team"."updated_at",
         "posthog_team"."anonymize_ips",
         "posthog_team"."completed_snippet_onboarding",
         "posthog_team"."has_completed_onboarding_for",
         "posthog_team"."ingested_event",
         "posthog_team"."autocapture_opt_out",
         "posthog_team"."autocapture_exceptions_opt_in",
         "posthog_team"."autocapture_exceptions_errors_to_ignore",
         "posthog_team"."session_recording_opt_in",
         "posthog_team"."session_recording_sample_rate",
         "posthog_team"."session_recording_minimum_duration_milliseconds",
         "posthog_team"."session_recording_linked_flag",
         "posthog_team"."session_recording_network_payload_capture_config",
         "posthog_team"."session_recording_config",
         "posthog_team"."capture_console_log_opt_in",
         "posthog_team"."capture_performance_opt_in",
         "posthog_team"."surveys_opt_in",
         "posthog_team"."session_recording_version",
         "posthog_team"."signup_token",
         "posthog_team"."is_demo",
         "posthog_team"."access_control",
         "posthog_team"."week_start_day",
         "posthog_team"."inject_web_apps",
         "posthog_team"."test_account_filters",
         "posthog_team"."test_account_filters_default_checked",
         "posthog_team"."path_cleaning_filters",
         "posthog_team"."timezone",
         "posthog_team"."data_attributes",
         "posthog_team"."person_display_name_properties",
         "posthog_team"."live_events_columns",
         "posthog_team"."recording_domains",
         "posthog_team"."primary_dashboard_id",
         "posthog_team"."extra_settings",
         "posthog_team"."correlation_config",
         "posthog_team"."session_recording_retention_period_days",
         "posthog_team"."plugins_opt_in",
         "posthog_team"."opt_out_capture",
         "posthog_team"."event_names",
         "posthog_team"."event_names_with_usage",
         "posthog_team"."event_properties",
         "posthog_team"."event_properties_with_usage",
         "posthog_team"."event_properties_numerical",
         "posthog_team"."external_data_workspace_id",
         "posthog_team"."external_data_workspace_last_synced_at"
  FROM "posthog_team"
  WHERE "posthog_team"."id" = 2
  LIMIT 21
  '''
# ---
# name: TestDecide.test_flag_with_behavioural_cohorts.2
  '''
  SELECT "posthog_featureflag"."id",
         "posthog_featureflag"."key",
         "posthog_featureflag"."name",
         "posthog_featureflag"."filters",
         "posthog_featureflag"."rollout_percentage",
         "posthog_featureflag"."team_id",
         "posthog_featureflag"."created_by_id",
         "posthog_featureflag"."created_at",
         "posthog_featureflag"."deleted",
         "posthog_featureflag"."active",
         "posthog_featureflag"."rollback_conditions",
         "posthog_featureflag"."performed_rollback",
         "posthog_featureflag"."ensure_experience_continuity",
         "posthog_featureflag"."usage_dashboard_id",
         "posthog_featureflag"."has_enriched_analytics"
  FROM "posthog_featureflag"
  WHERE ("posthog_featureflag"."active"
         AND NOT "posthog_featureflag"."deleted"
         AND "posthog_featureflag"."team_id" = 2)
  '''
# ---
# name: TestDecide.test_flag_with_behavioural_cohorts.3
  '''
  SELECT "posthog_cohort"."id",
         "posthog_cohort"."name",
         "posthog_cohort"."description",
         "posthog_cohort"."team_id",
         "posthog_cohort"."deleted",
         "posthog_cohort"."filters",
         "posthog_cohort"."query",
         "posthog_cohort"."version",
         "posthog_cohort"."pending_version",
         "posthog_cohort"."count",
         "posthog_cohort"."created_by_id",
         "posthog_cohort"."created_at",
         "posthog_cohort"."is_calculating",
         "posthog_cohort"."last_calculation",
         "posthog_cohort"."errors_calculating",
         "posthog_cohort"."is_static",
         "posthog_cohort"."groups"
  FROM "posthog_cohort"
  WHERE (NOT "posthog_cohort"."deleted"
         AND "posthog_cohort"."team_id" = 2)
  '''
# ---
# name: TestDecide.test_flag_with_behavioural_cohorts.4
  '''
  SELECT "posthog_cohort"."id",
         "posthog_cohort"."name",
         "posthog_cohort"."description",
         "posthog_cohort"."team_id",
         "posthog_cohort"."deleted",
         "posthog_cohort"."filters",
         "posthog_cohort"."query",
         "posthog_cohort"."version",
         "posthog_cohort"."pending_version",
         "posthog_cohort"."count",
         "posthog_cohort"."created_by_id",
         "posthog_cohort"."created_at",
         "posthog_cohort"."is_calculating",
         "posthog_cohort"."last_calculation",
         "posthog_cohort"."errors_calculating",
         "posthog_cohort"."is_static",
         "posthog_cohort"."groups"
  FROM "posthog_cohort"
  WHERE (NOT "posthog_cohort"."deleted"
         AND "posthog_cohort"."team_id" = 2)
  '''
# ---
# name: TestDecide.test_flag_with_regular_cohorts
  '''
  SELECT "posthog_user"."id",
         "posthog_user"."password",
         "posthog_user"."last_login",
         "posthog_user"."first_name",
         "posthog_user"."last_name",
         "posthog_user"."is_staff",
         "posthog_user"."is_active",
         "posthog_user"."date_joined",
         "posthog_user"."uuid",
         "posthog_user"."current_organization_id",
         "posthog_user"."current_team_id",
         "posthog_user"."email",
         "posthog_user"."pending_email",
         "posthog_user"."temporary_token",
         "posthog_user"."distinct_id",
         "posthog_user"."is_email_verified",
         "posthog_user"."has_seen_product_intro_for",
         "posthog_user"."strapi_id",
         "posthog_user"."email_opt_in",
         "posthog_user"."theme_mode",
         "posthog_user"."partial_notification_settings",
         "posthog_user"."anonymize_data",
         "posthog_user"."toolbar_mode",
         "posthog_user"."events_column_config"
  FROM "posthog_user"
  WHERE "posthog_user"."id" = 2
  LIMIT 21
  '''
# ---
# name: TestDecide.test_flag_with_regular_cohorts.1
  '''
  SELECT "posthog_team"."id",
         "posthog_team"."uuid",
         "posthog_team"."organization_id",
         "posthog_team"."api_token",
         "posthog_team"."app_urls",
         "posthog_team"."name",
         "posthog_team"."slack_incoming_webhook",
         "posthog_team"."created_at",
         "posthog_team"."updated_at",
         "posthog_team"."anonymize_ips",
         "posthog_team"."completed_snippet_onboarding",
         "posthog_team"."has_completed_onboarding_for",
         "posthog_team"."ingested_event",
         "posthog_team"."autocapture_opt_out",
         "posthog_team"."autocapture_exceptions_opt_in",
         "posthog_team"."autocapture_exceptions_errors_to_ignore",
         "posthog_team"."session_recording_opt_in",
         "posthog_team"."session_recording_sample_rate",
         "posthog_team"."session_recording_minimum_duration_milliseconds",
         "posthog_team"."session_recording_linked_flag",
         "posthog_team"."session_recording_network_payload_capture_config",
         "posthog_team"."session_recording_config",
         "posthog_team"."capture_console_log_opt_in",
         "posthog_team"."capture_performance_opt_in",
         "posthog_team"."surveys_opt_in",
         "posthog_team"."session_recording_version",
         "posthog_team"."signup_token",
         "posthog_team"."is_demo",
         "posthog_team"."access_control",
         "posthog_team"."week_start_day",
         "posthog_team"."inject_web_apps",
         "posthog_team"."test_account_filters",
         "posthog_team"."test_account_filters_default_checked",
         "posthog_team"."path_cleaning_filters",
         "posthog_team"."timezone",
         "posthog_team"."data_attributes",
         "posthog_team"."person_display_name_properties",
         "posthog_team"."live_events_columns",
         "posthog_team"."recording_domains",
         "posthog_team"."primary_dashboard_id",
         "posthog_team"."extra_settings",
         "posthog_team"."correlation_config",
         "posthog_team"."session_recording_retention_period_days",
         "posthog_team"."plugins_opt_in",
         "posthog_team"."opt_out_capture",
         "posthog_team"."event_names",
         "posthog_team"."event_names_with_usage",
         "posthog_team"."event_properties",
         "posthog_team"."event_properties_with_usage",
         "posthog_team"."event_properties_numerical",
         "posthog_team"."external_data_workspace_id",
         "posthog_team"."external_data_workspace_last_synced_at"
  FROM "posthog_team"
  WHERE "posthog_team"."id" = 2
  LIMIT 21
  '''
# ---
# name: TestDecide.test_flag_with_regular_cohorts.2
  '''
  SELECT "posthog_featureflag"."id",
         "posthog_featureflag"."key",
         "posthog_featureflag"."name",
         "posthog_featureflag"."filters",
         "posthog_featureflag"."rollout_percentage",
         "posthog_featureflag"."team_id",
         "posthog_featureflag"."created_by_id",
         "posthog_featureflag"."created_at",
         "posthog_featureflag"."deleted",
         "posthog_featureflag"."active",
         "posthog_featureflag"."rollback_conditions",
         "posthog_featureflag"."performed_rollback",
         "posthog_featureflag"."ensure_experience_continuity",
         "posthog_featureflag"."usage_dashboard_id",
         "posthog_featureflag"."has_enriched_analytics"
  FROM "posthog_featureflag"
  WHERE ("posthog_featureflag"."active"
         AND NOT "posthog_featureflag"."deleted"
         AND "posthog_featureflag"."team_id" = 2)
  '''
# ---
# name: TestDecide.test_flag_with_regular_cohorts.3
  '''
  SELECT "posthog_cohort"."id",
         "posthog_cohort"."name",
         "posthog_cohort"."description",
         "posthog_cohort"."team_id",
         "posthog_cohort"."deleted",
         "posthog_cohort"."filters",
         "posthog_cohort"."query",
         "posthog_cohort"."version",
         "posthog_cohort"."pending_version",
         "posthog_cohort"."count",
         "posthog_cohort"."created_by_id",
         "posthog_cohort"."created_at",
         "posthog_cohort"."is_calculating",
         "posthog_cohort"."last_calculation",
         "posthog_cohort"."errors_calculating",
         "posthog_cohort"."is_static",
         "posthog_cohort"."groups"
  FROM "posthog_cohort"
  WHERE (NOT "posthog_cohort"."deleted"
         AND "posthog_cohort"."team_id" = 2)
  '''
# ---
# name: TestDecide.test_flag_with_regular_cohorts.4
  '''
  SELECT (("posthog_person"."properties" -> '$some_prop_1') = '"something_1"'
          AND "posthog_person"."properties" ? '$some_prop_1'
          AND NOT (("posthog_person"."properties" -> '$some_prop_1') = 'null')) AS "flag_X_condition_0"
  FROM "posthog_person"
  INNER JOIN "posthog_persondistinctid" ON ("posthog_person"."id" = "posthog_persondistinctid"."person_id")
  WHERE ("posthog_persondistinctid"."distinct_id" = 'example_id_1'
         AND "posthog_persondistinctid"."team_id" = 2
         AND "posthog_person"."team_id" = 2)
  '''
# ---
# name: TestDecide.test_flag_with_regular_cohorts.5
  '''
  SELECT "posthog_cohort"."id",
         "posthog_cohort"."name",
         "posthog_cohort"."description",
         "posthog_cohort"."team_id",
         "posthog_cohort"."deleted",
         "posthog_cohort"."filters",
         "posthog_cohort"."query",
         "posthog_cohort"."version",
         "posthog_cohort"."pending_version",
         "posthog_cohort"."count",
         "posthog_cohort"."created_by_id",
         "posthog_cohort"."created_at",
         "posthog_cohort"."is_calculating",
         "posthog_cohort"."last_calculation",
         "posthog_cohort"."errors_calculating",
         "posthog_cohort"."is_static",
         "posthog_cohort"."groups"
  FROM "posthog_cohort"
  WHERE (NOT "posthog_cohort"."deleted"
         AND "posthog_cohort"."team_id" = 2)
  '''
# ---
# name: TestDecide.test_flag_with_regular_cohorts.6
  '''
  SELECT (("posthog_person"."properties" -> '$some_prop_1') = '"something_1"'
          AND "posthog_person"."properties" ? '$some_prop_1'
          AND NOT (("posthog_person"."properties" -> '$some_prop_1') = 'null')) AS "flag_X_condition_0"
  FROM "posthog_person"
  INNER JOIN "posthog_persondistinctid" ON ("posthog_person"."id" = "posthog_persondistinctid"."person_id")
  WHERE ("posthog_persondistinctid"."distinct_id" = 'another_id'
         AND "posthog_persondistinctid"."team_id" = 2
         AND "posthog_person"."team_id" = 2)
  '''
# ---
# name: TestDecide.test_web_app_queries
  '''
  SELECT "posthog_team"."id",
         "posthog_team"."uuid",
         "posthog_team"."organization_id",
         "posthog_team"."api_token",
         "posthog_team"."app_urls",
         "posthog_team"."name",
         "posthog_team"."slack_incoming_webhook",
         "posthog_team"."created_at",
         "posthog_team"."updated_at",
         "posthog_team"."anonymize_ips",
         "posthog_team"."completed_snippet_onboarding",
         "posthog_team"."has_completed_onboarding_for",
         "posthog_team"."ingested_event",
         "posthog_team"."autocapture_opt_out",
         "posthog_team"."autocapture_exceptions_opt_in",
         "posthog_team"."autocapture_exceptions_errors_to_ignore",
         "posthog_team"."session_recording_opt_in",
         "posthog_team"."session_recording_sample_rate",
         "posthog_team"."session_recording_minimum_duration_milliseconds",
         "posthog_team"."session_recording_linked_flag",
         "posthog_team"."session_recording_network_payload_capture_config",
         "posthog_team"."session_recording_config",
         "posthog_team"."capture_console_log_opt_in",
         "posthog_team"."capture_performance_opt_in",
         "posthog_team"."surveys_opt_in",
         "posthog_team"."session_recording_version",
         "posthog_team"."signup_token",
         "posthog_team"."is_demo",
         "posthog_team"."access_control",
         "posthog_team"."week_start_day",
         "posthog_team"."inject_web_apps",
         "posthog_team"."test_account_filters",
         "posthog_team"."test_account_filters_default_checked",
         "posthog_team"."path_cleaning_filters",
         "posthog_team"."timezone",
         "posthog_team"."data_attributes",
         "posthog_team"."person_display_name_properties",
         "posthog_team"."live_events_columns",
         "posthog_team"."recording_domains",
         "posthog_team"."primary_dashboard_id",
         "posthog_team"."extra_settings",
         "posthog_team"."correlation_config",
         "posthog_team"."session_recording_retention_period_days",
         "posthog_team"."external_data_workspace_id",
         "posthog_team"."external_data_workspace_last_synced_at"
  FROM "posthog_team"
  WHERE "posthog_team"."api_token" = 'token123'
  LIMIT 21
  '''
# ---
# name: TestDecide.test_web_app_queries.1
  '''
  SELECT "posthog_featureflag"."id",
         "posthog_featureflag"."key",
         "posthog_featureflag"."name",
         "posthog_featureflag"."filters",
         "posthog_featureflag"."rollout_percentage",
         "posthog_featureflag"."team_id",
         "posthog_featureflag"."created_by_id",
         "posthog_featureflag"."created_at",
         "posthog_featureflag"."deleted",
         "posthog_featureflag"."active",
         "posthog_featureflag"."rollback_conditions",
         "posthog_featureflag"."performed_rollback",
         "posthog_featureflag"."ensure_experience_continuity",
         "posthog_featureflag"."usage_dashboard_id",
         "posthog_featureflag"."has_enriched_analytics"
  FROM "posthog_featureflag"
  WHERE ("posthog_featureflag"."active"
         AND NOT "posthog_featureflag"."deleted"
         AND "posthog_featureflag"."team_id" = 2)
  '''
# ---
# name: TestDecide.test_web_app_queries.2
  '''
  SELECT "posthog_pluginconfig"."id",
         "posthog_pluginconfig"."web_token",
         "posthog_pluginsourcefile"."updated_at",
         "posthog_plugin"."updated_at",
         "posthog_pluginconfig"."updated_at"
  FROM "posthog_pluginconfig"
  INNER JOIN "posthog_plugin" ON ("posthog_pluginconfig"."plugin_id" = "posthog_plugin"."id")
  INNER JOIN "posthog_pluginsourcefile" ON ("posthog_plugin"."id" = "posthog_pluginsourcefile"."plugin_id")
  WHERE ("posthog_pluginconfig"."enabled"
         AND "posthog_pluginsourcefile"."filename" = 'site.ts'
         AND "posthog_pluginsourcefile"."status" = 'TRANSPILED'
         AND "posthog_pluginconfig"."team_id" = 2)
  '''
# ---
# name: TestDecide.test_web_app_queries.3
  '''
  SELECT "posthog_pluginconfig"."id",
         "posthog_pluginconfig"."web_token",
         "posthog_pluginsourcefile"."updated_at",
         "posthog_plugin"."updated_at",
         "posthog_pluginconfig"."updated_at"
  FROM "posthog_pluginconfig"
  INNER JOIN "posthog_plugin" ON ("posthog_pluginconfig"."plugin_id" = "posthog_plugin"."id")
  INNER JOIN "posthog_pluginsourcefile" ON ("posthog_plugin"."id" = "posthog_pluginsourcefile"."plugin_id")
  WHERE ("posthog_pluginconfig"."enabled"
         AND "posthog_pluginsourcefile"."filename" = 'site.ts'
         AND "posthog_pluginsourcefile"."status" = 'TRANSPILED'
         AND "posthog_pluginconfig"."team_id" = 2)
  '''
# ---
# name: TestDecide.test_web_app_queries.4
  '''
  SELECT "posthog_pluginconfig"."id",
         "posthog_pluginconfig"."web_token",
         "posthog_pluginsourcefile"."updated_at",
         "posthog_plugin"."updated_at",
         "posthog_pluginconfig"."updated_at"
  FROM "posthog_pluginconfig"
  INNER JOIN "posthog_plugin" ON ("posthog_pluginconfig"."plugin_id" = "posthog_plugin"."id")
  INNER JOIN "posthog_pluginsourcefile" ON ("posthog_plugin"."id" = "posthog_pluginsourcefile"."plugin_id")
  WHERE ("posthog_pluginconfig"."enabled"
         AND "posthog_pluginsourcefile"."filename" = 'site.ts'
         AND "posthog_pluginsourcefile"."status" = 'TRANSPILED'
         AND "posthog_pluginconfig"."team_id" = 2)
  '''
# ---<|MERGE_RESOLUTION|>--- conflicted
+++ resolved
@@ -1,7 +1,4 @@
-<<<<<<< HEAD
-=======
 # serializer version: 1
->>>>>>> e86acf7d
 # name: TestDecide.test_decide_doesnt_error_out_when_database_is_down
   '''
   SELECT "posthog_user"."id",
@@ -90,10 +87,6 @@
   FROM "posthog_team"
   WHERE "posthog_team"."id" = 2
   LIMIT 21 /*controller='team-detail',route='api/projects/%28%3FP%3Cid%3E%5B%5E/.%5D%2B%29/%3F%24'*/
-<<<<<<< HEAD
-  '
----
-=======
   '''
 # ---
 # name: TestDecide.test_decide_doesnt_error_out_when_database_is_down.10
@@ -112,7 +105,6 @@
          AND "posthog_pluginconfig"."team_id" = 2)
   '''
 # ---
->>>>>>> e86acf7d
 # name: TestDecide.test_decide_doesnt_error_out_when_database_is_down.2
   '''
   SELECT "posthog_organizationmembership"."id",
