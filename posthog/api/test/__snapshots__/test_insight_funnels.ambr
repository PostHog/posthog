--- conflicted
+++ resolved
@@ -2,234 +2,6 @@
 # name: ClickhouseTestFunnelTypes.test_funnel_time_to_convert_auto_bins
   '''
   /* user_id:0 request:_snapshot_ */
-<<<<<<< HEAD
-  SELECT fill.bin_from_seconds AS bin_from_seconds,
-         results.person_count AS person_count,
-  
-    (SELECT histogram_params.average_conversion_time AS average_conversion_time
-     FROM
-       (SELECT ifNull(floor(min(step_runs.step_1_average_conversion_time_inner)), 0) AS from_seconds,
-               ifNull(ceil(max(step_runs.step_1_average_conversion_time_inner)), 1) AS to_seconds,
-               round(avg(step_runs.step_1_average_conversion_time_inner), 2) AS average_conversion_time,
-               count() AS sample_count,
-               least(60, greatest(1, ceil(cbrt(ifNull(sample_count, 0))))) AS bin_count,
-               ceil(divide(minus(to_seconds, from_seconds), bin_count)) AS bin_width_seconds_raw,
-               if(ifNull(greater(bin_width_seconds_raw, 0), 0), bin_width_seconds_raw, 60) AS bin_width_seconds
-        FROM
-          (SELECT aggregation_target AS aggregation_target,
-                  steps AS steps,
-                  avg(step_1_conversion_time) AS step_1_average_conversion_time_inner,
-                  avg(step_2_conversion_time) AS step_2_average_conversion_time_inner,
-                  median(step_1_conversion_time) AS step_1_median_conversion_time_inner,
-                  median(step_2_conversion_time) AS step_2_median_conversion_time_inner
-           FROM
-             (SELECT aggregation_target AS aggregation_target,
-                     steps AS steps,
-                     max(steps) OVER (PARTITION BY aggregation_target) AS max_steps,
-                                     step_1_conversion_time AS step_1_conversion_time,
-                                     step_2_conversion_time AS step_2_conversion_time
-              FROM
-                (SELECT aggregation_target AS aggregation_target,
-                        timestamp AS timestamp,
-                        step_0 AS step_0,
-                        latest_0 AS latest_0,
-                        step_1 AS step_1,
-                        latest_1 AS latest_1,
-                        step_2 AS step_2,
-                        latest_2 AS latest_2,
-                        if(and(ifNull(lessOrEquals(latest_0, latest_1), 0), ifNull(lessOrEquals(latest_1, plus(toTimeZone(latest_0, 'UTC'), toIntervalDay(14))), 0), ifNull(lessOrEquals(latest_1, latest_2), 0), ifNull(lessOrEquals(latest_2, plus(toTimeZone(latest_0, 'UTC'), toIntervalDay(14))), 0)), 3, if(and(ifNull(lessOrEquals(latest_0, latest_1), 0), ifNull(lessOrEquals(latest_1, plus(toTimeZone(latest_0, 'UTC'), toIntervalDay(14))), 0)), 2, 1)) AS steps,
-                        if(and(isNotNull(latest_1), ifNull(lessOrEquals(latest_1, plus(toTimeZone(latest_0, 'UTC'), toIntervalDay(14))), 0)), dateDiff('second', latest_0, latest_1), NULL) AS step_1_conversion_time,
-                        if(and(isNotNull(latest_2), ifNull(lessOrEquals(latest_2, plus(toTimeZone(latest_1, 'UTC'), toIntervalDay(14))), 0)), dateDiff('second', latest_1, latest_2), NULL) AS step_2_conversion_time
-                 FROM
-                   (SELECT aggregation_target AS aggregation_target,
-                           timestamp AS timestamp,
-                           step_0 AS step_0,
-                           latest_0 AS latest_0,
-                           step_1 AS step_1,
-                           latest_1 AS latest_1,
-                           step_2 AS step_2,
-                           min(latest_2) OVER (PARTITION BY aggregation_target
-                                               ORDER BY timestamp DESC ROWS BETWEEN UNBOUNDED PRECEDING AND 0 PRECEDING) AS latest_2
-                    FROM
-                      (SELECT aggregation_target AS aggregation_target,
-                              timestamp AS timestamp,
-                              step_0 AS step_0,
-                              latest_0 AS latest_0,
-                              step_1 AS step_1,
-                              latest_1 AS latest_1,
-                              step_2 AS step_2,
-                              if(ifNull(less(latest_2, latest_1), 0), NULL, latest_2) AS latest_2
-                       FROM
-                         (SELECT aggregation_target AS aggregation_target,
-                                 timestamp AS timestamp,
-                                 step_0 AS step_0,
-                                 latest_0 AS latest_0,
-                                 step_1 AS step_1,
-                                 min(latest_1) OVER (PARTITION BY aggregation_target
-                                                     ORDER BY timestamp DESC ROWS BETWEEN UNBOUNDED PRECEDING AND 0 PRECEDING) AS latest_1,
-                                                    step_2 AS step_2,
-                                                    min(latest_2) OVER (PARTITION BY aggregation_target
-                                                                        ORDER BY timestamp DESC ROWS BETWEEN UNBOUNDED PRECEDING AND 0 PRECEDING) AS latest_2
-                          FROM
-                            (SELECT toTimeZone(e.timestamp, 'UTC') AS timestamp,
-                                    if(not(empty(e__override.distinct_id)), e__override.person_id, e.person_id) AS aggregation_target,
-                                    if(equals(e.event, 'step one'), 1, 0) AS step_0,
-                                    if(ifNull(equals(step_0, 1), 0), timestamp, NULL) AS latest_0,
-                                    if(equals(e.event, 'step two'), 1, 0) AS step_1,
-                                    if(ifNull(equals(step_1, 1), 0), timestamp, NULL) AS latest_1,
-                                    if(equals(e.event, 'step three'), 1, 0) AS step_2,
-                                    if(ifNull(equals(step_2, 1), 0), timestamp, NULL) AS latest_2
-                             FROM events AS e
-                             LEFT OUTER JOIN
-                               (SELECT tupleElement(argMax(tuple(person_distinct_id_overrides.person_id), person_distinct_id_overrides.version), 1) AS person_id,
-                                       person_distinct_id_overrides.distinct_id AS distinct_id
-                                FROM person_distinct_id_overrides
-                                WHERE equals(person_distinct_id_overrides.team_id, 99999)
-                                GROUP BY person_distinct_id_overrides.distinct_id
-                                HAVING ifNull(equals(tupleElement(argMax(tuple(person_distinct_id_overrides.is_deleted), person_distinct_id_overrides.version), 1), 0), 0) SETTINGS optimize_aggregation_in_order=1) AS e__override ON equals(e.distinct_id, e__override.distinct_id)
-                             WHERE and(equals(e.team_id, 99999), and(and(greaterOrEquals(toTimeZone(e.timestamp, 'UTC'), toDateTime64('2021-06-07 00:00:00.000000', 6, 'UTC')), lessOrEquals(toTimeZone(e.timestamp, 'UTC'), toDateTime64('2021-06-13 23:59:59.999999', 6, 'UTC'))), in(e.event, tuple('step one', 'step three', 'step two'))), or(ifNull(equals(step_0, 1), 0), ifNull(equals(step_1, 1), 0), ifNull(equals(step_2, 1), 0)))))))
-                 WHERE ifNull(equals(step_0, 1), 0)))
-           GROUP BY aggregation_target,
-                    steps
-           HAVING ifNull(equals(steps, max(max_steps)), isNull(steps)
-                         and isNull(max(max_steps)))) AS step_runs
-        WHERE isNotNull(step_runs.step_1_average_conversion_time_inner)) AS histogram_params) AS average_conversion_time
-  FROM
-    (SELECT plus(
-                   (SELECT histogram_params.from_seconds AS from_seconds
-                    FROM
-                      (SELECT ifNull(floor(min(step_runs.step_1_average_conversion_time_inner)), 0) AS from_seconds, ifNull(ceil(max(step_runs.step_1_average_conversion_time_inner)), 1) AS to_seconds, round(avg(step_runs.step_1_average_conversion_time_inner), 2) AS average_conversion_time, count() AS sample_count, least(60, greatest(1, ceil(cbrt(ifNull(sample_count, 0))))) AS bin_count, ceil(divide(minus(to_seconds, from_seconds), bin_count)) AS bin_width_seconds_raw, if(ifNull(greater(bin_width_seconds_raw, 0), 0), bin_width_seconds_raw, 60) AS bin_width_seconds
-                       FROM
-                         (SELECT aggregation_target AS aggregation_target, steps AS steps, avg(step_1_conversion_time) AS step_1_average_conversion_time_inner, avg(step_2_conversion_time) AS step_2_average_conversion_time_inner, median(step_1_conversion_time) AS step_1_median_conversion_time_inner, median(step_2_conversion_time) AS step_2_median_conversion_time_inner
-                          FROM
-                            (SELECT aggregation_target AS aggregation_target, steps AS steps, max(steps) OVER (PARTITION BY aggregation_target) AS max_steps, step_1_conversion_time AS step_1_conversion_time, step_2_conversion_time AS step_2_conversion_time
-                             FROM
-                               (SELECT aggregation_target AS aggregation_target, timestamp AS timestamp, step_0 AS step_0, latest_0 AS latest_0, step_1 AS step_1, latest_1 AS latest_1, step_2 AS step_2, latest_2 AS latest_2, if(and(ifNull(lessOrEquals(latest_0, latest_1), 0), ifNull(lessOrEquals(latest_1, plus(toTimeZone(latest_0, 'UTC'), toIntervalDay(14))), 0), ifNull(lessOrEquals(latest_1, latest_2), 0), ifNull(lessOrEquals(latest_2, plus(toTimeZone(latest_0, 'UTC'), toIntervalDay(14))), 0)), 3, if(and(ifNull(lessOrEquals(latest_0, latest_1), 0), ifNull(lessOrEquals(latest_1, plus(toTimeZone(latest_0, 'UTC'), toIntervalDay(14))), 0)), 2, 1)) AS steps, if(and(isNotNull(latest_1), ifNull(lessOrEquals(latest_1, plus(toTimeZone(latest_0, 'UTC'), toIntervalDay(14))), 0)), dateDiff('second', latest_0, latest_1), NULL) AS step_1_conversion_time, if(and(isNotNull(latest_2), ifNull(lessOrEquals(latest_2, plus(toTimeZone(latest_1, 'UTC'), toIntervalDay(14))), 0)), dateDiff('second', latest_1, latest_2), NULL) AS step_2_conversion_time
-                                FROM
-                                  (SELECT aggregation_target AS aggregation_target, timestamp AS timestamp, step_0 AS step_0, latest_0 AS latest_0, step_1 AS step_1, latest_1 AS latest_1, step_2 AS step_2, min(latest_2) OVER (PARTITION BY aggregation_target
-                                                                                                                                                                                                                                  ORDER BY timestamp DESC ROWS BETWEEN UNBOUNDED PRECEDING AND 0 PRECEDING) AS latest_2
-                                   FROM
-                                     (SELECT aggregation_target AS aggregation_target, timestamp AS timestamp, step_0 AS step_0, latest_0 AS latest_0, step_1 AS step_1, latest_1 AS latest_1, step_2 AS step_2, if(ifNull(less(latest_2, latest_1), 0), NULL, latest_2) AS latest_2
-                                      FROM
-                                        (SELECT aggregation_target AS aggregation_target, timestamp AS timestamp, step_0 AS step_0, latest_0 AS latest_0, step_1 AS step_1, min(latest_1) OVER (PARTITION BY aggregation_target
-                                                                                                                                                                                                ORDER BY timestamp DESC ROWS BETWEEN UNBOUNDED PRECEDING AND 0 PRECEDING) AS latest_1, step_2 AS step_2, min(latest_2) OVER (PARTITION BY aggregation_target
-                                                                                                                                                                                                                                                                                                                             ORDER BY timestamp DESC ROWS BETWEEN UNBOUNDED PRECEDING AND 0 PRECEDING) AS latest_2
-                                         FROM
-                                           (SELECT toTimeZone(e.timestamp, 'UTC') AS timestamp, if(not(empty(e__override.distinct_id)), e__override.person_id, e.person_id) AS aggregation_target, if(equals(e.event, 'step one'), 1, 0) AS step_0, if(ifNull(equals(step_0, 1), 0), timestamp, NULL) AS latest_0, if(equals(e.event, 'step two'), 1, 0) AS step_1, if(ifNull(equals(step_1, 1), 0), timestamp, NULL) AS latest_1, if(equals(e.event, 'step three'), 1, 0) AS step_2, if(ifNull(equals(step_2, 1), 0), timestamp, NULL) AS latest_2
-                                            FROM events AS e
-                                            LEFT OUTER JOIN
-                                              (SELECT tupleElement(argMax(tuple(person_distinct_id_overrides.person_id), person_distinct_id_overrides.version), 1) AS person_id, person_distinct_id_overrides.distinct_id AS distinct_id
-                                               FROM person_distinct_id_overrides
-                                               WHERE equals(person_distinct_id_overrides.team_id, 99999)
-                                               GROUP BY person_distinct_id_overrides.distinct_id
-                                               HAVING ifNull(equals(tupleElement(argMax(tuple(person_distinct_id_overrides.is_deleted), person_distinct_id_overrides.version), 1), 0), 0) SETTINGS optimize_aggregation_in_order=1) AS e__override ON equals(e.distinct_id, e__override.distinct_id)
-                                            WHERE and(equals(e.team_id, 99999), and(and(greaterOrEquals(toTimeZone(e.timestamp, 'UTC'), toDateTime64('2021-06-07 00:00:00.000000', 6, 'UTC')), lessOrEquals(toTimeZone(e.timestamp, 'UTC'), toDateTime64('2021-06-13 23:59:59.999999', 6, 'UTC'))), in(e.event, tuple('step one', 'step three', 'step two'))), or(ifNull(equals(step_0, 1), 0), ifNull(equals(step_1, 1), 0), ifNull(equals(step_2, 1), 0)))))))
-                                WHERE ifNull(equals(step_0, 1), 0)))
-                          GROUP BY aggregation_target, steps
-                          HAVING ifNull(equals(steps, max(max_steps)), isNull(steps)
-                                        and isNull(max(max_steps)))) AS step_runs
-                       WHERE isNotNull(step_runs.step_1_average_conversion_time_inner)) AS histogram_params), multiply(floor(divide(minus(step_runs.step_1_average_conversion_time_inner,
-                                                                                                                                            (SELECT histogram_params.from_seconds AS from_seconds
-                                                                                                                                             FROM
-                                                                                                                                               (SELECT ifNull(floor(min(step_runs.step_1_average_conversion_time_inner)), 0) AS from_seconds, ifNull(ceil(max(step_runs.step_1_average_conversion_time_inner)), 1) AS to_seconds, round(avg(step_runs.step_1_average_conversion_time_inner), 2) AS average_conversion_time, count() AS sample_count, least(60, greatest(1, ceil(cbrt(ifNull(sample_count, 0))))) AS bin_count, ceil(divide(minus(to_seconds, from_seconds), bin_count)) AS bin_width_seconds_raw, if(ifNull(greater(bin_width_seconds_raw, 0), 0), bin_width_seconds_raw, 60) AS bin_width_seconds
-                                                                                                                                                FROM
-                                                                                                                                                  (SELECT aggregation_target AS aggregation_target, steps AS steps, avg(step_1_conversion_time) AS step_1_average_conversion_time_inner, avg(step_2_conversion_time) AS step_2_average_conversion_time_inner, median(step_1_conversion_time) AS step_1_median_conversion_time_inner, median(step_2_conversion_time) AS step_2_median_conversion_time_inner
-                                                                                                                                                   FROM
-                                                                                                                                                     (SELECT aggregation_target AS aggregation_target, steps AS steps, max(steps) OVER (PARTITION BY aggregation_target) AS max_steps, step_1_conversion_time AS step_1_conversion_time, step_2_conversion_time AS step_2_conversion_time
-                                                                                                                                                      FROM
-                                                                                                                                                        (SELECT aggregation_target AS aggregation_target, timestamp AS timestamp, step_0 AS step_0, latest_0 AS latest_0, step_1 AS step_1, latest_1 AS latest_1, step_2 AS step_2, latest_2 AS latest_2, if(and(ifNull(lessOrEquals(latest_0, latest_1), 0), ifNull(lessOrEquals(latest_1, plus(toTimeZone(latest_0, 'UTC'), toIntervalDay(14))), 0), ifNull(lessOrEquals(latest_1, latest_2), 0), ifNull(lessOrEquals(latest_2, plus(toTimeZone(latest_0, 'UTC'), toIntervalDay(14))), 0)), 3, if(and(ifNull(lessOrEquals(latest_0, latest_1), 0), ifNull(lessOrEquals(latest_1, plus(toTimeZone(latest_0, 'UTC'), toIntervalDay(14))), 0)), 2, 1)) AS steps, if(and(isNotNull(latest_1), ifNull(lessOrEquals(latest_1, plus(toTimeZone(latest_0, 'UTC'), toIntervalDay(14))), 0)), dateDiff('second', latest_0, latest_1), NULL) AS step_1_conversion_time, if(and(isNotNull(latest_2), ifNull(lessOrEquals(latest_2, plus(toTimeZone(latest_1, 'UTC'), toIntervalDay(14))), 0)), dateDiff('second', latest_1, latest_2), NULL) AS step_2_conversion_time
-                                                                                                                                                         FROM
-                                                                                                                                                           (SELECT aggregation_target AS aggregation_target, timestamp AS timestamp, step_0 AS step_0, latest_0 AS latest_0, step_1 AS step_1, latest_1 AS latest_1, step_2 AS step_2, min(latest_2) OVER (PARTITION BY aggregation_target
-                                                                                                                                                                                                                                                                                                                                                           ORDER BY timestamp DESC ROWS BETWEEN UNBOUNDED PRECEDING AND 0 PRECEDING) AS latest_2
-                                                                                                                                                            FROM
-                                                                                                                                                              (SELECT aggregation_target AS aggregation_target, timestamp AS timestamp, step_0 AS step_0, latest_0 AS latest_0, step_1 AS step_1, latest_1 AS latest_1, step_2 AS step_2, if(ifNull(less(latest_2, latest_1), 0), NULL, latest_2) AS latest_2
-                                                                                                                                                               FROM
-                                                                                                                                                                 (SELECT aggregation_target AS aggregation_target, timestamp AS timestamp, step_0 AS step_0, latest_0 AS latest_0, step_1 AS step_1, min(latest_1) OVER (PARTITION BY aggregation_target
-                                                                                                                                                                                                                                                                                                                         ORDER BY timestamp DESC ROWS BETWEEN UNBOUNDED PRECEDING AND 0 PRECEDING) AS latest_1, step_2 AS step_2, min(latest_2) OVER (PARTITION BY aggregation_target
-                                                                                                                                                                                                                                                                                                                                                                                                                                                      ORDER BY timestamp DESC ROWS BETWEEN UNBOUNDED PRECEDING AND 0 PRECEDING) AS latest_2
-                                                                                                                                                                  FROM
-                                                                                                                                                                    (SELECT toTimeZone(e.timestamp, 'UTC') AS timestamp, if(not(empty(e__override.distinct_id)), e__override.person_id, e.person_id) AS aggregation_target, if(equals(e.event, 'step one'), 1, 0) AS step_0, if(ifNull(equals(step_0, 1), 0), timestamp, NULL) AS latest_0, if(equals(e.event, 'step two'), 1, 0) AS step_1, if(ifNull(equals(step_1, 1), 0), timestamp, NULL) AS latest_1, if(equals(e.event, 'step three'), 1, 0) AS step_2, if(ifNull(equals(step_2, 1), 0), timestamp, NULL) AS latest_2
-                                                                                                                                                                     FROM events AS e
-                                                                                                                                                                     LEFT OUTER JOIN
-                                                                                                                                                                       (SELECT tupleElement(argMax(tuple(person_distinct_id_overrides.person_id), person_distinct_id_overrides.version), 1) AS person_id, person_distinct_id_overrides.distinct_id AS distinct_id
-                                                                                                                                                                        FROM person_distinct_id_overrides
-                                                                                                                                                                        WHERE equals(person_distinct_id_overrides.team_id, 99999)
-                                                                                                                                                                        GROUP BY person_distinct_id_overrides.distinct_id
-                                                                                                                                                                        HAVING ifNull(equals(tupleElement(argMax(tuple(person_distinct_id_overrides.is_deleted), person_distinct_id_overrides.version), 1), 0), 0) SETTINGS optimize_aggregation_in_order=1) AS e__override ON equals(e.distinct_id, e__override.distinct_id)
-                                                                                                                                                                     WHERE and(equals(e.team_id, 99999), and(and(greaterOrEquals(toTimeZone(e.timestamp, 'UTC'), toDateTime64('2021-06-07 00:00:00.000000', 6, 'UTC')), lessOrEquals(toTimeZone(e.timestamp, 'UTC'), toDateTime64('2021-06-13 23:59:59.999999', 6, 'UTC'))), in(e.event, tuple('step one', 'step three', 'step two'))), or(ifNull(equals(step_0, 1), 0), ifNull(equals(step_1, 1), 0), ifNull(equals(step_2, 1), 0)))))))
-                                                                                                                                                         WHERE ifNull(equals(step_0, 1), 0)))
-                                                                                                                                                   GROUP BY aggregation_target, steps
-                                                                                                                                                   HAVING ifNull(equals(steps, max(max_steps)), isNull(steps)
-                                                                                                                                                                 and isNull(max(max_steps)))) AS step_runs
-                                                                                                                                                WHERE isNotNull(step_runs.step_1_average_conversion_time_inner)) AS histogram_params)),
-                                                                                                                                      (SELECT histogram_params.bin_width_seconds AS bin_width_seconds
-                                                                                                                                       FROM
-                                                                                                                                         (SELECT ifNull(floor(min(step_runs.step_1_average_conversion_time_inner)), 0) AS from_seconds, ifNull(ceil(max(step_runs.step_1_average_conversion_time_inner)), 1) AS to_seconds, round(avg(step_runs.step_1_average_conversion_time_inner), 2) AS average_conversion_time, count() AS sample_count, least(60, greatest(1, ceil(cbrt(ifNull(sample_count, 0))))) AS bin_count, ceil(divide(minus(to_seconds, from_seconds), bin_count)) AS bin_width_seconds_raw, if(ifNull(greater(bin_width_seconds_raw, 0), 0), bin_width_seconds_raw, 60) AS bin_width_seconds
-                                                                                                                                          FROM
-                                                                                                                                            (SELECT aggregation_target AS aggregation_target, steps AS steps, avg(step_1_conversion_time) AS step_1_average_conversion_time_inner, avg(step_2_conversion_time) AS step_2_average_conversion_time_inner, median(step_1_conversion_time) AS step_1_median_conversion_time_inner, median(step_2_conversion_time) AS step_2_median_conversion_time_inner
-                                                                                                                                             FROM
-                                                                                                                                               (SELECT aggregation_target AS aggregation_target, steps AS steps, max(steps) OVER (PARTITION BY aggregation_target) AS max_steps, step_1_conversion_time AS step_1_conversion_time, step_2_conversion_time AS step_2_conversion_time
-                                                                                                                                                FROM
-                                                                                                                                                  (SELECT aggregation_target AS aggregation_target, timestamp AS timestamp, step_0 AS step_0, latest_0 AS latest_0, step_1 AS step_1, latest_1 AS latest_1, step_2 AS step_2, latest_2 AS latest_2, if(and(ifNull(lessOrEquals(latest_0, latest_1), 0), ifNull(lessOrEquals(latest_1, plus(toTimeZone(latest_0, 'UTC'), toIntervalDay(14))), 0), ifNull(lessOrEquals(latest_1, latest_2), 0), ifNull(lessOrEquals(latest_2, plus(toTimeZone(latest_0, 'UTC'), toIntervalDay(14))), 0)), 3, if(and(ifNull(lessOrEquals(latest_0, latest_1), 0), ifNull(lessOrEquals(latest_1, plus(toTimeZone(latest_0, 'UTC'), toIntervalDay(14))), 0)), 2, 1)) AS steps, if(and(isNotNull(latest_1), ifNull(lessOrEquals(latest_1, plus(toTimeZone(latest_0, 'UTC'), toIntervalDay(14))), 0)), dateDiff('second', latest_0, latest_1), NULL) AS step_1_conversion_time, if(and(isNotNull(latest_2), ifNull(lessOrEquals(latest_2, plus(toTimeZone(latest_1, 'UTC'), toIntervalDay(14))), 0)), dateDiff('second', latest_1, latest_2), NULL) AS step_2_conversion_time
-                                                                                                                                                   FROM
-                                                                                                                                                     (SELECT aggregation_target AS aggregation_target, timestamp AS timestamp, step_0 AS step_0, latest_0 AS latest_0, step_1 AS step_1, latest_1 AS latest_1, step_2 AS step_2, min(latest_2) OVER (PARTITION BY aggregation_target
-                                                                                                                                                                                                                                                                                                                                                     ORDER BY timestamp DESC ROWS BETWEEN UNBOUNDED PRECEDING AND 0 PRECEDING) AS latest_2
-                                                                                                                                                      FROM
-                                                                                                                                                        (SELECT aggregation_target AS aggregation_target, timestamp AS timestamp, step_0 AS step_0, latest_0 AS latest_0, step_1 AS step_1, latest_1 AS latest_1, step_2 AS step_2, if(ifNull(less(latest_2, latest_1), 0), NULL, latest_2) AS latest_2
-                                                                                                                                                         FROM
-                                                                                                                                                           (SELECT aggregation_target AS aggregation_target, timestamp AS timestamp, step_0 AS step_0, latest_0 AS latest_0, step_1 AS step_1, min(latest_1) OVER (PARTITION BY aggregation_target
-                                                                                                                                                                                                                                                                                                                   ORDER BY timestamp DESC ROWS BETWEEN UNBOUNDED PRECEDING AND 0 PRECEDING) AS latest_1, step_2 AS step_2, min(latest_2) OVER (PARTITION BY aggregation_target
-                                                                                                                                                                                                                                                                                                                                                                                                                                                ORDER BY timestamp DESC ROWS BETWEEN UNBOUNDED PRECEDING AND 0 PRECEDING) AS latest_2
-                                                                                                                                                            FROM
-                                                                                                                                                              (SELECT toTimeZone(e.timestamp, 'UTC') AS timestamp, if(not(empty(e__override.distinct_id)), e__override.person_id, e.person_id) AS aggregation_target, if(equals(e.event, 'step one'), 1, 0) AS step_0, if(ifNull(equals(step_0, 1), 0), timestamp, NULL) AS latest_0, if(equals(e.event, 'step two'), 1, 0) AS step_1, if(ifNull(equals(step_1, 1), 0), timestamp, NULL) AS latest_1, if(equals(e.event, 'step three'), 1, 0) AS step_2, if(ifNull(equals(step_2, 1), 0), timestamp, NULL) AS latest_2
-                                                                                                                                                               FROM events AS e
-                                                                                                                                                               LEFT OUTER JOIN
-                                                                                                                                                                 (SELECT tupleElement(argMax(tuple(person_distinct_id_overrides.person_id), person_distinct_id_overrides.version), 1) AS person_id, person_distinct_id_overrides.distinct_id AS distinct_id
-                                                                                                                                                                  FROM person_distinct_id_overrides
-                                                                                                                                                                  WHERE equals(person_distinct_id_overrides.team_id, 99999)
-                                                                                                                                                                  GROUP BY person_distinct_id_overrides.distinct_id
-                                                                                                                                                                  HAVING ifNull(equals(tupleElement(argMax(tuple(person_distinct_id_overrides.is_deleted), person_distinct_id_overrides.version), 1), 0), 0) SETTINGS optimize_aggregation_in_order=1) AS e__override ON equals(e.distinct_id, e__override.distinct_id)
-                                                                                                                                                               WHERE and(equals(e.team_id, 99999), and(and(greaterOrEquals(toTimeZone(e.timestamp, 'UTC'), toDateTime64('2021-06-07 00:00:00.000000', 6, 'UTC')), lessOrEquals(toTimeZone(e.timestamp, 'UTC'), toDateTime64('2021-06-13 23:59:59.999999', 6, 'UTC'))), in(e.event, tuple('step one', 'step three', 'step two'))), or(ifNull(equals(step_0, 1), 0), ifNull(equals(step_1, 1), 0), ifNull(equals(step_2, 1), 0)))))))
-                                                                                                                                                   WHERE ifNull(equals(step_0, 1), 0)))
-                                                                                                                                             GROUP BY aggregation_target, steps
-                                                                                                                                             HAVING ifNull(equals(steps, max(max_steps)), isNull(steps)
-                                                                                                                                                           and isNull(max(max_steps)))) AS step_runs
-                                                                                                                                          WHERE isNotNull(step_runs.step_1_average_conversion_time_inner)) AS histogram_params))),
-                                                                                                                         (SELECT histogram_params.bin_width_seconds AS bin_width_seconds
-                                                                                                                          FROM
-                                                                                                                            (SELECT ifNull(floor(min(step_runs.step_1_average_conversion_time_inner)), 0) AS from_seconds, ifNull(ceil(max(step_runs.step_1_average_conversion_time_inner)), 1) AS to_seconds, round(avg(step_runs.step_1_average_conversion_time_inner), 2) AS average_conversion_time, count() AS sample_count, least(60, greatest(1, ceil(cbrt(ifNull(sample_count, 0))))) AS bin_count, ceil(divide(minus(to_seconds, from_seconds), bin_count)) AS bin_width_seconds_raw, if(ifNull(greater(bin_width_seconds_raw, 0), 0), bin_width_seconds_raw, 60) AS bin_width_seconds
-                                                                                                                             FROM
-                                                                                                                               (SELECT aggregation_target AS aggregation_target, steps AS steps, avg(step_1_conversion_time) AS step_1_average_conversion_time_inner, avg(step_2_conversion_time) AS step_2_average_conversion_time_inner, median(step_1_conversion_time) AS step_1_median_conversion_time_inner, median(step_2_conversion_time) AS step_2_median_conversion_time_inner
-                                                                                                                                FROM
-                                                                                                                                  (SELECT aggregation_target AS aggregation_target, steps AS steps, max(steps) OVER (PARTITION BY aggregation_target) AS max_steps, step_1_conversion_time AS step_1_conversion_time, step_2_conversion_time AS step_2_conversion_time
-                                                                                                                                   FROM
-                                                                                                                                     (SELECT aggregation_target AS aggregation_target, timestamp AS timestamp, step_0 AS step_0, latest_0 AS latest_0, step_1 AS step_1, latest_1 AS latest_1, step_2 AS step_2, latest_2 AS latest_2, if(and(ifNull(lessOrEquals(latest_0, latest_1), 0), ifNull(lessOrEquals(latest_1, plus(toTimeZone(latest_0, 'UTC'), toIntervalDay(14))), 0), ifNull(lessOrEquals(latest_1, latest_2), 0), ifNull(lessOrEquals(latest_2, plus(toTimeZone(latest_0, 'UTC'), toIntervalDay(14))), 0)), 3, if(and(ifNull(lessOrEquals(latest_0, latest_1), 0), ifNull(lessOrEquals(latest_1, plus(toTimeZone(latest_0, 'UTC'), toIntervalDay(14))), 0)), 2, 1)) AS steps, if(and(isNotNull(latest_1), ifNull(lessOrEquals(latest_1, plus(toTimeZone(latest_0, 'UTC'), toIntervalDay(14))), 0)), dateDiff('second', latest_0, latest_1), NULL) AS step_1_conversion_time, if(and(isNotNull(latest_2), ifNull(lessOrEquals(latest_2, plus(toTimeZone(latest_1, 'UTC'), toIntervalDay(14))), 0)), dateDiff('second', latest_1, latest_2), NULL) AS step_2_conversion_time
-                                                                                                                                      FROM
-                                                                                                                                        (SELECT aggregation_target AS aggregation_target, timestamp AS timestamp, step_0 AS step_0, latest_0 AS latest_0, step_1 AS step_1, latest_1 AS latest_1, step_2 AS step_2, min(latest_2) OVER (PARTITION BY aggregation_target
-                                                                                                                                                                                                                                                                                                                                        ORDER BY timestamp DESC ROWS BETWEEN UNBOUNDED PRECEDING AND 0 PRECEDING) AS latest_2
-                                                                                                                                         FROM
-                                                                                                                                           (SELECT aggregation_target AS aggregation_target, timestamp AS timestamp, step_0 AS step_0, latest_0 AS latest_0, step_1 AS step_1, latest_1 AS latest_1, step_2 AS step_2, if(ifNull(less(latest_2, latest_1), 0), NULL, latest_2) AS latest_2
-                                                                                                                                            FROM
-                                                                                                                                              (SELECT aggregation_target AS aggregation_target, timestamp AS timestamp, step_0 AS step_0, latest_0 AS latest_0, step_1 AS step_1, min(latest_1) OVER (PARTITION BY aggregation_target
-                                                                                                                                                                                                                                                                                                      ORDER BY timestamp DESC ROWS BETWEEN UNBOUNDED PRECEDING AND 0 PRECEDING) AS latest_1, step_2 AS step_2, min(latest_2) OVER (PARTITION BY aggregation_target
-                                                                                                                                                                                                                                                                                                                                                                                                                                   ORDER BY timestamp DESC ROWS BETWEEN UNBOUNDED PRECEDING AND 0 PRECEDING) AS latest_2
-                                                                                                                                               FROM
-                                                                                                                                                 (SELECT toTimeZone(e.timestamp, 'UTC') AS timestamp, if(not(empty(e__override.distinct_id)), e__override.person_id, e.person_id) AS aggregation_target, if(equals(e.event, 'step one'), 1, 0) AS step_0, if(ifNull(equals(step_0, 1), 0), timestamp, NULL) AS latest_0, if(equals(e.event, 'step two'), 1, 0) AS step_1, if(ifNull(equals(step_1, 1), 0), timestamp, NULL) AS latest_1, if(equals(e.event, 'step three'), 1, 0) AS step_2, if(ifNull(equals(step_2, 1), 0), timestamp, NULL) AS latest_2
-                                                                                                                                                  FROM events AS e
-                                                                                                                                                  LEFT OUTER JOIN
-                                                                                                                                                    (SELECT tupleElement(argMax(tuple(person_distinct_id_overrides.person_id), person_distinct_id_overrides.version), 1) AS person_id, person_distinct_id_overrides.distinct_id AS distinct_id
-                                                                                                                                                     FROM person_distinct_id_overrides
-                                                                                                                                                     WHERE equals(person_distinct_id_overrides.team_id, 99999)
-                                                                                                                                                     GROUP BY person_distinct_id_overrides.distinct_id
-                                                                                                                                                     HAVING ifNull(equals(tupleElement(argMax(tuple(person_distinct_id_overrides.is_deleted), person_distinct_id_overrides.version), 1), 0), 0) SETTINGS optimize_aggregation_in_order=1) AS e__override ON equals(e.distinct_id, e__override.distinct_id)
-                                                                                                                                                  WHERE and(equals(e.team_id, 99999), and(and(greaterOrEquals(toTimeZone(e.timestamp, 'UTC'), toDateTime64('2021-06-07 00:00:00.000000', 6, 'UTC')), lessOrEquals(toTimeZone(e.timestamp, 'UTC'), toDateTime64('2021-06-13 23:59:59.999999', 6, 'UTC'))), in(e.event, tuple('step one', 'step three', 'step two'))), or(ifNull(equals(step_0, 1), 0), ifNull(equals(step_1, 1), 0), ifNull(equals(step_2, 1), 0)))))))
-                                                                                                                                      WHERE ifNull(equals(step_0, 1), 0)))
-                                                                                                                                GROUP BY aggregation_target, steps
-                                                                                                                                HAVING ifNull(equals(steps, max(max_steps)), isNull(steps)
-                                                                                                                                              and isNull(max(max_steps)))) AS step_runs
-                                                                                                                             WHERE isNotNull(step_runs.step_1_average_conversion_time_inner)) AS histogram_params))) AS bin_from_seconds,
-            count() AS person_count
-=======
   SELECT bin_from_seconds,
          person_count,
          arrayAvg(timings) AS averageConversionTime
@@ -243,7 +15,6 @@
             arrayMap(n -> accurateCastOrNull(round(plus(min_timing, multiply(n, bin_width_seconds))), 'Int64'), range(0, plus(bin_count, 1))) AS buckets,
             arrayMap(timing -> accurateCastOrNull(floor(divide(minus(timing, min_timing), bin_width_seconds)), 'Int64'), timings) AS indices,
             arrayMap(x -> countEqual(indices, minus(x, 1)), range(1, plus(bin_count, 2))) AS counts
->>>>>>> dbd5ab22
      FROM
        (SELECT arraySort(t -> t.1, groupArray(tuple(accurateCastOrNull(timestamp, 'Float64'), uuid, '', arrayFilter(x -> ifNull(notEquals(x, 0), 1), [multiply(1, step_0), multiply(2, step_1), multiply(3, step_2)])))) AS events_array,
                [''] AS prop,
@@ -259,182 +30,6 @@
                af_tuple.5 AS steps_bitfield,
                aggregation_target AS aggregation_target
         FROM
-<<<<<<< HEAD
-          (SELECT aggregation_target AS aggregation_target,
-                  steps AS steps,
-                  max(steps) OVER (PARTITION BY aggregation_target) AS max_steps,
-                                  step_1_conversion_time AS step_1_conversion_time,
-                                  step_2_conversion_time AS step_2_conversion_time
-           FROM
-             (SELECT aggregation_target AS aggregation_target,
-                     timestamp AS timestamp,
-                     step_0 AS step_0,
-                     latest_0 AS latest_0,
-                     step_1 AS step_1,
-                     latest_1 AS latest_1,
-                     step_2 AS step_2,
-                     latest_2 AS latest_2,
-                     if(and(ifNull(lessOrEquals(latest_0, latest_1), 0), ifNull(lessOrEquals(latest_1, plus(toTimeZone(latest_0, 'UTC'), toIntervalDay(14))), 0), ifNull(lessOrEquals(latest_1, latest_2), 0), ifNull(lessOrEquals(latest_2, plus(toTimeZone(latest_0, 'UTC'), toIntervalDay(14))), 0)), 3, if(and(ifNull(lessOrEquals(latest_0, latest_1), 0), ifNull(lessOrEquals(latest_1, plus(toTimeZone(latest_0, 'UTC'), toIntervalDay(14))), 0)), 2, 1)) AS steps,
-                     if(and(isNotNull(latest_1), ifNull(lessOrEquals(latest_1, plus(toTimeZone(latest_0, 'UTC'), toIntervalDay(14))), 0)), dateDiff('second', latest_0, latest_1), NULL) AS step_1_conversion_time,
-                     if(and(isNotNull(latest_2), ifNull(lessOrEquals(latest_2, plus(toTimeZone(latest_1, 'UTC'), toIntervalDay(14))), 0)), dateDiff('second', latest_1, latest_2), NULL) AS step_2_conversion_time
-              FROM
-                (SELECT aggregation_target AS aggregation_target,
-                        timestamp AS timestamp,
-                        step_0 AS step_0,
-                        latest_0 AS latest_0,
-                        step_1 AS step_1,
-                        latest_1 AS latest_1,
-                        step_2 AS step_2,
-                        min(latest_2) OVER (PARTITION BY aggregation_target
-                                            ORDER BY timestamp DESC ROWS BETWEEN UNBOUNDED PRECEDING AND 0 PRECEDING) AS latest_2
-                 FROM
-                   (SELECT aggregation_target AS aggregation_target,
-                           timestamp AS timestamp,
-                           step_0 AS step_0,
-                           latest_0 AS latest_0,
-                           step_1 AS step_1,
-                           latest_1 AS latest_1,
-                           step_2 AS step_2,
-                           if(ifNull(less(latest_2, latest_1), 0), NULL, latest_2) AS latest_2
-                    FROM
-                      (SELECT aggregation_target AS aggregation_target,
-                              timestamp AS timestamp,
-                              step_0 AS step_0,
-                              latest_0 AS latest_0,
-                              step_1 AS step_1,
-                              min(latest_1) OVER (PARTITION BY aggregation_target
-                                                  ORDER BY timestamp DESC ROWS BETWEEN UNBOUNDED PRECEDING AND 0 PRECEDING) AS latest_1,
-                                                 step_2 AS step_2,
-                                                 min(latest_2) OVER (PARTITION BY aggregation_target
-                                                                     ORDER BY timestamp DESC ROWS BETWEEN UNBOUNDED PRECEDING AND 0 PRECEDING) AS latest_2
-                       FROM
-                         (SELECT toTimeZone(e.timestamp, 'UTC') AS timestamp,
-                                 if(not(empty(e__override.distinct_id)), e__override.person_id, e.person_id) AS aggregation_target,
-                                 if(equals(e.event, 'step one'), 1, 0) AS step_0,
-                                 if(ifNull(equals(step_0, 1), 0), timestamp, NULL) AS latest_0,
-                                 if(equals(e.event, 'step two'), 1, 0) AS step_1,
-                                 if(ifNull(equals(step_1, 1), 0), timestamp, NULL) AS latest_1,
-                                 if(equals(e.event, 'step three'), 1, 0) AS step_2,
-                                 if(ifNull(equals(step_2, 1), 0), timestamp, NULL) AS latest_2
-                          FROM events AS e
-                          LEFT OUTER JOIN
-                            (SELECT tupleElement(argMax(tuple(person_distinct_id_overrides.person_id), person_distinct_id_overrides.version), 1) AS person_id,
-                                    person_distinct_id_overrides.distinct_id AS distinct_id
-                             FROM person_distinct_id_overrides
-                             WHERE equals(person_distinct_id_overrides.team_id, 99999)
-                             GROUP BY person_distinct_id_overrides.distinct_id
-                             HAVING ifNull(equals(tupleElement(argMax(tuple(person_distinct_id_overrides.is_deleted), person_distinct_id_overrides.version), 1), 0), 0) SETTINGS optimize_aggregation_in_order=1) AS e__override ON equals(e.distinct_id, e__override.distinct_id)
-                          WHERE and(equals(e.team_id, 99999), and(and(greaterOrEquals(toTimeZone(e.timestamp, 'UTC'), toDateTime64('2021-06-07 00:00:00.000000', 6, 'UTC')), lessOrEquals(toTimeZone(e.timestamp, 'UTC'), toDateTime64('2021-06-13 23:59:59.999999', 6, 'UTC'))), in(e.event, tuple('step one', 'step three', 'step two'))), or(ifNull(equals(step_0, 1), 0), ifNull(equals(step_1, 1), 0), ifNull(equals(step_2, 1), 0)))))))
-              WHERE ifNull(equals(step_0, 1), 0)))
-        GROUP BY aggregation_target,
-                 steps
-        HAVING ifNull(equals(steps, max(max_steps)), isNull(steps)
-                      and isNull(max(max_steps)))) AS step_runs
-     GROUP BY bin_from_seconds) AS results
-  RIGHT OUTER JOIN
-    (SELECT plus(
-                   (SELECT histogram_params.from_seconds AS from_seconds
-                    FROM
-                      (SELECT ifNull(floor(min(step_runs.step_1_average_conversion_time_inner)), 0) AS from_seconds, ifNull(ceil(max(step_runs.step_1_average_conversion_time_inner)), 1) AS to_seconds, round(avg(step_runs.step_1_average_conversion_time_inner), 2) AS average_conversion_time, count() AS sample_count, least(60, greatest(1, ceil(cbrt(ifNull(sample_count, 0))))) AS bin_count, ceil(divide(minus(to_seconds, from_seconds), bin_count)) AS bin_width_seconds_raw, if(ifNull(greater(bin_width_seconds_raw, 0), 0), bin_width_seconds_raw, 60) AS bin_width_seconds
-                       FROM
-                         (SELECT aggregation_target AS aggregation_target, steps AS steps, avg(step_1_conversion_time) AS step_1_average_conversion_time_inner, avg(step_2_conversion_time) AS step_2_average_conversion_time_inner, median(step_1_conversion_time) AS step_1_median_conversion_time_inner, median(step_2_conversion_time) AS step_2_median_conversion_time_inner
-                          FROM
-                            (SELECT aggregation_target AS aggregation_target, steps AS steps, max(steps) OVER (PARTITION BY aggregation_target) AS max_steps, step_1_conversion_time AS step_1_conversion_time, step_2_conversion_time AS step_2_conversion_time
-                             FROM
-                               (SELECT aggregation_target AS aggregation_target, timestamp AS timestamp, step_0 AS step_0, latest_0 AS latest_0, step_1 AS step_1, latest_1 AS latest_1, step_2 AS step_2, latest_2 AS latest_2, if(and(ifNull(lessOrEquals(latest_0, latest_1), 0), ifNull(lessOrEquals(latest_1, plus(toTimeZone(latest_0, 'UTC'), toIntervalDay(14))), 0), ifNull(lessOrEquals(latest_1, latest_2), 0), ifNull(lessOrEquals(latest_2, plus(toTimeZone(latest_0, 'UTC'), toIntervalDay(14))), 0)), 3, if(and(ifNull(lessOrEquals(latest_0, latest_1), 0), ifNull(lessOrEquals(latest_1, plus(toTimeZone(latest_0, 'UTC'), toIntervalDay(14))), 0)), 2, 1)) AS steps, if(and(isNotNull(latest_1), ifNull(lessOrEquals(latest_1, plus(toTimeZone(latest_0, 'UTC'), toIntervalDay(14))), 0)), dateDiff('second', latest_0, latest_1), NULL) AS step_1_conversion_time, if(and(isNotNull(latest_2), ifNull(lessOrEquals(latest_2, plus(toTimeZone(latest_1, 'UTC'), toIntervalDay(14))), 0)), dateDiff('second', latest_1, latest_2), NULL) AS step_2_conversion_time
-                                FROM
-                                  (SELECT aggregation_target AS aggregation_target, timestamp AS timestamp, step_0 AS step_0, latest_0 AS latest_0, step_1 AS step_1, latest_1 AS latest_1, step_2 AS step_2, min(latest_2) OVER (PARTITION BY aggregation_target
-                                                                                                                                                                                                                                  ORDER BY timestamp DESC ROWS BETWEEN UNBOUNDED PRECEDING AND 0 PRECEDING) AS latest_2
-                                   FROM
-                                     (SELECT aggregation_target AS aggregation_target, timestamp AS timestamp, step_0 AS step_0, latest_0 AS latest_0, step_1 AS step_1, latest_1 AS latest_1, step_2 AS step_2, if(ifNull(less(latest_2, latest_1), 0), NULL, latest_2) AS latest_2
-                                      FROM
-                                        (SELECT aggregation_target AS aggregation_target, timestamp AS timestamp, step_0 AS step_0, latest_0 AS latest_0, step_1 AS step_1, min(latest_1) OVER (PARTITION BY aggregation_target
-                                                                                                                                                                                                ORDER BY timestamp DESC ROWS BETWEEN UNBOUNDED PRECEDING AND 0 PRECEDING) AS latest_1, step_2 AS step_2, min(latest_2) OVER (PARTITION BY aggregation_target
-                                                                                                                                                                                                                                                                                                                             ORDER BY timestamp DESC ROWS BETWEEN UNBOUNDED PRECEDING AND 0 PRECEDING) AS latest_2
-                                         FROM
-                                           (SELECT toTimeZone(e.timestamp, 'UTC') AS timestamp, if(not(empty(e__override.distinct_id)), e__override.person_id, e.person_id) AS aggregation_target, if(equals(e.event, 'step one'), 1, 0) AS step_0, if(ifNull(equals(step_0, 1), 0), timestamp, NULL) AS latest_0, if(equals(e.event, 'step two'), 1, 0) AS step_1, if(ifNull(equals(step_1, 1), 0), timestamp, NULL) AS latest_1, if(equals(e.event, 'step three'), 1, 0) AS step_2, if(ifNull(equals(step_2, 1), 0), timestamp, NULL) AS latest_2
-                                            FROM events AS e
-                                            LEFT OUTER JOIN
-                                              (SELECT tupleElement(argMax(tuple(person_distinct_id_overrides.person_id), person_distinct_id_overrides.version), 1) AS person_id, person_distinct_id_overrides.distinct_id AS distinct_id
-                                               FROM person_distinct_id_overrides
-                                               WHERE equals(person_distinct_id_overrides.team_id, 99999)
-                                               GROUP BY person_distinct_id_overrides.distinct_id
-                                               HAVING ifNull(equals(tupleElement(argMax(tuple(person_distinct_id_overrides.is_deleted), person_distinct_id_overrides.version), 1), 0), 0) SETTINGS optimize_aggregation_in_order=1) AS e__override ON equals(e.distinct_id, e__override.distinct_id)
-                                            WHERE and(equals(e.team_id, 99999), and(and(greaterOrEquals(toTimeZone(e.timestamp, 'UTC'), toDateTime64('2021-06-07 00:00:00.000000', 6, 'UTC')), lessOrEquals(toTimeZone(e.timestamp, 'UTC'), toDateTime64('2021-06-13 23:59:59.999999', 6, 'UTC'))), in(e.event, tuple('step one', 'step three', 'step two'))), or(ifNull(equals(step_0, 1), 0), ifNull(equals(step_1, 1), 0), ifNull(equals(step_2, 1), 0)))))))
-                                WHERE ifNull(equals(step_0, 1), 0)))
-                          GROUP BY aggregation_target, steps
-                          HAVING ifNull(equals(steps, max(max_steps)), isNull(steps)
-                                        and isNull(max(max_steps)))) AS step_runs
-                       WHERE isNotNull(step_runs.step_1_average_conversion_time_inner)) AS histogram_params), multiply(numbers.number,
-                                                                                                                         (SELECT histogram_params.bin_width_seconds AS bin_width_seconds
-                                                                                                                          FROM
-                                                                                                                            (SELECT ifNull(floor(min(step_runs.step_1_average_conversion_time_inner)), 0) AS from_seconds, ifNull(ceil(max(step_runs.step_1_average_conversion_time_inner)), 1) AS to_seconds, round(avg(step_runs.step_1_average_conversion_time_inner), 2) AS average_conversion_time, count() AS sample_count, least(60, greatest(1, ceil(cbrt(ifNull(sample_count, 0))))) AS bin_count, ceil(divide(minus(to_seconds, from_seconds), bin_count)) AS bin_width_seconds_raw, if(ifNull(greater(bin_width_seconds_raw, 0), 0), bin_width_seconds_raw, 60) AS bin_width_seconds
-                                                                                                                             FROM
-                                                                                                                               (SELECT aggregation_target AS aggregation_target, steps AS steps, avg(step_1_conversion_time) AS step_1_average_conversion_time_inner, avg(step_2_conversion_time) AS step_2_average_conversion_time_inner, median(step_1_conversion_time) AS step_1_median_conversion_time_inner, median(step_2_conversion_time) AS step_2_median_conversion_time_inner
-                                                                                                                                FROM
-                                                                                                                                  (SELECT aggregation_target AS aggregation_target, steps AS steps, max(steps) OVER (PARTITION BY aggregation_target) AS max_steps, step_1_conversion_time AS step_1_conversion_time, step_2_conversion_time AS step_2_conversion_time
-                                                                                                                                   FROM
-                                                                                                                                     (SELECT aggregation_target AS aggregation_target, timestamp AS timestamp, step_0 AS step_0, latest_0 AS latest_0, step_1 AS step_1, latest_1 AS latest_1, step_2 AS step_2, latest_2 AS latest_2, if(and(ifNull(lessOrEquals(latest_0, latest_1), 0), ifNull(lessOrEquals(latest_1, plus(toTimeZone(latest_0, 'UTC'), toIntervalDay(14))), 0), ifNull(lessOrEquals(latest_1, latest_2), 0), ifNull(lessOrEquals(latest_2, plus(toTimeZone(latest_0, 'UTC'), toIntervalDay(14))), 0)), 3, if(and(ifNull(lessOrEquals(latest_0, latest_1), 0), ifNull(lessOrEquals(latest_1, plus(toTimeZone(latest_0, 'UTC'), toIntervalDay(14))), 0)), 2, 1)) AS steps, if(and(isNotNull(latest_1), ifNull(lessOrEquals(latest_1, plus(toTimeZone(latest_0, 'UTC'), toIntervalDay(14))), 0)), dateDiff('second', latest_0, latest_1), NULL) AS step_1_conversion_time, if(and(isNotNull(latest_2), ifNull(lessOrEquals(latest_2, plus(toTimeZone(latest_1, 'UTC'), toIntervalDay(14))), 0)), dateDiff('second', latest_1, latest_2), NULL) AS step_2_conversion_time
-                                                                                                                                      FROM
-                                                                                                                                        (SELECT aggregation_target AS aggregation_target, timestamp AS timestamp, step_0 AS step_0, latest_0 AS latest_0, step_1 AS step_1, latest_1 AS latest_1, step_2 AS step_2, min(latest_2) OVER (PARTITION BY aggregation_target
-                                                                                                                                                                                                                                                                                                                                        ORDER BY timestamp DESC ROWS BETWEEN UNBOUNDED PRECEDING AND 0 PRECEDING) AS latest_2
-                                                                                                                                         FROM
-                                                                                                                                           (SELECT aggregation_target AS aggregation_target, timestamp AS timestamp, step_0 AS step_0, latest_0 AS latest_0, step_1 AS step_1, latest_1 AS latest_1, step_2 AS step_2, if(ifNull(less(latest_2, latest_1), 0), NULL, latest_2) AS latest_2
-                                                                                                                                            FROM
-                                                                                                                                              (SELECT aggregation_target AS aggregation_target, timestamp AS timestamp, step_0 AS step_0, latest_0 AS latest_0, step_1 AS step_1, min(latest_1) OVER (PARTITION BY aggregation_target
-                                                                                                                                                                                                                                                                                                      ORDER BY timestamp DESC ROWS BETWEEN UNBOUNDED PRECEDING AND 0 PRECEDING) AS latest_1, step_2 AS step_2, min(latest_2) OVER (PARTITION BY aggregation_target
-                                                                                                                                                                                                                                                                                                                                                                                                                                   ORDER BY timestamp DESC ROWS BETWEEN UNBOUNDED PRECEDING AND 0 PRECEDING) AS latest_2
-                                                                                                                                               FROM
-                                                                                                                                                 (SELECT toTimeZone(e.timestamp, 'UTC') AS timestamp, if(not(empty(e__override.distinct_id)), e__override.person_id, e.person_id) AS aggregation_target, if(equals(e.event, 'step one'), 1, 0) AS step_0, if(ifNull(equals(step_0, 1), 0), timestamp, NULL) AS latest_0, if(equals(e.event, 'step two'), 1, 0) AS step_1, if(ifNull(equals(step_1, 1), 0), timestamp, NULL) AS latest_1, if(equals(e.event, 'step three'), 1, 0) AS step_2, if(ifNull(equals(step_2, 1), 0), timestamp, NULL) AS latest_2
-                                                                                                                                                  FROM events AS e
-                                                                                                                                                  LEFT OUTER JOIN
-                                                                                                                                                    (SELECT tupleElement(argMax(tuple(person_distinct_id_overrides.person_id), person_distinct_id_overrides.version), 1) AS person_id, person_distinct_id_overrides.distinct_id AS distinct_id
-                                                                                                                                                     FROM person_distinct_id_overrides
-                                                                                                                                                     WHERE equals(person_distinct_id_overrides.team_id, 99999)
-                                                                                                                                                     GROUP BY person_distinct_id_overrides.distinct_id
-                                                                                                                                                     HAVING ifNull(equals(tupleElement(argMax(tuple(person_distinct_id_overrides.is_deleted), person_distinct_id_overrides.version), 1), 0), 0) SETTINGS optimize_aggregation_in_order=1) AS e__override ON equals(e.distinct_id, e__override.distinct_id)
-                                                                                                                                                  WHERE and(equals(e.team_id, 99999), and(and(greaterOrEquals(toTimeZone(e.timestamp, 'UTC'), toDateTime64('2021-06-07 00:00:00.000000', 6, 'UTC')), lessOrEquals(toTimeZone(e.timestamp, 'UTC'), toDateTime64('2021-06-13 23:59:59.999999', 6, 'UTC'))), in(e.event, tuple('step one', 'step three', 'step two'))), or(ifNull(equals(step_0, 1), 0), ifNull(equals(step_1, 1), 0), ifNull(equals(step_2, 1), 0)))))))
-                                                                                                                                      WHERE ifNull(equals(step_0, 1), 0)))
-                                                                                                                                GROUP BY aggregation_target, steps
-                                                                                                                                HAVING ifNull(equals(steps, max(max_steps)), isNull(steps)
-                                                                                                                                              and isNull(max(max_steps)))) AS step_runs
-                                                                                                                             WHERE isNotNull(step_runs.step_1_average_conversion_time_inner)) AS histogram_params))) AS bin_from_seconds
-     FROM numbers(plus(ifNull(
-                                (SELECT histogram_params.bin_count AS bin_count
-                                 FROM
-                                   (SELECT ifNull(floor(min(step_runs.step_1_average_conversion_time_inner)), 0) AS from_seconds, ifNull(ceil(max(step_runs.step_1_average_conversion_time_inner)), 1) AS to_seconds, round(avg(step_runs.step_1_average_conversion_time_inner), 2) AS average_conversion_time, count() AS sample_count, least(60, greatest(1, ceil(cbrt(ifNull(sample_count, 0))))) AS bin_count, ceil(divide(minus(to_seconds, from_seconds), bin_count)) AS bin_width_seconds_raw, if(ifNull(greater(bin_width_seconds_raw, 0), 0), bin_width_seconds_raw, 60) AS bin_width_seconds
-                                    FROM
-                                      (SELECT aggregation_target AS aggregation_target, steps AS steps, avg(step_1_conversion_time) AS step_1_average_conversion_time_inner, avg(step_2_conversion_time) AS step_2_average_conversion_time_inner, median(step_1_conversion_time) AS step_1_median_conversion_time_inner, median(step_2_conversion_time) AS step_2_median_conversion_time_inner
-                                       FROM
-                                         (SELECT aggregation_target AS aggregation_target, steps AS steps, max(steps) OVER (PARTITION BY aggregation_target) AS max_steps, step_1_conversion_time AS step_1_conversion_time, step_2_conversion_time AS step_2_conversion_time
-                                          FROM
-                                            (SELECT aggregation_target AS aggregation_target, timestamp AS timestamp, step_0 AS step_0, latest_0 AS latest_0, step_1 AS step_1, latest_1 AS latest_1, step_2 AS step_2, latest_2 AS latest_2, if(and(ifNull(lessOrEquals(latest_0, latest_1), 0), ifNull(lessOrEquals(latest_1, plus(toTimeZone(latest_0, 'UTC'), toIntervalDay(14))), 0), ifNull(lessOrEquals(latest_1, latest_2), 0), ifNull(lessOrEquals(latest_2, plus(toTimeZone(latest_0, 'UTC'), toIntervalDay(14))), 0)), 3, if(and(ifNull(lessOrEquals(latest_0, latest_1), 0), ifNull(lessOrEquals(latest_1, plus(toTimeZone(latest_0, 'UTC'), toIntervalDay(14))), 0)), 2, 1)) AS steps, if(and(isNotNull(latest_1), ifNull(lessOrEquals(latest_1, plus(toTimeZone(latest_0, 'UTC'), toIntervalDay(14))), 0)), dateDiff('second', latest_0, latest_1), NULL) AS step_1_conversion_time, if(and(isNotNull(latest_2), ifNull(lessOrEquals(latest_2, plus(toTimeZone(latest_1, 'UTC'), toIntervalDay(14))), 0)), dateDiff('second', latest_1, latest_2), NULL) AS step_2_conversion_time
-                                             FROM
-                                               (SELECT aggregation_target AS aggregation_target, timestamp AS timestamp, step_0 AS step_0, latest_0 AS latest_0, step_1 AS step_1, latest_1 AS latest_1, step_2 AS step_2, min(latest_2) OVER (PARTITION BY aggregation_target
-                                                                                                                                                                                                                                               ORDER BY timestamp DESC ROWS BETWEEN UNBOUNDED PRECEDING AND 0 PRECEDING) AS latest_2
-                                                FROM
-                                                  (SELECT aggregation_target AS aggregation_target, timestamp AS timestamp, step_0 AS step_0, latest_0 AS latest_0, step_1 AS step_1, latest_1 AS latest_1, step_2 AS step_2, if(ifNull(less(latest_2, latest_1), 0), NULL, latest_2) AS latest_2
-                                                   FROM
-                                                     (SELECT aggregation_target AS aggregation_target, timestamp AS timestamp, step_0 AS step_0, latest_0 AS latest_0, step_1 AS step_1, min(latest_1) OVER (PARTITION BY aggregation_target
-                                                                                                                                                                                                             ORDER BY timestamp DESC ROWS BETWEEN UNBOUNDED PRECEDING AND 0 PRECEDING) AS latest_1, step_2 AS step_2, min(latest_2) OVER (PARTITION BY aggregation_target
-                                                                                                                                                                                                                                                                                                                                          ORDER BY timestamp DESC ROWS BETWEEN UNBOUNDED PRECEDING AND 0 PRECEDING) AS latest_2
-                                                      FROM
-                                                        (SELECT toTimeZone(e.timestamp, 'UTC') AS timestamp, if(not(empty(e__override.distinct_id)), e__override.person_id, e.person_id) AS aggregation_target, if(equals(e.event, 'step one'), 1, 0) AS step_0, if(ifNull(equals(step_0, 1), 0), timestamp, NULL) AS latest_0, if(equals(e.event, 'step two'), 1, 0) AS step_1, if(ifNull(equals(step_1, 1), 0), timestamp, NULL) AS latest_1, if(equals(e.event, 'step three'), 1, 0) AS step_2, if(ifNull(equals(step_2, 1), 0), timestamp, NULL) AS latest_2
-                                                         FROM events AS e
-                                                         LEFT OUTER JOIN
-                                                           (SELECT tupleElement(argMax(tuple(person_distinct_id_overrides.person_id), person_distinct_id_overrides.version), 1) AS person_id, person_distinct_id_overrides.distinct_id AS distinct_id
-                                                            FROM person_distinct_id_overrides
-                                                            WHERE equals(person_distinct_id_overrides.team_id, 99999)
-                                                            GROUP BY person_distinct_id_overrides.distinct_id
-                                                            HAVING ifNull(equals(tupleElement(argMax(tuple(person_distinct_id_overrides.is_deleted), person_distinct_id_overrides.version), 1), 0), 0) SETTINGS optimize_aggregation_in_order=1) AS e__override ON equals(e.distinct_id, e__override.distinct_id)
-                                                         WHERE and(equals(e.team_id, 99999), and(and(greaterOrEquals(toTimeZone(e.timestamp, 'UTC'), toDateTime64('2021-06-07 00:00:00.000000', 6, 'UTC')), lessOrEquals(toTimeZone(e.timestamp, 'UTC'), toDateTime64('2021-06-13 23:59:59.999999', 6, 'UTC'))), in(e.event, tuple('step one', 'step three', 'step two'))), or(ifNull(equals(step_0, 1), 0), ifNull(equals(step_1, 1), 0), ifNull(equals(step_2, 1), 0)))))))
-                                             WHERE ifNull(equals(step_0, 1), 0)))
-                                       GROUP BY aggregation_target, steps
-                                       HAVING ifNull(equals(steps, max(max_steps)), isNull(steps)
-                                                     and isNull(max(max_steps)))) AS step_runs
-                                    WHERE isNotNull(step_runs.step_1_average_conversion_time_inner)) AS histogram_params), 0), 1)) AS numbers) AS fill ON equals(results.bin_from_seconds, fill.bin_from_seconds)
-  ORDER BY fill.bin_from_seconds ASC
-=======
           (SELECT toTimeZone(e.timestamp, 'UTC') AS timestamp,
                   if(not(empty(e__override.distinct_id)), e__override.person_id, e.person_id) AS aggregation_target,
                   e.uuid AS uuid,
@@ -457,7 +52,6 @@
      WHERE ifNull(greaterOrEquals(step_reached, 1), 0)) ARRAY
   JOIN counts AS person_count,
        buckets AS bin_from_seconds
->>>>>>> dbd5ab22
   LIMIT 100 SETTINGS readonly=2,
                      max_execution_time=60,
                      allow_experimental_object_type=1,
@@ -474,195 +68,6 @@
 # name: ClickhouseTestFunnelTypes.test_funnel_time_to_convert_auto_bins_strict
   '''
   /* user_id:0 request:_snapshot_ */
-<<<<<<< HEAD
-  SELECT fill.bin_from_seconds AS bin_from_seconds,
-         results.person_count AS person_count,
-  
-    (SELECT histogram_params.average_conversion_time AS average_conversion_time
-     FROM
-       (SELECT ifNull(floor(min(step_runs.step_1_average_conversion_time_inner)), 0) AS from_seconds,
-               ifNull(ceil(max(step_runs.step_1_average_conversion_time_inner)), 1) AS to_seconds,
-               round(avg(step_runs.step_1_average_conversion_time_inner), 2) AS average_conversion_time,
-               count() AS sample_count,
-               least(60, greatest(1, ceil(cbrt(ifNull(sample_count, 0))))) AS bin_count,
-               ceil(divide(minus(to_seconds, from_seconds), bin_count)) AS bin_width_seconds_raw,
-               if(ifNull(greater(bin_width_seconds_raw, 0), 0), bin_width_seconds_raw, 60) AS bin_width_seconds
-        FROM
-          (SELECT aggregation_target AS aggregation_target,
-                  steps AS steps,
-                  avg(step_1_conversion_time) AS step_1_average_conversion_time_inner,
-                  avg(step_2_conversion_time) AS step_2_average_conversion_time_inner,
-                  median(step_1_conversion_time) AS step_1_median_conversion_time_inner,
-                  median(step_2_conversion_time) AS step_2_median_conversion_time_inner
-           FROM
-             (SELECT aggregation_target AS aggregation_target,
-                     steps AS steps,
-                     max(steps) OVER (PARTITION BY aggregation_target) AS max_steps,
-                                     step_1_conversion_time AS step_1_conversion_time,
-                                     step_2_conversion_time AS step_2_conversion_time
-              FROM
-                (SELECT aggregation_target AS aggregation_target,
-                        timestamp AS timestamp,
-                        step_0 AS step_0,
-                        latest_0 AS latest_0,
-                        step_1 AS step_1,
-                        latest_1 AS latest_1,
-                        step_2 AS step_2,
-                        latest_2 AS latest_2,
-                        if(and(ifNull(lessOrEquals(latest_0, latest_1), 0), ifNull(lessOrEquals(latest_1, plus(toTimeZone(latest_0, 'UTC'), toIntervalDay(14))), 0), ifNull(lessOrEquals(latest_1, latest_2), 0), ifNull(lessOrEquals(latest_2, plus(toTimeZone(latest_0, 'UTC'), toIntervalDay(14))), 0)), 3, if(and(ifNull(lessOrEquals(latest_0, latest_1), 0), ifNull(lessOrEquals(latest_1, plus(toTimeZone(latest_0, 'UTC'), toIntervalDay(14))), 0)), 2, 1)) AS steps,
-                        if(and(isNotNull(latest_1), ifNull(lessOrEquals(latest_1, plus(toTimeZone(latest_0, 'UTC'), toIntervalDay(14))), 0)), dateDiff('second', latest_0, latest_1), NULL) AS step_1_conversion_time,
-                        if(and(isNotNull(latest_2), ifNull(lessOrEquals(latest_2, plus(toTimeZone(latest_1, 'UTC'), toIntervalDay(14))), 0)), dateDiff('second', latest_1, latest_2), NULL) AS step_2_conversion_time
-                 FROM
-                   (SELECT aggregation_target AS aggregation_target,
-                           timestamp AS timestamp,
-                           step_0 AS step_0,
-                           latest_0 AS latest_0,
-                           step_1 AS step_1,
-                           min(latest_1) OVER (PARTITION BY aggregation_target
-                                               ORDER BY timestamp DESC ROWS BETWEEN 1 PRECEDING AND 1 PRECEDING) AS latest_1,
-                                              step_2 AS step_2,
-                                              min(latest_2) OVER (PARTITION BY aggregation_target
-                                                                  ORDER BY timestamp DESC ROWS BETWEEN 2 PRECEDING AND 2 PRECEDING) AS latest_2
-                    FROM
-                      (SELECT toTimeZone(e.timestamp, 'UTC') AS timestamp,
-                              if(not(empty(e__override.distinct_id)), e__override.person_id, e.person_id) AS aggregation_target,
-                              if(equals(e.event, 'step one'), 1, 0) AS step_0,
-                              if(ifNull(equals(step_0, 1), 0), timestamp, NULL) AS latest_0,
-                              if(equals(e.event, 'step two'), 1, 0) AS step_1,
-                              if(ifNull(equals(step_1, 1), 0), timestamp, NULL) AS latest_1,
-                              if(equals(e.event, 'step three'), 1, 0) AS step_2,
-                              if(ifNull(equals(step_2, 1), 0), timestamp, NULL) AS latest_2
-                       FROM events AS e
-                       LEFT OUTER JOIN
-                         (SELECT tupleElement(argMax(tuple(person_distinct_id_overrides.person_id), person_distinct_id_overrides.version), 1) AS person_id,
-                                 person_distinct_id_overrides.distinct_id AS distinct_id
-                          FROM person_distinct_id_overrides
-                          WHERE equals(person_distinct_id_overrides.team_id, 99999)
-                          GROUP BY person_distinct_id_overrides.distinct_id
-                          HAVING ifNull(equals(tupleElement(argMax(tuple(person_distinct_id_overrides.is_deleted), person_distinct_id_overrides.version), 1), 0), 0) SETTINGS optimize_aggregation_in_order=1) AS e__override ON equals(e.distinct_id, e__override.distinct_id)
-                       WHERE and(equals(e.team_id, 99999), and(greaterOrEquals(toTimeZone(e.timestamp, 'UTC'), toDateTime64('2021-06-07 00:00:00.000000', 6, 'UTC')), lessOrEquals(toTimeZone(e.timestamp, 'UTC'), toDateTime64('2021-06-13 23:59:59.999999', 6, 'UTC'))))))
-                 WHERE ifNull(equals(step_0, 1), 0)))
-           GROUP BY aggregation_target,
-                    steps
-           HAVING ifNull(equals(steps, max(max_steps)), isNull(steps)
-                         and isNull(max(max_steps)))) AS step_runs
-        WHERE isNotNull(step_runs.step_1_average_conversion_time_inner)) AS histogram_params) AS average_conversion_time
-  FROM
-    (SELECT plus(
-                   (SELECT histogram_params.from_seconds AS from_seconds
-                    FROM
-                      (SELECT ifNull(floor(min(step_runs.step_1_average_conversion_time_inner)), 0) AS from_seconds, ifNull(ceil(max(step_runs.step_1_average_conversion_time_inner)), 1) AS to_seconds, round(avg(step_runs.step_1_average_conversion_time_inner), 2) AS average_conversion_time, count() AS sample_count, least(60, greatest(1, ceil(cbrt(ifNull(sample_count, 0))))) AS bin_count, ceil(divide(minus(to_seconds, from_seconds), bin_count)) AS bin_width_seconds_raw, if(ifNull(greater(bin_width_seconds_raw, 0), 0), bin_width_seconds_raw, 60) AS bin_width_seconds
-                       FROM
-                         (SELECT aggregation_target AS aggregation_target, steps AS steps, avg(step_1_conversion_time) AS step_1_average_conversion_time_inner, avg(step_2_conversion_time) AS step_2_average_conversion_time_inner, median(step_1_conversion_time) AS step_1_median_conversion_time_inner, median(step_2_conversion_time) AS step_2_median_conversion_time_inner
-                          FROM
-                            (SELECT aggregation_target AS aggregation_target, steps AS steps, max(steps) OVER (PARTITION BY aggregation_target) AS max_steps, step_1_conversion_time AS step_1_conversion_time, step_2_conversion_time AS step_2_conversion_time
-                             FROM
-                               (SELECT aggregation_target AS aggregation_target, timestamp AS timestamp, step_0 AS step_0, latest_0 AS latest_0, step_1 AS step_1, latest_1 AS latest_1, step_2 AS step_2, latest_2 AS latest_2, if(and(ifNull(lessOrEquals(latest_0, latest_1), 0), ifNull(lessOrEquals(latest_1, plus(toTimeZone(latest_0, 'UTC'), toIntervalDay(14))), 0), ifNull(lessOrEquals(latest_1, latest_2), 0), ifNull(lessOrEquals(latest_2, plus(toTimeZone(latest_0, 'UTC'), toIntervalDay(14))), 0)), 3, if(and(ifNull(lessOrEquals(latest_0, latest_1), 0), ifNull(lessOrEquals(latest_1, plus(toTimeZone(latest_0, 'UTC'), toIntervalDay(14))), 0)), 2, 1)) AS steps, if(and(isNotNull(latest_1), ifNull(lessOrEquals(latest_1, plus(toTimeZone(latest_0, 'UTC'), toIntervalDay(14))), 0)), dateDiff('second', latest_0, latest_1), NULL) AS step_1_conversion_time, if(and(isNotNull(latest_2), ifNull(lessOrEquals(latest_2, plus(toTimeZone(latest_1, 'UTC'), toIntervalDay(14))), 0)), dateDiff('second', latest_1, latest_2), NULL) AS step_2_conversion_time
-                                FROM
-                                  (SELECT aggregation_target AS aggregation_target, timestamp AS timestamp, step_0 AS step_0, latest_0 AS latest_0, step_1 AS step_1, min(latest_1) OVER (PARTITION BY aggregation_target
-                                                                                                                                                                                          ORDER BY timestamp DESC ROWS BETWEEN 1 PRECEDING AND 1 PRECEDING) AS latest_1, step_2 AS step_2, min(latest_2) OVER (PARTITION BY aggregation_target
-                                                                                                                                                                                                                                                                                                               ORDER BY timestamp DESC ROWS BETWEEN 2 PRECEDING AND 2 PRECEDING) AS latest_2
-                                   FROM
-                                     (SELECT toTimeZone(e.timestamp, 'UTC') AS timestamp, if(not(empty(e__override.distinct_id)), e__override.person_id, e.person_id) AS aggregation_target, if(equals(e.event, 'step one'), 1, 0) AS step_0, if(ifNull(equals(step_0, 1), 0), timestamp, NULL) AS latest_0, if(equals(e.event, 'step two'), 1, 0) AS step_1, if(ifNull(equals(step_1, 1), 0), timestamp, NULL) AS latest_1, if(equals(e.event, 'step three'), 1, 0) AS step_2, if(ifNull(equals(step_2, 1), 0), timestamp, NULL) AS latest_2
-                                      FROM events AS e
-                                      LEFT OUTER JOIN
-                                        (SELECT tupleElement(argMax(tuple(person_distinct_id_overrides.person_id), person_distinct_id_overrides.version), 1) AS person_id, person_distinct_id_overrides.distinct_id AS distinct_id
-                                         FROM person_distinct_id_overrides
-                                         WHERE equals(person_distinct_id_overrides.team_id, 99999)
-                                         GROUP BY person_distinct_id_overrides.distinct_id
-                                         HAVING ifNull(equals(tupleElement(argMax(tuple(person_distinct_id_overrides.is_deleted), person_distinct_id_overrides.version), 1), 0), 0) SETTINGS optimize_aggregation_in_order=1) AS e__override ON equals(e.distinct_id, e__override.distinct_id)
-                                      WHERE and(equals(e.team_id, 99999), and(greaterOrEquals(toTimeZone(e.timestamp, 'UTC'), toDateTime64('2021-06-07 00:00:00.000000', 6, 'UTC')), lessOrEquals(toTimeZone(e.timestamp, 'UTC'), toDateTime64('2021-06-13 23:59:59.999999', 6, 'UTC'))))))
-                                WHERE ifNull(equals(step_0, 1), 0)))
-                          GROUP BY aggregation_target, steps
-                          HAVING ifNull(equals(steps, max(max_steps)), isNull(steps)
-                                        and isNull(max(max_steps)))) AS step_runs
-                       WHERE isNotNull(step_runs.step_1_average_conversion_time_inner)) AS histogram_params), multiply(floor(divide(minus(step_runs.step_1_average_conversion_time_inner,
-                                                                                                                                            (SELECT histogram_params.from_seconds AS from_seconds
-                                                                                                                                             FROM
-                                                                                                                                               (SELECT ifNull(floor(min(step_runs.step_1_average_conversion_time_inner)), 0) AS from_seconds, ifNull(ceil(max(step_runs.step_1_average_conversion_time_inner)), 1) AS to_seconds, round(avg(step_runs.step_1_average_conversion_time_inner), 2) AS average_conversion_time, count() AS sample_count, least(60, greatest(1, ceil(cbrt(ifNull(sample_count, 0))))) AS bin_count, ceil(divide(minus(to_seconds, from_seconds), bin_count)) AS bin_width_seconds_raw, if(ifNull(greater(bin_width_seconds_raw, 0), 0), bin_width_seconds_raw, 60) AS bin_width_seconds
-                                                                                                                                                FROM
-                                                                                                                                                  (SELECT aggregation_target AS aggregation_target, steps AS steps, avg(step_1_conversion_time) AS step_1_average_conversion_time_inner, avg(step_2_conversion_time) AS step_2_average_conversion_time_inner, median(step_1_conversion_time) AS step_1_median_conversion_time_inner, median(step_2_conversion_time) AS step_2_median_conversion_time_inner
-                                                                                                                                                   FROM
-                                                                                                                                                     (SELECT aggregation_target AS aggregation_target, steps AS steps, max(steps) OVER (PARTITION BY aggregation_target) AS max_steps, step_1_conversion_time AS step_1_conversion_time, step_2_conversion_time AS step_2_conversion_time
-                                                                                                                                                      FROM
-                                                                                                                                                        (SELECT aggregation_target AS aggregation_target, timestamp AS timestamp, step_0 AS step_0, latest_0 AS latest_0, step_1 AS step_1, latest_1 AS latest_1, step_2 AS step_2, latest_2 AS latest_2, if(and(ifNull(lessOrEquals(latest_0, latest_1), 0), ifNull(lessOrEquals(latest_1, plus(toTimeZone(latest_0, 'UTC'), toIntervalDay(14))), 0), ifNull(lessOrEquals(latest_1, latest_2), 0), ifNull(lessOrEquals(latest_2, plus(toTimeZone(latest_0, 'UTC'), toIntervalDay(14))), 0)), 3, if(and(ifNull(lessOrEquals(latest_0, latest_1), 0), ifNull(lessOrEquals(latest_1, plus(toTimeZone(latest_0, 'UTC'), toIntervalDay(14))), 0)), 2, 1)) AS steps, if(and(isNotNull(latest_1), ifNull(lessOrEquals(latest_1, plus(toTimeZone(latest_0, 'UTC'), toIntervalDay(14))), 0)), dateDiff('second', latest_0, latest_1), NULL) AS step_1_conversion_time, if(and(isNotNull(latest_2), ifNull(lessOrEquals(latest_2, plus(toTimeZone(latest_1, 'UTC'), toIntervalDay(14))), 0)), dateDiff('second', latest_1, latest_2), NULL) AS step_2_conversion_time
-                                                                                                                                                         FROM
-                                                                                                                                                           (SELECT aggregation_target AS aggregation_target, timestamp AS timestamp, step_0 AS step_0, latest_0 AS latest_0, step_1 AS step_1, min(latest_1) OVER (PARTITION BY aggregation_target
-                                                                                                                                                                                                                                                                                                                   ORDER BY timestamp DESC ROWS BETWEEN 1 PRECEDING AND 1 PRECEDING) AS latest_1, step_2 AS step_2, min(latest_2) OVER (PARTITION BY aggregation_target
-                                                                                                                                                                                                                                                                                                                                                                                                                                        ORDER BY timestamp DESC ROWS BETWEEN 2 PRECEDING AND 2 PRECEDING) AS latest_2
-                                                                                                                                                            FROM
-                                                                                                                                                              (SELECT toTimeZone(e.timestamp, 'UTC') AS timestamp, if(not(empty(e__override.distinct_id)), e__override.person_id, e.person_id) AS aggregation_target, if(equals(e.event, 'step one'), 1, 0) AS step_0, if(ifNull(equals(step_0, 1), 0), timestamp, NULL) AS latest_0, if(equals(e.event, 'step two'), 1, 0) AS step_1, if(ifNull(equals(step_1, 1), 0), timestamp, NULL) AS latest_1, if(equals(e.event, 'step three'), 1, 0) AS step_2, if(ifNull(equals(step_2, 1), 0), timestamp, NULL) AS latest_2
-                                                                                                                                                               FROM events AS e
-                                                                                                                                                               LEFT OUTER JOIN
-                                                                                                                                                                 (SELECT tupleElement(argMax(tuple(person_distinct_id_overrides.person_id), person_distinct_id_overrides.version), 1) AS person_id, person_distinct_id_overrides.distinct_id AS distinct_id
-                                                                                                                                                                  FROM person_distinct_id_overrides
-                                                                                                                                                                  WHERE equals(person_distinct_id_overrides.team_id, 99999)
-                                                                                                                                                                  GROUP BY person_distinct_id_overrides.distinct_id
-                                                                                                                                                                  HAVING ifNull(equals(tupleElement(argMax(tuple(person_distinct_id_overrides.is_deleted), person_distinct_id_overrides.version), 1), 0), 0) SETTINGS optimize_aggregation_in_order=1) AS e__override ON equals(e.distinct_id, e__override.distinct_id)
-                                                                                                                                                               WHERE and(equals(e.team_id, 99999), and(greaterOrEquals(toTimeZone(e.timestamp, 'UTC'), toDateTime64('2021-06-07 00:00:00.000000', 6, 'UTC')), lessOrEquals(toTimeZone(e.timestamp, 'UTC'), toDateTime64('2021-06-13 23:59:59.999999', 6, 'UTC'))))))
-                                                                                                                                                         WHERE ifNull(equals(step_0, 1), 0)))
-                                                                                                                                                   GROUP BY aggregation_target, steps
-                                                                                                                                                   HAVING ifNull(equals(steps, max(max_steps)), isNull(steps)
-                                                                                                                                                                 and isNull(max(max_steps)))) AS step_runs
-                                                                                                                                                WHERE isNotNull(step_runs.step_1_average_conversion_time_inner)) AS histogram_params)),
-                                                                                                                                      (SELECT histogram_params.bin_width_seconds AS bin_width_seconds
-                                                                                                                                       FROM
-                                                                                                                                         (SELECT ifNull(floor(min(step_runs.step_1_average_conversion_time_inner)), 0) AS from_seconds, ifNull(ceil(max(step_runs.step_1_average_conversion_time_inner)), 1) AS to_seconds, round(avg(step_runs.step_1_average_conversion_time_inner), 2) AS average_conversion_time, count() AS sample_count, least(60, greatest(1, ceil(cbrt(ifNull(sample_count, 0))))) AS bin_count, ceil(divide(minus(to_seconds, from_seconds), bin_count)) AS bin_width_seconds_raw, if(ifNull(greater(bin_width_seconds_raw, 0), 0), bin_width_seconds_raw, 60) AS bin_width_seconds
-                                                                                                                                          FROM
-                                                                                                                                            (SELECT aggregation_target AS aggregation_target, steps AS steps, avg(step_1_conversion_time) AS step_1_average_conversion_time_inner, avg(step_2_conversion_time) AS step_2_average_conversion_time_inner, median(step_1_conversion_time) AS step_1_median_conversion_time_inner, median(step_2_conversion_time) AS step_2_median_conversion_time_inner
-                                                                                                                                             FROM
-                                                                                                                                               (SELECT aggregation_target AS aggregation_target, steps AS steps, max(steps) OVER (PARTITION BY aggregation_target) AS max_steps, step_1_conversion_time AS step_1_conversion_time, step_2_conversion_time AS step_2_conversion_time
-                                                                                                                                                FROM
-                                                                                                                                                  (SELECT aggregation_target AS aggregation_target, timestamp AS timestamp, step_0 AS step_0, latest_0 AS latest_0, step_1 AS step_1, latest_1 AS latest_1, step_2 AS step_2, latest_2 AS latest_2, if(and(ifNull(lessOrEquals(latest_0, latest_1), 0), ifNull(lessOrEquals(latest_1, plus(toTimeZone(latest_0, 'UTC'), toIntervalDay(14))), 0), ifNull(lessOrEquals(latest_1, latest_2), 0), ifNull(lessOrEquals(latest_2, plus(toTimeZone(latest_0, 'UTC'), toIntervalDay(14))), 0)), 3, if(and(ifNull(lessOrEquals(latest_0, latest_1), 0), ifNull(lessOrEquals(latest_1, plus(toTimeZone(latest_0, 'UTC'), toIntervalDay(14))), 0)), 2, 1)) AS steps, if(and(isNotNull(latest_1), ifNull(lessOrEquals(latest_1, plus(toTimeZone(latest_0, 'UTC'), toIntervalDay(14))), 0)), dateDiff('second', latest_0, latest_1), NULL) AS step_1_conversion_time, if(and(isNotNull(latest_2), ifNull(lessOrEquals(latest_2, plus(toTimeZone(latest_1, 'UTC'), toIntervalDay(14))), 0)), dateDiff('second', latest_1, latest_2), NULL) AS step_2_conversion_time
-                                                                                                                                                   FROM
-                                                                                                                                                     (SELECT aggregation_target AS aggregation_target, timestamp AS timestamp, step_0 AS step_0, latest_0 AS latest_0, step_1 AS step_1, min(latest_1) OVER (PARTITION BY aggregation_target
-                                                                                                                                                                                                                                                                                                             ORDER BY timestamp DESC ROWS BETWEEN 1 PRECEDING AND 1 PRECEDING) AS latest_1, step_2 AS step_2, min(latest_2) OVER (PARTITION BY aggregation_target
-                                                                                                                                                                                                                                                                                                                                                                                                                                  ORDER BY timestamp DESC ROWS BETWEEN 2 PRECEDING AND 2 PRECEDING) AS latest_2
-                                                                                                                                                      FROM
-                                                                                                                                                        (SELECT toTimeZone(e.timestamp, 'UTC') AS timestamp, if(not(empty(e__override.distinct_id)), e__override.person_id, e.person_id) AS aggregation_target, if(equals(e.event, 'step one'), 1, 0) AS step_0, if(ifNull(equals(step_0, 1), 0), timestamp, NULL) AS latest_0, if(equals(e.event, 'step two'), 1, 0) AS step_1, if(ifNull(equals(step_1, 1), 0), timestamp, NULL) AS latest_1, if(equals(e.event, 'step three'), 1, 0) AS step_2, if(ifNull(equals(step_2, 1), 0), timestamp, NULL) AS latest_2
-                                                                                                                                                         FROM events AS e
-                                                                                                                                                         LEFT OUTER JOIN
-                                                                                                                                                           (SELECT tupleElement(argMax(tuple(person_distinct_id_overrides.person_id), person_distinct_id_overrides.version), 1) AS person_id, person_distinct_id_overrides.distinct_id AS distinct_id
-                                                                                                                                                            FROM person_distinct_id_overrides
-                                                                                                                                                            WHERE equals(person_distinct_id_overrides.team_id, 99999)
-                                                                                                                                                            GROUP BY person_distinct_id_overrides.distinct_id
-                                                                                                                                                            HAVING ifNull(equals(tupleElement(argMax(tuple(person_distinct_id_overrides.is_deleted), person_distinct_id_overrides.version), 1), 0), 0) SETTINGS optimize_aggregation_in_order=1) AS e__override ON equals(e.distinct_id, e__override.distinct_id)
-                                                                                                                                                         WHERE and(equals(e.team_id, 99999), and(greaterOrEquals(toTimeZone(e.timestamp, 'UTC'), toDateTime64('2021-06-07 00:00:00.000000', 6, 'UTC')), lessOrEquals(toTimeZone(e.timestamp, 'UTC'), toDateTime64('2021-06-13 23:59:59.999999', 6, 'UTC'))))))
-                                                                                                                                                   WHERE ifNull(equals(step_0, 1), 0)))
-                                                                                                                                             GROUP BY aggregation_target, steps
-                                                                                                                                             HAVING ifNull(equals(steps, max(max_steps)), isNull(steps)
-                                                                                                                                                           and isNull(max(max_steps)))) AS step_runs
-                                                                                                                                          WHERE isNotNull(step_runs.step_1_average_conversion_time_inner)) AS histogram_params))),
-                                                                                                                         (SELECT histogram_params.bin_width_seconds AS bin_width_seconds
-                                                                                                                          FROM
-                                                                                                                            (SELECT ifNull(floor(min(step_runs.step_1_average_conversion_time_inner)), 0) AS from_seconds, ifNull(ceil(max(step_runs.step_1_average_conversion_time_inner)), 1) AS to_seconds, round(avg(step_runs.step_1_average_conversion_time_inner), 2) AS average_conversion_time, count() AS sample_count, least(60, greatest(1, ceil(cbrt(ifNull(sample_count, 0))))) AS bin_count, ceil(divide(minus(to_seconds, from_seconds), bin_count)) AS bin_width_seconds_raw, if(ifNull(greater(bin_width_seconds_raw, 0), 0), bin_width_seconds_raw, 60) AS bin_width_seconds
-                                                                                                                             FROM
-                                                                                                                               (SELECT aggregation_target AS aggregation_target, steps AS steps, avg(step_1_conversion_time) AS step_1_average_conversion_time_inner, avg(step_2_conversion_time) AS step_2_average_conversion_time_inner, median(step_1_conversion_time) AS step_1_median_conversion_time_inner, median(step_2_conversion_time) AS step_2_median_conversion_time_inner
-                                                                                                                                FROM
-                                                                                                                                  (SELECT aggregation_target AS aggregation_target, steps AS steps, max(steps) OVER (PARTITION BY aggregation_target) AS max_steps, step_1_conversion_time AS step_1_conversion_time, step_2_conversion_time AS step_2_conversion_time
-                                                                                                                                   FROM
-                                                                                                                                     (SELECT aggregation_target AS aggregation_target, timestamp AS timestamp, step_0 AS step_0, latest_0 AS latest_0, step_1 AS step_1, latest_1 AS latest_1, step_2 AS step_2, latest_2 AS latest_2, if(and(ifNull(lessOrEquals(latest_0, latest_1), 0), ifNull(lessOrEquals(latest_1, plus(toTimeZone(latest_0, 'UTC'), toIntervalDay(14))), 0), ifNull(lessOrEquals(latest_1, latest_2), 0), ifNull(lessOrEquals(latest_2, plus(toTimeZone(latest_0, 'UTC'), toIntervalDay(14))), 0)), 3, if(and(ifNull(lessOrEquals(latest_0, latest_1), 0), ifNull(lessOrEquals(latest_1, plus(toTimeZone(latest_0, 'UTC'), toIntervalDay(14))), 0)), 2, 1)) AS steps, if(and(isNotNull(latest_1), ifNull(lessOrEquals(latest_1, plus(toTimeZone(latest_0, 'UTC'), toIntervalDay(14))), 0)), dateDiff('second', latest_0, latest_1), NULL) AS step_1_conversion_time, if(and(isNotNull(latest_2), ifNull(lessOrEquals(latest_2, plus(toTimeZone(latest_1, 'UTC'), toIntervalDay(14))), 0)), dateDiff('second', latest_1, latest_2), NULL) AS step_2_conversion_time
-                                                                                                                                      FROM
-                                                                                                                                        (SELECT aggregation_target AS aggregation_target, timestamp AS timestamp, step_0 AS step_0, latest_0 AS latest_0, step_1 AS step_1, min(latest_1) OVER (PARTITION BY aggregation_target
-                                                                                                                                                                                                                                                                                                ORDER BY timestamp DESC ROWS BETWEEN 1 PRECEDING AND 1 PRECEDING) AS latest_1, step_2 AS step_2, min(latest_2) OVER (PARTITION BY aggregation_target
-                                                                                                                                                                                                                                                                                                                                                                                                                     ORDER BY timestamp DESC ROWS BETWEEN 2 PRECEDING AND 2 PRECEDING) AS latest_2
-                                                                                                                                         FROM
-                                                                                                                                           (SELECT toTimeZone(e.timestamp, 'UTC') AS timestamp, if(not(empty(e__override.distinct_id)), e__override.person_id, e.person_id) AS aggregation_target, if(equals(e.event, 'step one'), 1, 0) AS step_0, if(ifNull(equals(step_0, 1), 0), timestamp, NULL) AS latest_0, if(equals(e.event, 'step two'), 1, 0) AS step_1, if(ifNull(equals(step_1, 1), 0), timestamp, NULL) AS latest_1, if(equals(e.event, 'step three'), 1, 0) AS step_2, if(ifNull(equals(step_2, 1), 0), timestamp, NULL) AS latest_2
-                                                                                                                                            FROM events AS e
-                                                                                                                                            LEFT OUTER JOIN
-                                                                                                                                              (SELECT tupleElement(argMax(tuple(person_distinct_id_overrides.person_id), person_distinct_id_overrides.version), 1) AS person_id, person_distinct_id_overrides.distinct_id AS distinct_id
-                                                                                                                                               FROM person_distinct_id_overrides
-                                                                                                                                               WHERE equals(person_distinct_id_overrides.team_id, 99999)
-                                                                                                                                               GROUP BY person_distinct_id_overrides.distinct_id
-                                                                                                                                               HAVING ifNull(equals(tupleElement(argMax(tuple(person_distinct_id_overrides.is_deleted), person_distinct_id_overrides.version), 1), 0), 0) SETTINGS optimize_aggregation_in_order=1) AS e__override ON equals(e.distinct_id, e__override.distinct_id)
-                                                                                                                                            WHERE and(equals(e.team_id, 99999), and(greaterOrEquals(toTimeZone(e.timestamp, 'UTC'), toDateTime64('2021-06-07 00:00:00.000000', 6, 'UTC')), lessOrEquals(toTimeZone(e.timestamp, 'UTC'), toDateTime64('2021-06-13 23:59:59.999999', 6, 'UTC'))))))
-                                                                                                                                      WHERE ifNull(equals(step_0, 1), 0)))
-                                                                                                                                GROUP BY aggregation_target, steps
-                                                                                                                                HAVING ifNull(equals(steps, max(max_steps)), isNull(steps)
-                                                                                                                                              and isNull(max(max_steps)))) AS step_runs
-                                                                                                                             WHERE isNotNull(step_runs.step_1_average_conversion_time_inner)) AS histogram_params))) AS bin_from_seconds,
-            count() AS person_count
-=======
   SELECT bin_from_seconds,
          person_count,
          arrayAvg(timings) AS averageConversionTime
@@ -676,7 +81,6 @@
             arrayMap(n -> accurateCastOrNull(round(plus(min_timing, multiply(n, bin_width_seconds))), 'Int64'), range(0, plus(bin_count, 1))) AS buckets,
             arrayMap(timing -> accurateCastOrNull(floor(divide(minus(timing, min_timing), bin_width_seconds)), 'Int64'), timings) AS indices,
             arrayMap(x -> countEqual(indices, minus(x, 1)), range(1, plus(bin_count, 2))) AS counts
->>>>>>> dbd5ab22
      FROM
        (SELECT arraySort(t -> t.1, groupArray(tuple(accurateCastOrNull(timestamp, 'Float64'), uuid, '', arrayFilter(x -> ifNull(notEquals(x, 0), 1), [multiply(1, step_0), multiply(2, step_1), multiply(3, step_2)])))) AS events_array,
                [''] AS prop,
@@ -692,148 +96,6 @@
                af_tuple.5 AS steps_bitfield,
                aggregation_target AS aggregation_target
         FROM
-<<<<<<< HEAD
-          (SELECT aggregation_target AS aggregation_target,
-                  steps AS steps,
-                  max(steps) OVER (PARTITION BY aggregation_target) AS max_steps,
-                                  step_1_conversion_time AS step_1_conversion_time,
-                                  step_2_conversion_time AS step_2_conversion_time
-           FROM
-             (SELECT aggregation_target AS aggregation_target,
-                     timestamp AS timestamp,
-                     step_0 AS step_0,
-                     latest_0 AS latest_0,
-                     step_1 AS step_1,
-                     latest_1 AS latest_1,
-                     step_2 AS step_2,
-                     latest_2 AS latest_2,
-                     if(and(ifNull(lessOrEquals(latest_0, latest_1), 0), ifNull(lessOrEquals(latest_1, plus(toTimeZone(latest_0, 'UTC'), toIntervalDay(14))), 0), ifNull(lessOrEquals(latest_1, latest_2), 0), ifNull(lessOrEquals(latest_2, plus(toTimeZone(latest_0, 'UTC'), toIntervalDay(14))), 0)), 3, if(and(ifNull(lessOrEquals(latest_0, latest_1), 0), ifNull(lessOrEquals(latest_1, plus(toTimeZone(latest_0, 'UTC'), toIntervalDay(14))), 0)), 2, 1)) AS steps,
-                     if(and(isNotNull(latest_1), ifNull(lessOrEquals(latest_1, plus(toTimeZone(latest_0, 'UTC'), toIntervalDay(14))), 0)), dateDiff('second', latest_0, latest_1), NULL) AS step_1_conversion_time,
-                     if(and(isNotNull(latest_2), ifNull(lessOrEquals(latest_2, plus(toTimeZone(latest_1, 'UTC'), toIntervalDay(14))), 0)), dateDiff('second', latest_1, latest_2), NULL) AS step_2_conversion_time
-              FROM
-                (SELECT aggregation_target AS aggregation_target,
-                        timestamp AS timestamp,
-                        step_0 AS step_0,
-                        latest_0 AS latest_0,
-                        step_1 AS step_1,
-                        min(latest_1) OVER (PARTITION BY aggregation_target
-                                            ORDER BY timestamp DESC ROWS BETWEEN 1 PRECEDING AND 1 PRECEDING) AS latest_1,
-                                           step_2 AS step_2,
-                                           min(latest_2) OVER (PARTITION BY aggregation_target
-                                                               ORDER BY timestamp DESC ROWS BETWEEN 2 PRECEDING AND 2 PRECEDING) AS latest_2
-                 FROM
-                   (SELECT toTimeZone(e.timestamp, 'UTC') AS timestamp,
-                           if(not(empty(e__override.distinct_id)), e__override.person_id, e.person_id) AS aggregation_target,
-                           if(equals(e.event, 'step one'), 1, 0) AS step_0,
-                           if(ifNull(equals(step_0, 1), 0), timestamp, NULL) AS latest_0,
-                           if(equals(e.event, 'step two'), 1, 0) AS step_1,
-                           if(ifNull(equals(step_1, 1), 0), timestamp, NULL) AS latest_1,
-                           if(equals(e.event, 'step three'), 1, 0) AS step_2,
-                           if(ifNull(equals(step_2, 1), 0), timestamp, NULL) AS latest_2
-                    FROM events AS e
-                    LEFT OUTER JOIN
-                      (SELECT tupleElement(argMax(tuple(person_distinct_id_overrides.person_id), person_distinct_id_overrides.version), 1) AS person_id,
-                              person_distinct_id_overrides.distinct_id AS distinct_id
-                       FROM person_distinct_id_overrides
-                       WHERE equals(person_distinct_id_overrides.team_id, 99999)
-                       GROUP BY person_distinct_id_overrides.distinct_id
-                       HAVING ifNull(equals(tupleElement(argMax(tuple(person_distinct_id_overrides.is_deleted), person_distinct_id_overrides.version), 1), 0), 0) SETTINGS optimize_aggregation_in_order=1) AS e__override ON equals(e.distinct_id, e__override.distinct_id)
-                    WHERE and(equals(e.team_id, 99999), and(greaterOrEquals(toTimeZone(e.timestamp, 'UTC'), toDateTime64('2021-06-07 00:00:00.000000', 6, 'UTC')), lessOrEquals(toTimeZone(e.timestamp, 'UTC'), toDateTime64('2021-06-13 23:59:59.999999', 6, 'UTC'))))))
-              WHERE ifNull(equals(step_0, 1), 0)))
-        GROUP BY aggregation_target,
-                 steps
-        HAVING ifNull(equals(steps, max(max_steps)), isNull(steps)
-                      and isNull(max(max_steps)))) AS step_runs
-     GROUP BY bin_from_seconds) AS results
-  RIGHT OUTER JOIN
-    (SELECT plus(
-                   (SELECT histogram_params.from_seconds AS from_seconds
-                    FROM
-                      (SELECT ifNull(floor(min(step_runs.step_1_average_conversion_time_inner)), 0) AS from_seconds, ifNull(ceil(max(step_runs.step_1_average_conversion_time_inner)), 1) AS to_seconds, round(avg(step_runs.step_1_average_conversion_time_inner), 2) AS average_conversion_time, count() AS sample_count, least(60, greatest(1, ceil(cbrt(ifNull(sample_count, 0))))) AS bin_count, ceil(divide(minus(to_seconds, from_seconds), bin_count)) AS bin_width_seconds_raw, if(ifNull(greater(bin_width_seconds_raw, 0), 0), bin_width_seconds_raw, 60) AS bin_width_seconds
-                       FROM
-                         (SELECT aggregation_target AS aggregation_target, steps AS steps, avg(step_1_conversion_time) AS step_1_average_conversion_time_inner, avg(step_2_conversion_time) AS step_2_average_conversion_time_inner, median(step_1_conversion_time) AS step_1_median_conversion_time_inner, median(step_2_conversion_time) AS step_2_median_conversion_time_inner
-                          FROM
-                            (SELECT aggregation_target AS aggregation_target, steps AS steps, max(steps) OVER (PARTITION BY aggregation_target) AS max_steps, step_1_conversion_time AS step_1_conversion_time, step_2_conversion_time AS step_2_conversion_time
-                             FROM
-                               (SELECT aggregation_target AS aggregation_target, timestamp AS timestamp, step_0 AS step_0, latest_0 AS latest_0, step_1 AS step_1, latest_1 AS latest_1, step_2 AS step_2, latest_2 AS latest_2, if(and(ifNull(lessOrEquals(latest_0, latest_1), 0), ifNull(lessOrEquals(latest_1, plus(toTimeZone(latest_0, 'UTC'), toIntervalDay(14))), 0), ifNull(lessOrEquals(latest_1, latest_2), 0), ifNull(lessOrEquals(latest_2, plus(toTimeZone(latest_0, 'UTC'), toIntervalDay(14))), 0)), 3, if(and(ifNull(lessOrEquals(latest_0, latest_1), 0), ifNull(lessOrEquals(latest_1, plus(toTimeZone(latest_0, 'UTC'), toIntervalDay(14))), 0)), 2, 1)) AS steps, if(and(isNotNull(latest_1), ifNull(lessOrEquals(latest_1, plus(toTimeZone(latest_0, 'UTC'), toIntervalDay(14))), 0)), dateDiff('second', latest_0, latest_1), NULL) AS step_1_conversion_time, if(and(isNotNull(latest_2), ifNull(lessOrEquals(latest_2, plus(toTimeZone(latest_1, 'UTC'), toIntervalDay(14))), 0)), dateDiff('second', latest_1, latest_2), NULL) AS step_2_conversion_time
-                                FROM
-                                  (SELECT aggregation_target AS aggregation_target, timestamp AS timestamp, step_0 AS step_0, latest_0 AS latest_0, step_1 AS step_1, min(latest_1) OVER (PARTITION BY aggregation_target
-                                                                                                                                                                                          ORDER BY timestamp DESC ROWS BETWEEN 1 PRECEDING AND 1 PRECEDING) AS latest_1, step_2 AS step_2, min(latest_2) OVER (PARTITION BY aggregation_target
-                                                                                                                                                                                                                                                                                                               ORDER BY timestamp DESC ROWS BETWEEN 2 PRECEDING AND 2 PRECEDING) AS latest_2
-                                   FROM
-                                     (SELECT toTimeZone(e.timestamp, 'UTC') AS timestamp, if(not(empty(e__override.distinct_id)), e__override.person_id, e.person_id) AS aggregation_target, if(equals(e.event, 'step one'), 1, 0) AS step_0, if(ifNull(equals(step_0, 1), 0), timestamp, NULL) AS latest_0, if(equals(e.event, 'step two'), 1, 0) AS step_1, if(ifNull(equals(step_1, 1), 0), timestamp, NULL) AS latest_1, if(equals(e.event, 'step three'), 1, 0) AS step_2, if(ifNull(equals(step_2, 1), 0), timestamp, NULL) AS latest_2
-                                      FROM events AS e
-                                      LEFT OUTER JOIN
-                                        (SELECT tupleElement(argMax(tuple(person_distinct_id_overrides.person_id), person_distinct_id_overrides.version), 1) AS person_id, person_distinct_id_overrides.distinct_id AS distinct_id
-                                         FROM person_distinct_id_overrides
-                                         WHERE equals(person_distinct_id_overrides.team_id, 99999)
-                                         GROUP BY person_distinct_id_overrides.distinct_id
-                                         HAVING ifNull(equals(tupleElement(argMax(tuple(person_distinct_id_overrides.is_deleted), person_distinct_id_overrides.version), 1), 0), 0) SETTINGS optimize_aggregation_in_order=1) AS e__override ON equals(e.distinct_id, e__override.distinct_id)
-                                      WHERE and(equals(e.team_id, 99999), and(greaterOrEquals(toTimeZone(e.timestamp, 'UTC'), toDateTime64('2021-06-07 00:00:00.000000', 6, 'UTC')), lessOrEquals(toTimeZone(e.timestamp, 'UTC'), toDateTime64('2021-06-13 23:59:59.999999', 6, 'UTC'))))))
-                                WHERE ifNull(equals(step_0, 1), 0)))
-                          GROUP BY aggregation_target, steps
-                          HAVING ifNull(equals(steps, max(max_steps)), isNull(steps)
-                                        and isNull(max(max_steps)))) AS step_runs
-                       WHERE isNotNull(step_runs.step_1_average_conversion_time_inner)) AS histogram_params), multiply(numbers.number,
-                                                                                                                         (SELECT histogram_params.bin_width_seconds AS bin_width_seconds
-                                                                                                                          FROM
-                                                                                                                            (SELECT ifNull(floor(min(step_runs.step_1_average_conversion_time_inner)), 0) AS from_seconds, ifNull(ceil(max(step_runs.step_1_average_conversion_time_inner)), 1) AS to_seconds, round(avg(step_runs.step_1_average_conversion_time_inner), 2) AS average_conversion_time, count() AS sample_count, least(60, greatest(1, ceil(cbrt(ifNull(sample_count, 0))))) AS bin_count, ceil(divide(minus(to_seconds, from_seconds), bin_count)) AS bin_width_seconds_raw, if(ifNull(greater(bin_width_seconds_raw, 0), 0), bin_width_seconds_raw, 60) AS bin_width_seconds
-                                                                                                                             FROM
-                                                                                                                               (SELECT aggregation_target AS aggregation_target, steps AS steps, avg(step_1_conversion_time) AS step_1_average_conversion_time_inner, avg(step_2_conversion_time) AS step_2_average_conversion_time_inner, median(step_1_conversion_time) AS step_1_median_conversion_time_inner, median(step_2_conversion_time) AS step_2_median_conversion_time_inner
-                                                                                                                                FROM
-                                                                                                                                  (SELECT aggregation_target AS aggregation_target, steps AS steps, max(steps) OVER (PARTITION BY aggregation_target) AS max_steps, step_1_conversion_time AS step_1_conversion_time, step_2_conversion_time AS step_2_conversion_time
-                                                                                                                                   FROM
-                                                                                                                                     (SELECT aggregation_target AS aggregation_target, timestamp AS timestamp, step_0 AS step_0, latest_0 AS latest_0, step_1 AS step_1, latest_1 AS latest_1, step_2 AS step_2, latest_2 AS latest_2, if(and(ifNull(lessOrEquals(latest_0, latest_1), 0), ifNull(lessOrEquals(latest_1, plus(toTimeZone(latest_0, 'UTC'), toIntervalDay(14))), 0), ifNull(lessOrEquals(latest_1, latest_2), 0), ifNull(lessOrEquals(latest_2, plus(toTimeZone(latest_0, 'UTC'), toIntervalDay(14))), 0)), 3, if(and(ifNull(lessOrEquals(latest_0, latest_1), 0), ifNull(lessOrEquals(latest_1, plus(toTimeZone(latest_0, 'UTC'), toIntervalDay(14))), 0)), 2, 1)) AS steps, if(and(isNotNull(latest_1), ifNull(lessOrEquals(latest_1, plus(toTimeZone(latest_0, 'UTC'), toIntervalDay(14))), 0)), dateDiff('second', latest_0, latest_1), NULL) AS step_1_conversion_time, if(and(isNotNull(latest_2), ifNull(lessOrEquals(latest_2, plus(toTimeZone(latest_1, 'UTC'), toIntervalDay(14))), 0)), dateDiff('second', latest_1, latest_2), NULL) AS step_2_conversion_time
-                                                                                                                                      FROM
-                                                                                                                                        (SELECT aggregation_target AS aggregation_target, timestamp AS timestamp, step_0 AS step_0, latest_0 AS latest_0, step_1 AS step_1, min(latest_1) OVER (PARTITION BY aggregation_target
-                                                                                                                                                                                                                                                                                                ORDER BY timestamp DESC ROWS BETWEEN 1 PRECEDING AND 1 PRECEDING) AS latest_1, step_2 AS step_2, min(latest_2) OVER (PARTITION BY aggregation_target
-                                                                                                                                                                                                                                                                                                                                                                                                                     ORDER BY timestamp DESC ROWS BETWEEN 2 PRECEDING AND 2 PRECEDING) AS latest_2
-                                                                                                                                         FROM
-                                                                                                                                           (SELECT toTimeZone(e.timestamp, 'UTC') AS timestamp, if(not(empty(e__override.distinct_id)), e__override.person_id, e.person_id) AS aggregation_target, if(equals(e.event, 'step one'), 1, 0) AS step_0, if(ifNull(equals(step_0, 1), 0), timestamp, NULL) AS latest_0, if(equals(e.event, 'step two'), 1, 0) AS step_1, if(ifNull(equals(step_1, 1), 0), timestamp, NULL) AS latest_1, if(equals(e.event, 'step three'), 1, 0) AS step_2, if(ifNull(equals(step_2, 1), 0), timestamp, NULL) AS latest_2
-                                                                                                                                            FROM events AS e
-                                                                                                                                            LEFT OUTER JOIN
-                                                                                                                                              (SELECT tupleElement(argMax(tuple(person_distinct_id_overrides.person_id), person_distinct_id_overrides.version), 1) AS person_id, person_distinct_id_overrides.distinct_id AS distinct_id
-                                                                                                                                               FROM person_distinct_id_overrides
-                                                                                                                                               WHERE equals(person_distinct_id_overrides.team_id, 99999)
-                                                                                                                                               GROUP BY person_distinct_id_overrides.distinct_id
-                                                                                                                                               HAVING ifNull(equals(tupleElement(argMax(tuple(person_distinct_id_overrides.is_deleted), person_distinct_id_overrides.version), 1), 0), 0) SETTINGS optimize_aggregation_in_order=1) AS e__override ON equals(e.distinct_id, e__override.distinct_id)
-                                                                                                                                            WHERE and(equals(e.team_id, 99999), and(greaterOrEquals(toTimeZone(e.timestamp, 'UTC'), toDateTime64('2021-06-07 00:00:00.000000', 6, 'UTC')), lessOrEquals(toTimeZone(e.timestamp, 'UTC'), toDateTime64('2021-06-13 23:59:59.999999', 6, 'UTC'))))))
-                                                                                                                                      WHERE ifNull(equals(step_0, 1), 0)))
-                                                                                                                                GROUP BY aggregation_target, steps
-                                                                                                                                HAVING ifNull(equals(steps, max(max_steps)), isNull(steps)
-                                                                                                                                              and isNull(max(max_steps)))) AS step_runs
-                                                                                                                             WHERE isNotNull(step_runs.step_1_average_conversion_time_inner)) AS histogram_params))) AS bin_from_seconds
-     FROM numbers(plus(ifNull(
-                                (SELECT histogram_params.bin_count AS bin_count
-                                 FROM
-                                   (SELECT ifNull(floor(min(step_runs.step_1_average_conversion_time_inner)), 0) AS from_seconds, ifNull(ceil(max(step_runs.step_1_average_conversion_time_inner)), 1) AS to_seconds, round(avg(step_runs.step_1_average_conversion_time_inner), 2) AS average_conversion_time, count() AS sample_count, least(60, greatest(1, ceil(cbrt(ifNull(sample_count, 0))))) AS bin_count, ceil(divide(minus(to_seconds, from_seconds), bin_count)) AS bin_width_seconds_raw, if(ifNull(greater(bin_width_seconds_raw, 0), 0), bin_width_seconds_raw, 60) AS bin_width_seconds
-                                    FROM
-                                      (SELECT aggregation_target AS aggregation_target, steps AS steps, avg(step_1_conversion_time) AS step_1_average_conversion_time_inner, avg(step_2_conversion_time) AS step_2_average_conversion_time_inner, median(step_1_conversion_time) AS step_1_median_conversion_time_inner, median(step_2_conversion_time) AS step_2_median_conversion_time_inner
-                                       FROM
-                                         (SELECT aggregation_target AS aggregation_target, steps AS steps, max(steps) OVER (PARTITION BY aggregation_target) AS max_steps, step_1_conversion_time AS step_1_conversion_time, step_2_conversion_time AS step_2_conversion_time
-                                          FROM
-                                            (SELECT aggregation_target AS aggregation_target, timestamp AS timestamp, step_0 AS step_0, latest_0 AS latest_0, step_1 AS step_1, latest_1 AS latest_1, step_2 AS step_2, latest_2 AS latest_2, if(and(ifNull(lessOrEquals(latest_0, latest_1), 0), ifNull(lessOrEquals(latest_1, plus(toTimeZone(latest_0, 'UTC'), toIntervalDay(14))), 0), ifNull(lessOrEquals(latest_1, latest_2), 0), ifNull(lessOrEquals(latest_2, plus(toTimeZone(latest_0, 'UTC'), toIntervalDay(14))), 0)), 3, if(and(ifNull(lessOrEquals(latest_0, latest_1), 0), ifNull(lessOrEquals(latest_1, plus(toTimeZone(latest_0, 'UTC'), toIntervalDay(14))), 0)), 2, 1)) AS steps, if(and(isNotNull(latest_1), ifNull(lessOrEquals(latest_1, plus(toTimeZone(latest_0, 'UTC'), toIntervalDay(14))), 0)), dateDiff('second', latest_0, latest_1), NULL) AS step_1_conversion_time, if(and(isNotNull(latest_2), ifNull(lessOrEquals(latest_2, plus(toTimeZone(latest_1, 'UTC'), toIntervalDay(14))), 0)), dateDiff('second', latest_1, latest_2), NULL) AS step_2_conversion_time
-                                             FROM
-                                               (SELECT aggregation_target AS aggregation_target, timestamp AS timestamp, step_0 AS step_0, latest_0 AS latest_0, step_1 AS step_1, min(latest_1) OVER (PARTITION BY aggregation_target
-                                                                                                                                                                                                       ORDER BY timestamp DESC ROWS BETWEEN 1 PRECEDING AND 1 PRECEDING) AS latest_1, step_2 AS step_2, min(latest_2) OVER (PARTITION BY aggregation_target
-                                                                                                                                                                                                                                                                                                                            ORDER BY timestamp DESC ROWS BETWEEN 2 PRECEDING AND 2 PRECEDING) AS latest_2
-                                                FROM
-                                                  (SELECT toTimeZone(e.timestamp, 'UTC') AS timestamp, if(not(empty(e__override.distinct_id)), e__override.person_id, e.person_id) AS aggregation_target, if(equals(e.event, 'step one'), 1, 0) AS step_0, if(ifNull(equals(step_0, 1), 0), timestamp, NULL) AS latest_0, if(equals(e.event, 'step two'), 1, 0) AS step_1, if(ifNull(equals(step_1, 1), 0), timestamp, NULL) AS latest_1, if(equals(e.event, 'step three'), 1, 0) AS step_2, if(ifNull(equals(step_2, 1), 0), timestamp, NULL) AS latest_2
-                                                   FROM events AS e
-                                                   LEFT OUTER JOIN
-                                                     (SELECT tupleElement(argMax(tuple(person_distinct_id_overrides.person_id), person_distinct_id_overrides.version), 1) AS person_id, person_distinct_id_overrides.distinct_id AS distinct_id
-                                                      FROM person_distinct_id_overrides
-                                                      WHERE equals(person_distinct_id_overrides.team_id, 99999)
-                                                      GROUP BY person_distinct_id_overrides.distinct_id
-                                                      HAVING ifNull(equals(tupleElement(argMax(tuple(person_distinct_id_overrides.is_deleted), person_distinct_id_overrides.version), 1), 0), 0) SETTINGS optimize_aggregation_in_order=1) AS e__override ON equals(e.distinct_id, e__override.distinct_id)
-                                                   WHERE and(equals(e.team_id, 99999), and(greaterOrEquals(toTimeZone(e.timestamp, 'UTC'), toDateTime64('2021-06-07 00:00:00.000000', 6, 'UTC')), lessOrEquals(toTimeZone(e.timestamp, 'UTC'), toDateTime64('2021-06-13 23:59:59.999999', 6, 'UTC'))))))
-                                             WHERE ifNull(equals(step_0, 1), 0)))
-                                       GROUP BY aggregation_target, steps
-                                       HAVING ifNull(equals(steps, max(max_steps)), isNull(steps)
-                                                     and isNull(max(max_steps)))) AS step_runs
-                                    WHERE isNotNull(step_runs.step_1_average_conversion_time_inner)) AS histogram_params), 0), 1)) AS numbers) AS fill ON equals(results.bin_from_seconds, fill.bin_from_seconds)
-  ORDER BY fill.bin_from_seconds ASC
-=======
           (SELECT toTimeZone(e.timestamp, 'UTC') AS timestamp,
                   if(not(empty(e__override.distinct_id)), e__override.person_id, e.person_id) AS aggregation_target,
                   e.uuid AS uuid,
@@ -856,7 +118,6 @@
      WHERE ifNull(greaterOrEquals(step_reached, 1), 0)) ARRAY
   JOIN counts AS person_count,
        buckets AS bin_from_seconds
->>>>>>> dbd5ab22
   LIMIT 100 SETTINGS readonly=2,
                      max_execution_time=60,
                      allow_experimental_object_type=1,
@@ -873,411 +134,6 @@
 # name: ClickhouseTestFunnelTypes.test_funnel_time_to_convert_auto_bins_unordered
   '''
   /* user_id:0 request:_snapshot_ */
-<<<<<<< HEAD
-  SELECT fill.bin_from_seconds AS bin_from_seconds,
-         results.person_count AS person_count,
-  
-    (SELECT histogram_params.average_conversion_time AS average_conversion_time
-     FROM
-       (SELECT ifNull(floor(min(step_runs.step_1_average_conversion_time_inner)), 0) AS from_seconds,
-               ifNull(ceil(max(step_runs.step_1_average_conversion_time_inner)), 1) AS to_seconds,
-               round(avg(step_runs.step_1_average_conversion_time_inner), 2) AS average_conversion_time,
-               count() AS sample_count,
-               least(60, greatest(1, ceil(cbrt(ifNull(sample_count, 0))))) AS bin_count,
-               ceil(divide(minus(to_seconds, from_seconds), bin_count)) AS bin_width_seconds_raw,
-               if(ifNull(greater(bin_width_seconds_raw, 0), 0), bin_width_seconds_raw, 60) AS bin_width_seconds
-        FROM
-          (SELECT aggregation_target AS aggregation_target,
-                  steps AS steps,
-                  avg(step_1_conversion_time) AS step_1_average_conversion_time_inner,
-                  avg(step_2_conversion_time) AS step_2_average_conversion_time_inner,
-                  median(step_1_conversion_time) AS step_1_median_conversion_time_inner,
-                  median(step_2_conversion_time) AS step_2_median_conversion_time_inner
-           FROM
-             (SELECT aggregation_target AS aggregation_target,
-                     steps AS steps,
-                     max(steps) OVER (PARTITION BY aggregation_target) AS max_steps,
-                                     step_1_conversion_time AS step_1_conversion_time,
-                                     step_2_conversion_time AS step_2_conversion_time
-              FROM
-                (SELECT aggregation_target AS aggregation_target,
-                        timestamp AS timestamp,
-                        step_0 AS step_0,
-                        latest_0 AS latest_0,
-                        step_1 AS step_1,
-                        latest_1 AS latest_1,
-                        step_2 AS step_2,
-                        latest_2 AS latest_2,
-                        arraySort([latest_0, latest_1, latest_2]) AS event_times,
-                        arraySum([if(and(ifNull(less(latest_0, latest_1), 0), ifNull(lessOrEquals(latest_1, plus(toTimeZone(latest_0, 'UTC'), toIntervalDay(14))), 0)), 1, 0), if(and(ifNull(less(latest_0, latest_2), 0), ifNull(lessOrEquals(latest_2, plus(toTimeZone(latest_0, 'UTC'), toIntervalDay(14))), 0)), 1, 0), 1]) AS steps,
-                        arraySort([latest_0, latest_1, latest_2]) AS conversion_times,
-                        if(and(isNotNull(conversion_times[2]), ifNull(lessOrEquals(conversion_times[2], plus(toTimeZone(conversion_times[1], 'UTC'), toIntervalDay(14))), 0)), dateDiff('second', conversion_times[1], conversion_times[2]), NULL) AS step_1_conversion_time,
-                        if(and(isNotNull(conversion_times[3]), ifNull(lessOrEquals(conversion_times[3], plus(toTimeZone(conversion_times[2], 'UTC'), toIntervalDay(14))), 0)), dateDiff('second', conversion_times[2], conversion_times[3]), NULL) AS step_2_conversion_time
-                 FROM
-                   (SELECT aggregation_target AS aggregation_target,
-                           timestamp AS timestamp,
-                           step_0 AS step_0,
-                           latest_0 AS latest_0,
-                           step_1 AS step_1,
-                           min(latest_1) OVER (PARTITION BY aggregation_target
-                                               ORDER BY timestamp DESC ROWS BETWEEN UNBOUNDED PRECEDING AND 0 PRECEDING) AS latest_1,
-                                              step_2 AS step_2,
-                                              min(latest_2) OVER (PARTITION BY aggregation_target
-                                                                  ORDER BY timestamp DESC ROWS BETWEEN UNBOUNDED PRECEDING AND 0 PRECEDING) AS latest_2
-                    FROM
-                      (SELECT toTimeZone(e.timestamp, 'UTC') AS timestamp,
-                              if(not(empty(e__override.distinct_id)), e__override.person_id, e.person_id) AS aggregation_target,
-                              if(equals(e.event, 'step one'), 1, 0) AS step_0,
-                              if(ifNull(equals(step_0, 1), 0), timestamp, NULL) AS latest_0,
-                              if(equals(e.event, 'step two'), 1, 0) AS step_1,
-                              if(ifNull(equals(step_1, 1), 0), timestamp, NULL) AS latest_1,
-                              if(equals(e.event, 'step three'), 1, 0) AS step_2,
-                              if(ifNull(equals(step_2, 1), 0), timestamp, NULL) AS latest_2
-                       FROM events AS e
-                       LEFT OUTER JOIN
-                         (SELECT tupleElement(argMax(tuple(person_distinct_id_overrides.person_id), person_distinct_id_overrides.version), 1) AS person_id,
-                                 person_distinct_id_overrides.distinct_id AS distinct_id
-                          FROM person_distinct_id_overrides
-                          WHERE equals(person_distinct_id_overrides.team_id, 99999)
-                          GROUP BY person_distinct_id_overrides.distinct_id
-                          HAVING ifNull(equals(tupleElement(argMax(tuple(person_distinct_id_overrides.is_deleted), person_distinct_id_overrides.version), 1), 0), 0) SETTINGS optimize_aggregation_in_order=1) AS e__override ON equals(e.distinct_id, e__override.distinct_id)
-                       WHERE and(equals(e.team_id, 99999), and(and(greaterOrEquals(toTimeZone(e.timestamp, 'UTC'), toDateTime64('2021-06-07 00:00:00.000000', 6, 'UTC')), lessOrEquals(toTimeZone(e.timestamp, 'UTC'), toDateTime64('2021-06-13 23:59:59.999999', 6, 'UTC'))), in(e.event, tuple('step one', 'step three', 'step two'))), or(ifNull(equals(step_0, 1), 0), ifNull(equals(step_1, 1), 0), ifNull(equals(step_2, 1), 0)))))
-                 WHERE ifNull(equals(step_0, 1), 0)
-                 UNION ALL SELECT aggregation_target AS aggregation_target,
-                                  timestamp AS timestamp,
-                                  step_0 AS step_0,
-                                  latest_0 AS latest_0,
-                                  step_1 AS step_1,
-                                  latest_1 AS latest_1,
-                                  step_2 AS step_2,
-                                  latest_2 AS latest_2,
-                                  arraySort([latest_0, latest_1, latest_2]) AS event_times,
-                                  arraySum([if(and(ifNull(less(latest_0, latest_1), 0), ifNull(lessOrEquals(latest_1, plus(toTimeZone(latest_0, 'UTC'), toIntervalDay(14))), 0)), 1, 0), if(and(ifNull(less(latest_0, latest_2), 0), ifNull(lessOrEquals(latest_2, plus(toTimeZone(latest_0, 'UTC'), toIntervalDay(14))), 0)), 1, 0), 1]) AS steps,
-                                  arraySort([latest_0, latest_1, latest_2]) AS conversion_times,
-                                  if(and(isNotNull(conversion_times[2]), ifNull(lessOrEquals(conversion_times[2], plus(toTimeZone(conversion_times[1], 'UTC'), toIntervalDay(14))), 0)), dateDiff('second', conversion_times[1], conversion_times[2]), NULL) AS step_1_conversion_time,
-                                  if(and(isNotNull(conversion_times[3]), ifNull(lessOrEquals(conversion_times[3], plus(toTimeZone(conversion_times[2], 'UTC'), toIntervalDay(14))), 0)), dateDiff('second', conversion_times[2], conversion_times[3]), NULL) AS step_2_conversion_time
-                 FROM
-                   (SELECT aggregation_target AS aggregation_target,
-                           timestamp AS timestamp,
-                           step_0 AS step_0,
-                           latest_0 AS latest_0,
-                           step_1 AS step_1,
-                           min(latest_1) OVER (PARTITION BY aggregation_target
-                                               ORDER BY timestamp DESC ROWS BETWEEN UNBOUNDED PRECEDING AND 0 PRECEDING) AS latest_1,
-                                              step_2 AS step_2,
-                                              min(latest_2) OVER (PARTITION BY aggregation_target
-                                                                  ORDER BY timestamp DESC ROWS BETWEEN UNBOUNDED PRECEDING AND 0 PRECEDING) AS latest_2
-                    FROM
-                      (SELECT toTimeZone(e.timestamp, 'UTC') AS timestamp,
-                              if(not(empty(e__override.distinct_id)), e__override.person_id, e.person_id) AS aggregation_target,
-                              if(equals(e.event, 'step two'), 1, 0) AS step_0,
-                              if(ifNull(equals(step_0, 1), 0), timestamp, NULL) AS latest_0,
-                              if(equals(e.event, 'step three'), 1, 0) AS step_1,
-                              if(ifNull(equals(step_1, 1), 0), timestamp, NULL) AS latest_1,
-                              if(equals(e.event, 'step one'), 1, 0) AS step_2,
-                              if(ifNull(equals(step_2, 1), 0), timestamp, NULL) AS latest_2
-                       FROM events AS e
-                       LEFT OUTER JOIN
-                         (SELECT tupleElement(argMax(tuple(person_distinct_id_overrides.person_id), person_distinct_id_overrides.version), 1) AS person_id,
-                                 person_distinct_id_overrides.distinct_id AS distinct_id
-                          FROM person_distinct_id_overrides
-                          WHERE equals(person_distinct_id_overrides.team_id, 99999)
-                          GROUP BY person_distinct_id_overrides.distinct_id
-                          HAVING ifNull(equals(tupleElement(argMax(tuple(person_distinct_id_overrides.is_deleted), person_distinct_id_overrides.version), 1), 0), 0) SETTINGS optimize_aggregation_in_order=1) AS e__override ON equals(e.distinct_id, e__override.distinct_id)
-                       WHERE and(equals(e.team_id, 99999), and(and(greaterOrEquals(toTimeZone(e.timestamp, 'UTC'), toDateTime64('2021-06-07 00:00:00.000000', 6, 'UTC')), lessOrEquals(toTimeZone(e.timestamp, 'UTC'), toDateTime64('2021-06-13 23:59:59.999999', 6, 'UTC'))), in(e.event, tuple('step one', 'step three', 'step two'))), or(ifNull(equals(step_0, 1), 0), ifNull(equals(step_1, 1), 0), ifNull(equals(step_2, 1), 0)))))
-                 WHERE ifNull(equals(step_0, 1), 0)
-                 UNION ALL SELECT aggregation_target AS aggregation_target,
-                                  timestamp AS timestamp,
-                                  step_0 AS step_0,
-                                  latest_0 AS latest_0,
-                                  step_1 AS step_1,
-                                  latest_1 AS latest_1,
-                                  step_2 AS step_2,
-                                  latest_2 AS latest_2,
-                                  arraySort([latest_0, latest_1, latest_2]) AS event_times,
-                                  arraySum([if(and(ifNull(less(latest_0, latest_1), 0), ifNull(lessOrEquals(latest_1, plus(toTimeZone(latest_0, 'UTC'), toIntervalDay(14))), 0)), 1, 0), if(and(ifNull(less(latest_0, latest_2), 0), ifNull(lessOrEquals(latest_2, plus(toTimeZone(latest_0, 'UTC'), toIntervalDay(14))), 0)), 1, 0), 1]) AS steps,
-                                  arraySort([latest_0, latest_1, latest_2]) AS conversion_times,
-                                  if(and(isNotNull(conversion_times[2]), ifNull(lessOrEquals(conversion_times[2], plus(toTimeZone(conversion_times[1], 'UTC'), toIntervalDay(14))), 0)), dateDiff('second', conversion_times[1], conversion_times[2]), NULL) AS step_1_conversion_time,
-                                  if(and(isNotNull(conversion_times[3]), ifNull(lessOrEquals(conversion_times[3], plus(toTimeZone(conversion_times[2], 'UTC'), toIntervalDay(14))), 0)), dateDiff('second', conversion_times[2], conversion_times[3]), NULL) AS step_2_conversion_time
-                 FROM
-                   (SELECT aggregation_target AS aggregation_target,
-                           timestamp AS timestamp,
-                           step_0 AS step_0,
-                           latest_0 AS latest_0,
-                           step_1 AS step_1,
-                           min(latest_1) OVER (PARTITION BY aggregation_target
-                                               ORDER BY timestamp DESC ROWS BETWEEN UNBOUNDED PRECEDING AND 0 PRECEDING) AS latest_1,
-                                              step_2 AS step_2,
-                                              min(latest_2) OVER (PARTITION BY aggregation_target
-                                                                  ORDER BY timestamp DESC ROWS BETWEEN UNBOUNDED PRECEDING AND 0 PRECEDING) AS latest_2
-                    FROM
-                      (SELECT toTimeZone(e.timestamp, 'UTC') AS timestamp,
-                              if(not(empty(e__override.distinct_id)), e__override.person_id, e.person_id) AS aggregation_target,
-                              if(equals(e.event, 'step three'), 1, 0) AS step_0,
-                              if(ifNull(equals(step_0, 1), 0), timestamp, NULL) AS latest_0,
-                              if(equals(e.event, 'step one'), 1, 0) AS step_1,
-                              if(ifNull(equals(step_1, 1), 0), timestamp, NULL) AS latest_1,
-                              if(equals(e.event, 'step two'), 1, 0) AS step_2,
-                              if(ifNull(equals(step_2, 1), 0), timestamp, NULL) AS latest_2
-                       FROM events AS e
-                       LEFT OUTER JOIN
-                         (SELECT tupleElement(argMax(tuple(person_distinct_id_overrides.person_id), person_distinct_id_overrides.version), 1) AS person_id,
-                                 person_distinct_id_overrides.distinct_id AS distinct_id
-                          FROM person_distinct_id_overrides
-                          WHERE equals(person_distinct_id_overrides.team_id, 99999)
-                          GROUP BY person_distinct_id_overrides.distinct_id
-                          HAVING ifNull(equals(tupleElement(argMax(tuple(person_distinct_id_overrides.is_deleted), person_distinct_id_overrides.version), 1), 0), 0) SETTINGS optimize_aggregation_in_order=1) AS e__override ON equals(e.distinct_id, e__override.distinct_id)
-                       WHERE and(equals(e.team_id, 99999), and(and(greaterOrEquals(toTimeZone(e.timestamp, 'UTC'), toDateTime64('2021-06-07 00:00:00.000000', 6, 'UTC')), lessOrEquals(toTimeZone(e.timestamp, 'UTC'), toDateTime64('2021-06-13 23:59:59.999999', 6, 'UTC'))), in(e.event, tuple('step one', 'step three', 'step two'))), or(ifNull(equals(step_0, 1), 0), ifNull(equals(step_1, 1), 0), ifNull(equals(step_2, 1), 0)))))
-                 WHERE ifNull(equals(step_0, 1), 0)))
-           GROUP BY aggregation_target,
-                    steps
-           HAVING ifNull(equals(steps, max(max_steps)), isNull(steps)
-                         and isNull(max(max_steps)))) AS step_runs
-        WHERE isNotNull(step_runs.step_1_average_conversion_time_inner)) AS histogram_params) AS average_conversion_time
-  FROM
-    (SELECT plus(
-                   (SELECT histogram_params.from_seconds AS from_seconds
-                    FROM
-                      (SELECT ifNull(floor(min(step_runs.step_1_average_conversion_time_inner)), 0) AS from_seconds, ifNull(ceil(max(step_runs.step_1_average_conversion_time_inner)), 1) AS to_seconds, round(avg(step_runs.step_1_average_conversion_time_inner), 2) AS average_conversion_time, count() AS sample_count, least(60, greatest(1, ceil(cbrt(ifNull(sample_count, 0))))) AS bin_count, ceil(divide(minus(to_seconds, from_seconds), bin_count)) AS bin_width_seconds_raw, if(ifNull(greater(bin_width_seconds_raw, 0), 0), bin_width_seconds_raw, 60) AS bin_width_seconds
-                       FROM
-                         (SELECT aggregation_target AS aggregation_target, steps AS steps, avg(step_1_conversion_time) AS step_1_average_conversion_time_inner, avg(step_2_conversion_time) AS step_2_average_conversion_time_inner, median(step_1_conversion_time) AS step_1_median_conversion_time_inner, median(step_2_conversion_time) AS step_2_median_conversion_time_inner
-                          FROM
-                            (SELECT aggregation_target AS aggregation_target, steps AS steps, max(steps) OVER (PARTITION BY aggregation_target) AS max_steps, step_1_conversion_time AS step_1_conversion_time, step_2_conversion_time AS step_2_conversion_time
-                             FROM
-                               (SELECT aggregation_target AS aggregation_target, timestamp AS timestamp, step_0 AS step_0, latest_0 AS latest_0, step_1 AS step_1, latest_1 AS latest_1, step_2 AS step_2, latest_2 AS latest_2, arraySort([latest_0, latest_1, latest_2]) AS event_times, arraySum([if(and(ifNull(less(latest_0, latest_1), 0), ifNull(lessOrEquals(latest_1, plus(toTimeZone(latest_0, 'UTC'), toIntervalDay(14))), 0)), 1, 0), if(and(ifNull(less(latest_0, latest_2), 0), ifNull(lessOrEquals(latest_2, plus(toTimeZone(latest_0, 'UTC'), toIntervalDay(14))), 0)), 1, 0), 1]) AS steps, arraySort([latest_0, latest_1, latest_2]) AS conversion_times, if(and(isNotNull(conversion_times[2]), ifNull(lessOrEquals(conversion_times[2], plus(toTimeZone(conversion_times[1], 'UTC'), toIntervalDay(14))), 0)), dateDiff('second', conversion_times[1], conversion_times[2]), NULL) AS step_1_conversion_time, if(and(isNotNull(conversion_times[3]), ifNull(lessOrEquals(conversion_times[3], plus(toTimeZone(conversion_times[2], 'UTC'), toIntervalDay(14))), 0)), dateDiff('second', conversion_times[2], conversion_times[3]), NULL) AS step_2_conversion_time
-                                FROM
-                                  (SELECT aggregation_target AS aggregation_target, timestamp AS timestamp, step_0 AS step_0, latest_0 AS latest_0, step_1 AS step_1, min(latest_1) OVER (PARTITION BY aggregation_target
-                                                                                                                                                                                          ORDER BY timestamp DESC ROWS BETWEEN UNBOUNDED PRECEDING AND 0 PRECEDING) AS latest_1, step_2 AS step_2, min(latest_2) OVER (PARTITION BY aggregation_target
-                                                                                                                                                                                                                                                                                                                       ORDER BY timestamp DESC ROWS BETWEEN UNBOUNDED PRECEDING AND 0 PRECEDING) AS latest_2
-                                   FROM
-                                     (SELECT toTimeZone(e.timestamp, 'UTC') AS timestamp, if(not(empty(e__override.distinct_id)), e__override.person_id, e.person_id) AS aggregation_target, if(equals(e.event, 'step one'), 1, 0) AS step_0, if(ifNull(equals(step_0, 1), 0), timestamp, NULL) AS latest_0, if(equals(e.event, 'step two'), 1, 0) AS step_1, if(ifNull(equals(step_1, 1), 0), timestamp, NULL) AS latest_1, if(equals(e.event, 'step three'), 1, 0) AS step_2, if(ifNull(equals(step_2, 1), 0), timestamp, NULL) AS latest_2
-                                      FROM events AS e
-                                      LEFT OUTER JOIN
-                                        (SELECT tupleElement(argMax(tuple(person_distinct_id_overrides.person_id), person_distinct_id_overrides.version), 1) AS person_id, person_distinct_id_overrides.distinct_id AS distinct_id
-                                         FROM person_distinct_id_overrides
-                                         WHERE equals(person_distinct_id_overrides.team_id, 99999)
-                                         GROUP BY person_distinct_id_overrides.distinct_id
-                                         HAVING ifNull(equals(tupleElement(argMax(tuple(person_distinct_id_overrides.is_deleted), person_distinct_id_overrides.version), 1), 0), 0) SETTINGS optimize_aggregation_in_order=1) AS e__override ON equals(e.distinct_id, e__override.distinct_id)
-                                      WHERE and(equals(e.team_id, 99999), and(and(greaterOrEquals(toTimeZone(e.timestamp, 'UTC'), toDateTime64('2021-06-07 00:00:00.000000', 6, 'UTC')), lessOrEquals(toTimeZone(e.timestamp, 'UTC'), toDateTime64('2021-06-13 23:59:59.999999', 6, 'UTC'))), in(e.event, tuple('step one', 'step three', 'step two'))), or(ifNull(equals(step_0, 1), 0), ifNull(equals(step_1, 1), 0), ifNull(equals(step_2, 1), 0)))))
-                                WHERE ifNull(equals(step_0, 1), 0)
-                                UNION ALL SELECT aggregation_target AS aggregation_target, timestamp AS timestamp, step_0 AS step_0, latest_0 AS latest_0, step_1 AS step_1, latest_1 AS latest_1, step_2 AS step_2, latest_2 AS latest_2, arraySort([latest_0, latest_1, latest_2]) AS event_times, arraySum([if(and(ifNull(less(latest_0, latest_1), 0), ifNull(lessOrEquals(latest_1, plus(toTimeZone(latest_0, 'UTC'), toIntervalDay(14))), 0)), 1, 0), if(and(ifNull(less(latest_0, latest_2), 0), ifNull(lessOrEquals(latest_2, plus(toTimeZone(latest_0, 'UTC'), toIntervalDay(14))), 0)), 1, 0), 1]) AS steps, arraySort([latest_0, latest_1, latest_2]) AS conversion_times, if(and(isNotNull(conversion_times[2]), ifNull(lessOrEquals(conversion_times[2], plus(toTimeZone(conversion_times[1], 'UTC'), toIntervalDay(14))), 0)), dateDiff('second', conversion_times[1], conversion_times[2]), NULL) AS step_1_conversion_time, if(and(isNotNull(conversion_times[3]), ifNull(lessOrEquals(conversion_times[3], plus(toTimeZone(conversion_times[2], 'UTC'), toIntervalDay(14))), 0)), dateDiff('second', conversion_times[2], conversion_times[3]), NULL) AS step_2_conversion_time
-                                FROM
-                                  (SELECT aggregation_target AS aggregation_target, timestamp AS timestamp, step_0 AS step_0, latest_0 AS latest_0, step_1 AS step_1, min(latest_1) OVER (PARTITION BY aggregation_target
-                                                                                                                                                                                          ORDER BY timestamp DESC ROWS BETWEEN UNBOUNDED PRECEDING AND 0 PRECEDING) AS latest_1, step_2 AS step_2, min(latest_2) OVER (PARTITION BY aggregation_target
-                                                                                                                                                                                                                                                                                                                       ORDER BY timestamp DESC ROWS BETWEEN UNBOUNDED PRECEDING AND 0 PRECEDING) AS latest_2
-                                   FROM
-                                     (SELECT toTimeZone(e.timestamp, 'UTC') AS timestamp, if(not(empty(e__override.distinct_id)), e__override.person_id, e.person_id) AS aggregation_target, if(equals(e.event, 'step two'), 1, 0) AS step_0, if(ifNull(equals(step_0, 1), 0), timestamp, NULL) AS latest_0, if(equals(e.event, 'step three'), 1, 0) AS step_1, if(ifNull(equals(step_1, 1), 0), timestamp, NULL) AS latest_1, if(equals(e.event, 'step one'), 1, 0) AS step_2, if(ifNull(equals(step_2, 1), 0), timestamp, NULL) AS latest_2
-                                      FROM events AS e
-                                      LEFT OUTER JOIN
-                                        (SELECT tupleElement(argMax(tuple(person_distinct_id_overrides.person_id), person_distinct_id_overrides.version), 1) AS person_id, person_distinct_id_overrides.distinct_id AS distinct_id
-                                         FROM person_distinct_id_overrides
-                                         WHERE equals(person_distinct_id_overrides.team_id, 99999)
-                                         GROUP BY person_distinct_id_overrides.distinct_id
-                                         HAVING ifNull(equals(tupleElement(argMax(tuple(person_distinct_id_overrides.is_deleted), person_distinct_id_overrides.version), 1), 0), 0) SETTINGS optimize_aggregation_in_order=1) AS e__override ON equals(e.distinct_id, e__override.distinct_id)
-                                      WHERE and(equals(e.team_id, 99999), and(and(greaterOrEquals(toTimeZone(e.timestamp, 'UTC'), toDateTime64('2021-06-07 00:00:00.000000', 6, 'UTC')), lessOrEquals(toTimeZone(e.timestamp, 'UTC'), toDateTime64('2021-06-13 23:59:59.999999', 6, 'UTC'))), in(e.event, tuple('step one', 'step three', 'step two'))), or(ifNull(equals(step_0, 1), 0), ifNull(equals(step_1, 1), 0), ifNull(equals(step_2, 1), 0)))))
-                                WHERE ifNull(equals(step_0, 1), 0)
-                                UNION ALL SELECT aggregation_target AS aggregation_target, timestamp AS timestamp, step_0 AS step_0, latest_0 AS latest_0, step_1 AS step_1, latest_1 AS latest_1, step_2 AS step_2, latest_2 AS latest_2, arraySort([latest_0, latest_1, latest_2]) AS event_times, arraySum([if(and(ifNull(less(latest_0, latest_1), 0), ifNull(lessOrEquals(latest_1, plus(toTimeZone(latest_0, 'UTC'), toIntervalDay(14))), 0)), 1, 0), if(and(ifNull(less(latest_0, latest_2), 0), ifNull(lessOrEquals(latest_2, plus(toTimeZone(latest_0, 'UTC'), toIntervalDay(14))), 0)), 1, 0), 1]) AS steps, arraySort([latest_0, latest_1, latest_2]) AS conversion_times, if(and(isNotNull(conversion_times[2]), ifNull(lessOrEquals(conversion_times[2], plus(toTimeZone(conversion_times[1], 'UTC'), toIntervalDay(14))), 0)), dateDiff('second', conversion_times[1], conversion_times[2]), NULL) AS step_1_conversion_time, if(and(isNotNull(conversion_times[3]), ifNull(lessOrEquals(conversion_times[3], plus(toTimeZone(conversion_times[2], 'UTC'), toIntervalDay(14))), 0)), dateDiff('second', conversion_times[2], conversion_times[3]), NULL) AS step_2_conversion_time
-                                FROM
-                                  (SELECT aggregation_target AS aggregation_target, timestamp AS timestamp, step_0 AS step_0, latest_0 AS latest_0, step_1 AS step_1, min(latest_1) OVER (PARTITION BY aggregation_target
-                                                                                                                                                                                          ORDER BY timestamp DESC ROWS BETWEEN UNBOUNDED PRECEDING AND 0 PRECEDING) AS latest_1, step_2 AS step_2, min(latest_2) OVER (PARTITION BY aggregation_target
-                                                                                                                                                                                                                                                                                                                       ORDER BY timestamp DESC ROWS BETWEEN UNBOUNDED PRECEDING AND 0 PRECEDING) AS latest_2
-                                   FROM
-                                     (SELECT toTimeZone(e.timestamp, 'UTC') AS timestamp, if(not(empty(e__override.distinct_id)), e__override.person_id, e.person_id) AS aggregation_target, if(equals(e.event, 'step three'), 1, 0) AS step_0, if(ifNull(equals(step_0, 1), 0), timestamp, NULL) AS latest_0, if(equals(e.event, 'step one'), 1, 0) AS step_1, if(ifNull(equals(step_1, 1), 0), timestamp, NULL) AS latest_1, if(equals(e.event, 'step two'), 1, 0) AS step_2, if(ifNull(equals(step_2, 1), 0), timestamp, NULL) AS latest_2
-                                      FROM events AS e
-                                      LEFT OUTER JOIN
-                                        (SELECT tupleElement(argMax(tuple(person_distinct_id_overrides.person_id), person_distinct_id_overrides.version), 1) AS person_id, person_distinct_id_overrides.distinct_id AS distinct_id
-                                         FROM person_distinct_id_overrides
-                                         WHERE equals(person_distinct_id_overrides.team_id, 99999)
-                                         GROUP BY person_distinct_id_overrides.distinct_id
-                                         HAVING ifNull(equals(tupleElement(argMax(tuple(person_distinct_id_overrides.is_deleted), person_distinct_id_overrides.version), 1), 0), 0) SETTINGS optimize_aggregation_in_order=1) AS e__override ON equals(e.distinct_id, e__override.distinct_id)
-                                      WHERE and(equals(e.team_id, 99999), and(and(greaterOrEquals(toTimeZone(e.timestamp, 'UTC'), toDateTime64('2021-06-07 00:00:00.000000', 6, 'UTC')), lessOrEquals(toTimeZone(e.timestamp, 'UTC'), toDateTime64('2021-06-13 23:59:59.999999', 6, 'UTC'))), in(e.event, tuple('step one', 'step three', 'step two'))), or(ifNull(equals(step_0, 1), 0), ifNull(equals(step_1, 1), 0), ifNull(equals(step_2, 1), 0)))))
-                                WHERE ifNull(equals(step_0, 1), 0)))
-                          GROUP BY aggregation_target, steps
-                          HAVING ifNull(equals(steps, max(max_steps)), isNull(steps)
-                                        and isNull(max(max_steps)))) AS step_runs
-                       WHERE isNotNull(step_runs.step_1_average_conversion_time_inner)) AS histogram_params), multiply(floor(divide(minus(step_runs.step_1_average_conversion_time_inner,
-                                                                                                                                            (SELECT histogram_params.from_seconds AS from_seconds
-                                                                                                                                             FROM
-                                                                                                                                               (SELECT ifNull(floor(min(step_runs.step_1_average_conversion_time_inner)), 0) AS from_seconds, ifNull(ceil(max(step_runs.step_1_average_conversion_time_inner)), 1) AS to_seconds, round(avg(step_runs.step_1_average_conversion_time_inner), 2) AS average_conversion_time, count() AS sample_count, least(60, greatest(1, ceil(cbrt(ifNull(sample_count, 0))))) AS bin_count, ceil(divide(minus(to_seconds, from_seconds), bin_count)) AS bin_width_seconds_raw, if(ifNull(greater(bin_width_seconds_raw, 0), 0), bin_width_seconds_raw, 60) AS bin_width_seconds
-                                                                                                                                                FROM
-                                                                                                                                                  (SELECT aggregation_target AS aggregation_target, steps AS steps, avg(step_1_conversion_time) AS step_1_average_conversion_time_inner, avg(step_2_conversion_time) AS step_2_average_conversion_time_inner, median(step_1_conversion_time) AS step_1_median_conversion_time_inner, median(step_2_conversion_time) AS step_2_median_conversion_time_inner
-                                                                                                                                                   FROM
-                                                                                                                                                     (SELECT aggregation_target AS aggregation_target, steps AS steps, max(steps) OVER (PARTITION BY aggregation_target) AS max_steps, step_1_conversion_time AS step_1_conversion_time, step_2_conversion_time AS step_2_conversion_time
-                                                                                                                                                      FROM
-                                                                                                                                                        (SELECT aggregation_target AS aggregation_target, timestamp AS timestamp, step_0 AS step_0, latest_0 AS latest_0, step_1 AS step_1, latest_1 AS latest_1, step_2 AS step_2, latest_2 AS latest_2, arraySort([latest_0, latest_1, latest_2]) AS event_times, arraySum([if(and(ifNull(less(latest_0, latest_1), 0), ifNull(lessOrEquals(latest_1, plus(toTimeZone(latest_0, 'UTC'), toIntervalDay(14))), 0)), 1, 0), if(and(ifNull(less(latest_0, latest_2), 0), ifNull(lessOrEquals(latest_2, plus(toTimeZone(latest_0, 'UTC'), toIntervalDay(14))), 0)), 1, 0), 1]) AS steps, arraySort([latest_0, latest_1, latest_2]) AS conversion_times, if(and(isNotNull(conversion_times[2]), ifNull(lessOrEquals(conversion_times[2], plus(toTimeZone(conversion_times[1], 'UTC'), toIntervalDay(14))), 0)), dateDiff('second', conversion_times[1], conversion_times[2]), NULL) AS step_1_conversion_time, if(and(isNotNull(conversion_times[3]), ifNull(lessOrEquals(conversion_times[3], plus(toTimeZone(conversion_times[2], 'UTC'), toIntervalDay(14))), 0)), dateDiff('second', conversion_times[2], conversion_times[3]), NULL) AS step_2_conversion_time
-                                                                                                                                                         FROM
-                                                                                                                                                           (SELECT aggregation_target AS aggregation_target, timestamp AS timestamp, step_0 AS step_0, latest_0 AS latest_0, step_1 AS step_1, min(latest_1) OVER (PARTITION BY aggregation_target
-                                                                                                                                                                                                                                                                                                                   ORDER BY timestamp DESC ROWS BETWEEN UNBOUNDED PRECEDING AND 0 PRECEDING) AS latest_1, step_2 AS step_2, min(latest_2) OVER (PARTITION BY aggregation_target
-                                                                                                                                                                                                                                                                                                                                                                                                                                                ORDER BY timestamp DESC ROWS BETWEEN UNBOUNDED PRECEDING AND 0 PRECEDING) AS latest_2
-                                                                                                                                                            FROM
-                                                                                                                                                              (SELECT toTimeZone(e.timestamp, 'UTC') AS timestamp, if(not(empty(e__override.distinct_id)), e__override.person_id, e.person_id) AS aggregation_target, if(equals(e.event, 'step one'), 1, 0) AS step_0, if(ifNull(equals(step_0, 1), 0), timestamp, NULL) AS latest_0, if(equals(e.event, 'step two'), 1, 0) AS step_1, if(ifNull(equals(step_1, 1), 0), timestamp, NULL) AS latest_1, if(equals(e.event, 'step three'), 1, 0) AS step_2, if(ifNull(equals(step_2, 1), 0), timestamp, NULL) AS latest_2
-                                                                                                                                                               FROM events AS e
-                                                                                                                                                               LEFT OUTER JOIN
-                                                                                                                                                                 (SELECT tupleElement(argMax(tuple(person_distinct_id_overrides.person_id), person_distinct_id_overrides.version), 1) AS person_id, person_distinct_id_overrides.distinct_id AS distinct_id
-                                                                                                                                                                  FROM person_distinct_id_overrides
-                                                                                                                                                                  WHERE equals(person_distinct_id_overrides.team_id, 99999)
-                                                                                                                                                                  GROUP BY person_distinct_id_overrides.distinct_id
-                                                                                                                                                                  HAVING ifNull(equals(tupleElement(argMax(tuple(person_distinct_id_overrides.is_deleted), person_distinct_id_overrides.version), 1), 0), 0) SETTINGS optimize_aggregation_in_order=1) AS e__override ON equals(e.distinct_id, e__override.distinct_id)
-                                                                                                                                                               WHERE and(equals(e.team_id, 99999), and(and(greaterOrEquals(toTimeZone(e.timestamp, 'UTC'), toDateTime64('2021-06-07 00:00:00.000000', 6, 'UTC')), lessOrEquals(toTimeZone(e.timestamp, 'UTC'), toDateTime64('2021-06-13 23:59:59.999999', 6, 'UTC'))), in(e.event, tuple('step one', 'step three', 'step two'))), or(ifNull(equals(step_0, 1), 0), ifNull(equals(step_1, 1), 0), ifNull(equals(step_2, 1), 0)))))
-                                                                                                                                                         WHERE ifNull(equals(step_0, 1), 0)
-                                                                                                                                                         UNION ALL SELECT aggregation_target AS aggregation_target, timestamp AS timestamp, step_0 AS step_0, latest_0 AS latest_0, step_1 AS step_1, latest_1 AS latest_1, step_2 AS step_2, latest_2 AS latest_2, arraySort([latest_0, latest_1, latest_2]) AS event_times, arraySum([if(and(ifNull(less(latest_0, latest_1), 0), ifNull(lessOrEquals(latest_1, plus(toTimeZone(latest_0, 'UTC'), toIntervalDay(14))), 0)), 1, 0), if(and(ifNull(less(latest_0, latest_2), 0), ifNull(lessOrEquals(latest_2, plus(toTimeZone(latest_0, 'UTC'), toIntervalDay(14))), 0)), 1, 0), 1]) AS steps, arraySort([latest_0, latest_1, latest_2]) AS conversion_times, if(and(isNotNull(conversion_times[2]), ifNull(lessOrEquals(conversion_times[2], plus(toTimeZone(conversion_times[1], 'UTC'), toIntervalDay(14))), 0)), dateDiff('second', conversion_times[1], conversion_times[2]), NULL) AS step_1_conversion_time, if(and(isNotNull(conversion_times[3]), ifNull(lessOrEquals(conversion_times[3], plus(toTimeZone(conversion_times[2], 'UTC'), toIntervalDay(14))), 0)), dateDiff('second', conversion_times[2], conversion_times[3]), NULL) AS step_2_conversion_time
-                                                                                                                                                         FROM
-                                                                                                                                                           (SELECT aggregation_target AS aggregation_target, timestamp AS timestamp, step_0 AS step_0, latest_0 AS latest_0, step_1 AS step_1, min(latest_1) OVER (PARTITION BY aggregation_target
-                                                                                                                                                                                                                                                                                                                   ORDER BY timestamp DESC ROWS BETWEEN UNBOUNDED PRECEDING AND 0 PRECEDING) AS latest_1, step_2 AS step_2, min(latest_2) OVER (PARTITION BY aggregation_target
-                                                                                                                                                                                                                                                                                                                                                                                                                                                ORDER BY timestamp DESC ROWS BETWEEN UNBOUNDED PRECEDING AND 0 PRECEDING) AS latest_2
-                                                                                                                                                            FROM
-                                                                                                                                                              (SELECT toTimeZone(e.timestamp, 'UTC') AS timestamp, if(not(empty(e__override.distinct_id)), e__override.person_id, e.person_id) AS aggregation_target, if(equals(e.event, 'step two'), 1, 0) AS step_0, if(ifNull(equals(step_0, 1), 0), timestamp, NULL) AS latest_0, if(equals(e.event, 'step three'), 1, 0) AS step_1, if(ifNull(equals(step_1, 1), 0), timestamp, NULL) AS latest_1, if(equals(e.event, 'step one'), 1, 0) AS step_2, if(ifNull(equals(step_2, 1), 0), timestamp, NULL) AS latest_2
-                                                                                                                                                               FROM events AS e
-                                                                                                                                                               LEFT OUTER JOIN
-                                                                                                                                                                 (SELECT tupleElement(argMax(tuple(person_distinct_id_overrides.person_id), person_distinct_id_overrides.version), 1) AS person_id, person_distinct_id_overrides.distinct_id AS distinct_id
-                                                                                                                                                                  FROM person_distinct_id_overrides
-                                                                                                                                                                  WHERE equals(person_distinct_id_overrides.team_id, 99999)
-                                                                                                                                                                  GROUP BY person_distinct_id_overrides.distinct_id
-                                                                                                                                                                  HAVING ifNull(equals(tupleElement(argMax(tuple(person_distinct_id_overrides.is_deleted), person_distinct_id_overrides.version), 1), 0), 0) SETTINGS optimize_aggregation_in_order=1) AS e__override ON equals(e.distinct_id, e__override.distinct_id)
-                                                                                                                                                               WHERE and(equals(e.team_id, 99999), and(and(greaterOrEquals(toTimeZone(e.timestamp, 'UTC'), toDateTime64('2021-06-07 00:00:00.000000', 6, 'UTC')), lessOrEquals(toTimeZone(e.timestamp, 'UTC'), toDateTime64('2021-06-13 23:59:59.999999', 6, 'UTC'))), in(e.event, tuple('step one', 'step three', 'step two'))), or(ifNull(equals(step_0, 1), 0), ifNull(equals(step_1, 1), 0), ifNull(equals(step_2, 1), 0)))))
-                                                                                                                                                         WHERE ifNull(equals(step_0, 1), 0)
-                                                                                                                                                         UNION ALL SELECT aggregation_target AS aggregation_target, timestamp AS timestamp, step_0 AS step_0, latest_0 AS latest_0, step_1 AS step_1, latest_1 AS latest_1, step_2 AS step_2, latest_2 AS latest_2, arraySort([latest_0, latest_1, latest_2]) AS event_times, arraySum([if(and(ifNull(less(latest_0, latest_1), 0), ifNull(lessOrEquals(latest_1, plus(toTimeZone(latest_0, 'UTC'), toIntervalDay(14))), 0)), 1, 0), if(and(ifNull(less(latest_0, latest_2), 0), ifNull(lessOrEquals(latest_2, plus(toTimeZone(latest_0, 'UTC'), toIntervalDay(14))), 0)), 1, 0), 1]) AS steps, arraySort([latest_0, latest_1, latest_2]) AS conversion_times, if(and(isNotNull(conversion_times[2]), ifNull(lessOrEquals(conversion_times[2], plus(toTimeZone(conversion_times[1], 'UTC'), toIntervalDay(14))), 0)), dateDiff('second', conversion_times[1], conversion_times[2]), NULL) AS step_1_conversion_time, if(and(isNotNull(conversion_times[3]), ifNull(lessOrEquals(conversion_times[3], plus(toTimeZone(conversion_times[2], 'UTC'), toIntervalDay(14))), 0)), dateDiff('second', conversion_times[2], conversion_times[3]), NULL) AS step_2_conversion_time
-                                                                                                                                                         FROM
-                                                                                                                                                           (SELECT aggregation_target AS aggregation_target, timestamp AS timestamp, step_0 AS step_0, latest_0 AS latest_0, step_1 AS step_1, min(latest_1) OVER (PARTITION BY aggregation_target
-                                                                                                                                                                                                                                                                                                                   ORDER BY timestamp DESC ROWS BETWEEN UNBOUNDED PRECEDING AND 0 PRECEDING) AS latest_1, step_2 AS step_2, min(latest_2) OVER (PARTITION BY aggregation_target
-                                                                                                                                                                                                                                                                                                                                                                                                                                                ORDER BY timestamp DESC ROWS BETWEEN UNBOUNDED PRECEDING AND 0 PRECEDING) AS latest_2
-                                                                                                                                                            FROM
-                                                                                                                                                              (SELECT toTimeZone(e.timestamp, 'UTC') AS timestamp, if(not(empty(e__override.distinct_id)), e__override.person_id, e.person_id) AS aggregation_target, if(equals(e.event, 'step three'), 1, 0) AS step_0, if(ifNull(equals(step_0, 1), 0), timestamp, NULL) AS latest_0, if(equals(e.event, 'step one'), 1, 0) AS step_1, if(ifNull(equals(step_1, 1), 0), timestamp, NULL) AS latest_1, if(equals(e.event, 'step two'), 1, 0) AS step_2, if(ifNull(equals(step_2, 1), 0), timestamp, NULL) AS latest_2
-                                                                                                                                                               FROM events AS e
-                                                                                                                                                               LEFT OUTER JOIN
-                                                                                                                                                                 (SELECT tupleElement(argMax(tuple(person_distinct_id_overrides.person_id), person_distinct_id_overrides.version), 1) AS person_id, person_distinct_id_overrides.distinct_id AS distinct_id
-                                                                                                                                                                  FROM person_distinct_id_overrides
-                                                                                                                                                                  WHERE equals(person_distinct_id_overrides.team_id, 99999)
-                                                                                                                                                                  GROUP BY person_distinct_id_overrides.distinct_id
-                                                                                                                                                                  HAVING ifNull(equals(tupleElement(argMax(tuple(person_distinct_id_overrides.is_deleted), person_distinct_id_overrides.version), 1), 0), 0) SETTINGS optimize_aggregation_in_order=1) AS e__override ON equals(e.distinct_id, e__override.distinct_id)
-                                                                                                                                                               WHERE and(equals(e.team_id, 99999), and(and(greaterOrEquals(toTimeZone(e.timestamp, 'UTC'), toDateTime64('2021-06-07 00:00:00.000000', 6, 'UTC')), lessOrEquals(toTimeZone(e.timestamp, 'UTC'), toDateTime64('2021-06-13 23:59:59.999999', 6, 'UTC'))), in(e.event, tuple('step one', 'step three', 'step two'))), or(ifNull(equals(step_0, 1), 0), ifNull(equals(step_1, 1), 0), ifNull(equals(step_2, 1), 0)))))
-                                                                                                                                                         WHERE ifNull(equals(step_0, 1), 0)))
-                                                                                                                                                   GROUP BY aggregation_target, steps
-                                                                                                                                                   HAVING ifNull(equals(steps, max(max_steps)), isNull(steps)
-                                                                                                                                                                 and isNull(max(max_steps)))) AS step_runs
-                                                                                                                                                WHERE isNotNull(step_runs.step_1_average_conversion_time_inner)) AS histogram_params)),
-                                                                                                                                      (SELECT histogram_params.bin_width_seconds AS bin_width_seconds
-                                                                                                                                       FROM
-                                                                                                                                         (SELECT ifNull(floor(min(step_runs.step_1_average_conversion_time_inner)), 0) AS from_seconds, ifNull(ceil(max(step_runs.step_1_average_conversion_time_inner)), 1) AS to_seconds, round(avg(step_runs.step_1_average_conversion_time_inner), 2) AS average_conversion_time, count() AS sample_count, least(60, greatest(1, ceil(cbrt(ifNull(sample_count, 0))))) AS bin_count, ceil(divide(minus(to_seconds, from_seconds), bin_count)) AS bin_width_seconds_raw, if(ifNull(greater(bin_width_seconds_raw, 0), 0), bin_width_seconds_raw, 60) AS bin_width_seconds
-                                                                                                                                          FROM
-                                                                                                                                            (SELECT aggregation_target AS aggregation_target, steps AS steps, avg(step_1_conversion_time) AS step_1_average_conversion_time_inner, avg(step_2_conversion_time) AS step_2_average_conversion_time_inner, median(step_1_conversion_time) AS step_1_median_conversion_time_inner, median(step_2_conversion_time) AS step_2_median_conversion_time_inner
-                                                                                                                                             FROM
-                                                                                                                                               (SELECT aggregation_target AS aggregation_target, steps AS steps, max(steps) OVER (PARTITION BY aggregation_target) AS max_steps, step_1_conversion_time AS step_1_conversion_time, step_2_conversion_time AS step_2_conversion_time
-                                                                                                                                                FROM
-                                                                                                                                                  (SELECT aggregation_target AS aggregation_target, timestamp AS timestamp, step_0 AS step_0, latest_0 AS latest_0, step_1 AS step_1, latest_1 AS latest_1, step_2 AS step_2, latest_2 AS latest_2, arraySort([latest_0, latest_1, latest_2]) AS event_times, arraySum([if(and(ifNull(less(latest_0, latest_1), 0), ifNull(lessOrEquals(latest_1, plus(toTimeZone(latest_0, 'UTC'), toIntervalDay(14))), 0)), 1, 0), if(and(ifNull(less(latest_0, latest_2), 0), ifNull(lessOrEquals(latest_2, plus(toTimeZone(latest_0, 'UTC'), toIntervalDay(14))), 0)), 1, 0), 1]) AS steps, arraySort([latest_0, latest_1, latest_2]) AS conversion_times, if(and(isNotNull(conversion_times[2]), ifNull(lessOrEquals(conversion_times[2], plus(toTimeZone(conversion_times[1], 'UTC'), toIntervalDay(14))), 0)), dateDiff('second', conversion_times[1], conversion_times[2]), NULL) AS step_1_conversion_time, if(and(isNotNull(conversion_times[3]), ifNull(lessOrEquals(conversion_times[3], plus(toTimeZone(conversion_times[2], 'UTC'), toIntervalDay(14))), 0)), dateDiff('second', conversion_times[2], conversion_times[3]), NULL) AS step_2_conversion_time
-                                                                                                                                                   FROM
-                                                                                                                                                     (SELECT aggregation_target AS aggregation_target, timestamp AS timestamp, step_0 AS step_0, latest_0 AS latest_0, step_1 AS step_1, min(latest_1) OVER (PARTITION BY aggregation_target
-                                                                                                                                                                                                                                                                                                             ORDER BY timestamp DESC ROWS BETWEEN UNBOUNDED PRECEDING AND 0 PRECEDING) AS latest_1, step_2 AS step_2, min(latest_2) OVER (PARTITION BY aggregation_target
-                                                                                                                                                                                                                                                                                                                                                                                                                                          ORDER BY timestamp DESC ROWS BETWEEN UNBOUNDED PRECEDING AND 0 PRECEDING) AS latest_2
-                                                                                                                                                      FROM
-                                                                                                                                                        (SELECT toTimeZone(e.timestamp, 'UTC') AS timestamp, if(not(empty(e__override.distinct_id)), e__override.person_id, e.person_id) AS aggregation_target, if(equals(e.event, 'step one'), 1, 0) AS step_0, if(ifNull(equals(step_0, 1), 0), timestamp, NULL) AS latest_0, if(equals(e.event, 'step two'), 1, 0) AS step_1, if(ifNull(equals(step_1, 1), 0), timestamp, NULL) AS latest_1, if(equals(e.event, 'step three'), 1, 0) AS step_2, if(ifNull(equals(step_2, 1), 0), timestamp, NULL) AS latest_2
-                                                                                                                                                         FROM events AS e
-                                                                                                                                                         LEFT OUTER JOIN
-                                                                                                                                                           (SELECT tupleElement(argMax(tuple(person_distinct_id_overrides.person_id), person_distinct_id_overrides.version), 1) AS person_id, person_distinct_id_overrides.distinct_id AS distinct_id
-                                                                                                                                                            FROM person_distinct_id_overrides
-                                                                                                                                                            WHERE equals(person_distinct_id_overrides.team_id, 99999)
-                                                                                                                                                            GROUP BY person_distinct_id_overrides.distinct_id
-                                                                                                                                                            HAVING ifNull(equals(tupleElement(argMax(tuple(person_distinct_id_overrides.is_deleted), person_distinct_id_overrides.version), 1), 0), 0) SETTINGS optimize_aggregation_in_order=1) AS e__override ON equals(e.distinct_id, e__override.distinct_id)
-                                                                                                                                                         WHERE and(equals(e.team_id, 99999), and(and(greaterOrEquals(toTimeZone(e.timestamp, 'UTC'), toDateTime64('2021-06-07 00:00:00.000000', 6, 'UTC')), lessOrEquals(toTimeZone(e.timestamp, 'UTC'), toDateTime64('2021-06-13 23:59:59.999999', 6, 'UTC'))), in(e.event, tuple('step one', 'step three', 'step two'))), or(ifNull(equals(step_0, 1), 0), ifNull(equals(step_1, 1), 0), ifNull(equals(step_2, 1), 0)))))
-                                                                                                                                                   WHERE ifNull(equals(step_0, 1), 0)
-                                                                                                                                                   UNION ALL SELECT aggregation_target AS aggregation_target, timestamp AS timestamp, step_0 AS step_0, latest_0 AS latest_0, step_1 AS step_1, latest_1 AS latest_1, step_2 AS step_2, latest_2 AS latest_2, arraySort([latest_0, latest_1, latest_2]) AS event_times, arraySum([if(and(ifNull(less(latest_0, latest_1), 0), ifNull(lessOrEquals(latest_1, plus(toTimeZone(latest_0, 'UTC'), toIntervalDay(14))), 0)), 1, 0), if(and(ifNull(less(latest_0, latest_2), 0), ifNull(lessOrEquals(latest_2, plus(toTimeZone(latest_0, 'UTC'), toIntervalDay(14))), 0)), 1, 0), 1]) AS steps, arraySort([latest_0, latest_1, latest_2]) AS conversion_times, if(and(isNotNull(conversion_times[2]), ifNull(lessOrEquals(conversion_times[2], plus(toTimeZone(conversion_times[1], 'UTC'), toIntervalDay(14))), 0)), dateDiff('second', conversion_times[1], conversion_times[2]), NULL) AS step_1_conversion_time, if(and(isNotNull(conversion_times[3]), ifNull(lessOrEquals(conversion_times[3], plus(toTimeZone(conversion_times[2], 'UTC'), toIntervalDay(14))), 0)), dateDiff('second', conversion_times[2], conversion_times[3]), NULL) AS step_2_conversion_time
-                                                                                                                                                   FROM
-                                                                                                                                                     (SELECT aggregation_target AS aggregation_target, timestamp AS timestamp, step_0 AS step_0, latest_0 AS latest_0, step_1 AS step_1, min(latest_1) OVER (PARTITION BY aggregation_target
-                                                                                                                                                                                                                                                                                                             ORDER BY timestamp DESC ROWS BETWEEN UNBOUNDED PRECEDING AND 0 PRECEDING) AS latest_1, step_2 AS step_2, min(latest_2) OVER (PARTITION BY aggregation_target
-                                                                                                                                                                                                                                                                                                                                                                                                                                          ORDER BY timestamp DESC ROWS BETWEEN UNBOUNDED PRECEDING AND 0 PRECEDING) AS latest_2
-                                                                                                                                                      FROM
-                                                                                                                                                        (SELECT toTimeZone(e.timestamp, 'UTC') AS timestamp, if(not(empty(e__override.distinct_id)), e__override.person_id, e.person_id) AS aggregation_target, if(equals(e.event, 'step two'), 1, 0) AS step_0, if(ifNull(equals(step_0, 1), 0), timestamp, NULL) AS latest_0, if(equals(e.event, 'step three'), 1, 0) AS step_1, if(ifNull(equals(step_1, 1), 0), timestamp, NULL) AS latest_1, if(equals(e.event, 'step one'), 1, 0) AS step_2, if(ifNull(equals(step_2, 1), 0), timestamp, NULL) AS latest_2
-                                                                                                                                                         FROM events AS e
-                                                                                                                                                         LEFT OUTER JOIN
-                                                                                                                                                           (SELECT tupleElement(argMax(tuple(person_distinct_id_overrides.person_id), person_distinct_id_overrides.version), 1) AS person_id, person_distinct_id_overrides.distinct_id AS distinct_id
-                                                                                                                                                            FROM person_distinct_id_overrides
-                                                                                                                                                            WHERE equals(person_distinct_id_overrides.team_id, 99999)
-                                                                                                                                                            GROUP BY person_distinct_id_overrides.distinct_id
-                                                                                                                                                            HAVING ifNull(equals(tupleElement(argMax(tuple(person_distinct_id_overrides.is_deleted), person_distinct_id_overrides.version), 1), 0), 0) SETTINGS optimize_aggregation_in_order=1) AS e__override ON equals(e.distinct_id, e__override.distinct_id)
-                                                                                                                                                         WHERE and(equals(e.team_id, 99999), and(and(greaterOrEquals(toTimeZone(e.timestamp, 'UTC'), toDateTime64('2021-06-07 00:00:00.000000', 6, 'UTC')), lessOrEquals(toTimeZone(e.timestamp, 'UTC'), toDateTime64('2021-06-13 23:59:59.999999', 6, 'UTC'))), in(e.event, tuple('step one', 'step three', 'step two'))), or(ifNull(equals(step_0, 1), 0), ifNull(equals(step_1, 1), 0), ifNull(equals(step_2, 1), 0)))))
-                                                                                                                                                   WHERE ifNull(equals(step_0, 1), 0)
-                                                                                                                                                   UNION ALL SELECT aggregation_target AS aggregation_target, timestamp AS timestamp, step_0 AS step_0, latest_0 AS latest_0, step_1 AS step_1, latest_1 AS latest_1, step_2 AS step_2, latest_2 AS latest_2, arraySort([latest_0, latest_1, latest_2]) AS event_times, arraySum([if(and(ifNull(less(latest_0, latest_1), 0), ifNull(lessOrEquals(latest_1, plus(toTimeZone(latest_0, 'UTC'), toIntervalDay(14))), 0)), 1, 0), if(and(ifNull(less(latest_0, latest_2), 0), ifNull(lessOrEquals(latest_2, plus(toTimeZone(latest_0, 'UTC'), toIntervalDay(14))), 0)), 1, 0), 1]) AS steps, arraySort([latest_0, latest_1, latest_2]) AS conversion_times, if(and(isNotNull(conversion_times[2]), ifNull(lessOrEquals(conversion_times[2], plus(toTimeZone(conversion_times[1], 'UTC'), toIntervalDay(14))), 0)), dateDiff('second', conversion_times[1], conversion_times[2]), NULL) AS step_1_conversion_time, if(and(isNotNull(conversion_times[3]), ifNull(lessOrEquals(conversion_times[3], plus(toTimeZone(conversion_times[2], 'UTC'), toIntervalDay(14))), 0)), dateDiff('second', conversion_times[2], conversion_times[3]), NULL) AS step_2_conversion_time
-                                                                                                                                                   FROM
-                                                                                                                                                     (SELECT aggregation_target AS aggregation_target, timestamp AS timestamp, step_0 AS step_0, latest_0 AS latest_0, step_1 AS step_1, min(latest_1) OVER (PARTITION BY aggregation_target
-                                                                                                                                                                                                                                                                                                             ORDER BY timestamp DESC ROWS BETWEEN UNBOUNDED PRECEDING AND 0 PRECEDING) AS latest_1, step_2 AS step_2, min(latest_2) OVER (PARTITION BY aggregation_target
-                                                                                                                                                                                                                                                                                                                                                                                                                                          ORDER BY timestamp DESC ROWS BETWEEN UNBOUNDED PRECEDING AND 0 PRECEDING) AS latest_2
-                                                                                                                                                      FROM
-                                                                                                                                                        (SELECT toTimeZone(e.timestamp, 'UTC') AS timestamp, if(not(empty(e__override.distinct_id)), e__override.person_id, e.person_id) AS aggregation_target, if(equals(e.event, 'step three'), 1, 0) AS step_0, if(ifNull(equals(step_0, 1), 0), timestamp, NULL) AS latest_0, if(equals(e.event, 'step one'), 1, 0) AS step_1, if(ifNull(equals(step_1, 1), 0), timestamp, NULL) AS latest_1, if(equals(e.event, 'step two'), 1, 0) AS step_2, if(ifNull(equals(step_2, 1), 0), timestamp, NULL) AS latest_2
-                                                                                                                                                         FROM events AS e
-                                                                                                                                                         LEFT OUTER JOIN
-                                                                                                                                                           (SELECT tupleElement(argMax(tuple(person_distinct_id_overrides.person_id), person_distinct_id_overrides.version), 1) AS person_id, person_distinct_id_overrides.distinct_id AS distinct_id
-                                                                                                                                                            FROM person_distinct_id_overrides
-                                                                                                                                                            WHERE equals(person_distinct_id_overrides.team_id, 99999)
-                                                                                                                                                            GROUP BY person_distinct_id_overrides.distinct_id
-                                                                                                                                                            HAVING ifNull(equals(tupleElement(argMax(tuple(person_distinct_id_overrides.is_deleted), person_distinct_id_overrides.version), 1), 0), 0) SETTINGS optimize_aggregation_in_order=1) AS e__override ON equals(e.distinct_id, e__override.distinct_id)
-                                                                                                                                                         WHERE and(equals(e.team_id, 99999), and(and(greaterOrEquals(toTimeZone(e.timestamp, 'UTC'), toDateTime64('2021-06-07 00:00:00.000000', 6, 'UTC')), lessOrEquals(toTimeZone(e.timestamp, 'UTC'), toDateTime64('2021-06-13 23:59:59.999999', 6, 'UTC'))), in(e.event, tuple('step one', 'step three', 'step two'))), or(ifNull(equals(step_0, 1), 0), ifNull(equals(step_1, 1), 0), ifNull(equals(step_2, 1), 0)))))
-                                                                                                                                                   WHERE ifNull(equals(step_0, 1), 0)))
-                                                                                                                                             GROUP BY aggregation_target, steps
-                                                                                                                                             HAVING ifNull(equals(steps, max(max_steps)), isNull(steps)
-                                                                                                                                                           and isNull(max(max_steps)))) AS step_runs
-                                                                                                                                          WHERE isNotNull(step_runs.step_1_average_conversion_time_inner)) AS histogram_params))),
-                                                                                                                         (SELECT histogram_params.bin_width_seconds AS bin_width_seconds
-                                                                                                                          FROM
-                                                                                                                            (SELECT ifNull(floor(min(step_runs.step_1_average_conversion_time_inner)), 0) AS from_seconds, ifNull(ceil(max(step_runs.step_1_average_conversion_time_inner)), 1) AS to_seconds, round(avg(step_runs.step_1_average_conversion_time_inner), 2) AS average_conversion_time, count() AS sample_count, least(60, greatest(1, ceil(cbrt(ifNull(sample_count, 0))))) AS bin_count, ceil(divide(minus(to_seconds, from_seconds), bin_count)) AS bin_width_seconds_raw, if(ifNull(greater(bin_width_seconds_raw, 0), 0), bin_width_seconds_raw, 60) AS bin_width_seconds
-                                                                                                                             FROM
-                                                                                                                               (SELECT aggregation_target AS aggregation_target, steps AS steps, avg(step_1_conversion_time) AS step_1_average_conversion_time_inner, avg(step_2_conversion_time) AS step_2_average_conversion_time_inner, median(step_1_conversion_time) AS step_1_median_conversion_time_inner, median(step_2_conversion_time) AS step_2_median_conversion_time_inner
-                                                                                                                                FROM
-                                                                                                                                  (SELECT aggregation_target AS aggregation_target, steps AS steps, max(steps) OVER (PARTITION BY aggregation_target) AS max_steps, step_1_conversion_time AS step_1_conversion_time, step_2_conversion_time AS step_2_conversion_time
-                                                                                                                                   FROM
-                                                                                                                                     (SELECT aggregation_target AS aggregation_target, timestamp AS timestamp, step_0 AS step_0, latest_0 AS latest_0, step_1 AS step_1, latest_1 AS latest_1, step_2 AS step_2, latest_2 AS latest_2, arraySort([latest_0, latest_1, latest_2]) AS event_times, arraySum([if(and(ifNull(less(latest_0, latest_1), 0), ifNull(lessOrEquals(latest_1, plus(toTimeZone(latest_0, 'UTC'), toIntervalDay(14))), 0)), 1, 0), if(and(ifNull(less(latest_0, latest_2), 0), ifNull(lessOrEquals(latest_2, plus(toTimeZone(latest_0, 'UTC'), toIntervalDay(14))), 0)), 1, 0), 1]) AS steps, arraySort([latest_0, latest_1, latest_2]) AS conversion_times, if(and(isNotNull(conversion_times[2]), ifNull(lessOrEquals(conversion_times[2], plus(toTimeZone(conversion_times[1], 'UTC'), toIntervalDay(14))), 0)), dateDiff('second', conversion_times[1], conversion_times[2]), NULL) AS step_1_conversion_time, if(and(isNotNull(conversion_times[3]), ifNull(lessOrEquals(conversion_times[3], plus(toTimeZone(conversion_times[2], 'UTC'), toIntervalDay(14))), 0)), dateDiff('second', conversion_times[2], conversion_times[3]), NULL) AS step_2_conversion_time
-                                                                                                                                      FROM
-                                                                                                                                        (SELECT aggregation_target AS aggregation_target, timestamp AS timestamp, step_0 AS step_0, latest_0 AS latest_0, step_1 AS step_1, min(latest_1) OVER (PARTITION BY aggregation_target
-                                                                                                                                                                                                                                                                                                ORDER BY timestamp DESC ROWS BETWEEN UNBOUNDED PRECEDING AND 0 PRECEDING) AS latest_1, step_2 AS step_2, min(latest_2) OVER (PARTITION BY aggregation_target
-                                                                                                                                                                                                                                                                                                                                                                                                                             ORDER BY timestamp DESC ROWS BETWEEN UNBOUNDED PRECEDING AND 0 PRECEDING) AS latest_2
-                                                                                                                                         FROM
-                                                                                                                                           (SELECT toTimeZone(e.timestamp, 'UTC') AS timestamp, if(not(empty(e__override.distinct_id)), e__override.person_id, e.person_id) AS aggregation_target, if(equals(e.event, 'step one'), 1, 0) AS step_0, if(ifNull(equals(step_0, 1), 0), timestamp, NULL) AS latest_0, if(equals(e.event, 'step two'), 1, 0) AS step_1, if(ifNull(equals(step_1, 1), 0), timestamp, NULL) AS latest_1, if(equals(e.event, 'step three'), 1, 0) AS step_2, if(ifNull(equals(step_2, 1), 0), timestamp, NULL) AS latest_2
-                                                                                                                                            FROM events AS e
-                                                                                                                                            LEFT OUTER JOIN
-                                                                                                                                              (SELECT tupleElement(argMax(tuple(person_distinct_id_overrides.person_id), person_distinct_id_overrides.version), 1) AS person_id, person_distinct_id_overrides.distinct_id AS distinct_id
-                                                                                                                                               FROM person_distinct_id_overrides
-                                                                                                                                               WHERE equals(person_distinct_id_overrides.team_id, 99999)
-                                                                                                                                               GROUP BY person_distinct_id_overrides.distinct_id
-                                                                                                                                               HAVING ifNull(equals(tupleElement(argMax(tuple(person_distinct_id_overrides.is_deleted), person_distinct_id_overrides.version), 1), 0), 0) SETTINGS optimize_aggregation_in_order=1) AS e__override ON equals(e.distinct_id, e__override.distinct_id)
-                                                                                                                                            WHERE and(equals(e.team_id, 99999), and(and(greaterOrEquals(toTimeZone(e.timestamp, 'UTC'), toDateTime64('2021-06-07 00:00:00.000000', 6, 'UTC')), lessOrEquals(toTimeZone(e.timestamp, 'UTC'), toDateTime64('2021-06-13 23:59:59.999999', 6, 'UTC'))), in(e.event, tuple('step one', 'step three', 'step two'))), or(ifNull(equals(step_0, 1), 0), ifNull(equals(step_1, 1), 0), ifNull(equals(step_2, 1), 0)))))
-                                                                                                                                      WHERE ifNull(equals(step_0, 1), 0)
-                                                                                                                                      UNION ALL SELECT aggregation_target AS aggregation_target, timestamp AS timestamp, step_0 AS step_0, latest_0 AS latest_0, step_1 AS step_1, latest_1 AS latest_1, step_2 AS step_2, latest_2 AS latest_2, arraySort([latest_0, latest_1, latest_2]) AS event_times, arraySum([if(and(ifNull(less(latest_0, latest_1), 0), ifNull(lessOrEquals(latest_1, plus(toTimeZone(latest_0, 'UTC'), toIntervalDay(14))), 0)), 1, 0), if(and(ifNull(less(latest_0, latest_2), 0), ifNull(lessOrEquals(latest_2, plus(toTimeZone(latest_0, 'UTC'), toIntervalDay(14))), 0)), 1, 0), 1]) AS steps, arraySort([latest_0, latest_1, latest_2]) AS conversion_times, if(and(isNotNull(conversion_times[2]), ifNull(lessOrEquals(conversion_times[2], plus(toTimeZone(conversion_times[1], 'UTC'), toIntervalDay(14))), 0)), dateDiff('second', conversion_times[1], conversion_times[2]), NULL) AS step_1_conversion_time, if(and(isNotNull(conversion_times[3]), ifNull(lessOrEquals(conversion_times[3], plus(toTimeZone(conversion_times[2], 'UTC'), toIntervalDay(14))), 0)), dateDiff('second', conversion_times[2], conversion_times[3]), NULL) AS step_2_conversion_time
-                                                                                                                                      FROM
-                                                                                                                                        (SELECT aggregation_target AS aggregation_target, timestamp AS timestamp, step_0 AS step_0, latest_0 AS latest_0, step_1 AS step_1, min(latest_1) OVER (PARTITION BY aggregation_target
-                                                                                                                                                                                                                                                                                                ORDER BY timestamp DESC ROWS BETWEEN UNBOUNDED PRECEDING AND 0 PRECEDING) AS latest_1, step_2 AS step_2, min(latest_2) OVER (PARTITION BY aggregation_target
-                                                                                                                                                                                                                                                                                                                                                                                                                             ORDER BY timestamp DESC ROWS BETWEEN UNBOUNDED PRECEDING AND 0 PRECEDING) AS latest_2
-                                                                                                                                         FROM
-                                                                                                                                           (SELECT toTimeZone(e.timestamp, 'UTC') AS timestamp, if(not(empty(e__override.distinct_id)), e__override.person_id, e.person_id) AS aggregation_target, if(equals(e.event, 'step two'), 1, 0) AS step_0, if(ifNull(equals(step_0, 1), 0), timestamp, NULL) AS latest_0, if(equals(e.event, 'step three'), 1, 0) AS step_1, if(ifNull(equals(step_1, 1), 0), timestamp, NULL) AS latest_1, if(equals(e.event, 'step one'), 1, 0) AS step_2, if(ifNull(equals(step_2, 1), 0), timestamp, NULL) AS latest_2
-                                                                                                                                            FROM events AS e
-                                                                                                                                            LEFT OUTER JOIN
-                                                                                                                                              (SELECT tupleElement(argMax(tuple(person_distinct_id_overrides.person_id), person_distinct_id_overrides.version), 1) AS person_id, person_distinct_id_overrides.distinct_id AS distinct_id
-                                                                                                                                               FROM person_distinct_id_overrides
-                                                                                                                                               WHERE equals(person_distinct_id_overrides.team_id, 99999)
-                                                                                                                                               GROUP BY person_distinct_id_overrides.distinct_id
-                                                                                                                                               HAVING ifNull(equals(tupleElement(argMax(tuple(person_distinct_id_overrides.is_deleted), person_distinct_id_overrides.version), 1), 0), 0) SETTINGS optimize_aggregation_in_order=1) AS e__override ON equals(e.distinct_id, e__override.distinct_id)
-                                                                                                                                            WHERE and(equals(e.team_id, 99999), and(and(greaterOrEquals(toTimeZone(e.timestamp, 'UTC'), toDateTime64('2021-06-07 00:00:00.000000', 6, 'UTC')), lessOrEquals(toTimeZone(e.timestamp, 'UTC'), toDateTime64('2021-06-13 23:59:59.999999', 6, 'UTC'))), in(e.event, tuple('step one', 'step three', 'step two'))), or(ifNull(equals(step_0, 1), 0), ifNull(equals(step_1, 1), 0), ifNull(equals(step_2, 1), 0)))))
-                                                                                                                                      WHERE ifNull(equals(step_0, 1), 0)
-                                                                                                                                      UNION ALL SELECT aggregation_target AS aggregation_target, timestamp AS timestamp, step_0 AS step_0, latest_0 AS latest_0, step_1 AS step_1, latest_1 AS latest_1, step_2 AS step_2, latest_2 AS latest_2, arraySort([latest_0, latest_1, latest_2]) AS event_times, arraySum([if(and(ifNull(less(latest_0, latest_1), 0), ifNull(lessOrEquals(latest_1, plus(toTimeZone(latest_0, 'UTC'), toIntervalDay(14))), 0)), 1, 0), if(and(ifNull(less(latest_0, latest_2), 0), ifNull(lessOrEquals(latest_2, plus(toTimeZone(latest_0, 'UTC'), toIntervalDay(14))), 0)), 1, 0), 1]) AS steps, arraySort([latest_0, latest_1, latest_2]) AS conversion_times, if(and(isNotNull(conversion_times[2]), ifNull(lessOrEquals(conversion_times[2], plus(toTimeZone(conversion_times[1], 'UTC'), toIntervalDay(14))), 0)), dateDiff('second', conversion_times[1], conversion_times[2]), NULL) AS step_1_conversion_time, if(and(isNotNull(conversion_times[3]), ifNull(lessOrEquals(conversion_times[3], plus(toTimeZone(conversion_times[2], 'UTC'), toIntervalDay(14))), 0)), dateDiff('second', conversion_times[2], conversion_times[3]), NULL) AS step_2_conversion_time
-                                                                                                                                      FROM
-                                                                                                                                        (SELECT aggregation_target AS aggregation_target, timestamp AS timestamp, step_0 AS step_0, latest_0 AS latest_0, step_1 AS step_1, min(latest_1) OVER (PARTITION BY aggregation_target
-                                                                                                                                                                                                                                                                                                ORDER BY timestamp DESC ROWS BETWEEN UNBOUNDED PRECEDING AND 0 PRECEDING) AS latest_1, step_2 AS step_2, min(latest_2) OVER (PARTITION BY aggregation_target
-                                                                                                                                                                                                                                                                                                                                                                                                                             ORDER BY timestamp DESC ROWS BETWEEN UNBOUNDED PRECEDING AND 0 PRECEDING) AS latest_2
-                                                                                                                                         FROM
-                                                                                                                                           (SELECT toTimeZone(e.timestamp, 'UTC') AS timestamp, if(not(empty(e__override.distinct_id)), e__override.person_id, e.person_id) AS aggregation_target, if(equals(e.event, 'step three'), 1, 0) AS step_0, if(ifNull(equals(step_0, 1), 0), timestamp, NULL) AS latest_0, if(equals(e.event, 'step one'), 1, 0) AS step_1, if(ifNull(equals(step_1, 1), 0), timestamp, NULL) AS latest_1, if(equals(e.event, 'step two'), 1, 0) AS step_2, if(ifNull(equals(step_2, 1), 0), timestamp, NULL) AS latest_2
-                                                                                                                                            FROM events AS e
-                                                                                                                                            LEFT OUTER JOIN
-                                                                                                                                              (SELECT tupleElement(argMax(tuple(person_distinct_id_overrides.person_id), person_distinct_id_overrides.version), 1) AS person_id, person_distinct_id_overrides.distinct_id AS distinct_id
-                                                                                                                                               FROM person_distinct_id_overrides
-                                                                                                                                               WHERE equals(person_distinct_id_overrides.team_id, 99999)
-                                                                                                                                               GROUP BY person_distinct_id_overrides.distinct_id
-                                                                                                                                               HAVING ifNull(equals(tupleElement(argMax(tuple(person_distinct_id_overrides.is_deleted), person_distinct_id_overrides.version), 1), 0), 0) SETTINGS optimize_aggregation_in_order=1) AS e__override ON equals(e.distinct_id, e__override.distinct_id)
-                                                                                                                                            WHERE and(equals(e.team_id, 99999), and(and(greaterOrEquals(toTimeZone(e.timestamp, 'UTC'), toDateTime64('2021-06-07 00:00:00.000000', 6, 'UTC')), lessOrEquals(toTimeZone(e.timestamp, 'UTC'), toDateTime64('2021-06-13 23:59:59.999999', 6, 'UTC'))), in(e.event, tuple('step one', 'step three', 'step two'))), or(ifNull(equals(step_0, 1), 0), ifNull(equals(step_1, 1), 0), ifNull(equals(step_2, 1), 0)))))
-                                                                                                                                      WHERE ifNull(equals(step_0, 1), 0)))
-                                                                                                                                GROUP BY aggregation_target, steps
-                                                                                                                                HAVING ifNull(equals(steps, max(max_steps)), isNull(steps)
-                                                                                                                                              and isNull(max(max_steps)))) AS step_runs
-                                                                                                                             WHERE isNotNull(step_runs.step_1_average_conversion_time_inner)) AS histogram_params))) AS bin_from_seconds,
-            count() AS person_count
-=======
   SELECT bin_from_seconds,
          person_count,
          arrayAvg(timings) AS averageConversionTime
@@ -1291,7 +147,6 @@
             arrayMap(n -> accurateCastOrNull(round(plus(min_timing, multiply(n, bin_width_seconds))), 'Int64'), range(0, plus(bin_count, 1))) AS buckets,
             arrayMap(timing -> accurateCastOrNull(floor(divide(minus(timing, min_timing), bin_width_seconds)), 'Int64'), timings) AS indices,
             arrayMap(x -> countEqual(indices, minus(x, 1)), range(1, plus(bin_count, 2))) AS counts
->>>>>>> dbd5ab22
      FROM
        (SELECT arraySort(t -> t.1, groupArray(tuple(accurateCastOrNull(timestamp, 'Float64'), uuid, '', arrayFilter(x -> ifNull(notEquals(x, 0), 1), [multiply(1, step_0), multiply(2, step_1), multiply(3, step_2)])))) AS events_array,
                [''] AS prop,
@@ -1307,332 +162,6 @@
                af_tuple.5 AS steps_bitfield,
                aggregation_target AS aggregation_target
         FROM
-<<<<<<< HEAD
-          (SELECT aggregation_target AS aggregation_target,
-                  steps AS steps,
-                  max(steps) OVER (PARTITION BY aggregation_target) AS max_steps,
-                                  step_1_conversion_time AS step_1_conversion_time,
-                                  step_2_conversion_time AS step_2_conversion_time
-           FROM
-             (SELECT aggregation_target AS aggregation_target,
-                     timestamp AS timestamp,
-                     step_0 AS step_0,
-                     latest_0 AS latest_0,
-                     step_1 AS step_1,
-                     latest_1 AS latest_1,
-                     step_2 AS step_2,
-                     latest_2 AS latest_2,
-                     arraySort([latest_0, latest_1, latest_2]) AS event_times,
-                     arraySum([if(and(ifNull(less(latest_0, latest_1), 0), ifNull(lessOrEquals(latest_1, plus(toTimeZone(latest_0, 'UTC'), toIntervalDay(14))), 0)), 1, 0), if(and(ifNull(less(latest_0, latest_2), 0), ifNull(lessOrEquals(latest_2, plus(toTimeZone(latest_0, 'UTC'), toIntervalDay(14))), 0)), 1, 0), 1]) AS steps,
-                     arraySort([latest_0, latest_1, latest_2]) AS conversion_times,
-                     if(and(isNotNull(conversion_times[2]), ifNull(lessOrEquals(conversion_times[2], plus(toTimeZone(conversion_times[1], 'UTC'), toIntervalDay(14))), 0)), dateDiff('second', conversion_times[1], conversion_times[2]), NULL) AS step_1_conversion_time,
-                     if(and(isNotNull(conversion_times[3]), ifNull(lessOrEquals(conversion_times[3], plus(toTimeZone(conversion_times[2], 'UTC'), toIntervalDay(14))), 0)), dateDiff('second', conversion_times[2], conversion_times[3]), NULL) AS step_2_conversion_time
-              FROM
-                (SELECT aggregation_target AS aggregation_target,
-                        timestamp AS timestamp,
-                        step_0 AS step_0,
-                        latest_0 AS latest_0,
-                        step_1 AS step_1,
-                        min(latest_1) OVER (PARTITION BY aggregation_target
-                                            ORDER BY timestamp DESC ROWS BETWEEN UNBOUNDED PRECEDING AND 0 PRECEDING) AS latest_1,
-                                           step_2 AS step_2,
-                                           min(latest_2) OVER (PARTITION BY aggregation_target
-                                                               ORDER BY timestamp DESC ROWS BETWEEN UNBOUNDED PRECEDING AND 0 PRECEDING) AS latest_2
-                 FROM
-                   (SELECT toTimeZone(e.timestamp, 'UTC') AS timestamp,
-                           if(not(empty(e__override.distinct_id)), e__override.person_id, e.person_id) AS aggregation_target,
-                           if(equals(e.event, 'step one'), 1, 0) AS step_0,
-                           if(ifNull(equals(step_0, 1), 0), timestamp, NULL) AS latest_0,
-                           if(equals(e.event, 'step two'), 1, 0) AS step_1,
-                           if(ifNull(equals(step_1, 1), 0), timestamp, NULL) AS latest_1,
-                           if(equals(e.event, 'step three'), 1, 0) AS step_2,
-                           if(ifNull(equals(step_2, 1), 0), timestamp, NULL) AS latest_2
-                    FROM events AS e
-                    LEFT OUTER JOIN
-                      (SELECT tupleElement(argMax(tuple(person_distinct_id_overrides.person_id), person_distinct_id_overrides.version), 1) AS person_id,
-                              person_distinct_id_overrides.distinct_id AS distinct_id
-                       FROM person_distinct_id_overrides
-                       WHERE equals(person_distinct_id_overrides.team_id, 99999)
-                       GROUP BY person_distinct_id_overrides.distinct_id
-                       HAVING ifNull(equals(tupleElement(argMax(tuple(person_distinct_id_overrides.is_deleted), person_distinct_id_overrides.version), 1), 0), 0) SETTINGS optimize_aggregation_in_order=1) AS e__override ON equals(e.distinct_id, e__override.distinct_id)
-                    WHERE and(equals(e.team_id, 99999), and(and(greaterOrEquals(toTimeZone(e.timestamp, 'UTC'), toDateTime64('2021-06-07 00:00:00.000000', 6, 'UTC')), lessOrEquals(toTimeZone(e.timestamp, 'UTC'), toDateTime64('2021-06-13 23:59:59.999999', 6, 'UTC'))), in(e.event, tuple('step one', 'step three', 'step two'))), or(ifNull(equals(step_0, 1), 0), ifNull(equals(step_1, 1), 0), ifNull(equals(step_2, 1), 0)))))
-              WHERE ifNull(equals(step_0, 1), 0)
-              UNION ALL SELECT aggregation_target AS aggregation_target,
-                               timestamp AS timestamp,
-                               step_0 AS step_0,
-                               latest_0 AS latest_0,
-                               step_1 AS step_1,
-                               latest_1 AS latest_1,
-                               step_2 AS step_2,
-                               latest_2 AS latest_2,
-                               arraySort([latest_0, latest_1, latest_2]) AS event_times,
-                               arraySum([if(and(ifNull(less(latest_0, latest_1), 0), ifNull(lessOrEquals(latest_1, plus(toTimeZone(latest_0, 'UTC'), toIntervalDay(14))), 0)), 1, 0), if(and(ifNull(less(latest_0, latest_2), 0), ifNull(lessOrEquals(latest_2, plus(toTimeZone(latest_0, 'UTC'), toIntervalDay(14))), 0)), 1, 0), 1]) AS steps,
-                               arraySort([latest_0, latest_1, latest_2]) AS conversion_times,
-                               if(and(isNotNull(conversion_times[2]), ifNull(lessOrEquals(conversion_times[2], plus(toTimeZone(conversion_times[1], 'UTC'), toIntervalDay(14))), 0)), dateDiff('second', conversion_times[1], conversion_times[2]), NULL) AS step_1_conversion_time,
-                               if(and(isNotNull(conversion_times[3]), ifNull(lessOrEquals(conversion_times[3], plus(toTimeZone(conversion_times[2], 'UTC'), toIntervalDay(14))), 0)), dateDiff('second', conversion_times[2], conversion_times[3]), NULL) AS step_2_conversion_time
-              FROM
-                (SELECT aggregation_target AS aggregation_target,
-                        timestamp AS timestamp,
-                        step_0 AS step_0,
-                        latest_0 AS latest_0,
-                        step_1 AS step_1,
-                        min(latest_1) OVER (PARTITION BY aggregation_target
-                                            ORDER BY timestamp DESC ROWS BETWEEN UNBOUNDED PRECEDING AND 0 PRECEDING) AS latest_1,
-                                           step_2 AS step_2,
-                                           min(latest_2) OVER (PARTITION BY aggregation_target
-                                                               ORDER BY timestamp DESC ROWS BETWEEN UNBOUNDED PRECEDING AND 0 PRECEDING) AS latest_2
-                 FROM
-                   (SELECT toTimeZone(e.timestamp, 'UTC') AS timestamp,
-                           if(not(empty(e__override.distinct_id)), e__override.person_id, e.person_id) AS aggregation_target,
-                           if(equals(e.event, 'step two'), 1, 0) AS step_0,
-                           if(ifNull(equals(step_0, 1), 0), timestamp, NULL) AS latest_0,
-                           if(equals(e.event, 'step three'), 1, 0) AS step_1,
-                           if(ifNull(equals(step_1, 1), 0), timestamp, NULL) AS latest_1,
-                           if(equals(e.event, 'step one'), 1, 0) AS step_2,
-                           if(ifNull(equals(step_2, 1), 0), timestamp, NULL) AS latest_2
-                    FROM events AS e
-                    LEFT OUTER JOIN
-                      (SELECT tupleElement(argMax(tuple(person_distinct_id_overrides.person_id), person_distinct_id_overrides.version), 1) AS person_id,
-                              person_distinct_id_overrides.distinct_id AS distinct_id
-                       FROM person_distinct_id_overrides
-                       WHERE equals(person_distinct_id_overrides.team_id, 99999)
-                       GROUP BY person_distinct_id_overrides.distinct_id
-                       HAVING ifNull(equals(tupleElement(argMax(tuple(person_distinct_id_overrides.is_deleted), person_distinct_id_overrides.version), 1), 0), 0) SETTINGS optimize_aggregation_in_order=1) AS e__override ON equals(e.distinct_id, e__override.distinct_id)
-                    WHERE and(equals(e.team_id, 99999), and(and(greaterOrEquals(toTimeZone(e.timestamp, 'UTC'), toDateTime64('2021-06-07 00:00:00.000000', 6, 'UTC')), lessOrEquals(toTimeZone(e.timestamp, 'UTC'), toDateTime64('2021-06-13 23:59:59.999999', 6, 'UTC'))), in(e.event, tuple('step one', 'step three', 'step two'))), or(ifNull(equals(step_0, 1), 0), ifNull(equals(step_1, 1), 0), ifNull(equals(step_2, 1), 0)))))
-              WHERE ifNull(equals(step_0, 1), 0)
-              UNION ALL SELECT aggregation_target AS aggregation_target,
-                               timestamp AS timestamp,
-                               step_0 AS step_0,
-                               latest_0 AS latest_0,
-                               step_1 AS step_1,
-                               latest_1 AS latest_1,
-                               step_2 AS step_2,
-                               latest_2 AS latest_2,
-                               arraySort([latest_0, latest_1, latest_2]) AS event_times,
-                               arraySum([if(and(ifNull(less(latest_0, latest_1), 0), ifNull(lessOrEquals(latest_1, plus(toTimeZone(latest_0, 'UTC'), toIntervalDay(14))), 0)), 1, 0), if(and(ifNull(less(latest_0, latest_2), 0), ifNull(lessOrEquals(latest_2, plus(toTimeZone(latest_0, 'UTC'), toIntervalDay(14))), 0)), 1, 0), 1]) AS steps,
-                               arraySort([latest_0, latest_1, latest_2]) AS conversion_times,
-                               if(and(isNotNull(conversion_times[2]), ifNull(lessOrEquals(conversion_times[2], plus(toTimeZone(conversion_times[1], 'UTC'), toIntervalDay(14))), 0)), dateDiff('second', conversion_times[1], conversion_times[2]), NULL) AS step_1_conversion_time,
-                               if(and(isNotNull(conversion_times[3]), ifNull(lessOrEquals(conversion_times[3], plus(toTimeZone(conversion_times[2], 'UTC'), toIntervalDay(14))), 0)), dateDiff('second', conversion_times[2], conversion_times[3]), NULL) AS step_2_conversion_time
-              FROM
-                (SELECT aggregation_target AS aggregation_target,
-                        timestamp AS timestamp,
-                        step_0 AS step_0,
-                        latest_0 AS latest_0,
-                        step_1 AS step_1,
-                        min(latest_1) OVER (PARTITION BY aggregation_target
-                                            ORDER BY timestamp DESC ROWS BETWEEN UNBOUNDED PRECEDING AND 0 PRECEDING) AS latest_1,
-                                           step_2 AS step_2,
-                                           min(latest_2) OVER (PARTITION BY aggregation_target
-                                                               ORDER BY timestamp DESC ROWS BETWEEN UNBOUNDED PRECEDING AND 0 PRECEDING) AS latest_2
-                 FROM
-                   (SELECT toTimeZone(e.timestamp, 'UTC') AS timestamp,
-                           if(not(empty(e__override.distinct_id)), e__override.person_id, e.person_id) AS aggregation_target,
-                           if(equals(e.event, 'step three'), 1, 0) AS step_0,
-                           if(ifNull(equals(step_0, 1), 0), timestamp, NULL) AS latest_0,
-                           if(equals(e.event, 'step one'), 1, 0) AS step_1,
-                           if(ifNull(equals(step_1, 1), 0), timestamp, NULL) AS latest_1,
-                           if(equals(e.event, 'step two'), 1, 0) AS step_2,
-                           if(ifNull(equals(step_2, 1), 0), timestamp, NULL) AS latest_2
-                    FROM events AS e
-                    LEFT OUTER JOIN
-                      (SELECT tupleElement(argMax(tuple(person_distinct_id_overrides.person_id), person_distinct_id_overrides.version), 1) AS person_id,
-                              person_distinct_id_overrides.distinct_id AS distinct_id
-                       FROM person_distinct_id_overrides
-                       WHERE equals(person_distinct_id_overrides.team_id, 99999)
-                       GROUP BY person_distinct_id_overrides.distinct_id
-                       HAVING ifNull(equals(tupleElement(argMax(tuple(person_distinct_id_overrides.is_deleted), person_distinct_id_overrides.version), 1), 0), 0) SETTINGS optimize_aggregation_in_order=1) AS e__override ON equals(e.distinct_id, e__override.distinct_id)
-                    WHERE and(equals(e.team_id, 99999), and(and(greaterOrEquals(toTimeZone(e.timestamp, 'UTC'), toDateTime64('2021-06-07 00:00:00.000000', 6, 'UTC')), lessOrEquals(toTimeZone(e.timestamp, 'UTC'), toDateTime64('2021-06-13 23:59:59.999999', 6, 'UTC'))), in(e.event, tuple('step one', 'step three', 'step two'))), or(ifNull(equals(step_0, 1), 0), ifNull(equals(step_1, 1), 0), ifNull(equals(step_2, 1), 0)))))
-              WHERE ifNull(equals(step_0, 1), 0)))
-        GROUP BY aggregation_target,
-                 steps
-        HAVING ifNull(equals(steps, max(max_steps)), isNull(steps)
-                      and isNull(max(max_steps)))) AS step_runs
-     GROUP BY bin_from_seconds) AS results
-  RIGHT OUTER JOIN
-    (SELECT plus(
-                   (SELECT histogram_params.from_seconds AS from_seconds
-                    FROM
-                      (SELECT ifNull(floor(min(step_runs.step_1_average_conversion_time_inner)), 0) AS from_seconds, ifNull(ceil(max(step_runs.step_1_average_conversion_time_inner)), 1) AS to_seconds, round(avg(step_runs.step_1_average_conversion_time_inner), 2) AS average_conversion_time, count() AS sample_count, least(60, greatest(1, ceil(cbrt(ifNull(sample_count, 0))))) AS bin_count, ceil(divide(minus(to_seconds, from_seconds), bin_count)) AS bin_width_seconds_raw, if(ifNull(greater(bin_width_seconds_raw, 0), 0), bin_width_seconds_raw, 60) AS bin_width_seconds
-                       FROM
-                         (SELECT aggregation_target AS aggregation_target, steps AS steps, avg(step_1_conversion_time) AS step_1_average_conversion_time_inner, avg(step_2_conversion_time) AS step_2_average_conversion_time_inner, median(step_1_conversion_time) AS step_1_median_conversion_time_inner, median(step_2_conversion_time) AS step_2_median_conversion_time_inner
-                          FROM
-                            (SELECT aggregation_target AS aggregation_target, steps AS steps, max(steps) OVER (PARTITION BY aggregation_target) AS max_steps, step_1_conversion_time AS step_1_conversion_time, step_2_conversion_time AS step_2_conversion_time
-                             FROM
-                               (SELECT aggregation_target AS aggregation_target, timestamp AS timestamp, step_0 AS step_0, latest_0 AS latest_0, step_1 AS step_1, latest_1 AS latest_1, step_2 AS step_2, latest_2 AS latest_2, arraySort([latest_0, latest_1, latest_2]) AS event_times, arraySum([if(and(ifNull(less(latest_0, latest_1), 0), ifNull(lessOrEquals(latest_1, plus(toTimeZone(latest_0, 'UTC'), toIntervalDay(14))), 0)), 1, 0), if(and(ifNull(less(latest_0, latest_2), 0), ifNull(lessOrEquals(latest_2, plus(toTimeZone(latest_0, 'UTC'), toIntervalDay(14))), 0)), 1, 0), 1]) AS steps, arraySort([latest_0, latest_1, latest_2]) AS conversion_times, if(and(isNotNull(conversion_times[2]), ifNull(lessOrEquals(conversion_times[2], plus(toTimeZone(conversion_times[1], 'UTC'), toIntervalDay(14))), 0)), dateDiff('second', conversion_times[1], conversion_times[2]), NULL) AS step_1_conversion_time, if(and(isNotNull(conversion_times[3]), ifNull(lessOrEquals(conversion_times[3], plus(toTimeZone(conversion_times[2], 'UTC'), toIntervalDay(14))), 0)), dateDiff('second', conversion_times[2], conversion_times[3]), NULL) AS step_2_conversion_time
-                                FROM
-                                  (SELECT aggregation_target AS aggregation_target, timestamp AS timestamp, step_0 AS step_0, latest_0 AS latest_0, step_1 AS step_1, min(latest_1) OVER (PARTITION BY aggregation_target
-                                                                                                                                                                                          ORDER BY timestamp DESC ROWS BETWEEN UNBOUNDED PRECEDING AND 0 PRECEDING) AS latest_1, step_2 AS step_2, min(latest_2) OVER (PARTITION BY aggregation_target
-                                                                                                                                                                                                                                                                                                                       ORDER BY timestamp DESC ROWS BETWEEN UNBOUNDED PRECEDING AND 0 PRECEDING) AS latest_2
-                                   FROM
-                                     (SELECT toTimeZone(e.timestamp, 'UTC') AS timestamp, if(not(empty(e__override.distinct_id)), e__override.person_id, e.person_id) AS aggregation_target, if(equals(e.event, 'step one'), 1, 0) AS step_0, if(ifNull(equals(step_0, 1), 0), timestamp, NULL) AS latest_0, if(equals(e.event, 'step two'), 1, 0) AS step_1, if(ifNull(equals(step_1, 1), 0), timestamp, NULL) AS latest_1, if(equals(e.event, 'step three'), 1, 0) AS step_2, if(ifNull(equals(step_2, 1), 0), timestamp, NULL) AS latest_2
-                                      FROM events AS e
-                                      LEFT OUTER JOIN
-                                        (SELECT tupleElement(argMax(tuple(person_distinct_id_overrides.person_id), person_distinct_id_overrides.version), 1) AS person_id, person_distinct_id_overrides.distinct_id AS distinct_id
-                                         FROM person_distinct_id_overrides
-                                         WHERE equals(person_distinct_id_overrides.team_id, 99999)
-                                         GROUP BY person_distinct_id_overrides.distinct_id
-                                         HAVING ifNull(equals(tupleElement(argMax(tuple(person_distinct_id_overrides.is_deleted), person_distinct_id_overrides.version), 1), 0), 0) SETTINGS optimize_aggregation_in_order=1) AS e__override ON equals(e.distinct_id, e__override.distinct_id)
-                                      WHERE and(equals(e.team_id, 99999), and(and(greaterOrEquals(toTimeZone(e.timestamp, 'UTC'), toDateTime64('2021-06-07 00:00:00.000000', 6, 'UTC')), lessOrEquals(toTimeZone(e.timestamp, 'UTC'), toDateTime64('2021-06-13 23:59:59.999999', 6, 'UTC'))), in(e.event, tuple('step one', 'step three', 'step two'))), or(ifNull(equals(step_0, 1), 0), ifNull(equals(step_1, 1), 0), ifNull(equals(step_2, 1), 0)))))
-                                WHERE ifNull(equals(step_0, 1), 0)
-                                UNION ALL SELECT aggregation_target AS aggregation_target, timestamp AS timestamp, step_0 AS step_0, latest_0 AS latest_0, step_1 AS step_1, latest_1 AS latest_1, step_2 AS step_2, latest_2 AS latest_2, arraySort([latest_0, latest_1, latest_2]) AS event_times, arraySum([if(and(ifNull(less(latest_0, latest_1), 0), ifNull(lessOrEquals(latest_1, plus(toTimeZone(latest_0, 'UTC'), toIntervalDay(14))), 0)), 1, 0), if(and(ifNull(less(latest_0, latest_2), 0), ifNull(lessOrEquals(latest_2, plus(toTimeZone(latest_0, 'UTC'), toIntervalDay(14))), 0)), 1, 0), 1]) AS steps, arraySort([latest_0, latest_1, latest_2]) AS conversion_times, if(and(isNotNull(conversion_times[2]), ifNull(lessOrEquals(conversion_times[2], plus(toTimeZone(conversion_times[1], 'UTC'), toIntervalDay(14))), 0)), dateDiff('second', conversion_times[1], conversion_times[2]), NULL) AS step_1_conversion_time, if(and(isNotNull(conversion_times[3]), ifNull(lessOrEquals(conversion_times[3], plus(toTimeZone(conversion_times[2], 'UTC'), toIntervalDay(14))), 0)), dateDiff('second', conversion_times[2], conversion_times[3]), NULL) AS step_2_conversion_time
-                                FROM
-                                  (SELECT aggregation_target AS aggregation_target, timestamp AS timestamp, step_0 AS step_0, latest_0 AS latest_0, step_1 AS step_1, min(latest_1) OVER (PARTITION BY aggregation_target
-                                                                                                                                                                                          ORDER BY timestamp DESC ROWS BETWEEN UNBOUNDED PRECEDING AND 0 PRECEDING) AS latest_1, step_2 AS step_2, min(latest_2) OVER (PARTITION BY aggregation_target
-                                                                                                                                                                                                                                                                                                                       ORDER BY timestamp DESC ROWS BETWEEN UNBOUNDED PRECEDING AND 0 PRECEDING) AS latest_2
-                                   FROM
-                                     (SELECT toTimeZone(e.timestamp, 'UTC') AS timestamp, if(not(empty(e__override.distinct_id)), e__override.person_id, e.person_id) AS aggregation_target, if(equals(e.event, 'step two'), 1, 0) AS step_0, if(ifNull(equals(step_0, 1), 0), timestamp, NULL) AS latest_0, if(equals(e.event, 'step three'), 1, 0) AS step_1, if(ifNull(equals(step_1, 1), 0), timestamp, NULL) AS latest_1, if(equals(e.event, 'step one'), 1, 0) AS step_2, if(ifNull(equals(step_2, 1), 0), timestamp, NULL) AS latest_2
-                                      FROM events AS e
-                                      LEFT OUTER JOIN
-                                        (SELECT tupleElement(argMax(tuple(person_distinct_id_overrides.person_id), person_distinct_id_overrides.version), 1) AS person_id, person_distinct_id_overrides.distinct_id AS distinct_id
-                                         FROM person_distinct_id_overrides
-                                         WHERE equals(person_distinct_id_overrides.team_id, 99999)
-                                         GROUP BY person_distinct_id_overrides.distinct_id
-                                         HAVING ifNull(equals(tupleElement(argMax(tuple(person_distinct_id_overrides.is_deleted), person_distinct_id_overrides.version), 1), 0), 0) SETTINGS optimize_aggregation_in_order=1) AS e__override ON equals(e.distinct_id, e__override.distinct_id)
-                                      WHERE and(equals(e.team_id, 99999), and(and(greaterOrEquals(toTimeZone(e.timestamp, 'UTC'), toDateTime64('2021-06-07 00:00:00.000000', 6, 'UTC')), lessOrEquals(toTimeZone(e.timestamp, 'UTC'), toDateTime64('2021-06-13 23:59:59.999999', 6, 'UTC'))), in(e.event, tuple('step one', 'step three', 'step two'))), or(ifNull(equals(step_0, 1), 0), ifNull(equals(step_1, 1), 0), ifNull(equals(step_2, 1), 0)))))
-                                WHERE ifNull(equals(step_0, 1), 0)
-                                UNION ALL SELECT aggregation_target AS aggregation_target, timestamp AS timestamp, step_0 AS step_0, latest_0 AS latest_0, step_1 AS step_1, latest_1 AS latest_1, step_2 AS step_2, latest_2 AS latest_2, arraySort([latest_0, latest_1, latest_2]) AS event_times, arraySum([if(and(ifNull(less(latest_0, latest_1), 0), ifNull(lessOrEquals(latest_1, plus(toTimeZone(latest_0, 'UTC'), toIntervalDay(14))), 0)), 1, 0), if(and(ifNull(less(latest_0, latest_2), 0), ifNull(lessOrEquals(latest_2, plus(toTimeZone(latest_0, 'UTC'), toIntervalDay(14))), 0)), 1, 0), 1]) AS steps, arraySort([latest_0, latest_1, latest_2]) AS conversion_times, if(and(isNotNull(conversion_times[2]), ifNull(lessOrEquals(conversion_times[2], plus(toTimeZone(conversion_times[1], 'UTC'), toIntervalDay(14))), 0)), dateDiff('second', conversion_times[1], conversion_times[2]), NULL) AS step_1_conversion_time, if(and(isNotNull(conversion_times[3]), ifNull(lessOrEquals(conversion_times[3], plus(toTimeZone(conversion_times[2], 'UTC'), toIntervalDay(14))), 0)), dateDiff('second', conversion_times[2], conversion_times[3]), NULL) AS step_2_conversion_time
-                                FROM
-                                  (SELECT aggregation_target AS aggregation_target, timestamp AS timestamp, step_0 AS step_0, latest_0 AS latest_0, step_1 AS step_1, min(latest_1) OVER (PARTITION BY aggregation_target
-                                                                                                                                                                                          ORDER BY timestamp DESC ROWS BETWEEN UNBOUNDED PRECEDING AND 0 PRECEDING) AS latest_1, step_2 AS step_2, min(latest_2) OVER (PARTITION BY aggregation_target
-                                                                                                                                                                                                                                                                                                                       ORDER BY timestamp DESC ROWS BETWEEN UNBOUNDED PRECEDING AND 0 PRECEDING) AS latest_2
-                                   FROM
-                                     (SELECT toTimeZone(e.timestamp, 'UTC') AS timestamp, if(not(empty(e__override.distinct_id)), e__override.person_id, e.person_id) AS aggregation_target, if(equals(e.event, 'step three'), 1, 0) AS step_0, if(ifNull(equals(step_0, 1), 0), timestamp, NULL) AS latest_0, if(equals(e.event, 'step one'), 1, 0) AS step_1, if(ifNull(equals(step_1, 1), 0), timestamp, NULL) AS latest_1, if(equals(e.event, 'step two'), 1, 0) AS step_2, if(ifNull(equals(step_2, 1), 0), timestamp, NULL) AS latest_2
-                                      FROM events AS e
-                                      LEFT OUTER JOIN
-                                        (SELECT tupleElement(argMax(tuple(person_distinct_id_overrides.person_id), person_distinct_id_overrides.version), 1) AS person_id, person_distinct_id_overrides.distinct_id AS distinct_id
-                                         FROM person_distinct_id_overrides
-                                         WHERE equals(person_distinct_id_overrides.team_id, 99999)
-                                         GROUP BY person_distinct_id_overrides.distinct_id
-                                         HAVING ifNull(equals(tupleElement(argMax(tuple(person_distinct_id_overrides.is_deleted), person_distinct_id_overrides.version), 1), 0), 0) SETTINGS optimize_aggregation_in_order=1) AS e__override ON equals(e.distinct_id, e__override.distinct_id)
-                                      WHERE and(equals(e.team_id, 99999), and(and(greaterOrEquals(toTimeZone(e.timestamp, 'UTC'), toDateTime64('2021-06-07 00:00:00.000000', 6, 'UTC')), lessOrEquals(toTimeZone(e.timestamp, 'UTC'), toDateTime64('2021-06-13 23:59:59.999999', 6, 'UTC'))), in(e.event, tuple('step one', 'step three', 'step two'))), or(ifNull(equals(step_0, 1), 0), ifNull(equals(step_1, 1), 0), ifNull(equals(step_2, 1), 0)))))
-                                WHERE ifNull(equals(step_0, 1), 0)))
-                          GROUP BY aggregation_target, steps
-                          HAVING ifNull(equals(steps, max(max_steps)), isNull(steps)
-                                        and isNull(max(max_steps)))) AS step_runs
-                       WHERE isNotNull(step_runs.step_1_average_conversion_time_inner)) AS histogram_params), multiply(numbers.number,
-                                                                                                                         (SELECT histogram_params.bin_width_seconds AS bin_width_seconds
-                                                                                                                          FROM
-                                                                                                                            (SELECT ifNull(floor(min(step_runs.step_1_average_conversion_time_inner)), 0) AS from_seconds, ifNull(ceil(max(step_runs.step_1_average_conversion_time_inner)), 1) AS to_seconds, round(avg(step_runs.step_1_average_conversion_time_inner), 2) AS average_conversion_time, count() AS sample_count, least(60, greatest(1, ceil(cbrt(ifNull(sample_count, 0))))) AS bin_count, ceil(divide(minus(to_seconds, from_seconds), bin_count)) AS bin_width_seconds_raw, if(ifNull(greater(bin_width_seconds_raw, 0), 0), bin_width_seconds_raw, 60) AS bin_width_seconds
-                                                                                                                             FROM
-                                                                                                                               (SELECT aggregation_target AS aggregation_target, steps AS steps, avg(step_1_conversion_time) AS step_1_average_conversion_time_inner, avg(step_2_conversion_time) AS step_2_average_conversion_time_inner, median(step_1_conversion_time) AS step_1_median_conversion_time_inner, median(step_2_conversion_time) AS step_2_median_conversion_time_inner
-                                                                                                                                FROM
-                                                                                                                                  (SELECT aggregation_target AS aggregation_target, steps AS steps, max(steps) OVER (PARTITION BY aggregation_target) AS max_steps, step_1_conversion_time AS step_1_conversion_time, step_2_conversion_time AS step_2_conversion_time
-                                                                                                                                   FROM
-                                                                                                                                     (SELECT aggregation_target AS aggregation_target, timestamp AS timestamp, step_0 AS step_0, latest_0 AS latest_0, step_1 AS step_1, latest_1 AS latest_1, step_2 AS step_2, latest_2 AS latest_2, arraySort([latest_0, latest_1, latest_2]) AS event_times, arraySum([if(and(ifNull(less(latest_0, latest_1), 0), ifNull(lessOrEquals(latest_1, plus(toTimeZone(latest_0, 'UTC'), toIntervalDay(14))), 0)), 1, 0), if(and(ifNull(less(latest_0, latest_2), 0), ifNull(lessOrEquals(latest_2, plus(toTimeZone(latest_0, 'UTC'), toIntervalDay(14))), 0)), 1, 0), 1]) AS steps, arraySort([latest_0, latest_1, latest_2]) AS conversion_times, if(and(isNotNull(conversion_times[2]), ifNull(lessOrEquals(conversion_times[2], plus(toTimeZone(conversion_times[1], 'UTC'), toIntervalDay(14))), 0)), dateDiff('second', conversion_times[1], conversion_times[2]), NULL) AS step_1_conversion_time, if(and(isNotNull(conversion_times[3]), ifNull(lessOrEquals(conversion_times[3], plus(toTimeZone(conversion_times[2], 'UTC'), toIntervalDay(14))), 0)), dateDiff('second', conversion_times[2], conversion_times[3]), NULL) AS step_2_conversion_time
-                                                                                                                                      FROM
-                                                                                                                                        (SELECT aggregation_target AS aggregation_target, timestamp AS timestamp, step_0 AS step_0, latest_0 AS latest_0, step_1 AS step_1, min(latest_1) OVER (PARTITION BY aggregation_target
-                                                                                                                                                                                                                                                                                                ORDER BY timestamp DESC ROWS BETWEEN UNBOUNDED PRECEDING AND 0 PRECEDING) AS latest_1, step_2 AS step_2, min(latest_2) OVER (PARTITION BY aggregation_target
-                                                                                                                                                                                                                                                                                                                                                                                                                             ORDER BY timestamp DESC ROWS BETWEEN UNBOUNDED PRECEDING AND 0 PRECEDING) AS latest_2
-                                                                                                                                         FROM
-                                                                                                                                           (SELECT toTimeZone(e.timestamp, 'UTC') AS timestamp, if(not(empty(e__override.distinct_id)), e__override.person_id, e.person_id) AS aggregation_target, if(equals(e.event, 'step one'), 1, 0) AS step_0, if(ifNull(equals(step_0, 1), 0), timestamp, NULL) AS latest_0, if(equals(e.event, 'step two'), 1, 0) AS step_1, if(ifNull(equals(step_1, 1), 0), timestamp, NULL) AS latest_1, if(equals(e.event, 'step three'), 1, 0) AS step_2, if(ifNull(equals(step_2, 1), 0), timestamp, NULL) AS latest_2
-                                                                                                                                            FROM events AS e
-                                                                                                                                            LEFT OUTER JOIN
-                                                                                                                                              (SELECT tupleElement(argMax(tuple(person_distinct_id_overrides.person_id), person_distinct_id_overrides.version), 1) AS person_id, person_distinct_id_overrides.distinct_id AS distinct_id
-                                                                                                                                               FROM person_distinct_id_overrides
-                                                                                                                                               WHERE equals(person_distinct_id_overrides.team_id, 99999)
-                                                                                                                                               GROUP BY person_distinct_id_overrides.distinct_id
-                                                                                                                                               HAVING ifNull(equals(tupleElement(argMax(tuple(person_distinct_id_overrides.is_deleted), person_distinct_id_overrides.version), 1), 0), 0) SETTINGS optimize_aggregation_in_order=1) AS e__override ON equals(e.distinct_id, e__override.distinct_id)
-                                                                                                                                            WHERE and(equals(e.team_id, 99999), and(and(greaterOrEquals(toTimeZone(e.timestamp, 'UTC'), toDateTime64('2021-06-07 00:00:00.000000', 6, 'UTC')), lessOrEquals(toTimeZone(e.timestamp, 'UTC'), toDateTime64('2021-06-13 23:59:59.999999', 6, 'UTC'))), in(e.event, tuple('step one', 'step three', 'step two'))), or(ifNull(equals(step_0, 1), 0), ifNull(equals(step_1, 1), 0), ifNull(equals(step_2, 1), 0)))))
-                                                                                                                                      WHERE ifNull(equals(step_0, 1), 0)
-                                                                                                                                      UNION ALL SELECT aggregation_target AS aggregation_target, timestamp AS timestamp, step_0 AS step_0, latest_0 AS latest_0, step_1 AS step_1, latest_1 AS latest_1, step_2 AS step_2, latest_2 AS latest_2, arraySort([latest_0, latest_1, latest_2]) AS event_times, arraySum([if(and(ifNull(less(latest_0, latest_1), 0), ifNull(lessOrEquals(latest_1, plus(toTimeZone(latest_0, 'UTC'), toIntervalDay(14))), 0)), 1, 0), if(and(ifNull(less(latest_0, latest_2), 0), ifNull(lessOrEquals(latest_2, plus(toTimeZone(latest_0, 'UTC'), toIntervalDay(14))), 0)), 1, 0), 1]) AS steps, arraySort([latest_0, latest_1, latest_2]) AS conversion_times, if(and(isNotNull(conversion_times[2]), ifNull(lessOrEquals(conversion_times[2], plus(toTimeZone(conversion_times[1], 'UTC'), toIntervalDay(14))), 0)), dateDiff('second', conversion_times[1], conversion_times[2]), NULL) AS step_1_conversion_time, if(and(isNotNull(conversion_times[3]), ifNull(lessOrEquals(conversion_times[3], plus(toTimeZone(conversion_times[2], 'UTC'), toIntervalDay(14))), 0)), dateDiff('second', conversion_times[2], conversion_times[3]), NULL) AS step_2_conversion_time
-                                                                                                                                      FROM
-                                                                                                                                        (SELECT aggregation_target AS aggregation_target, timestamp AS timestamp, step_0 AS step_0, latest_0 AS latest_0, step_1 AS step_1, min(latest_1) OVER (PARTITION BY aggregation_target
-                                                                                                                                                                                                                                                                                                ORDER BY timestamp DESC ROWS BETWEEN UNBOUNDED PRECEDING AND 0 PRECEDING) AS latest_1, step_2 AS step_2, min(latest_2) OVER (PARTITION BY aggregation_target
-                                                                                                                                                                                                                                                                                                                                                                                                                             ORDER BY timestamp DESC ROWS BETWEEN UNBOUNDED PRECEDING AND 0 PRECEDING) AS latest_2
-                                                                                                                                         FROM
-                                                                                                                                           (SELECT toTimeZone(e.timestamp, 'UTC') AS timestamp, if(not(empty(e__override.distinct_id)), e__override.person_id, e.person_id) AS aggregation_target, if(equals(e.event, 'step two'), 1, 0) AS step_0, if(ifNull(equals(step_0, 1), 0), timestamp, NULL) AS latest_0, if(equals(e.event, 'step three'), 1, 0) AS step_1, if(ifNull(equals(step_1, 1), 0), timestamp, NULL) AS latest_1, if(equals(e.event, 'step one'), 1, 0) AS step_2, if(ifNull(equals(step_2, 1), 0), timestamp, NULL) AS latest_2
-                                                                                                                                            FROM events AS e
-                                                                                                                                            LEFT OUTER JOIN
-                                                                                                                                              (SELECT tupleElement(argMax(tuple(person_distinct_id_overrides.person_id), person_distinct_id_overrides.version), 1) AS person_id, person_distinct_id_overrides.distinct_id AS distinct_id
-                                                                                                                                               FROM person_distinct_id_overrides
-                                                                                                                                               WHERE equals(person_distinct_id_overrides.team_id, 99999)
-                                                                                                                                               GROUP BY person_distinct_id_overrides.distinct_id
-                                                                                                                                               HAVING ifNull(equals(tupleElement(argMax(tuple(person_distinct_id_overrides.is_deleted), person_distinct_id_overrides.version), 1), 0), 0) SETTINGS optimize_aggregation_in_order=1) AS e__override ON equals(e.distinct_id, e__override.distinct_id)
-                                                                                                                                            WHERE and(equals(e.team_id, 99999), and(and(greaterOrEquals(toTimeZone(e.timestamp, 'UTC'), toDateTime64('2021-06-07 00:00:00.000000', 6, 'UTC')), lessOrEquals(toTimeZone(e.timestamp, 'UTC'), toDateTime64('2021-06-13 23:59:59.999999', 6, 'UTC'))), in(e.event, tuple('step one', 'step three', 'step two'))), or(ifNull(equals(step_0, 1), 0), ifNull(equals(step_1, 1), 0), ifNull(equals(step_2, 1), 0)))))
-                                                                                                                                      WHERE ifNull(equals(step_0, 1), 0)
-                                                                                                                                      UNION ALL SELECT aggregation_target AS aggregation_target, timestamp AS timestamp, step_0 AS step_0, latest_0 AS latest_0, step_1 AS step_1, latest_1 AS latest_1, step_2 AS step_2, latest_2 AS latest_2, arraySort([latest_0, latest_1, latest_2]) AS event_times, arraySum([if(and(ifNull(less(latest_0, latest_1), 0), ifNull(lessOrEquals(latest_1, plus(toTimeZone(latest_0, 'UTC'), toIntervalDay(14))), 0)), 1, 0), if(and(ifNull(less(latest_0, latest_2), 0), ifNull(lessOrEquals(latest_2, plus(toTimeZone(latest_0, 'UTC'), toIntervalDay(14))), 0)), 1, 0), 1]) AS steps, arraySort([latest_0, latest_1, latest_2]) AS conversion_times, if(and(isNotNull(conversion_times[2]), ifNull(lessOrEquals(conversion_times[2], plus(toTimeZone(conversion_times[1], 'UTC'), toIntervalDay(14))), 0)), dateDiff('second', conversion_times[1], conversion_times[2]), NULL) AS step_1_conversion_time, if(and(isNotNull(conversion_times[3]), ifNull(lessOrEquals(conversion_times[3], plus(toTimeZone(conversion_times[2], 'UTC'), toIntervalDay(14))), 0)), dateDiff('second', conversion_times[2], conversion_times[3]), NULL) AS step_2_conversion_time
-                                                                                                                                      FROM
-                                                                                                                                        (SELECT aggregation_target AS aggregation_target, timestamp AS timestamp, step_0 AS step_0, latest_0 AS latest_0, step_1 AS step_1, min(latest_1) OVER (PARTITION BY aggregation_target
-                                                                                                                                                                                                                                                                                                ORDER BY timestamp DESC ROWS BETWEEN UNBOUNDED PRECEDING AND 0 PRECEDING) AS latest_1, step_2 AS step_2, min(latest_2) OVER (PARTITION BY aggregation_target
-                                                                                                                                                                                                                                                                                                                                                                                                                             ORDER BY timestamp DESC ROWS BETWEEN UNBOUNDED PRECEDING AND 0 PRECEDING) AS latest_2
-                                                                                                                                         FROM
-                                                                                                                                           (SELECT toTimeZone(e.timestamp, 'UTC') AS timestamp, if(not(empty(e__override.distinct_id)), e__override.person_id, e.person_id) AS aggregation_target, if(equals(e.event, 'step three'), 1, 0) AS step_0, if(ifNull(equals(step_0, 1), 0), timestamp, NULL) AS latest_0, if(equals(e.event, 'step one'), 1, 0) AS step_1, if(ifNull(equals(step_1, 1), 0), timestamp, NULL) AS latest_1, if(equals(e.event, 'step two'), 1, 0) AS step_2, if(ifNull(equals(step_2, 1), 0), timestamp, NULL) AS latest_2
-                                                                                                                                            FROM events AS e
-                                                                                                                                            LEFT OUTER JOIN
-                                                                                                                                              (SELECT tupleElement(argMax(tuple(person_distinct_id_overrides.person_id), person_distinct_id_overrides.version), 1) AS person_id, person_distinct_id_overrides.distinct_id AS distinct_id
-                                                                                                                                               FROM person_distinct_id_overrides
-                                                                                                                                               WHERE equals(person_distinct_id_overrides.team_id, 99999)
-                                                                                                                                               GROUP BY person_distinct_id_overrides.distinct_id
-                                                                                                                                               HAVING ifNull(equals(tupleElement(argMax(tuple(person_distinct_id_overrides.is_deleted), person_distinct_id_overrides.version), 1), 0), 0) SETTINGS optimize_aggregation_in_order=1) AS e__override ON equals(e.distinct_id, e__override.distinct_id)
-                                                                                                                                            WHERE and(equals(e.team_id, 99999), and(and(greaterOrEquals(toTimeZone(e.timestamp, 'UTC'), toDateTime64('2021-06-07 00:00:00.000000', 6, 'UTC')), lessOrEquals(toTimeZone(e.timestamp, 'UTC'), toDateTime64('2021-06-13 23:59:59.999999', 6, 'UTC'))), in(e.event, tuple('step one', 'step three', 'step two'))), or(ifNull(equals(step_0, 1), 0), ifNull(equals(step_1, 1), 0), ifNull(equals(step_2, 1), 0)))))
-                                                                                                                                      WHERE ifNull(equals(step_0, 1), 0)))
-                                                                                                                                GROUP BY aggregation_target, steps
-                                                                                                                                HAVING ifNull(equals(steps, max(max_steps)), isNull(steps)
-                                                                                                                                              and isNull(max(max_steps)))) AS step_runs
-                                                                                                                             WHERE isNotNull(step_runs.step_1_average_conversion_time_inner)) AS histogram_params))) AS bin_from_seconds
-     FROM numbers(plus(ifNull(
-                                (SELECT histogram_params.bin_count AS bin_count
-                                 FROM
-                                   (SELECT ifNull(floor(min(step_runs.step_1_average_conversion_time_inner)), 0) AS from_seconds, ifNull(ceil(max(step_runs.step_1_average_conversion_time_inner)), 1) AS to_seconds, round(avg(step_runs.step_1_average_conversion_time_inner), 2) AS average_conversion_time, count() AS sample_count, least(60, greatest(1, ceil(cbrt(ifNull(sample_count, 0))))) AS bin_count, ceil(divide(minus(to_seconds, from_seconds), bin_count)) AS bin_width_seconds_raw, if(ifNull(greater(bin_width_seconds_raw, 0), 0), bin_width_seconds_raw, 60) AS bin_width_seconds
-                                    FROM
-                                      (SELECT aggregation_target AS aggregation_target, steps AS steps, avg(step_1_conversion_time) AS step_1_average_conversion_time_inner, avg(step_2_conversion_time) AS step_2_average_conversion_time_inner, median(step_1_conversion_time) AS step_1_median_conversion_time_inner, median(step_2_conversion_time) AS step_2_median_conversion_time_inner
-                                       FROM
-                                         (SELECT aggregation_target AS aggregation_target, steps AS steps, max(steps) OVER (PARTITION BY aggregation_target) AS max_steps, step_1_conversion_time AS step_1_conversion_time, step_2_conversion_time AS step_2_conversion_time
-                                          FROM
-                                            (SELECT aggregation_target AS aggregation_target, timestamp AS timestamp, step_0 AS step_0, latest_0 AS latest_0, step_1 AS step_1, latest_1 AS latest_1, step_2 AS step_2, latest_2 AS latest_2, arraySort([latest_0, latest_1, latest_2]) AS event_times, arraySum([if(and(ifNull(less(latest_0, latest_1), 0), ifNull(lessOrEquals(latest_1, plus(toTimeZone(latest_0, 'UTC'), toIntervalDay(14))), 0)), 1, 0), if(and(ifNull(less(latest_0, latest_2), 0), ifNull(lessOrEquals(latest_2, plus(toTimeZone(latest_0, 'UTC'), toIntervalDay(14))), 0)), 1, 0), 1]) AS steps, arraySort([latest_0, latest_1, latest_2]) AS conversion_times, if(and(isNotNull(conversion_times[2]), ifNull(lessOrEquals(conversion_times[2], plus(toTimeZone(conversion_times[1], 'UTC'), toIntervalDay(14))), 0)), dateDiff('second', conversion_times[1], conversion_times[2]), NULL) AS step_1_conversion_time, if(and(isNotNull(conversion_times[3]), ifNull(lessOrEquals(conversion_times[3], plus(toTimeZone(conversion_times[2], 'UTC'), toIntervalDay(14))), 0)), dateDiff('second', conversion_times[2], conversion_times[3]), NULL) AS step_2_conversion_time
-                                             FROM
-                                               (SELECT aggregation_target AS aggregation_target, timestamp AS timestamp, step_0 AS step_0, latest_0 AS latest_0, step_1 AS step_1, min(latest_1) OVER (PARTITION BY aggregation_target
-                                                                                                                                                                                                       ORDER BY timestamp DESC ROWS BETWEEN UNBOUNDED PRECEDING AND 0 PRECEDING) AS latest_1, step_2 AS step_2, min(latest_2) OVER (PARTITION BY aggregation_target
-                                                                                                                                                                                                                                                                                                                                    ORDER BY timestamp DESC ROWS BETWEEN UNBOUNDED PRECEDING AND 0 PRECEDING) AS latest_2
-                                                FROM
-                                                  (SELECT toTimeZone(e.timestamp, 'UTC') AS timestamp, if(not(empty(e__override.distinct_id)), e__override.person_id, e.person_id) AS aggregation_target, if(equals(e.event, 'step one'), 1, 0) AS step_0, if(ifNull(equals(step_0, 1), 0), timestamp, NULL) AS latest_0, if(equals(e.event, 'step two'), 1, 0) AS step_1, if(ifNull(equals(step_1, 1), 0), timestamp, NULL) AS latest_1, if(equals(e.event, 'step three'), 1, 0) AS step_2, if(ifNull(equals(step_2, 1), 0), timestamp, NULL) AS latest_2
-                                                   FROM events AS e
-                                                   LEFT OUTER JOIN
-                                                     (SELECT tupleElement(argMax(tuple(person_distinct_id_overrides.person_id), person_distinct_id_overrides.version), 1) AS person_id, person_distinct_id_overrides.distinct_id AS distinct_id
-                                                      FROM person_distinct_id_overrides
-                                                      WHERE equals(person_distinct_id_overrides.team_id, 99999)
-                                                      GROUP BY person_distinct_id_overrides.distinct_id
-                                                      HAVING ifNull(equals(tupleElement(argMax(tuple(person_distinct_id_overrides.is_deleted), person_distinct_id_overrides.version), 1), 0), 0) SETTINGS optimize_aggregation_in_order=1) AS e__override ON equals(e.distinct_id, e__override.distinct_id)
-                                                   WHERE and(equals(e.team_id, 99999), and(and(greaterOrEquals(toTimeZone(e.timestamp, 'UTC'), toDateTime64('2021-06-07 00:00:00.000000', 6, 'UTC')), lessOrEquals(toTimeZone(e.timestamp, 'UTC'), toDateTime64('2021-06-13 23:59:59.999999', 6, 'UTC'))), in(e.event, tuple('step one', 'step three', 'step two'))), or(ifNull(equals(step_0, 1), 0), ifNull(equals(step_1, 1), 0), ifNull(equals(step_2, 1), 0)))))
-                                             WHERE ifNull(equals(step_0, 1), 0)
-                                             UNION ALL SELECT aggregation_target AS aggregation_target, timestamp AS timestamp, step_0 AS step_0, latest_0 AS latest_0, step_1 AS step_1, latest_1 AS latest_1, step_2 AS step_2, latest_2 AS latest_2, arraySort([latest_0, latest_1, latest_2]) AS event_times, arraySum([if(and(ifNull(less(latest_0, latest_1), 0), ifNull(lessOrEquals(latest_1, plus(toTimeZone(latest_0, 'UTC'), toIntervalDay(14))), 0)), 1, 0), if(and(ifNull(less(latest_0, latest_2), 0), ifNull(lessOrEquals(latest_2, plus(toTimeZone(latest_0, 'UTC'), toIntervalDay(14))), 0)), 1, 0), 1]) AS steps, arraySort([latest_0, latest_1, latest_2]) AS conversion_times, if(and(isNotNull(conversion_times[2]), ifNull(lessOrEquals(conversion_times[2], plus(toTimeZone(conversion_times[1], 'UTC'), toIntervalDay(14))), 0)), dateDiff('second', conversion_times[1], conversion_times[2]), NULL) AS step_1_conversion_time, if(and(isNotNull(conversion_times[3]), ifNull(lessOrEquals(conversion_times[3], plus(toTimeZone(conversion_times[2], 'UTC'), toIntervalDay(14))), 0)), dateDiff('second', conversion_times[2], conversion_times[3]), NULL) AS step_2_conversion_time
-                                             FROM
-                                               (SELECT aggregation_target AS aggregation_target, timestamp AS timestamp, step_0 AS step_0, latest_0 AS latest_0, step_1 AS step_1, min(latest_1) OVER (PARTITION BY aggregation_target
-                                                                                                                                                                                                       ORDER BY timestamp DESC ROWS BETWEEN UNBOUNDED PRECEDING AND 0 PRECEDING) AS latest_1, step_2 AS step_2, min(latest_2) OVER (PARTITION BY aggregation_target
-                                                                                                                                                                                                                                                                                                                                    ORDER BY timestamp DESC ROWS BETWEEN UNBOUNDED PRECEDING AND 0 PRECEDING) AS latest_2
-                                                FROM
-                                                  (SELECT toTimeZone(e.timestamp, 'UTC') AS timestamp, if(not(empty(e__override.distinct_id)), e__override.person_id, e.person_id) AS aggregation_target, if(equals(e.event, 'step two'), 1, 0) AS step_0, if(ifNull(equals(step_0, 1), 0), timestamp, NULL) AS latest_0, if(equals(e.event, 'step three'), 1, 0) AS step_1, if(ifNull(equals(step_1, 1), 0), timestamp, NULL) AS latest_1, if(equals(e.event, 'step one'), 1, 0) AS step_2, if(ifNull(equals(step_2, 1), 0), timestamp, NULL) AS latest_2
-                                                   FROM events AS e
-                                                   LEFT OUTER JOIN
-                                                     (SELECT tupleElement(argMax(tuple(person_distinct_id_overrides.person_id), person_distinct_id_overrides.version), 1) AS person_id, person_distinct_id_overrides.distinct_id AS distinct_id
-                                                      FROM person_distinct_id_overrides
-                                                      WHERE equals(person_distinct_id_overrides.team_id, 99999)
-                                                      GROUP BY person_distinct_id_overrides.distinct_id
-                                                      HAVING ifNull(equals(tupleElement(argMax(tuple(person_distinct_id_overrides.is_deleted), person_distinct_id_overrides.version), 1), 0), 0) SETTINGS optimize_aggregation_in_order=1) AS e__override ON equals(e.distinct_id, e__override.distinct_id)
-                                                   WHERE and(equals(e.team_id, 99999), and(and(greaterOrEquals(toTimeZone(e.timestamp, 'UTC'), toDateTime64('2021-06-07 00:00:00.000000', 6, 'UTC')), lessOrEquals(toTimeZone(e.timestamp, 'UTC'), toDateTime64('2021-06-13 23:59:59.999999', 6, 'UTC'))), in(e.event, tuple('step one', 'step three', 'step two'))), or(ifNull(equals(step_0, 1), 0), ifNull(equals(step_1, 1), 0), ifNull(equals(step_2, 1), 0)))))
-                                             WHERE ifNull(equals(step_0, 1), 0)
-                                             UNION ALL SELECT aggregation_target AS aggregation_target, timestamp AS timestamp, step_0 AS step_0, latest_0 AS latest_0, step_1 AS step_1, latest_1 AS latest_1, step_2 AS step_2, latest_2 AS latest_2, arraySort([latest_0, latest_1, latest_2]) AS event_times, arraySum([if(and(ifNull(less(latest_0, latest_1), 0), ifNull(lessOrEquals(latest_1, plus(toTimeZone(latest_0, 'UTC'), toIntervalDay(14))), 0)), 1, 0), if(and(ifNull(less(latest_0, latest_2), 0), ifNull(lessOrEquals(latest_2, plus(toTimeZone(latest_0, 'UTC'), toIntervalDay(14))), 0)), 1, 0), 1]) AS steps, arraySort([latest_0, latest_1, latest_2]) AS conversion_times, if(and(isNotNull(conversion_times[2]), ifNull(lessOrEquals(conversion_times[2], plus(toTimeZone(conversion_times[1], 'UTC'), toIntervalDay(14))), 0)), dateDiff('second', conversion_times[1], conversion_times[2]), NULL) AS step_1_conversion_time, if(and(isNotNull(conversion_times[3]), ifNull(lessOrEquals(conversion_times[3], plus(toTimeZone(conversion_times[2], 'UTC'), toIntervalDay(14))), 0)), dateDiff('second', conversion_times[2], conversion_times[3]), NULL) AS step_2_conversion_time
-                                             FROM
-                                               (SELECT aggregation_target AS aggregation_target, timestamp AS timestamp, step_0 AS step_0, latest_0 AS latest_0, step_1 AS step_1, min(latest_1) OVER (PARTITION BY aggregation_target
-                                                                                                                                                                                                       ORDER BY timestamp DESC ROWS BETWEEN UNBOUNDED PRECEDING AND 0 PRECEDING) AS latest_1, step_2 AS step_2, min(latest_2) OVER (PARTITION BY aggregation_target
-                                                                                                                                                                                                                                                                                                                                    ORDER BY timestamp DESC ROWS BETWEEN UNBOUNDED PRECEDING AND 0 PRECEDING) AS latest_2
-                                                FROM
-                                                  (SELECT toTimeZone(e.timestamp, 'UTC') AS timestamp, if(not(empty(e__override.distinct_id)), e__override.person_id, e.person_id) AS aggregation_target, if(equals(e.event, 'step three'), 1, 0) AS step_0, if(ifNull(equals(step_0, 1), 0), timestamp, NULL) AS latest_0, if(equals(e.event, 'step one'), 1, 0) AS step_1, if(ifNull(equals(step_1, 1), 0), timestamp, NULL) AS latest_1, if(equals(e.event, 'step two'), 1, 0) AS step_2, if(ifNull(equals(step_2, 1), 0), timestamp, NULL) AS latest_2
-                                                   FROM events AS e
-                                                   LEFT OUTER JOIN
-                                                     (SELECT tupleElement(argMax(tuple(person_distinct_id_overrides.person_id), person_distinct_id_overrides.version), 1) AS person_id, person_distinct_id_overrides.distinct_id AS distinct_id
-                                                      FROM person_distinct_id_overrides
-                                                      WHERE equals(person_distinct_id_overrides.team_id, 99999)
-                                                      GROUP BY person_distinct_id_overrides.distinct_id
-                                                      HAVING ifNull(equals(tupleElement(argMax(tuple(person_distinct_id_overrides.is_deleted), person_distinct_id_overrides.version), 1), 0), 0) SETTINGS optimize_aggregation_in_order=1) AS e__override ON equals(e.distinct_id, e__override.distinct_id)
-                                                   WHERE and(equals(e.team_id, 99999), and(and(greaterOrEquals(toTimeZone(e.timestamp, 'UTC'), toDateTime64('2021-06-07 00:00:00.000000', 6, 'UTC')), lessOrEquals(toTimeZone(e.timestamp, 'UTC'), toDateTime64('2021-06-13 23:59:59.999999', 6, 'UTC'))), in(e.event, tuple('step one', 'step three', 'step two'))), or(ifNull(equals(step_0, 1), 0), ifNull(equals(step_1, 1), 0), ifNull(equals(step_2, 1), 0)))))
-                                             WHERE ifNull(equals(step_0, 1), 0)))
-                                       GROUP BY aggregation_target, steps
-                                       HAVING ifNull(equals(steps, max(max_steps)), isNull(steps)
-                                                     and isNull(max(max_steps)))) AS step_runs
-                                    WHERE isNotNull(step_runs.step_1_average_conversion_time_inner)) AS histogram_params), 0), 1)) AS numbers) AS fill ON equals(results.bin_from_seconds, fill.bin_from_seconds)
-  ORDER BY fill.bin_from_seconds ASC
-=======
           (SELECT toTimeZone(e.timestamp, 'UTC') AS timestamp,
                   if(not(empty(e__override.distinct_id)), e__override.person_id, e.person_id) AS aggregation_target,
                   e.uuid AS uuid,
@@ -1655,7 +184,6 @@
      WHERE ifNull(greaterOrEquals(step_reached, 1), 0)) ARRAY
   JOIN counts AS person_count,
        buckets AS bin_from_seconds
->>>>>>> dbd5ab22
   LIMIT 100 SETTINGS readonly=2,
                      max_execution_time=60,
                      allow_experimental_object_type=1,
