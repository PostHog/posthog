--- conflicted
+++ resolved
@@ -2,14 +2,11 @@
 from typing import cast
 
 import pytest
-<<<<<<< HEAD
-=======
 from posthog.test.base import APIBaseTest, QueryMatchingTest, snapshot_postgres_queries
 from unittest.mock import patch
 
 from django.utils import timezone
 
->>>>>>> ca8388c1
 from rest_framework import status
 
 from posthog.cloud_utils import TEST_clear_instance_license_cache
@@ -251,11 +248,7 @@
                 super(LicenseManager, cast(LicenseManager, License.objects)).create(
                     key="key_123",
                     plan="free_clickhouse",
-<<<<<<< HEAD
-                    valid_until=datetime(2038, 1, 19, 3, 14, 7),
-=======
                     valid_until=timezone.make_aware(datetime(2038, 1, 19, 3, 14, 7)),
->>>>>>> ca8388c1
                     max_users=3,
                 )
 
@@ -291,11 +284,7 @@
             super(LicenseManager, cast(LicenseManager, License.objects)).create(
                 key="key_123",
                 plan="enterprise",
-<<<<<<< HEAD
-                valid_until=datetime(2038, 1, 19, 3, 14, 7),
-=======
                 valid_until=timezone.make_aware(datetime(2038, 1, 19, 3, 14, 7)),
->>>>>>> ca8388c1
             )
             TEST_clear_instance_license_cache()
             with self.settings(MULTI_ORG_ENABLED=True):
