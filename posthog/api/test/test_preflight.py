import os
from datetime import datetime
from typing import cast

import pytest
from posthog.test.base import APIBaseTest, QueryMatchingTest, snapshot_postgres_queries
from unittest.mock import patch

from django.utils import timezone

from rest_framework import status

from posthog.cloud_utils import TEST_clear_instance_license_cache
from posthog.models.instance_setting import set_instance_setting
from posthog.models.organization import Organization
from posthog.models.organization_invite import OrganizationInvite


class TestPreflight(APIBaseTest, QueryMatchingTest):
    maxDiff = 2000

    def instance_preferences(self, **kwargs):
        return {"debug_queries": False, "disable_paid_fs": False, **kwargs}

    def preflight_dict(self, options=None):
        if options is None:
            options = {}
        return {
            "django": True,
            "redis": True,
            "plugins": True,
            "celery": True,
            "db": True,
            "initiated": True,
            "cloud": False,
            "is_test": True,
            "data_warehouse_integrations": {"hubspot": {"client_id": ""}, "salesforce": {"client_id": ""}},
            "demo": False,
            "clickhouse": True,
            "kafka": True,
            "realm": "hosted-clickhouse",
            "region": None,
            "available_social_auth_providers": {
                "google-oauth2": False,
                "github": False,
                "gitlab": False,
            },
            "can_create_org": False,
            "email_service_available": False,
            "slack_service": {"available": False, "client_id": None},
            "object_storage": False,
            "public_egress_ip_addresses": [],
            **options,
        }

    def preflight_authenticated_dict(self, options=None):
        if options is None:
            options = {}
        preflight = {
            "opt_out_capture": False,
            "licensed_users_available": None,
            "site_url": "http://localhost:8010",
            "can_create_org": False,
            "instance_preferences": {"debug_queries": True, "disable_paid_fs": False},
            "object_storage": False,
            "buffer_conversion_seconds": 60,
            # we calculate this here because otherwise it is non-deterministic when running locally
            # it can be overridden in tests by passing in options
            "openai_available": bool(os.environ.get("OPENAI_API_KEY")),
            "is_test": True,
            **options,
        }

        return self.preflight_dict(preflight)

    def test_preflight_request_unauthenticated(self):
        """
        For security purposes, the information contained in an unauthenticated preflight request is minimal.
        """
        self.client.logout()
        with self.is_cloud(False):
            with self.settings(OBJECT_STORAGE_ENABLED=False):
                response = self.client.get("/_preflight/")

        assert response.status_code == status.HTTP_200_OK
        assert response.json() == self.preflight_dict()

    def test_preflight_request(self):
        with self.is_cloud(False):
            with self.settings(
                INSTANCE_PREFERENCES=self.instance_preferences(debug_queries=True),
                OBJECT_STORAGE_ENABLED=False,
            ):
                response = self.client.get("/_preflight/")
                assert response.status_code == status.HTTP_200_OK
                response = response.json()
                available_timezones = cast(dict, response).pop("available_timezones")

<<<<<<< HEAD
                self.assertEqual(response, self.preflight_authenticated_dict())
                self.assertLessEqual({"Europe/Moscow": 3, "UTC": 0}.items(), available_timezones.items())
=======
                assert response == self.preflight_authenticated_dict()
                assert {"Europe/Moscow": 3, "UTC": 0}.items() <= available_timezones.items()
>>>>>>> 234fe67f

    @patch("posthog.storage.object_storage._client")
    def test_preflight_request_with_object_storage_available(self, patched_s3_client):
        patched_s3_client.head_bucket.return_value = True

        with self.is_cloud(False):
            with self.settings(
                INSTANCE_PREFERENCES=self.instance_preferences(debug_queries=True),
                OBJECT_STORAGE_ENABLED=True,
            ):
                response = self.client.get("/_preflight/")
                assert response.status_code == status.HTTP_200_OK
                response = response.json()
                available_timezones = cast(dict, response).pop("available_timezones")

<<<<<<< HEAD
                self.assertEqual(
                    response,
                    self.preflight_authenticated_dict({"object_storage": True}),
                )
                self.assertLessEqual({"Europe/Moscow": 3, "UTC": 0}.items(), available_timezones.items())
=======
                assert response == self.preflight_authenticated_dict({"object_storage": True})
                assert {"Europe/Moscow": 3, "UTC": 0}.items() <= available_timezones.items()
>>>>>>> 234fe67f

    @pytest.mark.ee
    def test_cloud_preflight_request_unauthenticated(self):
        set_instance_setting("EMAIL_HOST", "localhost")
        set_instance_setting("SLACK_APP_CLIENT_ID", "slack-client-id")

        self.client.logout()  # make sure it works anonymously

        with self.is_cloud(True):
            with self.settings(OBJECT_STORAGE_ENABLED=False):
                response = self.client.get("/_preflight/")
                assert response.status_code == status.HTTP_200_OK

                assert response.json() == self.preflight_dict(
                    {
                        "email_service_available": True,
                        "slack_service": {
                            "available": True,
                            "client_id": "slack-client-id",
                        },
                        "can_create_org": True,
                        "cloud": True,
                        "realm": "cloud",
                        "region": "US",
                        "object_storage": True,
                    }
                )

    @pytest.mark.ee
    def test_cloud_preflight_request(self):
        with self.is_cloud(True):
            with self.settings(SITE_URL="https://app.posthog.com", OBJECT_STORAGE_ENABLED=False):
                response = self.client.get("/_preflight/")
                assert response.status_code == status.HTTP_200_OK
                response = response.json()
                available_timezones = cast(dict, response).pop("available_timezones")

                assert response == self.preflight_authenticated_dict(
                    {
                        "can_create_org": True,
                        "cloud": True,
                        "realm": "cloud",
                        "region": "US",
                        "instance_preferences": {
                            "debug_queries": False,
                            "disable_paid_fs": False,
                        },
                        "site_url": "https://app.posthog.com",
                        "email_service_available": True,
                        "object_storage": True,
                    }
                )
<<<<<<< HEAD
                self.assertLessEqual({"Europe/Moscow": 3, "UTC": 0}.items(), available_timezones.items())
=======
                assert {"Europe/Moscow": 3, "UTC": 0}.items() <= available_timezones.items()
>>>>>>> 234fe67f

    @pytest.mark.ee
    @snapshot_postgres_queries
    def test_cloud_preflight_limited_db_queries(self):
        with self.is_cloud(True):
            # :IMPORTANT: This code is hit _every_ web request on cloud so avoid ever increasing db load.
            with self.assertNumQueries(4):  # session, user, team and slack instance setting.
                response = self.client.get("/_preflight/")
                assert response.status_code == status.HTTP_200_OK

    @pytest.mark.ee
    def test_cloud_preflight_request_with_social_auth_providers(self):
        set_instance_setting("EMAIL_HOST", "localhost")

        with self.is_cloud(True):
            with self.settings(
                SOCIAL_AUTH_GOOGLE_OAUTH2_KEY="test_key",
                SOCIAL_AUTH_GOOGLE_OAUTH2_SECRET="test_secret",
                INSTANCE_PREFERENCES=self.instance_preferences(disable_paid_fs=True),
                OBJECT_STORAGE_ENABLED=False,
            ):
                response = self.client.get("/_preflight/")
                assert response.status_code == status.HTTP_200_OK
                response = response.json()
                available_timezones = cast(dict, response).pop("available_timezones")

                assert response == self.preflight_authenticated_dict(
                    {
                        "can_create_org": True,
                        "cloud": True,
                        "realm": "cloud",
                        "region": "US",
                        "instance_preferences": {
                            "debug_queries": False,
                            "disable_paid_fs": True,
                        },
                        "site_url": "http://localhost:8010",
                        "available_social_auth_providers": {
                            "google-oauth2": True,
                            "github": False,
                            "gitlab": False,
                        },
                        "email_service_available": True,
                        "object_storage": True,
                    }
                )
<<<<<<< HEAD
                self.assertLessEqual({"Europe/Moscow": 3, "UTC": 0}.items(), available_timezones.items())
=======
                assert {"Europe/Moscow": 3, "UTC": 0}.items() <= available_timezones.items()
>>>>>>> 234fe67f

    @pytest.mark.skip_on_multitenancy
    def test_demo(self):
        self.client.logout()  # make sure it works anonymously

        with self.settings(DEMO=True, OBJECT_STORAGE_ENABLED=False):
            response = self.client.get("/_preflight/")

        assert response.status_code == status.HTTP_200_OK
        assert response.json() == self.preflight_dict({"demo": True, "can_create_org": True, "realm": "demo"})

    @pytest.mark.ee
    @pytest.mark.skip_on_multitenancy
    def test_ee_preflight_with_users_limit(self):
        try:
            from ee.models.license import License, LicenseManager
        except ImportError:
            pass
        else:
            with self.is_cloud(False):
                super(LicenseManager, cast(LicenseManager, License.objects)).create(
                    key="key_123",
                    plan="free_clickhouse",
                    valid_until=timezone.make_aware(datetime(2038, 1, 19, 3, 14, 7)),
                    max_users=3,
                )

                OrganizationInvite.objects.create(organization=self.organization, target_email="invite@posthog.com")

                response = self.client.get("/_preflight/")
                assert response.status_code == status.HTTP_200_OK
                assert response.json()["licensed_users_available"] == 1
                assert response.json()["can_create_org"] is False

    def test_can_create_org_in_fresh_instance(self):
        Organization.objects.all().delete()

        response = self.client.get("/_preflight/")
        assert response.status_code == status.HTTP_200_OK
        assert response.json()["can_create_org"] is True

    @pytest.mark.ee
    @pytest.mark.skip_on_multitenancy
    def test_can_create_org_with_multi_org(self):
        TEST_clear_instance_license_cache()
        # First with no license
        with self.settings(MULTI_ORG_ENABLED=True):
            response = self.client.get("/_preflight/")
        assert response.status_code == status.HTTP_200_OK
        assert response.json()["can_create_org"] is False

        try:
            from ee.models.license import License, LicenseManager
        except ImportError:
            pass
        else:
            super(LicenseManager, cast(LicenseManager, License.objects)).create(
                key="key_123",
                plan="enterprise",
                valid_until=timezone.make_aware(datetime(2038, 1, 19, 3, 14, 7)),
            )
            TEST_clear_instance_license_cache()
            with self.settings(MULTI_ORG_ENABLED=True):
                response = self.client.get("/_preflight/")
            assert response.status_code == status.HTTP_200_OK
            assert response.json()["can_create_org"] is True

    @pytest.mark.ee
    def test_cloud_preflight_based_on_region(self):
        with self.settings(CLOUD_DEPLOYMENT="US"):
            response = self.client.get("/_preflight/")
            assert response.status_code == status.HTTP_200_OK
            assert response.json()["realm"] == "cloud"
            assert response.json()["cloud"] is True
        with self.settings(CLOUD_DEPLOYMENT=None):
            response = self.client.get("/_preflight/")
            assert response.status_code == status.HTTP_200_OK
            assert response.json()["realm"] == "hosted-clickhouse"
            assert response.json()["cloud"] is False<|MERGE_RESOLUTION|>--- conflicted
+++ resolved
@@ -96,13 +96,8 @@
                 response = response.json()
                 available_timezones = cast(dict, response).pop("available_timezones")
 
-<<<<<<< HEAD
-                self.assertEqual(response, self.preflight_authenticated_dict())
-                self.assertLessEqual({"Europe/Moscow": 3, "UTC": 0}.items(), available_timezones.items())
-=======
                 assert response == self.preflight_authenticated_dict()
                 assert {"Europe/Moscow": 3, "UTC": 0}.items() <= available_timezones.items()
->>>>>>> 234fe67f
 
     @patch("posthog.storage.object_storage._client")
     def test_preflight_request_with_object_storage_available(self, patched_s3_client):
@@ -118,16 +113,8 @@
                 response = response.json()
                 available_timezones = cast(dict, response).pop("available_timezones")
 
-<<<<<<< HEAD
-                self.assertEqual(
-                    response,
-                    self.preflight_authenticated_dict({"object_storage": True}),
-                )
-                self.assertLessEqual({"Europe/Moscow": 3, "UTC": 0}.items(), available_timezones.items())
-=======
                 assert response == self.preflight_authenticated_dict({"object_storage": True})
                 assert {"Europe/Moscow": 3, "UTC": 0}.items() <= available_timezones.items()
->>>>>>> 234fe67f
 
     @pytest.mark.ee
     def test_cloud_preflight_request_unauthenticated(self):
@@ -180,11 +167,7 @@
                         "object_storage": True,
                     }
                 )
-<<<<<<< HEAD
-                self.assertLessEqual({"Europe/Moscow": 3, "UTC": 0}.items(), available_timezones.items())
-=======
-                assert {"Europe/Moscow": 3, "UTC": 0}.items() <= available_timezones.items()
->>>>>>> 234fe67f
+                assert {"Europe/Moscow": 3, "UTC": 0}.items() <= available_timezones.items()
 
     @pytest.mark.ee
     @snapshot_postgres_queries
@@ -231,11 +214,7 @@
                         "object_storage": True,
                     }
                 )
-<<<<<<< HEAD
-                self.assertLessEqual({"Europe/Moscow": 3, "UTC": 0}.items(), available_timezones.items())
-=======
-                assert {"Europe/Moscow": 3, "UTC": 0}.items() <= available_timezones.items()
->>>>>>> 234fe67f
+                assert {"Europe/Moscow": 3, "UTC": 0}.items() <= available_timezones.items()
 
     @pytest.mark.skip_on_multitenancy
     def test_demo(self):
