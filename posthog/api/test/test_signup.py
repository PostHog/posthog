--- conflicted
+++ resolved
@@ -347,11 +347,7 @@
             super(LicenseManager, cast(LicenseManager, License.objects)).create(
                 key="key_123",
                 plan="enterprise",
-<<<<<<< HEAD
-                valid_until=datetime.datetime(2038, 1, 19, 3, 14, 7),
-=======
                 valid_until=datetime(2038, 1, 19, 3, 14, 7),
->>>>>>> ca8388c1
             )
 
             Organization.objects.create(name="name")
@@ -603,11 +599,7 @@
             super(LicenseManager, cast(LicenseManager, License.objects)).create(
                 key="key_123",
                 plan="enterprise",
-<<<<<<< HEAD
-                valid_until=datetime.datetime(2038, 1, 19, 3, 14, 7),
-=======
                 valid_until=datetime(2038, 1, 19, 3, 14, 7),
->>>>>>> ca8388c1
             )
 
             with self.settings(
@@ -643,11 +635,7 @@
             super(LicenseManager, cast(LicenseManager, License.objects)).create(
                 key="key_123",
                 plan="enterprise",
-<<<<<<< HEAD
-                valid_until=datetime.datetime(2038, 1, 19, 3, 14, 7),
-=======
                 valid_until=datetime(2038, 1, 19, 3, 14, 7),
->>>>>>> ca8388c1
             )
 
             with self.settings(
@@ -1515,11 +1503,7 @@
             super(LicenseManager, cast(LicenseManager, License.objects)).create(
                 key="key_123",
                 plan="enterprise",
-<<<<<<< HEAD
-                valid_until=datetime.datetime(2038, 1, 19, 3, 14, 7),
-=======
                 valid_until=datetime(2038, 1, 19, 3, 14, 7),
->>>>>>> ca8388c1
             )
 
         with self.is_cloud(True):
