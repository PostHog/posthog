import json
from datetime import datetime
from unittest.mock import patch
from urllib.parse import unquote, urlencode

import pytz
from dateutil import parser
from dateutil.relativedelta import relativedelta
from django.utils import timezone
from freezegun import freeze_time
from rest_framework import status

from posthog.models import Action, ActionStep, Element, Organization, Person, User
from posthog.models.cohort import Cohort
from posthog.test.base import (
    APIBaseTest,
    ClickhouseTestMixin,
    _create_event,
    _create_person,
    also_test_with_materialized_columns,
    flush_persons_and_events,
    snapshot_clickhouse_queries,
)
from posthog.test.test_journeys import journeys_for


class TestEvents(ClickhouseTestMixin, APIBaseTest):
    ENDPOINT = "event"

    def test_filter_events(self):
        _create_person(
            properties={"email": "tim@posthog.com"},
            team=self.team,
            distinct_ids=["2", "some-random-uid"],
            is_identified=True,
        )

        _create_event(
            event="$autocapture",
            team=self.team,
            distinct_id="2",
            properties={"$ip": "8.8.8.8"},
            elements=[Element(tag_name="button", text="something"), Element(tag_name="div")],
        )
        _create_event(event="$pageview", team=self.team, distinct_id="some-random-uid", properties={"$ip": "8.8.8.8"})
        _create_event(event="$pageview", team=self.team, distinct_id="some-other-one", properties={"$ip": "8.8.8.8"})
        flush_persons_and_events()

        with self.assertNumQueries(6):
            response = self.client.get(f"/api/projects/{self.team.id}/events/?distinct_id=2").json()
        self.assertEqual(
            response["results"][0]["person"],
            {"distinct_ids": ["2"], "is_identified": True, "properties": {"email": "tim@posthog.com"}},
        )
        self.assertEqual(response["results"][0]["elements"][0]["tag_name"], "button")
        self.assertEqual(response["results"][0]["elements"][0]["order"], 0)
        self.assertEqual(response["results"][0]["elements"][1]["order"], 1)

    def test_filter_events_by_event_name(self):
        _create_person(properties={"email": "tim@posthog.com"}, team=self.team, distinct_ids=["2", "some-random-uid"])
        _create_event(event="event_name", team=self.team, distinct_id="2", properties={"$ip": "8.8.8.8"})
        _create_event(event="another event", team=self.team, distinct_id="2", properties={"$ip": "8.8.8.8"})
        flush_persons_and_events()

        expected_queries = (
            6  # Django session, PostHog user, PostHog team, PostHog org membership, person and distinct id
        )

        with self.assertNumQueries(expected_queries):
            response = self.client.get(f"/api/projects/{self.team.id}/events/?event=event_name").json()
        self.assertEqual(response["results"][0]["event"], "event_name")

    def test_filter_events_by_properties(self):
        _create_person(properties={"email": "tim@posthog.com"}, team=self.team, distinct_ids=["2", "some-random-uid"])
        _create_event(event="event_name", team=self.team, distinct_id="2", properties={"$browser": "Chrome"})
        event2_uuid = _create_event(
            event="event_name", team=self.team, distinct_id="2", properties={"$browser": "Safari"}
        )
        flush_persons_and_events()

<<<<<<< HEAD
        expected_queries = 11  # Django session, PostHog user, PostHog team, PostHog org membership, look up if rate limit is enabled (cached after first lookup), 2x team(?), person and distinct id
=======
        expected_queries = 8
>>>>>>> 8930d9e4

        with self.assertNumQueries(expected_queries):
            response = self.client.get(
                f"/api/projects/{self.team.id}/events/?properties=%s"
                % (json.dumps([{"key": "$browser", "value": "Safari"}]))
            ).json()
        self.assertEqual(response["results"][0]["id"], event2_uuid)

        properties = "invalid_json"

        response = self.client.get(f"/api/projects/{self.team.id}/events/?properties={properties}")

        self.assertEqual(response.status_code, status.HTTP_400_BAD_REQUEST)
        self.assertDictEqual(
            response.json(), self.validation_error_response("Properties are unparsable!", "invalid_input")
        )

    def test_filter_events_by_precalculated_cohort(self):
        Person.objects.create(team_id=self.team.pk, distinct_ids=["p1"], properties={"key": "value"})
        _create_event(team=self.team, event="$pageview", distinct_id="p1", timestamp="2020-01-02T12:00:00Z")

        Person.objects.create(team_id=self.team.pk, distinct_ids=["p2"], properties={"key": "value"})
        _create_event(team=self.team, event="$pageview", distinct_id="p2", timestamp="2020-01-02T12:00:00Z")

        Person.objects.create(team_id=self.team.pk, distinct_ids=["p3"], properties={"key_2": "value_2"})
        _create_event(team=self.team, event="$pageview", distinct_id="p3", timestamp="2020-01-02T12:00:00Z")

        cohort1 = Cohort.objects.create(
            team=self.team,
            name="cohort_1",
            groups=[{"properties": [{"key": "key", "value": "value", "type": "person"}]}],
        )

        cohort1.calculate_people_ch(pending_version=0)

        with self.settings(USE_PRECALCULATED_CH_COHORT_PEOPLE=True):  # Normally this is False in tests
            with freeze_time("2020-01-04T13:01:01Z"):
                response = self.client.get(
                    f"/api/projects/{self.team.id}/events/?properties=%s"
                    % (json.dumps([{"key": "id", "value": cohort1.id, "type": "cohort"}]))
                ).json()

        self.assertEqual(len(response["results"]), 2)

    def test_filter_by_person(self):
        person = _create_person(
            properties={"email": "tim@posthog.com"},
            distinct_ids=["2", "some-random-uid"],
            team=self.team,
            immediate=True,
        )

        _create_event(event="random event", team=self.team, distinct_id="2", properties={"$ip": "8.8.8.8"})
        _create_event(
            event="random event", team=self.team, distinct_id="some-random-uid", properties={"$ip": "8.8.8.8"}
        )
        _create_event(event="random event", team=self.team, distinct_id="some-other-one", properties={"$ip": "8.8.8.8"})
        flush_persons_and_events()

        response = self.client.get(f"/api/projects/{self.team.id}/events/?person_id={person.pk}").json()
        self.assertEqual(len(response["results"]), 2)
        self.assertEqual(response["results"][0]["elements"], [])

        response = self.client.get(f"/api/projects/{self.team.id}/events/?person_id={person.uuid}").json()
        self.assertEqual(len(response["results"]), 2)

    def test_filter_by_nonexisting_person(self):
        response = self.client.get(f"/api/projects/{self.team.id}/events/?person_id=5555555555")
        self.assertEqual(response.status_code, 200)
        self.assertEqual(len(response.json()["results"]), 0)

    def test_custom_event_values(self):
        events = ["test", "new event", "another event"]
        for event in events:
            _create_event(
                distinct_id="bla",
                event=event,
                team=self.team,
                properties={"random_prop": "don't include", "some other prop": "with some text"},
            )
        response = self.client.get(f"/api/projects/{self.team.id}/events/values/?key=custom_event").json()
        self.assertListEqual(sorted(events), sorted(event["name"] for event in response))

    @also_test_with_materialized_columns(["random_prop"])
    @snapshot_clickhouse_queries
    def test_event_property_values(self):

        with freeze_time("2020-01-10"):
            _create_event(
                distinct_id="bla",
                event="random event",
                team=self.team,
                properties={"random_prop": "don't include", "some other prop": "with some text"},
            )

        with freeze_time("2020-01-20 20:00:00"):
            _create_event(
                distinct_id="bla",
                event="random event",
                team=self.team,
                properties={"random_prop": "asdf", "some other prop": "with some text"},
            )
            _create_event(distinct_id="bla", event="random event", team=self.team, properties={"random_prop": "asdf"})
            _create_event(distinct_id="bla", event="random event", team=self.team, properties={"random_prop": "qwerty"})
            _create_event(distinct_id="bla", event="random event", team=self.team, properties={"random_prop": True})
            _create_event(distinct_id="bla", event="random event", team=self.team, properties={"random_prop": False})
            _create_event(
                distinct_id="bla",
                event="random event",
                team=self.team,
                properties={"random_prop": {"first_name": "Mary", "last_name": "Smith"}},
            )
            _create_event(
                distinct_id="bla", event="random event", team=self.team, properties={"something_else": "qwerty"}
            )
            _create_event(distinct_id="bla", event="random event", team=self.team, properties={"random_prop": 565})
            _create_event(
                distinct_id="bla", event="random event", team=self.team, properties={"random_prop": ["item1", "item2"]}
            )
            _create_event(
                distinct_id="bla", event="random event", team=self.team, properties={"random_prop": ["item3"]}
            )

            team2 = Organization.objects.bootstrap(None)[2]
            _create_event(distinct_id="bla", event="random event", team=team2, properties={"random_prop": "abcd"})
            response = self.client.get(f"/api/projects/{self.team.id}/events/values/?key=random_prop").json()

            keys = [resp["name"].replace(" ", "") for resp in response]
            self.assertCountEqual(
                keys,
                [
                    "asdf",
                    "qwerty",
                    "565",
                    "false",
                    "true",
                    '{"first_name":"Mary","last_name":"Smith"}',
                    "item1",
                    "item2",
                    "item3",
                ],
            )
            self.assertEqual(len(response), 9)

            response = self.client.get(f"/api/projects/{self.team.id}/events/values/?key=random_prop&value=qw").json()
            self.assertEqual(response[0]["name"], "qwerty")

            response = self.client.get(f"/api/projects/{self.team.id}/events/values/?key=random_prop&value=QW").json()
            self.assertEqual(response[0]["name"], "qwerty")

            response = self.client.get(f"/api/projects/{self.team.id}/events/values/?key=random_prop&value=6").json()
            self.assertEqual(response[0]["name"], "565")

            response = self.client.get(
                f"/api/projects/{self.team.id}/events/values/?key=random_prop&value=6&event_name=random event"
            ).json()
            self.assertEqual(response[0]["name"], "565")

            response = self.client.get(
                f"/api/projects/{self.team.id}/events/values/?key=random_prop&value=6&event_name=foo&event_name=random event"
            ).json()
            self.assertEqual(response[0]["name"], "565")

            response = self.client.get(
                f"/api/projects/{self.team.id}/events/values/?key=random_prop&value=qw&event_name=404_i_dont_exist"
            ).json()
            self.assertEqual(response, [])

    def test_before_and_after(self):
        user = self._create_user("tim")
        self.client.force_login(user)
        _create_person(properties={"email": "tim@posthog.com"}, team=self.team, distinct_ids=["2", "some-random-uid"])

        with freeze_time("2020-01-10"):
            event1_uuid = _create_event(team=self.team, event="sign up", distinct_id="2")
        with freeze_time("2020-01-8"):
            event2_uuid = _create_event(team=self.team, event="sign up", distinct_id="2")
        with freeze_time("2020-01-7"):
            event3_uuid = _create_event(team=self.team, event="random other event", distinct_id="2")

        # with relative values
        with freeze_time("2020-01-11T12:03:03.829294Z"):
            response = self.client.get(f"/api/projects/{self.team.id}/events/?after=5d&before=1d").json()
            self.assertEqual(len(response["results"]), 2)

            response = self.client.get(f"/api/projects/{self.team.id}/events/?after=6d&before=2h").json()
            self.assertEqual(len(response["results"]), 3)

            response = self.client.get(f"/api/projects/{self.team.id}/events/?before=3d").json()
            self.assertEqual(len(response["results"]), 1)

        action = Action.objects.create(team=self.team)
        ActionStep.objects.create(action=action, event="sign up")

        response = self.client.get(
            f"/api/projects/{self.team.id}/events/?after=2020-01-09T00:00:00.000Z&action_id=%s" % action.pk
        ).json()
        self.assertEqual(len(response["results"]), 1)
        self.assertEqual(response["results"][0]["id"], event1_uuid)

        response = self.client.get(
            f"/api/projects/{self.team.id}/events/?before=2020-01-09T00:00:00.000Z&action_id=%s" % action.pk
        ).json()
        self.assertEqual(len(response["results"]), 1)
        self.assertEqual(response["results"][0]["id"], event2_uuid)

        # without action
        response = self.client.get(f"/api/projects/{self.team.id}/events/?after=2020-01-09T00:00:00.000Z").json()
        self.assertEqual(len(response["results"]), 1)
        self.assertEqual(response["results"][0]["id"], event1_uuid)

        response = self.client.get(f"/api/projects/{self.team.id}/events/?before=2020-01-09T00:00:00.000Z").json()
        self.assertEqual(len(response["results"]), 2)
        self.assertEqual(response["results"][0]["id"], event2_uuid)
        self.assertEqual(response["results"][1]["id"], event3_uuid)

    def test_pagination(self):
        with freeze_time("2021-10-10T12:03:03.829294Z"):
            _create_person(team=self.team, distinct_ids=["1"])
            for idx in range(0, 250):
                _create_event(
                    team=self.team,
                    event="some event",
                    distinct_id="1",
                    timestamp=timezone.now() - relativedelta(months=11) + relativedelta(days=idx, seconds=idx),
                )
            response = self.client.get(f"/api/projects/{self.team.id}/events/?distinct_id=1").json()
            self.assertEqual(len(response["results"]), 100)
            self.assertIn(
                f"http://testserver/api/projects/{self.team.id}/events/?distinct_id=1&before=",
                unquote(response["next"]),
            )
            response = self.client.get(f"/api/projects/{self.team.id}/events/?distinct_id=1").json()
            self.assertEqual(len(response["results"]), 100)
            self.assertIn(
                f"http://testserver/api/projects/{self.team.id}/events/?distinct_id=1&before=",
                unquote(response["next"]),
            )

            page2 = self.client.get(response["next"]).json()

            from posthog.client import sync_execute

            self.assertEqual(
                sync_execute("select count(*) from events where team_id = %(team_id)s", {"team_id": self.team.pk})[0][
                    0
                ],
                250,
            )

            self.assertEqual(len(page2["results"]), 100)
            self.assertEqual(
                unquote(page2["next"]),
                f"http://testserver/api/projects/{self.team.id}/events/?distinct_id=1&before=2020-12-30T12:03:53.829294+00:00",
            )

            page3 = self.client.get(page2["next"]).json()
            self.assertEqual(len(page3["results"]), 50)
            self.assertIsNone(page3["next"])

    def test_pagination_bounded_date_range(self):
        with freeze_time("2021-10-10T12:03:03.829294Z"):
            _create_person(team=self.team, distinct_ids=["1"])
            now = timezone.now() - relativedelta(months=11)
            after = (now).astimezone(pytz.utc).isoformat()
            before = (now + relativedelta(days=23)).astimezone(pytz.utc).isoformat()
            params = {"distinct_id": "1", "after": after, "before": before, "limit": 10}
            params_string = urlencode(params)
            for idx in range(0, 25):
                _create_event(
                    team=self.team,
                    event="some event",
                    distinct_id="1",
                    timestamp=now + relativedelta(days=idx, seconds=-idx),
                )
            response = self.client.get(f"/api/projects/{self.team.id}/events/?{params_string}").json()
            self.assertEqual(len(response["results"]), 10)
            self.assertIn("before=", unquote(response["next"]))
            self.assertIn(f"after={after}", unquote(response["next"]))

            params = {"distinct_id": "1", "after": after, "before": before, "limit": 10}
            params_string = urlencode(params)

            response = self.client.get(f"/api/projects/{self.team.id}/events/?{params_string}").json()
            self.assertEqual(len(response["results"]), 10)
            self.assertIn(f"before=", unquote(response["next"]))
            self.assertIn(f"after={after}", unquote(response["next"]))

            page2 = self.client.get(response["next"]).json()

            from posthog.client import sync_execute

            self.assertEqual(
                sync_execute("select count(*) from events where team_id = %(team_id)s", {"team_id": self.team.pk})[0][
                    0
                ],
                25,
            )

            self.assertEqual(len(page2["results"]), 10)
            self.assertIn(f"before=", unquote(page2["next"]))
            self.assertIn(f"after={after}", unquote(page2["next"]))

            page3 = self.client.get(page2["next"]).json()
            self.assertEqual(len(page3["results"]), 3)
            self.assertIsNone(page3["next"])

    def test_ascending_order_timestamp(self):
        for idx in range(20):
            _create_event(
                team=self.team,
                event="some event",
                distinct_id="1",
                timestamp=timezone.now() - relativedelta(months=11) + relativedelta(days=idx, seconds=idx),
            )

        response = self.client.get(
            f"/api/projects/{self.team.id}/events/?distinct_id=1&limit=10&orderBy={json.dumps(['timestamp'])}"
        ).json()
        self.assertEqual(len(response["results"]), 10)
        self.assertLess(
            parser.parse(response["results"][0]["timestamp"]), parser.parse(response["results"][-1]["timestamp"])
        )
        assert "after=" in response["next"]

    def test_default_descending_order_timestamp(self):
        for idx in range(20):
            _create_event(
                team=self.team,
                event="some event",
                distinct_id="1",
                timestamp=timezone.now() - relativedelta(months=11) + relativedelta(days=idx, seconds=idx),
            )

        response = self.client.get(f"/api/projects/{self.team.id}/events/?distinct_id=1&limit=10").json()
        self.assertEqual(len(response["results"]), 10)
        self.assertGreater(
            parser.parse(response["results"][0]["timestamp"]), parser.parse(response["results"][-1]["timestamp"])
        )
        assert "before=" in response["next"]

    def test_specified_descending_order_timestamp(self):
        for idx in range(20):
            _create_event(
                team=self.team,
                event="some event",
                distinct_id="1",
                timestamp=timezone.now() - relativedelta(months=11) + relativedelta(days=idx, seconds=idx),
            )

        response = self.client.get(
            f"/api/projects/{self.team.id}/events/?distinct_id=1&limit=10&orderBy={json.dumps(['-timestamp'])}"
        ).json()
        self.assertEqual(len(response["results"]), 10)
        self.assertGreater(
            parser.parse(response["results"][0]["timestamp"]), parser.parse(response["results"][-1]["timestamp"])
        )
        assert "before=" in response["next"]

    def test_action_no_steps(self):
        action = Action.objects.create(team=self.team)

        response = self.client.get(f"/api/projects/{self.team.id}/events/?action_id=%s" % action.pk)
        self.assertEqual(response.status_code, 200)
        self.assertEqual(len(response.json()["results"]), 0)

    def test_get_single_action(self):
        event1_uuid = _create_event(team=self.team, event="sign up", distinct_id="2", properties={"key": "test_val"})
        response = self.client.get(f"/api/projects/{self.team.id}/events/%s/" % event1_uuid)
        self.assertEqual(response.status_code, 200)
        self.assertEqual(response.json()["event"], "sign up")
        self.assertEqual(response.json()["properties"], {"key": "test_val"})

    def test_events_in_future(self):
        with freeze_time("2012-01-15T04:01:34.000Z"):
            _create_event(team=self.team, event="5th action", distinct_id="2", properties={"$os": "Windows 95"})
        # Don't show events more than 5 seconds in the future
        with freeze_time("2012-01-15T04:01:44.000Z"):
            _create_event(team=self.team, event="5th action", distinct_id="2", properties={"$os": "Windows 95"})
        with freeze_time("2012-01-15T04:01:34.000Z"):
            response = self.client.get(f"/api/projects/{self.team.id}/events/").json()
        self.assertEqual(len(response["results"]), 1)

    def test_get_event_by_id(self):
        _create_person(
            properties={"email": "someone@posthog.com"}, team=self.team, distinct_ids=["1"], is_identified=True
        )
        event_id = _create_event(team=self.team, event="event", distinct_id="1", timestamp=timezone.now())

        response = self.client.get(f"/api/projects/{self.team.id}/events/{event_id}")
        self.assertEqual(response.status_code, status.HTTP_200_OK)
        response_json = response.json()
        self.assertEqual(response_json["event"], "event")
        self.assertIsNone(response_json["person"])

        with_person_response = self.client.get(f"/api/projects/{self.team.id}/events/{event_id}?include_person=true")
        self.assertEqual(with_person_response.status_code, status.HTTP_200_OK)
        with_person_response_json = with_person_response.json()
        self.assertEqual(with_person_response_json["event"], "event")
        self.assertIsNotNone(with_person_response_json["person"])

        response = self.client.get(f"/api/projects/{self.team.id}/events/123456")
        # EE will inform the user the ID passed is not a valid UUID
        self.assertIn(response.status_code, [status.HTTP_404_NOT_FOUND, status.HTTP_400_BAD_REQUEST])

        response = self.client.get(f"/api/projects/{self.team.id}/events/im_a_string_not_an_integer")
        self.assertIn(response.status_code, [status.HTTP_404_NOT_FOUND, status.HTTP_400_BAD_REQUEST])

    def test_limit(self):
        _create_person(
            properties={"email": "tim@posthog.com"},
            team=self.team,
            distinct_ids=["2", "some-random-uid"],
            is_identified=True,
        )

        _create_event(
            event="$autocapture",
            team=self.team,
            distinct_id="2",
            properties={"$ip": "8.8.8.8"},
            elements=[Element(tag_name="button", text="something"), Element(tag_name="div")],
        )
        _create_event(event="$pageview", team=self.team, distinct_id="some-random-uid", properties={"$ip": "8.8.8.8"})
        _create_event(event="$pageview", team=self.team, distinct_id="some-other-one", properties={"$ip": "8.8.8.8"})

        response = self.client.get(f"/api/projects/{self.team.id}/events/?limit=1").json()
        self.assertEqual(1, len(response["results"]))

        response = self.client.get(f"/api/projects/{self.team.id}/events/?limit=2").json()
        self.assertEqual(2, len(response["results"]))

    def test_get_events_with_specified_token(self):
        _, _, user2 = User.objects.bootstrap("Test", "team2@posthog.com", None)
        assert user2.team is not None
        assert self.team is not None

        self.assertNotEqual(user2.team.id, self.team.id)

        event1_uuid = _create_event(team=self.team, event="sign up", distinct_id="2", properties={"key": "test_val"})
        event2_uuid = _create_event(team=user2.team, event="sign up", distinct_id="2", properties={"key": "test_val"})

        response_team1 = self.client.get(f"/api/projects/{self.team.id}/events/{event1_uuid}/")
        response_team1_token = self.client.get(
            f"/api/projects/{self.team.id}/events/{event1_uuid}/", data={"token": self.team.api_token}
        )

        response_team2_event1 = self.client.get(
            f"/api/projects/{self.team.id}/events/{event1_uuid}/", data={"token": user2.team.api_token}
        )

        # The feature being tested here is usually used with personal API token auth,
        # but logging in works the same way and is more to the point in the test
        self.client.force_login(user2)

        response_team2_event2 = self.client.get(
            f"/api/projects/{self.team.id}/events/{event2_uuid}/", data={"token": user2.team.api_token}
        )

        self.assertEqual(response_team1.status_code, status.HTTP_200_OK)
        self.assertEqual(response_team1_token.status_code, status.HTTP_200_OK)
        self.assertEqual(response_team1.json(), response_team1_token.json())
        self.assertNotEqual(response_team1.json(), response_team2_event2.json())
        self.assertEqual(response_team2_event1.status_code, status.HTTP_403_FORBIDDEN)
        self.assertEqual(response_team2_event2.status_code, status.HTTP_200_OK)

        response_invalid_token = self.client.get(f"/api/projects/{self.team.id}/events?token=invalid")
        self.assertEqual(response_invalid_token.status_code, 401)

    @patch("posthog.models.event.query_event_list.insight_query_with_columns")
    def test_optimize_query(self, patch_query_with_columns):
        #  For ClickHouse we normally only query the last day,
        # but if a user doesn't have many events we still want to return events that are older
        patch_query_with_columns.return_value = [
            {
                "uuid": "event",
                "event": "d",
                "properties": "{}",
                "timestamp": timezone.now(),
                "team_id": "d",
                "distinct_id": "d",
                "elements_chain": "d",
            }
        ]
        response = self.client.get(f"/api/projects/{self.team.id}/events/").json()
        self.assertEqual(len(response["results"]), 1)
        self.assertEqual(patch_query_with_columns.call_count, 2)

        patch_query_with_columns.return_value = [
            {
                "uuid": "event",
                "event": "d",
                "properties": "{}",
                "timestamp": timezone.now(),
                "team_id": "d",
                "distinct_id": "d",
                "elements_chain": "d",
            }
            for _ in range(0, 100)
        ]
        response = self.client.get(f"/api/projects/{self.team.id}/events/").json()
        self.assertEqual(patch_query_with_columns.call_count, 3)

    def test_filter_events_by_being_after_properties_with_date_type(self):
        journeys_for(
            {
                "2": [
                    {
                        "event": "should_be_excluded",
                        "properties": {"prop_that_is_a_unix_timestamp": datetime(2012, 1, 7, 18).timestamp()},
                    },
                    {
                        "event": "should_be_included",
                        "properties": {"prop_that_is_a_unix_timestamp": datetime(2012, 1, 7, 19).timestamp()},
                    },
                    {
                        "event": "should_be_included",
                        "properties": {"prop_that_is_a_unix_timestamp": datetime(2012, 1, 7, 20).timestamp()},
                    },
                ]
            },
            self.team,
        )

        response = self.client.get(
            f"/api/projects/{self.team.id}/events/?properties=%s"
            % (
                json.dumps(
                    [
                        {
                            "key": "prop_that_is_a_unix_timestamp",
                            "value": "2012-01-07 18:30:00",
                            "operator": "is_date_after",
                            "type": "event",
                        }
                    ]
                )
            )
        ).json()

        self.assertEqual(len(response["results"]), 2)
        self.assertEqual([r["event"] for r in response["results"]], ["should_be_included", "should_be_included"])

    def test_filter_events_by_being_before_properties_with_date_type(self):
        journeys_for(
            {
                "2": [
                    {
                        "event": "should_be_included",
                        "properties": {"prop_that_is_a_unix_timestamp": datetime(2012, 1, 7, 18).timestamp()},
                    },
                    {
                        "event": "should_be_excluded",
                        "properties": {"prop_that_is_a_unix_timestamp": datetime(2012, 1, 7, 19).timestamp()},
                    },
                    {
                        "event": "should_be_excluded",
                        "properties": {"prop_that_is_a_unix_timestamp": datetime(2012, 1, 7, 20).timestamp()},
                    },
                ]
            },
            self.team,
        )
        response = self.client.get(
            f"/api/projects/{self.team.id}/events/?properties=%s"
            % (
                json.dumps(
                    [
                        {
                            "key": "prop_that_is_a_unix_timestamp",
                            "value": "2012-01-07 18:30:00",
                            "operator": "is_date_before",
                            "type": "event",
                        }
                    ]
                )
            )
        ).json()

        self.assertEqual(len(response["results"]), 1)
        self.assertEqual([r["event"] for r in response["results"]], ["should_be_included"])

    def test_filter_events_with_date_format(self):
        journeys_for(
            {
                "2": [
                    {
                        "event": "should_be_included",
                        "properties": {"prop_that_is_an_sdk_style_unix_timestamp": 1639427152.339},
                    },
                    {
                        "event": "should_be_excluded",
                        "properties": {
                            "prop_that_is_an_sdk_style_unix_timestamp": 1639427152.339 * 2
                        },  # the far future
                    },
                    {
                        "event": "should_be_excluded",
                        "properties": {
                            "prop_that_is_an_sdk_style_unix_timestamp": 1639427152.339 * 2
                        },  # the far future
                    },
                ]
            },
            self.team,
        )

        response = self.client.get(
            f"/api/projects/{self.team.id}/events/?properties=%s"
            % (
                json.dumps(
                    [
                        {
                            "key": "prop_that_is_an_sdk_style_unix_timestamp",
                            "value": "2021-12-25 12:00:00",
                            "operator": "is_date_before",
                            "type": "event",
                            "property_type": "DateTime",
                            "property_type_format": "unix_timestamp",
                        }
                    ]
                )
            )
        ).json()

        self.assertEqual(len(response["results"]), 1)
        self.assertEqual([r["event"] for r in response["results"]], ["should_be_included"])

    @snapshot_clickhouse_queries
    def test_select_hogql_expressions(self):
        with freeze_time("2020-01-10 12:00:00"):
            _create_person(
                properties={"email": "tom@posthog.com"},
                distinct_ids=["2", "some-random-uid"],
                team=self.team,
                immediate=True,
            )
            _create_event(team=self.team, event="sign up", distinct_id="2", properties={"key": "test_val1"})
        with freeze_time("2020-01-10 12:11:00"):
            _create_event(team=self.team, event="sign out", distinct_id="2", properties={"key": "test_val2"})
        with freeze_time("2020-01-10 12:12:00"):
            _create_event(team=self.team, event="sign out", distinct_id="3", properties={"key": "test_val2"})
        with freeze_time("2020-01-10 12:13:00"):
            _create_event(team=self.team, event="sign out", distinct_id="4", properties={"key": "test_val3"})
        flush_persons_and_events()

        with freeze_time("2020-01-10 12:14:00"):
            select = ["event", "distinct_id", "properties.key", "concat(event, ' ', properties.key)"]
            response = self.client.get(f"/api/projects/{self.team.id}/events/?select={json.dumps(select)}").json()
            self.assertEqual(
                response,
                {
                    "columns": ["event", "distinct_id", "properties.key", "concat(event, ' ', properties.key)"],
                    "hasMore": False,
                    "types": ["String", "String", "String", "String"],
                    "results": [
                        ["sign out", "4", "test_val3", "sign out test_val3"],
                        ["sign out", "3", "test_val2", "sign out test_val2"],
                        ["sign out", "2", "test_val2", "sign out test_val2"],
                        ["sign up", "2", "test_val1", "sign up test_val1"],
                    ],
                },
            )

            select = ["*", "event"]
            response = self.client.get(f"/api/projects/{self.team.id}/events/?select={json.dumps(select)}").json()
            self.assertEqual(response["columns"], ["*", "event"])
            self.assertIn("Tuple(", response["types"][0])
            self.assertEqual(response["types"][1], "String")
            self.assertEqual(len(response["results"]), 4)
            self.assertIsInstance(response["results"][0][0], dict)
            self.assertIsInstance(response["results"][0][1], str)

            select = ["count()", "event"]
            response = self.client.get(f"/api/projects/{self.team.id}/events/?select={json.dumps(select)}").json()
            self.assertEqual(
                response,
                {
                    "columns": ["count()", "event"],
                    "hasMore": False,
                    "types": ["UInt64", "String"],
                    "results": [[3, "sign out"], [1, "sign up"]],
                },
            )

            select = ["count()", "event"]
            where = ['event == "sign up" or like(properties.key, "%val2")']
            orderBy = ["-count()", "event"]
            response = self.client.get(
                f"/api/projects/{self.team.id}/events/?select={json.dumps(select)}&where={json.dumps(where)}&orderBy={json.dumps(orderBy)}"
            ).json()
            self.assertEqual(
                response,
                {
                    "columns": ["count()", "event"],
                    "hasMore": False,
                    "types": ["UInt64", "String"],
                    "results": [[2, "sign out"], [1, "sign up"]],
                },
            )

    @also_test_with_materialized_columns(["key"])
    @snapshot_clickhouse_queries
    def test_hogql_property_filter(self):
        with freeze_time("2020-01-10 12:00:00"):
            _create_person(
                properties={"email": "tom@posthog.com"},
                distinct_ids=["2", "some-random-uid"],
                team=self.team,
                immediate=True,
            )
            _create_event(team=self.team, event="sign up", distinct_id="2", properties={"key": "test_val1"})
        with freeze_time("2020-01-10 12:11:00"):
            _create_event(team=self.team, event="sign out", distinct_id="2", properties={"key": "test_val2"})
        with freeze_time("2020-01-10 12:12:00"):
            _create_event(team=self.team, event="sign out", distinct_id="3", properties={"key": "test_val2"})
        with freeze_time("2020-01-10 12:13:00"):
            _create_event(team=self.team, event="sign out", distinct_id="4", properties={"key": "test_val3"})
        flush_persons_and_events()

        with freeze_time("2020-01-10 12:14:00"):
            select = ["event", "distinct_id", "properties.key", "'a%sd'", "concat(event, ' ', properties.key)"]

            response = self.client.get(f"/api/projects/{self.team.id}/events/?select={json.dumps(select)}").json()
            self.assertEqual(len(response["results"]), 4)

            properties = [{"type": "hogql", "key": "'a%sd' == 'foo'"}]
            response = self.client.get(
                f"/api/projects/{self.team.id}/events/?select={json.dumps(select)}&properties={json.dumps(properties)}"
            ).json()
            self.assertEqual(len(response["results"]), 0)

            properties = [{"type": "hogql", "key": "'a%sd' == 'a%sd'"}]
            response = self.client.get(
                f"/api/projects/{self.team.id}/events/?select={json.dumps(select)}&properties={json.dumps(properties)}"
            ).json()
            self.assertEqual(len(response["results"]), 4)

            properties = [{"type": "hogql", "key": "properties.key == 'test_val2'"}]
            response = self.client.get(
                f"/api/projects/{self.team.id}/events/?select={json.dumps(select)}&properties={json.dumps(properties)}"
            ).json()
            self.assertEqual(len(response["results"]), 2)<|MERGE_RESOLUTION|>--- conflicted
+++ resolved
@@ -78,11 +78,7 @@
         )
         flush_persons_and_events()
 
-<<<<<<< HEAD
         expected_queries = 11  # Django session, PostHog user, PostHog team, PostHog org membership, look up if rate limit is enabled (cached after first lookup), 2x team(?), person and distinct id
-=======
-        expected_queries = 8
->>>>>>> 8930d9e4
 
         with self.assertNumQueries(expected_queries):
             response = self.client.get(
