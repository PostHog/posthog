import base64
import json
import random
import time
from typing import Optional
from unittest.mock import patch, Mock

from inline_snapshot import snapshot
import pytest
from django.conf import settings
from django.core.cache import cache
from django.db import connection, connections
from django.http import HttpRequest
from django.test import TestCase, TransactionTestCase
from django.test.client import Client
from freezegun import freeze_time
from parameterized import parameterized
from rest_framework import status
from rest_framework.test import APIClient

from posthog import redis
from posthog.api.decide import get_decide, label_for_team_id_to_track
from posthog.api.test.test_feature_flag import QueryTimeoutWrapper
from posthog.database_healthcheck import postgres_healthcheck
from posthog.exceptions import (
    RequestParsingError,
    UnspecifiedCompressionFallbackParsingError,
)
from posthog.models import (
    FeatureFlag,
    GroupTypeMapping,
    Person,
    PersonalAPIKey,
    Plugin,
    PluginConfig,
    PluginSourceFile,
    Project,
)
from posthog.models.cohort.cohort import Cohort
from posthog.models.feature_flag.feature_flag import FeatureFlagHashKeyOverride
from posthog.models.group.group import Group
from posthog.models.organization import Organization, OrganizationMembership
from posthog.models.person import PersonDistinctId
from posthog.models.personal_api_key import hash_key_value
from posthog.models.plugin import sync_team_inject_web_apps
from posthog.models.remote_config import RemoteConfig
from posthog.models.team.team import Team
from posthog.models.user import User
from posthog.models.utils import generate_random_token_personal
from posthog.test.base import (
    BaseTest,
    QueryMatchingTest,
    snapshot_postgres_queries,
    snapshot_postgres_queries_context,
)


def make_session_recording_decide_response(overrides: Optional[dict] = None) -> dict:
    if overrides is None:
        overrides = {}

    return {
        "endpoint": "/s/",
        "recorderVersion": "v2",
        "consoleLogRecordingEnabled": True,
        "linkedFlag": None,
        "minimumDurationMilliseconds": None,
        "networkPayloadCapture": None,
        "masking": None,
        "urlTriggers": [],
        "urlBlocklist": [],
        "scriptConfig": None,
        "sampleRate": None,
        "eventTriggers": [],
        **overrides,
    }


# TODO: Add a derived version of decide that covers the new RemoteConfig option


@patch(
    "posthog.models.feature_flag.flag_matching.postgres_healthcheck.is_connected",
    return_value=True,
)
class TestDecide(BaseTest, QueryMatchingTest):
    """
    Tests the `/decide` endpoint.
    We use Django's base test class instead of DRF's because we need granular control over the Content-Type sent over.
    """

    use_remote_config = False

    def setUp(self, *args):
        cache.clear()

        # delete all keys in redis
        r = redis.get_client()
        for key in r.scan_iter("*"):
            r.delete(key)

        super().setUp()
        # it is really important to know that /decide is CSRF exempt. Enforce checking in the client
        self.client = Client(enforce_csrf_checks=True)
        self.client.force_login(self.user)

    def _dict_to_b64(self, data: dict) -> str:
        return base64.b64encode(json.dumps(data).encode("utf-8")).decode("utf-8")

    def _post_decide(
        self,
        data=None,
        origin="http://127.0.0.1:8000",
        api_version=1,
        distinct_id="example_id",
        groups=None,
        geoip_disable=False,
        ip="127.0.0.1",
        disable_flags=False,
        user_agent: Optional[str] = None,
        assert_num_queries: Optional[int] = None,
        simulate_database_timeout: bool = False,
    ):
        if self.use_remote_config:
            # We test a lot with settings changes so the idea is to refresh the remote config
            remote_config = RemoteConfig.objects.get(team=self.team)
            # Force as sync as lots of the tests are clearing redis purposefully which messes with things
            remote_config.sync(force=True)

        if groups is None:
            groups = {}

        def do_request():
            url = f"/decide/?v={api_version}"
            if self.use_remote_config:
                url += "&use_remote_config=true"
            return self.client.post(
                url,
                {
                    "data": self._dict_to_b64(
                        data
                        or {
                            "token": self.team.api_token,
                            "distinct_id": distinct_id,
                            "groups": groups,
                            "geoip_disable": geoip_disable,
                            "disable_flags": disable_flags,
                        },
                    )
                },
                HTTP_ORIGIN=origin,
                REMOTE_ADDR=ip,
                HTTP_USER_AGENT=user_agent or "PostHog test",
            )

        if simulate_database_timeout:
            with connection.execute_wrapper(QueryTimeoutWrapper()):
                return do_request()

        if assert_num_queries:
            with self.assertNumQueries(assert_num_queries):
                return do_request()
        else:
            return do_request()

    def _update_team(self, data, expected_status_code: int = status.HTTP_200_OK):
        # use a non-csrf client to make requests
        client = Client()
        client.force_login(self.user)

        response = client.patch("/api/environments/@current/", data, content_type="application/json")
        self.assertEqual(response.status_code, expected_status_code)

        client.logout()

    def test_defaults_to_v2_if_conflicting_parameters(self, *args):
        """
        regression test for https://sentry.io/organizations/posthog2/issues/2738865125/?project=1899813
        posthog-js version 1.19.0 (but not versions before or after)
        mistakenly sent two `v` parameters to the decide endpoint
        one was correct "2"
        the other incorrect "1.19.0"

        as a result, if there is a value error reading the `v` param, decide now defaults to 2
        """

        response = self.client.post(
            f"/decide/?v=2&v=1.19.0",
            {
                "data": self._dict_to_b64(
                    {
                        "token": self.team.api_token,
                        "distinct_id": "example_id",
                        "groups": {},
                    }
                )
            },
            HTTP_ORIGIN="http://127.0.0.1:8000",
        )
        self.assertEqual(response.status_code, status.HTTP_200_OK)

    def test_user_on_evil_site(self, *args):
        user = self.organization.members.first()
        user.toolbar_mode = "toolbar"
        user.save()

        self.team.app_urls = ["https://example.com"]
        self.team.save()
        response = self.client.get("/decide/", HTTP_ORIGIN="https://evilsite.com").json()
        self.assertEqual(response["isAuthenticated"], False)
        self.assertIsNone(response["toolbarParams"].get("toolbarVersion", None))

    def test_user_session_recording_opt_in(self, *args):
        # :TRICKY: Test for regression around caching
        response = self._post_decide().json()
        self.assertEqual(response["sessionRecording"], False)

        self._update_team({"session_recording_opt_in": True})

        response = self._post_decide().json()
        assert response["sessionRecording"] == make_session_recording_decide_response()
        self.assertEqual(response["supportedCompression"], ["gzip", "gzip-js"])

    def test_user_console_log_opt_in(self, *args):
        # :TRICKY: Test for regression around caching
        response = self._post_decide().json()
        self.assertEqual(response["sessionRecording"], False)

        self._update_team({"session_recording_opt_in": True, "capture_console_log_opt_in": True})

        response = self._post_decide().json()
        assert response["sessionRecording"] == make_session_recording_decide_response()

    def test_user_performance_opt_in(self, *args):
        # :TRICKY: Test for regression around caching
        response = self._post_decide().json()
        self.assertEqual(
            response["capturePerformance"],
            {"network_timing": True, "web_vitals": False, "web_vitals_allowed_metrics": None},
        )

        self._update_team({"capture_performance_opt_in": False})

        response = self._post_decide().json()
        self.assertEqual(response["capturePerformance"], False)

    def test_session_recording_sample_rate(self, *args):
        # :TRICKY: Test for regression around caching

        self._update_team(
            {
                "session_recording_opt_in": True,
            }
        )

        response = self._post_decide().json()
        assert response["sessionRecording"]["sampleRate"] is None

        self._update_team({"session_recording_sample_rate": 0.8})

        response = self._post_decide().json()
        self.assertEqual(response["sessionRecording"]["sampleRate"], "0.80")

    def test_session_recording_sample_rate_of_0_is_not_treated_as_no_sampling(self, *args):
        # :TRICKY: Test for regression around caching

        self._update_team(
            {
                "session_recording_opt_in": True,
            }
        )

        response = self._post_decide().json()
        assert response["sessionRecording"]["sampleRate"] is None

        self._update_team({"session_recording_sample_rate": 0.0})

        response = self._post_decide().json()
        self.assertEqual(response["sessionRecording"]["sampleRate"], "0.00")

    def test_session_recording_sample_rate_of_1_is_treated_as_no_sampling(self, *args):
        # :TRICKY: Test for regression around caching

        self._update_team(
            {
                "session_recording_opt_in": True,
            }
        )

        response = self._post_decide().json()
        assert response["sessionRecording"]["sampleRate"] is None

        self._update_team({"session_recording_sample_rate": 1.0})

        response = self._post_decide().json()
        self.assertEqual(response["sessionRecording"]["sampleRate"], None)

    def test_session_recording_minimum_duration(self, *args):
        # :TRICKY: Test for regression around caching

        self._update_team(
            {
                "session_recording_opt_in": True,
            }
        )

        response = self._post_decide().json()
        assert response["sessionRecording"]["minimumDurationMilliseconds"] is None

        self._update_team({"session_recording_minimum_duration_milliseconds": 800})

        response = self._post_decide().json()
        self.assertEqual(response["sessionRecording"]["minimumDurationMilliseconds"], 800)

    def test_session_recording_sample_rate_of_0_is_treated_as_no_sampling(self, *args):
        # :TRICKY: Test for regression around caching

        self._update_team(
            {
                "session_recording_opt_in": True,
            }
        )

        response = self._post_decide().json()
        assert response["sessionRecording"]["sampleRate"] is None

        self._update_team({"session_recording_minimum_duration_milliseconds": 0})

        response = self._post_decide().json()
        self.assertEqual(response["sessionRecording"]["minimumDurationMilliseconds"], None)

    def test_session_recording_linked_flag(self, *args):
        # :TRICKY: Test for regression around caching

        self._update_team(
            {
                "session_recording_opt_in": True,
            }
        )

        response = self._post_decide().json()
        assert response["sessionRecording"]["linkedFlag"] is None

        self._update_team({"session_recording_linked_flag": {"id": 12, "key": "my-flag"}})

        response = self._post_decide().json()
        self.assertEqual(response["sessionRecording"]["linkedFlag"], "my-flag")

    def test_session_recording_linked_flag_variant(self, *args):
        # :TRICKY: Test for regression around caching

        self._update_team(
            {
                "session_recording_opt_in": True,
            }
        )

        response = self._post_decide().json()
        assert response["sessionRecording"]["linkedFlag"] is None

        self._update_team({"session_recording_linked_flag": {"id": 12, "key": "my-flag", "variant": "test"}})

        response = self._post_decide().json()
        self.assertEqual(response["sessionRecording"]["linkedFlag"], {"flag": "my-flag", "variant": "test"})

    def test_session_recording_url_trigger_patterns(self, *args):
        self._update_team(
            {
                "session_recording_url_trigger_config": [{"url": "/replay-examples/", "matching": "regex"}],
                "session_recording_opt_in": True,
            }
        )

        response = self._post_decide(origin="capacitor://localhost:8000/home").json()
        assert response["sessionRecording"] == make_session_recording_decide_response(
            {
                "urlTriggers": [{"url": "/replay-examples/", "matching": "regex"}],
            }
        )

    def test_session_recording_url_blocklist_patterns(self, *args):
        self._update_team(
            {
                "session_recording_url_blocklist_config": [{"url": "/replay-examples/iframe", "matching": "regex"}],
                "session_recording_opt_in": True,
            }
        )

        response = self._post_decide(origin="capacitor://localhost:8000/home").json()
        assert response["sessionRecording"] == make_session_recording_decide_response(
            {
                "urlBlocklist": [{"url": "/replay-examples/iframe", "matching": "regex"}],
            }
        )

    def test_session_recording_event_triggers(self, *args):
        self._update_team(
            {
                "session_recording_event_trigger_config": ["$pageview", "$exception"],
                "session_recording_opt_in": True,
            }
        )

        response = self._post_decide(origin="capacitor://localhost:8000/home").json()
        assert response["sessionRecording"] == make_session_recording_decide_response(
            {"eventTriggers": ["$pageview", "$exception"]}
        )

    def test_session_recording_network_payload_capture_config(self, *args):
        # :TRICKY: Test for regression around caching

        self._update_team(
            {
                "session_recording_opt_in": True,
            }
        )

        response = self._post_decide().json()
        assert response["sessionRecording"]["networkPayloadCapture"] is None

        self._update_team(
            {
                "session_recording_network_payload_capture_config": {"recordHeaders": True},
            }
        )

        response = self._post_decide().json()
        self.assertEqual(response["sessionRecording"]["networkPayloadCapture"], {"recordHeaders": True})

    def test_session_recording_masking_config(self, *args):
        self._update_team(
            {
                "session_recording_opt_in": True,
            }
        )

        response = self._post_decide().json()
        assert response["sessionRecording"]["masking"] is None

        self._update_team({"session_recording_masking_config": {"maskAllInputs": True}})

        response = self._post_decide().json()
        assert response["sessionRecording"]["masking"] == {"maskAllInputs": True}

        self._update_team({"session_recording_masking_config": {"maskAllInputs": False, "maskTextSelector": "*"}})

        response = self._post_decide().json()
        assert response["sessionRecording"]["masking"] == {"maskAllInputs": False, "maskTextSelector": "*"}

    def test_session_recording_empty_linked_flag(self, *args):
        # :TRICKY: Test for regression around caching

        self._update_team(
            {
                "session_recording_opt_in": True,
            }
        )

        response = self._post_decide().json()
        assert response["sessionRecording"]["linkedFlag"] is None

        self._update_team(
            {"session_recording_linked_flag": {}},
            expected_status_code=status.HTTP_400_BAD_REQUEST,
        )

    def test_session_replay_config(self, *args):
        # :TRICKY: Test for regression around caching

        self._update_team(
            {
                "session_recording_opt_in": True,
            }
        )

        response = self._post_decide().json()
        assert "recordCanvas" not in response["sessionRecording"]
        assert "canvasFps" not in response["sessionRecording"]
        assert "canvasQuality" not in response["sessionRecording"]

        self._update_team(
            {
                "session_replay_config": {"record_canvas": True},
            }
        )

        response = self._post_decide().json()
        self.assertEqual(response["sessionRecording"]["recordCanvas"], True)
        self.assertEqual(response["sessionRecording"]["canvasFps"], 3)
        self.assertEqual(response["sessionRecording"]["canvasQuality"], "0.4")

    @parameterized.expand(
        [
            [
                "defaults to none",
                None,
                None,
                {"scriptConfig": None},
                False,
            ],
            [
                "must have allowlist",
                "new-recorder",
                None,
                {"scriptConfig": None},
                False,
            ],
            [
                "ignores empty allowlist",
                "new-recorder",
                [],
                {"scriptConfig": None},
                False,
            ],
            [
                "wild card works",
                "new-recorder",
                ["*"],
                {"scriptConfig": {"script": "new-recorder"}},
                False,
            ],
            [
                "can have wild card and team id",
                "new-recorder",
                ["*"],
                {"scriptConfig": {"script": "new-recorder"}},
                True,
            ],
            [
                "allow list can exclude",
                "new-recorder",
                ["9999", "9998"],
                {"scriptConfig": None},
                False,
            ],
            [
                "allow list can include",
                "new-recorder",
                ["9999", "9998"],
                {"scriptConfig": {"script": "new-recorder"}},
                True,
            ],
        ]
    )
    def test_session_recording_script_config(
        self,
        _mock_is_connected: Mock,
        _name: str,
        rrweb_script_name: str | None,
        team_allow_list: list[str] | None,
        expected: dict,
        include_team_in_allowlist: bool,
    ) -> None:
        self._update_team(
            {
                "session_recording_opt_in": True,
            }
        )

        if team_allow_list and include_team_in_allowlist:
            team_allow_list.append(f"{self.team.id}")

        with self.settings(
            SESSION_REPLAY_RRWEB_SCRIPT=rrweb_script_name,
            SESSION_REPLAY_RRWEB_SCRIPT_ALLOWED_TEAMS=",".join(team_allow_list or []),
        ):
            response = self._post_decide(api_version=3)
            assert response.status_code == 200
            assert response.json()["sessionRecording"] == make_session_recording_decide_response(expected)

    def test_exception_autocapture_opt_in(self, *args):
        # :TRICKY: Test for regression around caching
        response = self._post_decide().json()
        self.assertEqual(response["autocaptureExceptions"], False)

        self._update_team({"autocapture_exceptions_opt_in": True})

        response = self._post_decide().json()
        self.assertEqual(
            response["autocaptureExceptions"],
            {"endpoint": "/e/"},
        )

    def test_web_vitals_autocapture_opt_in(self, *args):
        response = self._post_decide().json()
        self.assertEqual(
            response["capturePerformance"],
            {"web_vitals": False, "network_timing": True, "web_vitals_allowed_metrics": None},
        )

        self._update_team({"autocapture_web_vitals_opt_in": True})

        response = self._post_decide().json()
        self.assertEqual(
            response["capturePerformance"],
            {"web_vitals": True, "network_timing": True, "web_vitals_allowed_metrics": None},
        )

    def test_web_vitals_autocapture_allowed_metrics(self, *args):
        response = self._post_decide().json()
        self.assertEqual(
            response["capturePerformance"],
            {"web_vitals": False, "network_timing": True, "web_vitals_allowed_metrics": None},
        )

        self._update_team({"autocapture_web_vitals_opt_in": True})
        self._update_team({"autocapture_web_vitals_allowed_metrics": ["CLS", "FCP"]})

        response = self._post_decide().json()
        self.assertEqual(
            response["capturePerformance"],
            {"web_vitals": True, "network_timing": True, "web_vitals_allowed_metrics": ["CLS", "FCP"]},
        )

    def test_user_session_recording_domain_opt_in_wildcard(self, *args):
        # :TRICKY: Test for regression around caching
        response = self._post_decide().json()
        self.assertEqual(response["sessionRecording"], False)

        self._update_team(
            {
                "session_recording_opt_in": True,
                "recording_domains": ["https://*.example.com"],
            }
        )

        response = self._post_decide(origin="https://random.example.com").json()
        assert response["sessionRecording"] == make_session_recording_decide_response()
        self.assertEqual(response["supportedCompression"], ["gzip", "gzip-js"])

        # Make sure the domain matches exactly
        response = self._post_decide(origin="https://random.example.com.evilsite.com").json()
        self.assertEqual(response["sessionRecording"], False)

    def test_user_session_recording_domain_not_allowed(self, *args):
        self._update_team(
            {
                "session_recording_opt_in": True,
                "recording_domains": ["https://example.com"],
            }
        )

        response = self._post_decide(origin="evil.site.com").json()
        assert response["sessionRecording"] is False

        response = self._post_decide(origin="https://example.com").json()
        assert response["sessionRecording"] == make_session_recording_decide_response()

    def test_user_autocapture_opt_out(self, *args):
        # :TRICKY: Test for regression around caching
        response = self._post_decide().json()
        self.assertEqual(response["autocapture_opt_out"], False)

        self._update_team({"autocapture_opt_out": True})

        response = self._post_decide().json()
        self.assertEqual(response["autocapture_opt_out"], True)

    def test_user_heatmaps_opt_in(self, *args):
        # :TRICKY: Test for regression around caching
        response = self._post_decide().json()
        self.assertEqual(response["heatmaps"], False)

        self._update_team({"heatmaps_opt_in": True})

        response = self._post_decide().json()
        self.assertEqual(response["heatmaps"], True)

    def test_user_capture_dead_clicks_opt_in(self, *args):
        # :TRICKY: Test for regression around caching
        response = self._post_decide().json()
        self.assertEqual(response["captureDeadClicks"], False)

        self._update_team({"capture_dead_clicks": True})

        response = self._post_decide().json()
        self.assertEqual(response["captureDeadClicks"], True)

    def test_user_session_recording_allowed_when_no_permitted_domains_are_set(self, *args):
        self._update_team({"session_recording_opt_in": True, "recording_domains": []})

        response = self._post_decide(origin="any.site.com").json()
        assert response["sessionRecording"] == make_session_recording_decide_response()

    def test_user_session_recording_allowed_for_android(self, *args) -> None:
        self._update_team({"session_recording_opt_in": True, "recording_domains": ["https://my-website.io"]})

        response = self._post_decide(origin="any.site.com", user_agent="posthog-android/3.1.0").json()
        assert response["sessionRecording"] == make_session_recording_decide_response()

    def test_user_session_recording_allowed_for_ios(self, *args) -> None:
        self._update_team({"session_recording_opt_in": True, "recording_domains": ["https://my-website.io"]})

        response = self._post_decide(origin="any.site.com", user_agent="posthog-ios/3.1.0").json()
        assert response["sessionRecording"] == make_session_recording_decide_response()

    def test_user_session_recording_allowed_when_permitted_domains_are_not_http_based(self, *args):
        self._update_team(
            {
                "session_recording_opt_in": True,
                "recording_domains": ["capacitor://localhost"],
            }
        )

        response = self._post_decide(origin="capacitor://localhost:8000/home").json()
        assert response["sessionRecording"] == make_session_recording_decide_response()

    @snapshot_postgres_queries
    def test_web_app_queries(self, *args):
        response = self._post_decide(assert_num_queries=2)
        self.assertEqual(response.status_code, status.HTTP_200_OK)

        plugin = Plugin.objects.create(organization=self.team.organization, name="My Plugin", plugin_type="source")
        PluginSourceFile.objects.create(
            plugin=plugin,
            filename="site.ts",
            source="export function inject (){}",
            transpiled="function inject(){}",
            status=PluginSourceFile.Status.TRANSPILED,
        )
        PluginConfig.objects.create(
            plugin=plugin,
            enabled=True,
            order=1,
            team=self.team,
            config={},
            web_token="tokentoken",
        )
        sync_team_inject_web_apps(self.team)

        # caching flag definitions in the above mean fewer queries
        # 3 of these queries are just for setting transaction scope
        response = self._post_decide(assert_num_queries=0 if self.use_remote_config else 4)
        self.assertEqual(response.status_code, status.HTTP_200_OK)
        injected = response.json()["siteApps"]
        self.assertEqual(len(injected), 1)

    def test_site_app_injection(self, *args):
        plugin = Plugin.objects.create(organization=self.team.organization, name="My Plugin", plugin_type="source")
        PluginSourceFile.objects.create(
            plugin=plugin,
            filename="site.ts",
            source="export function inject (){}",
            transpiled="function inject(){}",
            status=PluginSourceFile.Status.TRANSPILED,
        )
        plugin_config = PluginConfig.objects.create(
            plugin=plugin,
            enabled=True,
            order=1,
            team=self.team,
            config={},
            web_token="tokentoken",
        )
        self.team.refresh_from_db()
        self.assertTrue(self.team.inject_web_apps)
        response = self._post_decide(assert_num_queries=1 if self.use_remote_config else 5)
        self.assertEqual(response.status_code, status.HTTP_200_OK)
        injected = response.json()["siteApps"]
        self.assertEqual(len(injected), 1)
        self.assertTrue(injected[0]["url"].startswith(f"/site_app/{plugin_config.id}/{plugin_config.web_token}/"))

    def test_feature_flags(self, *args):
        self.team.app_urls = ["https://example.com"]
        self.team.save()
        self.client.logout()
        Person.objects.create(
            team=self.team,
            distinct_ids=["example_id"],
            properties={"email": "tim@posthog.com"},
        )
        FeatureFlag.objects.create(
            team=self.team,
            rollout_percentage=50,
            name="Beta feature",
            key="beta-feature",
            created_by=self.user,
        )
        FeatureFlag.objects.create(
            team=self.team,
            filters={"groups": [{"properties": [], "rollout_percentage": None}]},
            name="This is a feature flag with default params, no filters.",
            key="default-flag",
            created_by=self.user,
        )  # Should be enabled for everyone

        # Test number of queries with multiple property filter feature flags
        FeatureFlag.objects.create(
            team=self.team,
            filters={"properties": [{"key": "email", "value": "tim@posthog.com", "type": "person"}]},
            rollout_percentage=50,
            name="Filter by property",
            key="filer-by-property",
            created_by=self.user,
        )
        FeatureFlag.objects.create(
            team=self.team,
            filters={
                "groups": [
                    {
                        "properties": [
                            {
                                "key": "email",
                                "value": "tim@posthog.com",
                                "type": "person",
                            }
                        ]
                    }
                ]
            },
            name="Filter by property 2",
            key="filer-by-property-2",
            created_by=self.user,
        )

        response = self._post_decide(assert_num_queries=4)
        self.assertEqual(response.status_code, status.HTTP_200_OK)
        self.assertIn("default-flag", response.json()["featureFlags"])
        self.assertIn("beta-feature", response.json()["featureFlags"])
        self.assertIn("filer-by-property-2", response.json()["featureFlags"])

        # caching flag definitions in the above query mean fewer queries
        response = self._post_decide({"token": self.team.api_token, "distinct_id": "another_id"}, assert_num_queries=4)
        self.assertEqual(response.status_code, status.HTTP_200_OK)
        self.assertEqual(response.json()["featureFlags"], ["default-flag"])

    def test_feature_flags_across_multiple_environments(self, *args):
        self.team.app_urls = ["https://example.com"]
        self.team.save()
        second_team_in_project = Team.objects.create(
            organization=self.organization, project=self.project, name="Second Team"
        )
        self.client.logout()
        Person.objects.create(
            team=second_team_in_project,  # Person is in second team, but flags are in first!
            distinct_ids=["example_id"],
            properties={"email": "tim@posthog.com"},
        )
        FeatureFlag.objects.create(
            team=self.team,
            rollout_percentage=50,
            name="Beta feature",
            key="beta-feature",
            created_by=self.user,
        )
        FeatureFlag.objects.create(
            team=self.team,
            filters={"groups": [{"properties": [], "rollout_percentage": None}]},
            name="This is a feature flag with default params, no filters.",
            key="default-flag",
            created_by=self.user,
        )  # Should be enabled for everyone

        # Test number of queries with multiple property filter feature flags
        FeatureFlag.objects.create(
            team=self.team,
            filters={"properties": [{"key": "email", "value": "tim@posthog.com", "type": "person"}]},
            rollout_percentage=50,
            name="Filter by property",
            key="filer-by-property",
            created_by=self.user,
        )
        FeatureFlag.objects.create(
            team=self.team,
            filters={
                "groups": [
                    {
                        "properties": [
                            {
                                "key": "email",
                                "value": "tim@posthog.com",
                                "type": "person",
                            }
                        ]
                    }
                ]
            },
            name="Filter by property 2",
            key="filer-by-property-2",
            created_by=self.user,
        )

        response = self._post_decide(
            {"token": second_team_in_project.api_token, "distinct_id": "example_id"}, assert_num_queries=4
        )
        self.assertEqual(response.status_code, status.HTTP_200_OK)
        self.assertIn("default-flag", response.json()["featureFlags"])
        self.assertIn("beta-feature", response.json()["featureFlags"])
        self.assertIn("filer-by-property-2", response.json()["featureFlags"])

        response = self._post_decide(
            {"token": second_team_in_project.api_token, "distinct_id": "another_id"}, assert_num_queries=4
        )
        self.assertEqual(response.status_code, status.HTTP_200_OK)
        self.assertEqual(response.json()["featureFlags"], ["default-flag"])

    def test_feature_flags_v3_json(self, *args):
        self.team.app_urls = ["https://example.com"]
        self.team.save()
        self.client.logout()
        Person.objects.create(
            team=self.team,
            distinct_ids=["example_id"],
            properties={"email": "tim@posthog.com"},
        )

        FeatureFlag.objects.create(
            team=self.team,
            filters={
                "groups": [
                    {
                        "properties": [
                            {
                                "key": "email",
                                "value": "tim@posthog.com",
                                "type": "person",
                            }
                        ],
                        "rollout_percentage": None,
                    }
                ],
                "payloads": {"true": {"color": "blue"}},
            },
            name="Filter by property",
            key="filter-by-property",
            created_by=self.user,
        )

        response = self._post_decide(api_version=3, assert_num_queries=4)
        self.assertEqual(response.status_code, status.HTTP_200_OK)

        self.assertEqual(
            {"color": "blue"},
            response.json()["featureFlagPayloads"]["filter-by-property"],
        )

    def test_feature_flags_v3_json_multivariate(self, *args):
        self.team.app_urls = ["https://example.com"]
        self.team.save()
        self.client.logout()
        Person.objects.create(
            team=self.team,
            distinct_ids=["example_id"],
            properties={"email": "tim@posthog.com"},
        )
        FeatureFlag.objects.create(
            team=self.team,
            rollout_percentage=50,
            name="Beta feature",
            key="beta-feature",
            created_by=self.user,
        )
        FeatureFlag.objects.create(
            team=self.team,
            filters={"groups": [{"properties": [], "rollout_percentage": None}]},
            name="This is a feature flag with default params, no filters.",
            key="default-flag",
            created_by=self.user,
        )  # Should be enabled for everyone
        FeatureFlag.objects.create(
            team=self.team,
            filters={
                "groups": [{"properties": [], "rollout_percentage": None}],
                "multivariate": {
                    "variants": [
                        {
                            "key": "first-variant",
                            "name": "First Variant",
                            "rollout_percentage": 50,
                        },
                        {
                            "key": "second-variant",
                            "name": "Second Variant",
                            "rollout_percentage": 25,
                        },
                        {
                            "key": "third-variant",
                            "name": "Third Variant",
                            "rollout_percentage": 25,
                        },
                    ]
                },
                "payloads": {"first-variant": {"color": "blue"}},
            },
            name="This is a feature flag with multiple variants.",
            key="multivariate-flag",
            created_by=self.user,
        )

        # caching flag definitions mean fewer queries
        response = self._post_decide(api_version=2, assert_num_queries=0)
        self.assertEqual(response.status_code, status.HTTP_200_OK)
        self.assertIn("beta-feature", response.json()["featureFlags"])
        self.assertEqual("first-variant", response.json()["featureFlags"]["multivariate-flag"])

        response = self._post_decide(api_version=3, assert_num_queries=0)
        self.assertEqual(response.status_code, status.HTTP_200_OK)
        self.assertEqual("first-variant", response.json()["featureFlags"]["multivariate-flag"])
        self.assertEqual(
            {"color": "blue"},
            response.json()["featureFlagPayloads"]["multivariate-flag"],
        )

    def test_feature_flags_v2(self, *args):
        self.team.app_urls = ["https://example.com"]
        self.team.save()
        self.client.logout()
        Person.objects.create(
            team=self.team,
            distinct_ids=["example_id"],
            properties={"email": "tim@posthog.com"},
        )
        FeatureFlag.objects.create(
            team=self.team,
            rollout_percentage=50,
            name="Beta feature",
            key="beta-feature",
            created_by=self.user,
        )
        FeatureFlag.objects.create(
            team=self.team,
            filters={"groups": [{"properties": [], "rollout_percentage": None}]},
            name="This is a feature flag with default params, no filters.",
            key="default-flag",
            created_by=self.user,
        )  # Should be enabled for everyone
        FeatureFlag.objects.create(
            team=self.team,
            filters={
                "groups": [{"properties": [], "rollout_percentage": None}],
                "multivariate": {
                    "variants": [
                        {
                            "key": "first-variant",
                            "name": "First Variant",
                            "rollout_percentage": 50,
                        },
                        {
                            "key": "second-variant",
                            "name": "Second Variant",
                            "rollout_percentage": 25,
                        },
                        {
                            "key": "third-variant",
                            "name": "Third Variant",
                            "rollout_percentage": 25,
                        },
                    ]
                },
            },
            name="This is a feature flag with multiple variants.",
            key="multivariate-flag",
            created_by=self.user,
        )

        response = self._post_decide(api_version=1, assert_num_queries=0)  # v1 functionality should not break
        self.assertEqual(response.status_code, status.HTTP_200_OK)
        self.assertIn("beta-feature", response.json()["featureFlags"])
        self.assertIn("default-flag", response.json()["featureFlags"])

        # caching flag definitions in the above query mean fewer queries
        response = self._post_decide(api_version=2, assert_num_queries=0)
        self.assertTrue(response.json()["featureFlags"]["beta-feature"])
        self.assertTrue(response.json()["featureFlags"]["default-flag"])
        self.assertEqual(
            "first-variant", response.json()["featureFlags"]["multivariate-flag"]
        )  # assigned by distinct_id hash

        response = self._post_decide(api_version=2, distinct_id="other_id", assert_num_queries=0)
        self.assertTrue(response.json()["featureFlags"]["beta-feature"])
        self.assertTrue(response.json()["featureFlags"]["default-flag"])
        self.assertEqual(
            "third-variant", response.json()["featureFlags"]["multivariate-flag"]
        )  # different hash, different variant assigned

    def test_feature_flags_v2_with_property_overrides(self, *args):
        self.team.app_urls = ["https://example.com"]
        self.team.save()
        self.client.logout()
        Person.objects.create(
            team=self.team,
            distinct_ids=["example_id"],
            properties={"$geoip_country_name": "India"},
        )
        Person.objects.create(team=self.team, distinct_ids=["other_id"], properties={})

        australia_ip = "13.106.122.3"

        FeatureFlag.objects.create(
            team=self.team,
            rollout_percentage=50,
            name="Beta feature",
            key="beta-feature",
            created_by=self.user,
            filters={
                "groups": [
                    {
                        "properties": [
                            {
                                "key": "$geoip_country_name",
                                "value": "Australia",
                                "type": "person",
                            }
                        ],
                        "rollout_percentage": 100,
                    }
                ]
            },
        )
        FeatureFlag.objects.create(
            team=self.team,
            filters={
                "groups": [
                    {
                        "properties": [
                            {
                                "key": "$geoip_country_name",
                                "value": "India",
                                "type": "person",
                            }
                        ],
                        "rollout_percentage": None,
                    }
                ],
                "multivariate": {
                    "variants": [
                        {
                            "key": "first-variant",
                            "name": "First Variant",
                            "rollout_percentage": 50,
                        },
                        {
                            "key": "second-variant",
                            "name": "Second Variant",
                            "rollout_percentage": 25,
                        },
                        {
                            "key": "third-variant",
                            "name": "Third Variant",
                            "rollout_percentage": 25,
                        },
                    ]
                },
            },
            name="This is a feature flag with multiple variants.",
            key="multivariate-flag",
            created_by=self.user,
        )

        response = self._post_decide(api_version=2, ip=australia_ip, assert_num_queries=0)
        self.assertTrue(response.json()["featureFlags"]["beta-feature"])
        self.assertTrue("multivariate-flag" not in response.json()["featureFlags"])

        # caching flag definitions in the above mean fewer queries
        response = self._post_decide(api_version=2, distinct_id="other_id", ip=australia_ip, assert_num_queries=0)
        self.assertTrue(response.json()["featureFlags"]["beta-feature"])
        self.assertTrue("multivariate-flag" not in response.json()["featureFlags"])

    def test_feature_flags_v2_with_geoip_error(self, *args):
        self.team.app_urls = ["https://example.com"]
        self.team.save()
        self.client.logout()
        Person.objects.create(
            team=self.team,
            distinct_ids=["example_id"],
            properties={"$geoip_country_name": "India"},
        )
        Person.objects.create(team=self.team, distinct_ids=["other_id"], properties={})

        FeatureFlag.objects.create(
            team=self.team,
            rollout_percentage=50,
            name="Beta feature",
            key="beta-feature",
            created_by=self.user,
            filters={
                "groups": [
                    {
                        "properties": [
                            {
                                "key": "$geoip_country_name",
                                "value": "Australia",
                                "type": "person",
                            }
                        ],
                        "rollout_percentage": 100,
                    }
                ]
            },
        )
        FeatureFlag.objects.create(
            team=self.team,
            filters={
                "groups": [
                    {
                        "properties": [
                            {
                                "key": "$geoip_country_name",
                                "value": "India",
                                "type": "person",
                            }
                        ],
                        "rollout_percentage": None,
                    }
                ],
                "multivariate": {
                    "variants": [
                        {
                            "key": "first-variant",
                            "name": "First Variant",
                            "rollout_percentage": 50,
                        },
                        {
                            "key": "second-variant",
                            "name": "Second Variant",
                            "rollout_percentage": 25,
                        },
                        {
                            "key": "third-variant",
                            "name": "Third Variant",
                            "rollout_percentage": 25,
                        },
                    ]
                },
            },
            name="This is a feature flag with multiple variants.",
            key="multivariate-flag",
            created_by=self.user,
        )

        # caching flag definitions mean fewer queries
        response = self._post_decide(api_version=2, distinct_id="example_id", assert_num_queries=4)
        self.assertTrue("beta-feature" not in response.json()["featureFlags"])
        self.assertEqual("first-variant", response.json()["featureFlags"]["multivariate-flag"])

        response = self._post_decide(api_version=2, distinct_id="other_id", assert_num_queries=4)
        self.assertTrue("beta-feature" not in response.json()["featureFlags"])
        self.assertTrue("multivariate-flag" not in response.json()["featureFlags"])

    def test_feature_flags_v2_consistent_flags(self, *args):
        self.team.app_urls = ["https://example.com"]
        self.team.save()
        self.client.logout()
        person = Person.objects.create(
            team=self.team,
            distinct_ids=["example_id"],
            properties={"email": "tim@posthog.com"},
        )
        FeatureFlag.objects.create(
            team=self.team,
            rollout_percentage=30,
            name="Beta feature",
            key="beta-feature",
            created_by=self.user,
            ensure_experience_continuity=True,
        )
        FeatureFlag.objects.create(
            team=self.team,
            filters={"groups": [{"properties": [], "rollout_percentage": None}]},
            name="This is a feature flag with default params, no filters.",
            key="default-flag",
            created_by=self.user,
        )  # Should be enabled for everyone
        FeatureFlag.objects.create(
            team=self.team,
            filters={
                "groups": [{"properties": [], "rollout_percentage": None}],
                "multivariate": {
                    "variants": [
                        {
                            "key": "first-variant",
                            "name": "First Variant",
                            "rollout_percentage": 50,
                        },
                        {
                            "key": "second-variant",
                            "name": "Second Variant",
                            "rollout_percentage": 25,
                        },
                        {
                            "key": "third-variant",
                            "name": "Third Variant",
                            "rollout_percentage": 25,
                        },
                    ]
                },
            },
            name="This is a feature flag with multiple variants.",
            key="multivariate-flag",
            created_by=self.user,
            ensure_experience_continuity=True,
        )

        # caching flag definitions mean fewer queries
        response = self._post_decide(api_version=2, assert_num_queries=5)
        self.assertTrue(response.json()["featureFlags"]["beta-feature"])
        self.assertTrue(response.json()["featureFlags"]["default-flag"])
        self.assertEqual(
            "first-variant", response.json()["featureFlags"]["multivariate-flag"]
        )  # assigned by distinct_id hash

        # new person, merged from old distinct ID
        # person.delete()
        # person2 = Person.objects.create(team=self.team, distinct_ids=["example_id", "other_id"], properties={"email": "tim@posthog.com"})
        person.add_distinct_id("other_id")

        response = self._post_decide(
            api_version=2,
            data={
                "token": self.team.api_token,
                "distinct_id": "other_id",
                "$anon_distinct_id": "example_id",
            },
            assert_num_queries=13,
        )
        self.assertTrue(response.json()["featureFlags"]["beta-feature"])
        self.assertTrue(response.json()["featureFlags"]["default-flag"])
        self.assertEqual(
            "first-variant", response.json()["featureFlags"]["multivariate-flag"]
        )  # different hash, overridden by distinct_id, same variant assigned

    def test_feature_flags_v3_consistent_flags_with_numeric_distinct_ids(self, *args):
        self.team.app_urls = ["https://example.com"]
        self.team.save()
        self.client.logout()
        Person.objects.create(
            team=self.team,
            distinct_ids=["example_id"],
            properties={"email": "tim@posthog.com"},
        )
        Person.objects.create(team=self.team, distinct_ids=[1], properties={"email": "tim@posthog.com"})
        Person.objects.create(
            team=self.team,
            distinct_ids=[12345, "xyz"],
            properties={"email": "tim@posthog.com"},
        )
        FeatureFlag.objects.create(
            team=self.team,
            rollout_percentage=30,
            name="Beta feature",
            key="beta-feature",
            created_by=self.user,
            ensure_experience_continuity=True,
        )
        FeatureFlag.objects.create(
            team=self.team,
            filters={"groups": [{"properties": [], "rollout_percentage": None}]},
            name="This is a feature flag with default params, no filters.",
            key="default-flag",
            created_by=self.user,
        )  # Should be enabled for everyone

        # caching flag definitions mean fewer queries
        response = self._post_decide(api_version=2, assert_num_queries=5)
        self.assertTrue(response.json()["featureFlags"]["beta-feature"])
        self.assertTrue(response.json()["featureFlags"]["default-flag"])

        response = self._post_decide(
            api_version=2,
            data={
                "token": self.team.api_token,
                "distinct_id": 12345,
                "$anon_distinct_id": "example_id",
            },
            assert_num_queries=13,
        )
        self.assertTrue(response.json()["featureFlags"]["beta-feature"])
        self.assertTrue(response.json()["featureFlags"]["default-flag"])

        response = self._post_decide(
            api_version=2,
            data={
                "token": self.team.api_token,
                "distinct_id": "xyz",
                "$anon_distinct_id": 12345,
            },
            assert_num_queries=9,
        )
        self.assertTrue(response.json()["featureFlags"]["beta-feature"])
        self.assertTrue(response.json()["featureFlags"]["default-flag"])

        response = self._post_decide(
            api_version=2,
            data={
                "token": self.team.api_token,
                "distinct_id": 5,
                "$anon_distinct_id": 12345,
            },
            assert_num_queries=9,
        )
        self.assertTrue(response.json()["featureFlags"]["beta-feature"])
        self.assertTrue(response.json()["featureFlags"]["default-flag"])

    def test_feature_flags_v2_consistent_flags_with_ingestion_delays(self, *args):
        self.team.app_urls = ["https://example.com"]
        self.team.save()
        self.client.logout()
        # We're simulating ingestion delays, so this person below we expect to be created isn't created yet
        # person = Person.objects.create(team=self.team, distinct_ids=["example_id"], properties={"email": "tim@posthog.com"})

        FeatureFlag.objects.create(
            team=self.team,
            rollout_percentage=30,
            name="Beta feature",
            key="beta-feature",
            created_by=self.user,
            ensure_experience_continuity=True,
        )
        FeatureFlag.objects.create(
            team=self.team,
            filters={"groups": [{"properties": [], "rollout_percentage": None}]},
            name="This is a feature flag with default params, no filters.",
            key="default-flag",
            created_by=self.user,
        )  # Should be enabled for everyone
        FeatureFlag.objects.create(
            team=self.team,
            filters={
                "groups": [{"properties": [], "rollout_percentage": None}],
                "multivariate": {
                    "variants": [
                        {
                            "key": "first-variant",
                            "name": "First Variant",
                            "rollout_percentage": 50,
                        },
                        {
                            "key": "second-variant",
                            "name": "Second Variant",
                            "rollout_percentage": 25,
                        },
                        {
                            "key": "third-variant",
                            "name": "Third Variant",
                            "rollout_percentage": 25,
                        },
                    ]
                },
            },
            name="This is a feature flag with multiple variants.",
            key="multivariate-flag",
            created_by=self.user,
            ensure_experience_continuity=True,
        )

        # caching flag definitions mean fewer queries
        response = self._post_decide(api_version=2, assert_num_queries=4)
        self.assertTrue(response.json()["featureFlags"]["beta-feature"])
        self.assertTrue(response.json()["featureFlags"]["default-flag"])
        self.assertEqual(
            "first-variant", response.json()["featureFlags"]["multivariate-flag"]
        )  # assigned by distinct_id hash

        # identify event is sent, but again, ingestion delays, so no entry in personDistinctID table
        # person.add_distinct_id("other_id")
        # in which case, we're pretty much trashed
        response = self._post_decide(
            api_version=2,
            data={
                "token": self.team.api_token,
                "distinct_id": "other_id",
                "$anon_distinct_id": "example_id",
            },
            assert_num_queries=12,
        )
        # self.assertTrue(response.json()["featureFlags"]["beta-feature"])
        self.assertTrue(response.json()["featureFlags"]["default-flag"])
        self.assertEqual(
            "third-variant", response.json()["featureFlags"]["multivariate-flag"]
        )  # different hash, should've been overridden by distinct_id, but ingestion delays mean different variant assigned

    def test_feature_flags_v2_consistent_flags_with_merged_persons(self, *args):
        self.team.app_urls = ["https://example.com"]
        self.team.save()
        self.client.logout()
        person = Person.objects.create(
            team=self.team,
            distinct_ids=["example_id"],
            properties={"email": "tim@posthog.com"},
        )
        FeatureFlag.objects.create(
            team=self.team,
            rollout_percentage=30,
            name="Beta feature",
            key="beta-feature",
            created_by=self.user,
            ensure_experience_continuity=True,
        )
        FeatureFlag.objects.create(
            team=self.team,
            filters={"groups": [{"properties": [], "rollout_percentage": None}]},
            name="This is a feature flag with default params, no filters.",
            key="default-flag",
            created_by=self.user,
        )  # Should be enabled for everyone
        FeatureFlag.objects.create(
            team=self.team,
            filters={
                "groups": [{"properties": [], "rollout_percentage": None}],
                "multivariate": {
                    "variants": [
                        {
                            "key": "first-variant",
                            "name": "First Variant",
                            "rollout_percentage": 50,
                        },
                        {
                            "key": "second-variant",
                            "name": "Second Variant",
                            "rollout_percentage": 25,
                        },
                        {
                            "key": "third-variant",
                            "name": "Third Variant",
                            "rollout_percentage": 25,
                        },
                    ]
                },
            },
            name="This is a feature flag with multiple variants.",
            key="multivariate-flag",
            created_by=self.user,
            ensure_experience_continuity=True,
        )

        # caching flag definitions mean fewer queries
        response = self._post_decide(api_version=2, assert_num_queries=5)
        self.assertTrue(response.json()["featureFlags"]["beta-feature"])
        self.assertTrue(response.json()["featureFlags"]["default-flag"])
        self.assertEqual(
            "first-variant", response.json()["featureFlags"]["multivariate-flag"]
        )  # assigned by distinct_id hash

        # new person, created separately before "example_id" came into the picture.
        # on identify, this will trigger a merge with person.id being deleted, and
        # `example_id` becoming a part of person2.
        person2 = Person.objects.create(
            team=self.team,
            distinct_ids=["other_id"],
            properties={"email": "tim@posthog.com"},
        )

        # caching flag definitions in the above mean fewer queries
        response = self._post_decide(
            api_version=2,
            data={
                "token": self.team.api_token,
                "distinct_id": "other_id",
                "$anon_distinct_id": "example_id",
            },
            assert_num_queries=13,
        )
        self.assertTrue(response.json()["featureFlags"]["beta-feature"])
        self.assertTrue(response.json()["featureFlags"]["default-flag"])
        self.assertEqual(
            "first-variant", response.json()["featureFlags"]["multivariate-flag"]
        )  # different hash, overridden by distinct_id, same variant assigned

        # now let's say a merge happens with a call like: identify(distinct_id='example_id', anon_distinct_id='other_id')
        # that is, person2 is going to get merged into person. (Could've been vice versa, but the following code assumes this, it's symmetric.)
        new_person_id = person.id
        old_person_id = person2.id
        # this happens in the plugin server
        # https://github.com/PostHog/posthog/blob/master/plugin-server/src/utils/db/db.ts (updateCohortsAndFeatureFlagsForMerge)
        # at which point we run the query
        query = f"""
            WITH deletions AS (
                    DELETE FROM posthog_featureflaghashkeyoverride WHERE team_id = {self.team.pk} AND person_id = {old_person_id}
                    RETURNING team_id, person_id, feature_flag_key, hash_key
                )
            INSERT INTO posthog_featureflaghashkeyoverride (team_id, person_id, feature_flag_key, hash_key)
                SELECT team_id, {new_person_id}, feature_flag_key, hash_key
                FROM deletions
                ON CONFLICT DO NOTHING
        """
        with connection.cursor() as cursor:
            cursor.execute(query)

        person2.delete()
        person.add_distinct_id("other_id")

        # caching flag definitions in the above mean fewer queries
        response = self._post_decide(
            api_version=2,
            data={"token": self.team.api_token, "distinct_id": "other_id"},
            assert_num_queries=5,
        )
        self.assertTrue(response.json()["featureFlags"]["beta-feature"])
        self.assertTrue(response.json()["featureFlags"]["default-flag"])
        self.assertEqual(
            "first-variant", response.json()["featureFlags"]["multivariate-flag"]
        )  # different hash, overridden by distinct_id, same variant assigned

    def test_feature_flags_v2_consistent_flags_with_delayed_new_identified_person(self, *args):
        self.team.app_urls = ["https://example.com"]
        self.team.save()
        self.client.logout()
        person = Person.objects.create(
            team=self.team,
            distinct_ids=["example_id"],
            properties={"email": "tim@posthog.com"},
        )
        FeatureFlag.objects.create(
            team=self.team,
            rollout_percentage=30,
            name="Beta feature",
            key="beta-feature",
            created_by=self.user,
            ensure_experience_continuity=True,
        )
        FeatureFlag.objects.create(
            team=self.team,
            filters={"groups": [{"properties": [], "rollout_percentage": None}]},
            name="This is a feature flag with default params, no filters.",
            key="default-flag",
            created_by=self.user,
        )  # Should be enabled for everyone
        FeatureFlag.objects.create(
            team=self.team,
            filters={
                "groups": [{"properties": [], "rollout_percentage": None}],
                "multivariate": {
                    "variants": [
                        {
                            "key": "first-variant",
                            "name": "First Variant",
                            "rollout_percentage": 50,
                        },
                        {
                            "key": "second-variant",
                            "name": "Second Variant",
                            "rollout_percentage": 25,
                        },
                        {
                            "key": "third-variant",
                            "name": "Third Variant",
                            "rollout_percentage": 25,
                        },
                    ]
                },
            },
            name="This is a feature flag with multiple variants.",
            key="multivariate-flag",
            created_by=self.user,
            ensure_experience_continuity=True,
        )

        # caching flag definitions mean fewer queries
        response = self._post_decide(api_version=2, assert_num_queries=5)
        self.assertTrue(response.json()["featureFlags"]["beta-feature"])
        self.assertTrue(response.json()["featureFlags"]["default-flag"])
        self.assertEqual(
            "first-variant", response.json()["featureFlags"]["multivariate-flag"]
        )  # assigned by distinct_id hash

        # new person with "other_id" is yet to be created

        # caching flag definitions in the above mean fewer queries
        response = self._post_decide(
            api_version=2,
            data={
                "token": self.team.api_token,
                "distinct_id": "other_id",
                "$anon_distinct_id": "example_id",
            },
            assert_num_queries=13,
        )
        self.assertTrue(response.json()["featureFlags"]["beta-feature"])
        self.assertTrue(response.json()["featureFlags"]["default-flag"])
        self.assertEqual(
            "first-variant", response.json()["featureFlags"]["multivariate-flag"]
        )  # different hash, overridden by distinct_id, same variant assigned

        # calling a simple decide call, while 'other_id' is still missing a person creation.
        # In this case, we are over our grace period for ingestion, and there's
        # no quick decent way to find how 'other_id' is to be treated.
        # So, things appear like a completely new person with distinct-id = other_id.
        # And this person can't have any hash key overrides (since the person doesn't yet exist)
        # So one fewer query to not get overrides.
        response = self._post_decide(
            api_version=2,
            data={"token": self.team.api_token, "distinct_id": "other_id"},
            assert_num_queries=4,
        )
        # self.assertTrue(response.json()["featureFlags"]["beta-feature"])
        self.assertTrue(response.json()["featureFlags"]["default-flag"])
        self.assertEqual("third-variant", response.json()["featureFlags"]["multivariate-flag"])  # variant changed

        person.add_distinct_id("other_id")
        # Finally, 'other_id' is merged. The result goes back to its overridden values

        # caching flag definitions in the above mean fewer queries
        response = self._post_decide(
            api_version=2,
            data={"token": self.team.api_token, "distinct_id": "other_id"},
            assert_num_queries=5,
        )
        self.assertTrue(response.json()["featureFlags"]["beta-feature"])
        self.assertTrue(response.json()["featureFlags"]["default-flag"])
        self.assertEqual(
            "first-variant", response.json()["featureFlags"]["multivariate-flag"]
        )  # different hash, overridden by distinct_id, same variant assigned

    def test_feature_flags_v2_complex(self, *args):
        self.team.app_urls = ["https://example.com"]
        self.team.save()
        self.client.logout()
        Person.objects.create(
            team=self.team,
            distinct_ids=["example_id"],
            properties={"email": "tim@posthog.com", "realm": "cloud"},
        )
        Person.objects.create(
            team=self.team,
            distinct_ids=["hosted_id"],
            properties={"email": "sam@posthog.com", "realm": "hosted"},
        )
        FeatureFlag.objects.create(
            team=self.team,
            filters={"groups": [{"properties": [], "rollout_percentage": None}]},
            name="This is a feature flag with default params, no filters.",
            key="default-flag",
            created_by=self.user,
        )  # Should be enabled for everyone
        FeatureFlag.objects.create(
            team=self.team,
            filters={
                "groups": [
                    {
                        "properties": [{"key": "realm", "type": "person", "value": "cloud"}],
                        "rollout_percentage": 80,
                    }
                ],
                "multivariate": {
                    "variants": [
                        {
                            "key": "first-variant",
                            "name": "First Variant",
                            "rollout_percentage": 25,
                        },
                        {
                            "key": "second-variant",
                            "name": "Second Variant",
                            "rollout_percentage": 25,
                        },
                        {
                            "key": "third-variant",
                            "name": "Third Variant",
                            "rollout_percentage": 25,
                        },
                        {
                            "key": "fourth-variant",
                            "name": "Fourth Variant",
                            "rollout_percentage": 25,
                        },
                    ]
                },
            },
            name="This is a feature flag with top-level property filtering and percentage rollout.",
            key="multivariate-flag",
            created_by=self.user,
        )

        # caching flag definitions mean fewer queries
        response = self._post_decide(api_version=2, distinct_id="hosted_id", assert_num_queries=4)
        self.assertIsNone(
            (response.json()["featureFlags"]).get("multivariate-flag", None)
        )  # User is does not have realm == "cloud". Value is None.
        self.assertTrue((response.json()["featureFlags"]).get("default-flag"))  # User still receives the default flag

        response = self._post_decide(api_version=2, distinct_id="example_id", assert_num_queries=4)
        self.assertIsNotNone(
            response.json()["featureFlags"]["multivariate-flag"]
        )  # User has an 80% chance of being assigned any non-empty value.
        self.assertEqual(
            "second-variant", response.json()["featureFlags"]["multivariate-flag"]
        )  # If the user falls in the rollout group, they have a 25% chance of being assigned any particular variant.
        # Their overall probability is therefore 80% * 25% = 20%.
        # To give another example, if n = 100 Cloud users and rollout_percentage = 80:
        # None:           20 (100 * (100% - 80%))
        # first-variant:  20 (100 * 80% * 25% = 20 users)
        # second-variant: 20 (100 * 80% * 25% = 20 users)
        # third-variant:  20 (100 * 80% * 25% = 20 users)
        # fourth-variant: 20 (100 * 80% * 25% = 20 users)

    def test_feature_flags_v3(self, *args):
        self.team.app_urls = ["https://example.com"]
        self.team.save()
        self.client.logout()

        Person.objects.create(
            team=self.team,
            distinct_ids=["example_id"],
            properties={"email": "tim@posthog.com"},
        )

        # use a non-csrf client to make requests to add feature flags
        client = Client()
        client.force_login(self.user)

        response = client.post(
            f"/api/projects/{self.team.id}/feature_flags/",
            {
                "filters": {"groups": [{"rollout_percentage": 50}]},
                "name": "Beta feature",
                "key": "beta-feature",
            },
            content_type="application/json",
            format="json",
        )
        self.assertEqual(response.status_code, status.HTTP_201_CREATED)

        response = client.post(
            f"/api/projects/{self.team.id}/feature_flags/",
            {
                "name": "Alpha feature",
                "key": "default-flag",
                "filters": {"groups": [{"properties": [], "rollout_percentage": None}]},
            },
            format="json",
            content_type="application/json",
        )  # Should be enabled for everyone
        self.assertEqual(response.status_code, status.HTTP_201_CREATED)

        response = client.post(
            f"/api/projects/{self.team.id}/feature_flags/",
            {
                "name": "Alpha feature",
                "key": "multivariate-flag",
                "filters": {
                    "groups": [{"properties": [], "rollout_percentage": None}],
                    "multivariate": {
                        "variants": [
                            {
                                "key": "first-variant",
                                "name": "First Variant",
                                "rollout_percentage": 50,
                            },
                            {
                                "key": "second-variant",
                                "name": "Second Variant",
                                "rollout_percentage": 25,
                            },
                            {
                                "key": "third-variant",
                                "name": "Third Variant",
                                "rollout_percentage": 25,
                            },
                        ]
                    },
                },
            },
            format="json",
            content_type="application/json",
        )
        self.assertEqual(response.status_code, status.HTTP_201_CREATED)
        # At this stage, our cache should have all 3 flags

        # also adding team to cache
        self._post_decide(api_version=3)
        client.logout()

        response = self._post_decide(api_version=3, assert_num_queries=0)
        self.assertTrue(response.json()["featureFlags"]["beta-feature"])
        self.assertTrue(response.json()["featureFlags"]["default-flag"])
        self.assertEqual(
            "first-variant", response.json()["featureFlags"]["multivariate-flag"]
        )  # assigned by distinct_id hash
        self.assertFalse(response.json()["errorsWhileComputingFlags"])

        response = self._post_decide(api_version=3, distinct_id="other_id", assert_num_queries=0)
        self.assertTrue(response.json()["featureFlags"]["beta-feature"])
        self.assertTrue(response.json()["featureFlags"]["default-flag"])
        self.assertEqual(
            "third-variant", response.json()["featureFlags"]["multivariate-flag"]
        )  # different hash, different variant assigned
        self.assertFalse(response.json()["errorsWhileComputingFlags"])

    @patch("posthog.models.feature_flag.flag_matching.FLAG_EVALUATION_ERROR_COUNTER")
    def test_feature_flags_v3_with_database_errors(self, mock_counter, *args):
        self.team.app_urls = ["https://example.com"]
        self.team.save()
        self.client.logout()

        Person.objects.create(
            team=self.team,
            distinct_ids=["example_id"],
            properties={"email": "tim@posthog.com"},
        )

        # use a non-csrf client to make requests to add feature flags
        client = Client()
        client.force_login(self.user)

        response = client.post(
            f"/api/projects/{self.team.id}/feature_flags/",
            {
                "filters": {
                    "groups": [
                        {
                            "properties": [
                                {
                                    "key": "email",
                                    "value": "tim",
                                    "type": "person",
                                    "operator": "icontains",
                                }
                            ],
                            "rollout_percentage": 50,
                        }
                    ]
                },
                "name": "Beta feature",
                "key": "beta-feature",
            },
            content_type="application/json",
            format="json",
        )
        self.assertEqual(response.status_code, status.HTTP_201_CREATED)

        response = client.post(
            f"/api/projects/{self.team.id}/feature_flags/",
            {
                "name": "Alpha feature",
                "key": "default-flag",
                "filters": {"groups": [{"properties": [], "rollout_percentage": None}]},
            },
            format="json",
            content_type="application/json",
        )  # Should be enabled for everyone
        self.assertEqual(response.status_code, status.HTTP_201_CREATED)

        response = client.post(
            f"/api/projects/{self.team.id}/feature_flags/",
            {
                "name": "Alpha feature",
                "key": "multivariate-flag",
                "filters": {
                    "groups": [{"properties": [], "rollout_percentage": None}],
                    "multivariate": {
                        "variants": [
                            {
                                "key": "first-variant",
                                "name": "First Variant",
                                "rollout_percentage": 50,
                            },
                            {
                                "key": "second-variant",
                                "name": "Second Variant",
                                "rollout_percentage": 25,
                            },
                            {
                                "key": "third-variant",
                                "name": "Third Variant",
                                "rollout_percentage": 25,
                            },
                        ]
                    },
                },
            },
            format="json",
            content_type="application/json",
        )
        self.assertEqual(response.status_code, status.HTTP_201_CREATED)
        # At this stage, our cache should have all 3 flags

        # also adding team to cache
        self._post_decide(api_version=3)

        client.logout()

        response = self._post_decide(api_version=3, assert_num_queries=4)
        self.assertTrue(response.json()["featureFlags"]["beta-feature"])
        self.assertTrue(response.json()["featureFlags"]["default-flag"])
        self.assertEqual(
            "first-variant", response.json()["featureFlags"]["multivariate-flag"]
        )  # assigned by distinct_id hash
        self.assertFalse(response.json()["errorsWhileComputingFlags"])

        # now database is down
        response = self._post_decide(api_version=3, distinct_id="example_id", simulate_database_timeout=True)
        self.assertTrue("beta-feature" not in response.json()["featureFlags"])
        self.assertTrue(response.json()["featureFlags"]["default-flag"])
        self.assertEqual("first-variant", response.json()["featureFlags"]["multivariate-flag"])
        self.assertTrue(response.json()["errorsWhileComputingFlags"])

        mock_counter.labels.assert_called_once_with(reason="timeout")

    @patch("posthog.models.feature_flag.flag_matching.FLAG_HASH_KEY_WRITES_COUNTER")
    @patch("posthog.api.decide.FLAG_EVALUATION_COUNTER")
    @patch("posthog.models.feature_flag.flag_matching.FLAG_EVALUATION_ERROR_COUNTER")
    def test_feature_flags_v3_metric_counter(self, mock_error_counter, mock_counter, mock_hash_key_counter, *args):
        self.team.app_urls = ["https://example.com"]
        self.team.save()
        self.client.logout()

        Person.objects.create(
            team=self.team,
            distinct_ids=["example_id"],
            properties={"email": "tim@posthog.com"},
        )

        # use a non-csrf client to make requests to add feature flags
        client = Client()
        client.force_login(self.user)

        response = client.post(
            f"/api/projects/{self.team.id}/feature_flags/",
            {
                "filters": {
                    "groups": [
                        {
                            "properties": [
                                {
                                    "key": "email",
                                    "value": "tim",
                                    "type": "person",
                                    "operator": "icontains",
                                }
                            ],
                            "rollout_percentage": 50,
                        }
                    ]
                },
                "name": "Beta feature",
                "key": "beta-feature",
            },
            content_type="application/json",
            format="json",
        )
        self.assertEqual(response.status_code, status.HTTP_201_CREATED)

        response = client.post(
            f"/api/projects/{self.team.id}/feature_flags/",
            {
                "name": "Alpha feature",
                "key": "default-flag",
                "filters": {"groups": [{"properties": [], "rollout_percentage": None}]},
            },
            format="json",
            content_type="application/json",
        )  # Should be enabled for everyone
        self.assertEqual(response.status_code, status.HTTP_201_CREATED)

        response = client.post(
            f"/api/projects/{self.team.id}/feature_flags/",
            {
                "name": "Alpha feature",
                "key": "multivariate-flag",
                "filters": {
                    "groups": [{"properties": [], "rollout_percentage": None}],
                    "multivariate": {
                        "variants": [
                            {
                                "key": "first-variant",
                                "name": "First Variant",
                                "rollout_percentage": 50,
                            },
                            {
                                "key": "second-variant",
                                "name": "Second Variant",
                                "rollout_percentage": 25,
                            },
                            {
                                "key": "third-variant",
                                "name": "Third Variant",
                                "rollout_percentage": 25,
                            },
                        ]
                    },
                },
                "ensure_experience_continuity": True,
            },
            format="json",
            content_type="application/json",
        )
        self.assertEqual(response.status_code, status.HTTP_201_CREATED)
        # At this stage, our cache should have all 3 flags

        with self.settings(DECIDE_TRACK_TEAM_IDS=["all"]):
            # also adding team to cache
            response = self._post_decide(
                api_version=3,
                data={
                    "token": self.team.api_token,
                    "distinct_id": "other_id",
                    "$anon_distinct_id": "example_id",
                },
            )

            mock_counter.labels.assert_called_once_with(
                team_id=str(self.team.pk),
                errors_computing=False,
                has_hash_key_override=True,
            )
            mock_counter.labels.return_value.inc.assert_called_once()
            mock_error_counter.labels.assert_not_called()
            mock_hash_key_counter.labels.assert_called_once_with(team_id=str(self.team.pk), successful_write=True)
            client.logout()

            mock_counter.reset_mock()
            mock_hash_key_counter.reset_mock()

            response = self._post_decide(api_version=3, assert_num_queries=9)
            self.assertTrue(response.json()["featureFlags"]["beta-feature"])
            self.assertTrue(response.json()["featureFlags"]["default-flag"])
            self.assertEqual(
                "first-variant",
                response.json()["featureFlags"]["multivariate-flag"],
            )  # assigned by distinct_id hash
            self.assertFalse(response.json()["errorsWhileComputingFlags"])

            mock_counter.labels.assert_called_once_with(
                team_id=str(self.team.pk),
                errors_computing=False,
                has_hash_key_override=False,
            )
            mock_counter.labels.return_value.inc.assert_called_once()
            mock_error_counter.labels.assert_not_called()
            mock_hash_key_counter.labels.assert_not_called()

            mock_counter.reset_mock()

            # now database is down
            response = self._post_decide(api_version=3, distinct_id="example_id", simulate_database_timeout=True)
            self.assertTrue("beta-feature" not in response.json()["featureFlags"])
            self.assertTrue(response.json()["featureFlags"]["default-flag"])
            self.assertTrue("multivariate-flag" not in response.json()["featureFlags"])
            self.assertTrue(response.json()["errorsWhileComputingFlags"])

            mock_counter.labels.assert_called_once_with(
                team_id=str(self.team.pk),
                errors_computing=True,
                has_hash_key_override=False,
            )
            mock_counter.labels.return_value.inc.assert_called_once()
            mock_error_counter.labels.assert_any_call(reason="healthcheck_failed")
            mock_error_counter.labels.assert_any_call(reason="timeout")
            self.assertEqual(mock_error_counter.labels.call_count, 2)

            mock_hash_key_counter.labels.assert_not_called()

    def test_feature_flags_v3_with_database_errors_and_no_flags(self, *args):
        self.team.app_urls = ["https://example.com"]
        self.team.save()
        self.client.logout()

        Person.objects.create(
            team=self.team,
            distinct_ids=["example_id"],
            properties={"email": "tim@posthog.com"},
        )

        # adding team to cache
        self._post_decide(api_version=3)

        response = self._post_decide(api_version=3, assert_num_queries=0)
        self.assertEqual(response.json()["featureFlags"], {})
        self.assertFalse(response.json()["errorsWhileComputingFlags"])

        response = self._post_decide(api_version=3, distinct_id="example_id", simulate_database_timeout=True)
        self.assertEqual(response.json()["featureFlags"], {})
        self.assertFalse(response.json()["errorsWhileComputingFlags"])

    def test_feature_flags_v3_with_database_errors_and_geoip_properties(self, *args):
        self.team.app_urls = ["https://example.com"]
        self.team.save()
        self.client.logout()

        australia_ip = "13.106.122.3"

        Person.objects.create(team=self.team, distinct_ids=["example_id"], properties={})

        # use a non-csrf client to make requests to add feature flags
        client = Client()
        client.force_login(self.user)

        response = client.post(
            f"/api/projects/{self.team.id}/feature_flags/",
            {
                "filters": {
                    "groups": [
                        {
                            "properties": [
                                {
                                    "key": "$geoip_country_name",
                                    "value": "Australia",
                                    "type": "person",
                                    "operator": "icontains",
                                }
                            ],
                            "rollout_percentage": 100,
                        }
                    ]
                },
                "name": "Beta feature",
                "key": "beta-feature",
            },
            content_type="application/json",
            format="json",
        )
        self.assertEqual(response.status_code, status.HTTP_201_CREATED)

        response = client.post(
            f"/api/projects/{self.team.id}/feature_flags/",
            {
                "name": "Alpha feature",
                "key": "default-flag",
                "filters": {"groups": [{"properties": [], "rollout_percentage": None}]},
            },
            format="json",
            content_type="application/json",
        )  # Should be enabled for everyone
        self.assertEqual(response.status_code, status.HTTP_201_CREATED)

        # At this stage, our cache should have both flags

        # also adding team to cache
        self._post_decide(api_version=3)

        client.logout()

        response = self._post_decide(api_version=3, ip=australia_ip, assert_num_queries=0)
        self.assertTrue(response.json()["featureFlags"]["beta-feature"])
        self.assertTrue(response.json()["featureFlags"]["default-flag"])
        self.assertFalse(response.json()["errorsWhileComputingFlags"])

        response = self._post_decide(
            api_version=3, distinct_id="example_id", ip=australia_ip, simulate_database_timeout=True
        )
        self.assertTrue(response.json()["featureFlags"]["beta-feature"])
        self.assertTrue(response.json()["featureFlags"]["default-flag"])
        self.assertFalse(response.json()["errorsWhileComputingFlags"])

    def test_feature_flags_v3_consistent_flags_with_database_errors(self, *args):
        self.team.app_urls = ["https://example.com"]
        self.team.save()
        self.client.logout()
        person = Person.objects.create(
            team=self.team,
            distinct_ids=["example_id"],
            properties={"email": "tim@posthog.com"},
        )
        FeatureFlag.objects.create(
            team=self.team,
            rollout_percentage=30,
            name="Beta feature",
            key="beta-feature",
            created_by=self.user,
            ensure_experience_continuity=True,
        )
        FeatureFlag.objects.create(
            team=self.team,
            filters={"groups": [{"properties": [], "rollout_percentage": None}]},
            name="This is a feature flag with default params, no filters.",
            key="default-flag",
            created_by=self.user,
        )  # Should be enabled for everyone
        FeatureFlag.objects.create(
            team=self.team,
            filters={
                "groups": [{"properties": [], "rollout_percentage": None}],
                "multivariate": {
                    "variants": [
                        {
                            "key": "first-variant",
                            "name": "First Variant",
                            "rollout_percentage": 50,
                        },
                        {
                            "key": "second-variant",
                            "name": "Second Variant",
                            "rollout_percentage": 25,
                        },
                        {
                            "key": "third-variant",
                            "name": "Third Variant",
                            "rollout_percentage": 25,
                        },
                    ]
                },
            },
            name="This is a feature flag with multiple variants.",
            key="multivariate-flag",
            created_by=self.user,
            ensure_experience_continuity=True,
        )
        # make sure caches are populated
        response = self._post_decide(api_version=3)

        # effectively 3 queries, wrapped around by an atomic transaction
        # E   1. SAVEPOINT "s4379526528_x103"
        # E   2. SET LOCAL statement_timeout = 1000
        # E   3. SELECT "posthog_persondistinctid"."person_id", "posthog_persondistinctid"."distinct_id" FROM "posthog_persondistinctid"
        #           WHERE ("posthog_persondistinctid"."distinct_id" IN ('example_id') AND "posthog_persondistinctid"."team_id" = 1)
        # E   4. SELECT "posthog_featureflaghashkeyoverride"."feature_flag_key", "posthog_featureflaghashkeyoverride"."hash_key", "posthog_featureflaghashkeyoverride"."person_id" FROM "posthog_featureflaghashkeyoverride"
        #            WHERE ("posthog_featureflaghashkeyoverride"."person_id" IN (7) AND "posthog_featureflaghashkeyoverride"."team_id" = 1)
        # E   5. RELEASE SAVEPOINT "s4379526528_x103"
        response = self._post_decide(api_version=3, assert_num_queries=5)
        self.assertTrue(response.json()["featureFlags"]["beta-feature"])
        self.assertTrue(response.json()["featureFlags"]["default-flag"])
        self.assertEqual(
            "first-variant", response.json()["featureFlags"]["multivariate-flag"]
        )  # assigned by distinct_id hash

        # new person, merged from old distinct ID
        person.add_distinct_id("other_id")

        # now database is down
        response = self._post_decide(
            api_version=3,
            data={
                "token": self.team.api_token,
                "distinct_id": "other_id",
                "$anon_distinct_id": "example_id",
            },
            simulate_database_timeout=True,
        )
        self.assertTrue("beta-feature" not in response.json()["featureFlags"])
        self.assertTrue(response.json()["featureFlags"]["default-flag"])
        self.assertTrue(response.json()["errorsWhileComputingFlags"])

    def test_feature_flags_v2_with_groups(self, *args):
        # More in-depth tests in posthog/api/test/test_feature_flag.py

        self.team.app_urls = ["https://example.com"]
        self.team.save()
        self.client.logout()
        GroupTypeMapping.objects.create(
            team=self.team, project_id=self.team.project_id, group_type="organization", group_type_index=0
        )
        Person.objects.create(
            team=self.team,
            distinct_ids=["example_id"],
            properties={"email": "tim@posthog.com", "realm": "cloud"},
        )
        FeatureFlag.objects.create(
            team=self.team,
            filters={
                "aggregation_group_type_index": 0,
                "groups": [{"rollout_percentage": 100}],
            },
            name="This is a group-based flag",
            key="groups-flag",
            created_by=self.user,
        )

        # caching flag definitions mean fewer queries
        response = self._post_decide(api_version=2, distinct_id="example_id", assert_num_queries=4)
        self.assertEqual(response.json()["featureFlags"], {})

        response = self._post_decide(
            api_version=2, distinct_id="example_id", groups={"organization": "foo"}, assert_num_queries=4
        )
        self.assertEqual(response.json()["featureFlags"], {"groups-flag": True})

    def test_feature_flags_with_personal_api_key(self, *args):
        key_value = generate_random_token_personal()
        PersonalAPIKey.objects.create(label="X", user=self.user, secure_value=hash_key_value(key_value))
        Person.objects.create(team=self.team, distinct_ids=["example_id"])
        FeatureFlag.objects.create(
            team=self.team,
            rollout_percentage=100,
            name="Test",
            key="test",
            created_by=self.user,
        )
        FeatureFlag.objects.create(
            team=self.team,
            rollout_percentage=100,
            name="Disabled",
            key="disabled",
            created_by=self.user,
            active=False,
        )  # disabled flag
        FeatureFlag.objects.create(
            team=self.team,
            filters={"groups": [{"properties": [], "rollout_percentage": None}]},
            key="default-flag",
            created_by=self.user,
        )  # enabled for everyone
        response = self._post_decide(
            {
                "distinct_id": "example_id",
                "api_key": key_value,
                "project_id": self.team.id,
            }
        ).json()
        self.assertIn("default-flag", response["featureFlags"])
        self.assertIn("test", response["featureFlags"])

    @snapshot_postgres_queries
    def test_flag_with_regular_cohorts(self, *args):
        self.team.app_urls = ["https://example.com"]
        self.team.save()
        self.client.logout()

        Person.objects.create(
            team=self.team,
            distinct_ids=["example_id_1"],
            properties={"$some_prop_1": "something_1"},
        )
        cohort = Cohort.objects.create(
            team=self.team,
            groups=[
                {
                    "properties": [
                        {
                            "key": "$some_prop_1",
                            "value": "something_1",
                            "type": "person",
                        }
                    ]
                }
            ],
            name="cohort1",
        )
        # no calculation for cohort

        FeatureFlag.objects.create(
            team=self.team,
            filters={"groups": [{"properties": [{"key": "id", "value": cohort.pk, "type": "cohort"}]}]},
            name="This is a cohort-based flag",
            key="cohort-flag",
            created_by=self.user,
        )

        response = self._post_decide(api_version=3, distinct_id="example_id_1", assert_num_queries=5)
        self.assertEqual(response.json()["featureFlags"], {"cohort-flag": True})
        self.assertEqual(response.json()["errorsWhileComputingFlags"], False)

        response = self._post_decide(api_version=3, distinct_id="another_id", assert_num_queries=5)
        self.assertEqual(response.json()["featureFlags"], {"cohort-flag": False})
        self.assertEqual(response.json()["errorsWhileComputingFlags"], False)

    def test_flag_with_invalid_cohort_filter_condition(self, *args):
        self.team.app_urls = ["https://example.com"]
        self.team.save()
        self.client.logout()

        person1_distinct_id = "example_id"
        Person.objects.create(
            team=self.team,
            distinct_ids=[person1_distinct_id],
            properties={"registration_ts": 1716447600},
        )

        # Create a cohort with an invalid filter condition (tis broken filter came from this issue: https://github.com/PostHog/posthog/issues/23213)
        # The invalid condition is that the registration_ts property is compared against a list of values
        # Since this filter must match everything, the flag should evaluate to False
        cohort = Cohort.objects.create(
            team=self.team,
            filters={
                "properties": {
                    "type": "OR",
                    "values": [
                        {
                            "type": "AND",
                            "values": [
                                # This is the valid condition
                                {
                                    "key": "registration_ts",
                                    "type": "person",
                                    "value": "1716274800",
                                    "operator": "gte",
                                },
                                # This is the invalid condition (lte operator comparing against a list of values)
                                {
                                    "key": "registration_ts",
                                    "type": "person",
                                    "value": ["1716447600"],
                                    "operator": "lte",
                                },
                            ],
                        }
                    ],
                }
            },
            name="Test cohort",
        )

        # Create a feature flag that uses the cohort
        FeatureFlag.objects.create(
            team=self.team,
            filters={
                "groups": [
                    {
                        "properties": [
                            {
                                "key": "id",
                                "type": "cohort",
                                "value": cohort.pk,
                            }
                        ],
                    }
                ]
            },
            name="This is a cohort-based flag",
            key="cohort-flag",
            created_by=self.user,
        )

        response = self._post_decide(api_version=3, distinct_id=person1_distinct_id, assert_num_queries=5)
        self.assertEqual(response.json()["featureFlags"], {"cohort-flag": False})
        self.assertEqual(response.json()["errorsWhileComputingFlags"], False)

    def test_flag_with_invalid_but_safe_cohort_filter_condition(self, *args):
        self.team.app_urls = ["https://example.com"]
        self.team.save()
        self.client.logout()

        person1_distinct_id = "example_id"
        Person.objects.create(
            team=self.team,
            distinct_ids=[person1_distinct_id],
            properties={"registration_ts": 1716447600},
        )

        # Create a cohort with a safe OR filter that contains an invalid condition
        # it should still evaluate the FeatureFlag to True
        cohort = Cohort.objects.create(
            team=self.team,
            filters={
                "properties": {
                    "type": "OR",
                    "values": [
                        {
                            "type": "OR",
                            "values": [
                                # This is the valid condition
                                {
                                    "key": "registration_ts",
                                    "type": "person",
                                    "value": "1716274800",
                                    "operator": "gte",
                                },
                                # This is the invalid condition (lte operator comparing against a list of values)
                                {
                                    "key": "registration_ts",
                                    "type": "person",
                                    "value": ["1716447600"],
                                    "operator": "lte",
                                },
                            ],
                        }
                    ],
                }
            },
            name="Test cohort",
        )

        # Create a feature flag that uses the cohort
        FeatureFlag.objects.create(
            team=self.team,
            filters={
                "groups": [
                    {
                        "properties": [
                            {
                                "key": "id",
                                "type": "cohort",
                                "value": cohort.pk,
                            }
                        ],
                    }
                ]
            },
            name="This is a cohort-based flag",
            key="cohort-flag",
            created_by=self.user,
        )

        response = self._post_decide(api_version=3, distinct_id=person1_distinct_id, assert_num_queries=5)
        self.assertEqual(response.json()["featureFlags"], {"cohort-flag": True})
        self.assertEqual(response.json()["errorsWhileComputingFlags"], False)

    def test_flag_with_unknown_cohort(self, *args):
        self.team.app_urls = ["https://example.com"]
        self.team.save()
        self.client.logout()

        Person.objects.create(
            team=self.team,
            distinct_ids=["example_id_1"],
            properties={"$some_prop_1": "something_1"},
        )

        FeatureFlag.objects.create(
            team=self.team,
            filters={"groups": [{"properties": [{"key": "id", "value": 99999, "type": "cohort"}]}]},
            name="This is a cohort-based flag",
            key="cohort-flag",
            created_by=self.user,
        )
        FeatureFlag.objects.create(
            team=self.team,
            filters={"groups": [{"properties": [], "rollout_percentage": 100}]},
            name="This is a regular flag",
            key="simple-flag",
            created_by=self.user,
        )

        response = self._post_decide(api_version=3, distinct_id="example_id_1", assert_num_queries=6)
        self.assertEqual(response.json()["featureFlags"], {"cohort-flag": False, "simple-flag": True})
        self.assertEqual(response.json()["errorsWhileComputingFlags"], False)

    def test_flag_with_multiple_complex_unknown_cohort(self, *args):
        self.team.app_urls = ["https://example.com"]
        self.team.save()

        other_team = Team.objects.create(
            organization=self.organization,
            api_token="bazinga_new",
            name="New Team",
        )
        self.client.logout()

        Person.objects.create(
            team=self.team,
            distinct_ids=["example_id_1"],
            properties={"$some_prop_1": "something_1"},
        )

        deleted_cohort = Cohort.objects.create(
            team=self.team,
            groups=[
                {
                    "properties": [
                        {
                            "key": "$some_prop_1",
                            "value": "something_1",
                            "type": "person",
                        }
                    ]
                },
            ],
            name="cohort1",
            deleted=True,
        )

        cohort_from_other_team = Cohort.objects.create(
            team=other_team,
            groups=[
                {
                    "properties": [
                        {
                            "key": "$some_prop_1",
                            "value": "something_1",
                            "type": "person",
                        }
                    ]
                },
            ],
            name="cohort1",
        )

        cohort_with_nested_invalid = Cohort.objects.create(
            team=self.team,
            groups=[
                {
                    "properties": [
                        {
                            "key": "$some_prop_1",
                            "value": "something_1",
                            "type": "person",
                        },
                        {
                            "key": "id",
                            "value": 99999,
                            "type": "cohort",
                        },
                        {
                            "key": "id",
                            "value": deleted_cohort.pk,
                            "type": "cohort",
                        },
                        {
                            "key": "id",
                            "value": cohort_from_other_team.pk,
                            "type": "cohort",
                        },
                    ]
                },
            ],
            name="cohort1",
        )

        cohort_valid = Cohort.objects.create(
            team=self.team,
            groups=[
                {
                    "properties": [
                        {
                            "key": "$some_prop_1",
                            "value": "something_1",
                            "type": "person",
                        },
                    ]
                },
            ],
            name="cohort1",
        )

        FeatureFlag.objects.create(
            team=self.team,
            filters={"groups": [{"properties": [{"key": "id", "value": 99999, "type": "cohort"}]}]},
            name="This is a cohort-based flag",
            key="cohort-flag",
            created_by=self.user,
        )
        FeatureFlag.objects.create(
            team=self.team,
            filters={
                "groups": [{"properties": [{"key": "id", "value": cohort_with_nested_invalid.pk, "type": "cohort"}]}]
            },
            name="This is a cohort-based flag",
            key="cohort-flag-2",
            created_by=self.user,
        )
        FeatureFlag.objects.create(
            team=self.team,
            filters={"groups": [{"properties": [{"key": "id", "value": cohort_from_other_team.pk, "type": "cohort"}]}]},
            name="This is a cohort-based flag",
            key="cohort-flag-3",
            created_by=self.user,
        )
        FeatureFlag.objects.create(
            team=self.team,
            filters={
                "groups": [
                    {"properties": [{"key": "id", "value": cohort_valid.pk, "type": "cohort"}]},
                    {"properties": [{"key": "id", "value": cohort_with_nested_invalid.pk, "type": "cohort"}]},
                    {"properties": [{"key": "id", "value": 99999, "type": "cohort"}]},
                    {"properties": [{"key": "id", "value": deleted_cohort.pk, "type": "cohort"}]},
                ]
            },
            name="This is a cohort-based flag",
            key="cohort-flag-4",
            created_by=self.user,
        )
        FeatureFlag.objects.create(
            team=self.team,
            filters={"groups": [{"properties": [], "rollout_percentage": 100}]},
            name="This is a regular flag",
            key="simple-flag",
            created_by=self.user,
        )

        # Each invalid cohort is queried only once
        # 1. Select all valid cohorts
        # 2. Select 99999 cohort
        # 3. Select deleted cohort
        # 4. Select cohort from other team
        response = self._post_decide(api_version=3, distinct_id="example_id_1", assert_num_queries=8)
        self.assertEqual(
            response.json()["featureFlags"],
            {
                "cohort-flag": False,
                "simple-flag": True,
                "cohort-flag-2": False,
                "cohort-flag-3": False,
                "cohort-flag-4": True,
            },
        )
        self.assertEqual(response.json()["errorsWhileComputingFlags"], False)

    @snapshot_postgres_queries
    def test_flag_with_behavioural_cohorts(self, *args):
        self.team.app_urls = ["https://example.com"]
        self.team.save()
        self.client.logout()

        Person.objects.create(
            team=self.team,
            distinct_ids=["example_id_1"],
            properties={"$some_prop_1": "something_1"},
        )
        cohort = Cohort.objects.create(
            team=self.team,
            groups=[
                {"event_id": "$pageview", "days": 7},
                {
                    "properties": [
                        {
                            "key": "$some_prop_1",
                            "value": "something_1",
                            "type": "person",
                        }
                    ]
                },
            ],
            name="cohort1",
        )
        # no calculation for cohort

        FeatureFlag.objects.create(
            team=self.team,
            filters={"groups": [{"properties": [{"key": "id", "value": cohort.pk, "type": "cohort"}]}]},
            name="This is a cohort-based flag",
            key="cohort-flag",
            created_by=self.user,
        )

        response = self._post_decide(api_version=3, distinct_id="example_id_1", assert_num_queries=6)
        self.assertEqual(response.json()["featureFlags"], {})
        self.assertEqual(response.json()["errorsWhileComputingFlags"], True)

        response = self._post_decide(api_version=3, distinct_id="another_id", assert_num_queries=6)
        self.assertEqual(response.json()["featureFlags"], {})
        self.assertEqual(response.json()["errorsWhileComputingFlags"], True)

    def test_personal_api_key_without_project_id(self, *args):
        key_value = generate_random_token_personal()
        PersonalAPIKey.objects.create(label="X", user=self.user, secure_value=hash_key_value(key_value))
        Person.objects.create(team=self.team, distinct_ids=["example_id"])

        response = self._post_decide({"distinct_id": "example_id", "api_key": key_value})
        self.assertEqual(response.status_code, status.HTTP_401_UNAUTHORIZED)
        self.assertEqual(
            response.json(),
            {
                "type": "authentication_error",
                "code": "invalid_api_key",
                "detail": "Project API key invalid. You can find your project API key in PostHog project settings.",
                "attr": None,
            },
        )

    def test_missing_token(self, *args):
        Person.objects.create(team=self.team, distinct_ids=["example_id"])
        FeatureFlag.objects.create(
            team=self.team,
            rollout_percentage=100,
            name="Test",
            key="test",
            created_by=self.user,
        )
        response = self._post_decide({"distinct_id": "example_id", "api_key": None, "project_id": self.team.id})
        self.assertEqual(response.status_code, status.HTTP_401_UNAUTHORIZED)

    def test_short_circuited_team(self, *args):
        short_circuited_team_token = "short_circuited_team_token"

        _, short_circuited_team = Project.objects.create_with_team(
            organization=self.organization,
            team_fields={
                "api_token": short_circuited_team_token,
                "test_account_filters": [
                    {
                        "key": "email",
                        "value": "@posthog.com",
                        "operator": "not_icontains",
                        "type": "person",
                    }
                ],
                "has_completed_onboarding_for": {"product_analytics": True},
            },
            initiating_user=self.user,
        )
        with self.settings(DECIDE_SHORT_CIRCUITED_TEAM_IDS=[short_circuited_team.id]):
            response = self._post_decide(
                {
                    "distinct_id": "example_id",
                    "api_key": short_circuited_team_token,
                    "project_id": short_circuited_team.id,
                }
            )
            self.assertEqual(response.status_code, status.HTTP_422_UNPROCESSABLE_ENTITY)
            response_data = response.json()
            self.assertEqual(
                response_data["detail"],
                f"Team with ID {short_circuited_team.id} cannot access the /decide endpoint. Please contact us at hey@posthog.com",
            )

    def test_invalid_payload_on_decide_endpoint(self, *args):
        invalid_payloads = [
            base64.b64encode(b"1-1").decode("utf-8"),
            "1==1",
            "{distinct_id-1}",
        ]

        for payload in invalid_payloads:
            response = self.client.post("/decide/", {"data": payload}, HTTP_ORIGIN="http://127.0.0.1:8000")
            self.assertEqual(response.status_code, status.HTTP_400_BAD_REQUEST)
            response_data = response.json()
            detail = response_data.pop("detail")
            self.assertEqual(
                response.json(),
                {"type": "validation_error", "code": "malformed_data", "attr": None},
            )
            self.assertIn("Malformed request data:", detail)

    def test_invalid_gzip_payload_on_decide_endpoint(self, *args):
        response = self.client.post(
            "/decide/?compression=gzip",
            data=b"\x1f\x8b\x08\x00\x00\x00\x00\x00\x00\x03",
            HTTP_ORIGIN="http://127.0.0.1:8000",
            content_type="text/plain",
        )
        self.assertEqual(response.status_code, status.HTTP_400_BAD_REQUEST)
        response_data = response.json()
        detail = response_data.pop("detail")
        self.assertEqual(
            response.json(),
            {"type": "validation_error", "code": "malformed_data", "attr": None},
        )
        self.assertIn("Malformed request data:", detail)

    def test_geoip_disable(self, *args):
        self.team.app_urls = ["https://example.com"]
        self.team.save()
        self.client.logout()

        Person.objects.create(
            team=self.team,
            distinct_ids=["example_id"],
            properties={"$geoip_country_name": "India"},
        )

        australia_ip = "13.106.122.3"

        FeatureFlag.objects.create(
            team=self.team,
            rollout_percentage=100,
            name="Beta feature 1",
            key="australia-feature",
            created_by=self.user,
            filters={
                "groups": [
                    {
                        "properties": [
                            {
                                "key": "$geoip_country_name",
                                "value": "Australia",
                                "type": "person",
                            }
                        ],
                        "rollout_percentage": 100,
                    }
                ]
            },
        )

        FeatureFlag.objects.create(
            team=self.team,
            rollout_percentage=100,
            name="Beta feature 2",
            key="india-feature",
            created_by=self.user,
            filters={
                "groups": [
                    {
                        "properties": [
                            {
                                "key": "$geoip_country_name",
                                "value": "India",
                                "type": "person",
                            }
                        ],
                        "rollout_percentage": 100,
                    }
                ]
            },
        )

        geoip_not_disabled_res = self._post_decide(
            api_version=3, ip=australia_ip, geoip_disable=False, assert_num_queries=0
        )
        geoip_disabled_res = self._post_decide(api_version=3, ip=australia_ip, geoip_disable=True, assert_num_queries=4)

        # person has geoip_country_name set to India, but australia-feature is true, because geoip resolution of current IP is enabled
        self.assertEqual(
            geoip_not_disabled_res.json()["featureFlags"],
            {"australia-feature": True, "india-feature": False},
        )
        # person has geoip_country_name set to India, and australia-feature is false, because geoip resolution of current IP is disabled
        self.assertEqual(
            geoip_disabled_res.json()["featureFlags"],
            {"australia-feature": False, "india-feature": True},
        )

        # test for falsy/truthy values
        geoip_not_disabled_res = self._post_decide(api_version=3, ip=australia_ip, geoip_disable="0")
        geoip_disabled_res = self._post_decide(api_version=3, ip=australia_ip, geoip_disable="yes")

        # person has geoip_country_name set to India, but australia-feature is true, because geoip resolution of current IP is enabled
        self.assertEqual(
            geoip_not_disabled_res.json()["featureFlags"],
            {"australia-feature": True, "india-feature": False},
        )
        # person has geoip_country_name set to India, and australia-feature is false, because geoip resolution of current IP is disabled
        self.assertEqual(
            geoip_disabled_res.json()["featureFlags"],
            {"australia-feature": False, "india-feature": True},
        )

    def test_disable_flags(self, *args):
        self.team.app_urls = ["https://example.com"]
        self.team.save()
        self.client.logout()

        Person.objects.create(
            team=self.team,
            distinct_ids=["example_id"],
            properties={"$geoip_country_name": "India"},
        )

        australia_ip = "13.106.122.3"

        FeatureFlag.objects.create(
            team=self.team,
            rollout_percentage=100,
            name="Beta feature 1",
            key="australia-feature",
            created_by=self.user,
            filters={
                "groups": [
                    {
                        "properties": [
                            {
                                "key": "$geoip_country_name",
                                "value": "Australia",
                                "type": "person",
                            }
                        ],
                        "rollout_percentage": 100,
                    }
                ]
            },
        )

        FeatureFlag.objects.create(
            team=self.team,
            rollout_percentage=100,
            name="Beta feature 2",
            key="india-feature",
            created_by=self.user,
            filters={
                "groups": [
                    {
                        "properties": [
                            {
                                "key": "$geoip_country_name",
                                "value": "India",
                                "type": "person",
                            }
                        ],
                        "rollout_percentage": 100,
                    }
                ]
            },
        )

        flag_disabled_res = self._post_decide(api_version=3, ip=australia_ip, disable_flags=True, assert_num_queries=0)
        self.assertEqual(flag_disabled_res.json()["featureFlags"], {})

        # test for falsy/truthy values
        flags_not_disabled_res = self._post_decide(api_version=3, ip=australia_ip, disable_flags="0")
        flags_disabled_res = self._post_decide(api_version=3, ip=australia_ip, disable_flags="yes")

        # person has geoip_country_name set to India, but australia-feature is true, because geoip resolution of current IP is enabled
        self.assertEqual(
            flags_not_disabled_res.json()["featureFlags"],
            {"australia-feature": True, "india-feature": False},
        )
        # person has geoip_country_name set to India, and australia-feature is false, because geoip resolution of current IP is disabled
        self.assertEqual(flags_disabled_res.json()["featureFlags"], {})

    @snapshot_postgres_queries
    def test_decide_doesnt_error_out_when_database_is_down(self, *args):
        ALL_TEAM_PARAMS_FOR_DECIDE = {
            "session_recording_opt_in": True,
            "session_recording_sample_rate": 0.2,
            "capture_console_log_opt_in": True,
            "inject_web_apps": True,
            "recording_domains": ["https://*.example.com"],
            "capture_performance_opt_in": True,
            "autocapture_exceptions_opt_in": True,
        }
        self._update_team(ALL_TEAM_PARAMS_FOR_DECIDE)

        response = self._post_decide(api_version=2, origin="https://random.example.com").json()

        self.assertEqual(
            response["sessionRecording"],
            make_session_recording_decide_response(
                {
                    "sampleRate": "0.20",
                }
            ),
        )

        self.assertEqual(response["supportedCompression"], ["gzip", "gzip-js"])
        self.assertEqual(response["siteApps"], [])
        self.assertEqual(
            response["capturePerformance"],
            {"network_timing": True, "web_vitals": False, "web_vitals_allowed_metrics": None},
        )
        self.assertEqual(response["featureFlags"], {})
        self.assertEqual(
            response["autocaptureExceptions"],
            {"endpoint": "/e/"},
        )

        response = self._post_decide(
            api_version=2, origin="https://random.example.com", simulate_database_timeout=True
        ).json()

        self.assertEqual(
            response["sessionRecording"],
            make_session_recording_decide_response(
                {
                    "sampleRate": "0.20",
                }
            ),
        )

        self.assertEqual(response["supportedCompression"], ["gzip", "gzip-js"])
        self.assertEqual(response["siteApps"], [])
        self.assertEqual(
            response["capturePerformance"],
            {"network_timing": True, "web_vitals": False, "web_vitals_allowed_metrics": None},
        )
        self.assertEqual(
            response["autocaptureExceptions"],
            {"endpoint": "/e/"},
        )
        self.assertEqual(response["featureFlags"], {})

    def test_decide_with_json_and_numeric_distinct_ids(self, *args):
        self.client.logout()
        Person.objects.create(
            team=self.team,
            distinct_ids=[
                "a",
                "{'id': 33040, 'shopify_domain': 'xxx.myshopify.com', 'shopify_token': 'shpat_xxxx', 'created_at': '2023-04-17T08:55:34.624Z', 'updated_at': '2023-04-21T08:43:34.479'}",
                "{'x': 'y'}",
                '{"x": "z"}',
            ],
            properties={"email": "tim@posthog.com", "realm": "cloud"},
        )
        FeatureFlag.objects.create(
            team=self.team,
            filters={"groups": [{"rollout_percentage": 100}]},
            name="This is a group-based flag",
            key="random-flag",
            created_by=self.user,
        )
        FeatureFlag.objects.create(
            team=self.team,
            filters={"properties": [{"key": "email", "value": "tim@posthog.com", "type": "person"}]},
            rollout_percentage=100,
            name="Filter by property",
            key="filer-by-property",
            created_by=self.user,
        )

        self._post_decide(api_version=2, distinct_id="a")

        # caching flag definitions mean fewer queries
        response = self._post_decide(api_version=2, distinct_id=12345, assert_num_queries=4)
        self.assertEqual(response.json()["featureFlags"], {"random-flag": True})

        response = self._post_decide(
            api_version=2,
            distinct_id={
                "id": 33040,
                "shopify_domain": "xxx.myshopify.com",
                "shopify_token": "shpat_xxxx",
                "created_at": "2023-04-17T08:55:34.624Z",
                "updated_at": "2023-04-21T08:43:34.479",
            },
            assert_num_queries=4,
        )
        self.assertEqual(
            response.json()["featureFlags"],
            {"random-flag": True, "filer-by-property": True},
        )

        response = self._post_decide(
            api_version=2,
            distinct_id="{'id': 33040, 'shopify_domain': 'xxx.myshopify.com', 'shopify_token': 'shpat_xxxx', 'created_at': '2023-04-17T08:55:34.624Z', 'updated_at': '2023-04-21T08:43:34.479'",
            assert_num_queries=4,
        )
        self.assertEqual(response.json()["featureFlags"], {"random-flag": True})

        response = self._post_decide(api_version=2, distinct_id={"x": "y"}, assert_num_queries=4)
        self.assertEqual(
            response.json()["featureFlags"],
            {"random-flag": True, "filer-by-property": True},
        )

        response = self._post_decide(api_version=2, distinct_id={"x": "z"}, assert_num_queries=4)
        self.assertEqual(response.json()["featureFlags"], {"random-flag": True})
        # need to pass in exact string to get the property flag

    def test_rate_limits(self, *args):
        with self.settings(
            DECIDE_RATE_LIMIT_ENABLED="y",
            DECIDE_BUCKET_REPLENISH_RATE=0.1,
            DECIDE_BUCKET_CAPACITY=3,
        ):
            self.client.logout()
            Person.objects.create(
                team=self.team,
                distinct_ids=["example_id"],
                properties={"email": "tim@posthog.com"},
            )
            FeatureFlag.objects.create(
                team=self.team,
                rollout_percentage=50,
                name="Beta feature",
                key="beta-feature",
                created_by=self.user,
            )
            FeatureFlag.objects.create(
                team=self.team,
                filters={"groups": [{"properties": [], "rollout_percentage": None}]},
                name="This is a feature flag with default params, no filters.",
                key="default-flag",
                created_by=self.user,
            )  # Should be enabled for everyone

            for i in range(3):
                response = self._post_decide(api_version=i + 1)
                self.assertEqual(response.status_code, 200)

            response = self._post_decide(api_version=2)
            self.assertEqual(response.status_code, 429)
            self.assertEqual(
                response.json(),
                {
                    "type": "validation_error",
                    "code": "rate_limit_exceeded",
                    "detail": "Rate limit exceeded ",
                    "attr": None,
                },
            )

    def test_rate_limits_replenish_over_time(self, *args):
        with self.settings(
            DECIDE_RATE_LIMIT_ENABLED="y",
            DECIDE_BUCKET_REPLENISH_RATE=1,
            DECIDE_BUCKET_CAPACITY=1,
        ):
            self.client.logout()
            Person.objects.create(
                team=self.team,
                distinct_ids=["example_id"],
                properties={"email": "tim@posthog.com"},
            )
            FeatureFlag.objects.create(
                team=self.team,
                rollout_percentage=50,
                name="Beta feature",
                key="beta-feature",
                created_by=self.user,
            )
            FeatureFlag.objects.create(
                team=self.team,
                filters={"groups": [{"properties": [], "rollout_percentage": None}]},
                name="This is a feature flag with default params, no filters.",
                key="default-flag",
                created_by=self.user,
            )  # Should be enabled for everyone

            response = self._post_decide(api_version=3)
            self.assertEqual(response.status_code, 200)

            response = self._post_decide(api_version=3)
            self.assertEqual(response.status_code, 429)

            # wait for bucket to replenish
            time.sleep(1)

            response = self._post_decide(api_version=2)
            self.assertEqual(response.status_code, 200)

            response = self._post_decide(api_version=3)
            self.assertEqual(response.status_code, 429)

    def test_rate_limits_work_with_invalid_tokens(self, *args):
        self.client.logout()
        with self.settings(
            DECIDE_RATE_LIMIT_ENABLED="y",
            DECIDE_BUCKET_REPLENISH_RATE=0.01,
            DECIDE_BUCKET_CAPACITY=3,
        ):
            for _ in range(3):
                response = self._post_decide(api_version=3, data={"token": "aloha?", "distinct_id": "123"})
                self.assertEqual(response.status_code, 401)

            response = self._post_decide(api_version=3, data={"token": "aloha?", "distinct_id": "123"})
            self.assertEqual(response.status_code, 429)
            self.assertEqual(
                response.json(),
                {
                    "type": "validation_error",
                    "code": "rate_limit_exceeded",
                    "detail": "Rate limit exceeded ",
                    "attr": None,
                },
            )

    def test_rate_limits_work_with_missing_tokens(self, *args):
        self.client.logout()
        with self.settings(
            DECIDE_RATE_LIMIT_ENABLED="y",
            DECIDE_BUCKET_REPLENISH_RATE=0.1,
            DECIDE_BUCKET_CAPACITY=3,
        ):
            for _ in range(3):
                response = self._post_decide(api_version=3, data={"distinct_id": "123"})
                self.assertEqual(response.status_code, 401)

            response = self._post_decide(api_version=3, data={"distinct_id": "123"})
            self.assertEqual(response.status_code, 429)
            self.assertEqual(
                response.json(),
                {
                    "type": "validation_error",
                    "code": "rate_limit_exceeded",
                    "detail": "Rate limit exceeded ",
                    "attr": None,
                },
            )

    def test_rate_limits_work_with_malformed_request(self, *args):
        self.client.logout()
        with self.settings(
            DECIDE_RATE_LIMIT_ENABLED="y",
            DECIDE_BUCKET_REPLENISH_RATE=0.1,
            DECIDE_BUCKET_CAPACITY=4,
        ):

            def invalid_request():
                return self.client.post("/decide/", {"data": "1==1"}, HTTP_ORIGIN="http://127.0.0.1:8000")

            for _ in range(4):
                response = invalid_request()
                self.assertEqual(response.status_code, 400)

            response = invalid_request()
            self.assertEqual(response.status_code, 429)
            self.assertEqual(
                response.json(),
                {
                    "type": "validation_error",
                    "code": "rate_limit_exceeded",
                    "detail": "Rate limit exceeded ",
                    "attr": None,
                },
            )

    def test_rate_limits_dont_apply_when_disabled(self, *args):
        with self.settings(DECIDE_RATE_LIMIT_ENABLED="n"):
            self.client.logout()

            for _ in range(3):
                response = self._post_decide(api_version=3)
                self.assertEqual(response.status_code, 200)

            response = self._post_decide(api_version=2)
            self.assertEqual(response.status_code, 200)

    def test_rate_limits_dont_mix_teams(self, *args):
        new_token = "bazinga"
        Team.objects.create(
            organization=self.organization,
            api_token=new_token,
            test_account_filters=[
                {
                    "key": "email",
                    "value": "@posthog.com",
                    "operator": "not_icontains",
                    "type": "person",
                }
            ],
        )
        self.client.logout()
        with self.settings(
            DECIDE_RATE_LIMIT_ENABLED="y",
            DECIDE_BUCKET_REPLENISH_RATE=0.1,
            DECIDE_BUCKET_CAPACITY=3,
        ):
            for _ in range(3):
                response = self._post_decide(api_version=3)
                self.assertEqual(response.status_code, 200)

            response = self._post_decide(api_version=2)
            self.assertEqual(response.status_code, 429)

            # other team is fine
            for _ in range(3):
                response = self._post_decide(api_version=3, data={"token": new_token, "distinct_id": "123"})
                self.assertEqual(response.status_code, 200)

            response = self._post_decide(api_version=3, data={"token": new_token, "distinct_id": "other id"})
            self.assertEqual(response.status_code, 429)

    @patch("ee.billing.quota_limiting.list_limited_team_attributes")
    def test_quota_limited_recordings_disabled(self, _fake_token_limiting, *args):
        from ee.billing.quota_limiting import QuotaResource

        with self.settings(DECIDE_SESSION_REPLAY_QUOTA_CHECK=True):

            def fake_limiter(*args, **kwargs):
                return [self.team.api_token] if args[0] == QuotaResource.RECORDINGS else []

            _fake_token_limiting.side_effect = fake_limiter

            self._update_team(
                {
                    "session_recording_opt_in": True,
                }
            )

            response = self._post_decide().json()
            assert response["sessionRecording"] is False
            assert response["quotaLimited"] == ["recordings"]

    @patch("ee.billing.quota_limiting.list_limited_team_attributes")
    def test_quota_limited_recordings_other_token(self, _fake_token_limiting, *args):
        from ee.billing.quota_limiting import QuotaResource

        with self.settings(DECIDE_SESSION_REPLAY_QUOTA_CHECK=True):

            def fake_limiter(*args, **kwargs):
                return [self.team.api_token + "a"] if args[0] == QuotaResource.RECORDINGS else []

            _fake_token_limiting.side_effect = fake_limiter

            self._update_team(
                {
                    "session_recording_opt_in": True,
                }
            )

            response = self._post_decide().json()
            assert response["sessionRecording"] is not False
            assert not response.get("quotaLimited")

    @patch("posthog.models.feature_flag.flag_analytics.CACHE_BUCKET_SIZE", 10)
    def test_decide_analytics_only_fires_when_enabled(self, *args):
        FeatureFlag.objects.create(
            team=self.team,
            rollout_percentage=50,
            name="Beta feature",
            key="beta-feature",
            created_by=self.user,
        )
        self.client.logout()
        with self.settings(DECIDE_BILLING_SAMPLING_RATE=0):
            response = self._post_decide(api_version=3)
            self.assertEqual(response.status_code, 200)

            client = redis.get_client()
            # check that no increments made it to redis
            self.assertEqual(client.hgetall(f"posthog:decide_requests:{self.team.pk}"), {})

        with self.settings(DECIDE_BILLING_SAMPLING_RATE=1), freeze_time("2022-05-07 12:23:07"):
            response = self._post_decide(api_version=3)
            self.assertEqual(response.status_code, 200)

            client = redis.get_client()
            # check that single increment made it to redis
            self.assertEqual(
                client.hgetall(f"posthog:decide_requests:{self.team.pk}"),
                {b"165192618": b"1"},
            )

    @patch("posthog.models.feature_flag.flag_analytics.CACHE_BUCKET_SIZE", 10)
    def test_decide_analytics_samples_appropriately(self, *args):
        random.seed(67890)
        FeatureFlag.objects.create(
            team=self.team,
            rollout_percentage=50,
            name="Beta feature",
            key="beta-feature",
            created_by=self.user,
        )
        self.client.logout()
        with self.settings(DECIDE_BILLING_SAMPLING_RATE=0.5), freeze_time("2022-05-07 12:23:07"):
            for _ in range(5):
                # given the seed, 2 out of 5 are sampled
                response = self._post_decide(api_version=3)
                self.assertEqual(response.status_code, 200)

            client = redis.get_client()
            # check that no increments made it to redis
            self.assertEqual(
                client.hgetall(f"posthog:decide_requests:{self.team.pk}"),
                {b"165192618": b"4"},
            )

    @patch("posthog.models.feature_flag.flag_analytics.CACHE_BUCKET_SIZE", 10)
    def test_decide_analytics_samples_appropriately_with_small_sample_rate(self, *args):
        random.seed(12345)
        FeatureFlag.objects.create(
            team=self.team,
            rollout_percentage=50,
            name="Beta feature",
            key="beta-feature",
            created_by=self.user,
        )
        self.client.logout()
        with self.settings(DECIDE_BILLING_SAMPLING_RATE=0.02), freeze_time("2022-05-07 12:23:07"):
            for _ in range(5):
                # given the seed, 1 out of 5 are sampled
                response = self._post_decide(api_version=3)
                self.assertEqual(response.status_code, 200)

            client = redis.get_client()
            # check that no increments made it to redis
            self.assertEqual(
                client.hgetall(f"posthog:decide_requests:{self.team.pk}"),
                {b"165192618": b"50"},
            )

    @patch("posthog.models.feature_flag.flag_analytics.CACHE_BUCKET_SIZE", 10)
    def test_decide_analytics_samples_dont_break_with_zero_sampling(self, *args):
        random.seed(12345)
        FeatureFlag.objects.create(
            team=self.team,
            rollout_percentage=50,
            name="Beta feature",
            key="beta-feature",
            created_by=self.user,
        )
        self.client.logout()
        with self.settings(DECIDE_BILLING_SAMPLING_RATE=0), freeze_time("2022-05-07 12:23:07"):
            for _ in range(5):
                # 0 out of 5 are sampled
                response = self._post_decide(api_version=3)
                self.assertEqual(response.status_code, 200)

            client = redis.get_client()
            # check that no increments made it to redis
            self.assertEqual(client.hgetall(f"posthog:decide_requests:{self.team.pk}"), {})

    @patch("posthog.models.feature_flag.flag_analytics.CACHE_BUCKET_SIZE", 10)
    def test_decide_analytics_only_fires_with_non_survey_targeting_flags(self, *args):
        ff = FeatureFlag.objects.create(
            team=self.team,
            rollout_percentage=50,
            name="Beta feature",
            key="beta-feature",
            created_by=self.user,
        )
        # use a non-csrf client to make requests
        req_client = Client()
        req_client.force_login(self.user)
        response = req_client.post(
            f"/api/projects/{self.team.id}/surveys/",
            data={
                "name": "Notebooks power users survey",
                "type": "popover",
                "questions": [
                    {
                        "type": "open",
                        "question": "What would you want to improve from notebooks?",
                    }
                ],
                "linked_flag_id": ff.id,
                "targeting_flag_filters": {
                    "groups": [
                        {
                            "variant": None,
                            "rollout_percentage": None,
                            "properties": [
                                {
                                    "key": "billing_plan",
                                    "value": ["cloud"],
                                    "operator": "exact",
                                    "type": "person",
                                }
                            ],
                        }
                    ]
                },
                "conditions": {"url": "https://app.posthog.com/notebooks"},
            },
            format="json",
            content_type="application/json",
        )

        response_data = response.json()
        assert response.status_code == status.HTTP_201_CREATED, response_data
        req_client.logout()
        self.client.logout()

        with self.settings(DECIDE_BILLING_SAMPLING_RATE=1), freeze_time("2022-05-07 12:23:07"):
            response = self._post_decide(api_version=3)
            self.assertEqual(response.status_code, 200)

            client = redis.get_client()
            # check that single increment made it to redis
            self.assertEqual(
                client.hgetall(f"posthog:decide_requests:{self.team.pk}"),
                {b"165192618": b"1"},
            )

    @patch("posthog.models.feature_flag.flag_analytics.CACHE_BUCKET_SIZE", 10)
    def test_decide_analytics_does_not_fire_for_survey_targeting_flags(self, *args):
        FeatureFlag.objects.create(
            team=self.team,
            rollout_percentage=50,
            name="Beta feature",
            key="survey-targeting-random",
            created_by=self.user,
        )
        # use a non-csrf client to make requests
        req_client = Client()
        req_client.force_login(self.user)
        response = req_client.post(
            f"/api/projects/{self.team.id}/surveys/",
            data={
                "name": "Notebooks power users survey",
                "type": "popover",
                "questions": [
                    {
                        "type": "open",
                        "question": "What would you want to improve from notebooks?",
                    }
                ],
                "targeting_flag_filters": {
                    "groups": [
                        {
                            "variant": None,
                            "rollout_percentage": None,
                            "properties": [
                                {
                                    "key": "billing_plan",
                                    "value": ["cloud"],
                                    "operator": "exact",
                                    "type": "person",
                                }
                            ],
                        }
                    ]
                },
                "conditions": {"url": "https://app.posthog.com/notebooks"},
            },
            format="json",
            content_type="application/json",
        )

        response_data = response.json()
        assert response.status_code == status.HTTP_201_CREATED, response_data
        req_client.logout()
        self.client.logout()

        with self.settings(DECIDE_BILLING_SAMPLING_RATE=1), freeze_time("2022-05-07 12:23:07"):
            response = self._post_decide(api_version=3)
            self.assertEqual(response.status_code, 200)

            client = redis.get_client()
            # check that single increment made it to redis
            self.assertEqual(client.hgetall(f"posthog:decide_requests:{self.team.pk}"), {})

    @patch("posthog.models.feature_flag.flag_analytics.CACHE_BUCKET_SIZE", 10)
    def test_decide_new_capture_activation(self, *args):
        self.client.logout()
        response = self._post_decide(api_version=3)
        self.assertEqual(response.status_code, 200)
        self.assertTrue("analytics" in response.json())
        self.assertEqual(response.json()["analytics"]["endpoint"], "/i/v0/e/")

        with self.settings(NEW_ANALYTICS_CAPTURE_EXCLUDED_TEAM_IDS={str(self.team.id)}):
            response = self._post_decide(api_version=3)
            self.assertEqual(response.status_code, 200)
            self.assertFalse("analytics" in response.json())

    def test_decide_element_chain_as_string(self, *args):
        self.client.logout()
        with self.settings(
            ELEMENT_CHAIN_AS_STRING_TEAMS={str(self.team.id)}, ELEMENT_CHAIN_AS_STRING_EXCLUDED_TEAMS={"0"}
        ):
            response = self._post_decide(api_version=3)
            self.assertEqual(response.status_code, 200)
            self.assertTrue("elementsChainAsString" in response.json())
            self.assertTrue(response.json()["elementsChainAsString"])

        with self.settings(
            ELEMENT_CHAIN_AS_STRING_TEAMS={str(self.team.id)},
            ELEMENT_CHAIN_AS_STRING_EXCLUDED_TEAMS={str(self.team.id)},
        ):
            response = self._post_decide(api_version=3)
            self.assertEqual(response.status_code, 200)
            self.assertFalse("elementsChainAsString" in response.json())

    def test_decide_default_identified_only(self, *args):
        self.client.logout()
        response = self._post_decide(api_version=3)
        self.assertEqual(response.status_code, 200)
        self.assertTrue("defaultIdentifiedOnly" in response.json())
        self.assertTrue(response.json()["defaultIdentifiedOnly"])

    @patch("ee.billing.quota_limiting.list_limited_team_attributes")
    def test_decide_return_empty_objects_for_all_feature_flag_related_fields_when_quota_limited(
        self, _fake_token_limiting, *args
    ):
        from ee.billing.quota_limiting import QuotaResource

        with self.settings(DECIDE_FEATURE_FLAG_QUOTA_CHECK=True):

            def fake_limiter(*args, **kwargs):
                return [self.team.api_token] if args[0] == QuotaResource.FEATURE_FLAG_REQUESTS else []

            _fake_token_limiting.side_effect = fake_limiter

            response = self._post_decide().json()
            assert response["featureFlags"] == {}
            assert response["featureFlagPayloads"] == {}
            assert response["errorsWhileComputingFlags"] is False
            assert "feature_flags" in response["quotaLimited"]

    @patch("ee.billing.quota_limiting.list_limited_team_attributes")
    def test_feature_flags_are_empty_list_when_not_quota_limited(self, _fake_token_limiting, *args):
        from ee.billing.quota_limiting import QuotaResource

        with self.settings(DECIDE_FEATURE_FLAG_QUOTA_CHECK=True):

            def fake_limiter(*args, **kwargs):
                return [self.team.api_token + "a"] if args[0] == QuotaResource.FEATURE_FLAG_REQUESTS else []

            _fake_token_limiting.side_effect = fake_limiter

            response = self._post_decide().json()
            assert isinstance(response["featureFlags"], list)
            assert "feature_flags" not in response.get("quotaLimited", [])

    def test_decide_with_flag_keys_param(self, *args):
        self.team.app_urls = ["https://example.com"]
        self.team.save()
        self.client.logout()

        Person.objects.create(
            team=self.team,
            distinct_ids=["example_id"],
            properties={"email": "tim@posthog.com"},
        )

        # Create three different feature flags
        FeatureFlag.objects.create(
            team=self.team,
            rollout_percentage=100,
            name="Flag 1",
            key="flag-1",
            created_by=self.user,
        )

        FeatureFlag.objects.create(
            team=self.team,
            rollout_percentage=100,
            name="Flag 2",
            key="flag-2",
            created_by=self.user,
        )

        FeatureFlag.objects.create(
            team=self.team,
            rollout_percentage=100,
            name="Flag 3",
            key="flag-3",
            created_by=self.user,
        )

        # Make a decide request with only flag-1 and flag-3 keys
        response = self._post_decide(
            api_version=3,
<<<<<<< HEAD
            data={"token": self.team.api_token, "distinct_id": "example_id", "flag_keys": ["flag-1", "flag-3"]},
=======
            data={
                "token": self.team.api_token,
                "distinct_id": "example_id",
                "flag_keys_to_evaluate": ["flag-1", "flag-3"],
            },
>>>>>>> 9e4c84db
        )

        self.assertEqual(response.status_code, status.HTTP_200_OK)

        # Verify only the requested flags are returned
        response_data = response.json()
        self.assertEqual(response_data["featureFlags"], {"flag-1": True, "flag-3": True})

        # Verify flag-2 is not in the response
        self.assertNotIn("flag-2", response_data["featureFlags"])


class TestDecideRemoteConfig(TestDecide):
    use_remote_config = True

    def test_definitely_loads_via_remote_config(self, *args):
        # NOTE: This is a sanity check test that we aren't just using the old decide logic

        with patch.object(
            RemoteConfig, "get_config_via_token", wraps=RemoteConfig.get_config_via_token
        ) as wrapped_get_config_via_token:
            response = self._post_decide(api_version=3)
            wrapped_get_config_via_token.assert_called_once()

        # NOTE: If this changes it indicates something is wrong as we should keep this exact format
        # for backwards compatibility
        assert response.json() == snapshot(
            {
                "supportedCompression": ["gzip", "gzip-js"],
                "captureDeadClicks": False,
                "capturePerformance": {"network_timing": True, "web_vitals": False, "web_vitals_allowed_metrics": None},
                "autocapture_opt_out": False,
                "autocaptureExceptions": False,
                "analytics": {"endpoint": "/i/v0/e/"},
                "elementsChainAsString": True,
                "sessionRecording": False,
                "heatmaps": False,
                "surveys": False,
                "defaultIdentifiedOnly": True,
                "siteApps": [],
                "isAuthenticated": False,
                "toolbarParams": {},
                "config": {"enable_collect_everything": True},
                "featureFlags": {},
                "errorsWhileComputingFlags": False,
                "featureFlagPayloads": {},
            }
        )


class TestDatabaseCheckForDecide(BaseTest, QueryMatchingTest):
    """
    Tests that the database check for decide works as expected.
    Does not patch it.
    """

    def setUp(self, *args):
        cache.clear()

        postgres_healthcheck.cache_clear()
        super().setUp(*args)
        # it is really important to know that /decide is CSRF exempt. Enforce checking in the client
        self.client = Client(enforce_csrf_checks=True)
        self.client.force_login(self.user)

    def _dict_to_b64(self, data: dict) -> str:
        return base64.b64encode(json.dumps(data).encode("utf-8")).decode("utf-8")

    def _post_decide(
        self,
        data=None,
        origin="http://127.0.0.1:8000",
        api_version=1,
        distinct_id="example_id",
        groups=None,
        geoip_disable=False,
        ip="127.0.0.1",
    ):
        if groups is None:
            groups = {}
        return self.client.post(
            f"/decide/?v={api_version}",
            {
                "data": self._dict_to_b64(
                    data
                    or {
                        "token": self.team.api_token,
                        "distinct_id": distinct_id,
                        "groups": groups,
                        "geoip_disable": geoip_disable,
                    },
                )
            },
            HTTP_ORIGIN=origin,
            REMOTE_ADDR=ip,
        )

    def _update_team(self, data):
        # use a non-csrf client to make requests
        client = Client()
        client.force_login(self.user)

        response = client.patch("/api/environments/@current/", data, content_type="application/json")
        self.assertEqual(response.status_code, status.HTTP_200_OK)

        client.logout()

    def test_database_check_doesnt_interfere_with_regular_computation(self, *args):
        self.client.logout()
        Person.objects.create(
            team=self.team,
            distinct_ids=[
                "a",
                "{'id': 33040, 'shopify_domain': 'xxx.myshopify.com', 'shopify_token': 'shpat_xxxx', 'created_at': '2023-04-17T08:55:34.624Z', 'updated_at': '2023-04-21T08:43:34.479'}",
                "{'x': 'y'}",
                '{"x": "z"}',
            ],
            properties={"email": "tim@posthog.com", "realm": "cloud"},
        )
        FeatureFlag.objects.create(
            team=self.team,
            filters={"groups": [{"rollout_percentage": 100}]},
            name="This is a group-based flag",
            key="random-flag",
            created_by=self.user,
        )
        FeatureFlag.objects.create(
            team=self.team,
            filters={"properties": [{"key": "email", "value": "tim@posthog.com", "type": "person"}]},
            rollout_percentage=100,
            name="Filter by property",
            key="filer-by-property",
            created_by=self.user,
        )

        with freeze_time("2022-05-07 12:23:07"):
            # one extra query to select 1 to check db is alive
            # one extra query to select team because not in cache
            with self.assertNumQueries(6):
                response = self._post_decide(api_version=3, distinct_id=12345)
                self.assertEqual(
                    response.json()["featureFlags"],
                    {"random-flag": True, "filer-by-property": False},
                )

            with self.assertNumQueries(4):
                response = self._post_decide(
                    api_version=3,
                    distinct_id={
                        "id": 33040,
                        "shopify_domain": "xxx.myshopify.com",
                        "shopify_token": "shpat_xxxx",
                        "created_at": "2023-04-17T08:55:34.624Z",
                        "updated_at": "2023-04-21T08:43:34.479",
                    },
                )
                self.assertEqual(
                    response.json()["featureFlags"],
                    {"random-flag": True, "filer-by-property": True},
                )

    def test_decide_doesnt_error_out_when_database_is_down_and_database_check_isnt_cached(self, *args):
        ALL_TEAM_PARAMS_FOR_DECIDE = {
            "session_recording_opt_in": True,
            "session_recording_sample_rate": 0.4,
            "capture_console_log_opt_in": True,
            "inject_web_apps": True,
            "recording_domains": ["https://*.example.com"],
            "capture_performance_opt_in": True,
        }
        self._update_team(ALL_TEAM_PARAMS_FOR_DECIDE)
        FeatureFlag.objects.create(
            team=self.team,
            filters={"properties": [{"key": "email", "value": "tim@posthog.com", "type": "person"}]},
            rollout_percentage=100,
            name="Filter by property",
            key="filer-by-property",
            created_by=self.user,
        )
        FeatureFlag.objects.create(
            team=self.team,
            filters={"properties": []},
            rollout_percentage=100,
            name="Filter by property",
            key="no-props",
            created_by=self.user,
        )
        # populate redis caches
        self._post_decide(api_version=3, origin="https://random.example.com")

        # remove database check cache values
        postgres_healthcheck.cache_clear()

        with (
            connection.execute_wrapper(QueryTimeoutWrapper()),
            snapshot_postgres_queries_context(self),
            self.assertNumQueries(1),
        ):
            response = self._post_decide(api_version=3, origin="https://random.example.com").json()
            response = self._post_decide(api_version=3, origin="https://random.example.com").json()
            response = self._post_decide(api_version=3, origin="https://random.example.com").json()

            self.assertEqual(
                response["sessionRecording"],
                make_session_recording_decide_response(
                    {
                        "sampleRate": "0.40",
                    }
                ),
            )
            self.assertEqual(response["supportedCompression"], ["gzip", "gzip-js"])
            self.assertEqual(response["siteApps"], [])
            self.assertEqual(
                response["capturePerformance"],
                {"network_timing": True, "web_vitals": False, "web_vitals_allowed_metrics": None},
            )
            self.assertEqual(response["featureFlags"], {"no-props": True})
            self.assertEqual(response["errorsWhileComputingFlags"], True)


@pytest.mark.skipif(
    "decide" not in settings.READ_REPLICA_OPT_IN,
    reason="This test requires READ_REPLICA_OPT_IN=decide",
)
class TestDecideUsesReadReplica(TransactionTestCase):
    """
    A cheat sheet for creating a READ-ONLY fake replica when local testing:

    docker compose -f docker-compose.dev.yml exec db bash
    psql -U posthog
    CREATE USER posthog2 WITH PASSWORD 'posthog';
    # this user will be the one used to connect to the replica^^

    # switch to the db on which you want to give permissions
    \c test_posthog
    GRANT SELECT ON ALL TABLES IN SCHEMA public TO posthog2;
    ALTER DEFAULT PRIVILEGES IN SCHEMA public GRANT SELECT ON TABLES TO posthog2;

    then run this test:

    POSTHOG_DB_NAME='posthog' READ_REPLICA_OPT_IN='decide,PersonalAPIKey,local_evaluation' POSTHOG_POSTGRES_READ_HOST='localhost'  POSTHOG_DB_PASSWORD='posthog' POSTHOG_DB_USER='posthog'  ./bin/tests posthog/api/test/test_decide.py::TestDecideUsesReadReplica

    or run locally with the same env vars.
    For local run, also change postgres_config in data_stores.py so you can have a different user for the read replica.

    POSTHOG_DB_NAME='posthog' READ_REPLICA_OPT_IN='decide' POSTHOG_POSTGRES_READ_HOST='localhost'  POSTHOG_DB_PASSWORD='posthog' POSTHOG_DB_USER='posthog' POSTHOG_DB_PASSWORD_READ_REPLICA='password' POSTHOG_DB_USER_READ_REPLICA='posthog2' ./bin/start

    This test suite aims to be comprehensive, covering all decide code paths so we can catch if something is hitting the main db
    when it shouldn't be.
    """  # noqa: W605

    databases = {"default", "replica"}

    def setup_user_and_team_in_db(self, dbname: str = "default"):
        organization = Organization.objects.db_manager(dbname).create(
            name="Org 1", slug=f"org-{dbname}-{random.randint(1, 1000000)}"
        )
        team = Team.objects.db_manager(dbname).create(organization=organization, name="Team 1 org 1")
        user = User.objects.db_manager(dbname).create(
            email=f"test-{random.randint(1, 100000)}@posthog.com",
            password="password",
            first_name="first_name",
            current_team=team,
            current_organization=organization,
        )
        OrganizationMembership.objects.db_manager(dbname).create(
            user=user,
            organization=organization,
            level=OrganizationMembership.Level.OWNER,
        )

        return organization, team, user

    def setup_flags_in_db(self, dbname, team, user, flags, persons):
        created_flags = []
        created_persons = []
        for flag in flags:
            f = FeatureFlag.objects.db_manager(dbname).create(
                team=team,
                rollout_percentage=flag.get("rollout_percentage") or None,
                filters=flag.get("filters") or {},
                name=flag["name"],
                key=flag["key"],
                ensure_experience_continuity=flag.get("ensure_experience_continuity") or False,
                created_by=user,
            )
            created_flags.append(f)
        for person in persons:
            p = Person.objects.db_manager(dbname).create(
                team=team,
                properties=person["properties"],
            )
            created_persons.append(p)
            for distinct_id in person["distinct_ids"]:
                PersonDistinctId.objects.db_manager(dbname).create(person=p, distinct_id=distinct_id, team=team)

        return created_flags, created_persons

    def setUp(self):
        cache.clear()
        super().setUp()

        # it is really important to know that /decide is CSRF exempt. Enforce checking in the client
        self.client = Client(enforce_csrf_checks=True)

    def _dict_to_b64(self, data: dict) -> str:
        return base64.b64encode(json.dumps(data).encode("utf-8")).decode("utf-8")

    def _post_decide(
        self,
        data=None,
        origin="http://127.0.0.1:8000",
        api_version=3,
        distinct_id="example_id",
        groups=None,
        person_props=None,
        geoip_disable=False,
        ip="127.0.0.1",
    ):
        if person_props is None:
            person_props = {}
        if groups is None:
            groups = {}
        return self.client.post(
            f"/decide/?v={api_version}",
            {
                "data": self._dict_to_b64(
                    data
                    or {
                        "token": self.team.api_token,
                        "distinct_id": distinct_id,
                        "groups": groups,
                        "geoip_disable": geoip_disable,
                        "person_properties": person_props,
                    },
                )
            },
            HTTP_ORIGIN=origin,
            REMOTE_ADDR=ip,
        )

    def test_healthcheck_uses_read_replica(self):
        org, team, user = self.setup_user_and_team_in_db("replica")
        self.organization, self.team, self.user = org, team, user
        # this create fills up team cache^

        with (
            freeze_time("2021-01-01T00:00:00Z"),
            self.assertNumQueries(1, using="replica"),
            self.assertNumQueries(1, using="default"),
        ):
            response = self._post_decide()
            # Replica queries:
            # E   1. SELECT 1
            # Main DB queries:
            # E   1. SELECT "posthog_featureflag"."id", -- fill up feature flags cache

            self.assertEqual(response.status_code, status.HTTP_200_OK)
            self.assertEqual({}, response.json()["featureFlags"])

    @patch(
        "posthog.models.feature_flag.flag_matching.postgres_healthcheck.is_connected",
        return_value=True,
    )
    def test_decide_uses_read_replica(self, mock_is_connected):
        org, team, user = self.setup_user_and_team_in_db("default")
        self.organization, self.team, self.user = org, team, user

        persons = [{"distinct_ids": ["example_id"], "properties": {"email": "tim@posthog.com"}}]
        flags = [
            {
                "rollout_percentage": 50,
                "name": "Beta feature",
                "key": "beta-feature",
            },
            {
                "filters": {"groups": [{"properties": [], "rollout_percentage": None}]},
                "name": "This is a feature flag with default params, no filters.",
                "key": "default-no-prop-flag",
            },  # Should be enabled for everyone
            {
                "filters": {
                    "groups": [
                        {
                            "properties": [
                                {
                                    "key": "email",
                                    "value": "posthog",
                                    "operator": "icontains",
                                    "type": "person",
                                }
                            ],
                            "rollout_percentage": None,
                        }
                    ]
                },
                "name": "This is a feature flag with default params, no filters.",
                "key": "default-flag",
            },
        ]
        self.setup_flags_in_db("default", team, user, flags, persons)

        # make sure we have the flags in cache
        response = self._post_decide(api_version=3)

        with self.assertNumQueries(4, using="replica"), self.assertNumQueries(0, using="default"):
            response = self._post_decide(api_version=3)
            # Replica queries:
            # E   1. SET LOCAL statement_timeout = 600
            # E   2. SELECT (true) AS "flag_41_condition_0", (true) AS "flag_42_condition_0" -- i.e. flag selection

            self.assertEqual(response.status_code, status.HTTP_200_OK)
            self.assertEqual(
                response.json()["featureFlags"],
                {
                    "default-flag": True,
                    "default-no-prop-flag": True,
                    "beta-feature": True,
                },
            )

        # same query with property overrides, shouldn't go to db
        with self.assertNumQueries(0, using="replica"), self.assertNumQueries(0, using="default"):
            response = self._post_decide(person_props={"email": "tom@hi.com"})
            self.assertEqual(response.status_code, status.HTTP_200_OK)
            self.assertEqual(
                response.json()["featureFlags"],
                {
                    "default-flag": False,
                    "default-no-prop-flag": True,
                    "beta-feature": True,
                },
            )

    @patch(
        "posthog.models.feature_flag.flag_matching.postgres_healthcheck.is_connected",
        return_value=True,
    )
    def test_decide_uses_read_replica_for_cohorts_based_flags(self, mock_is_connected):
        org, team, user = self.setup_user_and_team_in_db("default")
        self.organization, self.team, self.user = org, team, user

        cohort_dynamic = Cohort.objects.create(
            team=self.team,
            filters={
                "properties": {
                    "type": "OR",
                    "values": [
                        {
                            "type": "OR",
                            "values": [
                                {
                                    "key": "email",
                                    "value": "tim@posthog.com",
                                    "type": "person",
                                },
                                {
                                    "key": "email",
                                    "value": "tim3@posthog.com",
                                    "type": "person",
                                },
                            ],
                        }
                    ],
                }
            },
            name="cohort1",
        )

        cohort_static = Cohort.objects.create(
            team=self.team,
            is_static=True,
            name="cohort2",
        )

        persons = [
            {
                "distinct_ids": ["example_id"],
                "properties": {"email": "tim@posthog.com"},
            },
            {
                "distinct_ids": ["cohort_founder"],
                "properties": {"email": "tim2@posthog.com"},
            },
            {
                "distinct_ids": ["cohort_secondary"],
                "properties": {"email": "tim3@posthog.com"},
            },
        ]
        flags = [
            {
                "filters": {
                    "groups": [
                        {
                            "properties": [
                                {
                                    "key": "id",
                                    "value": cohort_static.pk,
                                    "type": "cohort",
                                }
                            ]
                        }
                    ]
                },
                "name": "This is a feature flag with default params, no filters.",
                "key": "static-flag",
            },
            {
                "filters": {
                    "groups": [
                        {
                            "properties": [
                                {
                                    "key": "id",
                                    "value": cohort_dynamic.pk,
                                    "type": "cohort",
                                }
                            ],
                            "rollout_percentage": None,
                        }
                    ]
                },
                "name": "This is a feature flag with default params, no filters.",
                "key": "dynamic-flag",
            },
            {
                "filters": {
                    "groups": [
                        {
                            "properties": [
                                {
                                    "key": "id",
                                    "value": cohort_dynamic.pk,
                                    "type": "cohort",
                                },
                                {
                                    "key": "id",
                                    "value": cohort_static.pk,
                                    "type": "cohort",
                                },
                            ],
                            "rollout_percentage": None,
                        }
                    ]
                },
                "name": "This is a feature flag with default params, no filters.",
                "key": "both-flag",
            },
            {
                "filters": {
                    "groups": [
                        {
                            "properties": [
                                {
                                    "key": "id",
                                    "value": cohort_dynamic.pk,
                                    "type": "cohort",
                                }
                            ],
                        },
                        {
                            "properties": [
                                {
                                    "key": "id",
                                    "value": cohort_static.pk,
                                    "type": "cohort",
                                }
                            ],
                        },
                    ]
                },
                "name": "This is a feature flag with default params, no filters.",
                "key": "either-flag",
            },
        ]
        self.setup_flags_in_db("default", team, user, flags, persons)

        cohort_static.insert_users_by_list(["cohort_founder", "cohort_secondary"])

        # make sure we have the flags in cache
        response = self._post_decide(api_version=3)

        with self.assertNumQueries(5, using="replica"), self.assertNumQueries(0, using="default"):
            response = self._post_decide(api_version=3, distinct_id="cohort_founder")
            # Replica queries:
            # E   1. SET LOCAL statement_timeout = 600
            # E   2. SELECT "posthog_cohort"."id", "posthog_cohort"."name", -- i.e. select all cohorts
            # E   3. SELECT EXISTS(SELECT (1) AS "a" FROM "posthog_cohortpeople" U0 WHERE (U0."cohort_id" = 28 AND U0."cohort_id" = 28 AND U0."person_id" = "posthog_person"."id") LIMIT 1) AS "flag_47_condition_0",  -- a.k.a flag selection query

            self.assertEqual(response.status_code, status.HTTP_200_OK)
            self.assertEqual(
                response.json()["featureFlags"],
                {
                    "static-flag": True,
                    "dynamic-flag": False,
                    "both-flag": False,
                    "either-flag": True,
                },
            )

        with self.assertNumQueries(5, using="replica"), self.assertNumQueries(0, using="default"):
            response = self._post_decide(api_version=3, distinct_id="example_id")
            # Replica queries:
            # E   1. SET LOCAL statement_timeout = 600
            # E   2. SELECT "posthog_cohort"."id", "posthog_cohort"."name", -- i.e. select all cohorts
            # E   3. SELECT EXISTS(SELECT (1) AS "a" FROM "posthog_cohortpeople" U0 WHERE (U0."cohort_id" = 28 AND U0."cohort_id" = 28 AND U0."person_id" = "posthog_person"."id") LIMIT 1) AS "flag_47_condition_0",  -- a.k.a flag selection query

            self.assertEqual(response.status_code, status.HTTP_200_OK)
            self.assertEqual(
                response.json()["featureFlags"],
                {
                    "static-flag": False,
                    "dynamic-flag": True,
                    "both-flag": False,
                    "either-flag": True,
                },
            )

        with self.assertNumQueries(5, using="replica"), self.assertNumQueries(0, using="default"):
            response = self._post_decide(api_version=3, distinct_id="cohort_secondary")
            # Replica queries:
            # E   1. SET LOCAL statement_timeout = 600
            # E   2. SELECT "posthog_cohort"."id", "posthog_cohort"."name", -- i.e. select all cohorts
            # E   3. SELECT EXISTS(SELECT (1) AS "a" FROM "posthog_cohortpeople" U0 WHERE (U0."cohort_id" = 28 AND U0."cohort_id" = 28 AND U0."person_id" = "posthog_person"."id") LIMIT 1) AS "flag_47_condition_0",  -- a.k.a flag selection query

            self.assertEqual(response.status_code, status.HTTP_200_OK)
            self.assertEqual(
                response.json()["featureFlags"],
                {
                    "static-flag": True,
                    "dynamic-flag": True,
                    "both-flag": True,
                    "either-flag": True,
                },
            )

    @patch(
        "posthog.models.feature_flag.flag_matching.postgres_healthcheck.is_connected",
        return_value=True,
    )
    def test_feature_flags_v3_consistent_flags(self, mock_is_connected):
        org, team, user = self.setup_user_and_team_in_db("default")
        self.organization, self.team, self.user = org, team, user

        persons = [{"distinct_ids": ["example_id"], "properties": {"email": "tim@posthog.com"}}]
        flags = [
            {
                "rollout_percentage": 30,
                "name": "Beta feature",
                "key": "beta-feature",
                "ensure_experience_continuity": True,
            },
            {
                "filters": {"groups": [{"properties": [], "rollout_percentage": None}]},
                "name": "This is a feature flag with default params, no filters.",
                "key": "default-no-prop-flag",
            },  # Should be enabled for everyone
            {
                "filters": {
                    "groups": [
                        {
                            "properties": [
                                {
                                    "key": "email",
                                    "value": "posthog",
                                    "operator": "icontains",
                                    "type": "person",
                                }
                            ],
                            "rollout_percentage": None,
                        }
                    ]
                },
                "name": "This is a feature flag with default params, no filters.",
                "key": "default-flag",
            },
            {
                "filters": {
                    "groups": [{"properties": [], "rollout_percentage": None}],
                    "multivariate": {
                        "variants": [
                            {
                                "key": "first-variant",
                                "name": "First Variant",
                                "rollout_percentage": 50,
                            },
                            {
                                "key": "second-variant",
                                "name": "Second Variant",
                                "rollout_percentage": 25,
                            },
                            {
                                "key": "third-variant",
                                "name": "Third Variant",
                                "rollout_percentage": 25,
                            },
                        ]
                    },
                },
                "name": "This is a flag with multiple variants",
                "key": "multivariate-flag",
                "ensure_experience_continuity": True,
            },
        ]
        _, created_persons = self.setup_flags_in_db("default", team, user, flags, persons)

        person = created_persons[0]

        # make sure caches are populated
        response = self._post_decide()

        with self.assertNumQueries(9, using="replica"), self.assertNumQueries(0, using="default"):
            # E   1. SET LOCAL statement_timeout = 300
            # E   2. SELECT "posthog_persondistinctid"."person_id", "posthog_persondistinctid"."distinct_id" FROM "posthog_persondistinctid"
            #           WHERE ("posthog_persondistinctid"."distinct_id" IN ('example_id') AND "posthog_persondistinctid"."team_id" = 1)
            # E   3. SELECT "posthog_featureflaghashkeyoverride"."feature_flag_key", "posthog_featureflaghashkeyoverride"."hash_key", "posthog_featureflaghashkeyoverride"."person_id" FROM "posthog_featureflaghashkeyoverride"
            #            WHERE ("posthog_featureflaghashkeyoverride"."person_id" IN (7) AND "posthog_featureflaghashkeyoverride"."team_id" = 1)

            # E   4. SET LOCAL statement_timeout = 600
            # E   5. SELECT (true) AS "flag_28_condition_0",  -- flag matching query because one flag requires properties
            response = self._post_decide(api_version=3)
            self.assertTrue(response.json()["featureFlags"]["beta-feature"])
            self.assertTrue(response.json()["featureFlags"]["default-flag"])
            self.assertEqual(
                "first-variant", response.json()["featureFlags"]["multivariate-flag"]
            )  # assigned by distinct_id hash

        # new person, merged from old distinct ID
        PersonDistinctId.objects.db_manager("default").create(person=person, distinct_id="other_id", team=self.team)
        # hash key override already exists
        FeatureFlagHashKeyOverride.objects.db_manager("default").create(
            team=self.team,
            person=person,
            hash_key="example_id",
            feature_flag_key="beta-feature",
        )
        FeatureFlagHashKeyOverride.objects.db_manager("default").create(
            team=self.team,
            person=person,
            hash_key="example_id",
            feature_flag_key="multivariate-flag",
        )

        # new request with hash key overrides but not writes should not go to main database
        with self.assertNumQueries(13, using="replica"), self.assertNumQueries(0, using="default"):
            # Replica queries:
            # E   1. SET LOCAL statement_timeout = 300
            # E   2. WITH some CTEs,
            #           SELECT key FROM posthog_featureflag WHERE team_id = 13
            # E         AND key NOT IN (SELECT feature_flag_key FROM existing_overrides)
            # E   3. SET LOCAL statement_timeout = 300
            # E   4. SELECT "posthog_persondistinctid"."person_id", "posthog_persondistinctid"."distinct_id" FROM "posthog_persondistinctid" -- a.k.a select the person ids.
            #        We select person overrides from replica DB when no inserts happened
            # E   5. SELECT "posthog_featureflaghashkeyoverride"."feature_flag_key",  - a.k.a select the flag overrides

            # E   6. SET LOCAL statement_timeout = 600
            # E   7. SELECT (true) AS "flag_28_condition_0",  -- flag matching query because one flag requires properties

            response = self._post_decide(
                api_version=3,
                data={
                    "token": self.team.api_token,
                    "distinct_id": "other_id",
                    "$anon_distinct_id": "example22_id",
                },
            )
            self.assertTrue(response.json()["featureFlags"]["beta-feature"])
            self.assertTrue(response.json()["featureFlags"]["default-flag"])
            self.assertFalse(response.json()["errorsWhileComputingFlags"])

        # now main database is down, but does not affect replica

        with (
            connections["default"].execute_wrapper(QueryTimeoutWrapper()),
            self.assertNumQueries(13, using="replica"),
            self.assertNumQueries(0, using="default"),
        ):
            # Replica queries:
            # E   1. SET LOCAL statement_timeout = 300
            # E   2. WITH some CTEs,
            #           SELECT key FROM posthog_featureflag WHERE team_id = 13
            # E         AND key NOT IN (SELECT feature_flag_key FROM existing_overrides)
            # E   3. SET LOCAL statement_timeout = 300
            # E   4. SELECT "posthog_persondistinctid"."person_id", -- i.e person from distinct ids
            # E   5. SELECT "posthog_featureflaghashkeyoverride"."feature_flag_key", -- i.e. hash key overrides (note this would've gone to main db if insert did not fail)
            # E   6. SET LOCAL statement_timeout = 600
            # E   7. SELECT (true) AS "flag_13_condition_0", (true) AS "flag_14_condition_0", -- flag matching

            response = self._post_decide(
                api_version=3,
                data={
                    "token": self.team.api_token,
                    "distinct_id": "other_id",
                    "$anon_distinct_id": "example22_id",
                },
            )
            self.assertTrue(response.json()["featureFlags"]["beta-feature"])
            self.assertTrue(response.json()["featureFlags"]["default-flag"])
            self.assertFalse(response.json()["errorsWhileComputingFlags"])

        # now replica is down, so errors computing flags should be true
        with connections["replica"].execute_wrapper(QueryTimeoutWrapper()):
            response = self._post_decide(
                api_version=3,
                data={
                    "token": self.team.api_token,
                    "distinct_id": "other_id",
                    "$anon_distinct_id": "example22_id",
                },
            )
            self.assertTrue("beta-feature" not in response.json()["featureFlags"])
            self.assertTrue("default-flag" not in response.json()["featureFlags"])
            self.assertTrue(response.json()["featureFlags"]["default-no-prop-flag"])
            self.assertTrue(response.json()["errorsWhileComputingFlags"])

    @patch(
        "posthog.models.feature_flag.flag_matching.postgres_healthcheck.is_connected",
        return_value=True,
    )
    def test_feature_flags_v3_consistent_flags_with_write_on_hash_key_overrides(self, mock_is_connected):
        org, team, user = self.setup_user_and_team_in_db("default")
        self.organization, self.team, self.user = org, team, user

        persons = [{"distinct_ids": ["example_id"], "properties": {"email": "tim@posthog.com"}}]
        flags = [
            {
                "rollout_percentage": 30,
                "name": "Beta feature",
                "key": "beta-feature",
                "ensure_experience_continuity": True,
            },
            {
                "filters": {
                    "groups": [
                        {
                            "properties": [
                                {
                                    "key": "email",
                                    "value": "posthog",
                                    "operator": "icontains",
                                    "type": "person",
                                }
                            ],
                            "rollout_percentage": None,
                        }
                    ]
                },
                "name": "This is a feature flag with default params, no filters.",
                "key": "default-flag",
            },  # Should be enabled for everyone
            {
                "filters": {
                    "groups": [{"properties": [], "rollout_percentage": None}],
                    "multivariate": {
                        "variants": [
                            {
                                "key": "first-variant",
                                "name": "First Variant",
                                "rollout_percentage": 50,
                            },
                            {
                                "key": "second-variant",
                                "name": "Second Variant",
                                "rollout_percentage": 25,
                            },
                            {
                                "key": "third-variant",
                                "name": "Third Variant",
                                "rollout_percentage": 25,
                            },
                        ]
                    },
                },
                "name": "This is a flag with multiple variants",
                "key": "multivariate-flag",
                "ensure_experience_continuity": True,
            },
        ]
        _, created_persons = self.setup_flags_in_db("default", team, user, flags, persons)

        person = created_persons[0]

        # make sure caches are populated
        response = self._post_decide(api_version=3)

        with self.assertNumQueries(9, using="replica"), self.assertNumQueries(0, using="default"):
            # E   1. SET LOCAL statement_timeout = 300
            # E   2. SELECT "posthog_persondistinctid"."person_id", "posthog_persondistinctid"."distinct_id" FROM "posthog_persondistinctid"
            #           WHERE ("posthog_persondistinctid"."distinct_id" IN ('example_id') AND "posthog_persondistinctid"."team_id" = 1)
            # E   3. SELECT "posthog_featureflaghashkeyoverride"."id", "posthog_featureflaghashkeyoverride"."team_id", -- hash key overrides

            # E   4. SET LOCAL statement_timeout = 600
            # E   5. SELECT (true) AS "flag_28_condition_0",  -- flag matching query because one flag requires properties
            response = self._post_decide(api_version=3)
            self.assertTrue(response.json()["featureFlags"]["beta-feature"])
            self.assertTrue(response.json()["featureFlags"]["default-flag"])
            self.assertEqual(
                "first-variant", response.json()["featureFlags"]["multivariate-flag"]
            )  # assigned by distinct_id hash

        # new person, merged from old distinct ID
        PersonDistinctId.objects.db_manager("default").create(person=person, distinct_id="other_id", team=self.team)

        # request with hash key overrides and _new_ writes should go to main database
        with self.assertNumQueries(8, using="replica"), self.assertNumQueries(9, using="default"):
            # Replica queries:
            # E   1. SET LOCAL statement_timeout = 300
            # E   2. WITH some CTEs,
            #           SELECT key FROM posthog_featureflag WHERE team_id = 13
            # E         AND key NOT IN (SELECT feature_flag_key FROM existing_overrides) -- checks whether we need to write
            # E   3. SET LOCAL statement_timeout = 600
            # E   4. SELECT (true) AS "flag_28_condition_0",  -- flag matching query because one flag requires properties
            # Main queries:
            # E   1. SET LOCAL statement_timeout = 300
            # E   2. (The insert hashkey overrides query)
            # E                       WITH some CTEs,
            # E                       INSERT INTO posthog_featureflaghashkeyoverride (team_id, person_id, feature_flag_key, hash_key)
            # E                           SELECT team_id, person_id, key, 'example_id'
            # E                           FROM flags_to_override, target_person_ids
            # E                           WHERE EXISTS (SELECT 1 FROM posthog_person WHERE id = person_id AND team_id = 7)
            # E                           ON CONFLICT DO NOTHING

            # E   3. SET LOCAL statement_timeout = 300
            # E   4. SELECT "posthog_persondistinctid"."person_id", "posthog_persondistinctid"."distinct_id" FROM "posthog_persondistinctid" -- a.k.a select the person for overrides.
            #        We select person overrides from main DB in this case to prevent replication lag from giving us the wrong override values.
            # E   5. SELECT "posthog_featureflaghashkeyoverride"."feature_flag_key",  -- a.k.a get hash key overrides

            response = self._post_decide(
                api_version=3,
                data={
                    "token": self.team.api_token,
                    "distinct_id": "other_id",
                    "$anon_distinct_id": "example_id",
                },
            )
            self.assertTrue(response.json()["featureFlags"]["beta-feature"])
            self.assertTrue(response.json()["featureFlags"]["default-flag"])
            self.assertFalse(response.json()["errorsWhileComputingFlags"])
            self.assertEqual(
                "first-variant", response.json()["featureFlags"]["multivariate-flag"]
            )  # assigned by distinct_id hash

    @patch(
        "posthog.models.feature_flag.flag_matching.postgres_healthcheck.is_connected",
        return_value=True,
    )
    def test_feature_flags_v2_with_groups(self, mock_is_connected):
        org, team, user = self.setup_user_and_team_in_db("replica")
        self.organization, self.team, self.user = org, team, user

        persons = [{"distinct_ids": ["example_id"], "properties": {"email": "tim@posthog.com"}}]
        flags = [
            {
                "filters": {
                    "aggregation_group_type_index": 1,
                    "groups": [{"properties": [], "rollout_percentage": None}],
                },
                "name": "This is a feature flag with default params, no filters.",
                "key": "default-no-prop-group-flag",
            },  # Should be enabled for everyone
            {
                "filters": {
                    "aggregation_group_type_index": 0,
                    "groups": [
                        {
                            "properties": [
                                {
                                    "key": "email",
                                    "value": "posthog",
                                    "operator": "icontains",
                                    "type": "group",
                                    "group_type_index": 0,
                                }
                            ],
                            "rollout_percentage": None,
                        }
                    ],
                },
                "name": "This is a group-based flag",
                "key": "groups-flag",
            },
        ]
        self.setup_flags_in_db("replica", team, user, flags, persons)

        GroupTypeMapping.objects.db_manager("replica").create(
            team=self.team, project_id=self.team.project_id, group_type="organization", group_type_index=0
        )
        GroupTypeMapping.objects.db_manager("default").create(
            team=self.team, project_id=self.team.project_id, group_type="project", group_type_index=1
        )

        Group.objects.db_manager("replica").create(
            team_id=self.team.pk,
            group_type_index=0,
            group_key="foo",
            group_properties={"email": "a@posthog.com"},
            version=0,
        )

        with self.assertNumQueries(4, using="replica"), self.assertNumQueries(0, using="default"):
            # E   1. SET LOCAL statement_timeout = 300
            # E   2. SELECT "posthog_grouptypemapping"."id", -- a.k.a. get group type mappings
            response = self._post_decide(distinct_id="example_id")
            self.assertEqual(
                response.json()["featureFlags"],
                {"default-no-prop-group-flag": False, "groups-flag": False},
            )
            self.assertFalse(response.json()["errorsWhileComputingFlags"])

        with self.assertNumQueries(9, using="replica"), self.assertNumQueries(0, using="default"):
            # E   1. SET LOCAL statement_timeout = 300
            # E   2. SELECT "posthog_grouptypemapping"."id", "posthog_grouptypemapping"."team_id", -- a.k.a get group type mappings

            # E   3. SET LOCAL statement_timeout = 600
            # E   4. SELECT (UPPER(("posthog_group"."group_properties" ->> 'email')::text) AS "flag_182_condition_0" FROM "posthog_group" -- a.k.a get group0 conditions
            # E   5. SELECT (true) AS "flag_181_condition_0" FROM "posthog_group" WHERE ("posthog_group"."team_id" = 91 -- a.k.a get group1 conditions
            response = self._post_decide(
                distinct_id="example_id",
                groups={"organization": "foo2", "project": "bar"},
            )
            self.assertEqual(
                response.json()["featureFlags"],
                {"groups-flag": False, "default-no-prop-group-flag": True},
            )
            self.assertFalse(response.json()["errorsWhileComputingFlags"])

        with self.assertNumQueries(9, using="replica"), self.assertNumQueries(0, using="default"):
            # E   2. SET LOCAL statement_timeout = 300
            # E   3. SELECT "posthog_grouptypemapping"."id", "posthog_grouptypemapping"."team_id", -- a.k.a get group type mappings

            # E   6. SET LOCAL statement_timeout = 600
            # E   7. SELECT (UPPER(("posthog_group"."group_properties" ->> 'email')::text) AS "flag_182_condition_0" FROM "posthog_group" -- a.k.a get group0 conditions
            # E   8. SELECT (true) AS "flag_181_condition_0" FROM "posthog_group" WHERE ("posthog_group"."team_id" = 91 -- a.k.a get group1 conditions
            response = self._post_decide(
                distinct_id="example_id",
                groups={"organization": "foo", "project": "bar"},
            )
            self.assertEqual(
                response.json()["featureFlags"],
                {"groups-flag": True, "default-no-prop-group-flag": True},
            )
            self.assertFalse(response.json()["errorsWhileComputingFlags"])

    @patch(
        "posthog.models.feature_flag.flag_matching.postgres_healthcheck.is_connected",
        return_value=True,
    )
    def test_site_apps_in_decide_use_replica(self, mock_is_connected):
        org, team, user = self.setup_user_and_team_in_db("default")
        self.organization, self.team, self.user = org, team, user

        plugin = Plugin.objects.create(organization=self.team.organization, name="My Plugin", plugin_type="source")
        PluginSourceFile.objects.create(
            plugin=plugin,
            filename="site.ts",
            source="export function inject (){}",
            transpiled="function inject(){}",
            status=PluginSourceFile.Status.TRANSPILED,
        )
        PluginConfig.objects.create(
            plugin=plugin,
            enabled=True,
            order=1,
            team=self.team,
            config={},
            web_token="tokentoken",
        )
        sync_team_inject_web_apps(self.team)

        # update caches
        self._post_decide(api_version=3)

        with self.assertNumQueries(4, using="replica"), self.assertNumQueries(0, using="default"):
            response = self._post_decide(api_version=3)
            self.assertEqual(response.status_code, status.HTTP_200_OK)
            injected = response.json()["siteApps"]
            self.assertEqual(len(injected), 1)

    # Adding local evaluation tests for read replica in one place for now, until we move to a separate CI flow for all read replica tests
    # since code-level overrides don't work for theses tests, as they affect the DATABASES setting
    @patch("posthog.api.feature_flag.report_user_action")
    @patch("posthog.rate_limit.is_rate_limit_enabled", return_value=True)
    def test_local_evaluation(self, mock_rate_limit, mock_capture):
        org, team, user = self.setup_user_and_team_in_db("replica")
        self.organization, self.team, self.user = org, team, user

        FeatureFlag.objects.all().delete()
        GroupTypeMapping.objects.create(
            team=self.team, project_id=self.team.project_id, group_type="organization", group_type_index=0
        )
        GroupTypeMapping.objects.create(
            team=self.team, project_id=self.team.project_id, group_type="company", group_type_index=1
        )

        client = APIClient()
        client.force_login(self.user)

        client.post(
            f"/api/projects/{self.team.id}/feature_flags/",
            {
                "name": "Alpha feature",
                "key": "alpha-feature",
                "filters": {
                    "groups": [{"rollout_percentage": 20}],
                    "multivariate": {
                        "variants": [
                            {
                                "key": "first-variant",
                                "name": "First Variant",
                                "rollout_percentage": 50,
                            },
                            {
                                "key": "second-variant",
                                "name": "Second Variant",
                                "rollout_percentage": 25,
                            },
                            {
                                "key": "third-variant",
                                "name": "Third Variant",
                                "rollout_percentage": 25,
                            },
                        ]
                    },
                },
            },
            format="json",
        )

        client.post(
            f"/api/projects/{self.team.id}/feature_flags/",
            {
                "name": "Group feature",
                "key": "group-feature",
                "filters": {
                    "aggregation_group_type_index": 0,
                    "groups": [{"rollout_percentage": 21}],
                },
            },
            format="json",
        )

        # old style feature flags
        FeatureFlag.objects.create(
            name="Beta feature",
            key="beta-feature",
            team=self.team,
            rollout_percentage=51,
            filters={"properties": [{"key": "beta-property", "value": "beta-value"}]},
            created_by=self.user,
        )
        # and inactive flag
        FeatureFlag.objects.create(
            name="Inactive feature",
            key="inactive-flag",
            team=self.team,
            active=False,
            rollout_percentage=100,
            filters={"properties": []},
            created_by=self.user,
        )

        personal_api_key = generate_random_token_personal()
        PersonalAPIKey.objects.create(label="X", user=self.user, secure_value=hash_key_value(personal_api_key))

        client.logout()
        self.client.logout()
        cache.clear()

        # `local_evaluation` is called by logged out clients!

        # missing API key
        with self.assertNumQueries(0, using="replica"), self.assertNumQueries(0, using="default"):
            response = self.client.get(f"/api/feature_flag/local_evaluation?token={self.team.api_token}")
            self.assertEqual(response.status_code, status.HTTP_401_UNAUTHORIZED)

        with self.assertNumQueries(0, using="replica"), self.assertNumQueries(0, using="default"):
            response = self.client.get(f"/api/feature_flag/local_evaluation")
            self.assertEqual(response.status_code, status.HTTP_401_UNAUTHORIZED)

        with self.assertNumQueries(3, using="replica"), self.assertNumQueries(9, using="default"):
            # Captured queries for write DB:
            # E   1. UPDATE "posthog_personalapikey" SET "last_used_at" = '2023-08-01T11:26:50.728057+00:00'
            # E   2. SELECT "posthog_team"."id", "posthog_team"."uuid", "posthog_team"."organization_id"
            # E   3. SELECT "posthog_organizationmembership"."id", "posthog_organizationmembership"."organization_id", - user org permissions check
            # Captured queries for replica DB:
            # E   1. SELECT "posthog_personalapikey"."id", "posthog_personalapikey"."user_id", "posthog_personalapikey"."label", "posthog_personalapikey"."value", -- check API key, joined with user
            # E   2. SELECT "posthog_featureflag"."id", "posthog_featureflag"."key", "posthog_featureflag"."name", "posthog_featureflag"."filters", -- get flags
            # E   3. SELECT "posthog_grouptypemapping"."id", "posthog_grouptypemapping"."team_id", -- get groups

            response = self.client.get(
                f"/api/feature_flag/local_evaluation?token={self.team.api_token}",
                HTTP_AUTHORIZATION=f"Bearer {personal_api_key}",
            )
            self.assertEqual(response.status_code, status.HTTP_200_OK)
        response_data = response.json()
        self.assertTrue("flags" in response_data and "group_type_mapping" in response_data)
        self.assertEqual(len(response_data["flags"]), 4)

        sorted_flags = sorted(response_data["flags"], key=lambda x: x["key"])

        self.assertDictContainsSubset(
            {
                "name": "Alpha feature",
                "key": "alpha-feature",
                "filters": {
                    "groups": [{"rollout_percentage": 20}],
                    "multivariate": {
                        "variants": [
                            {
                                "key": "first-variant",
                                "name": "First Variant",
                                "rollout_percentage": 50,
                            },
                            {
                                "key": "second-variant",
                                "name": "Second Variant",
                                "rollout_percentage": 25,
                            },
                            {
                                "key": "third-variant",
                                "name": "Third Variant",
                                "rollout_percentage": 25,
                            },
                        ]
                    },
                },
                "deleted": False,
                "active": True,
                "ensure_experience_continuity": False,
            },
            sorted_flags[0],
        )
        self.assertDictContainsSubset(
            {
                "name": "Beta feature",
                "key": "beta-feature",
                "filters": {
                    "groups": [
                        {
                            "properties": [{"key": "beta-property", "value": "beta-value"}],
                            "rollout_percentage": 51,
                        }
                    ]
                },
                "deleted": False,
                "active": True,
                "ensure_experience_continuity": False,
            },
            sorted_flags[1],
        )
        self.assertDictContainsSubset(
            {
                "name": "Group feature",
                "key": "group-feature",
                "filters": {
                    "groups": [{"rollout_percentage": 21}],
                    "aggregation_group_type_index": 0,
                },
                "deleted": False,
                "active": True,
                "ensure_experience_continuity": False,
            },
            sorted_flags[2],
        )

        self.assertDictContainsSubset(
            {
                "name": "Inactive feature",
                "key": "inactive-flag",
                "filters": {"groups": [{"properties": [], "rollout_percentage": 100}]},
                "deleted": False,
                "active": False,
                "ensure_experience_continuity": False,
            },
            sorted_flags[3],
        )

        self.assertEqual(response_data["group_type_mapping"], {"0": "organization", "1": "company"})

    @patch("posthog.api.feature_flag.report_user_action")
    @patch("posthog.rate_limit.is_rate_limit_enabled", return_value=True)
    def test_local_evaluation_for_cohorts(self, mock_rate_limit, mock_capture):
        FeatureFlag.objects.all().delete()

        org, team, user = self.setup_user_and_team_in_db("replica")
        self.organization, self.team, self.user = org, team, user

        client = APIClient()
        client.force_login(self.user)

        cohort_valid_for_ff = Cohort.objects.create(
            team=self.team,
            filters={
                "properties": {
                    "type": "OR",
                    "values": [
                        {
                            "type": "OR",
                            "values": [
                                {
                                    "key": "$some_prop",
                                    "value": "nomatchihope",
                                    "type": "person",
                                },
                                {
                                    "key": "$some_prop2",
                                    "value": "nomatchihope2",
                                    "type": "person",
                                },
                            ],
                        }
                    ],
                }
            },
            name="cohort1",
        )

        other_cohort1 = Cohort.objects.create(
            team=self.team,
            filters={
                "properties": {
                    "type": "OR",
                    "values": [
                        {
                            "type": "OR",
                            "values": [
                                {
                                    "key": "$some_prop",
                                    "value": "nomatchihope",
                                    "type": "person",
                                },
                            ],
                        }
                    ],
                }
            },
            name="cohort2",
        )

        Cohort.objects.create(
            team=self.team,
            filters={
                "properties": {
                    "type": "OR",
                    "values": [
                        {
                            "type": "OR",
                            "values": [
                                {
                                    "key": "$some_prop",
                                    "value": "nomatchihope",
                                    "type": "person",
                                },
                            ],
                        }
                    ],
                }
            },
            name="cohort2 -unrelated",
        )

        client.post(
            f"/api/projects/{self.team.id}/feature_flags/",
            {
                "name": "Alpha feature",
                "key": "alpha-feature",
                "filters": {
                    "groups": [
                        {
                            "rollout_percentage": 20,
                            "properties": [
                                {
                                    "key": "id",
                                    "type": "cohort",
                                    "value": cohort_valid_for_ff.pk,
                                }
                            ],
                        }
                    ],
                    "multivariate": {
                        "variants": [
                            {
                                "key": "first-variant",
                                "name": "First Variant",
                                "rollout_percentage": 50,
                            },
                            {
                                "key": "second-variant",
                                "name": "Second Variant",
                                "rollout_percentage": 25,
                            },
                            {
                                "key": "third-variant",
                                "name": "Third Variant",
                                "rollout_percentage": 25,
                            },
                        ]
                    },
                },
            },
            format="json",
        )
        client.post(
            f"/api/projects/{self.team.id}/feature_flags/",
            {
                "name": "Beta feature",
                "key": "beta-feature",
                "filters": {
                    "groups": [
                        {
                            "rollout_percentage": 20,
                            "properties": [
                                {
                                    "key": "id",
                                    "type": "cohort",
                                    "value": other_cohort1.pk,
                                }
                            ],
                        }
                    ],
                },
            },
            format="json",
        )

        client.logout()
        self.client.logout()

        personal_api_key = generate_random_token_personal()
        PersonalAPIKey.objects.create(label="X", user=self.user, secure_value=hash_key_value(personal_api_key))
        cache.clear()

        with self.assertNumQueries(4, using="replica"), self.assertNumQueries(9, using="default"):
            # Captured queries for write DB:
            # E   1. UPDATE "posthog_personalapikey" SET "last_used_at" = '2023-08-01T11:26:50.728057+00:00'
            # E   2. SELECT "posthog_team"."id", "posthog_team"."uuid", "posthog_team"."organization_id"
            # E   3. SELECT "posthog_organizationmembership"."id", "posthog_organizationmembership"."organization_id", - user org permissions check
            # Captured queries for replica DB:
            # E   1. SELECT "posthog_personalapikey"."id", "posthog_personalapikey"."user_id", "posthog_personalapikey"."label", "posthog_personalapikey"."value", -- check API key, joined with user
            # E   2. SELECT "posthog_featureflag"."id", "posthog_featureflag"."key", "posthog_featureflag"."name", "posthog_featureflag"."filters", -- get flags
            # E   3. SELECT "posthog_cohort"."id", "posthog_cohort"."name", "posthog_cohort"."description", -- select all cohorts
            # E   5. SELECT "posthog_grouptypemapping"."id", "posthog_grouptypemapping"."team_id", -- get groups

            response = self.client.get(
                f"/api/feature_flag/local_evaluation?token={self.team.api_token}&send_cohorts",
                HTTP_AUTHORIZATION=f"Bearer {personal_api_key}",
            )
            self.assertEqual(response.status_code, status.HTTP_200_OK)
            response_data = response.json()
            self.assertTrue(
                "flags" in response_data and "group_type_mapping" in response_data and "cohorts" in response_data
            )
            self.assertEqual(len(response_data["flags"]), 2)

        sorted_flags = sorted(response_data["flags"], key=lambda x: x["key"])

        self.assertDictContainsSubset(
            {
                "name": "Alpha feature",
                "key": "alpha-feature",
                "filters": {
                    "groups": [
                        {
                            "properties": [
                                {
                                    "key": "id",
                                    "type": "cohort",
                                    "value": cohort_valid_for_ff.pk,
                                }
                            ],
                            "rollout_percentage": 20,
                        },
                    ],
                    "multivariate": {
                        "variants": [
                            {
                                "key": "first-variant",
                                "name": "First Variant",
                                "rollout_percentage": 50,
                            },
                            {
                                "key": "second-variant",
                                "name": "Second Variant",
                                "rollout_percentage": 25,
                            },
                            {
                                "key": "third-variant",
                                "name": "Third Variant",
                                "rollout_percentage": 25,
                            },
                        ]
                    },
                },
                "deleted": False,
                "active": True,
                "ensure_experience_continuity": False,
            },
            sorted_flags[0],
        )

        self.assertDictContainsSubset(
            {
                "name": "Beta feature",
                "key": "beta-feature",
                "filters": {
                    "groups": [
                        {
                            "properties": [
                                {
                                    "key": "id",
                                    "type": "cohort",
                                    "value": other_cohort1.pk,
                                }
                            ],
                            "rollout_percentage": 20,
                        },
                    ],
                },
                "deleted": False,
                "active": True,
                "ensure_experience_continuity": False,
            },
            sorted_flags[1],
        )

        # When send_cohorts is true, no transformations happen, so all relevant cohorts are returned
        self.assertEqual(
            response_data["cohorts"],
            {
                str(cohort_valid_for_ff.pk): {
                    "type": "OR",
                    "values": [
                        {
                            "type": "OR",
                            "values": [
                                {
                                    "key": "$some_prop",
                                    "type": "person",
                                    "value": "nomatchihope",
                                },
                                {
                                    "key": "$some_prop2",
                                    "type": "person",
                                    "value": "nomatchihope2",
                                },
                            ],
                        }
                    ],
                },
                str(other_cohort1.pk): {
                    "type": "OR",
                    "values": [
                        {
                            "type": "OR",
                            "values": [
                                {
                                    "key": "$some_prop",
                                    "type": "person",
                                    "value": "nomatchihope",
                                },
                            ],
                        }
                    ],
                },
            },
        )

    @patch("posthog.api.feature_flag.report_user_action")
    @patch("posthog.rate_limit.is_rate_limit_enabled", return_value=True)
    def test_local_evaluation_for_arbitrary_cohorts(self, mock_rate_limit, mock_capture):
        FeatureFlag.objects.all().delete()

        org, team, user = self.setup_user_and_team_in_db("replica")
        self.organization, self.team, self.user = org, team, user

        cohort_valid_for_ff = Cohort.objects.create(
            team=self.team,
            filters={
                "properties": {
                    "type": "OR",
                    "values": [
                        {
                            "type": "OR",
                            "values": [
                                {
                                    "key": "$some_prop",
                                    "value": "nomatchihope",
                                    "type": "person",
                                },
                                {
                                    "key": "$some_prop2",
                                    "value": "nomatchihope2",
                                    "type": "person",
                                },
                            ],
                        }
                    ],
                }
            },
            name="cohort1",
        )

        cohort2 = Cohort.objects.create(
            team=self.team,
            filters={
                "properties": {
                    "type": "OR",
                    "values": [
                        {
                            "type": "OR",
                            "values": [
                                {
                                    "key": "$some_prop",
                                    "value": "nomatchihope",
                                    "type": "person",
                                },
                                {
                                    "key": "$some_prop2",
                                    "value": "nomatchihope2",
                                    "type": "person",
                                },
                                {
                                    "key": "id",
                                    "value": cohort_valid_for_ff.pk,
                                    "type": "cohort",
                                    "negation": True,
                                },
                            ],
                        }
                    ],
                }
            },
            name="cohort2",
        )

        client = APIClient()
        client.force_login(self.user)
        client.post(
            f"/api/projects/{self.team.id}/feature_flags/",
            {
                "name": "Alpha feature",
                "key": "alpha-feature",
                "filters": {
                    "groups": [
                        {
                            "rollout_percentage": 20,
                            "properties": [{"key": "id", "type": "cohort", "value": cohort2.pk}],
                        }
                    ],
                    "multivariate": {
                        "variants": [
                            {
                                "key": "first-variant",
                                "name": "First Variant",
                                "rollout_percentage": 50,
                            },
                            {
                                "key": "second-variant",
                                "name": "Second Variant",
                                "rollout_percentage": 25,
                            },
                            {
                                "key": "third-variant",
                                "name": "Third Variant",
                                "rollout_percentage": 25,
                            },
                        ]
                    },
                },
            },
            format="json",
        )

        client.post(
            f"/api/projects/{self.team.id}/feature_flags/",
            {
                "name": "Alpha feature",
                "key": "alpha-feature-2",
                "filters": {
                    "groups": [
                        {
                            "rollout_percentage": 20,
                            "properties": [
                                {
                                    "key": "id",
                                    "type": "cohort",
                                    "value": cohort_valid_for_ff.pk,
                                }
                            ],
                        }
                    ],
                },
            },
            format="json",
        )

        personal_api_key = generate_random_token_personal()
        PersonalAPIKey.objects.create(label="X", user=self.user, secure_value=hash_key_value(personal_api_key))

        client.logout()
        self.client.logout()

        with self.assertNumQueries(4, using="replica"), self.assertNumQueries(9, using="default"):
            # Captured queries for write DB:
            # E   1. UPDATE "posthog_personalapikey" SET "last_used_at" = '2023-08-01T11:26:50.728057+00:00'
            # E   2. SELECT "posthog_team"."id", "posthog_team"."uuid", "posthog_team"."organization_id"
            # E   3. SELECT "posthog_organizationmembership"."id", "posthog_organizationmembership"."organization_id", - user org permissions check
            # Captured queries for replica DB:
            # E   1. SELECT "posthog_personalapikey"."id", "posthog_personalapikey"."user_id", "posthog_personalapikey"."label", "posthog_personalapikey"."value", -- check API key, joined with user
            # E   2. SELECT feature flags
            # E   3. SELECT "posthog_cohort"."id", "posthog_cohort"."name", "posthog_cohort"."description", -- select all cohorts
            # E   5. SELECT "posthog_grouptypemapping"."id", "posthog_grouptypemapping"."team_id", -- get groups

            response = self.client.get(
                f"/api/feature_flag/local_evaluation?token={self.team.api_token}&send_cohorts",
                HTTP_AUTHORIZATION=f"Bearer {personal_api_key}",
            )
            self.assertEqual(response.status_code, status.HTTP_200_OK)
            response_data = response.json()
            self.assertTrue(
                "flags" in response_data and "group_type_mapping" in response_data and "cohorts" in response_data
            )
            self.assertEqual(len(response_data["flags"]), 2)

        sorted_flags = sorted(response_data["flags"], key=lambda x: x["key"])

        self.assertEqual(
            response_data["cohorts"],
            {
                str(cohort_valid_for_ff.pk): {
                    "type": "OR",
                    "values": [
                        {
                            "type": "OR",
                            "values": [
                                {
                                    "key": "$some_prop",
                                    "type": "person",
                                    "value": "nomatchihope",
                                },
                                {
                                    "key": "$some_prop2",
                                    "type": "person",
                                    "value": "nomatchihope2",
                                },
                            ],
                        }
                    ],
                },
                str(cohort2.pk): {
                    "type": "OR",
                    "values": [
                        {
                            "type": "OR",
                            "values": [
                                {
                                    "key": "$some_prop",
                                    "type": "person",
                                    "value": "nomatchihope",
                                },
                                {
                                    "key": "$some_prop2",
                                    "type": "person",
                                    "value": "nomatchihope2",
                                },
                                {
                                    "key": "id",
                                    "type": "cohort",
                                    "value": cohort_valid_for_ff.pk,
                                    "negation": True,
                                },
                            ],
                        }
                    ],
                },
            },
        )

        self.assertDictContainsSubset(
            {
                "name": "Alpha feature",
                "key": "alpha-feature",
                "filters": {
                    "groups": [
                        {
                            "rollout_percentage": 20,
                            "properties": [{"key": "id", "type": "cohort", "value": cohort2.pk}],
                        }
                    ],
                    "multivariate": {
                        "variants": [
                            {
                                "key": "first-variant",
                                "name": "First Variant",
                                "rollout_percentage": 50,
                            },
                            {
                                "key": "second-variant",
                                "name": "Second Variant",
                                "rollout_percentage": 25,
                            },
                            {
                                "key": "third-variant",
                                "name": "Third Variant",
                                "rollout_percentage": 25,
                            },
                        ]
                    },
                },
                "deleted": False,
                "active": True,
                "ensure_experience_continuity": False,
            },
            sorted_flags[0],
        )

        self.assertDictContainsSubset(
            {
                "name": "Alpha feature",
                "key": "alpha-feature-2",
                "filters": {
                    "groups": [
                        {
                            "properties": [
                                {
                                    "key": "id",
                                    "type": "cohort",
                                    "value": cohort_valid_for_ff.pk,
                                }
                            ],
                            "rollout_percentage": 20,
                        },
                    ],
                },
                "deleted": False,
                "active": True,
                "ensure_experience_continuity": False,
            },
            sorted_flags[1],
        )


class TestDecideMetricLabel(TestCase):
    def test_simple_team_ids(self):
        with self.settings(DECIDE_TRACK_TEAM_IDS=["1", "2", "3"]):
            self.assertEqual(label_for_team_id_to_track(3), "3")
            self.assertEqual(label_for_team_id_to_track(2), "2")
            self.assertEqual(label_for_team_id_to_track(1), "1")
            self.assertEqual(label_for_team_id_to_track(0), "unknown")
            self.assertEqual(label_for_team_id_to_track(4), "unknown")
            self.assertEqual(label_for_team_id_to_track(40), "unknown")
            self.assertEqual(label_for_team_id_to_track(10), "unknown")
            self.assertEqual(label_for_team_id_to_track(20), "unknown")
            self.assertEqual(label_for_team_id_to_track(31), "unknown")

    def test_all_team_ids(self):
        with self.settings(DECIDE_TRACK_TEAM_IDS=["1", "2", "3", "all"]):
            self.assertEqual(label_for_team_id_to_track(3), "3")
            self.assertEqual(label_for_team_id_to_track(2), "2")
            self.assertEqual(label_for_team_id_to_track(1), "1")
            self.assertEqual(label_for_team_id_to_track(0), "0")
            self.assertEqual(label_for_team_id_to_track(4), "4")
            self.assertEqual(label_for_team_id_to_track(40), "40")
            self.assertEqual(label_for_team_id_to_track(10), "10")
            self.assertEqual(label_for_team_id_to_track(20), "20")
            self.assertEqual(label_for_team_id_to_track(31), "31")

    def test_range_team_ids(self):
        with self.settings(DECIDE_TRACK_TEAM_IDS=["1", "2", "1:3", "10:20", "30:40"]):
            self.assertEqual(label_for_team_id_to_track(3), "3")
            self.assertEqual(label_for_team_id_to_track(2), "2")
            self.assertEqual(label_for_team_id_to_track(1), "1")
            self.assertEqual(label_for_team_id_to_track(0), "unknown")
            self.assertEqual(label_for_team_id_to_track(4), "unknown")
            self.assertEqual(label_for_team_id_to_track(40), "40")
            self.assertEqual(label_for_team_id_to_track(41), "unknown")
            self.assertEqual(label_for_team_id_to_track(10), "10")
            self.assertEqual(label_for_team_id_to_track(9), "unknown")
            self.assertEqual(label_for_team_id_to_track(20), "20")
            self.assertEqual(label_for_team_id_to_track(25), "unknown")
            self.assertEqual(label_for_team_id_to_track(31), "31")


class TestDecideExceptions(TestCase):
    @patch("posthog.api.decide.capture_exception")
    @patch("posthog.api.decide.load_data_from_request")
    def test_unspecified_compression_fallback_parsing_error(self, mock_load_data, mock_capture_exception):
        mock_load_data.side_effect = UnspecifiedCompressionFallbackParsingError("Test error")

        request = HttpRequest()
        request.method = "POST"

        response = get_decide(request)

        self.assertEqual(response.status_code, 400)
        mock_capture_exception.assert_not_called()

    @patch("posthog.api.decide.capture_exception")
    @patch("posthog.api.decide.load_data_from_request")
    def test_request_parsing_error(self, mock_load_data, mock_capture_exception):
        mock_load_data.side_effect = RequestParsingError("Test error")

        request = HttpRequest()
        request.method = "POST"

        response = get_decide(request)

        self.assertEqual(response.status_code, 400)
        mock_capture_exception.assert_called_once()<|MERGE_RESOLUTION|>--- conflicted
+++ resolved
@@ -3769,15 +3769,11 @@
         # Make a decide request with only flag-1 and flag-3 keys
         response = self._post_decide(
             api_version=3,
-<<<<<<< HEAD
-            data={"token": self.team.api_token, "distinct_id": "example_id", "flag_keys": ["flag-1", "flag-3"]},
-=======
             data={
                 "token": self.team.api_token,
                 "distinct_id": "example_id",
                 "flag_keys_to_evaluate": ["flag-1", "flag-3"],
             },
->>>>>>> 9e4c84db
         )
 
         self.assertEqual(response.status_code, status.HTTP_200_OK)
