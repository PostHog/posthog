import json
import time
import base64
import random
from typing import Optional

import pytest
from freezegun import freeze_time
from posthog.test.base import BaseTest, QueryMatchingTest, snapshot_postgres_queries
from unittest.mock import patch

from django.conf import settings
from django.core.cache import cache
from django.db import connection, connections
from django.http import HttpRequest
from django.test import TestCase, TransactionTestCase
from django.test.client import Client

from inline_snapshot import snapshot
from parameterized import parameterized
from rest_framework import status
from rest_framework.test import APIClient

from posthog import redis
from posthog.api.decide import get_decide, label_for_team_id_to_track
from posthog.api.test.test_feature_flag import QueryTimeoutWrapper
from posthog.exceptions import RequestParsingError, UnspecifiedCompressionFallbackParsingError
from posthog.models import (
    FeatureFlag,
    GroupTypeMapping,
    Person,
    PersonalAPIKey,
    Plugin,
    PluginConfig,
    PluginSourceFile,
    Project,
)
from posthog.models.cohort.cohort import Cohort
from posthog.models.feature_flag.feature_flag import FeatureFlagHashKeyOverride
from posthog.models.group.group import Group
from posthog.models.organization import Organization, OrganizationMembership
from posthog.models.person import PersonDistinctId
from posthog.models.personal_api_key import hash_key_value
from posthog.models.plugin import sync_team_inject_web_apps
from posthog.models.remote_config import RemoteConfig
from posthog.models.team.team import Team
from posthog.models.user import User
from posthog.models.utils import generate_random_token_personal
from posthog.test.test_utils import create_group_type_mapping_without_created_at


def make_session_recording_decide_response(overrides: Optional[dict] = None) -> dict:
    if overrides is None:
        overrides = {}

    return {
        "endpoint": "/s/",
        "recorderVersion": "v2",
        "consoleLogRecordingEnabled": True,
        "linkedFlag": None,
        "minimumDurationMilliseconds": None,
        "networkPayloadCapture": None,
        "masking": None,
        "urlTriggers": [],
        "urlBlocklist": [],
        "scriptConfig": None,
        "sampleRate": None,
        "eventTriggers": [],
        "triggerMatchType": None,
        **overrides,
    }


class TestDecide(BaseTest, QueryMatchingTest):
    """
    Tests the `/decide` endpoint.
    We use Django's base test class instead of DRF's because we need granular control over the Content-Type sent over.
    """

    use_remote_config = False

    only_evaluate_survey_feature_flags = False

    def setUp(self, *args):
        cache.clear()

        # delete all keys in redis
        r = redis.get_client()
        for key in r.scan_iter("*"):
            r.delete(key)

        super().setUp()
        # it is really important to know that /decide is CSRF exempt. Enforce checking in the client
        self.client = Client(enforce_csrf_checks=True)
        self.client.force_login(self.user)

    def _dict_to_b64(self, data: dict) -> str:
        return base64.b64encode(json.dumps(data).encode("utf-8")).decode("utf-8")

    def _post_decide(
        self,
        data=None,
        origin="http://127.0.0.1:8000",
        api_version=1,
        distinct_id="example_id",
        groups=None,
        geoip_disable=False,
        ip="127.0.0.1",
        disable_flags=False,
        user_agent: Optional[str] = None,
        assert_num_queries: Optional[int] = None,
        simulate_database_timeout: bool = False,
        only_evaluate_survey_feature_flags: bool = False,
    ):
        if self.use_remote_config:
            # We test a lot with settings changes so the idea is to refresh the remote config
            try:
                remote_config = RemoteConfig.objects.get(team=self.team)
            except RemoteConfig.DoesNotExist:
                # Force cache update to happen synchronously in tests
                from posthog.tasks.remote_config import update_team_remote_config

                update_team_remote_config(self.team.id)
                remote_config = RemoteConfig.objects.get(team=self.team)

            # Force as sync as lots of the tests are clearing redis purposefully which messes with things
            remote_config.sync(force=True)

        if groups is None:
            groups = {}
<<<<<<< HEAD
        return self.client.post(
            f"/decide/?v={api_version}",
            {
                "data": self._dict_to_b64(
                    data
                    or {
                        "token": self.team.api_token,
                        "distinct_id": distinct_id,
                        "groups": groups,
                        "geoip_disable": geoip_disable,
                        "disable_flags": disable_flags,
                    },
                )
            },
            headers={"origin": origin, "user-agent": user_agent or "PostHog test"},
            REMOTE_ADDR=ip,
        )
=======

        def do_request():
            url = f"/decide/?v={api_version}"
            if self.use_remote_config:
                url += "&use_remote_config=true"
            if only_evaluate_survey_feature_flags:
                url += "&only_evaluate_survey_feature_flags=true"
            return self.client.post(
                url,
                {
                    "data": self._dict_to_b64(
                        data
                        or {
                            "token": self.team.api_token,
                            "distinct_id": distinct_id,
                            "groups": groups,
                            "geoip_disable": geoip_disable,
                            "disable_flags": disable_flags,
                        },
                    )
                },
                HTTP_ORIGIN=origin,
                REMOTE_ADDR=ip,
                HTTP_USER_AGENT=user_agent or "PostHog test",
            )

        if simulate_database_timeout:
            with connection.execute_wrapper(QueryTimeoutWrapper()):
                return do_request()

        if assert_num_queries:
            with self.assertNumQueries(assert_num_queries):
                return do_request()
        else:
            return do_request()
>>>>>>> ca8388c1

    def _update_team(self, data, expected_status_code: int = status.HTTP_200_OK):
        # use a non-csrf client to make requests
        client = Client()
        client.force_login(self.user)

        response = client.patch("/api/environments/@current/", data, content_type="application/json")
        self.assertEqual(response.status_code, expected_status_code)

        client.logout()

    def test_defaults_to_v2_if_conflicting_parameters(self, *args):
        """
        posthog-js version 1.19.0 (but not versions before or after)
        mistakenly sent two `v` parameters to the decide endpoint
        one was correct "2"
        the other incorrect "1.19.0"

        as a result, if there is a value error reading the `v` param, decide now defaults to 2
        """

        response = self.client.post(
            f"/decide/?v=2&v=1.19.0",
            {
                "data": self._dict_to_b64(
                    {
                        "token": self.team.api_token,
                        "distinct_id": "example_id",
                        "groups": {},
                    }
                )
            },
            headers={"origin": "http://127.0.0.1:8000"},
        )
        self.assertEqual(response.status_code, status.HTTP_200_OK)

    def test_user_on_evil_site(self, *args):
        user = self.organization.members.first()
        assert user is not None
        user.toolbar_mode = "toolbar"
        user.save()

        self.team.app_urls = ["https://example.com"]
        self.team.save()
        response = self.client.get("/decide/", headers={"origin": "https://evilsite.com"}).json()
        self.assertEqual(response["isAuthenticated"], False)
        self.assertIsNone(response["toolbarParams"].get("toolbarVersion", None))

    def test_user_session_recording_opt_in(self, *args):
        # :TRICKY: Test for regression around caching
        response = self._post_decide().json()
        self.assertEqual(response["sessionRecording"], False)

        self._update_team({"session_recording_opt_in": True})

        response = self._post_decide().json()
        assert response["sessionRecording"] == make_session_recording_decide_response()
        self.assertEqual(response["supportedCompression"], ["gzip", "gzip-js"])

    def test_user_console_log_opt_in(self, *args):
        # :TRICKY: Test for regression around caching
        response = self._post_decide().json()
        self.assertEqual(response["sessionRecording"], False)

        self._update_team({"session_recording_opt_in": True, "capture_console_log_opt_in": True})

        response = self._post_decide().json()
        assert response["sessionRecording"] == make_session_recording_decide_response()

    def test_user_performance_opt_in(self, *args):
        # :TRICKY: Test for regression around caching
        response = self._post_decide().json()
        self.assertEqual(
            response["capturePerformance"],
            {"network_timing": True, "web_vitals": False, "web_vitals_allowed_metrics": None},
        )

        self._update_team({"capture_performance_opt_in": False})

        response = self._post_decide().json()
        self.assertEqual(response["capturePerformance"], False)

    def test_session_recording_sample_rate(self, *args):
        # :TRICKY: Test for regression around caching

        self._update_team(
            {
                "session_recording_opt_in": True,
            }
        )

        response = self._post_decide().json()
        assert response["sessionRecording"]["sampleRate"] is None

        self._update_team({"session_recording_sample_rate": 0.8})

        response = self._post_decide().json()
        self.assertEqual(response["sessionRecording"]["sampleRate"], "0.80")

    def test_session_recording_sample_rate_of_0_is_not_treated_as_no_sampling(self, *args):
        # :TRICKY: Test for regression around caching

        self._update_team(
            {
                "session_recording_opt_in": True,
            }
        )

        response = self._post_decide().json()
        assert response["sessionRecording"]["sampleRate"] is None

        self._update_team({"session_recording_sample_rate": 0.0})

        response = self._post_decide().json()
        self.assertEqual(response["sessionRecording"]["sampleRate"], "0.00")

    def test_session_recording_sample_rate_of_1_is_treated_as_no_sampling(self, *args):
        # :TRICKY: Test for regression around caching

        self._update_team(
            {
                "session_recording_opt_in": True,
            }
        )

        response = self._post_decide().json()
        assert response["sessionRecording"]["sampleRate"] is None

        self._update_team({"session_recording_sample_rate": 1.0})

        response = self._post_decide().json()
        self.assertEqual(response["sessionRecording"]["sampleRate"], None)

    def test_session_recording_minimum_duration(self, *args):
        # :TRICKY: Test for regression around caching

        self._update_team(
            {
                "session_recording_opt_in": True,
            }
        )

        response = self._post_decide().json()
        assert response["sessionRecording"]["minimumDurationMilliseconds"] is None

        self._update_team({"session_recording_minimum_duration_milliseconds": 800})

        response = self._post_decide().json()
        self.assertEqual(response["sessionRecording"]["minimumDurationMilliseconds"], 800)

    def test_session_recording_sample_rate_of_0_is_treated_as_no_sampling(self, *args):
        # :TRICKY: Test for regression around caching

        self._update_team(
            {
                "session_recording_opt_in": True,
            }
        )

        response = self._post_decide().json()
        assert response["sessionRecording"]["sampleRate"] is None

        self._update_team({"session_recording_minimum_duration_milliseconds": 0})

        response = self._post_decide().json()
        self.assertEqual(response["sessionRecording"]["minimumDurationMilliseconds"], None)

    def test_session_recording_linked_flag(self, *args):
        # :TRICKY: Test for regression around caching

        self._update_team(
            {
                "session_recording_opt_in": True,
            }
        )

        response = self._post_decide().json()
        assert response["sessionRecording"]["linkedFlag"] is None

        self._update_team({"session_recording_linked_flag": {"id": 12, "key": "my-flag"}})

        response = self._post_decide().json()
        self.assertEqual(response["sessionRecording"]["linkedFlag"], "my-flag")

    def test_session_recording_linked_flag_variant(self, *args):
        # :TRICKY: Test for regression around caching

        self._update_team(
            {
                "session_recording_opt_in": True,
            }
        )

        response = self._post_decide().json()
        assert response["sessionRecording"]["linkedFlag"] is None

        self._update_team({"session_recording_linked_flag": {"id": 12, "key": "my-flag", "variant": "test"}})

        response = self._post_decide().json()
        self.assertEqual(response["sessionRecording"]["linkedFlag"], {"flag": "my-flag", "variant": "test"})

    def test_session_recording_url_trigger_patterns(self, *args):
        self._update_team(
            {
                "session_recording_url_trigger_config": [{"url": "/replay-examples/", "matching": "regex"}],
                "session_recording_opt_in": True,
            }
        )

        response = self._post_decide(origin="capacitor://localhost:8000/home").json()
        assert response["sessionRecording"] == make_session_recording_decide_response(
            {
                "urlTriggers": [{"url": "/replay-examples/", "matching": "regex"}],
            }
        )

    def test_session_recording_url_blocklist_patterns(self, *args):
        self._update_team(
            {
                "session_recording_url_blocklist_config": [{"url": "/replay-examples/iframe", "matching": "regex"}],
                "session_recording_opt_in": True,
            }
        )

        response = self._post_decide(origin="capacitor://localhost:8000/home").json()
        assert response["sessionRecording"] == make_session_recording_decide_response(
            {
                "urlBlocklist": [{"url": "/replay-examples/iframe", "matching": "regex"}],
            }
        )

    def test_session_recording_event_triggers(self, *args):
        self._update_team(
            {
                "session_recording_event_trigger_config": ["$pageview", "$exception"],
                "session_recording_opt_in": True,
            }
        )

        response = self._post_decide(origin="capacitor://localhost:8000/home").json()
        assert response["sessionRecording"] == make_session_recording_decide_response(
            {"eventTriggers": ["$pageview", "$exception"]}
        )

    def test_session_recording_trigger_match_type_can_be_all(self, *args):
        self._update_team(
            {
                "session_recording_trigger_match_type_config": "all",
                "session_recording_opt_in": True,
            }
        )

        response = self._post_decide(origin="capacitor://localhost:8000/home").json()
        assert response["sessionRecording"] == make_session_recording_decide_response({"triggerMatchType": "all"})

    def test_session_recording_trigger_match_type_can_be_any(self, *args):
        self._update_team(
            {
                "session_recording_trigger_match_type_config": "any",
                "session_recording_opt_in": True,
            }
        )

        response = self._post_decide(origin="capacitor://localhost:8000/home").json()
        assert response["sessionRecording"] == make_session_recording_decide_response({"triggerMatchType": "any"})

    def test_session_recording_trigger_match_type_default_is_absent(self, *args):
        self._update_team(
            {
                "session_recording_opt_in": True,
            }
        )

        response = self._post_decide(origin="capacitor://localhost:8000/home").json()
        assert response["sessionRecording"] == make_session_recording_decide_response({"triggerMatchType": None})

    def test_session_recording_trigger_match_type_cannot_be_empty_string(self, *args):
        self._update_team(
            {
                "session_recording_trigger_match_type_config": "",
                "session_recording_opt_in": True,
            },
            expected_status_code=status.HTTP_400_BAD_REQUEST,
        )

    def test_session_recording_trigger_match_type_cannot_be_unknown_string(self, *args):
        self._update_team(
            {
                "session_recording_trigger_match_type_config": "unknown",
                "session_recording_opt_in": True,
            },
            expected_status_code=status.HTTP_400_BAD_REQUEST,
        )

    def test_session_recording_network_payload_capture_config(self, *args):
        # :TRICKY: Test for regression around caching

        self._update_team(
            {
                "session_recording_opt_in": True,
            }
        )

        response = self._post_decide().json()
        assert response["sessionRecording"]["networkPayloadCapture"] is None

        self._update_team(
            {
                "session_recording_network_payload_capture_config": {"recordHeaders": True},
            }
        )

        response = self._post_decide().json()
        self.assertEqual(response["sessionRecording"]["networkPayloadCapture"], {"recordHeaders": True})

    @parameterized.expand(
        [
            ["default config", None, None],
            ["mask all inputs", {"maskAllInputs": True}, {"maskAllInputs": True}],
            [
                "mask text selector",
                {"maskAllInputs": False, "maskTextSelector": "*"},
                {"maskAllInputs": False, "maskTextSelector": "*"},
            ],
            [
                "block selector",
                {"blockSelector": "img"},
                {"blockSelector": "img"},
            ],
        ]
    )
    def test_session_recording_masking_config(
        self, _name: str, config: Optional[dict], expected: Optional[dict], *args
    ):
        self._update_team(
            {
                "session_recording_opt_in": True,
            }
        )

        self._update_team({"session_recording_masking_config": config})

        response = self._post_decide().json()
        assert response["sessionRecording"]["masking"] == expected

    def test_session_recording_empty_linked_flag(self, *args):
        # :TRICKY: Test for regression around caching

        self._update_team(
            {
                "session_recording_opt_in": True,
            }
        )

        response = self._post_decide().json()
        assert response["sessionRecording"]["linkedFlag"] is None

        self._update_team(
            {"session_recording_linked_flag": {}},
            expected_status_code=status.HTTP_400_BAD_REQUEST,
        )

    def test_session_replay_config(self, *args):
        # :TRICKY: Test for regression around caching

        self._update_team(
            {
                "session_recording_opt_in": True,
            }
        )

        response = self._post_decide().json()
        assert "recordCanvas" not in response["sessionRecording"]
        assert "canvasFps" not in response["sessionRecording"]
        assert "canvasQuality" not in response["sessionRecording"]

        self._update_team(
            {
                "session_replay_config": {"record_canvas": True},
            }
        )

        response = self._post_decide().json()
        self.assertEqual(response["sessionRecording"]["recordCanvas"], True)
        self.assertEqual(response["sessionRecording"]["canvasFps"], 3)
        self.assertEqual(response["sessionRecording"]["canvasQuality"], "0.4")

    @parameterized.expand(
        [
            [
                "defaults to none",
                None,
                None,
                {"scriptConfig": None},
                False,
            ],
            [
                "must have allowlist",
                "new-recorder",
                None,
                {"scriptConfig": None},
                False,
            ],
            [
                "ignores empty allowlist",
                "new-recorder",
                [],
                {"scriptConfig": None},
                False,
            ],
            [
                "wild card works",
                "new-recorder",
                ["*"],
                {"scriptConfig": {"script": "new-recorder"}},
                False,
            ],
            [
                "can have wild card and team id",
                "new-recorder",
                ["*"],
                {"scriptConfig": {"script": "new-recorder"}},
                True,
            ],
            [
                "allow list can exclude",
                "new-recorder",
                ["9999", "9998"],
                {"scriptConfig": None},
                False,
            ],
            [
                "allow list can include",
                "new-recorder",
                ["9999", "9998"],
                {"scriptConfig": {"script": "new-recorder"}},
                True,
            ],
        ]
    )
    def test_session_recording_script_config(
        self,
        _name: str,
        rrweb_script_name: str | None,
        team_allow_list: list[str] | None,
        expected: dict,
        include_team_in_allowlist: bool,
    ) -> None:
        self._update_team(
            {
                "session_recording_opt_in": True,
            }
        )

        if team_allow_list and include_team_in_allowlist:
            team_allow_list.append(f"{self.team.id}")

        with self.settings(
            SESSION_REPLAY_RRWEB_SCRIPT=rrweb_script_name,
            SESSION_REPLAY_RRWEB_SCRIPT_ALLOWED_TEAMS=team_allow_list or [],
        ):
            response = self._post_decide(api_version=3)
            assert response.status_code == 200
            assert response.json()["sessionRecording"] == make_session_recording_decide_response(expected)

    def test_exception_autocapture_opt_in(self, *args):
        # :TRICKY: Test for regression around caching
        response = self._post_decide().json()
        self.assertEqual(response["autocaptureExceptions"], False)

        self._update_team({"autocapture_exceptions_opt_in": True})

        response = self._post_decide().json()
        self.assertEqual(response["autocaptureExceptions"], True)

    def test_web_vitals_autocapture_opt_in(self, *args):
        response = self._post_decide().json()
        self.assertEqual(
            response["capturePerformance"],
            {"web_vitals": False, "network_timing": True, "web_vitals_allowed_metrics": None},
        )

        self._update_team({"autocapture_web_vitals_opt_in": True})

        response = self._post_decide().json()
        self.assertEqual(
            response["capturePerformance"],
            {"web_vitals": True, "network_timing": True, "web_vitals_allowed_metrics": None},
        )

    def test_web_vitals_autocapture_allowed_metrics(self, *args):
        response = self._post_decide().json()
        self.assertEqual(
            response["capturePerformance"],
            {"web_vitals": False, "network_timing": True, "web_vitals_allowed_metrics": None},
        )

        self._update_team({"autocapture_web_vitals_opt_in": True})
        self._update_team({"autocapture_web_vitals_allowed_metrics": ["CLS", "FCP"]})

        response = self._post_decide().json()
        self.assertEqual(
            response["capturePerformance"],
            {"web_vitals": True, "network_timing": True, "web_vitals_allowed_metrics": ["CLS", "FCP"]},
        )

    def test_user_session_recording_domain_opt_in_wildcard(self, *args):
        # :TRICKY: Test for regression around caching
        response = self._post_decide().json()
        self.assertEqual(response["sessionRecording"], False)

        self._update_team(
            {
                "session_recording_opt_in": True,
                "recording_domains": ["https://*.example.com"],
            }
        )

        response = self._post_decide(origin="https://random.example.com").json()
        assert response["sessionRecording"] == make_session_recording_decide_response()
        self.assertEqual(response["supportedCompression"], ["gzip", "gzip-js"])

        # Make sure the domain matches exactly
        response = self._post_decide(origin="https://random.example.com.evilsite.com").json()
        self.assertEqual(response["sessionRecording"], False)

    def test_user_session_recording_domain_not_allowed(self, *args):
        self._update_team(
            {
                "session_recording_opt_in": True,
                "recording_domains": ["https://example.com"],
            }
        )

        response = self._post_decide(origin="evil.site.com").json()
        assert response["sessionRecording"] is False

        response = self._post_decide(origin="https://example.com").json()
        assert response["sessionRecording"] == make_session_recording_decide_response()

    def test_user_autocapture_opt_out(self, *args):
        # :TRICKY: Test for regression around caching
        response = self._post_decide().json()
        self.assertEqual(response["autocapture_opt_out"], False)

        self._update_team({"autocapture_opt_out": True})

        response = self._post_decide().json()
        self.assertEqual(response["autocapture_opt_out"], True)

    def test_user_heatmaps_opt_in(self, *args):
        # :TRICKY: Test for regression around caching
        response = self._post_decide().json()
        self.assertEqual(response["heatmaps"], False)

        self._update_team({"heatmaps_opt_in": True})

        response = self._post_decide().json()
        self.assertEqual(response["heatmaps"], True)

    def test_user_capture_dead_clicks_opt_in(self, *args):
        # :TRICKY: Test for regression around caching
        response = self._post_decide().json()
        self.assertEqual(response["captureDeadClicks"], False)

        self._update_team({"capture_dead_clicks": True})

        response = self._post_decide().json()
        self.assertEqual(response["captureDeadClicks"], True)

    def test_user_session_recording_allowed_when_no_permitted_domains_are_set(self, *args):
        self._update_team({"session_recording_opt_in": True, "recording_domains": []})

        response = self._post_decide(origin="any.site.com").json()
        assert response["sessionRecording"] == make_session_recording_decide_response()

    def test_user_session_recording_allowed_for_android(self, *args) -> None:
        self._update_team({"session_recording_opt_in": True, "recording_domains": ["https://my-website.io"]})

        response = self._post_decide(origin="any.site.com", user_agent="posthog-android/3.1.0").json()
        assert response["sessionRecording"] == make_session_recording_decide_response()

    def test_user_session_recording_allowed_for_ios(self, *args) -> None:
        self._update_team({"session_recording_opt_in": True, "recording_domains": ["https://my-website.io"]})

        response = self._post_decide(origin="any.site.com", user_agent="posthog-ios/3.1.0").json()
        assert response["sessionRecording"] == make_session_recording_decide_response()

    def test_user_session_recording_allowed_when_permitted_domains_are_not_http_based(self, *args):
        self._update_team(
            {
                "session_recording_opt_in": True,
                "recording_domains": ["capacitor://localhost"],
            }
        )

        response = self._post_decide(origin="capacitor://localhost:8000/home").json()
        assert response["sessionRecording"] == make_session_recording_decide_response()

    @snapshot_postgres_queries
    def test_web_app_queries(self, *args):
        response = self._post_decide(assert_num_queries=2)
        self.assertEqual(response.status_code, status.HTTP_200_OK)

        plugin = Plugin.objects.create(organization=self.team.organization, name="My Plugin", plugin_type="source")
        PluginSourceFile.objects.create(
            plugin=plugin,
            filename="site.ts",
            source="export function inject (){}",
            transpiled="function inject(){}",
            status=PluginSourceFile.Status.TRANSPILED,
        )
        PluginConfig.objects.create(
            plugin=plugin,
            enabled=True,
            order=1,
            team=self.team,
            config={},
            web_token="tokentoken",
        )
        sync_team_inject_web_apps(self.team)

        # caching flag definitions in the above mean fewer queries
        # 3 of these queries are just for setting transaction scope
        response = self._post_decide(assert_num_queries=0 if self.use_remote_config else 4)
        self.assertEqual(response.status_code, status.HTTP_200_OK)
        injected = response.json()["siteApps"]
        self.assertEqual(len(injected), 1)

    def test_site_app_injection(self, *args):
        plugin = Plugin.objects.create(organization=self.team.organization, name="My Plugin", plugin_type="source")
        PluginSourceFile.objects.create(
            plugin=plugin,
            filename="site.ts",
            source="export function inject (){}",
            transpiled="function inject(){}",
            status=PluginSourceFile.Status.TRANSPILED,
        )
        plugin_config = PluginConfig.objects.create(
            plugin=plugin,
            enabled=True,
            order=1,
            team=self.team,
            config={},
            web_token="tokentoken",
        )
        self.team.refresh_from_db()
        self.assertTrue(self.team.inject_web_apps)
        response = self._post_decide(assert_num_queries=1 if self.use_remote_config else 5)
        self.assertEqual(response.status_code, status.HTTP_200_OK)
        injected = response.json()["siteApps"]
        self.assertEqual(len(injected), 1)
        self.assertTrue(injected[0]["url"].startswith(f"/site_app/{plugin_config.id}/{plugin_config.web_token}/"))

    def test_feature_flags(self, *args):
        self.team.app_urls = ["https://example.com"]
        self.team.save()
        self.client.logout()
        Person.objects.create(
            team=self.team,
            distinct_ids=["example_id"],
            properties={"email": "tim@posthog.com"},
        )
        FeatureFlag.objects.create(
            team=self.team,
            rollout_percentage=50,
            name="Beta feature",
            key="beta-feature",
            created_by=self.user,
        )
        FeatureFlag.objects.create(
            team=self.team,
            filters={"groups": [{"properties": [], "rollout_percentage": None}]},
            name="This is a feature flag with default params, no filters.",
            key="default-flag",
            created_by=self.user,
        )  # Should be enabled for everyone

        # Test number of queries with multiple property filter feature flags
        FeatureFlag.objects.create(
            team=self.team,
            filters={"properties": [{"key": "email", "value": "tim@posthog.com", "type": "person"}]},
            rollout_percentage=50,
            name="Filter by property",
            key="filer-by-property",
            created_by=self.user,
        )
        FeatureFlag.objects.create(
            team=self.team,
            filters={
                "groups": [
                    {
                        "properties": [
                            {
                                "key": "email",
                                "value": "tim@posthog.com",
                                "type": "person",
                            }
                        ]
                    }
                ]
            },
            name="Filter by property 2",
            key="filer-by-property-2",
            created_by=self.user,
        )

        response = self._post_decide(assert_num_queries=5)
        self.assertEqual(response.status_code, status.HTTP_200_OK)
        self.assertIn("default-flag", response.json()["featureFlags"])
        self.assertIn("beta-feature", response.json()["featureFlags"])
        self.assertIn("filer-by-property-2", response.json()["featureFlags"])

        # caching flag definitions in the above query mean fewer queries
        response = self._post_decide({"token": self.team.api_token, "distinct_id": "another_id"}, assert_num_queries=4)
        self.assertEqual(response.status_code, status.HTTP_200_OK)
        self.assertEqual(response.json()["featureFlags"], ["default-flag"])

    def test_feature_flags_v3_json(self, *args):
        self.team.app_urls = ["https://example.com"]
        self.team.save()
        self.client.logout()
        Person.objects.create(
            team=self.team,
            distinct_ids=["example_id"],
            properties={"email": "tim@posthog.com"},
        )

        FeatureFlag.objects.create(
            team=self.team,
            filters={
                "groups": [
                    {
                        "properties": [
                            {
                                "key": "email",
                                "value": "tim@posthog.com",
                                "type": "person",
                            }
                        ],
                        "rollout_percentage": None,
                    }
                ],
                "payloads": {"true": {"color": "blue"}},
            },
            name="Filter by property",
            key="filter-by-property",
            created_by=self.user,
        )

        response = self._post_decide(api_version=3, assert_num_queries=5)
        self.assertEqual(response.status_code, status.HTTP_200_OK)

        self.assertEqual(
            {"color": "blue"},
            response.json()["featureFlagPayloads"]["filter-by-property"],
        )

    def test_feature_flags_v3_json_multivariate(self, *args):
        self.team.app_urls = ["https://example.com"]
        self.team.save()
        self.client.logout()
        Person.objects.create(
            team=self.team,
            distinct_ids=["example_id"],
            properties={"email": "tim@posthog.com"},
        )
        FeatureFlag.objects.create(
            team=self.team,
            rollout_percentage=50,
            name="Beta feature",
            key="beta-feature",
            created_by=self.user,
        )
        FeatureFlag.objects.create(
            team=self.team,
            filters={"groups": [{"properties": [], "rollout_percentage": None}]},
            name="This is a feature flag with default params, no filters.",
            key="default-flag",
            created_by=self.user,
        )  # Should be enabled for everyone
        FeatureFlag.objects.create(
            team=self.team,
            filters={
                "groups": [{"properties": [], "rollout_percentage": None}],
                "multivariate": {
                    "variants": [
                        {
                            "key": "first-variant",
                            "name": "First Variant",
                            "rollout_percentage": 50,
                        },
                        {
                            "key": "second-variant",
                            "name": "Second Variant",
                            "rollout_percentage": 25,
                        },
                        {
                            "key": "third-variant",
                            "name": "Third Variant",
                            "rollout_percentage": 25,
                        },
                    ]
                },
                "payloads": {"first-variant": {"color": "blue"}},
            },
            name="This is a feature flag with multiple variants.",
            key="multivariate-flag",
            created_by=self.user,
        )

        # caching flag definitions mean fewer queries
        response = self._post_decide(api_version=2, assert_num_queries=0)
        self.assertEqual(response.status_code, status.HTTP_200_OK)
        self.assertIn("beta-feature", response.json()["featureFlags"])
        self.assertEqual("first-variant", response.json()["featureFlags"]["multivariate-flag"])

        response = self._post_decide(api_version=3, assert_num_queries=0)
        self.assertEqual(response.status_code, status.HTTP_200_OK)
        self.assertEqual("first-variant", response.json()["featureFlags"]["multivariate-flag"])
        self.assertEqual(
            {"color": "blue"},
            response.json()["featureFlagPayloads"]["multivariate-flag"],
        )

    def test_feature_flags_v4_json(self, *args):
        self.team.app_urls = ["https://example.com"]
        self.team.save()
        self.client.logout()
        Person.objects.create(
            team=self.team,
            distinct_ids=["example_id"],
            properties={"email": "tim@posthog.com"},
        )
        bf = FeatureFlag.objects.create(
            team=self.team,
            rollout_percentage=0,
            name="Beta feature",
            key="beta-feature",
            created_by=self.user,
        )
        mvFlag = FeatureFlag.objects.create(
            team=self.team,
            filters={
                "groups": [{"properties": [], "rollout_percentage": None}],
                "multivariate": {
                    "variants": [
                        {
                            "key": "first-variant",
                            "name": "First Variant",
                            "rollout_percentage": 50,
                        },
                        {
                            "key": "second-variant",
                            "name": "Second Variant",
                            "rollout_percentage": 25,
                        },
                        {
                            "key": "third-variant",
                            "name": "Third Variant",
                            "rollout_percentage": 25,
                        },
                    ]
                },
                "payloads": {"first-variant": {"color": "blue"}},
            },
            name="This is a feature flag with multiple variants.",
            key="multivariate-flag",
            created_by=self.user,
            version=42,
        )
        self.assertEqual(mvFlag.version, 42)

        response = self._post_decide(api_version=4, assert_num_queries=0)
        self.assertEqual(response.status_code, status.HTTP_200_OK)

        flags = response.json()["flags"]
        self.assertEqual(
            flags["beta-feature"],
            {
                "key": "beta-feature",
                "enabled": False,
                "variant": None,
                "reason": {
                    "code": "out_of_rollout_bound",
                    "condition_index": 0,
                    "description": "Out of rollout bound",
                },
                "metadata": {
                    "id": bf.id,
                    "version": 1,
                    "description": None,
                    "payload": None,
                },
            },
        )
        self.assertEqual(
            flags["multivariate-flag"],
            {
                "key": "multivariate-flag",
                "enabled": True,
                "variant": "first-variant",
                "reason": {
                    "code": "condition_match",
                    "condition_index": 0,
                    "description": "Matched condition set 1",
                },
                "metadata": {
                    "id": mvFlag.id,
                    "version": 42,
                    "description": None,
                    "payload": {"color": "blue"},
                },
            },
        )

    def test_feature_flags_v2(self, *args):
        self.team.app_urls = ["https://example.com"]
        self.team.save()
        self.client.logout()
        Person.objects.create(
            team=self.team,
            distinct_ids=["example_id"],
            properties={"email": "tim@posthog.com"},
        )
        FeatureFlag.objects.create(
            team=self.team,
            rollout_percentage=50,
            name="Beta feature",
            key="beta-feature",
            created_by=self.user,
        )
        FeatureFlag.objects.create(
            team=self.team,
            filters={"groups": [{"properties": [], "rollout_percentage": None}]},
            name="This is a feature flag with default params, no filters.",
            key="default-flag",
            created_by=self.user,
        )  # Should be enabled for everyone
        FeatureFlag.objects.create(
            team=self.team,
            filters={
                "groups": [{"properties": [], "rollout_percentage": None}],
                "multivariate": {
                    "variants": [
                        {
                            "key": "first-variant",
                            "name": "First Variant",
                            "rollout_percentage": 50,
                        },
                        {
                            "key": "second-variant",
                            "name": "Second Variant",
                            "rollout_percentage": 25,
                        },
                        {
                            "key": "third-variant",
                            "name": "Third Variant",
                            "rollout_percentage": 25,
                        },
                    ]
                },
            },
            name="This is a feature flag with multiple variants.",
            key="multivariate-flag",
            created_by=self.user,
        )

        response = self._post_decide(api_version=1, assert_num_queries=0)  # v1 functionality should not break
        self.assertEqual(response.status_code, status.HTTP_200_OK)
        self.assertIn("beta-feature", response.json()["featureFlags"])
        self.assertIn("default-flag", response.json()["featureFlags"])

        # caching flag definitions in the above query mean fewer queries
        response = self._post_decide(api_version=2, assert_num_queries=0)
        self.assertTrue(response.json()["featureFlags"]["beta-feature"])
        self.assertTrue(response.json()["featureFlags"]["default-flag"])
        self.assertEqual(
            "first-variant", response.json()["featureFlags"]["multivariate-flag"]
        )  # assigned by distinct_id hash

        response = self._post_decide(api_version=2, distinct_id="other_id", assert_num_queries=0)
        self.assertTrue(response.json()["featureFlags"]["beta-feature"])
        self.assertTrue(response.json()["featureFlags"]["default-flag"])
        self.assertEqual(
            "third-variant", response.json()["featureFlags"]["multivariate-flag"]
        )  # different hash, different variant assigned

    def test_feature_flags_v2_with_property_overrides(self, *args):
        self.team.app_urls = ["https://example.com"]
        self.team.save()
        self.client.logout()
        Person.objects.create(
            team=self.team,
            distinct_ids=["example_id"],
            properties={"$geoip_country_name": "India"},
        )
        Person.objects.create(team=self.team, distinct_ids=["other_id"], properties={})

        australia_ip = "13.106.122.3"

        FeatureFlag.objects.create(
            team=self.team,
            rollout_percentage=50,
            name="Beta feature",
            key="beta-feature",
            created_by=self.user,
            filters={
                "groups": [
                    {
                        "properties": [
                            {
                                "key": "$geoip_country_name",
                                "value": "Australia",
                                "type": "person",
                            }
                        ],
                        "rollout_percentage": 100,
                    }
                ]
            },
        )
        FeatureFlag.objects.create(
            team=self.team,
            filters={
                "groups": [
                    {
                        "properties": [
                            {
                                "key": "$geoip_country_name",
                                "value": "India",
                                "type": "person",
                            }
                        ],
                        "rollout_percentage": None,
                    }
                ],
                "multivariate": {
                    "variants": [
                        {
                            "key": "first-variant",
                            "name": "First Variant",
                            "rollout_percentage": 50,
                        },
                        {
                            "key": "second-variant",
                            "name": "Second Variant",
                            "rollout_percentage": 25,
                        },
                        {
                            "key": "third-variant",
                            "name": "Third Variant",
                            "rollout_percentage": 25,
                        },
                    ]
                },
            },
            name="This is a feature flag with multiple variants.",
            key="multivariate-flag",
            created_by=self.user,
        )

        response = self._post_decide(api_version=2, ip=australia_ip, assert_num_queries=0)
        self.assertTrue(response.json()["featureFlags"]["beta-feature"])
        self.assertTrue("multivariate-flag" not in response.json()["featureFlags"])

        # caching flag definitions in the above mean fewer queries
        response = self._post_decide(api_version=2, distinct_id="other_id", ip=australia_ip, assert_num_queries=0)
        self.assertTrue(response.json()["featureFlags"]["beta-feature"])
        self.assertTrue("multivariate-flag" not in response.json()["featureFlags"])

    def test_feature_flags_v2_with_geoip_error(self, *args):
        self.team.app_urls = ["https://example.com"]
        self.team.save()
        self.client.logout()
        Person.objects.create(
            team=self.team,
            distinct_ids=["example_id"],
            properties={"$geoip_country_name": "India"},
        )
        Person.objects.create(team=self.team, distinct_ids=["other_id"], properties={})

        FeatureFlag.objects.create(
            team=self.team,
            rollout_percentage=50,
            name="Beta feature",
            key="beta-feature",
            created_by=self.user,
            filters={
                "groups": [
                    {
                        "properties": [
                            {
                                "key": "$geoip_country_name",
                                "value": "Australia",
                                "type": "person",
                            }
                        ],
                        "rollout_percentage": 100,
                    }
                ]
            },
        )
        FeatureFlag.objects.create(
            team=self.team,
            filters={
                "groups": [
                    {
                        "properties": [
                            {
                                "key": "$geoip_country_name",
                                "value": "India",
                                "type": "person",
                            }
                        ],
                        "rollout_percentage": None,
                    }
                ],
                "multivariate": {
                    "variants": [
                        {
                            "key": "first-variant",
                            "name": "First Variant",
                            "rollout_percentage": 50,
                        },
                        {
                            "key": "second-variant",
                            "name": "Second Variant",
                            "rollout_percentage": 25,
                        },
                        {
                            "key": "third-variant",
                            "name": "Third Variant",
                            "rollout_percentage": 25,
                        },
                    ]
                },
            },
            name="This is a feature flag with multiple variants.",
            key="multivariate-flag",
            created_by=self.user,
        )

        # caching flag definitions mean fewer queries
        response = self._post_decide(api_version=2, distinct_id="example_id", assert_num_queries=5)
        self.assertTrue("beta-feature" not in response.json()["featureFlags"])
        self.assertEqual("first-variant", response.json()["featureFlags"]["multivariate-flag"])

        response = self._post_decide(api_version=2, distinct_id="other_id", assert_num_queries=4)
        self.assertTrue("beta-feature" not in response.json()["featureFlags"])
        self.assertTrue("multivariate-flag" not in response.json()["featureFlags"])

    def test_feature_flags_v2_consistent_flags(self, *args):
        self.team.app_urls = ["https://example.com"]
        self.team.save()
        self.client.logout()
        person = Person.objects.create(
            team=self.team,
            distinct_ids=["example_id"],
            properties={"email": "tim@posthog.com"},
        )
        FeatureFlag.objects.create(
            team=self.team,
            rollout_percentage=30,
            name="Beta feature",
            key="beta-feature",
            created_by=self.user,
            ensure_experience_continuity=True,
        )
        FeatureFlag.objects.create(
            team=self.team,
            filters={"groups": [{"properties": [], "rollout_percentage": None}]},
            name="This is a feature flag with default params, no filters.",
            key="default-flag",
            created_by=self.user,
        )  # Should be enabled for everyone
        FeatureFlag.objects.create(
            team=self.team,
            filters={
                "groups": [{"properties": [], "rollout_percentage": None}],
                "multivariate": {
                    "variants": [
                        {
                            "key": "first-variant",
                            "name": "First Variant",
                            "rollout_percentage": 50,
                        },
                        {
                            "key": "second-variant",
                            "name": "Second Variant",
                            "rollout_percentage": 25,
                        },
                        {
                            "key": "third-variant",
                            "name": "Third Variant",
                            "rollout_percentage": 25,
                        },
                    ]
                },
            },
            name="This is a feature flag with multiple variants.",
            key="multivariate-flag",
            created_by=self.user,
            ensure_experience_continuity=True,
        )

        # caching flag definitions mean fewer queries
        response = self._post_decide(api_version=2, assert_num_queries=6)
        self.assertTrue(response.json()["featureFlags"]["beta-feature"])
        self.assertTrue(response.json()["featureFlags"]["default-flag"])
        self.assertEqual(
            "first-variant", response.json()["featureFlags"]["multivariate-flag"]
        )  # assigned by distinct_id hash

        # new person, merged from old distinct ID
        # person.delete()
        # person2 = Person.objects.create(team=self.team, distinct_ids=["example_id", "other_id"], properties={"email": "tim@posthog.com"})
        person.add_distinct_id("other_id")

        response = self._post_decide(
            api_version=2,
            data={
                "token": self.team.api_token,
                "distinct_id": "other_id",
                "$anon_distinct_id": "example_id",
            },
            assert_num_queries=13,
        )
        self.assertTrue(response.json()["featureFlags"]["beta-feature"])
        self.assertTrue(response.json()["featureFlags"]["default-flag"])
        self.assertEqual(
            "first-variant", response.json()["featureFlags"]["multivariate-flag"]
        )  # different hash, overridden by distinct_id, same variant assigned

    def test_feature_flags_v3_consistent_flags_with_numeric_distinct_ids(self, *args):
        self.team.app_urls = ["https://example.com"]
        self.team.save()
        self.client.logout()
        Person.objects.create(
            team=self.team,
            distinct_ids=["example_id"],
            properties={"email": "tim@posthog.com"},
        )
        Person.objects.create(team=self.team, distinct_ids=[1], properties={"email": "tim@posthog.com"})
        Person.objects.create(
            team=self.team,
            distinct_ids=[12345, "xyz"],
            properties={"email": "tim@posthog.com"},
        )
        FeatureFlag.objects.create(
            team=self.team,
            rollout_percentage=30,
            name="Beta feature",
            key="beta-feature",
            created_by=self.user,
            ensure_experience_continuity=True,
        )
        FeatureFlag.objects.create(
            team=self.team,
            filters={"groups": [{"properties": [], "rollout_percentage": None}]},
            name="This is a feature flag with default params, no filters.",
            key="default-flag",
            created_by=self.user,
        )  # Should be enabled for everyone

        # caching flag definitions mean fewer queries
        response = self._post_decide(api_version=2, assert_num_queries=6)
        self.assertTrue(response.json()["featureFlags"]["beta-feature"])
        self.assertTrue(response.json()["featureFlags"]["default-flag"])

        response = self._post_decide(
            api_version=2,
            data={
                "token": self.team.api_token,
                "distinct_id": 12345,
                "$anon_distinct_id": "example_id",
            },
            assert_num_queries=13,
        )
        self.assertTrue(response.json()["featureFlags"]["beta-feature"])
        self.assertTrue(response.json()["featureFlags"]["default-flag"])

        response = self._post_decide(
            api_version=2,
            data={
                "token": self.team.api_token,
                "distinct_id": "xyz",
                "$anon_distinct_id": 12345,
            },
            assert_num_queries=9,
        )
        self.assertTrue(response.json()["featureFlags"]["beta-feature"])
        self.assertTrue(response.json()["featureFlags"]["default-flag"])

        response = self._post_decide(
            api_version=2,
            data={
                "token": self.team.api_token,
                "distinct_id": 5,
                "$anon_distinct_id": 12345,
            },
            assert_num_queries=9,
        )
        self.assertTrue(response.json()["featureFlags"]["beta-feature"])
        self.assertTrue(response.json()["featureFlags"]["default-flag"])

    def test_feature_flags_v2_consistent_flags_with_ingestion_delays(self, *args):
        self.team.app_urls = ["https://example.com"]
        self.team.save()
        self.client.logout()
        # We're simulating ingestion delays, so this person below we expect to be created isn't created yet
        # person = Person.objects.create(team=self.team, distinct_ids=["example_id"], properties={"email": "tim@posthog.com"})

        FeatureFlag.objects.create(
            team=self.team,
            rollout_percentage=30,
            name="Beta feature",
            key="beta-feature",
            created_by=self.user,
            ensure_experience_continuity=True,
        )
        FeatureFlag.objects.create(
            team=self.team,
            filters={"groups": [{"properties": [], "rollout_percentage": None}]},
            name="This is a feature flag with default params, no filters.",
            key="default-flag",
            created_by=self.user,
        )  # Should be enabled for everyone
        FeatureFlag.objects.create(
            team=self.team,
            filters={
                "groups": [{"properties": [], "rollout_percentage": None}],
                "multivariate": {
                    "variants": [
                        {
                            "key": "first-variant",
                            "name": "First Variant",
                            "rollout_percentage": 50,
                        },
                        {
                            "key": "second-variant",
                            "name": "Second Variant",
                            "rollout_percentage": 25,
                        },
                        {
                            "key": "third-variant",
                            "name": "Third Variant",
                            "rollout_percentage": 25,
                        },
                    ]
                },
            },
            name="This is a feature flag with multiple variants.",
            key="multivariate-flag",
            created_by=self.user,
            ensure_experience_continuity=True,
        )

        # caching flag definitions mean fewer queries
        response = self._post_decide(api_version=2, assert_num_queries=5)
        self.assertTrue(response.json()["featureFlags"]["beta-feature"])
        self.assertTrue(response.json()["featureFlags"]["default-flag"])
        self.assertEqual(
            "first-variant", response.json()["featureFlags"]["multivariate-flag"]
        )  # assigned by distinct_id hash

        # identify event is sent, but again, ingestion delays, so no entry in personDistinctID table
        # person.add_distinct_id("other_id")
        # in which case, we're pretty much trashed
        response = self._post_decide(
            api_version=2,
            data={
                "token": self.team.api_token,
                "distinct_id": "other_id",
                "$anon_distinct_id": "example_id",
            },
            assert_num_queries=12,
        )
        # self.assertTrue(response.json()["featureFlags"]["beta-feature"])
        self.assertTrue(response.json()["featureFlags"]["default-flag"])
        self.assertEqual(
            "third-variant", response.json()["featureFlags"]["multivariate-flag"]
        )  # different hash, should've been overridden by distinct_id, but ingestion delays mean different variant assigned

    def test_feature_flags_v2_consistent_flags_with_merged_persons(self, *args):
        self.team.app_urls = ["https://example.com"]
        self.team.save()
        self.client.logout()
        person = Person.objects.create(
            team=self.team,
            distinct_ids=["example_id"],
            properties={"email": "tim@posthog.com"},
        )
        FeatureFlag.objects.create(
            team=self.team,
            rollout_percentage=30,
            name="Beta feature",
            key="beta-feature",
            created_by=self.user,
            ensure_experience_continuity=True,
        )
        FeatureFlag.objects.create(
            team=self.team,
            filters={"groups": [{"properties": [], "rollout_percentage": None}]},
            name="This is a feature flag with default params, no filters.",
            key="default-flag",
            created_by=self.user,
        )  # Should be enabled for everyone
        FeatureFlag.objects.create(
            team=self.team,
            filters={
                "groups": [{"properties": [], "rollout_percentage": None}],
                "multivariate": {
                    "variants": [
                        {
                            "key": "first-variant",
                            "name": "First Variant",
                            "rollout_percentage": 50,
                        },
                        {
                            "key": "second-variant",
                            "name": "Second Variant",
                            "rollout_percentage": 25,
                        },
                        {
                            "key": "third-variant",
                            "name": "Third Variant",
                            "rollout_percentage": 25,
                        },
                    ]
                },
            },
            name="This is a feature flag with multiple variants.",
            key="multivariate-flag",
            created_by=self.user,
            ensure_experience_continuity=True,
        )

        # caching flag definitions mean fewer queries
        response = self._post_decide(api_version=2, assert_num_queries=6)
        self.assertTrue(response.json()["featureFlags"]["beta-feature"])
        self.assertTrue(response.json()["featureFlags"]["default-flag"])
        self.assertEqual(
            "first-variant", response.json()["featureFlags"]["multivariate-flag"]
        )  # assigned by distinct_id hash

        # new person, created separately before "example_id" came into the picture.
        # on identify, this will trigger a merge with person.id being deleted, and
        # `example_id` becoming a part of person2.
        person2 = Person.objects.create(
            team=self.team,
            distinct_ids=["other_id"],
            properties={"email": "tim@posthog.com"},
        )

        # caching flag definitions in the above mean fewer queries
        response = self._post_decide(
            api_version=2,
            data={
                "token": self.team.api_token,
                "distinct_id": "other_id",
                "$anon_distinct_id": "example_id",
            },
            assert_num_queries=13,
        )
        self.assertTrue(response.json()["featureFlags"]["beta-feature"])
        self.assertTrue(response.json()["featureFlags"]["default-flag"])
        self.assertEqual(
            "first-variant", response.json()["featureFlags"]["multivariate-flag"]
        )  # different hash, overridden by distinct_id, same variant assigned

        # now let's say a merge happens with a call like: identify(distinct_id='example_id', anon_distinct_id='other_id')
        # that is, person2 is going to get merged into person. (Could've been vice versa, but the following code assumes this, it's symmetric.)
        new_person_id = person.id
        old_person_id = person2.id
        # this happens in the plugin server
        # https://github.com/PostHog/posthog/blob/master/plugin-server/src/utils/db/db.ts (updateCohortsAndFeatureFlagsForMerge)
        # at which point we run the query
        query = f"""
            WITH deletions AS (
                    DELETE FROM posthog_featureflaghashkeyoverride WHERE team_id = {self.team.pk} AND person_id = {old_person_id}
                    RETURNING team_id, person_id, feature_flag_key, hash_key
                )
            INSERT INTO posthog_featureflaghashkeyoverride (team_id, person_id, feature_flag_key, hash_key)
                SELECT team_id, {new_person_id}, feature_flag_key, hash_key
                FROM deletions
                ON CONFLICT DO NOTHING
        """
        with connection.cursor() as cursor:
            cursor.execute(query)

        person2.delete()
        person.add_distinct_id("other_id")

        # caching flag definitions in the above mean fewer queries
        response = self._post_decide(
            api_version=2,
            data={"token": self.team.api_token, "distinct_id": "other_id"},
            assert_num_queries=5,
        )
        self.assertTrue(response.json()["featureFlags"]["beta-feature"])
        self.assertTrue(response.json()["featureFlags"]["default-flag"])
        self.assertEqual(
            "first-variant", response.json()["featureFlags"]["multivariate-flag"]
        )  # different hash, overridden by distinct_id, same variant assigned

    def test_feature_flags_v2_consistent_flags_with_delayed_new_identified_person(self, *args):
        self.team.app_urls = ["https://example.com"]
        self.team.save()
        self.client.logout()
        person = Person.objects.create(
            team=self.team,
            distinct_ids=["example_id"],
            properties={"email": "tim@posthog.com"},
        )
        FeatureFlag.objects.create(
            team=self.team,
            rollout_percentage=30,
            name="Beta feature",
            key="beta-feature",
            created_by=self.user,
            ensure_experience_continuity=True,
        )
        FeatureFlag.objects.create(
            team=self.team,
            filters={"groups": [{"properties": [], "rollout_percentage": None}]},
            name="This is a feature flag with default params, no filters.",
            key="default-flag",
            created_by=self.user,
        )  # Should be enabled for everyone
        FeatureFlag.objects.create(
            team=self.team,
            filters={
                "groups": [{"properties": [], "rollout_percentage": None}],
                "multivariate": {
                    "variants": [
                        {
                            "key": "first-variant",
                            "name": "First Variant",
                            "rollout_percentage": 50,
                        },
                        {
                            "key": "second-variant",
                            "name": "Second Variant",
                            "rollout_percentage": 25,
                        },
                        {
                            "key": "third-variant",
                            "name": "Third Variant",
                            "rollout_percentage": 25,
                        },
                    ]
                },
            },
            name="This is a feature flag with multiple variants.",
            key="multivariate-flag",
            created_by=self.user,
            ensure_experience_continuity=True,
        )

        # caching flag definitions mean fewer queries
        response = self._post_decide(api_version=2, assert_num_queries=6)
        self.assertTrue(response.json()["featureFlags"]["beta-feature"])
        self.assertTrue(response.json()["featureFlags"]["default-flag"])
        self.assertEqual(
            "first-variant", response.json()["featureFlags"]["multivariate-flag"]
        )  # assigned by distinct_id hash

        # new person with "other_id" is yet to be created

        # caching flag definitions in the above mean fewer queries
        response = self._post_decide(
            api_version=2,
            data={
                "token": self.team.api_token,
                "distinct_id": "other_id",
                "$anon_distinct_id": "example_id",
            },
            assert_num_queries=13,
        )
        self.assertTrue(response.json()["featureFlags"]["beta-feature"])
        self.assertTrue(response.json()["featureFlags"]["default-flag"])
        self.assertEqual(
            "first-variant", response.json()["featureFlags"]["multivariate-flag"]
        )  # different hash, overridden by distinct_id, same variant assigned

        # calling a simple decide call, while 'other_id' is still missing a person creation.
        # In this case, we are over our grace period for ingestion, and there's
        # no quick decent way to find how 'other_id' is to be treated.
        # So, things appear like a completely new person with distinct-id = other_id.
        # And this person can't have any hash key overrides (since the person doesn't yet exist)
        # So one fewer query to not get overrides.
        response = self._post_decide(
            api_version=2,
            data={"token": self.team.api_token, "distinct_id": "other_id"},
            assert_num_queries=4,
        )
        # self.assertTrue(response.json()["featureFlags"]["beta-feature"])
        self.assertTrue(response.json()["featureFlags"]["default-flag"])
        self.assertEqual("third-variant", response.json()["featureFlags"]["multivariate-flag"])  # variant changed

        person.add_distinct_id("other_id")
        # Finally, 'other_id' is merged. The result goes back to its overridden values

        # caching flag definitions in the above mean fewer queries
        response = self._post_decide(
            api_version=2,
            data={"token": self.team.api_token, "distinct_id": "other_id"},
            assert_num_queries=5,
        )
        self.assertTrue(response.json()["featureFlags"]["beta-feature"])
        self.assertTrue(response.json()["featureFlags"]["default-flag"])
        self.assertEqual(
            "first-variant", response.json()["featureFlags"]["multivariate-flag"]
        )  # different hash, overridden by distinct_id, same variant assigned

    def test_feature_flags_v2_complex(self, *args):
        self.team.app_urls = ["https://example.com"]
        self.team.save()
        self.client.logout()
        Person.objects.create(
            team=self.team,
            distinct_ids=["example_id"],
            properties={"email": "tim@posthog.com", "realm": "cloud"},
        )
        Person.objects.create(
            team=self.team,
            distinct_ids=["hosted_id"],
            properties={"email": "sam@posthog.com", "realm": "hosted"},
        )
        FeatureFlag.objects.create(
            team=self.team,
            filters={"groups": [{"properties": [], "rollout_percentage": None}]},
            name="This is a feature flag with default params, no filters.",
            key="default-flag",
            created_by=self.user,
        )  # Should be enabled for everyone
        FeatureFlag.objects.create(
            team=self.team,
            filters={
                "groups": [
                    {
                        "properties": [{"key": "realm", "type": "person", "value": "cloud"}],
                        "rollout_percentage": 80,
                    }
                ],
                "multivariate": {
                    "variants": [
                        {
                            "key": "first-variant",
                            "name": "First Variant",
                            "rollout_percentage": 25,
                        },
                        {
                            "key": "second-variant",
                            "name": "Second Variant",
                            "rollout_percentage": 25,
                        },
                        {
                            "key": "third-variant",
                            "name": "Third Variant",
                            "rollout_percentage": 25,
                        },
                        {
                            "key": "fourth-variant",
                            "name": "Fourth Variant",
                            "rollout_percentage": 25,
                        },
                    ]
                },
            },
            name="This is a feature flag with top-level property filtering and percentage rollout.",
            key="multivariate-flag",
            created_by=self.user,
        )

        # caching flag definitions mean fewer queries
        response = self._post_decide(api_version=2, distinct_id="hosted_id", assert_num_queries=5)
        self.assertIsNone(
            (response.json()["featureFlags"]).get("multivariate-flag", None)
        )  # User is does not have realm == "cloud". Value is None.
        self.assertTrue((response.json()["featureFlags"]).get("default-flag"))  # User still receives the default flag

        response = self._post_decide(api_version=2, distinct_id="example_id", assert_num_queries=4)
        self.assertIsNotNone(
            response.json()["featureFlags"]["multivariate-flag"]
        )  # User has an 80% chance of being assigned any non-empty value.
        self.assertEqual(
            "second-variant", response.json()["featureFlags"]["multivariate-flag"]
        )  # If the user falls in the rollout group, they have a 25% chance of being assigned any particular variant.
        # Their overall probability is therefore 80% * 25% = 20%.
        # To give another example, if n = 100 Cloud users and rollout_percentage = 80:
        # None:           20 (100 * (100% - 80%))
        # first-variant:  20 (100 * 80% * 25% = 20 users)
        # second-variant: 20 (100 * 80% * 25% = 20 users)
        # third-variant:  20 (100 * 80% * 25% = 20 users)
        # fourth-variant: 20 (100 * 80% * 25% = 20 users)

    def test_feature_flags_v3(self, *args):
        self.team.app_urls = ["https://example.com"]
        self.team.save()
        self.client.logout()

        Person.objects.create(
            team=self.team,
            distinct_ids=["example_id"],
            properties={"email": "tim@posthog.com"},
        )

        # use a non-csrf client to make requests to add feature flags
        client = Client()
        client.force_login(self.user)

        response = client.post(
            f"/api/projects/{self.team.id}/feature_flags/",
            {
                "filters": {"groups": [{"rollout_percentage": 50}]},
                "name": "Beta feature",
                "key": "beta-feature",
            },
            content_type="application/json",
            format="json",
        )
        self.assertEqual(response.status_code, status.HTTP_201_CREATED)

        response = client.post(
            f"/api/projects/{self.team.id}/feature_flags/",
            {
                "name": "Alpha feature",
                "key": "default-flag",
                "filters": {"groups": [{"properties": [], "rollout_percentage": None}]},
            },
            format="json",
            content_type="application/json",
        )  # Should be enabled for everyone
        self.assertEqual(response.status_code, status.HTTP_201_CREATED)

        response = client.post(
            f"/api/projects/{self.team.id}/feature_flags/",
            {
                "name": "Alpha feature",
                "key": "multivariate-flag",
                "filters": {
                    "groups": [{"properties": [], "rollout_percentage": None}],
                    "multivariate": {
                        "variants": [
                            {
                                "key": "first-variant",
                                "name": "First Variant",
                                "rollout_percentage": 50,
                            },
                            {
                                "key": "second-variant",
                                "name": "Second Variant",
                                "rollout_percentage": 25,
                            },
                            {
                                "key": "third-variant",
                                "name": "Third Variant",
                                "rollout_percentage": 25,
                            },
                        ]
                    },
                },
            },
            format="json",
            content_type="application/json",
        )
        self.assertEqual(response.status_code, status.HTTP_201_CREATED)
        # At this stage, our cache should have all 3 flags

        # also adding team to cache
        self._post_decide(api_version=3)
        client.logout()

        response = self._post_decide(api_version=3, assert_num_queries=0)
        self.assertTrue(response.json()["featureFlags"]["beta-feature"])
        self.assertTrue(response.json()["featureFlags"]["default-flag"])
        self.assertEqual(
            "first-variant", response.json()["featureFlags"]["multivariate-flag"]
        )  # assigned by distinct_id hash
        self.assertFalse(response.json()["errorsWhileComputingFlags"])

        response = self._post_decide(api_version=3, distinct_id="other_id", assert_num_queries=0)
        self.assertTrue(response.json()["featureFlags"]["beta-feature"])
        self.assertTrue(response.json()["featureFlags"]["default-flag"])
        self.assertEqual(
            "third-variant", response.json()["featureFlags"]["multivariate-flag"]
        )  # different hash, different variant assigned
        self.assertFalse(response.json()["errorsWhileComputingFlags"])

    @patch("posthog.models.feature_flag.flag_matching.FLAG_EVALUATION_ERROR_COUNTER")
    def test_feature_flags_v3_with_database_errors(self, mock_counter, *args):
        self.team.app_urls = ["https://example.com"]
        self.team.save()
        self.client.logout()

        Person.objects.create(
            team=self.team,
            distinct_ids=["example_id"],
            properties={"email": "tim@posthog.com"},
        )

        # use a non-csrf client to make requests to add feature flags
        client = Client()
        client.force_login(self.user)

        response = client.post(
            f"/api/projects/{self.team.id}/feature_flags/",
            {
                "filters": {
                    "groups": [
                        {
                            "properties": [
                                {
                                    "key": "email",
                                    "value": "tim",
                                    "type": "person",
                                    "operator": "icontains",
                                }
                            ],
                            "rollout_percentage": 50,
                        }
                    ]
                },
                "name": "Beta feature",
                "key": "beta-feature",
            },
            content_type="application/json",
            format="json",
        )
        self.assertEqual(response.status_code, status.HTTP_201_CREATED)

        response = client.post(
            f"/api/projects/{self.team.id}/feature_flags/",
            {
                "name": "Alpha feature",
                "key": "default-flag",
                "filters": {"groups": [{"properties": [], "rollout_percentage": None}]},
            },
            format="json",
            content_type="application/json",
        )  # Should be enabled for everyone
        self.assertEqual(response.status_code, status.HTTP_201_CREATED)

        response = client.post(
            f"/api/projects/{self.team.id}/feature_flags/",
            {
                "name": "Alpha feature",
                "key": "multivariate-flag",
                "filters": {
                    "groups": [{"properties": [], "rollout_percentage": None}],
                    "multivariate": {
                        "variants": [
                            {
                                "key": "first-variant",
                                "name": "First Variant",
                                "rollout_percentage": 50,
                            },
                            {
                                "key": "second-variant",
                                "name": "Second Variant",
                                "rollout_percentage": 25,
                            },
                            {
                                "key": "third-variant",
                                "name": "Third Variant",
                                "rollout_percentage": 25,
                            },
                        ]
                    },
                },
            },
            format="json",
            content_type="application/json",
        )
        self.assertEqual(response.status_code, status.HTTP_201_CREATED)
        # At this stage, our cache should have all 3 flags

        # also adding team to cache
        self._post_decide(api_version=3)

        client.logout()

        response = self._post_decide(api_version=3, assert_num_queries=4)
        self.assertTrue(response.json()["featureFlags"]["beta-feature"])
        self.assertTrue(response.json()["featureFlags"]["default-flag"])
        self.assertEqual(
            "first-variant", response.json()["featureFlags"]["multivariate-flag"]
        )  # assigned by distinct_id hash
        self.assertFalse(response.json()["errorsWhileComputingFlags"])

        # now database is down
        response = self._post_decide(api_version=3, distinct_id="example_id", simulate_database_timeout=True)
        self.assertTrue("beta-feature" not in response.json()["featureFlags"])
        self.assertTrue(response.json()["featureFlags"]["default-flag"])
        self.assertEqual("first-variant", response.json()["featureFlags"]["multivariate-flag"])
        self.assertTrue(response.json()["errorsWhileComputingFlags"])

        mock_counter.labels.assert_called_once_with(reason="timeout")

    @patch("posthog.models.feature_flag.flag_matching.FLAG_HASH_KEY_WRITES_COUNTER")
    @patch("posthog.api.decide.FLAG_EVALUATION_COUNTER")
    @patch("posthog.models.feature_flag.flag_matching.FLAG_EVALUATION_ERROR_COUNTER")
    def test_feature_flags_v3_metric_counter(self, mock_error_counter, mock_counter, mock_hash_key_counter, *args):
        self.team.app_urls = ["https://example.com"]
        self.team.save()
        self.client.logout()

        Person.objects.create(
            team=self.team,
            distinct_ids=["example_id"],
            properties={"email": "tim@posthog.com"},
        )

        # use a non-csrf client to make requests to add feature flags
        client = Client()
        client.force_login(self.user)

        response = client.post(
            f"/api/projects/{self.team.id}/feature_flags/",
            {
                "filters": {
                    "groups": [
                        {
                            "properties": [
                                {
                                    "key": "email",
                                    "value": "tim",
                                    "type": "person",
                                    "operator": "icontains",
                                }
                            ],
                            "rollout_percentage": 50,
                        }
                    ]
                },
                "name": "Beta feature",
                "key": "beta-feature",
            },
            content_type="application/json",
            format="json",
        )
        self.assertEqual(response.status_code, status.HTTP_201_CREATED)

        response = client.post(
            f"/api/projects/{self.team.id}/feature_flags/",
            {
                "name": "Alpha feature",
                "key": "default-flag",
                "filters": {"groups": [{"properties": [], "rollout_percentage": None}]},
            },
            format="json",
            content_type="application/json",
        )  # Should be enabled for everyone
        self.assertEqual(response.status_code, status.HTTP_201_CREATED)

        response = client.post(
            f"/api/projects/{self.team.id}/feature_flags/",
            {
                "name": "Alpha feature",
                "key": "multivariate-flag",
                "filters": {
                    "groups": [{"properties": [], "rollout_percentage": None}],
                    "multivariate": {
                        "variants": [
                            {
                                "key": "first-variant",
                                "name": "First Variant",
                                "rollout_percentage": 50,
                            },
                            {
                                "key": "second-variant",
                                "name": "Second Variant",
                                "rollout_percentage": 25,
                            },
                            {
                                "key": "third-variant",
                                "name": "Third Variant",
                                "rollout_percentage": 25,
                            },
                        ]
                    },
                },
                "ensure_experience_continuity": True,
            },
            format="json",
            content_type="application/json",
        )
        self.assertEqual(response.status_code, status.HTTP_201_CREATED)
        # At this stage, our cache should have all 3 flags

        with self.settings(DECIDE_TRACK_TEAM_IDS=["all"]):
            # also adding team to cache
            response = self._post_decide(
                api_version=3,
                data={
                    "token": self.team.api_token,
                    "distinct_id": "other_id",
                    "$anon_distinct_id": "example_id",
                },
            )

            mock_counter.labels.assert_called_once_with(
                team_id=str(self.team.pk),
                errors_computing=False,
                has_hash_key_override=True,
            )
            mock_counter.labels.return_value.inc.assert_called_once()
            mock_error_counter.labels.assert_not_called()
            mock_hash_key_counter.labels.assert_called_once_with(team_id=str(self.team.pk), successful_write=True)
            client.logout()

            mock_counter.reset_mock()
            mock_hash_key_counter.reset_mock()

            response = self._post_decide(api_version=3, assert_num_queries=9)
            self.assertTrue(response.json()["featureFlags"]["beta-feature"])
            self.assertTrue(response.json()["featureFlags"]["default-flag"])
            self.assertEqual(
                "first-variant",
                response.json()["featureFlags"]["multivariate-flag"],
            )  # assigned by distinct_id hash
            self.assertFalse(response.json()["errorsWhileComputingFlags"])

            mock_counter.labels.assert_called_once_with(
                team_id=str(self.team.pk),
                errors_computing=False,
                has_hash_key_override=False,
            )
            mock_counter.labels.return_value.inc.assert_called_once()
            mock_error_counter.labels.assert_not_called()
            mock_hash_key_counter.labels.assert_not_called()

            mock_counter.reset_mock()

            # now database is down
            response = self._post_decide(api_version=3, distinct_id="example_id", simulate_database_timeout=True)
            self.assertTrue("beta-feature" not in response.json()["featureFlags"])
            self.assertTrue(response.json()["featureFlags"]["default-flag"])
            self.assertTrue("multivariate-flag" not in response.json()["featureFlags"])
            self.assertTrue(response.json()["errorsWhileComputingFlags"])

            mock_counter.labels.assert_called_once_with(
                team_id=str(self.team.pk),
                errors_computing=True,
                has_hash_key_override=False,
            )
            mock_counter.labels.return_value.inc.assert_called_once()
            mock_error_counter.labels.assert_any_call(reason="healthcheck_failed")
            mock_error_counter.labels.assert_any_call(reason="timeout")
            self.assertEqual(mock_error_counter.labels.call_count, 2)

            mock_hash_key_counter.labels.assert_not_called()

    def test_feature_flags_v3_with_database_errors_and_no_flags(self, *args):
        self.team.app_urls = ["https://example.com"]
        self.team.save()
        self.client.logout()

        Person.objects.create(
            team=self.team,
            distinct_ids=["example_id"],
            properties={"email": "tim@posthog.com"},
        )

        # adding team to cache
        self._post_decide(api_version=3)

        response = self._post_decide(api_version=3, assert_num_queries=0)
        self.assertEqual(response.json()["featureFlags"], {})
        self.assertFalse(response.json()["errorsWhileComputingFlags"])

        response = self._post_decide(api_version=3, distinct_id="example_id", simulate_database_timeout=True)
        self.assertEqual(response.json()["featureFlags"], {})
        self.assertFalse(response.json()["errorsWhileComputingFlags"])

    def test_feature_flags_v3_with_database_errors_and_geoip_properties(self, *args):
        self.team.app_urls = ["https://example.com"]
        self.team.save()
        self.client.logout()

        australia_ip = "13.106.122.3"

        Person.objects.create(team=self.team, distinct_ids=["example_id"], properties={})

        # use a non-csrf client to make requests to add feature flags
        client = Client()
        client.force_login(self.user)

        response = client.post(
            f"/api/projects/{self.team.id}/feature_flags/",
            {
                "filters": {
                    "groups": [
                        {
                            "properties": [
                                {
                                    "key": "$geoip_country_name",
                                    "value": "Australia",
                                    "type": "person",
                                    "operator": "icontains",
                                }
                            ],
                            "rollout_percentage": 100,
                        }
                    ]
                },
                "name": "Beta feature",
                "key": "beta-feature",
            },
            content_type="application/json",
            format="json",
        )
        self.assertEqual(response.status_code, status.HTTP_201_CREATED)

        response = client.post(
            f"/api/projects/{self.team.id}/feature_flags/",
            {
                "name": "Alpha feature",
                "key": "default-flag",
                "filters": {"groups": [{"properties": [], "rollout_percentage": None}]},
            },
            format="json",
            content_type="application/json",
        )  # Should be enabled for everyone
        self.assertEqual(response.status_code, status.HTTP_201_CREATED)

        # At this stage, our cache should have both flags

        # also adding team to cache
        self._post_decide(api_version=3)

        client.logout()

        response = self._post_decide(api_version=3, ip=australia_ip, assert_num_queries=0)
        self.assertTrue(response.json()["featureFlags"]["beta-feature"])
        self.assertTrue(response.json()["featureFlags"]["default-flag"])
        self.assertFalse(response.json()["errorsWhileComputingFlags"])

        response = self._post_decide(
            api_version=3, distinct_id="example_id", ip=australia_ip, simulate_database_timeout=True
        )
        self.assertTrue(response.json()["featureFlags"]["beta-feature"])
        self.assertTrue(response.json()["featureFlags"]["default-flag"])
        self.assertFalse(response.json()["errorsWhileComputingFlags"])

    def test_feature_flags_v3_consistent_flags_with_database_errors(self, *args):
        self.team.app_urls = ["https://example.com"]
        self.team.save()
        self.client.logout()
        person = Person.objects.create(
            team=self.team,
            distinct_ids=["example_id"],
            properties={"email": "tim@posthog.com"},
        )
        FeatureFlag.objects.create(
            team=self.team,
            rollout_percentage=30,
            name="Beta feature",
            key="beta-feature",
            created_by=self.user,
            ensure_experience_continuity=True,
        )
        FeatureFlag.objects.create(
            team=self.team,
            filters={"groups": [{"properties": [], "rollout_percentage": None}]},
            name="This is a feature flag with default params, no filters.",
            key="default-flag",
            created_by=self.user,
        )  # Should be enabled for everyone
        FeatureFlag.objects.create(
            team=self.team,
            filters={
                "groups": [{"properties": [], "rollout_percentage": None}],
                "multivariate": {
                    "variants": [
                        {
                            "key": "first-variant",
                            "name": "First Variant",
                            "rollout_percentage": 50,
                        },
                        {
                            "key": "second-variant",
                            "name": "Second Variant",
                            "rollout_percentage": 25,
                        },
                        {
                            "key": "third-variant",
                            "name": "Third Variant",
                            "rollout_percentage": 25,
                        },
                    ]
                },
            },
            name="This is a feature flag with multiple variants.",
            key="multivariate-flag",
            created_by=self.user,
            ensure_experience_continuity=True,
        )
        # make sure caches are populated
        response = self._post_decide(api_version=3)

        # effectively 3 queries, wrapped around by an atomic transaction
        # E   1. SAVEPOINT "s4379526528_x103"
        # E   2. SET LOCAL statement_timeout = 1000
        # E   3. SELECT "posthog_persondistinctid"."person_id", "posthog_persondistinctid"."distinct_id" FROM "posthog_persondistinctid"
        #           WHERE ("posthog_persondistinctid"."distinct_id" IN ('example_id') AND "posthog_persondistinctid"."team_id" = 1)
        # E   4. SELECT "posthog_featureflaghashkeyoverride"."feature_flag_key", "posthog_featureflaghashkeyoverride"."hash_key", "posthog_featureflaghashkeyoverride"."person_id" FROM "posthog_featureflaghashkeyoverride"
        #            WHERE ("posthog_featureflaghashkeyoverride"."person_id" IN (7) AND "posthog_featureflaghashkeyoverride"."team_id" = 1)
        # E   5. RELEASE SAVEPOINT "s4379526528_x103"
        response = self._post_decide(api_version=3, assert_num_queries=5)
        self.assertTrue(response.json()["featureFlags"]["beta-feature"])
        self.assertTrue(response.json()["featureFlags"]["default-flag"])
        self.assertEqual(
            "first-variant", response.json()["featureFlags"]["multivariate-flag"]
        )  # assigned by distinct_id hash

        # new person, merged from old distinct ID
        person.add_distinct_id("other_id")

        # now database is down
        response = self._post_decide(
            api_version=3,
            data={
                "token": self.team.api_token,
                "distinct_id": "other_id",
                "$anon_distinct_id": "example_id",
            },
            simulate_database_timeout=True,
        )
        self.assertTrue("beta-feature" not in response.json()["featureFlags"])
        self.assertTrue(response.json()["featureFlags"]["default-flag"])
        self.assertTrue(response.json()["errorsWhileComputingFlags"])

    def test_feature_flags_v2_with_groups(self, *args):
        # More in-depth tests in posthog/api/test/test_feature_flag.py

        self.team.app_urls = ["https://example.com"]
        assert self.team is not None
        self.team.save()
        self.client.logout()
        create_group_type_mapping_without_created_at(
            team=self.team, project_id=self.team.project_id, group_type="organization", group_type_index=0
        )
        Person.objects.create(
            team=self.team,
            distinct_ids=["example_id"],
            properties={"email": "tim@posthog.com", "realm": "cloud"},
        )
        FeatureFlag.objects.create(
            team=self.team,
            filters={
                "aggregation_group_type_index": 0,
                "groups": [{"rollout_percentage": 100}],
            },
            name="This is a group-based flag",
            key="groups-flag",
            created_by=self.user,
        )

        # caching flag definitions mean fewer queries
        response = self._post_decide(api_version=2, distinct_id="example_id", assert_num_queries=5)
        self.assertEqual(response.json()["featureFlags"], {})

        response = self._post_decide(
            api_version=2, distinct_id="example_id", groups={"organization": "foo"}, assert_num_queries=4
        )
        self.assertEqual(response.json()["featureFlags"], {"groups-flag": True})

    def test_feature_flags_with_personal_api_key(self, *args):
        key_value = generate_random_token_personal()
        PersonalAPIKey.objects.create(label="X", user=self.user, secure_value=hash_key_value(key_value))
        Person.objects.create(team=self.team, distinct_ids=["example_id"])
        FeatureFlag.objects.create(
            team=self.team,
            rollout_percentage=100,
            name="Test",
            key="test",
            created_by=self.user,
        )
        FeatureFlag.objects.create(
            team=self.team,
            rollout_percentage=100,
            name="Disabled",
            key="disabled",
            created_by=self.user,
            active=False,
        )  # disabled flag
        FeatureFlag.objects.create(
            team=self.team,
            filters={"groups": [{"properties": [], "rollout_percentage": None}]},
            key="default-flag",
            created_by=self.user,
        )  # enabled for everyone
        response = self._post_decide(
            {
                "distinct_id": "example_id",
                "api_key": key_value,
                "project_id": self.team.id,
            }
        ).json()
        self.assertIn("default-flag", response["featureFlags"])
        self.assertIn("test", response["featureFlags"])

    @snapshot_postgres_queries
    def test_flag_with_regular_cohorts(self, *args):
        self.team.app_urls = ["https://example.com"]
        self.team.save()
        self.client.logout()

        Person.objects.create(
            team=self.team,
            distinct_ids=["example_id_1"],
            properties={"$some_prop_1": "something_1"},
        )
        cohort = Cohort.objects.create(
            team=self.team,
            groups=[
                {
                    "properties": [
                        {
                            "key": "$some_prop_1",
                            "value": "something_1",
                            "type": "person",
                        }
                    ]
                }
            ],
            name="cohort1",
        )
        # no calculation for cohort

        FeatureFlag.objects.create(
            team=self.team,
            filters={"groups": [{"properties": [{"key": "id", "value": cohort.pk, "type": "cohort"}]}]},
            name="This is a cohort-based flag",
            key="cohort-flag",
            created_by=self.user,
        )

        response = self._post_decide(api_version=3, distinct_id="example_id_1", assert_num_queries=9)
        self.assertEqual(response.json()["featureFlags"], {"cohort-flag": True})
        self.assertEqual(response.json()["errorsWhileComputingFlags"], False)

        response = self._post_decide(api_version=3, distinct_id="another_id", assert_num_queries=8)
        self.assertEqual(response.json()["featureFlags"], {"cohort-flag": False})
        self.assertEqual(response.json()["errorsWhileComputingFlags"], False)

    def test_flag_with_invalid_cohort_filter_condition(self, *args):
        self.team.app_urls = ["https://example.com"]
        assert self.team is not None
        self.team.save()
        self.client.logout()

        person1_distinct_id = "example_id"
        Person.objects.create(
            team=self.team,
            distinct_ids=[person1_distinct_id],
            properties={"registration_ts": 1716447600},
        )

        # Create a cohort with an invalid filter condition (tis broken filter came from this issue: https://github.com/PostHog/posthog/issues/23213)
        # The invalid condition is that the registration_ts property is compared against a list of values
        # Since this filter must match everything, the flag should evaluate to False
        cohort = Cohort.objects.create(
            team=self.team,
            filters={
                "properties": {
                    "type": "OR",
                    "values": [
                        {
                            "type": "AND",
                            "values": [
                                # This is the valid condition
                                {
                                    "key": "registration_ts",
                                    "type": "person",
                                    "value": "1716274800",
                                    "operator": "gte",
                                },
                                # This is the invalid condition (lte operator comparing against a list of values)
                                {
                                    "key": "registration_ts",
                                    "type": "person",
                                    "value": ["1716447600"],
                                    "operator": "lte",
                                },
                            ],
                        }
                    ],
                }
            },
            name="Test cohort",
        )

        # Create a feature flag that uses the cohort
        FeatureFlag.objects.create(
            team=self.team,
            filters={
                "groups": [
                    {
                        "properties": [
                            {
                                "key": "id",
                                "type": "cohort",
                                "value": cohort.pk,
                            }
                        ],
                    }
                ]
            },
            name="This is a cohort-based flag",
            key="cohort-flag",
            created_by=self.user,
        )

        response = self._post_decide(api_version=3, distinct_id=person1_distinct_id, assert_num_queries=9)
        self.assertEqual(response.json()["featureFlags"], {"cohort-flag": False})
        self.assertEqual(response.json()["errorsWhileComputingFlags"], False)

    def test_flag_with_invalid_but_safe_cohort_filter_condition(self, *args):
        self.team.app_urls = ["https://example.com"]
        self.team.save()
        self.client.logout()

        person1_distinct_id = "example_id"
        Person.objects.create(
            team=self.team,
            distinct_ids=[person1_distinct_id],
            properties={"registration_ts": 1716447600},
        )

        # Create a cohort with a safe OR filter that contains an invalid condition
        # it should still evaluate the FeatureFlag to True
        cohort = Cohort.objects.create(
            team=self.team,
            filters={
                "properties": {
                    "type": "OR",
                    "values": [
                        {
                            "type": "OR",
                            "values": [
                                # This is the valid condition
                                {
                                    "key": "registration_ts",
                                    "type": "person",
                                    "value": "1716274800",
                                    "operator": "gte",
                                },
                                # This is the invalid condition (lte operator comparing against a list of values)
                                {
                                    "key": "registration_ts",
                                    "type": "person",
                                    "value": ["1716447600"],
                                    "operator": "lte",
                                },
                            ],
                        }
                    ],
                }
            },
            name="Test cohort",
        )

        # Create a feature flag that uses the cohort
        FeatureFlag.objects.create(
            team=self.team,
            filters={
                "groups": [
                    {
                        "properties": [
                            {
                                "key": "id",
                                "type": "cohort",
                                "value": cohort.pk,
                            }
                        ],
                    }
                ]
            },
            name="This is a cohort-based flag",
            key="cohort-flag",
            created_by=self.user,
        )

        response = self._post_decide(api_version=3, distinct_id=person1_distinct_id, assert_num_queries=9)
        self.assertEqual(response.json()["featureFlags"], {"cohort-flag": True})
        self.assertEqual(response.json()["errorsWhileComputingFlags"], False)

    def test_flag_with_unknown_cohort(self, *args):
        self.team.app_urls = ["https://example.com"]
        self.team.save()
        self.client.logout()

        Person.objects.create(
            team=self.team,
            distinct_ids=["example_id_1"],
            properties={"$some_prop_1": "something_1"},
        )

        FeatureFlag.objects.create(
            team=self.team,
            filters={"groups": [{"properties": [{"key": "id", "value": 99999, "type": "cohort"}]}]},
            name="This is a cohort-based flag",
            key="cohort-flag",
            created_by=self.user,
        )
        FeatureFlag.objects.create(
            team=self.team,
            filters={"groups": [{"properties": [], "rollout_percentage": 100}]},
            name="This is a regular flag",
            key="simple-flag",
            created_by=self.user,
        )

        response = self._post_decide(api_version=3, distinct_id="example_id_1", assert_num_queries=10)
        self.assertEqual(response.json()["featureFlags"], {"cohort-flag": False, "simple-flag": True})
        self.assertEqual(response.json()["errorsWhileComputingFlags"], False)

    def test_flag_with_multiple_complex_unknown_cohort(self, *args):
        self.team.app_urls = ["https://example.com"]
        self.team.save()

        other_team = Team.objects.create(
            organization=self.organization,
            api_token="bazinga_new",
            name="New Team",
        )
        self.client.logout()

        Person.objects.create(
            team=self.team,
            distinct_ids=["example_id_1"],
            properties={"$some_prop_1": "something_1"},
        )

        deleted_cohort = Cohort.objects.create(
            team=self.team,
            groups=[
                {
                    "properties": [
                        {
                            "key": "$some_prop_1",
                            "value": "something_1",
                            "type": "person",
                        }
                    ]
                },
            ],
            name="cohort1",
            deleted=True,
        )

        cohort_from_other_team = Cohort.objects.create(
            team=other_team,
            groups=[
                {
                    "properties": [
                        {
                            "key": "$some_prop_1",
                            "value": "something_1",
                            "type": "person",
                        }
                    ]
                },
            ],
            name="cohort1",
        )

        cohort_with_nested_invalid = Cohort.objects.create(
            team=self.team,
            groups=[
                {
                    "properties": [
                        {
                            "key": "$some_prop_1",
                            "value": "something_1",
                            "type": "person",
                        },
                        {
                            "key": "id",
                            "value": 99999,
                            "type": "cohort",
                        },
                        {
                            "key": "id",
                            "value": deleted_cohort.pk,
                            "type": "cohort",
                        },
                        {
                            "key": "id",
                            "value": cohort_from_other_team.pk,
                            "type": "cohort",
                        },
                    ]
                },
            ],
            name="cohort1",
        )

        cohort_valid = Cohort.objects.create(
            team=self.team,
            groups=[
                {
                    "properties": [
                        {
                            "key": "$some_prop_1",
                            "value": "something_1",
                            "type": "person",
                        },
                    ]
                },
            ],
            name="cohort1",
        )

        FeatureFlag.objects.create(
            team=self.team,
            filters={"groups": [{"properties": [{"key": "id", "value": 99999, "type": "cohort"}]}]},
            name="This is a cohort-based flag",
            key="cohort-flag",
            created_by=self.user,
        )
        FeatureFlag.objects.create(
            team=self.team,
            filters={
                "groups": [{"properties": [{"key": "id", "value": cohort_with_nested_invalid.pk, "type": "cohort"}]}]
            },
            name="This is a cohort-based flag",
            key="cohort-flag-2",
            created_by=self.user,
        )
        FeatureFlag.objects.create(
            team=self.team,
            filters={"groups": [{"properties": [{"key": "id", "value": cohort_from_other_team.pk, "type": "cohort"}]}]},
            name="This is a cohort-based flag",
            key="cohort-flag-3",
            created_by=self.user,
        )
        FeatureFlag.objects.create(
            team=self.team,
            filters={
                "groups": [
                    {"properties": [{"key": "id", "value": cohort_valid.pk, "type": "cohort"}]},
                    {"properties": [{"key": "id", "value": cohort_with_nested_invalid.pk, "type": "cohort"}]},
                    {"properties": [{"key": "id", "value": 99999, "type": "cohort"}]},
                    {"properties": [{"key": "id", "value": deleted_cohort.pk, "type": "cohort"}]},
                ]
            },
            name="This is a cohort-based flag",
            key="cohort-flag-4",
            created_by=self.user,
        )
        FeatureFlag.objects.create(
            team=self.team,
            filters={"groups": [{"properties": [], "rollout_percentage": 100}]},
            name="This is a regular flag",
            key="simple-flag",
            created_by=self.user,
        )

        # Each invalid cohort is queried only once
        # 1. Select all valid cohorts
        # 2. Select 99999 cohort
        # 3. Select deleted cohort
        # 4. Select cohort from other team
        response = self._post_decide(api_version=3, distinct_id="example_id_1", assert_num_queries=12)
        self.assertEqual(
            response.json()["featureFlags"],
            {
                "cohort-flag": False,
                "simple-flag": True,
                "cohort-flag-2": False,
                "cohort-flag-3": False,
                "cohort-flag-4": True,
            },
        )
        self.assertEqual(response.json()["errorsWhileComputingFlags"], False)

    @snapshot_postgres_queries
    def test_flag_with_behavioural_cohorts(self, *args):
        self.team.app_urls = ["https://example.com"]
        self.team.save()
        self.client.logout()

        Person.objects.create(
            team=self.team,
            distinct_ids=["example_id_1"],
            properties={"$some_prop_1": "something_1"},
        )
        cohort = Cohort.objects.create(
            team=self.team,
            groups=[
                {"event_id": "$pageview", "days": 7},
                {
                    "properties": [
                        {
                            "key": "$some_prop_1",
                            "value": "something_1",
                            "type": "person",
                        }
                    ]
                },
            ],
            name="cohort1",
        )
        # no calculation for cohort

        FeatureFlag.objects.create(
            team=self.team,
            filters={"groups": [{"properties": [{"key": "id", "value": cohort.pk, "type": "cohort"}]}]},
            name="This is a cohort-based flag",
            key="cohort-flag",
            created_by=self.user,
        )

        response = self._post_decide(api_version=3, distinct_id="example_id_1", assert_num_queries=9)
        self.assertEqual(response.json()["featureFlags"], {})
        self.assertEqual(response.json()["errorsWhileComputingFlags"], True)

        response = self._post_decide(api_version=3, distinct_id="another_id", assert_num_queries=8)
        self.assertEqual(response.json()["featureFlags"], {})
        self.assertEqual(response.json()["errorsWhileComputingFlags"], True)

    def test_personal_api_key_without_project_id(self, *args):
        key_value = generate_random_token_personal()
        PersonalAPIKey.objects.create(label="X", user=self.user, secure_value=hash_key_value(key_value))
        Person.objects.create(team=self.team, distinct_ids=["example_id"])

        response = self._post_decide({"distinct_id": "example_id", "api_key": key_value})
        self.assertEqual(response.status_code, status.HTTP_401_UNAUTHORIZED)
        self.assertEqual(
            response.json(),
            {
                "type": "authentication_error",
                "code": "invalid_api_key",
                "detail": "Project API key invalid. You can find your project API key in PostHog project settings.",
                "attr": None,
            },
        )

    def test_missing_token(self, *args):
        Person.objects.create(team=self.team, distinct_ids=["example_id"])
        FeatureFlag.objects.create(
            team=self.team,
            rollout_percentage=100,
            name="Test",
            key="test",
            created_by=self.user,
        )
        response = self._post_decide({"distinct_id": "example_id", "api_key": None, "project_id": self.team.id})
        self.assertEqual(response.status_code, status.HTTP_401_UNAUTHORIZED)

    def test_short_circuited_team(self, *args):
        short_circuited_team_token = "short_circuited_team_token"

        _, short_circuited_team = Project.objects.create_with_team(
            organization=self.organization,
            team_fields={
                "api_token": short_circuited_team_token,
                "test_account_filters": [
                    {
                        "key": "email",
                        "value": "@posthog.com",
                        "operator": "not_icontains",
                        "type": "person",
                    }
                ],
                "has_completed_onboarding_for": {"product_analytics": True},
            },
            initiating_user=self.user,
        )
        with self.settings(DECIDE_SHORT_CIRCUITED_TEAM_IDS=[short_circuited_team.id]):
            response = self._post_decide(
                {
                    "distinct_id": "example_id",
                    "api_key": short_circuited_team_token,
                    "project_id": short_circuited_team.id,
                }
            )
            self.assertEqual(response.status_code, status.HTTP_422_UNPROCESSABLE_ENTITY)
            response_data = response.json()
            self.assertEqual(
                response_data["detail"],
                f"Team with ID {short_circuited_team.id} cannot access the /decide endpoint. Please contact us at hey@posthog.com",
            )

    def test_invalid_payload_on_decide_endpoint(self, *args):
        invalid_payloads = [
            base64.b64encode(b"1-1").decode("utf-8"),
            "1==1",
            "{distinct_id-1}",
        ]

        for payload in invalid_payloads:
            response = self.client.post("/decide/", {"data": payload}, headers={"origin": "http://127.0.0.1:8000"})
            self.assertEqual(response.status_code, status.HTTP_400_BAD_REQUEST)
            response_data = response.json()
            detail = response_data.pop("detail")
            self.assertEqual(
                response.json(),
                {"type": "validation_error", "code": "malformed_data", "attr": None},
            )
            self.assertIn("Malformed request data:", detail)

    def test_invalid_gzip_payload_on_decide_endpoint(self, *args):
        response = self.client.post(
            "/decide/?compression=gzip",
            data=b"\x1f\x8b\x08\x00\x00\x00\x00\x00\x00\x03",
            headers={"origin": "http://127.0.0.1:8000"},
            content_type="text/plain",
        )
        self.assertEqual(response.status_code, status.HTTP_400_BAD_REQUEST)
        response_data = response.json()
        detail = response_data.pop("detail")
        self.assertEqual(
            response.json(),
            {"type": "validation_error", "code": "malformed_data", "attr": None},
        )
        self.assertIn("Malformed request data:", detail)

    def test_geoip_disable(self, *args):
        self.team.app_urls = ["https://example.com"]
        self.team.save()
        self.client.logout()

        Person.objects.create(
            team=self.team,
            distinct_ids=["example_id"],
            properties={"$geoip_country_name": "India"},
        )

        australia_ip = "13.106.122.3"

        FeatureFlag.objects.create(
            team=self.team,
            rollout_percentage=100,
            name="Beta feature 1",
            key="australia-feature",
            created_by=self.user,
            filters={
                "groups": [
                    {
                        "properties": [
                            {
                                "key": "$geoip_country_name",
                                "value": "Australia",
                                "type": "person",
                            }
                        ],
                        "rollout_percentage": 100,
                    }
                ]
            },
        )

        FeatureFlag.objects.create(
            team=self.team,
            rollout_percentage=100,
            name="Beta feature 2",
            key="india-feature",
            created_by=self.user,
            filters={
                "groups": [
                    {
                        "properties": [
                            {
                                "key": "$geoip_country_name",
                                "value": "India",
                                "type": "person",
                            }
                        ],
                        "rollout_percentage": 100,
                    }
                ]
            },
        )

        geoip_not_disabled_res = self._post_decide(
            api_version=3, ip=australia_ip, geoip_disable=False, assert_num_queries=0
        )
        geoip_disabled_res = self._post_decide(api_version=3, ip=australia_ip, geoip_disable=True, assert_num_queries=4)

        # person has geoip_country_name set to India, but australia-feature is true, because geoip resolution of current IP is enabled
        self.assertEqual(
            geoip_not_disabled_res.json()["featureFlags"],
            {"australia-feature": True, "india-feature": False},
        )
        # person has geoip_country_name set to India, and australia-feature is false, because geoip resolution of current IP is disabled
        self.assertEqual(
            geoip_disabled_res.json()["featureFlags"],
            {"australia-feature": False, "india-feature": True},
        )

        # test for falsy/truthy values
        geoip_not_disabled_res = self._post_decide(api_version=3, ip=australia_ip, geoip_disable="0")
        geoip_disabled_res = self._post_decide(api_version=3, ip=australia_ip, geoip_disable="yes")

        # person has geoip_country_name set to India, but australia-feature is true, because geoip resolution of current IP is enabled
        self.assertEqual(
            geoip_not_disabled_res.json()["featureFlags"],
            {"australia-feature": True, "india-feature": False},
        )
        # person has geoip_country_name set to India, and australia-feature is false, because geoip resolution of current IP is disabled
        self.assertEqual(
            geoip_disabled_res.json()["featureFlags"],
            {"australia-feature": False, "india-feature": True},
        )

    def test_disable_flags(self, *args):
        self.team.app_urls = ["https://example.com"]
        self.team.save()
        self.client.logout()

        Person.objects.create(
            team=self.team,
            distinct_ids=["example_id"],
            properties={"$geoip_country_name": "India"},
        )

        australia_ip = "13.106.122.3"

        FeatureFlag.objects.create(
            team=self.team,
            rollout_percentage=100,
            name="Beta feature 1",
            key="australia-feature",
            created_by=self.user,
            filters={
                "groups": [
                    {
                        "properties": [
                            {
                                "key": "$geoip_country_name",
                                "value": "Australia",
                                "type": "person",
                            }
                        ],
                        "rollout_percentage": 100,
                    }
                ]
            },
        )

        FeatureFlag.objects.create(
            team=self.team,
            rollout_percentage=100,
            name="Beta feature 2",
            key="india-feature",
            created_by=self.user,
            filters={
                "groups": [
                    {
                        "properties": [
                            {
                                "key": "$geoip_country_name",
                                "value": "India",
                                "type": "person",
                            }
                        ],
                        "rollout_percentage": 100,
                    }
                ]
            },
        )

        flag_disabled_res = self._post_decide(api_version=3, ip=australia_ip, disable_flags=True, assert_num_queries=0)
        self.assertEqual(flag_disabled_res.json()["featureFlags"], {})

        # test for falsy/truthy values
        flags_not_disabled_res = self._post_decide(api_version=3, ip=australia_ip, disable_flags="0")
        flags_disabled_res = self._post_decide(api_version=3, ip=australia_ip, disable_flags="yes")

        # person has geoip_country_name set to India, but australia-feature is true, because geoip resolution of current IP is enabled
        self.assertEqual(
            flags_not_disabled_res.json()["featureFlags"],
            {"australia-feature": True, "india-feature": False},
        )
        # person has geoip_country_name set to India, and australia-feature is false, because geoip resolution of current IP is disabled
        self.assertEqual(flags_disabled_res.json()["featureFlags"], {})

    @snapshot_postgres_queries
    def test_decide_doesnt_error_out_when_database_is_down(self, *args):
        ALL_TEAM_PARAMS_FOR_DECIDE = {
            "session_recording_opt_in": True,
            "session_recording_sample_rate": 0.2,
            "capture_console_log_opt_in": True,
            "inject_web_apps": True,
            "recording_domains": ["https://*.example.com"],
            "capture_performance_opt_in": True,
            "autocapture_exceptions_opt_in": True,
            "surveys_opt_in": True,
        }
        self._update_team(ALL_TEAM_PARAMS_FOR_DECIDE)

        response = self._post_decide(api_version=2, origin="https://random.example.com").json()

        self.assertEqual(
            response["sessionRecording"],
            make_session_recording_decide_response(
                {
                    "sampleRate": "0.20",
                }
            ),
        )

        self.assertEqual(response["supportedCompression"], ["gzip", "gzip-js"])
        self.assertEqual(response["siteApps"], [])
        self.assertEqual(
            response["capturePerformance"],
            {"network_timing": True, "web_vitals": False, "web_vitals_allowed_metrics": None},
        )
        self.assertEqual(response["featureFlags"], {})
        self.assertEqual(response["autocaptureExceptions"], True)

        response = self._post_decide(
            api_version=2, origin="https://random.example.com", simulate_database_timeout=True
        ).json()

        self.assertEqual(
            response["sessionRecording"],
            make_session_recording_decide_response(
                {
                    "sampleRate": "0.20",
                }
            ),
        )

        self.assertEqual(response["supportedCompression"], ["gzip", "gzip-js"])
        self.assertEqual(response["siteApps"], [])
        self.assertEqual(
            response["capturePerformance"],
            {"network_timing": True, "web_vitals": False, "web_vitals_allowed_metrics": None},
        )
        self.assertEqual(response["autocaptureExceptions"], True)
        self.assertEqual(response["featureFlags"], {})

    def test_decide_with_json_and_numeric_distinct_ids(self, *args):
        self.client.logout()
        Person.objects.create(
            team=self.team,
            distinct_ids=[
                "a",
                "{'id': 33040, 'shopify_domain': 'xxx.myshopify.com', 'shopify_token': 'shpat_xxxx', 'created_at': '2023-04-17T08:55:34.624Z', 'updated_at': '2023-04-21T08:43:34.479'}",
                "{'x': 'y'}",
                '{"x": "z"}',
            ],
            properties={"email": "tim@posthog.com", "realm": "cloud"},
        )
        FeatureFlag.objects.create(
            team=self.team,
            filters={"groups": [{"rollout_percentage": 100}]},
            name="This is a group-based flag",
            key="random-flag",
            created_by=self.user,
        )
        FeatureFlag.objects.create(
            team=self.team,
            filters={"properties": [{"key": "email", "value": "tim@posthog.com", "type": "person"}]},
            rollout_percentage=100,
            name="Filter by property",
            key="filer-by-property",
            created_by=self.user,
        )

        self._post_decide(api_version=2, distinct_id="a")

        # caching flag definitions mean fewer queries
        response = self._post_decide(api_version=2, distinct_id=12345, assert_num_queries=4)
        self.assertEqual(response.json()["featureFlags"], {"random-flag": True})

        response = self._post_decide(
            api_version=2,
            distinct_id={
                "id": 33040,
                "shopify_domain": "xxx.myshopify.com",
                "shopify_token": "shpat_xxxx",
                "created_at": "2023-04-17T08:55:34.624Z",
                "updated_at": "2023-04-21T08:43:34.479",
            },
            assert_num_queries=4,
        )
        self.assertEqual(
            response.json()["featureFlags"],
            {"random-flag": True, "filer-by-property": True},
        )

        response = self._post_decide(
            api_version=2,
            distinct_id="{'id': 33040, 'shopify_domain': 'xxx.myshopify.com', 'shopify_token': 'shpat_xxxx', 'created_at': '2023-04-17T08:55:34.624Z', 'updated_at': '2023-04-21T08:43:34.479'",
            assert_num_queries=4,
        )
        self.assertEqual(response.json()["featureFlags"], {"random-flag": True})

        response = self._post_decide(api_version=2, distinct_id={"x": "y"}, assert_num_queries=4)
        self.assertEqual(
            response.json()["featureFlags"],
            {"random-flag": True, "filer-by-property": True},
        )

        response = self._post_decide(api_version=2, distinct_id={"x": "z"}, assert_num_queries=4)
        self.assertEqual(response.json()["featureFlags"], {"random-flag": True})
        # need to pass in exact string to get the property flag

    def test_rate_limits(self, *args):
        with self.settings(
            DECIDE_RATE_LIMIT_ENABLED="y",
            DECIDE_BUCKET_REPLENISH_RATE=0.1,
            DECIDE_BUCKET_CAPACITY=3,
        ):
            self.client.logout()
            Person.objects.create(
                team=self.team,
                distinct_ids=["example_id"],
                properties={"email": "tim@posthog.com"},
            )
            FeatureFlag.objects.create(
                team=self.team,
                rollout_percentage=50,
                name="Beta feature",
                key="beta-feature",
                created_by=self.user,
            )
            FeatureFlag.objects.create(
                team=self.team,
                filters={"groups": [{"properties": [], "rollout_percentage": None}]},
                name="This is a feature flag with default params, no filters.",
                key="default-flag",
                created_by=self.user,
            )  # Should be enabled for everyone

            for i in range(3):
                response = self._post_decide(api_version=i + 1)
                self.assertEqual(response.status_code, 200)

            response = self._post_decide(api_version=2)
            self.assertEqual(response.status_code, 429)
            self.assertEqual(
                response.json(),
                {
                    "type": "validation_error",
                    "code": "rate_limit_exceeded",
                    "detail": "Rate limit exceeded ",
                    "attr": None,
                },
            )

    def test_rate_limits_replenish_over_time(self, *args):
        with self.settings(
            DECIDE_RATE_LIMIT_ENABLED="y",
            DECIDE_BUCKET_REPLENISH_RATE=1,
            DECIDE_BUCKET_CAPACITY=1,
        ):
            self.client.logout()
            Person.objects.create(
                team=self.team,
                distinct_ids=["example_id"],
                properties={"email": "tim@posthog.com"},
            )
            FeatureFlag.objects.create(
                team=self.team,
                rollout_percentage=50,
                name="Beta feature",
                key="beta-feature",
                created_by=self.user,
            )
            FeatureFlag.objects.create(
                team=self.team,
                filters={"groups": [{"properties": [], "rollout_percentage": None}]},
                name="This is a feature flag with default params, no filters.",
                key="default-flag",
                created_by=self.user,
            )  # Should be enabled for everyone

            response = self._post_decide(api_version=3)
            self.assertEqual(response.status_code, 200)

            response = self._post_decide(api_version=3)
            self.assertEqual(response.status_code, 429)

            # wait for bucket to replenish
            time.sleep(1)

            response = self._post_decide(api_version=2)
            self.assertEqual(response.status_code, 200)

            response = self._post_decide(api_version=3)
            self.assertEqual(response.status_code, 429)

    def test_rate_limits_work_with_invalid_tokens(self, *args):
        self.client.logout()
        with self.settings(
            DECIDE_RATE_LIMIT_ENABLED="y",
            DECIDE_BUCKET_REPLENISH_RATE=0.01,
            DECIDE_BUCKET_CAPACITY=3,
        ):
            for _ in range(3):
                response = self._post_decide(api_version=3, data={"token": "aloha?", "distinct_id": "123"})
                self.assertEqual(response.status_code, 401)

            response = self._post_decide(api_version=3, data={"token": "aloha?", "distinct_id": "123"})
            self.assertEqual(response.status_code, 429)
            self.assertEqual(
                response.json(),
                {
                    "type": "validation_error",
                    "code": "rate_limit_exceeded",
                    "detail": "Rate limit exceeded ",
                    "attr": None,
                },
            )

    def test_rate_limits_work_with_missing_tokens(self, *args):
        self.client.logout()
        with self.settings(
            DECIDE_RATE_LIMIT_ENABLED="y",
            DECIDE_BUCKET_REPLENISH_RATE=0.1,
            DECIDE_BUCKET_CAPACITY=3,
        ):
            for _ in range(3):
                response = self._post_decide(api_version=3, data={"distinct_id": "123"})
                self.assertEqual(response.status_code, 401)

            response = self._post_decide(api_version=3, data={"distinct_id": "123"})
            self.assertEqual(response.status_code, 429)
            self.assertEqual(
                response.json(),
                {
                    "type": "validation_error",
                    "code": "rate_limit_exceeded",
                    "detail": "Rate limit exceeded ",
                    "attr": None,
                },
            )

    def test_rate_limits_work_with_malformed_request(self, *args):
        self.client.logout()
        with self.settings(
            DECIDE_RATE_LIMIT_ENABLED="y",
            DECIDE_BUCKET_REPLENISH_RATE=0.1,
            DECIDE_BUCKET_CAPACITY=4,
        ):

            def invalid_request():
                return self.client.post("/decide/", {"data": "1==1"}, headers={"origin": "http://127.0.0.1:8000"})

            for _ in range(4):
                response = invalid_request()
                self.assertEqual(response.status_code, 400)

            response = invalid_request()
            self.assertEqual(response.status_code, 429)
            self.assertEqual(
                response.json(),
                {
                    "type": "validation_error",
                    "code": "rate_limit_exceeded",
                    "detail": "Rate limit exceeded ",
                    "attr": None,
                },
            )

    def test_rate_limits_dont_apply_when_disabled(self, *args):
        with self.settings(DECIDE_RATE_LIMIT_ENABLED="n"):
            self.client.logout()

            for _ in range(3):
                response = self._post_decide(api_version=3)
                self.assertEqual(response.status_code, 200)

            response = self._post_decide(api_version=2)
            self.assertEqual(response.status_code, 200)

    def test_rate_limits_dont_mix_teams(self, *args):
        new_token = "bazinga"
        Team.objects.create(
            organization=self.organization,
            api_token=new_token,
            test_account_filters=[
                {
                    "key": "email",
                    "value": "@posthog.com",
                    "operator": "not_icontains",
                    "type": "person",
                }
            ],
        )
        self.client.logout()
        with self.settings(
            DECIDE_RATE_LIMIT_ENABLED="y",
            DECIDE_BUCKET_REPLENISH_RATE=0.1,
            DECIDE_BUCKET_CAPACITY=3,
        ):
            for _ in range(3):
                response = self._post_decide(api_version=3)
                self.assertEqual(response.status_code, 200)

            response = self._post_decide(api_version=2)
            self.assertEqual(response.status_code, 429)

            # other team is fine
            for _ in range(3):
                response = self._post_decide(api_version=3, data={"token": new_token, "distinct_id": "123"})
                self.assertEqual(response.status_code, 200)

            response = self._post_decide(api_version=3, data={"token": new_token, "distinct_id": "other id"})
            self.assertEqual(response.status_code, 429)

    @patch("ee.billing.quota_limiting.list_limited_team_attributes")
    def test_quota_limited_recordings_disabled(self, _fake_token_limiting, *args):
        from ee.billing.quota_limiting import QuotaResource

        with self.settings(DECIDE_SESSION_REPLAY_QUOTA_CHECK=True):

            def fake_limiter(*args, **kwargs):
                return [self.team.api_token] if args[0] == QuotaResource.RECORDINGS else []

            _fake_token_limiting.side_effect = fake_limiter

            self._update_team(
                {
                    "session_recording_opt_in": True,
                }
            )

            response = self._post_decide().json()
            assert response["sessionRecording"] is False
            assert response["quotaLimited"] == ["recordings"]

    @patch("ee.billing.quota_limiting.list_limited_team_attributes")
    def test_quota_limited_recordings_other_token(self, _fake_token_limiting, *args):
        from ee.billing.quota_limiting import QuotaResource

        with self.settings(DECIDE_SESSION_REPLAY_QUOTA_CHECK=True):

            def fake_limiter(*args, **kwargs):
                return [self.team.api_token + "a"] if args[0] == QuotaResource.RECORDINGS else []

            _fake_token_limiting.side_effect = fake_limiter

            self._update_team(
                {
                    "session_recording_opt_in": True,
                }
            )

            response = self._post_decide().json()
            assert response["sessionRecording"] is not False
            assert not response.get("quotaLimited")

    @patch("posthog.models.feature_flag.flag_analytics.CACHE_BUCKET_SIZE", 10)
    def test_decide_analytics_only_fires_when_enabled(self, *args):
        FeatureFlag.objects.create(
            team=self.team,
            rollout_percentage=50,
            name="Beta feature",
            key="beta-feature",
            created_by=self.user,
        )
        self.client.logout()
        with self.settings(DECIDE_BILLING_SAMPLING_RATE=0):
            response = self._post_decide(api_version=3)
            self.assertEqual(response.status_code, 200)

            client = redis.get_client()
            # check that no increments made it to redis
            self.assertEqual(client.hgetall(f"posthog:decide_requests:{self.team.pk}"), {})

        with self.settings(DECIDE_BILLING_SAMPLING_RATE=1), freeze_time("2022-05-07 12:23:07"):
            response = self._post_decide(api_version=3)
            self.assertEqual(response.status_code, 200)

            client = redis.get_client()
            # check that single increment made it to redis
            self.assertEqual(
                client.hgetall(f"posthog:decide_requests:{self.team.pk}"),
                {b"165192618": b"1"},
            )

    @patch("posthog.models.feature_flag.flag_analytics.CACHE_BUCKET_SIZE", 10)
    def test_decide_analytics_samples_appropriately(self, *args):
        random.seed(67890)
        FeatureFlag.objects.create(
            team=self.team,
            rollout_percentage=50,
            name="Beta feature",
            key="beta-feature",
            created_by=self.user,
        )
        self.client.logout()
        with self.settings(DECIDE_BILLING_SAMPLING_RATE=0.5), freeze_time("2022-05-07 12:23:07"):
            for _ in range(5):
                # given the seed, 2 out of 5 are sampled
                response = self._post_decide(api_version=3)
                self.assertEqual(response.status_code, 200)

            client = redis.get_client()
            # check that no increments made it to redis
            self.assertEqual(
                client.hgetall(f"posthog:decide_requests:{self.team.pk}"),
                {b"165192618": b"4"},
            )

    @patch("posthog.models.feature_flag.flag_analytics.CACHE_BUCKET_SIZE", 10)
    def test_decide_analytics_samples_appropriately_with_small_sample_rate(self, *args):
        random.seed(12345)
        FeatureFlag.objects.create(
            team=self.team,
            rollout_percentage=50,
            name="Beta feature",
            key="beta-feature",
            created_by=self.user,
        )
        self.client.logout()
        with self.settings(DECIDE_BILLING_SAMPLING_RATE=0.02), freeze_time("2022-05-07 12:23:07"):
            for _ in range(5):
                # given the seed, 1 out of 5 are sampled
                response = self._post_decide(api_version=3)
                self.assertEqual(response.status_code, 200)

            client = redis.get_client()
            # check that no increments made it to redis
            self.assertEqual(
                client.hgetall(f"posthog:decide_requests:{self.team.pk}"),
                {b"165192618": b"50"},
            )

    @patch("posthog.models.feature_flag.flag_analytics.CACHE_BUCKET_SIZE", 10)
    def test_decide_analytics_samples_dont_break_with_zero_sampling(self, *args):
        random.seed(12345)
        FeatureFlag.objects.create(
            team=self.team,
            rollout_percentage=50,
            name="Beta feature",
            key="beta-feature",
            created_by=self.user,
        )
        self.client.logout()
        with self.settings(DECIDE_BILLING_SAMPLING_RATE=0), freeze_time("2022-05-07 12:23:07"):
            for _ in range(5):
                # 0 out of 5 are sampled
                response = self._post_decide(api_version=3)
                self.assertEqual(response.status_code, 200)

            client = redis.get_client()
            # check that no increments made it to redis
            self.assertEqual(client.hgetall(f"posthog:decide_requests:{self.team.pk}"), {})

    @patch("posthog.models.feature_flag.flag_analytics.CACHE_BUCKET_SIZE", 10)
    def test_decide_analytics_only_fires_with_non_survey_targeting_flags(self, *args):
        ff = FeatureFlag.objects.create(
            team=self.team,
            rollout_percentage=50,
            name="Beta feature",
            key="beta-feature",
            created_by=self.user,
        )
        # use a non-csrf client to make requests
        req_client = Client()
        req_client.force_login(self.user)
        response = req_client.post(
            f"/api/projects/{self.team.id}/surveys/",
            data={
                "name": "Notebooks power users survey",
                "type": "popover",
                "questions": [
                    {
                        "type": "open",
                        "question": "What would you want to improve from notebooks?",
                    }
                ],
                "linked_flag_id": ff.id,
                "targeting_flag_filters": {
                    "groups": [
                        {
                            "variant": None,
                            "rollout_percentage": None,
                            "properties": [
                                {
                                    "key": "billing_plan",
                                    "value": ["cloud"],
                                    "operator": "exact",
                                    "type": "person",
                                }
                            ],
                        }
                    ]
                },
                "conditions": {"url": "https://app.posthog.com/notebooks"},
            },
            format="json",
            content_type="application/json",
        )

        response_data = response.json()
        assert response.status_code == status.HTTP_201_CREATED, response_data
        req_client.logout()
        self.client.logout()

        with self.settings(DECIDE_BILLING_SAMPLING_RATE=1), freeze_time("2022-05-07 12:23:07"):
            response = self._post_decide(api_version=3)
            self.assertEqual(response.status_code, 200)

            client = redis.get_client()
            # check that single increment made it to redis
            self.assertEqual(
                client.hgetall(f"posthog:decide_requests:{self.team.pk}"),
                {b"165192618": b"1"},
            )

    @patch("posthog.models.feature_flag.flag_analytics.CACHE_BUCKET_SIZE", 10)
    def test_decide_analytics_does_not_fire_for_survey_targeting_flags(self, *args):
        FeatureFlag.objects.create(
            team=self.team,
            rollout_percentage=50,
            name="Beta feature",
            key="survey-targeting-random",
            created_by=self.user,
        )
        # use a non-csrf client to make requests
        req_client = Client()
        req_client.force_login(self.user)
        response = req_client.post(
            f"/api/projects/{self.team.id}/surveys/",
            data={
                "name": "Notebooks power users survey",
                "type": "popover",
                "questions": [
                    {
                        "type": "open",
                        "question": "What would you want to improve from notebooks?",
                    }
                ],
                "targeting_flag_filters": {
                    "groups": [
                        {
                            "variant": None,
                            "rollout_percentage": None,
                            "properties": [
                                {
                                    "key": "billing_plan",
                                    "value": ["cloud"],
                                    "operator": "exact",
                                    "type": "person",
                                }
                            ],
                        }
                    ]
                },
                "conditions": {"url": "https://app.posthog.com/notebooks"},
            },
            format="json",
            content_type="application/json",
        )

        response_data = response.json()
        assert response.status_code == status.HTTP_201_CREATED, response_data
        req_client.logout()
        self.client.logout()

        with self.settings(DECIDE_BILLING_SAMPLING_RATE=1), freeze_time("2022-05-07 12:23:07"):
            response = self._post_decide(api_version=3)
            self.assertEqual(response.status_code, 200)

            client = redis.get_client()
            # check that single increment made it to redis
            self.assertEqual(client.hgetall(f"posthog:decide_requests:{self.team.pk}"), {})

    @patch("posthog.models.feature_flag.flag_analytics.CACHE_BUCKET_SIZE", 10)
    def test_decide_new_capture_activation(self, *args):
        self.client.logout()
        response = self._post_decide(api_version=3)
        self.assertEqual(response.status_code, 200)
        self.assertTrue("analytics" in response.json())
        self.assertEqual(response.json()["analytics"]["endpoint"], "/i/v0/e/")

        with self.settings(NEW_ANALYTICS_CAPTURE_EXCLUDED_TEAM_IDS={str(self.team.id)}):
            response = self._post_decide(api_version=3)
            self.assertEqual(response.status_code, 200)
            self.assertFalse("analytics" in response.json())

    def test_decide_element_chain_as_string(self, *args):
        self.client.logout()
        with self.settings(
            ELEMENT_CHAIN_AS_STRING_TEAMS={str(self.team.id)}, ELEMENT_CHAIN_AS_STRING_EXCLUDED_TEAMS={"0"}
        ):
            response = self._post_decide(api_version=3)
            self.assertEqual(response.status_code, 200)
            self.assertTrue("elementsChainAsString" in response.json())
            self.assertTrue(response.json()["elementsChainAsString"])

        with self.settings(
            ELEMENT_CHAIN_AS_STRING_TEAMS={str(self.team.id)},
            ELEMENT_CHAIN_AS_STRING_EXCLUDED_TEAMS={str(self.team.id)},
        ):
            response = self._post_decide(api_version=3)
            self.assertEqual(response.status_code, 200)
            self.assertFalse("elementsChainAsString" in response.json())

    def test_decide_default_identified_only(self, *args):
        self.client.logout()
        response = self._post_decide(api_version=3)
        self.assertEqual(response.status_code, 200)
        self.assertTrue("defaultIdentifiedOnly" in response.json())
        self.assertTrue(response.json()["defaultIdentifiedOnly"])

    @patch("ee.billing.quota_limiting.list_limited_team_attributes")
    def test_decide_v1_return_empty_objects_for_all_feature_flag_related_fields_when_quota_limited(
        self, _fake_token_limiting, *args
    ):
        from ee.billing.quota_limiting import QuotaResource

        with self.settings(DECIDE_FEATURE_FLAG_QUOTA_CHECK=True):

            def fake_limiter(*args, **kwargs):
                return [self.team.api_token] if args[0] == QuotaResource.FEATURE_FLAG_REQUESTS else []

            _fake_token_limiting.side_effect = fake_limiter

            response = self._post_decide(api_version=1).json()
            assert response["featureFlags"] == []
            assert response["errorsWhileComputingFlags"] is False
            assert "feature_flags" in response["quotaLimited"]

    @patch("ee.billing.quota_limiting.list_limited_team_attributes")
    def test_decide_v2_return_empty_objects_for_all_feature_flag_related_fields_when_quota_limited(
        self, _fake_token_limiting, *args
    ):
        from ee.billing.quota_limiting import QuotaResource

        with self.settings(DECIDE_FEATURE_FLAG_QUOTA_CHECK=True):

            def fake_limiter(*args, **kwargs):
                return [self.team.api_token] if args[0] == QuotaResource.FEATURE_FLAG_REQUESTS else []

            _fake_token_limiting.side_effect = fake_limiter

            response = self._post_decide(api_version=2).json()
            assert response["featureFlags"] == {}
            assert response["errorsWhileComputingFlags"] is False
            assert "feature_flags" in response["quotaLimited"]

    @patch("ee.billing.quota_limiting.list_limited_team_attributes")
    def test_decide_v3_return_empty_objects_for_all_feature_flag_related_fields_when_quota_limited(
        self, _fake_token_limiting, *args
    ):
        from ee.billing.quota_limiting import QuotaResource

        with self.settings(DECIDE_FEATURE_FLAG_QUOTA_CHECK=True):

            def fake_limiter(*args, **kwargs):
                return [self.team.api_token] if args[0] == QuotaResource.FEATURE_FLAG_REQUESTS else []

            _fake_token_limiting.side_effect = fake_limiter

            response = self._post_decide(api_version=3).json()
            assert response["featureFlags"] == {}
            assert response["featureFlagPayloads"] == {}
            assert response["errorsWhileComputingFlags"] is False
            assert "feature_flags" in response["quotaLimited"]

    @patch("ee.billing.quota_limiting.list_limited_team_attributes")
    def test_decide_v4_return_empty_objects_for_all_feature_flag_related_fields_when_quota_limited(
        self, _fake_token_limiting, *args
    ):
        from ee.billing.quota_limiting import QuotaResource

        with self.settings(DECIDE_FEATURE_FLAG_QUOTA_CHECK=True):

            def fake_limiter(*args, **kwargs):
                return [self.team.api_token] if args[0] == QuotaResource.FEATURE_FLAG_REQUESTS else []

            _fake_token_limiting.side_effect = fake_limiter

            response = self._post_decide(api_version=4).json()
            assert response["flags"] == {}
            assert response["errorsWhileComputingFlags"] is False
            assert "feature_flags" in response["quotaLimited"]

    @patch("ee.billing.quota_limiting.list_limited_team_attributes")
    def test_feature_flags_are_empty_list_when_not_quota_limited(self, _fake_token_limiting, *args):
        from ee.billing.quota_limiting import QuotaResource

        with self.settings(DECIDE_FEATURE_FLAG_QUOTA_CHECK=True):

            def fake_limiter(*args, **kwargs):
                return [self.team.api_token + "a"] if args[0] == QuotaResource.FEATURE_FLAG_REQUESTS else []

            _fake_token_limiting.side_effect = fake_limiter

            response = self._post_decide().json()
            assert isinstance(response["featureFlags"], list)
            assert "feature_flags" not in response.get("quotaLimited", [])

    def test_decide_with_flag_keys_param(self, *args):
        self.team.app_urls = ["https://example.com"]
        self.team.save()
        self.client.logout()

        Person.objects.create(
            team=self.team,
            distinct_ids=["example_id"],
            properties={"email": "tim@posthog.com"},
        )

        # Create three different feature flags
        FeatureFlag.objects.create(
            team=self.team,
            rollout_percentage=100,
            name="Flag 1",
            key="flag-1",
            created_by=self.user,
        )

        FeatureFlag.objects.create(
            team=self.team,
            rollout_percentage=100,
            name="Flag 2",
            key="flag-2",
            created_by=self.user,
        )

        FeatureFlag.objects.create(
            team=self.team,
            rollout_percentage=100,
            name="Flag 3",
            key="flag-3",
            created_by=self.user,
        )

        # Make a decide request with only flag-1 and flag-3 keys
        response = self._post_decide(
            api_version=3,
            data={
                "token": self.team.api_token,
                "distinct_id": "example_id",
                "flag_keys_to_evaluate": ["flag-1", "flag-3"],
            },
        )

        self.assertEqual(response.status_code, status.HTTP_200_OK)

        # Verify only the requested flags are returned
        response_data = response.json()
        self.assertEqual(response_data["featureFlags"], {"flag-1": True, "flag-3": True})

        # Verify flag-2 is not in the response
        self.assertNotIn("flag-2", response_data["featureFlags"])

    def test_missing_distinct_id(self, *args):
        response = self._post_decide(
            data={
                "token": self.team.api_token,
                "groups": {},
            },
        )
        self.assertEqual(response.status_code, status.HTTP_400_BAD_REQUEST)
        self.assertEqual(
            response.json(),
            {
                "type": "validation_error",
                "code": "missing_distinct_id",
                "detail": "Decide requires a distinct_id.",
                "attr": None,
            },
        )

    def test_only_evaluate_survey_feature_flags_query_param(self, *args):
        # Create a survey flag and a regular flag
        FeatureFlag.objects.create(
            team=self.team,
            name="survey flag",
            key="survey-targeting-test-survey",
            created_by=self.user,
            rollout_percentage=100,
        )
        FeatureFlag.objects.create(
            team=self.team,
            name="regular flag",
            key="regular-flag",
            created_by=self.user,
            rollout_percentage=100,
        )

        # Test with only_evaluate_survey_feature_flags=true
        response = self._post_decide(
            api_version=3,
            only_evaluate_survey_feature_flags=True,
        )
        self.assertEqual(response.status_code, 200)
        response_data = response.json()
        self.assertIn("featureFlags", response_data)
        self.assertIn("survey-targeting-test-survey", response_data["featureFlags"])
        self.assertNotIn("regular-flag", response_data["featureFlags"])

        # # Test with only_evaluate_survey_feature_flags=false
        # self.only_evaluate_survey_feature_flags = False
        # response = self._post_decide(
        #     api_version=3,
        # )
        # self.assertEqual(response.status_code, 200)
        # response_data = response.json()
        # self.assertIn("featureFlags", response_data)
        # self.assertIn("survey-targeting-test-survey", response_data["featureFlags"])
        # self.assertIn("regular-flag", response_data["featureFlags"])

        # # Test without the parameter (default behavior)
        # response = self._post_decide(api_version=3)
        # self.assertEqual(response.status_code, 200)
        # response_data = response.json()
        # self.assertIn("featureFlags", response_data)
        # self.assertIn("survey-targeting-test-survey", response_data["featureFlags"])
        # self.assertIn("regular-flag", response_data["featureFlags"])


class TestDecideRemoteConfig(TestDecide):
    use_remote_config = True

    def test_definitely_loads_via_remote_config(self, *args):
        # NOTE: This is a sanity check test that we aren't just using the old decide logic

        with patch.object(
            RemoteConfig, "get_config_via_token", wraps=RemoteConfig.get_config_via_token
        ) as wrapped_get_config_via_token:
            response = self._post_decide(api_version=3)
            wrapped_get_config_via_token.assert_called_once()
            request_id = response.json()["requestId"]

        # NOTE: If this changes it indicates something is wrong as we should keep this exact format
        # for backwards compatibility
        assert response.json() == snapshot(
            {
                "supportedCompression": ["gzip", "gzip-js"],
                "captureDeadClicks": False,
                "capturePerformance": {"network_timing": True, "web_vitals": False, "web_vitals_allowed_metrics": None},
                "autocapture_opt_out": False,
                "autocaptureExceptions": False,
                "analytics": {"endpoint": "/i/v0/e/"},
                "elementsChainAsString": True,
                "errorTracking": {
                    "autocaptureExceptions": False,
                    "suppressionRules": [],
                },
                "sessionRecording": False,
                "heatmaps": False,
                "surveys": False,
                "defaultIdentifiedOnly": True,
                "siteApps": [],
                "isAuthenticated": False,
                # requestId is a UUID
                "requestId": request_id,
                "toolbarParams": {},
                "config": {"enable_collect_everything": True},
                "featureFlags": {},
                "errorsWhileComputingFlags": False,
                "featureFlagPayloads": {},
            }
        )


class TestDatabaseCheckForDecide(BaseTest, QueryMatchingTest):
    """
    Tests that the database check for decide works as expected.
    Does not patch it.
    """

    def setUp(self, *args):
        cache.clear()

        super().setUp(*args)
        # it is really important to know that /decide is CSRF exempt. Enforce checking in the client
        self.client = Client(enforce_csrf_checks=True)
        self.client.force_login(self.user)

    def _dict_to_b64(self, data: dict) -> str:
        return base64.b64encode(json.dumps(data).encode("utf-8")).decode("utf-8")

    def _post_decide(
        self,
        data=None,
        origin="http://127.0.0.1:8000",
        api_version=1,
        distinct_id="example_id",
        groups=None,
        geoip_disable=False,
        ip="127.0.0.1",
    ):
        if groups is None:
            groups = {}
        return self.client.post(
            f"/decide/?v={api_version}",
            {
                "data": self._dict_to_b64(
                    data
                    or {
                        "token": self.team.api_token,
                        "distinct_id": distinct_id,
                        "groups": groups,
                        "geoip_disable": geoip_disable,
                    },
                )
            },
            headers={"origin": origin},
            REMOTE_ADDR=ip,
        )

    def _update_team(self, data):
        # use a non-csrf client to make requests
        client = Client()
        client.force_login(self.user)

        response = client.patch("/api/environments/@current/", data, content_type="application/json")
        self.assertEqual(response.status_code, status.HTTP_200_OK)

        client.logout()


@pytest.mark.skipif(
    "decide" not in settings.READ_REPLICA_OPT_IN,
    reason="This test requires READ_REPLICA_OPT_IN=decide",
)
class TestDecideUsesReadReplica(TransactionTestCase):
    """
    A cheat sheet for creating a READ-ONLY fake replica when local testing:

    docker compose -f docker-compose.dev.yml exec db bash
    psql -U posthog
    CREATE USER posthog2 WITH PASSWORD 'posthog';
    # this user will be the one used to connect to the replica^^

    # switch to the db on which you want to give permissions
    \c test_posthog
    GRANT SELECT ON ALL TABLES IN SCHEMA public TO posthog2;
    ALTER DEFAULT PRIVILEGES IN SCHEMA public GRANT SELECT ON TABLES TO posthog2;

    then run this test:

    POSTHOG_DB_NAME='posthog' READ_REPLICA_OPT_IN='decide,PersonalAPIKey,local_evaluation' POSTHOG_POSTGRES_READ_HOST='localhost'  POSTHOG_DB_PASSWORD='posthog' POSTHOG_DB_USER='posthog'  ./bin/tests posthog/api/test/test_decide.py::TestDecideUsesReadReplica

    or run locally with the same env vars.
    For local run, also change postgres_config in data_stores.py so you can have a different user for the read replica.

    POSTHOG_DB_NAME='posthog' READ_REPLICA_OPT_IN='decide' POSTHOG_POSTGRES_READ_HOST='localhost'  POSTHOG_DB_PASSWORD='posthog' POSTHOG_DB_USER='posthog' POSTHOG_DB_PASSWORD_READ_REPLICA='password' POSTHOG_DB_USER_READ_REPLICA='posthog2' ./bin/start

    This test suite aims to be comprehensive, covering all decide code paths so we can catch if something is hitting the main db
    when it shouldn't be.
    """  # noqa: W605

    databases = {"default", "replica"}

    def setup_user_and_team_in_db(self, dbname: str = "default"):
        organization = Organization.objects.db_manager(dbname).create(
            name="Org 1", slug=f"org-{dbname}-{random.randint(1, 1000000)}"
        )
        team = Team.objects.db_manager(dbname).create(organization=organization, name="Team 1 org 1")
        user = User.objects.db_manager(dbname).create(
            email=f"test-{random.randint(1, 100000)}@posthog.com",
            password="password",
            first_name="first_name",
            current_team=team,
            current_organization=organization,
        )
        OrganizationMembership.objects.db_manager(dbname).create(
            user=user,
            organization=organization,
            level=OrganizationMembership.Level.OWNER,
        )

        return organization, team, user

    def setup_flags_in_db(self, dbname, team, user, flags, persons):
        created_flags = []
        created_persons = []
        for flag in flags:
            f = FeatureFlag.objects.db_manager(dbname).create(
                team=team,
                rollout_percentage=flag.get("rollout_percentage") or None,
                filters=flag.get("filters") or {},
                name=flag["name"],
                key=flag["key"],
                ensure_experience_continuity=flag.get("ensure_experience_continuity") or False,
                created_by=user,
            )
            created_flags.append(f)
        for person in persons:
            p = Person.objects.db_manager(dbname).create(
                team=team,
                properties=person["properties"],
            )
            created_persons.append(p)
            for distinct_id in person["distinct_ids"]:
                PersonDistinctId.objects.db_manager(dbname).create(person=p, distinct_id=distinct_id, team=team)

        return created_flags, created_persons

    def setUp(self):
        cache.clear()
        super().setUp()

        # it is really important to know that /decide is CSRF exempt. Enforce checking in the client
        self.client = Client(enforce_csrf_checks=True)

    def _dict_to_b64(self, data: dict) -> str:
        return base64.b64encode(json.dumps(data).encode("utf-8")).decode("utf-8")

    def _post_decide(
        self,
        data=None,
        origin="http://127.0.0.1:8000",
        api_version=3,
        distinct_id="example_id",
        groups=None,
        person_props=None,
        geoip_disable=False,
        ip="127.0.0.1",
    ):
        if person_props is None:
            person_props = {}
        if groups is None:
            groups = {}
        return self.client.post(
            f"/decide/?v={api_version}",
            {
                "data": self._dict_to_b64(
                    data
                    or {
                        "token": self.team.api_token,
                        "distinct_id": distinct_id,
                        "groups": groups,
                        "geoip_disable": geoip_disable,
                        "person_properties": person_props,
                    },
                )
            },
            headers={"origin": origin},
            REMOTE_ADDR=ip,
        )

    def test_healthcheck_uses_read_replica(self):
        org, team, user = self.setup_user_and_team_in_db("replica")
        self.organization, self.team, self.user = org, team, user
        # this create fills up team cache^

        with (
            freeze_time("2021-01-01T00:00:00Z"),
            self.assertNumQueries(1, using="default"),
        ):
            response = self._post_decide()
            # Replica queries:
            # E   1. SELECT 1
            # Main DB queries:
            # E   1. SELECT "posthog_featureflag"."id", -- fill up feature flags cache

            self.assertEqual(response.status_code, status.HTTP_200_OK)
            self.assertEqual({}, response.json()["featureFlags"])

    def test_decide_uses_read_replica(self):
        org, team, user = self.setup_user_and_team_in_db("default")
        self.organization, self.team, self.user = org, team, user

        persons = [{"distinct_ids": ["example_id"], "properties": {"email": "tim@posthog.com"}}]
        flags = [
            {
                "rollout_percentage": 50,
                "name": "Beta feature",
                "key": "beta-feature",
            },
            {
                "filters": {"groups": [{"properties": [], "rollout_percentage": None}]},
                "name": "This is a feature flag with default params, no filters.",
                "key": "default-no-prop-flag",
            },  # Should be enabled for everyone
            {
                "filters": {
                    "groups": [
                        {
                            "properties": [
                                {
                                    "key": "email",
                                    "value": "posthog",
                                    "operator": "icontains",
                                    "type": "person",
                                }
                            ],
                            "rollout_percentage": None,
                        }
                    ]
                },
                "name": "This is a feature flag with default params, no filters.",
                "key": "default-flag",
            },
        ]
        self.setup_flags_in_db("default", team, user, flags, persons)

        # make sure we have the flags in cache
        response = self._post_decide(api_version=3)

        with self.assertNumQueries(4, using="replica"), self.assertNumQueries(0, using="default"):
            response = self._post_decide(api_version=3)
            # Replica queries:
            # E   1. SET LOCAL statement_timeout = 600
            # E   2. SELECT (true) AS "flag_41_condition_0", (true) AS "flag_42_condition_0" -- i.e. flag selection

            self.assertEqual(response.status_code, status.HTTP_200_OK)
            self.assertEqual(
                response.json()["featureFlags"],
                {
                    "default-flag": True,
                    "default-no-prop-flag": True,
                    "beta-feature": True,
                },
            )

        # same query with property overrides, shouldn't go to db
        with self.assertNumQueries(0, using="replica"), self.assertNumQueries(0, using="default"):
            response = self._post_decide(person_props={"email": "tom@hi.com"})
            self.assertEqual(response.status_code, status.HTTP_200_OK)
            self.assertEqual(
                response.json()["featureFlags"],
                {
                    "default-flag": False,
                    "default-no-prop-flag": True,
                    "beta-feature": True,
                },
            )

    def test_decide_uses_read_replica_for_cohorts_based_flags(self):
        org, team, user = self.setup_user_and_team_in_db("default")
        self.organization, self.team, self.user = org, team, user

        cohort_dynamic = Cohort.objects.create(
            team=self.team,
            filters={
                "properties": {
                    "type": "OR",
                    "values": [
                        {
                            "type": "OR",
                            "values": [
                                {
                                    "key": "email",
                                    "value": "tim@posthog.com",
                                    "type": "person",
                                },
                                {
                                    "key": "email",
                                    "value": "tim3@posthog.com",
                                    "type": "person",
                                },
                            ],
                        }
                    ],
                }
            },
            name="cohort1",
        )

        cohort_static = Cohort.objects.create(
            team=self.team,
            is_static=True,
            name="cohort2",
        )

        persons = [
            {
                "distinct_ids": ["example_id"],
                "properties": {"email": "tim@posthog.com"},
            },
            {
                "distinct_ids": ["cohort_founder"],
                "properties": {"email": "tim2@posthog.com"},
            },
            {
                "distinct_ids": ["cohort_secondary"],
                "properties": {"email": "tim3@posthog.com"},
            },
        ]
        flags = [
            {
                "filters": {
                    "groups": [
                        {
                            "properties": [
                                {
                                    "key": "id",
                                    "value": cohort_static.pk,
                                    "type": "cohort",
                                }
                            ]
                        }
                    ]
                },
                "name": "This is a feature flag with default params, no filters.",
                "key": "static-flag",
            },
            {
                "filters": {
                    "groups": [
                        {
                            "properties": [
                                {
                                    "key": "id",
                                    "value": cohort_dynamic.pk,
                                    "type": "cohort",
                                }
                            ],
                            "rollout_percentage": None,
                        }
                    ]
                },
                "name": "This is a feature flag with default params, no filters.",
                "key": "dynamic-flag",
            },
            {
                "filters": {
                    "groups": [
                        {
                            "properties": [
                                {
                                    "key": "id",
                                    "value": cohort_dynamic.pk,
                                    "type": "cohort",
                                },
                                {
                                    "key": "id",
                                    "value": cohort_static.pk,
                                    "type": "cohort",
                                },
                            ],
                            "rollout_percentage": None,
                        }
                    ]
                },
                "name": "This is a feature flag with default params, no filters.",
                "key": "both-flag",
            },
            {
                "filters": {
                    "groups": [
                        {
                            "properties": [
                                {
                                    "key": "id",
                                    "value": cohort_dynamic.pk,
                                    "type": "cohort",
                                }
                            ],
                        },
                        {
                            "properties": [
                                {
                                    "key": "id",
                                    "value": cohort_static.pk,
                                    "type": "cohort",
                                }
                            ],
                        },
                    ]
                },
                "name": "This is a feature flag with default params, no filters.",
                "key": "either-flag",
            },
        ]
        self.setup_flags_in_db("default", team, user, flags, persons)

        cohort_static.insert_users_by_list(["cohort_founder", "cohort_secondary"])

        # make sure we have the flags in cache
        response = self._post_decide(api_version=3)

        with self.assertNumQueries(8, using="replica"), self.assertNumQueries(0, using="default"):
            response = self._post_decide(api_version=3, distinct_id="cohort_founder")
            # Replica queries:
            # E   1. SET LOCAL statement_timeout = 600
            # E   2. SELECT "posthog_cohort"."id", "posthog_cohort"."name", -- i.e. select all cohorts
            # E   3. SELECT EXISTS(SELECT (1) AS "a" FROM "posthog_cohortpeople" U0 WHERE (U0."cohort_id" = 28 AND U0."cohort_id" = 28 AND U0."person_id" = "posthog_person"."id") LIMIT 1) AS "flag_47_condition_0",  -- a.k.a flag selection query

            self.assertEqual(response.status_code, status.HTTP_200_OK)
            self.assertEqual(
                response.json()["featureFlags"],
                {
                    "static-flag": True,
                    "dynamic-flag": False,
                    "both-flag": False,
                    "either-flag": True,
                },
            )

        with self.assertNumQueries(8, using="replica"), self.assertNumQueries(0, using="default"):
            response = self._post_decide(api_version=3, distinct_id="example_id")
            # Replica queries:
            # E   1. SET LOCAL statement_timeout = 600
            # E   2. SELECT "posthog_cohort"."id", "posthog_cohort"."name", -- i.e. select all cohorts
            # E   3. SELECT EXISTS(SELECT (1) AS "a" FROM "posthog_cohortpeople" U0 WHERE (U0."cohort_id" = 28 AND U0."cohort_id" = 28 AND U0."person_id" = "posthog_person"."id") LIMIT 1) AS "flag_47_condition_0",  -- a.k.a flag selection query

            self.assertEqual(response.status_code, status.HTTP_200_OK)
            self.assertEqual(
                response.json()["featureFlags"],
                {
                    "static-flag": False,
                    "dynamic-flag": True,
                    "both-flag": False,
                    "either-flag": True,
                },
            )

        with self.assertNumQueries(8, using="replica"), self.assertNumQueries(0, using="default"):
            response = self._post_decide(api_version=3, distinct_id="cohort_secondary")
            # Replica queries:
            # E   1. SET LOCAL statement_timeout = 600
            # E   2. SELECT "posthog_cohort"."id", "posthog_cohort"."name", -- i.e. select all cohorts
            # E   3. SELECT EXISTS(SELECT (1) AS "a" FROM "posthog_cohortpeople" U0 WHERE (U0."cohort_id" = 28 AND U0."cohort_id" = 28 AND U0."person_id" = "posthog_person"."id") LIMIT 1) AS "flag_47_condition_0",  -- a.k.a flag selection query

            self.assertEqual(response.status_code, status.HTTP_200_OK)
            self.assertEqual(
                response.json()["featureFlags"],
                {
                    "static-flag": True,
                    "dynamic-flag": True,
                    "both-flag": True,
                    "either-flag": True,
                },
            )

    def test_feature_flags_v3_consistent_flags(self):
        org, team, user = self.setup_user_and_team_in_db("default")
        self.organization, self.team, self.user = org, team, user

        persons = [{"distinct_ids": ["example_id"], "properties": {"email": "tim@posthog.com"}}]
        flags = [
            {
                "rollout_percentage": 30,
                "name": "Beta feature",
                "key": "beta-feature",
                "ensure_experience_continuity": True,
            },
            {
                "filters": {"groups": [{"properties": [], "rollout_percentage": None}]},
                "name": "This is a feature flag with default params, no filters.",
                "key": "default-no-prop-flag",
            },  # Should be enabled for everyone
            {
                "filters": {
                    "groups": [
                        {
                            "properties": [
                                {
                                    "key": "email",
                                    "value": "posthog",
                                    "operator": "icontains",
                                    "type": "person",
                                }
                            ],
                            "rollout_percentage": None,
                        }
                    ]
                },
                "name": "This is a feature flag with default params, no filters.",
                "key": "default-flag",
            },
            {
                "filters": {
                    "groups": [{"properties": [], "rollout_percentage": None}],
                    "multivariate": {
                        "variants": [
                            {
                                "key": "first-variant",
                                "name": "First Variant",
                                "rollout_percentage": 50,
                            },
                            {
                                "key": "second-variant",
                                "name": "Second Variant",
                                "rollout_percentage": 25,
                            },
                            {
                                "key": "third-variant",
                                "name": "Third Variant",
                                "rollout_percentage": 25,
                            },
                        ]
                    },
                },
                "name": "This is a flag with multiple variants",
                "key": "multivariate-flag",
                "ensure_experience_continuity": True,
            },
        ]
        _, created_persons = self.setup_flags_in_db("default", team, user, flags, persons)

        person = created_persons[0]

        # make sure caches are populated
        response = self._post_decide()

        with self.assertNumQueries(9, using="replica"), self.assertNumQueries(0, using="default"):
            # E   1. SET LOCAL statement_timeout = 300
            # E   2. SELECT "posthog_persondistinctid"."person_id", "posthog_persondistinctid"."distinct_id" FROM "posthog_persondistinctid"
            #           WHERE ("posthog_persondistinctid"."distinct_id" IN ('example_id') AND "posthog_persondistinctid"."team_id" = 1)
            # E   3. SELECT "posthog_featureflaghashkeyoverride"."feature_flag_key", "posthog_featureflaghashkeyoverride"."hash_key", "posthog_featureflaghashkeyoverride"."person_id" FROM "posthog_featureflaghashkeyoverride"
            #            WHERE ("posthog_featureflaghashkeyoverride"."person_id" IN (7) AND "posthog_featureflaghashkeyoverride"."team_id" = 1)

            # E   4. SET LOCAL statement_timeout = 600
            # E   5. SELECT (true) AS "flag_28_condition_0",  -- flag matching query because one flag requires properties
            response = self._post_decide(api_version=3)
            self.assertTrue(response.json()["featureFlags"]["beta-feature"])
            self.assertTrue(response.json()["featureFlags"]["default-flag"])
            self.assertEqual(
                "first-variant", response.json()["featureFlags"]["multivariate-flag"]
            )  # assigned by distinct_id hash

        # new person, merged from old distinct ID
        PersonDistinctId.objects.db_manager("default").create(person=person, distinct_id="other_id", team=self.team)
        # hash key override already exists
        FeatureFlagHashKeyOverride.objects.db_manager("default").create(
            team=self.team,
            person=person,
            hash_key="example_id",
            feature_flag_key="beta-feature",
        )
        FeatureFlagHashKeyOverride.objects.db_manager("default").create(
            team=self.team,
            person=person,
            hash_key="example_id",
            feature_flag_key="multivariate-flag",
        )

        # new request with hash key overrides but not writes should not go to main database
        with self.assertNumQueries(13, using="replica"), self.assertNumQueries(0, using="default"):
            # Replica queries:
            # E   1. SET LOCAL statement_timeout = 300
            # E   2. WITH some CTEs,
            #           SELECT key FROM posthog_featureflag WHERE team_id = 13
            # E         AND key NOT IN (SELECT feature_flag_key FROM existing_overrides)
            # E   3. SET LOCAL statement_timeout = 300
            # E   4. SELECT "posthog_persondistinctid"."person_id", "posthog_persondistinctid"."distinct_id" FROM "posthog_persondistinctid" -- a.k.a select the person ids.
            #        We select person overrides from replica DB when no inserts happened
            # E   5. SELECT "posthog_featureflaghashkeyoverride"."feature_flag_key",  - a.k.a select the flag overrides

            # E   6. SET LOCAL statement_timeout = 600
            # E   7. SELECT (true) AS "flag_28_condition_0",  -- flag matching query because one flag requires properties

            response = self._post_decide(
                api_version=3,
                data={
                    "token": self.team.api_token,
                    "distinct_id": "other_id",
                    "$anon_distinct_id": "example22_id",
                },
            )
            self.assertTrue(response.json()["featureFlags"]["beta-feature"])
            self.assertTrue(response.json()["featureFlags"]["default-flag"])
            self.assertFalse(response.json()["errorsWhileComputingFlags"])

        # now main database is down, but does not affect replica

        with (
            connections["default"].execute_wrapper(QueryTimeoutWrapper()),
            self.assertNumQueries(13, using="replica"),
            self.assertNumQueries(0, using="default"),
        ):
            # Replica queries:
            # E   1. SET LOCAL statement_timeout = 300
            # E   2. WITH some CTEs,
            #           SELECT key FROM posthog_featureflag WHERE team_id = 13
            # E         AND key NOT IN (SELECT feature_flag_key FROM existing_overrides)
            # E   3. SET LOCAL statement_timeout = 300
            # E   4. SELECT "posthog_persondistinctid"."person_id", -- i.e person from distinct ids
            # E   5. SELECT "posthog_featureflaghashkeyoverride"."feature_flag_key", -- i.e. hash key overrides (note this would've gone to main db if insert did not fail)
            # E   6. SET LOCAL statement_timeout = 600
            # E   7. SELECT (true) AS "flag_13_condition_0", (true) AS "flag_14_condition_0", -- flag matching

            response = self._post_decide(
                api_version=3,
                data={
                    "token": self.team.api_token,
                    "distinct_id": "other_id",
                    "$anon_distinct_id": "example22_id",
                },
            )
            self.assertTrue(response.json()["featureFlags"]["beta-feature"])
            self.assertTrue(response.json()["featureFlags"]["default-flag"])
            self.assertFalse(response.json()["errorsWhileComputingFlags"])

        # now replica is down, so errors computing flags should be true
        with connections["replica"].execute_wrapper(QueryTimeoutWrapper()):
            response = self._post_decide(
                api_version=3,
                data={
                    "token": self.team.api_token,
                    "distinct_id": "other_id",
                    "$anon_distinct_id": "example22_id",
                },
            )
            self.assertTrue("beta-feature" not in response.json()["featureFlags"])
            self.assertTrue("default-flag" not in response.json()["featureFlags"])
            self.assertTrue(response.json()["featureFlags"]["default-no-prop-flag"])
            self.assertTrue(response.json()["errorsWhileComputingFlags"])

    def test_feature_flags_v3_consistent_flags_with_write_on_hash_key_overrides(self):
        org, team, user = self.setup_user_and_team_in_db("default")
        self.organization, self.team, self.user = org, team, user

        persons = [{"distinct_ids": ["example_id"], "properties": {"email": "tim@posthog.com"}}]
        flags = [
            {
                "rollout_percentage": 30,
                "name": "Beta feature",
                "key": "beta-feature",
                "ensure_experience_continuity": True,
            },
            {
                "filters": {
                    "groups": [
                        {
                            "properties": [
                                {
                                    "key": "email",
                                    "value": "posthog",
                                    "operator": "icontains",
                                    "type": "person",
                                }
                            ],
                            "rollout_percentage": None,
                        }
                    ]
                },
                "name": "This is a feature flag with default params, no filters.",
                "key": "default-flag",
            },  # Should be enabled for everyone
            {
                "filters": {
                    "groups": [{"properties": [], "rollout_percentage": None}],
                    "multivariate": {
                        "variants": [
                            {
                                "key": "first-variant",
                                "name": "First Variant",
                                "rollout_percentage": 50,
                            },
                            {
                                "key": "second-variant",
                                "name": "Second Variant",
                                "rollout_percentage": 25,
                            },
                            {
                                "key": "third-variant",
                                "name": "Third Variant",
                                "rollout_percentage": 25,
                            },
                        ]
                    },
                },
                "name": "This is a flag with multiple variants",
                "key": "multivariate-flag",
                "ensure_experience_continuity": True,
            },
        ]
        _, created_persons = self.setup_flags_in_db("default", team, user, flags, persons)

        person = created_persons[0]

        # make sure caches are populated
        response = self._post_decide(api_version=3)

        with self.assertNumQueries(9, using="replica"), self.assertNumQueries(0, using="default"):
            # E   1. SET LOCAL statement_timeout = 300
            # E   2. SELECT "posthog_persondistinctid"."person_id", "posthog_persondistinctid"."distinct_id" FROM "posthog_persondistinctid"
            #           WHERE ("posthog_persondistinctid"."distinct_id" IN ('example_id') AND "posthog_persondistinctid"."team_id" = 1)
            # E   3. SELECT "posthog_featureflaghashkeyoverride"."id", "posthog_featureflaghashkeyoverride"."team_id", -- hash key overrides

            # E   4. SET LOCAL statement_timeout = 600
            # E   5. SELECT (true) AS "flag_28_condition_0",  -- flag matching query because one flag requires properties
            response = self._post_decide(api_version=3)
            self.assertTrue(response.json()["featureFlags"]["beta-feature"])
            self.assertTrue(response.json()["featureFlags"]["default-flag"])
            self.assertEqual(
                "first-variant", response.json()["featureFlags"]["multivariate-flag"]
            )  # assigned by distinct_id hash

        # new person, merged from old distinct ID
        PersonDistinctId.objects.db_manager("default").create(person=person, distinct_id="other_id", team=self.team)

        # request with hash key overrides and _new_ writes should go to main database
        with self.assertNumQueries(8, using="replica"), self.assertNumQueries(9, using="default"):
            # Replica queries:
            # E   1. SET LOCAL statement_timeout = 300
            # E   2. WITH some CTEs,
            #           SELECT key FROM posthog_featureflag WHERE team_id = 13
            # E         AND key NOT IN (SELECT feature_flag_key FROM existing_overrides) -- checks whether we need to write
            # E   3. SET LOCAL statement_timeout = 600
            # E   4. SELECT (true) AS "flag_28_condition_0",  -- flag matching query because one flag requires properties
            # Main queries:
            # E   1. SET LOCAL statement_timeout = 300
            # E   2. (The insert hashkey overrides query)
            # E                       WITH some CTEs,
            # E                       INSERT INTO posthog_featureflaghashkeyoverride (team_id, person_id, feature_flag_key, hash_key)
            # E                           SELECT team_id, person_id, key, 'example_id'
            # E                           FROM flags_to_override, target_person_ids
            # E                           WHERE EXISTS (SELECT 1 FROM posthog_person WHERE id = person_id AND team_id = 7)
            # E                           ON CONFLICT DO NOTHING

            # E   3. SET LOCAL statement_timeout = 300
            # E   4. SELECT "posthog_persondistinctid"."person_id", "posthog_persondistinctid"."distinct_id" FROM "posthog_persondistinctid" -- a.k.a select the person for overrides.
            #        We select person overrides from main DB in this case to prevent replication lag from giving us the wrong override values.
            # E   5. SELECT "posthog_featureflaghashkeyoverride"."feature_flag_key",  -- a.k.a get hash key overrides

            response = self._post_decide(
                api_version=3,
                data={
                    "token": self.team.api_token,
                    "distinct_id": "other_id",
                    "$anon_distinct_id": "example_id",
                },
            )
            self.assertTrue(response.json()["featureFlags"]["beta-feature"])
            self.assertTrue(response.json()["featureFlags"]["default-flag"])
            self.assertFalse(response.json()["errorsWhileComputingFlags"])
            self.assertEqual(
                "first-variant", response.json()["featureFlags"]["multivariate-flag"]
            )  # assigned by distinct_id hash

    def test_feature_flags_v2_with_groups(
        self,
    ):
        org, team, user = self.setup_user_and_team_in_db("replica")
        self.organization, self.team, self.user = org, team, user

        persons = [{"distinct_ids": ["example_id"], "properties": {"email": "tim@posthog.com"}}]
        flags = [
            {
                "filters": {
                    "aggregation_group_type_index": 1,
                    "groups": [{"properties": [], "rollout_percentage": None}],
                },
                "name": "This is a feature flag with default params, no filters.",
                "key": "default-no-prop-group-flag",
            },  # Should be enabled for everyone
            {
                "filters": {
                    "aggregation_group_type_index": 0,
                    "groups": [
                        {
                            "properties": [
                                {
                                    "key": "email",
                                    "value": "posthog",
                                    "operator": "icontains",
                                    "type": "group",
                                    "group_type_index": 0,
                                }
                            ],
                            "rollout_percentage": None,
                        }
                    ],
                },
                "name": "This is a group-based flag",
                "key": "groups-flag",
            },
        ]
        self.setup_flags_in_db("replica", team, user, flags, persons)

        GroupTypeMapping.objects.db_manager("replica").create(
            team=self.team, project_id=self.team.project_id, group_type="organization", group_type_index=0
        )
        GroupTypeMapping.objects.db_manager("default").create(
            team=self.team, project_id=self.team.project_id, group_type="project", group_type_index=1
        )

        Group.objects.db_manager("replica").create(
            team_id=self.team.pk,
            group_type_index=0,
            group_key="foo",
            group_properties={"email": "a@posthog.com"},
            version=0,
        )

        with self.assertNumQueries(4, using="replica"), self.assertNumQueries(0, using="default"):
            # E   1. SET LOCAL statement_timeout = 300
            # E   2. SELECT "posthog_grouptypemapping"."id", -- a.k.a. get group type mappings
            response = self._post_decide(distinct_id="example_id")
            self.assertEqual(
                response.json()["featureFlags"],
                {"default-no-prop-group-flag": False, "groups-flag": False},
            )
            self.assertFalse(response.json()["errorsWhileComputingFlags"])

        with self.assertNumQueries(9, using="replica"), self.assertNumQueries(0, using="default"):
            # E   1. SET LOCAL statement_timeout = 300
            # E   2. SELECT "posthog_grouptypemapping"."id", "posthog_grouptypemapping"."team_id", -- a.k.a get group type mappings

            # E   3. SET LOCAL statement_timeout = 600
            # E   4. SELECT (UPPER(("posthog_group"."group_properties" ->> 'email')::text) AS "flag_182_condition_0" FROM "posthog_group" -- a.k.a get group0 conditions
            # E   5. SELECT (true) AS "flag_181_condition_0" FROM "posthog_group" WHERE ("posthog_group"."team_id" = 91 -- a.k.a get group1 conditions
            response = self._post_decide(
                distinct_id="example_id",
                groups={"organization": "foo2", "project": "bar"},
            )
            self.assertEqual(
                response.json()["featureFlags"],
                {"groups-flag": False, "default-no-prop-group-flag": True},
            )
            self.assertFalse(response.json()["errorsWhileComputingFlags"])

        with self.assertNumQueries(9, using="replica"), self.assertNumQueries(0, using="default"):
            # E   2. SET LOCAL statement_timeout = 300
            # E   3. SELECT "posthog_grouptypemapping"."id", "posthog_grouptypemapping"."team_id", -- a.k.a get group type mappings

            # E   6. SET LOCAL statement_timeout = 600
            # E   7. SELECT (UPPER(("posthog_group"."group_properties" ->> 'email')::text) AS "flag_182_condition_0" FROM "posthog_group" -- a.k.a get group0 conditions
            # E   8. SELECT (true) AS "flag_181_condition_0" FROM "posthog_group" WHERE ("posthog_group"."team_id" = 91 -- a.k.a get group1 conditions
            response = self._post_decide(
                distinct_id="example_id",
                groups={"organization": "foo", "project": "bar"},
            )
            self.assertEqual(
                response.json()["featureFlags"],
                {"groups-flag": True, "default-no-prop-group-flag": True},
            )
            self.assertFalse(response.json()["errorsWhileComputingFlags"])

    def test_site_apps_in_decide_use_replica(
        self,
    ):
        org, team, user = self.setup_user_and_team_in_db("default")
        self.organization, self.team, self.user = org, team, user

        plugin = Plugin.objects.create(organization=self.team.organization, name="My Plugin", plugin_type="source")
        PluginSourceFile.objects.create(
            plugin=plugin,
            filename="site.ts",
            source="export function inject (){}",
            transpiled="function inject(){}",
            status=PluginSourceFile.Status.TRANSPILED,
        )
        PluginConfig.objects.create(
            plugin=plugin,
            enabled=True,
            order=1,
            team=self.team,
            config={},
            web_token="tokentoken",
        )
        sync_team_inject_web_apps(self.team)

        # update caches
        self._post_decide(api_version=3)

        with self.assertNumQueries(4, using="replica"), self.assertNumQueries(0, using="default"):
            response = self._post_decide(api_version=3)
            self.assertEqual(response.status_code, status.HTTP_200_OK)
            injected = response.json()["siteApps"]
            self.assertEqual(len(injected), 1)

    # Adding local evaluation tests for read replica in one place for now, until we move to a separate CI flow for all read replica tests
    # since code-level overrides don't work for theses tests, as they affect the DATABASES setting
    @patch("posthog.api.feature_flag.report_user_action")
    @patch("posthog.rate_limit.is_rate_limit_enabled", return_value=True)
    def test_local_evaluation(self, mock_rate_limit, mock_capture):
        org, team, user = self.setup_user_and_team_in_db("replica")
        self.organization, self.team, self.user = org, team, user

        FeatureFlag.objects.all().delete()
        create_group_type_mapping_without_created_at(
            team=self.team, project_id=self.team.project_id, group_type="organization", group_type_index=0
        )
        create_group_type_mapping_without_created_at(
            team=self.team, project_id=self.team.project_id, group_type="company", group_type_index=1
        )

        client = APIClient()
        client.force_login(self.user)

        client.post(
            f"/api/projects/{self.team.id}/feature_flags/",
            {
                "name": "Alpha feature",
                "key": "alpha-feature",
                "filters": {
                    "groups": [{"rollout_percentage": 20}],
                    "multivariate": {
                        "variants": [
                            {
                                "key": "first-variant",
                                "name": "First Variant",
                                "rollout_percentage": 50,
                            },
                            {
                                "key": "second-variant",
                                "name": "Second Variant",
                                "rollout_percentage": 25,
                            },
                            {
                                "key": "third-variant",
                                "name": "Third Variant",
                                "rollout_percentage": 25,
                            },
                        ]
                    },
                },
            },
            format="json",
        )

        client.post(
            f"/api/projects/{self.team.id}/feature_flags/",
            {
                "name": "Group feature",
                "key": "group-feature",
                "filters": {
                    "aggregation_group_type_index": 0,
                    "groups": [{"rollout_percentage": 21}],
                },
            },
            format="json",
        )

        # old style feature flags
        FeatureFlag.objects.create(
            name="Beta feature",
            key="beta-feature",
            team=self.team,
            rollout_percentage=51,
            filters={"properties": [{"key": "beta-property", "value": "beta-value"}]},
            created_by=self.user,
        )
        # and inactive flag
        FeatureFlag.objects.create(
            name="Inactive feature",
            key="inactive-flag",
            team=self.team,
            active=False,
            rollout_percentage=100,
            filters={"properties": []},
            created_by=self.user,
        )

        personal_api_key = generate_random_token_personal()
        PersonalAPIKey.objects.create(label="X", user=self.user, secure_value=hash_key_value(personal_api_key))

        client.logout()
        self.client.logout()
        cache.clear()

        # `local_evaluation` is called by logged out clients!

        # missing API key
        with self.assertNumQueries(0, using="replica"), self.assertNumQueries(0, using="default"):
            response = self.client.get(f"/api/feature_flag/local_evaluation?token={self.team.api_token}")
            self.assertEqual(response.status_code, status.HTTP_401_UNAUTHORIZED)

        with self.assertNumQueries(0, using="replica"), self.assertNumQueries(0, using="default"):
            response = self.client.get(f"/api/feature_flag/local_evaluation")
            self.assertEqual(response.status_code, status.HTTP_401_UNAUTHORIZED)

        with self.assertNumQueries(1, using="replica"), self.assertNumQueries(9, using="default"):
            # Captured queries for write DB:
            # E   1. UPDATE "posthog_personalapikey" SET "last_used_at" = '2023-08-01T11:26:50.728057+00:00'
            # E   2. SELECT "posthog_team"."id", "posthog_team"."uuid", "posthog_team"."organization_id"
            # E   3. SELECT "posthog_organizationmembership"."id", "posthog_organizationmembership"."organization_id", - user org permissions check
            # Captured queries for replica DB:
            # E   1. SELECT "posthog_personalapikey"."id", "posthog_personalapikey"."user_id", "posthog_personalapikey"."label", "posthog_personalapikey"."value", -- check API key, joined with user
            # E   2. SELECT "posthog_featureflag"."id", "posthog_featureflag"."key", "posthog_featureflag"."name", "posthog_featureflag"."filters", -- get flags
            # E   3. SELECT "posthog_grouptypemapping"."id", "posthog_grouptypemapping"."team_id", -- get groups

            response = self.client.get(
                f"/api/feature_flag/local_evaluation?token={self.team.api_token}",
                headers={"authorization": f"Bearer {personal_api_key}"},
            )
            self.assertEqual(response.status_code, status.HTTP_200_OK)
        response_data = response.json()
        self.assertTrue("flags" in response_data and "group_type_mapping" in response_data)
        self.assertEqual(len(response_data["flags"]), 4)

        sorted_flags = sorted(response_data["flags"], key=lambda x: x["key"])

        self.assertDictContainsSubset(
            {
                "name": "Alpha feature",
                "key": "alpha-feature",
                "filters": {
                    "groups": [{"rollout_percentage": 20}],
                    "multivariate": {
                        "variants": [
                            {
                                "key": "first-variant",
                                "name": "First Variant",
                                "rollout_percentage": 50,
                            },
                            {
                                "key": "second-variant",
                                "name": "Second Variant",
                                "rollout_percentage": 25,
                            },
                            {
                                "key": "third-variant",
                                "name": "Third Variant",
                                "rollout_percentage": 25,
                            },
                        ]
                    },
                },
                "deleted": False,
                "active": True,
                "ensure_experience_continuity": False,
            },
            sorted_flags[0],
        )
        self.assertDictContainsSubset(
            {
                "name": "Beta feature",
                "key": "beta-feature",
                "filters": {
                    "groups": [
                        {
                            "properties": [{"key": "beta-property", "value": "beta-value"}],
                            "rollout_percentage": 51,
                        }
                    ]
                },
                "deleted": False,
                "active": True,
                "ensure_experience_continuity": False,
            },
            sorted_flags[1],
        )
        self.assertDictContainsSubset(
            {
                "name": "Group feature",
                "key": "group-feature",
                "filters": {
                    "groups": [{"rollout_percentage": 21}],
                    "aggregation_group_type_index": 0,
                },
                "deleted": False,
                "active": True,
                "ensure_experience_continuity": False,
            },
            sorted_flags[2],
        )

        self.assertDictContainsSubset(
            {
                "name": "Inactive feature",
                "key": "inactive-flag",
                "filters": {"groups": [{"properties": [], "rollout_percentage": 100}]},
                "deleted": False,
                "active": False,
                "ensure_experience_continuity": False,
            },
            sorted_flags[3],
        )

        self.assertEqual(response_data["group_type_mapping"], {"0": "organization", "1": "company"})

    @patch("posthog.api.feature_flag.report_user_action")
    @patch("posthog.rate_limit.is_rate_limit_enabled", return_value=True)
    def test_local_evaluation_for_cohorts(self, mock_rate_limit, mock_capture):
        FeatureFlag.objects.all().delete()

        org, team, user = self.setup_user_and_team_in_db("replica")
        self.organization, self.team, self.user = org, team, user

        client = APIClient()
        client.force_login(self.user)

        cohort_valid_for_ff = Cohort.objects.create(
            team=self.team,
            filters={
                "properties": {
                    "type": "OR",
                    "values": [
                        {
                            "type": "OR",
                            "values": [
                                {
                                    "key": "$some_prop",
                                    "value": "nomatchihope",
                                    "type": "person",
                                },
                                {
                                    "key": "$some_prop2",
                                    "value": "nomatchihope2",
                                    "type": "person",
                                },
                            ],
                        }
                    ],
                }
            },
            name="cohort1",
        )

        other_cohort1 = Cohort.objects.create(
            team=self.team,
            filters={
                "properties": {
                    "type": "OR",
                    "values": [
                        {
                            "type": "OR",
                            "values": [
                                {
                                    "key": "$some_prop",
                                    "value": "nomatchihope",
                                    "type": "person",
                                },
                            ],
                        }
                    ],
                }
            },
            name="cohort2",
        )

        Cohort.objects.create(
            team=self.team,
            filters={
                "properties": {
                    "type": "OR",
                    "values": [
                        {
                            "type": "OR",
                            "values": [
                                {
                                    "key": "$some_prop",
                                    "value": "nomatchihope",
                                    "type": "person",
                                },
                            ],
                        }
                    ],
                }
            },
            name="cohort2 -unrelated",
        )

        client.post(
            f"/api/projects/{self.team.id}/feature_flags/",
            {
                "name": "Alpha feature",
                "key": "alpha-feature",
                "filters": {
                    "groups": [
                        {
                            "rollout_percentage": 20,
                            "properties": [
                                {
                                    "key": "id",
                                    "type": "cohort",
                                    "value": cohort_valid_for_ff.pk,
                                }
                            ],
                        }
                    ],
                    "multivariate": {
                        "variants": [
                            {
                                "key": "first-variant",
                                "name": "First Variant",
                                "rollout_percentage": 50,
                            },
                            {
                                "key": "second-variant",
                                "name": "Second Variant",
                                "rollout_percentage": 25,
                            },
                            {
                                "key": "third-variant",
                                "name": "Third Variant",
                                "rollout_percentage": 25,
                            },
                        ]
                    },
                },
            },
            format="json",
        )
        client.post(
            f"/api/projects/{self.team.id}/feature_flags/",
            {
                "name": "Beta feature",
                "key": "beta-feature",
                "filters": {
                    "groups": [
                        {
                            "rollout_percentage": 20,
                            "properties": [
                                {
                                    "key": "id",
                                    "type": "cohort",
                                    "value": other_cohort1.pk,
                                }
                            ],
                        }
                    ],
                },
            },
            format="json",
        )

        client.logout()
        self.client.logout()

        personal_api_key = generate_random_token_personal()
        PersonalAPIKey.objects.create(label="X", user=self.user, secure_value=hash_key_value(personal_api_key))
        cache.clear()

        with self.assertNumQueries(1, using="replica"), self.assertNumQueries(9, using="default"):
            # Captured queries for write DB:
            # E   1. UPDATE "posthog_personalapikey" SET "last_used_at" = '2023-08-01T11:26:50.728057+00:00'
            # E   2. SELECT "posthog_team"."id", "posthog_team"."uuid", "posthog_team"."organization_id"
            # E   3. SELECT "posthog_organizationmembership"."id", "posthog_organizationmembership"."organization_id", - user org permissions check
            # Captured queries for replica DB:
            # E   1. SELECT "posthog_personalapikey"."id", "posthog_personalapikey"."user_id", "posthog_personalapikey"."label", "posthog_personalapikey"."value", -- check API key, joined with user
            # E   2. SELECT "posthog_featureflag"."id", "posthog_featureflag"."key", "posthog_featureflag"."name", "posthog_featureflag"."filters", -- get flags
            # E   3. SELECT "posthog_cohort"."id", "posthog_cohort"."name", "posthog_cohort"."description", -- select all cohorts
            # E   5. SELECT "posthog_grouptypemapping"."id", "posthog_grouptypemapping"."team_id", -- get groups

            response = self.client.get(
                f"/api/feature_flag/local_evaluation?token={self.team.api_token}&send_cohorts",
                headers={"authorization": f"Bearer {personal_api_key}"},
            )
            self.assertEqual(response.status_code, status.HTTP_200_OK)
            response_data = response.json()
            self.assertTrue(
                "flags" in response_data and "group_type_mapping" in response_data and "cohorts" in response_data
            )
            self.assertEqual(len(response_data["flags"]), 2)

        sorted_flags = sorted(response_data["flags"], key=lambda x: x["key"])

        self.assertDictContainsSubset(
            {
                "name": "Alpha feature",
                "key": "alpha-feature",
                "filters": {
                    "groups": [
                        {
                            "properties": [
                                {
                                    "key": "id",
                                    "type": "cohort",
                                    "value": cohort_valid_for_ff.pk,
                                }
                            ],
                            "rollout_percentage": 20,
                        },
                    ],
                    "multivariate": {
                        "variants": [
                            {
                                "key": "first-variant",
                                "name": "First Variant",
                                "rollout_percentage": 50,
                            },
                            {
                                "key": "second-variant",
                                "name": "Second Variant",
                                "rollout_percentage": 25,
                            },
                            {
                                "key": "third-variant",
                                "name": "Third Variant",
                                "rollout_percentage": 25,
                            },
                        ]
                    },
                },
                "deleted": False,
                "active": True,
                "ensure_experience_continuity": False,
            },
            sorted_flags[0],
        )

        self.assertDictContainsSubset(
            {
                "name": "Beta feature",
                "key": "beta-feature",
                "filters": {
                    "groups": [
                        {
                            "properties": [
                                {
                                    "key": "id",
                                    "type": "cohort",
                                    "value": other_cohort1.pk,
                                }
                            ],
                            "rollout_percentage": 20,
                        },
                    ],
                },
                "deleted": False,
                "active": True,
                "ensure_experience_continuity": False,
            },
            sorted_flags[1],
        )

        # When send_cohorts is true, no transformations happen, so all relevant cohorts are returned
        self.assertEqual(
            response_data["cohorts"],
            {
                str(cohort_valid_for_ff.pk): {
                    "type": "OR",
                    "values": [
                        {
                            "type": "OR",
                            "values": [
                                {
                                    "key": "$some_prop",
                                    "type": "person",
                                    "value": "nomatchihope",
                                },
                                {
                                    "key": "$some_prop2",
                                    "type": "person",
                                    "value": "nomatchihope2",
                                },
                            ],
                        }
                    ],
                },
                str(other_cohort1.pk): {
                    "type": "OR",
                    "values": [
                        {
                            "type": "OR",
                            "values": [
                                {
                                    "key": "$some_prop",
                                    "type": "person",
                                    "value": "nomatchihope",
                                },
                            ],
                        }
                    ],
                },
            },
        )

    @patch("posthog.api.feature_flag.report_user_action")
    @patch("posthog.rate_limit.is_rate_limit_enabled", return_value=True)
    def test_local_evaluation_for_arbitrary_cohorts(self, mock_rate_limit, mock_capture):
        FeatureFlag.objects.all().delete()

        org, team, user = self.setup_user_and_team_in_db("replica")
        self.organization, self.team, self.user = org, team, user

        cohort_valid_for_ff = Cohort.objects.create(
            team=self.team,
            filters={
                "properties": {
                    "type": "OR",
                    "values": [
                        {
                            "type": "OR",
                            "values": [
                                {
                                    "key": "$some_prop",
                                    "value": "nomatchihope",
                                    "type": "person",
                                },
                                {
                                    "key": "$some_prop2",
                                    "value": "nomatchihope2",
                                    "type": "person",
                                },
                            ],
                        }
                    ],
                }
            },
            name="cohort1",
        )

        cohort2 = Cohort.objects.create(
            team=self.team,
            filters={
                "properties": {
                    "type": "OR",
                    "values": [
                        {
                            "type": "OR",
                            "values": [
                                {
                                    "key": "$some_prop",
                                    "value": "nomatchihope",
                                    "type": "person",
                                },
                                {
                                    "key": "$some_prop2",
                                    "value": "nomatchihope2",
                                    "type": "person",
                                },
                                {
                                    "key": "id",
                                    "value": cohort_valid_for_ff.pk,
                                    "type": "cohort",
                                    "negation": True,
                                },
                            ],
                        }
                    ],
                }
            },
            name="cohort2",
        )

        client = APIClient()
        client.force_login(self.user)
        client.post(
            f"/api/projects/{self.team.id}/feature_flags/",
            {
                "name": "Alpha feature",
                "key": "alpha-feature",
                "filters": {
                    "groups": [
                        {
                            "rollout_percentage": 20,
                            "properties": [{"key": "id", "type": "cohort", "value": cohort2.pk}],
                        }
                    ],
                    "multivariate": {
                        "variants": [
                            {
                                "key": "first-variant",
                                "name": "First Variant",
                                "rollout_percentage": 50,
                            },
                            {
                                "key": "second-variant",
                                "name": "Second Variant",
                                "rollout_percentage": 25,
                            },
                            {
                                "key": "third-variant",
                                "name": "Third Variant",
                                "rollout_percentage": 25,
                            },
                        ]
                    },
                },
            },
            format="json",
        )

        client.post(
            f"/api/projects/{self.team.id}/feature_flags/",
            {
                "name": "Alpha feature",
                "key": "alpha-feature-2",
                "filters": {
                    "groups": [
                        {
                            "rollout_percentage": 20,
                            "properties": [
                                {
                                    "key": "id",
                                    "type": "cohort",
                                    "value": cohort_valid_for_ff.pk,
                                }
                            ],
                        }
                    ],
                },
            },
            format="json",
        )

        personal_api_key = generate_random_token_personal()
        PersonalAPIKey.objects.create(label="X", user=self.user, secure_value=hash_key_value(personal_api_key))

        client.logout()
        self.client.logout()

        with self.assertNumQueries(1, using="replica"), self.assertNumQueries(9, using="default"):
            # Captured queries for write DB:
            # E   1. UPDATE "posthog_personalapikey" SET "last_used_at" = '2023-08-01T11:26:50.728057+00:00'
            # E   2. SELECT "posthog_team"."id", "posthog_team"."uuid", "posthog_team"."organization_id"
            # E   3. SELECT "posthog_organizationmembership"."id", "posthog_organizationmembership"."organization_id", - user org permissions check
            # Captured queries for replica DB:
            # E   1. SELECT "posthog_personalapikey"."id", "posthog_personalapikey"."user_id", "posthog_personalapikey"."label", "posthog_personalapikey"."value", -- check API key, joined with user
            # E   2. SELECT feature flags
            # E   3. SELECT "posthog_cohort"."id", "posthog_cohort"."name", "posthog_cohort"."description", -- select all cohorts
            # E   5. SELECT "posthog_grouptypemapping"."id", "posthog_grouptypemapping"."team_id", -- get groups

            response = self.client.get(
                f"/api/feature_flag/local_evaluation?token={self.team.api_token}&send_cohorts",
                headers={"authorization": f"Bearer {personal_api_key}"},
            )
            self.assertEqual(response.status_code, status.HTTP_200_OK)
            response_data = response.json()
            self.assertTrue(
                "flags" in response_data and "group_type_mapping" in response_data and "cohorts" in response_data
            )
            self.assertEqual(len(response_data["flags"]), 2)

        sorted_flags = sorted(response_data["flags"], key=lambda x: x["key"])

        self.assertEqual(
            response_data["cohorts"],
            {
                str(cohort_valid_for_ff.pk): {
                    "type": "OR",
                    "values": [
                        {
                            "type": "OR",
                            "values": [
                                {
                                    "key": "$some_prop",
                                    "type": "person",
                                    "value": "nomatchihope",
                                },
                                {
                                    "key": "$some_prop2",
                                    "type": "person",
                                    "value": "nomatchihope2",
                                },
                            ],
                        }
                    ],
                },
                str(cohort2.pk): {
                    "type": "OR",
                    "values": [
                        {
                            "type": "OR",
                            "values": [
                                {
                                    "key": "$some_prop",
                                    "type": "person",
                                    "value": "nomatchihope",
                                },
                                {
                                    "key": "$some_prop2",
                                    "type": "person",
                                    "value": "nomatchihope2",
                                },
                                {
                                    "key": "id",
                                    "type": "cohort",
                                    "value": cohort_valid_for_ff.pk,
                                    "negation": True,
                                },
                            ],
                        }
                    ],
                },
            },
        )

        self.assertDictContainsSubset(
            {
                "name": "Alpha feature",
                "key": "alpha-feature",
                "filters": {
                    "groups": [
                        {
                            "rollout_percentage": 20,
                            "properties": [{"key": "id", "type": "cohort", "value": cohort2.pk}],
                        }
                    ],
                    "multivariate": {
                        "variants": [
                            {
                                "key": "first-variant",
                                "name": "First Variant",
                                "rollout_percentage": 50,
                            },
                            {
                                "key": "second-variant",
                                "name": "Second Variant",
                                "rollout_percentage": 25,
                            },
                            {
                                "key": "third-variant",
                                "name": "Third Variant",
                                "rollout_percentage": 25,
                            },
                        ]
                    },
                },
                "deleted": False,
                "active": True,
                "ensure_experience_continuity": False,
            },
            sorted_flags[0],
        )

        self.assertDictContainsSubset(
            {
                "name": "Alpha feature",
                "key": "alpha-feature-2",
                "filters": {
                    "groups": [
                        {
                            "properties": [
                                {
                                    "key": "id",
                                    "type": "cohort",
                                    "value": cohort_valid_for_ff.pk,
                                }
                            ],
                            "rollout_percentage": 20,
                        },
                    ],
                },
                "deleted": False,
                "active": True,
                "ensure_experience_continuity": False,
            },
            sorted_flags[1],
        )


class TestDecideMetricLabel(TestCase):
    def test_simple_team_ids(self):
        with self.settings(DECIDE_TRACK_TEAM_IDS=["1", "2", "3"]):
            self.assertEqual(label_for_team_id_to_track(3), "3")
            self.assertEqual(label_for_team_id_to_track(2), "2")
            self.assertEqual(label_for_team_id_to_track(1), "1")
            self.assertEqual(label_for_team_id_to_track(0), "unknown")
            self.assertEqual(label_for_team_id_to_track(4), "unknown")
            self.assertEqual(label_for_team_id_to_track(40), "unknown")
            self.assertEqual(label_for_team_id_to_track(10), "unknown")
            self.assertEqual(label_for_team_id_to_track(20), "unknown")
            self.assertEqual(label_for_team_id_to_track(31), "unknown")

    def test_all_team_ids(self):
        with self.settings(DECIDE_TRACK_TEAM_IDS=["1", "2", "3", "all"]):
            self.assertEqual(label_for_team_id_to_track(3), "3")
            self.assertEqual(label_for_team_id_to_track(2), "2")
            self.assertEqual(label_for_team_id_to_track(1), "1")
            self.assertEqual(label_for_team_id_to_track(0), "0")
            self.assertEqual(label_for_team_id_to_track(4), "4")
            self.assertEqual(label_for_team_id_to_track(40), "40")
            self.assertEqual(label_for_team_id_to_track(10), "10")
            self.assertEqual(label_for_team_id_to_track(20), "20")
            self.assertEqual(label_for_team_id_to_track(31), "31")

    def test_range_team_ids(self):
        with self.settings(DECIDE_TRACK_TEAM_IDS=["1", "2", "1:3", "10:20", "30:40"]):
            self.assertEqual(label_for_team_id_to_track(3), "3")
            self.assertEqual(label_for_team_id_to_track(2), "2")
            self.assertEqual(label_for_team_id_to_track(1), "1")
            self.assertEqual(label_for_team_id_to_track(0), "unknown")
            self.assertEqual(label_for_team_id_to_track(4), "unknown")
            self.assertEqual(label_for_team_id_to_track(40), "40")
            self.assertEqual(label_for_team_id_to_track(41), "unknown")
            self.assertEqual(label_for_team_id_to_track(10), "10")
            self.assertEqual(label_for_team_id_to_track(9), "unknown")
            self.assertEqual(label_for_team_id_to_track(20), "20")
            self.assertEqual(label_for_team_id_to_track(25), "unknown")
            self.assertEqual(label_for_team_id_to_track(31), "31")


class TestDecideExceptions(TestCase):
    @patch("posthog.api.decide.capture_exception")
    @patch("posthog.api.decide.load_data_from_request")
    def test_unspecified_compression_fallback_parsing_error(self, mock_load_data, mock_capture_exception):
        mock_load_data.side_effect = UnspecifiedCompressionFallbackParsingError("Test error")

        request = HttpRequest()
        request.method = "POST"

        response = get_decide(request)

        self.assertEqual(response.status_code, 400)
        mock_capture_exception.assert_not_called()

    @patch("posthog.api.decide.capture_exception")
    @patch("posthog.api.decide.load_data_from_request")
    def test_request_parsing_error(self, mock_load_data, mock_capture_exception):
        mock_load_data.side_effect = RequestParsingError("Test error")

        request = HttpRequest()
        request.method = "POST"

        response = get_decide(request)

        self.assertEqual(response.status_code, 400)
        mock_capture_exception.assert_called_once()<|MERGE_RESOLUTION|>--- conflicted
+++ resolved
@@ -128,25 +128,6 @@
 
         if groups is None:
             groups = {}
-<<<<<<< HEAD
-        return self.client.post(
-            f"/decide/?v={api_version}",
-            {
-                "data": self._dict_to_b64(
-                    data
-                    or {
-                        "token": self.team.api_token,
-                        "distinct_id": distinct_id,
-                        "groups": groups,
-                        "geoip_disable": geoip_disable,
-                        "disable_flags": disable_flags,
-                    },
-                )
-            },
-            headers={"origin": origin, "user-agent": user_agent or "PostHog test"},
-            REMOTE_ADDR=ip,
-        )
-=======
 
         def do_request():
             url = f"/decide/?v={api_version}"
@@ -182,7 +163,6 @@
                 return do_request()
         else:
             return do_request()
->>>>>>> ca8388c1
 
     def _update_team(self, data, expected_status_code: int = status.HTTP_200_OK):
         # use a non-csrf client to make requests
