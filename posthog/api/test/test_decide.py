import base64
import json
<<<<<<< HEAD
import os
=======
import random
>>>>>>> c6a2449d
from unittest.mock import patch
import time


from django.core.cache import cache
from django.db import connection
from django.test import modify_settings, override_settings
from django.test.client import Client
from freezegun import freeze_time
from rest_framework import status

from posthog.api.test.test_feature_flag import QueryTimeoutWrapper
from posthog.models import FeatureFlag, GroupTypeMapping, Person, PersonalAPIKey, Plugin, PluginConfig, PluginSourceFile
from posthog.models.cohort.cohort import Cohort
from posthog.models.personal_api_key import hash_key_value
from posthog.models.plugin import sync_team_inject_web_apps
from posthog.models.team.team import Team
from posthog.models.utils import generate_random_token_personal
<<<<<<< HEAD
from posthog.settings.data_stores import postgres_config
from posthog.test.base import BaseTest, QueryMatchingTest, snapshot_postgres_queries
=======
from posthog.test.base import BaseTest, QueryMatchingTest, snapshot_postgres_queries, snapshot_postgres_queries_context
from posthog.database_healthcheck import postgres_healthcheck
from posthog import redis
>>>>>>> c6a2449d


@patch("posthog.models.feature_flag.flag_matching.postgres_healthcheck.is_connected", return_value=True)
class TestDecide(BaseTest, QueryMatchingTest):
    """
    Tests the `/decide` endpoint.
    We use Django's base test class instead of DRF's because we need granular control over the Content-Type sent over.
    """

    def setUp(self, *args):
        cache.clear()

        # delete all keys in redis
        r = redis.get_client()
        for key in r.scan_iter("*"):
            r.delete(key)

        super().setUp()
        # it is really important to know that /decide is CSRF exempt. Enforce checking in the client
        self.client = Client(enforce_csrf_checks=True)
        self.client.force_login(self.user)

    def _dict_to_b64(self, data: dict) -> str:
        return base64.b64encode(json.dumps(data).encode("utf-8")).decode("utf-8")

    def _post_decide(
        self,
        data=None,
        origin="http://127.0.0.1:8000",
        api_version=1,
        distinct_id="example_id",
        groups={},
        geoip_disable=False,
        ip="127.0.0.1",
    ):
        return self.client.post(
            f"/decide/?v={api_version}",
            {
                "data": self._dict_to_b64(
                    data
                    or {
                        "token": self.team.api_token,
                        "distinct_id": distinct_id,
                        "groups": groups,
                        "geoip_disable": geoip_disable,
                    },
                )
            },
            HTTP_ORIGIN=origin,
            REMOTE_ADDR=ip,
        )

    def _update_team(self, data):
        # use a non-csrf client to make requests
        client = Client()
        client.force_login(self.user)

        response = client.patch("/api/projects/@current/", data, content_type="application/json")
        self.assertEqual(response.status_code, status.HTTP_200_OK)

        client.logout()

    def test_defaults_to_v2_if_conflicting_parameters(self, *args):
        """
        regression test for https://sentry.io/organizations/posthog2/issues/2738865125/?project=1899813
        posthog-js version 1.19.0 (but not versions before or after)
        mistakenly sent two `v` parameters to the decide endpoint
        one was correct "2"
        the other incorrect "1.19.0"

        as a result, if there is a value error reading the `v` param, decide now defaults to 2
        """

        response = self.client.post(
            f"/decide/?v=2&v=1.19.0",
            {"data": self._dict_to_b64({"token": self.team.api_token, "distinct_id": "example_id", "groups": {}})},
            HTTP_ORIGIN="http://127.0.0.1:8000",
        )
        self.assertEqual(response.status_code, status.HTTP_200_OK)

    def test_user_on_evil_site(self, *args):
        user = self.organization.members.first()
        user.toolbar_mode = "toolbar"
        user.save()

        self.team.app_urls = ["https://example.com"]
        self.team.save()
        response = self.client.get("/decide/", HTTP_ORIGIN="https://evilsite.com").json()
        self.assertEqual(response["isAuthenticated"], False)
        self.assertIsNone(response["toolbarParams"].get("toolbarVersion", None))

    def test_user_session_recording_opt_in(self, *args):
        # :TRICKY: Test for regression around caching
        response = self._post_decide().json()
        self.assertEqual(response["sessionRecording"], False)

        self._update_team({"session_recording_opt_in": True})

        response = self._post_decide().json()
        self.assertEqual(
            response["sessionRecording"],
            {"endpoint": "/s/", "recorderVersion": "v1", "consoleLogRecordingEnabled": False},
        )
        self.assertEqual(response["supportedCompression"], ["gzip", "gzip-js"])

    def test_user_session_recording_version(self, *args):
        # :TRICKY: Test for regression around caching
        response = self._post_decide().json()
        self.assertEqual(response["sessionRecording"], False)

        # don't access models directly as that doesn't update the cache.
        self._update_team({"session_recording_opt_in": True})

        response = self._post_decide().json()
        self.assertEqual(
            response["sessionRecording"],
            {"endpoint": "/s/", "recorderVersion": "v1", "consoleLogRecordingEnabled": False},
        )

        self._update_team({"session_recording_version": "v2"})

        response = self._post_decide().json()
        self.assertEqual(
            response["sessionRecording"],
            {"endpoint": "/s/", "recorderVersion": "v2", "consoleLogRecordingEnabled": False},
        )

    def test_user_console_log_opt_in(self, *args):
        # :TRICKY: Test for regression around caching
        response = self._post_decide().json()
        self.assertEqual(response["sessionRecording"], False)

        self._update_team({"session_recording_opt_in": True, "capture_console_log_opt_in": True})

        response = self._post_decide().json()
        self.assertEqual(
            response["sessionRecording"],
            {"endpoint": "/s/", "recorderVersion": "v1", "consoleLogRecordingEnabled": True},
        )

    def test_user_performance_opt_in(self, *args):
        # :TRICKY: Test for regression around caching
        response = self._post_decide().json()
        self.assertEqual(response["capturePerformance"], False)

        self._update_team({"capture_performance_opt_in": True})

        response = self._post_decide().json()
        self.assertEqual(response["capturePerformance"], True)

    def test_exception_autocapture_opt_in(self, *args):
        # :TRICKY: Test for regression around caching
        response = self._post_decide().json()
        self.assertEqual(response["autocaptureExceptions"], False)

        self._update_team({"autocapture_exceptions_opt_in": True})

        response = self._post_decide().json()
        self.assertEqual(response["autocaptureExceptions"], {"errors_to_ignore": [], "endpoint": "/e/"})

    def test_exception_autocapture_errors_to_ignore(self, *args):
        # :TRICKY: Test for regression around caching
        response = self._post_decide().json()
        self.assertEqual(response["autocaptureExceptions"], False)

        self._update_team({"autocapture_exceptions_opt_in": True})
        self._update_team(
            {"autocapture_exceptions_errors_to_ignore": ["ResizeObserver loop limit exceeded", ".* bot .*"]}
        )

        response = self._post_decide().json()
        self.assertEqual(
            response["autocaptureExceptions"],
            {"errors_to_ignore": ["ResizeObserver loop limit exceeded", ".* bot .*"], "endpoint": "/e/"},
        )

    def test_user_session_recording_opt_in_wildcard_domain(self, *args):
        # :TRICKY: Test for regression around caching
        response = self._post_decide().json()
        self.assertEqual(response["sessionRecording"], False)

        self._update_team({"session_recording_opt_in": True, "recording_domains": ["https://*.example.com"]})

        response = self._post_decide(origin="https://random.example.com").json()
        self.assertEqual(
            response["sessionRecording"],
            {"endpoint": "/s/", "recorderVersion": "v1", "consoleLogRecordingEnabled": False},
        )
        self.assertEqual(response["supportedCompression"], ["gzip", "gzip-js"])

        # Make sure the domain matches exactly
        response = self._post_decide(origin="https://random.example.com.evilsite.com").json()
        self.assertEqual(response["sessionRecording"], False)

    def test_user_session_recording_evil_site(self, *args):

        self._update_team({"session_recording_opt_in": True, "recording_domains": ["https://example.com"]})

        response = self._post_decide(origin="evil.site.com").json()
        self.assertEqual(response["sessionRecording"], False)

        response = self._post_decide(origin="https://example.com").json()
        self.assertEqual(
            response["sessionRecording"],
            {"endpoint": "/s/", "recorderVersion": "v1", "consoleLogRecordingEnabled": False},
        )

    def test_user_autocapture_opt_out(self, *args):
        # :TRICKY: Test for regression around caching
        response = self._post_decide().json()
        self.assertEqual(response["autocapture_opt_out"], False)

        self._update_team({"autocapture_opt_out": True})

        response = self._post_decide().json()
        self.assertEqual(response["autocapture_opt_out"], True)

    def test_user_session_recording_allowed_when_no_permitted_domains_are_set(self, *args):

        self._update_team({"session_recording_opt_in": True, "recording_domains": []})

        response = self._post_decide(origin="any.site.com").json()
        self.assertEqual(
            response["sessionRecording"],
            {"endpoint": "/s/", "recorderVersion": "v1", "consoleLogRecordingEnabled": False},
        )

    @snapshot_postgres_queries
    def test_web_app_queries(self, *args):
        with self.assertNumQueries(2):
            response = self._post_decide()
            self.assertEqual(response.status_code, status.HTTP_200_OK)

        plugin = Plugin.objects.create(organization=self.team.organization, name="My Plugin", plugin_type="source")
        PluginSourceFile.objects.create(
            plugin=plugin,
            filename="site.ts",
            source="export function inject (){}",
            transpiled="function inject(){}",
            status=PluginSourceFile.Status.TRANSPILED,
        )
        PluginConfig.objects.create(
            plugin=plugin, enabled=True, order=1, team=self.team, config={}, web_token="tokentoken"
        )
        sync_team_inject_web_apps(self.team)

        # caching flag definitions in the above mean fewer queries
        # 3 of these queries are just for setting transaction scope
        with self.assertNumQueries(4):
            response = self._post_decide()
            self.assertEqual(response.status_code, status.HTTP_200_OK)
            injected = response.json()["siteApps"]
            self.assertEqual(len(injected), 1)

    def test_site_app_injection(self, *args):
        plugin = Plugin.objects.create(organization=self.team.organization, name="My Plugin", plugin_type="source")
        PluginSourceFile.objects.create(
            plugin=plugin,
            filename="site.ts",
            source="export function inject (){}",
            transpiled="function inject(){}",
            status=PluginSourceFile.Status.TRANSPILED,
        )
        plugin_config = PluginConfig.objects.create(
            plugin=plugin, enabled=True, order=1, team=self.team, config={}, web_token="tokentoken"
        )
        self.team.refresh_from_db()
        self.assertTrue(self.team.inject_web_apps)
        with self.assertNumQueries(5):
            response = self._post_decide()
            self.assertEqual(response.status_code, status.HTTP_200_OK)
            injected = response.json()["siteApps"]
            self.assertEqual(len(injected), 1)
            self.assertTrue(injected[0]["url"].startswith(f"/site_app/{plugin_config.id}/{plugin_config.web_token}/"))

    def test_feature_flags(self, *args):
        self.team.app_urls = ["https://example.com"]
        self.team.save()
        self.client.logout()
        Person.objects.create(team=self.team, distinct_ids=["example_id"], properties={"email": "tim@posthog.com"})
        FeatureFlag.objects.create(
            team=self.team, rollout_percentage=50, name="Beta feature", key="beta-feature", created_by=self.user
        )
        FeatureFlag.objects.create(
            team=self.team,
            filters={"groups": [{"properties": [], "rollout_percentage": None}]},
            name="This is a feature flag with default params, no filters.",
            key="default-flag",
            created_by=self.user,
        )  # Should be enabled for everyone

        # Test number of queries with multiple property filter feature flags
        FeatureFlag.objects.create(
            team=self.team,
            filters={"properties": [{"key": "email", "value": "tim@posthog.com", "type": "person"}]},
            rollout_percentage=50,
            name="Filter by property",
            key="filer-by-property",
            created_by=self.user,
        )
        FeatureFlag.objects.create(
            team=self.team,
            filters={"groups": [{"properties": [{"key": "email", "value": "tim@posthog.com", "type": "person"}]}]},
            name="Filter by property 2",
            key="filer-by-property-2",
            created_by=self.user,
        )

        with self.assertNumQueries(4):
            response = self._post_decide()
            self.assertEqual(response.status_code, status.HTTP_200_OK)
        self.assertIn("default-flag", response.json()["featureFlags"])
        self.assertIn("beta-feature", response.json()["featureFlags"])
        self.assertIn("filer-by-property-2", response.json()["featureFlags"])

        # caching flag definitions in the above query mean fewer queries
        with self.assertNumQueries(4):
            response = self._post_decide({"token": self.team.api_token, "distinct_id": "another_id"})
            self.assertEqual(response.status_code, status.HTTP_200_OK)
        self.assertEqual(response.json()["featureFlags"], ["default-flag"])

    def test_feature_flags_v3_json(self, *args):
        self.team.app_urls = ["https://example.com"]
        self.team.save()
        self.client.logout()
        Person.objects.create(team=self.team, distinct_ids=["example_id"], properties={"email": "tim@posthog.com"})

        FeatureFlag.objects.create(
            team=self.team,
            filters={
                "groups": [
                    {
                        "properties": [{"key": "email", "value": "tim@posthog.com", "type": "person"}],
                        "rollout_percentage": None,
                    }
                ],
                "payloads": {"true": {"color": "blue"}},
            },
            name="Filter by property",
            key="filter-by-property",
            created_by=self.user,
        )

        with self.assertNumQueries(4):
            response = self._post_decide(api_version=3)
            self.assertEqual(response.status_code, status.HTTP_200_OK)

        self.assertEqual({"color": "blue"}, response.json()["featureFlagPayloads"]["filter-by-property"])

    def test_feature_flags_v3_json_multivariate(self, *args):
        self.team.app_urls = ["https://example.com"]
        self.team.save()
        self.client.logout()
        Person.objects.create(team=self.team, distinct_ids=["example_id"], properties={"email": "tim@posthog.com"})
        FeatureFlag.objects.create(
            team=self.team, rollout_percentage=50, name="Beta feature", key="beta-feature", created_by=self.user
        )
        FeatureFlag.objects.create(
            team=self.team,
            filters={"groups": [{"properties": [], "rollout_percentage": None}]},
            name="This is a feature flag with default params, no filters.",
            key="default-flag",
            created_by=self.user,
        )  # Should be enabled for everyone
        FeatureFlag.objects.create(
            team=self.team,
            filters={
                "groups": [{"properties": [], "rollout_percentage": None}],
                "multivariate": {
                    "variants": [
                        {"key": "first-variant", "name": "First Variant", "rollout_percentage": 50},
                        {"key": "second-variant", "name": "Second Variant", "rollout_percentage": 25},
                        {"key": "third-variant", "name": "Third Variant", "rollout_percentage": 25},
                    ]
                },
                "payloads": {"first-variant": {"color": "blue"}},
            },
            name="This is a feature flag with multiple variants.",
            key="multivariate-flag",
            created_by=self.user,
        )

        # caching flag definitions mean fewer queries
        with self.assertNumQueries(0):
            response = self._post_decide(api_version=2)
            self.assertEqual(response.status_code, status.HTTP_200_OK)
            self.assertIn("beta-feature", response.json()["featureFlags"])
            self.assertEqual("first-variant", response.json()["featureFlags"]["multivariate-flag"])

        with self.assertNumQueries(0):
            response = self._post_decide(api_version=3)
            self.assertEqual(response.status_code, status.HTTP_200_OK)
            self.assertEqual("first-variant", response.json()["featureFlags"]["multivariate-flag"])
            self.assertEqual({"color": "blue"}, response.json()["featureFlagPayloads"]["multivariate-flag"])

    def test_feature_flags_v2(self, *args):
        self.team.app_urls = ["https://example.com"]
        self.team.save()
        self.client.logout()
        Person.objects.create(team=self.team, distinct_ids=["example_id"], properties={"email": "tim@posthog.com"})
        FeatureFlag.objects.create(
            team=self.team, rollout_percentage=50, name="Beta feature", key="beta-feature", created_by=self.user
        )
        FeatureFlag.objects.create(
            team=self.team,
            filters={"groups": [{"properties": [], "rollout_percentage": None}]},
            name="This is a feature flag with default params, no filters.",
            key="default-flag",
            created_by=self.user,
        )  # Should be enabled for everyone
        FeatureFlag.objects.create(
            team=self.team,
            filters={
                "groups": [{"properties": [], "rollout_percentage": None}],
                "multivariate": {
                    "variants": [
                        {"key": "first-variant", "name": "First Variant", "rollout_percentage": 50},
                        {"key": "second-variant", "name": "Second Variant", "rollout_percentage": 25},
                        {"key": "third-variant", "name": "Third Variant", "rollout_percentage": 25},
                    ]
                },
            },
            name="This is a feature flag with multiple variants.",
            key="multivariate-flag",
            created_by=self.user,
        )

        with self.assertNumQueries(0):
            response = self._post_decide(api_version=1)  # v1 functionality should not break
            self.assertEqual(response.status_code, status.HTTP_200_OK)
            self.assertIn("beta-feature", response.json()["featureFlags"])
            self.assertIn("default-flag", response.json()["featureFlags"])

        # caching flag definitions in the above query mean fewer queries
        with self.assertNumQueries(0):
            response = self._post_decide(api_version=2)
            self.assertTrue(response.json()["featureFlags"]["beta-feature"])
            self.assertTrue(response.json()["featureFlags"]["default-flag"])
            self.assertEqual(
                "first-variant", response.json()["featureFlags"]["multivariate-flag"]
            )  # assigned by distinct_id hash

        with self.assertNumQueries(0):
            response = self._post_decide(api_version=2, distinct_id="other_id")
            self.assertTrue(response.json()["featureFlags"]["beta-feature"])
            self.assertTrue(response.json()["featureFlags"]["default-flag"])
            self.assertEqual(
                "third-variant", response.json()["featureFlags"]["multivariate-flag"]
            )  # different hash, different variant assigned

    def test_feature_flags_v2_with_property_overrides(self, *args):
        self.team.app_urls = ["https://example.com"]
        self.team.save()
        self.client.logout()
        Person.objects.create(team=self.team, distinct_ids=["example_id"], properties={"$geoip_country_name": "India"})
        Person.objects.create(team=self.team, distinct_ids=["other_id"], properties={})

        australia_ip = "13.106.122.3"

        FeatureFlag.objects.create(
            team=self.team,
            rollout_percentage=50,
            name="Beta feature",
            key="beta-feature",
            created_by=self.user,
            filters={
                "groups": [
                    {
                        "properties": [{"key": "$geoip_country_name", "value": "Australia", "type": "person"}],
                        "rollout_percentage": 100,
                    }
                ]
            },
        )
        FeatureFlag.objects.create(
            team=self.team,
            filters={
                "groups": [
                    {
                        "properties": [{"key": "$geoip_country_name", "value": "India", "type": "person"}],
                        "rollout_percentage": None,
                    }
                ],
                "multivariate": {
                    "variants": [
                        {"key": "first-variant", "name": "First Variant", "rollout_percentage": 50},
                        {"key": "second-variant", "name": "Second Variant", "rollout_percentage": 25},
                        {"key": "third-variant", "name": "Third Variant", "rollout_percentage": 25},
                    ]
                },
            },
            name="This is a feature flag with multiple variants.",
            key="multivariate-flag",
            created_by=self.user,
        )

        with self.assertNumQueries(0):
            response = self._post_decide(api_version=2, ip=australia_ip)
            self.assertTrue(response.json()["featureFlags"]["beta-feature"])
            self.assertTrue("multivariate-flag" not in response.json()["featureFlags"])

        # caching flag definitions in the above mean fewer queries
        with self.assertNumQueries(0):
            response = self._post_decide(api_version=2, distinct_id="other_id", ip=australia_ip)
            self.assertTrue(response.json()["featureFlags"]["beta-feature"])
            self.assertTrue("multivariate-flag" not in response.json()["featureFlags"])

    def test_feature_flags_v2_with_geoip_error(self, *args):
        self.team.app_urls = ["https://example.com"]
        self.team.save()
        self.client.logout()
        Person.objects.create(team=self.team, distinct_ids=["example_id"], properties={"$geoip_country_name": "India"})
        Person.objects.create(team=self.team, distinct_ids=["other_id"], properties={})

        FeatureFlag.objects.create(
            team=self.team,
            rollout_percentage=50,
            name="Beta feature",
            key="beta-feature",
            created_by=self.user,
            filters={
                "groups": [
                    {
                        "properties": [{"key": "$geoip_country_name", "value": "Australia", "type": "person"}],
                        "rollout_percentage": 100,
                    }
                ]
            },
        )
        FeatureFlag.objects.create(
            team=self.team,
            filters={
                "groups": [
                    {
                        "properties": [{"key": "$geoip_country_name", "value": "India", "type": "person"}],
                        "rollout_percentage": None,
                    }
                ],
                "multivariate": {
                    "variants": [
                        {"key": "first-variant", "name": "First Variant", "rollout_percentage": 50},
                        {"key": "second-variant", "name": "Second Variant", "rollout_percentage": 25},
                        {"key": "third-variant", "name": "Third Variant", "rollout_percentage": 25},
                    ]
                },
            },
            name="This is a feature flag with multiple variants.",
            key="multivariate-flag",
            created_by=self.user,
        )

        # caching flag definitions mean fewer queries
        with self.assertNumQueries(4):
            # One to compute properties for all flags
            response = self._post_decide(api_version=2, distinct_id="example_id")
            self.assertTrue("beta-feature" not in response.json()["featureFlags"])
            self.assertEqual("first-variant", response.json()["featureFlags"]["multivariate-flag"])

        with self.assertNumQueries(4):
            response = self._post_decide(api_version=2, distinct_id="other_id")
            self.assertTrue("beta-feature" not in response.json()["featureFlags"])
            self.assertTrue("multivariate-flag" not in response.json()["featureFlags"])

    def test_feature_flags_v2_consistent_flags(self, *args):
        self.team.app_urls = ["https://example.com"]
        self.team.save()
        self.client.logout()
        person = Person.objects.create(
            team=self.team, distinct_ids=["example_id"], properties={"email": "tim@posthog.com"}
        )
        FeatureFlag.objects.create(
            team=self.team,
            rollout_percentage=30,
            name="Beta feature",
            key="beta-feature",
            created_by=self.user,
            ensure_experience_continuity=True,
        )
        FeatureFlag.objects.create(
            team=self.team,
            filters={"groups": [{"properties": [], "rollout_percentage": None}]},
            name="This is a feature flag with default params, no filters.",
            key="default-flag",
            created_by=self.user,
        )  # Should be enabled for everyone
        FeatureFlag.objects.create(
            team=self.team,
            filters={
                "groups": [{"properties": [], "rollout_percentage": None}],
                "multivariate": {
                    "variants": [
                        {"key": "first-variant", "name": "First Variant", "rollout_percentage": 50},
                        {"key": "second-variant", "name": "Second Variant", "rollout_percentage": 25},
                        {"key": "third-variant", "name": "Third Variant", "rollout_percentage": 25},
                    ]
                },
            },
            name="This is a feature flag with multiple variants.",
            key="multivariate-flag",
            created_by=self.user,
            ensure_experience_continuity=True,
        )

        # caching flag definitions mean fewer queries
        with self.assertNumQueries(5):
            response = self._post_decide(api_version=2)
            self.assertTrue(response.json()["featureFlags"]["beta-feature"])
            self.assertTrue(response.json()["featureFlags"]["default-flag"])
            self.assertEqual(
                "first-variant", response.json()["featureFlags"]["multivariate-flag"]
            )  # assigned by distinct_id hash

        # new person, merged from old distinct ID
        # person.delete()
        # person2 = Person.objects.create(team=self.team, distinct_ids=["example_id", "other_id"], properties={"email": "tim@posthog.com"})
        person.add_distinct_id("other_id")

        with self.assertNumQueries(9):
            response = self._post_decide(
                api_version=2,
                data={"token": self.team.api_token, "distinct_id": "other_id", "$anon_distinct_id": "example_id"},
            )
            self.assertTrue(response.json()["featureFlags"]["beta-feature"])
            self.assertTrue(response.json()["featureFlags"]["default-flag"])
            self.assertEqual(
                "first-variant", response.json()["featureFlags"]["multivariate-flag"]
            )  # different hash, overridden by distinct_id, same variant assigned

    def test_feature_flags_v3_consistent_flags_with_numeric_distinct_ids(self, *args):
        self.team.app_urls = ["https://example.com"]
        self.team.save()
        self.client.logout()
        Person.objects.create(team=self.team, distinct_ids=["example_id"], properties={"email": "tim@posthog.com"})
        Person.objects.create(team=self.team, distinct_ids=[1], properties={"email": "tim@posthog.com"})
        Person.objects.create(team=self.team, distinct_ids=[12345, "xyz"], properties={"email": "tim@posthog.com"})
        FeatureFlag.objects.create(
            team=self.team,
            rollout_percentage=30,
            name="Beta feature",
            key="beta-feature",
            created_by=self.user,
            ensure_experience_continuity=True,
        )
        FeatureFlag.objects.create(
            team=self.team,
            filters={"groups": [{"properties": [], "rollout_percentage": None}]},
            name="This is a feature flag with default params, no filters.",
            key="default-flag",
            created_by=self.user,
        )  # Should be enabled for everyone

        # caching flag definitions mean fewer queries
        with self.assertNumQueries(5):
            response = self._post_decide(api_version=2)
            self.assertTrue(response.json()["featureFlags"]["beta-feature"])
            self.assertTrue(response.json()["featureFlags"]["default-flag"])

        with self.assertNumQueries(9):
            response = self._post_decide(
                api_version=2,
                data={"token": self.team.api_token, "distinct_id": 12345, "$anon_distinct_id": "example_id"},
            )
            self.assertTrue(response.json()["featureFlags"]["beta-feature"])
            self.assertTrue(response.json()["featureFlags"]["default-flag"])

        with self.assertNumQueries(9):
            response = self._post_decide(
                api_version=2,
                data={"token": self.team.api_token, "distinct_id": "xyz", "$anon_distinct_id": 12345},
            )
            self.assertTrue(response.json()["featureFlags"]["beta-feature"])
            self.assertTrue(response.json()["featureFlags"]["default-flag"])

        with self.assertNumQueries(9):
            response = self._post_decide(
                api_version=2,
                data={"token": self.team.api_token, "distinct_id": 5, "$anon_distinct_id": 12345},
            )
            self.assertTrue(response.json()["featureFlags"]["beta-feature"])
            self.assertTrue(response.json()["featureFlags"]["default-flag"])

    def test_feature_flags_v2_consistent_flags_with_ingestion_delays(self, *args):
        self.team.app_urls = ["https://example.com"]
        self.team.save()
        self.client.logout()
        # We're simulating ingestion delays, so this person below we expect to be created isn't created yet
        # person = Person.objects.create(team=self.team, distinct_ids=["example_id"], properties={"email": "tim@posthog.com"})

        FeatureFlag.objects.create(
            team=self.team,
            rollout_percentage=30,
            name="Beta feature",
            key="beta-feature",
            created_by=self.user,
            ensure_experience_continuity=True,
        )
        FeatureFlag.objects.create(
            team=self.team,
            filters={"groups": [{"properties": [], "rollout_percentage": None}]},
            name="This is a feature flag with default params, no filters.",
            key="default-flag",
            created_by=self.user,
        )  # Should be enabled for everyone
        FeatureFlag.objects.create(
            team=self.team,
            filters={
                "groups": [{"properties": [], "rollout_percentage": None}],
                "multivariate": {
                    "variants": [
                        {"key": "first-variant", "name": "First Variant", "rollout_percentage": 50},
                        {"key": "second-variant", "name": "Second Variant", "rollout_percentage": 25},
                        {"key": "third-variant", "name": "Third Variant", "rollout_percentage": 25},
                    ]
                },
            },
            name="This is a feature flag with multiple variants.",
            key="multivariate-flag",
            created_by=self.user,
            ensure_experience_continuity=True,
        )

        # caching flag definitions mean fewer queries
        with self.assertNumQueries(4):
            response = self._post_decide(api_version=2)
            self.assertTrue(response.json()["featureFlags"]["beta-feature"])
            self.assertTrue(response.json()["featureFlags"]["default-flag"])
            self.assertEqual(
                "first-variant", response.json()["featureFlags"]["multivariate-flag"]
            )  # assigned by distinct_id hash

        # identify event is sent, but again, ingestion delays, so no entry in personDistinctID table
        # person.add_distinct_id("other_id")
        # in which case, we're pretty much trashed
        with self.assertNumQueries(8):
            response = self._post_decide(
                api_version=2,
                data={"token": self.team.api_token, "distinct_id": "other_id", "$anon_distinct_id": "example_id"},
            )
            # self.assertTrue(response.json()["featureFlags"]["beta-feature"])
            self.assertTrue(response.json()["featureFlags"]["default-flag"])
            self.assertEqual(
                "third-variant", response.json()["featureFlags"]["multivariate-flag"]
            )  # different hash, should've been overridden by distinct_id, but ingestion delays mean different variant assigned

    def test_feature_flags_v2_consistent_flags_with_merged_persons(self, *args):
        self.team.app_urls = ["https://example.com"]
        self.team.save()
        self.client.logout()
        person = Person.objects.create(
            team=self.team, distinct_ids=["example_id"], properties={"email": "tim@posthog.com"}
        )
        FeatureFlag.objects.create(
            team=self.team,
            rollout_percentage=30,
            name="Beta feature",
            key="beta-feature",
            created_by=self.user,
            ensure_experience_continuity=True,
        )
        FeatureFlag.objects.create(
            team=self.team,
            filters={"groups": [{"properties": [], "rollout_percentage": None}]},
            name="This is a feature flag with default params, no filters.",
            key="default-flag",
            created_by=self.user,
        )  # Should be enabled for everyone
        FeatureFlag.objects.create(
            team=self.team,
            filters={
                "groups": [{"properties": [], "rollout_percentage": None}],
                "multivariate": {
                    "variants": [
                        {"key": "first-variant", "name": "First Variant", "rollout_percentage": 50},
                        {"key": "second-variant", "name": "Second Variant", "rollout_percentage": 25},
                        {"key": "third-variant", "name": "Third Variant", "rollout_percentage": 25},
                    ]
                },
            },
            name="This is a feature flag with multiple variants.",
            key="multivariate-flag",
            created_by=self.user,
            ensure_experience_continuity=True,
        )

        # caching flag definitions mean fewer queries
        with self.assertNumQueries(5):
            response = self._post_decide(api_version=2)
            self.assertTrue(response.json()["featureFlags"]["beta-feature"])
            self.assertTrue(response.json()["featureFlags"]["default-flag"])
            self.assertEqual(
                "first-variant", response.json()["featureFlags"]["multivariate-flag"]
            )  # assigned by distinct_id hash

        # new person, created separately before "example_id" came into the picture.
        # on identify, this will trigger a merge with person.id being deleted, and
        # `example_id` becoming a part of person2.
        person2 = Person.objects.create(
            team=self.team, distinct_ids=["other_id"], properties={"email": "tim@posthog.com"}
        )

        # caching flag definitions in the above mean fewer queries
        with self.assertNumQueries(9):
            response = self._post_decide(
                api_version=2,
                data={"token": self.team.api_token, "distinct_id": "other_id", "$anon_distinct_id": "example_id"},
            )
            self.assertTrue(response.json()["featureFlags"]["beta-feature"])
            self.assertTrue(response.json()["featureFlags"]["default-flag"])
            self.assertEqual(
                "first-variant", response.json()["featureFlags"]["multivariate-flag"]
            )  # different hash, overridden by distinct_id, same variant assigned

        # now let's say a merge happens with a call like: identify(distinct_id='example_id', anon_distinct_id='other_id')
        # that is, person2 is going to get merged into person. (Could've been vice versa, but the following code assumes this, it's symmetric.)
        new_person_id = person.id
        old_person_id = person2.id
        # this happens in the plugin server
        # https://github.com/PostHog/posthog/blob/master/plugin-server/src/worker/ingestion/person-state.ts#L696 (addFeatureFlagHashKeysForMergedPerson)
        # at which point we run the query
        query = f"""
            WITH deletions AS (
                    DELETE FROM posthog_featureflaghashkeyoverride WHERE team_id = {self.team.pk} AND person_id = {old_person_id}
                    RETURNING team_id, person_id, feature_flag_key, hash_key
                )
            INSERT INTO posthog_featureflaghashkeyoverride (team_id, person_id, feature_flag_key, hash_key)
                SELECT team_id, {new_person_id}, feature_flag_key, hash_key
                FROM deletions
                ON CONFLICT DO NOTHING
        """
        with connection.cursor() as cursor:
            cursor.execute(query)

        person2.delete()
        person.add_distinct_id("other_id")

        # caching flag definitions in the above mean fewer queries
        with self.assertNumQueries(5):
            response = self._post_decide(api_version=2, data={"token": self.team.api_token, "distinct_id": "other_id"})
            self.assertTrue(response.json()["featureFlags"]["beta-feature"])
            self.assertTrue(response.json()["featureFlags"]["default-flag"])
            self.assertEqual(
                "first-variant", response.json()["featureFlags"]["multivariate-flag"]
            )  # different hash, overridden by distinct_id, same variant assigned

    def test_feature_flags_v2_consistent_flags_with_delayed_new_identified_person(self, *args):
        self.team.app_urls = ["https://example.com"]
        self.team.save()
        self.client.logout()
        person = Person.objects.create(
            team=self.team, distinct_ids=["example_id"], properties={"email": "tim@posthog.com"}
        )
        FeatureFlag.objects.create(
            team=self.team,
            rollout_percentage=30,
            name="Beta feature",
            key="beta-feature",
            created_by=self.user,
            ensure_experience_continuity=True,
        )
        FeatureFlag.objects.create(
            team=self.team,
            filters={"groups": [{"properties": [], "rollout_percentage": None}]},
            name="This is a feature flag with default params, no filters.",
            key="default-flag",
            created_by=self.user,
        )  # Should be enabled for everyone
        FeatureFlag.objects.create(
            team=self.team,
            filters={
                "groups": [{"properties": [], "rollout_percentage": None}],
                "multivariate": {
                    "variants": [
                        {"key": "first-variant", "name": "First Variant", "rollout_percentage": 50},
                        {"key": "second-variant", "name": "Second Variant", "rollout_percentage": 25},
                        {"key": "third-variant", "name": "Third Variant", "rollout_percentage": 25},
                    ]
                },
            },
            name="This is a feature flag with multiple variants.",
            key="multivariate-flag",
            created_by=self.user,
            ensure_experience_continuity=True,
        )

        # caching flag definitions mean fewer queries
        with self.assertNumQueries(5):
            response = self._post_decide(api_version=2)
            self.assertTrue(response.json()["featureFlags"]["beta-feature"])
            self.assertTrue(response.json()["featureFlags"]["default-flag"])
            self.assertEqual(
                "first-variant", response.json()["featureFlags"]["multivariate-flag"]
            )  # assigned by distinct_id hash

        # new person with "other_id" is yet to be created

        # caching flag definitions in the above mean fewer queries
        with self.assertNumQueries(9):
            # one extra query to find person_id for $anon_distinct_id
            response = self._post_decide(
                api_version=2,
                data={"token": self.team.api_token, "distinct_id": "other_id", "$anon_distinct_id": "example_id"},
            )
            self.assertTrue(response.json()["featureFlags"]["beta-feature"])
            self.assertTrue(response.json()["featureFlags"]["default-flag"])
            self.assertEqual(
                "first-variant", response.json()["featureFlags"]["multivariate-flag"]
            )  # different hash, overridden by distinct_id, same variant assigned

        # calling a simple decide call, while 'other_id' is still missing a person creation.
        # In this case, we are over our grace period for ingestion, and there's
        # no quick decent way to find how 'other_id' is to be treated.
        # So, things appear like a completely new person with distinct-id = other_id.
        # And this person can't have any hash key overrides (since the person doesn't yet exist)
        # So one fewer query to not get overrides.
        with self.assertNumQueries(4):
            # caching flag definitions in the above mean fewer queries

            response = self._post_decide(api_version=2, data={"token": self.team.api_token, "distinct_id": "other_id"})
            # self.assertTrue(response.json()["featureFlags"]["beta-feature"])
            self.assertTrue(response.json()["featureFlags"]["default-flag"])
            self.assertEqual("third-variant", response.json()["featureFlags"]["multivariate-flag"])  # variant changed

        person.add_distinct_id("other_id")
        # Finally, 'other_id' is merged. The result goes back to its overridden values

        # caching flag definitions in the above mean fewer queries
        with self.assertNumQueries(5):
            response = self._post_decide(api_version=2, data={"token": self.team.api_token, "distinct_id": "other_id"})
            self.assertTrue(response.json()["featureFlags"]["beta-feature"])
            self.assertTrue(response.json()["featureFlags"]["default-flag"])
            self.assertEqual(
                "first-variant", response.json()["featureFlags"]["multivariate-flag"]
            )  # different hash, overridden by distinct_id, same variant assigned

    def test_feature_flags_v2_complex(self, *args):
        self.team.app_urls = ["https://example.com"]
        self.team.save()
        self.client.logout()
        Person.objects.create(
            team=self.team, distinct_ids=["example_id"], properties={"email": "tim@posthog.com", "realm": "cloud"}
        )
        Person.objects.create(
            team=self.team, distinct_ids=["hosted_id"], properties={"email": "sam@posthog.com", "realm": "hosted"}
        )
        FeatureFlag.objects.create(
            team=self.team,
            filters={"groups": [{"properties": [], "rollout_percentage": None}]},
            name="This is a feature flag with default params, no filters.",
            key="default-flag",
            created_by=self.user,
        )  # Should be enabled for everyone
        FeatureFlag.objects.create(
            team=self.team,
            filters={
                "groups": [
                    {"properties": [{"key": "realm", "type": "person", "value": "cloud"}], "rollout_percentage": 80}
                ],
                "multivariate": {
                    "variants": [
                        {"key": "first-variant", "name": "First Variant", "rollout_percentage": 25},
                        {"key": "second-variant", "name": "Second Variant", "rollout_percentage": 25},
                        {"key": "third-variant", "name": "Third Variant", "rollout_percentage": 25},
                        {"key": "fourth-variant", "name": "Fourth Variant", "rollout_percentage": 25},
                    ]
                },
            },
            name="This is a feature flag with top-level property filtering and percentage rollout.",
            key="multivariate-flag",
            created_by=self.user,
        )

        # caching flag definitions mean fewer queries
        with self.assertNumQueries(4):
            response = self._post_decide(api_version=2, distinct_id="hosted_id")
            self.assertIsNone(
                (response.json()["featureFlags"]).get("multivariate-flag", None)
            )  # User is does not have realm == "cloud". Value is None.
            self.assertTrue(
                (response.json()["featureFlags"]).get("default-flag")
            )  # User still receives the default flag

        with self.assertNumQueries(4):
            response = self._post_decide(api_version=2, distinct_id="example_id")
            self.assertIsNotNone(
                response.json()["featureFlags"]["multivariate-flag"]
            )  # User has an 80% chance of being assigned any non-empty value.
            self.assertEqual(
                "second-variant", response.json()["featureFlags"]["multivariate-flag"]
            )  # If the user falls in the rollout group, they have a 25% chance of being assigned any particular variant.
            # Their overall probability is therefore 80% * 25% = 20%.
            # To give another example, if n = 100 Cloud users and rollout_percentage = 80:
            # None:           20 (100 * (100% - 80%))
            # first-variant:  20 (100 * 80% * 25% = 20 users)
            # second-variant: 20 (100 * 80% * 25% = 20 users)
            # third-variant:  20 (100 * 80% * 25% = 20 users)
            # fourth-variant: 20 (100 * 80% * 25% = 20 users)

    def test_feature_flags_v3(self, *args):
        self.team.app_urls = ["https://example.com"]
        self.team.save()
        self.client.logout()

        Person.objects.create(team=self.team, distinct_ids=["example_id"], properties={"email": "tim@posthog.com"})

        # use a non-csrf client to make requests to add feature flags
        client = Client()
        client.force_login(self.user)

        response = client.post(
            f"/api/projects/{self.team.id}/feature_flags/",
            {
                "filters": {"groups": [{"rollout_percentage": 50}]},
                "name": "Beta feature",
                "key": "beta-feature",
            },
            content_type="application/json",
            format="json",
        )
        self.assertEqual(response.status_code, status.HTTP_201_CREATED)

        response = client.post(
            f"/api/projects/{self.team.id}/feature_flags/",
            {
                "name": "Alpha feature",
                "key": "default-flag",
                "filters": {"groups": [{"properties": [], "rollout_percentage": None}]},
            },
            format="json",
            content_type="application/json",
        )  # Should be enabled for everyone
        self.assertEqual(response.status_code, status.HTTP_201_CREATED)

        response = client.post(
            f"/api/projects/{self.team.id}/feature_flags/",
            {
                "name": "Alpha feature",
                "key": "multivariate-flag",
                "filters": {
                    "groups": [{"properties": [], "rollout_percentage": None}],
                    "multivariate": {
                        "variants": [
                            {"key": "first-variant", "name": "First Variant", "rollout_percentage": 50},
                            {"key": "second-variant", "name": "Second Variant", "rollout_percentage": 25},
                            {"key": "third-variant", "name": "Third Variant", "rollout_percentage": 25},
                        ]
                    },
                },
            },
            format="json",
            content_type="application/json",
        )
        self.assertEqual(response.status_code, status.HTTP_201_CREATED)
        # At this stage, our cache should have all 3 flags

        # also adding team to cache
        self._post_decide(api_version=3)
        client.logout()

        with self.assertNumQueries(0):
            response = self._post_decide(api_version=3)
            self.assertTrue(response.json()["featureFlags"]["beta-feature"])
            self.assertTrue(response.json()["featureFlags"]["default-flag"])
            self.assertEqual(
                "first-variant", response.json()["featureFlags"]["multivariate-flag"]
            )  # assigned by distinct_id hash
            self.assertFalse(response.json()["errorsWhileComputingFlags"])

        with self.assertNumQueries(0):
            response = self._post_decide(api_version=3, distinct_id="other_id")
            self.assertTrue(response.json()["featureFlags"]["beta-feature"])
            self.assertTrue(response.json()["featureFlags"]["default-flag"])
            self.assertEqual(
                "third-variant", response.json()["featureFlags"]["multivariate-flag"]
            )  # different hash, different variant assigned
            self.assertFalse(response.json()["errorsWhileComputingFlags"])

    @patch("posthog.models.feature_flag.flag_matching.FLAG_EVALUATION_ERROR_COUNTER")
    def test_feature_flags_v3_with_database_errors(self, mock_counter, *args):
        self.team.app_urls = ["https://example.com"]
        self.team.save()
        self.client.logout()

        Person.objects.create(team=self.team, distinct_ids=["example_id"], properties={"email": "tim@posthog.com"})

        # use a non-csrf client to make requests to add feature flags
        client = Client()
        client.force_login(self.user)

        response = client.post(
            f"/api/projects/{self.team.id}/feature_flags/",
            {
                "filters": {
                    "groups": [
                        {
                            "properties": [{"key": "email", "value": "tim", "type": "person", "operator": "icontains"}],
                            "rollout_percentage": 50,
                        }
                    ]
                },
                "name": "Beta feature",
                "key": "beta-feature",
            },
            content_type="application/json",
            format="json",
        )
        self.assertEqual(response.status_code, status.HTTP_201_CREATED)

        response = client.post(
            f"/api/projects/{self.team.id}/feature_flags/",
            {
                "name": "Alpha feature",
                "key": "default-flag",
                "filters": {"groups": [{"properties": [], "rollout_percentage": None}]},
            },
            format="json",
            content_type="application/json",
        )  # Should be enabled for everyone
        self.assertEqual(response.status_code, status.HTTP_201_CREATED)

        response = client.post(
            f"/api/projects/{self.team.id}/feature_flags/",
            {
                "name": "Alpha feature",
                "key": "multivariate-flag",
                "filters": {
                    "groups": [{"properties": [], "rollout_percentage": None}],
                    "multivariate": {
                        "variants": [
                            {"key": "first-variant", "name": "First Variant", "rollout_percentage": 50},
                            {"key": "second-variant", "name": "Second Variant", "rollout_percentage": 25},
                            {"key": "third-variant", "name": "Third Variant", "rollout_percentage": 25},
                        ]
                    },
                },
            },
            format="json",
            content_type="application/json",
        )
        self.assertEqual(response.status_code, status.HTTP_201_CREATED)
        # At this stage, our cache should have all 3 flags

        # also adding team to cache
        self._post_decide(api_version=3)

        client.logout()

        with self.assertNumQueries(4):
            response = self._post_decide(api_version=3)
            self.assertTrue(response.json()["featureFlags"]["beta-feature"])
            self.assertTrue(response.json()["featureFlags"]["default-flag"])
            self.assertEqual(
                "first-variant", response.json()["featureFlags"]["multivariate-flag"]
            )  # assigned by distinct_id hash
            self.assertFalse(response.json()["errorsWhileComputingFlags"])

        # now database is down
        with connection.execute_wrapper(QueryTimeoutWrapper()):
            response = self._post_decide(api_version=3, distinct_id="example_id")
            self.assertTrue("beta-feature" not in response.json()["featureFlags"])
            self.assertTrue(response.json()["featureFlags"]["default-flag"])
            self.assertEqual("first-variant", response.json()["featureFlags"]["multivariate-flag"])
            self.assertTrue(response.json()["errorsWhileComputingFlags"])

            mock_counter.labels.assert_called_once_with(reason="timeout")

    def test_feature_flags_v3_with_database_errors_and_no_flags(self, *args):
        self.team.app_urls = ["https://example.com"]
        self.team.save()
        self.client.logout()

        Person.objects.create(team=self.team, distinct_ids=["example_id"], properties={"email": "tim@posthog.com"})

        # adding team to cache
        self._post_decide(api_version=3)

        with self.assertNumQueries(0):
            response = self._post_decide(api_version=3)
            self.assertEqual(response.json()["featureFlags"], {})
            self.assertFalse(response.json()["errorsWhileComputingFlags"])

        # now database is down
        with connection.execute_wrapper(QueryTimeoutWrapper()):
            response = self._post_decide(api_version=3, distinct_id="example_id")
            self.assertEqual(response.json()["featureFlags"], {})
            self.assertFalse(response.json()["errorsWhileComputingFlags"])

    def test_feature_flags_v3_with_database_errors_and_geoip_properties(self, *args):
        self.team.app_urls = ["https://example.com"]
        self.team.save()
        self.client.logout()

        australia_ip = "13.106.122.3"

        Person.objects.create(team=self.team, distinct_ids=["example_id"], properties={})

        # use a non-csrf client to make requests to add feature flags
        client = Client()
        client.force_login(self.user)

        response = client.post(
            f"/api/projects/{self.team.id}/feature_flags/",
            {
                "filters": {
                    "groups": [
                        {
                            "properties": [
                                {
                                    "key": "$geoip_country_name",
                                    "value": "Australia",
                                    "type": "person",
                                    "operator": "icontains",
                                }
                            ],
                            "rollout_percentage": 100,
                        }
                    ]
                },
                "name": "Beta feature",
                "key": "beta-feature",
            },
            content_type="application/json",
            format="json",
        )
        self.assertEqual(response.status_code, status.HTTP_201_CREATED)

        response = client.post(
            f"/api/projects/{self.team.id}/feature_flags/",
            {
                "name": "Alpha feature",
                "key": "default-flag",
                "filters": {"groups": [{"properties": [], "rollout_percentage": None}]},
            },
            format="json",
            content_type="application/json",
        )  # Should be enabled for everyone
        self.assertEqual(response.status_code, status.HTTP_201_CREATED)

        # At this stage, our cache should have both flags

        # also adding team to cache
        self._post_decide(api_version=3)

        client.logout()

        with self.assertNumQueries(0):
            response = self._post_decide(api_version=3, ip=australia_ip)
            self.assertTrue(response.json()["featureFlags"]["beta-feature"])
            self.assertTrue(response.json()["featureFlags"]["default-flag"])
            self.assertFalse(response.json()["errorsWhileComputingFlags"])

        # now database is down
        with connection.execute_wrapper(QueryTimeoutWrapper()):
            response = self._post_decide(api_version=3, distinct_id="example_id", ip=australia_ip)
            self.assertTrue(response.json()["featureFlags"]["beta-feature"])
            self.assertTrue(response.json()["featureFlags"]["default-flag"])
            self.assertFalse(response.json()["errorsWhileComputingFlags"])

    def test_feature_flags_v3_consistent_flags_with_database_errors(self, *args):
        self.team.app_urls = ["https://example.com"]
        self.team.save()
        self.client.logout()
        person = Person.objects.create(
            team=self.team, distinct_ids=["example_id"], properties={"email": "tim@posthog.com"}
        )
        FeatureFlag.objects.create(
            team=self.team,
            rollout_percentage=30,
            name="Beta feature",
            key="beta-feature",
            created_by=self.user,
            ensure_experience_continuity=True,
        )
        FeatureFlag.objects.create(
            team=self.team,
            filters={"groups": [{"properties": [], "rollout_percentage": None}]},
            name="This is a feature flag with default params, no filters.",
            key="default-flag",
            created_by=self.user,
        )  # Should be enabled for everyone
        FeatureFlag.objects.create(
            team=self.team,
            filters={
                "groups": [{"properties": [], "rollout_percentage": None}],
                "multivariate": {
                    "variants": [
                        {"key": "first-variant", "name": "First Variant", "rollout_percentage": 50},
                        {"key": "second-variant", "name": "Second Variant", "rollout_percentage": 25},
                        {"key": "third-variant", "name": "Third Variant", "rollout_percentage": 25},
                    ]
                },
            },
            name="This is a feature flag with multiple variants.",
            key="multivariate-flag",
            created_by=self.user,
            ensure_experience_continuity=True,
        )
        # make sure caches are populated
        response = self._post_decide(api_version=3)

        with self.assertNumQueries(5):
            # effectively 3 queries, wrapped around by an atomic transaction
            # E   1. SAVEPOINT "s4379526528_x103"
            # E   2. SET LOCAL statement_timeout = 1000
            # E   3. SELECT "posthog_persondistinctid"."person_id", "posthog_persondistinctid"."distinct_id" FROM "posthog_persondistinctid"
            #           WHERE ("posthog_persondistinctid"."distinct_id" IN ('example_id') AND "posthog_persondistinctid"."team_id" = 1)
            # E   4. SELECT "posthog_featureflaghashkeyoverride"."feature_flag_key", "posthog_featureflaghashkeyoverride"."hash_key", "posthog_featureflaghashkeyoverride"."person_id" FROM "posthog_featureflaghashkeyoverride"
            #            WHERE ("posthog_featureflaghashkeyoverride"."person_id" IN (7) AND "posthog_featureflaghashkeyoverride"."team_id" = 1)
            # E   5. RELEASE SAVEPOINT "s4379526528_x103"
            response = self._post_decide(api_version=3)
            self.assertTrue(response.json()["featureFlags"]["beta-feature"])
            self.assertTrue(response.json()["featureFlags"]["default-flag"])
            self.assertEqual(
                "first-variant", response.json()["featureFlags"]["multivariate-flag"]
            )  # assigned by distinct_id hash

        # new person, merged from old distinct ID
        person.add_distinct_id("other_id")

        # now database is down
        with connection.execute_wrapper(QueryTimeoutWrapper()):
            response = self._post_decide(
                api_version=3,
                data={"token": self.team.api_token, "distinct_id": "other_id", "$anon_distinct_id": "example_id"},
            )
            self.assertTrue("beta-feature" not in response.json()["featureFlags"])
            self.assertTrue(response.json()["featureFlags"]["default-flag"])
            self.assertTrue(response.json()["errorsWhileComputingFlags"])

    def test_feature_flags_v2_with_groups(self, *args):
        # More in-depth tests in posthog/api/test/test_feature_flag.py

        self.team.app_urls = ["https://example.com"]
        self.team.save()
        self.client.logout()
        GroupTypeMapping.objects.create(team=self.team, group_type="organization", group_type_index=0)
        Person.objects.create(
            team=self.team, distinct_ids=["example_id"], properties={"email": "tim@posthog.com", "realm": "cloud"}
        )
        FeatureFlag.objects.create(
            team=self.team,
            filters={"aggregation_group_type_index": 0, "groups": [{"rollout_percentage": 100}]},
            name="This is a group-based flag",
            key="groups-flag",
            created_by=self.user,
        )

        # caching flag definitions mean fewer queries
        with self.assertNumQueries(4):
            response = self._post_decide(api_version=2, distinct_id="example_id")
            self.assertEqual(response.json()["featureFlags"], {})

        with self.assertNumQueries(4):
            response = self._post_decide(api_version=2, distinct_id="example_id", groups={"organization": "foo"})
            self.assertEqual(response.json()["featureFlags"], {"groups-flag": True})

    def test_feature_flags_with_personal_api_key(self, *args):
        key_value = generate_random_token_personal()
        PersonalAPIKey.objects.create(label="X", user=self.user, secure_value=hash_key_value(key_value))
        Person.objects.create(team=self.team, distinct_ids=["example_id"])
        FeatureFlag.objects.create(
            team=self.team, rollout_percentage=100, name="Test", key="test", created_by=self.user
        )
        FeatureFlag.objects.create(
            team=self.team, rollout_percentage=100, name="Disabled", key="disabled", created_by=self.user, active=False
        )  # disabled flag
        FeatureFlag.objects.create(
            team=self.team,
            filters={"groups": [{"properties": [], "rollout_percentage": None}]},
            key="default-flag",
            created_by=self.user,
        )  # enabled for everyone
        response = self._post_decide(
            {"distinct_id": "example_id", "api_key": key_value, "project_id": self.team.id}
        ).json()
        self.assertEqual(response["featureFlags"], ["test", "default-flag"])

    @snapshot_postgres_queries
    def test_flag_with_regular_cohorts(self, *args):
        self.team.app_urls = ["https://example.com"]
        self.team.save()
        self.client.logout()

        Person.objects.create(team=self.team, distinct_ids=["example_id_1"], properties={"$some_prop_1": "something_1"})
        cohort = Cohort.objects.create(
            team=self.team,
            groups=[{"properties": [{"key": "$some_prop_1", "value": "something_1", "type": "person"}]}],
            name="cohort1",
        )
        # no calculation for cohort

        FeatureFlag.objects.create(
            team=self.team,
            filters={"groups": [{"properties": [{"key": "id", "value": cohort.pk, "type": "cohort"}]}]},
            name="This is a cohort-based flag",
            key="cohort-flag",
            created_by=self.user,
        )

        with self.assertNumQueries(5):
            response = self._post_decide(api_version=3, distinct_id="example_id_1")
            self.assertEqual(response.json()["featureFlags"], {"cohort-flag": True})
            self.assertEqual(response.json()["errorsWhileComputingFlags"], False)

        with self.assertNumQueries(5):
            # get cohort, get person filter
            response = self._post_decide(api_version=3, distinct_id="another_id")
            self.assertEqual(response.json()["featureFlags"], {"cohort-flag": False})
            self.assertEqual(response.json()["errorsWhileComputingFlags"], False)

    @snapshot_postgres_queries
    def test_flag_with_behavioural_cohorts(self, *args):
        self.team.app_urls = ["https://example.com"]
        self.team.save()
        self.client.logout()

        Person.objects.create(team=self.team, distinct_ids=["example_id_1"], properties={"$some_prop_1": "something_1"})
        cohort = Cohort.objects.create(
            team=self.team,
            groups=[
                {"event_id": "$pageview", "days": 7},
                {"properties": [{"key": "$some_prop_1", "value": "something_1", "type": "person"}]},
            ],
            name="cohort1",
        )
        # no calculation for cohort

        FeatureFlag.objects.create(
            team=self.team,
            filters={"groups": [{"properties": [{"key": "id", "value": cohort.pk, "type": "cohort"}]}]},
            name="This is a cohort-based flag",
            key="cohort-flag",
            created_by=self.user,
        )

        with self.assertNumQueries(5):
            response = self._post_decide(api_version=3, distinct_id="example_id_1")
            self.assertEqual(response.json()["featureFlags"], {})
            self.assertEqual(response.json()["errorsWhileComputingFlags"], True)

        with self.assertNumQueries(5):
            response = self._post_decide(api_version=3, distinct_id="another_id")
            self.assertEqual(response.json()["featureFlags"], {})
            self.assertEqual(response.json()["errorsWhileComputingFlags"], True)

    def test_personal_api_key_without_project_id(self, *args):
        key_value = generate_random_token_personal()
        PersonalAPIKey.objects.create(label="X", user=self.user, secure_value=hash_key_value(key_value))
        Person.objects.create(team=self.team, distinct_ids=["example_id"])

        response = self._post_decide({"distinct_id": "example_id", "api_key": key_value})
        self.assertEqual(response.status_code, status.HTTP_401_UNAUTHORIZED)
        self.assertEqual(
            response.json(),
            {
                "type": "authentication_error",
                "code": "invalid_api_key",
                "detail": "Project API key invalid. You can find your project API key in PostHog project settings.",
                "attr": None,
            },
        )

    def test_missing_token(self, *args):
        Person.objects.create(team=self.team, distinct_ids=["example_id"])
        FeatureFlag.objects.create(
            team=self.team, rollout_percentage=100, name="Test", key="test", created_by=self.user
        )
        response = self._post_decide({"distinct_id": "example_id", "api_key": None, "project_id": self.team.id})
        self.assertEqual(response.status_code, status.HTTP_401_UNAUTHORIZED)

    def test_invalid_payload_on_decide_endpoint(self, *args):

        invalid_payloads = [base64.b64encode(b"1-1").decode("utf-8"), "1==1", "{distinct_id-1}"]

        for payload in invalid_payloads:
            response = self.client.post("/decide/", {"data": payload}, HTTP_ORIGIN="http://127.0.0.1:8000")
            self.assertEqual(response.status_code, status.HTTP_400_BAD_REQUEST)
            response_data = response.json()
            detail = response_data.pop("detail")
            self.assertEqual(response.json(), {"type": "validation_error", "code": "malformed_data", "attr": None})
            self.assertIn("Malformed request data:", detail)

    def test_invalid_gzip_payload_on_decide_endpoint(self, *args):

        response = self.client.post(
            "/decide/?compression=gzip",
            data=b"\x1f\x8b\x08\x00\x00\x00\x00\x00\x00\x03",
            HTTP_ORIGIN="http://127.0.0.1:8000",
            content_type="text/plain",
        )
        self.assertEqual(response.status_code, status.HTTP_400_BAD_REQUEST)
        response_data = response.json()
        detail = response_data.pop("detail")
        self.assertEqual(response.json(), {"type": "validation_error", "code": "malformed_data", "attr": None})
        self.assertIn("Malformed request data:", detail)

    def test_geoip_disable(self, *args):
        self.team.app_urls = ["https://example.com"]
        self.team.save()
        self.client.logout()

        Person.objects.create(team=self.team, distinct_ids=["example_id"], properties={"$geoip_country_name": "India"})

        australia_ip = "13.106.122.3"

        FeatureFlag.objects.create(
            team=self.team,
            rollout_percentage=100,
            name="Beta feature 1",
            key="australia-feature",
            created_by=self.user,
            filters={
                "groups": [
                    {
                        "properties": [{"key": "$geoip_country_name", "value": "Australia", "type": "person"}],
                        "rollout_percentage": 100,
                    }
                ]
            },
        )

        FeatureFlag.objects.create(
            team=self.team,
            rollout_percentage=100,
            name="Beta feature 2",
            key="india-feature",
            created_by=self.user,
            filters={
                "groups": [
                    {
                        "properties": [{"key": "$geoip_country_name", "value": "India", "type": "person"}],
                        "rollout_percentage": 100,
                    }
                ]
            },
        )

        with self.assertNumQueries(4):
            geoip_not_disabled_res = self._post_decide(api_version=3, ip=australia_ip, geoip_disable=False)
            geoip_disabled_res = self._post_decide(api_version=3, ip=australia_ip, geoip_disable=True)

            # person has geoip_country_name set to India, but australia-feature is true, because geoip resolution of current IP is enabled
            self.assertEqual(
                geoip_not_disabled_res.json()["featureFlags"], {"australia-feature": True, "india-feature": False}
            )
            # person has geoip_country_name set to India, and australia-feature is false, because geoip resolution of current IP is disabled
            self.assertEqual(
                geoip_disabled_res.json()["featureFlags"], {"australia-feature": False, "india-feature": True}
            )

        # test for falsy/truthy values
        geoip_not_disabled_res = self._post_decide(api_version=3, ip=australia_ip, geoip_disable="0")
        geoip_disabled_res = self._post_decide(api_version=3, ip=australia_ip, geoip_disable="yes")

        # person has geoip_country_name set to India, but australia-feature is true, because geoip resolution of current IP is enabled
        self.assertEqual(
            geoip_not_disabled_res.json()["featureFlags"], {"australia-feature": True, "india-feature": False}
        )
        # person has geoip_country_name set to India, and australia-feature is false, because geoip resolution of current IP is disabled
        self.assertEqual(geoip_disabled_res.json()["featureFlags"], {"australia-feature": False, "india-feature": True})

    @snapshot_postgres_queries
    def test_decide_doesnt_error_out_when_database_is_down(self, *args):
        ALL_TEAM_PARAMS_FOR_DECIDE = {
            "session_recording_opt_in": True,
            "capture_console_log_opt_in": True,
            "inject_web_apps": True,
            "recording_domains": ["https://*.example.com"],
            "capture_performance_opt_in": True,
            "autocapture_exceptions_opt_in": True,
        }
        self._update_team(ALL_TEAM_PARAMS_FOR_DECIDE)

        response = self._post_decide(api_version=2, origin="https://random.example.com").json()

        self.assertEqual(
            response["sessionRecording"],
            {"endpoint": "/s/", "recorderVersion": "v1", "consoleLogRecordingEnabled": True},
        )
        self.assertEqual(response["supportedCompression"], ["gzip", "gzip-js"])
        self.assertEqual(response["siteApps"], [])
        self.assertEqual(response["capturePerformance"], True)
        self.assertEqual(response["featureFlags"], {})
        self.assertEqual(response["autocaptureExceptions"], {"errors_to_ignore": [], "endpoint": "/e/"})

        # now database is down
        with connection.execute_wrapper(QueryTimeoutWrapper()):
            response = self._post_decide(api_version=2, origin="https://random.example.com").json()

            self.assertEqual(
                response["sessionRecording"],
                {"endpoint": "/s/", "recorderVersion": "v1", "consoleLogRecordingEnabled": True},
            )
            self.assertEqual(response["supportedCompression"], ["gzip", "gzip-js"])
            self.assertEqual(response["siteApps"], [])
            self.assertEqual(response["capturePerformance"], True)
            self.assertEqual(response["autocaptureExceptions"], {"errors_to_ignore": [], "endpoint": "/e/"})
            self.assertEqual(response["featureFlags"], {})

    def test_decide_with_json_and_numeric_distinct_ids(self, *args):
        self.client.logout()
        Person.objects.create(
            team=self.team,
            distinct_ids=[
                "a",
                "{'id': 33040, 'shopify_domain': 'xxx.myshopify.com', 'shopify_token': 'shpat_xxxx', 'created_at': '2023-04-17T08:55:34.624Z', 'updated_at': '2023-04-21T08:43:34.479'}",
                "{'x': 'y'}",
                '{"x": "z"}',
            ],
            properties={"email": "tim@posthog.com", "realm": "cloud"},
        )
        FeatureFlag.objects.create(
            team=self.team,
            filters={"groups": [{"rollout_percentage": 100}]},
            name="This is a group-based flag",
            key="random-flag",
            created_by=self.user,
        )
        FeatureFlag.objects.create(
            team=self.team,
            filters={"properties": [{"key": "email", "value": "tim@posthog.com", "type": "person"}]},
            rollout_percentage=100,
            name="Filter by property",
            key="filer-by-property",
            created_by=self.user,
        )

        self._post_decide(api_version=2, distinct_id="a")

        # caching flag definitions mean fewer queries
        with self.assertNumQueries(4):
            response = self._post_decide(api_version=2, distinct_id=12345)
            self.assertEqual(response.json()["featureFlags"], {"random-flag": True})

        with self.assertNumQueries(4):
            response = self._post_decide(
                api_version=2,
                distinct_id={
                    "id": 33040,
                    "shopify_domain": "xxx.myshopify.com",
                    "shopify_token": "shpat_xxxx",
                    "created_at": "2023-04-17T08:55:34.624Z",
                    "updated_at": "2023-04-21T08:43:34.479",
                },
            )
            self.assertEqual(response.json()["featureFlags"], {"random-flag": True, "filer-by-property": True})

        with self.assertNumQueries(4):
            response = self._post_decide(
                api_version=2,
                distinct_id="{'id': 33040, 'shopify_domain': 'xxx.myshopify.com', 'shopify_token': 'shpat_xxxx', 'created_at': '2023-04-17T08:55:34.624Z', 'updated_at': '2023-04-21T08:43:34.479'",
            )
            self.assertEqual(response.json()["featureFlags"], {"random-flag": True})

        with self.assertNumQueries(4):
            response = self._post_decide(api_version=2, distinct_id={"x": "y"})
            self.assertEqual(response.json()["featureFlags"], {"random-flag": True, "filer-by-property": True})

        with self.assertNumQueries(4):
            response = self._post_decide(api_version=2, distinct_id={"x": "z"})
            self.assertEqual(response.json()["featureFlags"], {"random-flag": True})
            # need to pass in exact string to get the property flag

    def test_rate_limits(self, *args):
        with self.settings(DECIDE_RATE_LIMIT_ENABLED="y", DECIDE_BUCKET_REPLENISH_RATE=0.1, DECIDE_BUCKET_CAPACITY=3):
            self.client.logout()
            Person.objects.create(team=self.team, distinct_ids=["example_id"], properties={"email": "tim@posthog.com"})
            FeatureFlag.objects.create(
                team=self.team, rollout_percentage=50, name="Beta feature", key="beta-feature", created_by=self.user
            )
            FeatureFlag.objects.create(
                team=self.team,
                filters={"groups": [{"properties": [], "rollout_percentage": None}]},
                name="This is a feature flag with default params, no filters.",
                key="default-flag",
                created_by=self.user,
            )  # Should be enabled for everyone

            for i in range(3):
                response = self._post_decide(api_version=i + 1)
                self.assertEqual(response.status_code, 200)

            response = self._post_decide(api_version=2)
            self.assertEqual(response.status_code, 429)
            self.assertEqual(
                response.json(),
                {
                    "type": "validation_error",
                    "code": "rate_limit_exceeded",
                    "detail": "Rate limit exceeded ",
                    "attr": None,
                },
            )

    def test_rate_limits_replenish_over_time(self, *args):
        with self.settings(DECIDE_RATE_LIMIT_ENABLED="y", DECIDE_BUCKET_REPLENISH_RATE=1, DECIDE_BUCKET_CAPACITY=1):
            self.client.logout()
            Person.objects.create(team=self.team, distinct_ids=["example_id"], properties={"email": "tim@posthog.com"})
            FeatureFlag.objects.create(
                team=self.team, rollout_percentage=50, name="Beta feature", key="beta-feature", created_by=self.user
            )
            FeatureFlag.objects.create(
                team=self.team,
                filters={"groups": [{"properties": [], "rollout_percentage": None}]},
                name="This is a feature flag with default params, no filters.",
                key="default-flag",
                created_by=self.user,
            )  # Should be enabled for everyone

            response = self._post_decide(api_version=3)
            self.assertEqual(response.status_code, 200)

            response = self._post_decide(api_version=3)
            self.assertEqual(response.status_code, 429)

            # wait for bucket to replenish
            time.sleep(1)

            response = self._post_decide(api_version=2)
            self.assertEqual(response.status_code, 200)

            response = self._post_decide(api_version=3)
            self.assertEqual(response.status_code, 429)

    def test_rate_limits_work_with_invalid_tokens(self, *args):
        self.client.logout()
        with self.settings(DECIDE_RATE_LIMIT_ENABLED="y", DECIDE_BUCKET_REPLENISH_RATE=0.01, DECIDE_BUCKET_CAPACITY=3):
            for _ in range(3):
                response = self._post_decide(api_version=3, data={"token": "aloha?", "distinct_id": "123"})
                self.assertEqual(response.status_code, 401)

            response = self._post_decide(api_version=3, data={"token": "aloha?", "distinct_id": "123"})
            self.assertEqual(response.status_code, 429)
            self.assertEqual(
                response.json(),
                {
                    "type": "validation_error",
                    "code": "rate_limit_exceeded",
                    "detail": "Rate limit exceeded ",
                    "attr": None,
                },
            )

    def test_rate_limits_work_with_missing_tokens(self, *args):
        self.client.logout()
        with self.settings(DECIDE_RATE_LIMIT_ENABLED="y", DECIDE_BUCKET_REPLENISH_RATE=0.1, DECIDE_BUCKET_CAPACITY=3):
            for _ in range(3):
                response = self._post_decide(api_version=3, data={"distinct_id": "123"})
                self.assertEqual(response.status_code, 401)

            response = self._post_decide(api_version=3, data={"distinct_id": "123"})
            self.assertEqual(response.status_code, 429)
            self.assertEqual(
                response.json(),
                {
                    "type": "validation_error",
                    "code": "rate_limit_exceeded",
                    "detail": "Rate limit exceeded ",
                    "attr": None,
                },
            )

    def test_rate_limits_work_with_malformed_request(self, *args):
        self.client.logout()
        with self.settings(DECIDE_RATE_LIMIT_ENABLED="y", DECIDE_BUCKET_REPLENISH_RATE=0.1, DECIDE_BUCKET_CAPACITY=4):

            def invalid_request():
                return self.client.post("/decide/", {"data": "1==1"}, HTTP_ORIGIN="http://127.0.0.1:8000")

            for _ in range(4):
                response = invalid_request()
                self.assertEqual(response.status_code, 400)

            response = invalid_request()
            self.assertEqual(response.status_code, 429)
            self.assertEqual(
                response.json(),
                {
                    "type": "validation_error",
                    "code": "rate_limit_exceeded",
                    "detail": "Rate limit exceeded ",
                    "attr": None,
                },
            )

    def test_rate_limits_dont_apply_when_disabled(self, *args):
        with self.settings(DECIDE_RATE_LIMIT_ENABLED="n"):
            self.client.logout()

            for _ in range(3):
                response = self._post_decide(api_version=3)
                self.assertEqual(response.status_code, 200)

            response = self._post_decide(api_version=2)
            self.assertEqual(response.status_code, 200)

    def test_rate_limits_dont_mix_teams(self, *args):
        new_token = "bazinga"
        Team.objects.create(
            organization=self.organization,
            api_token=new_token,
            test_account_filters=[
                {"key": "email", "value": "@posthog.com", "operator": "not_icontains", "type": "person"}
            ],
        )
        self.client.logout()
        with self.settings(DECIDE_RATE_LIMIT_ENABLED="y", DECIDE_BUCKET_REPLENISH_RATE=0.1, DECIDE_BUCKET_CAPACITY=3):

            for _ in range(3):
                response = self._post_decide(api_version=3)
                self.assertEqual(response.status_code, 200)

            response = self._post_decide(api_version=2)
            self.assertEqual(response.status_code, 429)

            # other team is fine
            for _ in range(3):
                response = self._post_decide(api_version=3, data={"token": new_token, "distinct_id": "123"})
                self.assertEqual(response.status_code, 200)

            response = self._post_decide(api_version=3, data={"token": new_token, "distinct_id": "other id"})
            self.assertEqual(response.status_code, 429)

<<<<<<< HEAD
class TestDecideUsesReadReplica(BaseTest):
    """
    To prepare the db, do:

    docker exec -it d9e506cc71b5 bash
    psql -U posthog
    CREATE USER posthog2 WITH PASSWORD 'password';
    \c test_posthog
    GRANT SELECT ON ALL TABLES IN SCHEMA public TO posthog2;
    ALTER DEFAULT PRIVILEGES IN SCHEMA public GRANT SELECT ON TABLES TO posthog2;

    then run this test:

    POSTHOG_DB_NAME='posthog' READ_REPLICA_OPT_IN='decide' POSTHOG_POSTGRES_READ_HOST='localhost'  POSTHOG_DB_PASSWORD='password' POSTHOG_DB_USER='posthog2'  ./bin/tests posthog/api/test/test_decide.py::TestDecideUsesReadReplica

    django seems pretty shite at nagivating tested cursors to the right db. Would need to manually add them all the time? _sigh_ :/
    need an automated way to test this at minimum.
    At best, don't have to think about this at all.
    """
    databases = ["default", "replica"]




    def setUp(self):
        cache.clear()
=======
    @patch("posthog.models.feature_flag.flag_analytics.CACHE_BUCKET_SIZE", 10)
    def test_decide_analytics_only_fires_when_enabled(self, *args):
        FeatureFlag.objects.create(
            team=self.team, rollout_percentage=50, name="Beta feature", key="beta-feature", created_by=self.user
        )
        self.client.logout()
        with self.settings(DECIDE_BILLING_SAMPLING_RATE=0):
            response = self._post_decide(api_version=3)
            self.assertEqual(response.status_code, 200)

            client = redis.get_client()
            # check that no increments made it to redis
            self.assertEqual(client.hgetall(f"posthog:decide_requests:{self.team.pk}"), {})

        with self.settings(DECIDE_BILLING_SAMPLING_RATE=1), freeze_time("2022-05-07 12:23:07"):
            response = self._post_decide(api_version=3)
            self.assertEqual(response.status_code, 200)

            client = redis.get_client()
            # check that single increment made it to redis
            self.assertEqual(client.hgetall(f"posthog:decide_requests:{self.team.pk}"), {b"165192618": b"1"})

    @patch("posthog.models.feature_flag.flag_analytics.CACHE_BUCKET_SIZE", 10)
    def test_decide_analytics_samples_appropriately(self, *args):
        random.seed(12345)
        FeatureFlag.objects.create(
            team=self.team, rollout_percentage=50, name="Beta feature", key="beta-feature", created_by=self.user
        )
        self.client.logout()
        with self.settings(DECIDE_BILLING_SAMPLING_RATE=0.5), freeze_time("2022-05-07 12:23:07"):
            for _ in range(5):
                # given the seed, 4 out of 5 are sampled
                response = self._post_decide(api_version=3)
                self.assertEqual(response.status_code, 200)

            client = redis.get_client()
            # check that no increments made it to redis
            self.assertEqual(client.hgetall(f"posthog:decide_requests:{self.team.pk}"), {b"165192618": b"8"})

    @patch("posthog.models.feature_flag.flag_analytics.CACHE_BUCKET_SIZE", 10)
    def test_decide_analytics_samples_appropriately_with_small_sample_rate(self, *args):
        random.seed(12345)
        FeatureFlag.objects.create(
            team=self.team, rollout_percentage=50, name="Beta feature", key="beta-feature", created_by=self.user
        )
        self.client.logout()
        with self.settings(DECIDE_BILLING_SAMPLING_RATE=0.02), freeze_time("2022-05-07 12:23:07"):
            for _ in range(5):
                # given the seed, 1 out of 5 are sampled
                response = self._post_decide(api_version=3)
                self.assertEqual(response.status_code, 200)

            client = redis.get_client()
            # check that no increments made it to redis
            self.assertEqual(client.hgetall(f"posthog:decide_requests:{self.team.pk}"), {b"165192618": b"50"})

    @patch("posthog.models.feature_flag.flag_analytics.CACHE_BUCKET_SIZE", 10)
    def test_decide_analytics_samples_dont_break_with_zero_sampling(self, *args):
        random.seed(12345)
        FeatureFlag.objects.create(
            team=self.team, rollout_percentage=50, name="Beta feature", key="beta-feature", created_by=self.user
        )
        self.client.logout()
        with self.settings(DECIDE_BILLING_SAMPLING_RATE=0), freeze_time("2022-05-07 12:23:07"):
            for _ in range(5):
                # 0 out of 5 are sampled
                response = self._post_decide(api_version=3)
                self.assertEqual(response.status_code, 200)

            client = redis.get_client()
            # check that no increments made it to redis
            self.assertEqual(client.hgetall(f"posthog:decide_requests:{self.team.pk}"), {})


class TestDatabaseCheckForDecide(BaseTest, QueryMatchingTest):
    """
    Tests that the database check for decide works as expected.
    Does not patch it.
    """

    def setUp(self, *args):
        cache.clear()

        postgres_healthcheck.cache_clear()

>>>>>>> c6a2449d
        super().setUp()
        # it is really important to know that /decide is CSRF exempt. Enforce checking in the client
        self.client = Client(enforce_csrf_checks=True)
        self.client.force_login(self.user)

    def _dict_to_b64(self, data: dict) -> str:
        return base64.b64encode(json.dumps(data).encode("utf-8")).decode("utf-8")

    def _post_decide(
        self,
        data=None,
        origin="http://127.0.0.1:8000",
        api_version=1,
        distinct_id="example_id",
        groups={},
        geoip_disable=False,
        ip="127.0.0.1",
    ):
        return self.client.post(
            f"/decide/?v={api_version}",
            {
                "data": self._dict_to_b64(
                    data
                    or {
                        "token": self.team.api_token,
                        "distinct_id": distinct_id,
                        "groups": groups,
                        "geoip_disable": geoip_disable,
                    },
                )
            },
            HTTP_ORIGIN=origin,
            REMOTE_ADDR=ip,
        )

<<<<<<< HEAD

    # @override_settings(READ_REPLICA_OPT_IN=["decide"], DATABASE_ROUTERS = ["posthog.dbrouter.ReplicaRouter"])
    # @modify_settings(DATABASES={"append": {"replica": postgres_config("localhost")}})
    def test_decide_uses_read_replica(self):
            self.client.logout()
        # with self.settings(READ_REPLICA_OPT_IN=["decide"], POSTHOG_POSTGRES_READ_HOST="localhost"):
            Person.objects.create(team=self.team, distinct_ids=["example_id"], properties={"email": "tim@posthog.com"})
            FeatureFlag.objects.create(
                team=self.team, rollout_percentage=50, name="Beta feature", key="beta-feature", created_by=self.user
            )
            FeatureFlag.objects.create(
                team=self.team,
                filters={"groups": [{"properties": [], "rollout_percentage": None}]},
                name="This is a feature flag with default params, no filters.",
                key="default-flag",
                created_by=self.user,
            )  # Should be enabled for everyone

            # Test number of queries with multiple property filter feature flags
            FeatureFlag.objects.create(
                team=self.team,
                filters={"properties": [{"key": "email", "value": "tim@posthog.com", "type": "person"}]},
                rollout_percentage=50,
                name="Filter by property",
                key="filer-by-property",
                created_by=self.user,
            )
            FeatureFlag.objects.create(
                team=self.team,
                filters={"groups": [{"properties": [{"key": "email", "value": "tim@posthog.com", "type": "person"}]}]},
                name="Filter by property 2",
                key="filer-by-property-2",
                created_by=self.user,
            )

            with self.assertNumQueries(4):
                response = self._post_decide(api_version=3)
                self.assertEqual(response.status_code, status.HTTP_200_OK)
            self.assertIn("default-flag", response.json()["featureFlags"])
            self.assertIn("beta-feature", response.json()["featureFlags"])
            self.assertIn("filer-by-property-2", response.json()["featureFlags"])
=======
    def _update_team(self, data):
        # use a non-csrf client to make requests
        client = Client()
        client.force_login(self.user)

        response = client.patch("/api/projects/@current/", data, content_type="application/json")
        self.assertEqual(response.status_code, status.HTTP_200_OK)

        client.logout()

    def test_database_check_doesnt_interfere_with_regular_computation(self, *args):
        self.client.logout()
        Person.objects.create(
            team=self.team,
            distinct_ids=[
                "a",
                "{'id': 33040, 'shopify_domain': 'xxx.myshopify.com', 'shopify_token': 'shpat_xxxx', 'created_at': '2023-04-17T08:55:34.624Z', 'updated_at': '2023-04-21T08:43:34.479'}",
                "{'x': 'y'}",
                '{"x": "z"}',
            ],
            properties={"email": "tim@posthog.com", "realm": "cloud"},
        )
        FeatureFlag.objects.create(
            team=self.team,
            filters={"groups": [{"rollout_percentage": 100}]},
            name="This is a group-based flag",
            key="random-flag",
            created_by=self.user,
        )
        FeatureFlag.objects.create(
            team=self.team,
            filters={"properties": [{"key": "email", "value": "tim@posthog.com", "type": "person"}]},
            rollout_percentage=100,
            name="Filter by property",
            key="filer-by-property",
            created_by=self.user,
        )

        with freeze_time("2022-05-07 12:23:07"):
            # one extra query to select 1 to check db is alive
            # one extra query to select team because not in cache
            with self.assertNumQueries(6):
                response = self._post_decide(api_version=3, distinct_id=12345)
                self.assertEqual(response.json()["featureFlags"], {"random-flag": True, "filer-by-property": False})

            with self.assertNumQueries(4):
                response = self._post_decide(
                    api_version=3,
                    distinct_id={
                        "id": 33040,
                        "shopify_domain": "xxx.myshopify.com",
                        "shopify_token": "shpat_xxxx",
                        "created_at": "2023-04-17T08:55:34.624Z",
                        "updated_at": "2023-04-21T08:43:34.479",
                    },
                )
                self.assertEqual(response.json()["featureFlags"], {"random-flag": True, "filer-by-property": True})

    def test_decide_doesnt_error_out_when_database_is_down_and_database_check_isnt_cached(self, *args):
        ALL_TEAM_PARAMS_FOR_DECIDE = {
            "session_recording_opt_in": True,
            "capture_console_log_opt_in": True,
            "inject_web_apps": True,
            "recording_domains": ["https://*.example.com"],
            "capture_performance_opt_in": True,
        }
        self._update_team(ALL_TEAM_PARAMS_FOR_DECIDE)
        FeatureFlag.objects.create(
            team=self.team,
            filters={"properties": [{"key": "email", "value": "tim@posthog.com", "type": "person"}]},
            rollout_percentage=100,
            name="Filter by property",
            key="filer-by-property",
            created_by=self.user,
        )
        FeatureFlag.objects.create(
            team=self.team,
            filters={"properties": []},
            rollout_percentage=100,
            name="Filter by property",
            key="no-props",
            created_by=self.user,
        )
        # populate redis caches
        self._post_decide(api_version=3, origin="https://random.example.com")

        # remove database check cache values
        postgres_healthcheck.cache_clear()

        with connection.execute_wrapper(QueryTimeoutWrapper()), snapshot_postgres_queries_context(
            self
        ), self.assertNumQueries(4):
            response = self._post_decide(api_version=3, origin="https://random.example.com").json()
            response = self._post_decide(api_version=3, origin="https://random.example.com").json()
            response = self._post_decide(api_version=3, origin="https://random.example.com").json()

            self.assertEqual(
                response["sessionRecording"],
                {"endpoint": "/s/", "recorderVersion": "v1", "consoleLogRecordingEnabled": True},
            )
            self.assertEqual(response["supportedCompression"], ["gzip", "gzip-js"])
            self.assertEqual(response["siteApps"], [])
            self.assertEqual(response["capturePerformance"], True)
            self.assertEqual(response["featureFlags"], {"no-props": True})
            self.assertEqual(response["errorsWhileComputingFlags"], True)
>>>>>>> c6a2449d
<|MERGE_RESOLUTION|>--- conflicted
+++ resolved
@@ -1,10 +1,7 @@
 import base64
 import json
-<<<<<<< HEAD
 import os
-=======
 import random
->>>>>>> c6a2449d
 from unittest.mock import patch
 import time
 
@@ -23,14 +20,11 @@
 from posthog.models.plugin import sync_team_inject_web_apps
 from posthog.models.team.team import Team
 from posthog.models.utils import generate_random_token_personal
-<<<<<<< HEAD
 from posthog.settings.data_stores import postgres_config
 from posthog.test.base import BaseTest, QueryMatchingTest, snapshot_postgres_queries
-=======
 from posthog.test.base import BaseTest, QueryMatchingTest, snapshot_postgres_queries, snapshot_postgres_queries_context
 from posthog.database_healthcheck import postgres_healthcheck
 from posthog import redis
->>>>>>> c6a2449d
 
 
 @patch("posthog.models.feature_flag.flag_matching.postgres_healthcheck.is_connected", return_value=True)
@@ -1852,8 +1846,199 @@
 
             response = self._post_decide(api_version=3, data={"token": new_token, "distinct_id": "other id"})
             self.assertEqual(response.status_code, 429)
-
-<<<<<<< HEAD
+    
+    @patch("posthog.models.feature_flag.flag_analytics.CACHE_BUCKET_SIZE", 10)
+    def test_decide_analytics_only_fires_when_enabled(self, *args):
+        FeatureFlag.objects.create(
+            team=self.team, rollout_percentage=50, name="Beta feature", key="beta-feature", created_by=self.user
+        )
+        self.client.logout()
+        with self.settings(DECIDE_BILLING_SAMPLING_RATE=0):
+            response = self._post_decide(api_version=3)
+            self.assertEqual(response.status_code, 200)
+
+            client = redis.get_client()
+            # check that no increments made it to redis
+            self.assertEqual(client.hgetall(f"posthog:decide_requests:{self.team.pk}"), {})
+
+        with self.settings(DECIDE_BILLING_SAMPLING_RATE=1), freeze_time("2022-05-07 12:23:07"):
+            response = self._post_decide(api_version=3)
+            self.assertEqual(response.status_code, 200)
+
+            client = redis.get_client()
+            # check that single increment made it to redis
+            self.assertEqual(client.hgetall(f"posthog:decide_requests:{self.team.pk}"), {b"165192618": b"1"})
+
+    @patch("posthog.models.feature_flag.flag_analytics.CACHE_BUCKET_SIZE", 10)
+    def test_decide_analytics_samples_appropriately(self, *args):
+        random.seed(12345)
+        FeatureFlag.objects.create(
+            team=self.team, rollout_percentage=50, name="Beta feature", key="beta-feature", created_by=self.user
+        )
+        self.client.logout()
+        with self.settings(DECIDE_BILLING_SAMPLING_RATE=0.5), freeze_time("2022-05-07 12:23:07"):
+            for _ in range(5):
+                # given the seed, 4 out of 5 are sampled
+                response = self._post_decide(api_version=3)
+                self.assertEqual(response.status_code, 200)
+
+            client = redis.get_client()
+            # check that no increments made it to redis
+            self.assertEqual(client.hgetall(f"posthog:decide_requests:{self.team.pk}"), {b"165192618": b"8"})
+
+    @patch("posthog.models.feature_flag.flag_analytics.CACHE_BUCKET_SIZE", 10)
+    def test_decide_analytics_samples_appropriately_with_small_sample_rate(self, *args):
+        random.seed(12345)
+        FeatureFlag.objects.create(
+            team=self.team, rollout_percentage=50, name="Beta feature", key="beta-feature", created_by=self.user
+        )
+        self.client.logout()
+        with self.settings(DECIDE_BILLING_SAMPLING_RATE=0.02), freeze_time("2022-05-07 12:23:07"):
+            for _ in range(5):
+                # given the seed, 1 out of 5 are sampled
+                response = self._post_decide(api_version=3)
+                self.assertEqual(response.status_code, 200)
+
+            client = redis.get_client()
+            # check that no increments made it to redis
+            self.assertEqual(client.hgetall(f"posthog:decide_requests:{self.team.pk}"), {b"165192618": b"50"})
+
+    @patch("posthog.models.feature_flag.flag_analytics.CACHE_BUCKET_SIZE", 10)
+    def test_decide_analytics_samples_dont_break_with_zero_sampling(self, *args):
+        random.seed(12345)
+        FeatureFlag.objects.create(
+            team=self.team, rollout_percentage=50, name="Beta feature", key="beta-feature", created_by=self.user
+        )
+        self.client.logout()
+        with self.settings(DECIDE_BILLING_SAMPLING_RATE=0), freeze_time("2022-05-07 12:23:07"):
+            for _ in range(5):
+                # 0 out of 5 are sampled
+                response = self._post_decide(api_version=3)
+                self.assertEqual(response.status_code, 200)
+
+            client = redis.get_client()
+            # check that no increments made it to redis
+            self.assertEqual(client.hgetall(f"posthog:decide_requests:{self.team.pk}"), {})
+
+
+class TestDatabaseCheckForDecide(BaseTest, QueryMatchingTest):
+    """
+    Tests that the database check for decide works as expected.
+    Does not patch it.
+    """
+
+    def setUp(self, *args):
+        cache.clear()
+
+        postgres_healthcheck.cache_clear()
+        super().setUp(*args)
+
+    def _update_team(self, data):
+        # use a non-csrf client to make requests
+        client = Client()
+        client.force_login(self.user)
+
+        response = client.patch("/api/projects/@current/", data, content_type="application/json")
+        self.assertEqual(response.status_code, status.HTTP_200_OK)
+
+        client.logout()
+
+    def test_database_check_doesnt_interfere_with_regular_computation(self, *args):
+        self.client.logout()
+        Person.objects.create(
+            team=self.team,
+            distinct_ids=[
+                "a",
+                "{'id': 33040, 'shopify_domain': 'xxx.myshopify.com', 'shopify_token': 'shpat_xxxx', 'created_at': '2023-04-17T08:55:34.624Z', 'updated_at': '2023-04-21T08:43:34.479'}",
+                "{'x': 'y'}",
+                '{"x": "z"}',
+            ],
+            properties={"email": "tim@posthog.com", "realm": "cloud"},
+        )
+        FeatureFlag.objects.create(
+            team=self.team,
+            filters={"groups": [{"rollout_percentage": 100}]},
+            name="This is a group-based flag",
+            key="random-flag",
+            created_by=self.user,
+        )
+        FeatureFlag.objects.create(
+            team=self.team,
+            filters={"properties": [{"key": "email", "value": "tim@posthog.com", "type": "person"}]},
+            rollout_percentage=100,
+            name="Filter by property",
+            key="filer-by-property",
+            created_by=self.user,
+        )
+
+        with freeze_time("2022-05-07 12:23:07"):
+            # one extra query to select 1 to check db is alive
+            # one extra query to select team because not in cache
+            with self.assertNumQueries(6):
+                response = self._post_decide(api_version=3, distinct_id=12345)
+                self.assertEqual(response.json()["featureFlags"], {"random-flag": True, "filer-by-property": False})
+
+            with self.assertNumQueries(4):
+                response = self._post_decide(
+                    api_version=3,
+                    distinct_id={
+                        "id": 33040,
+                        "shopify_domain": "xxx.myshopify.com",
+                        "shopify_token": "shpat_xxxx",
+                        "created_at": "2023-04-17T08:55:34.624Z",
+                        "updated_at": "2023-04-21T08:43:34.479",
+                    },
+                )
+                self.assertEqual(response.json()["featureFlags"], {"random-flag": True, "filer-by-property": True})
+
+    def test_decide_doesnt_error_out_when_database_is_down_and_database_check_isnt_cached(self, *args):
+        ALL_TEAM_PARAMS_FOR_DECIDE = {
+            "session_recording_opt_in": True,
+            "capture_console_log_opt_in": True,
+            "inject_web_apps": True,
+            "recording_domains": ["https://*.example.com"],
+            "capture_performance_opt_in": True,
+        }
+        self._update_team(ALL_TEAM_PARAMS_FOR_DECIDE)
+        FeatureFlag.objects.create(
+            team=self.team,
+            filters={"properties": [{"key": "email", "value": "tim@posthog.com", "type": "person"}]},
+            rollout_percentage=100,
+            name="Filter by property",
+            key="filer-by-property",
+            created_by=self.user,
+        )
+        FeatureFlag.objects.create(
+            team=self.team,
+            filters={"properties": []},
+            rollout_percentage=100,
+            name="Filter by property",
+            key="no-props",
+            created_by=self.user,
+        )
+        # populate redis caches
+        self._post_decide(api_version=3, origin="https://random.example.com")
+
+        # remove database check cache values
+        postgres_healthcheck.cache_clear()
+
+        with connection.execute_wrapper(QueryTimeoutWrapper()), snapshot_postgres_queries_context(
+            self
+        ), self.assertNumQueries(4):
+            response = self._post_decide(api_version=3, origin="https://random.example.com").json()
+            response = self._post_decide(api_version=3, origin="https://random.example.com").json()
+            response = self._post_decide(api_version=3, origin="https://random.example.com").json()
+
+            self.assertEqual(
+                response["sessionRecording"],
+                {"endpoint": "/s/", "recorderVersion": "v1", "consoleLogRecordingEnabled": True},
+            )
+            self.assertEqual(response["supportedCompression"], ["gzip", "gzip-js"])
+            self.assertEqual(response["siteApps"], [])
+            self.assertEqual(response["capturePerformance"], True)
+            self.assertEqual(response["featureFlags"], {"no-props": True})
+            self.assertEqual(response["errorsWhileComputingFlags"], True)
+
 class TestDecideUsesReadReplica(BaseTest):
     """
     To prepare the db, do:
@@ -1875,98 +2060,8 @@
     """
     databases = ["default", "replica"]
 
-
-
-
     def setUp(self):
         cache.clear()
-=======
-    @patch("posthog.models.feature_flag.flag_analytics.CACHE_BUCKET_SIZE", 10)
-    def test_decide_analytics_only_fires_when_enabled(self, *args):
-        FeatureFlag.objects.create(
-            team=self.team, rollout_percentage=50, name="Beta feature", key="beta-feature", created_by=self.user
-        )
-        self.client.logout()
-        with self.settings(DECIDE_BILLING_SAMPLING_RATE=0):
-            response = self._post_decide(api_version=3)
-            self.assertEqual(response.status_code, 200)
-
-            client = redis.get_client()
-            # check that no increments made it to redis
-            self.assertEqual(client.hgetall(f"posthog:decide_requests:{self.team.pk}"), {})
-
-        with self.settings(DECIDE_BILLING_SAMPLING_RATE=1), freeze_time("2022-05-07 12:23:07"):
-            response = self._post_decide(api_version=3)
-            self.assertEqual(response.status_code, 200)
-
-            client = redis.get_client()
-            # check that single increment made it to redis
-            self.assertEqual(client.hgetall(f"posthog:decide_requests:{self.team.pk}"), {b"165192618": b"1"})
-
-    @patch("posthog.models.feature_flag.flag_analytics.CACHE_BUCKET_SIZE", 10)
-    def test_decide_analytics_samples_appropriately(self, *args):
-        random.seed(12345)
-        FeatureFlag.objects.create(
-            team=self.team, rollout_percentage=50, name="Beta feature", key="beta-feature", created_by=self.user
-        )
-        self.client.logout()
-        with self.settings(DECIDE_BILLING_SAMPLING_RATE=0.5), freeze_time("2022-05-07 12:23:07"):
-            for _ in range(5):
-                # given the seed, 4 out of 5 are sampled
-                response = self._post_decide(api_version=3)
-                self.assertEqual(response.status_code, 200)
-
-            client = redis.get_client()
-            # check that no increments made it to redis
-            self.assertEqual(client.hgetall(f"posthog:decide_requests:{self.team.pk}"), {b"165192618": b"8"})
-
-    @patch("posthog.models.feature_flag.flag_analytics.CACHE_BUCKET_SIZE", 10)
-    def test_decide_analytics_samples_appropriately_with_small_sample_rate(self, *args):
-        random.seed(12345)
-        FeatureFlag.objects.create(
-            team=self.team, rollout_percentage=50, name="Beta feature", key="beta-feature", created_by=self.user
-        )
-        self.client.logout()
-        with self.settings(DECIDE_BILLING_SAMPLING_RATE=0.02), freeze_time("2022-05-07 12:23:07"):
-            for _ in range(5):
-                # given the seed, 1 out of 5 are sampled
-                response = self._post_decide(api_version=3)
-                self.assertEqual(response.status_code, 200)
-
-            client = redis.get_client()
-            # check that no increments made it to redis
-            self.assertEqual(client.hgetall(f"posthog:decide_requests:{self.team.pk}"), {b"165192618": b"50"})
-
-    @patch("posthog.models.feature_flag.flag_analytics.CACHE_BUCKET_SIZE", 10)
-    def test_decide_analytics_samples_dont_break_with_zero_sampling(self, *args):
-        random.seed(12345)
-        FeatureFlag.objects.create(
-            team=self.team, rollout_percentage=50, name="Beta feature", key="beta-feature", created_by=self.user
-        )
-        self.client.logout()
-        with self.settings(DECIDE_BILLING_SAMPLING_RATE=0), freeze_time("2022-05-07 12:23:07"):
-            for _ in range(5):
-                # 0 out of 5 are sampled
-                response = self._post_decide(api_version=3)
-                self.assertEqual(response.status_code, 200)
-
-            client = redis.get_client()
-            # check that no increments made it to redis
-            self.assertEqual(client.hgetall(f"posthog:decide_requests:{self.team.pk}"), {})
-
-
-class TestDatabaseCheckForDecide(BaseTest, QueryMatchingTest):
-    """
-    Tests that the database check for decide works as expected.
-    Does not patch it.
-    """
-
-    def setUp(self, *args):
-        cache.clear()
-
-        postgres_healthcheck.cache_clear()
-
->>>>>>> c6a2449d
         super().setUp()
         # it is really important to know that /decide is CSRF exempt. Enforce checking in the client
         self.client = Client(enforce_csrf_checks=True)
@@ -2002,8 +2097,6 @@
             REMOTE_ADDR=ip,
         )
 
-<<<<<<< HEAD
-
     # @override_settings(READ_REPLICA_OPT_IN=["decide"], DATABASE_ROUTERS = ["posthog.dbrouter.ReplicaRouter"])
     # @modify_settings(DATABASES={"append": {"replica": postgres_config("localhost")}})
     def test_decide_uses_read_replica(self):
@@ -2044,110 +2137,3 @@
             self.assertIn("default-flag", response.json()["featureFlags"])
             self.assertIn("beta-feature", response.json()["featureFlags"])
             self.assertIn("filer-by-property-2", response.json()["featureFlags"])
-=======
-    def _update_team(self, data):
-        # use a non-csrf client to make requests
-        client = Client()
-        client.force_login(self.user)
-
-        response = client.patch("/api/projects/@current/", data, content_type="application/json")
-        self.assertEqual(response.status_code, status.HTTP_200_OK)
-
-        client.logout()
-
-    def test_database_check_doesnt_interfere_with_regular_computation(self, *args):
-        self.client.logout()
-        Person.objects.create(
-            team=self.team,
-            distinct_ids=[
-                "a",
-                "{'id': 33040, 'shopify_domain': 'xxx.myshopify.com', 'shopify_token': 'shpat_xxxx', 'created_at': '2023-04-17T08:55:34.624Z', 'updated_at': '2023-04-21T08:43:34.479'}",
-                "{'x': 'y'}",
-                '{"x": "z"}',
-            ],
-            properties={"email": "tim@posthog.com", "realm": "cloud"},
-        )
-        FeatureFlag.objects.create(
-            team=self.team,
-            filters={"groups": [{"rollout_percentage": 100}]},
-            name="This is a group-based flag",
-            key="random-flag",
-            created_by=self.user,
-        )
-        FeatureFlag.objects.create(
-            team=self.team,
-            filters={"properties": [{"key": "email", "value": "tim@posthog.com", "type": "person"}]},
-            rollout_percentage=100,
-            name="Filter by property",
-            key="filer-by-property",
-            created_by=self.user,
-        )
-
-        with freeze_time("2022-05-07 12:23:07"):
-            # one extra query to select 1 to check db is alive
-            # one extra query to select team because not in cache
-            with self.assertNumQueries(6):
-                response = self._post_decide(api_version=3, distinct_id=12345)
-                self.assertEqual(response.json()["featureFlags"], {"random-flag": True, "filer-by-property": False})
-
-            with self.assertNumQueries(4):
-                response = self._post_decide(
-                    api_version=3,
-                    distinct_id={
-                        "id": 33040,
-                        "shopify_domain": "xxx.myshopify.com",
-                        "shopify_token": "shpat_xxxx",
-                        "created_at": "2023-04-17T08:55:34.624Z",
-                        "updated_at": "2023-04-21T08:43:34.479",
-                    },
-                )
-                self.assertEqual(response.json()["featureFlags"], {"random-flag": True, "filer-by-property": True})
-
-    def test_decide_doesnt_error_out_when_database_is_down_and_database_check_isnt_cached(self, *args):
-        ALL_TEAM_PARAMS_FOR_DECIDE = {
-            "session_recording_opt_in": True,
-            "capture_console_log_opt_in": True,
-            "inject_web_apps": True,
-            "recording_domains": ["https://*.example.com"],
-            "capture_performance_opt_in": True,
-        }
-        self._update_team(ALL_TEAM_PARAMS_FOR_DECIDE)
-        FeatureFlag.objects.create(
-            team=self.team,
-            filters={"properties": [{"key": "email", "value": "tim@posthog.com", "type": "person"}]},
-            rollout_percentage=100,
-            name="Filter by property",
-            key="filer-by-property",
-            created_by=self.user,
-        )
-        FeatureFlag.objects.create(
-            team=self.team,
-            filters={"properties": []},
-            rollout_percentage=100,
-            name="Filter by property",
-            key="no-props",
-            created_by=self.user,
-        )
-        # populate redis caches
-        self._post_decide(api_version=3, origin="https://random.example.com")
-
-        # remove database check cache values
-        postgres_healthcheck.cache_clear()
-
-        with connection.execute_wrapper(QueryTimeoutWrapper()), snapshot_postgres_queries_context(
-            self
-        ), self.assertNumQueries(4):
-            response = self._post_decide(api_version=3, origin="https://random.example.com").json()
-            response = self._post_decide(api_version=3, origin="https://random.example.com").json()
-            response = self._post_decide(api_version=3, origin="https://random.example.com").json()
-
-            self.assertEqual(
-                response["sessionRecording"],
-                {"endpoint": "/s/", "recorderVersion": "v1", "consoleLogRecordingEnabled": True},
-            )
-            self.assertEqual(response["supportedCompression"], ["gzip", "gzip-js"])
-            self.assertEqual(response["siteApps"], [])
-            self.assertEqual(response["capturePerformance"], True)
-            self.assertEqual(response["featureFlags"], {"no-props": True})
-            self.assertEqual(response["errorsWhileComputingFlags"], True)
->>>>>>> c6a2449d
