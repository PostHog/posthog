--- conflicted
+++ resolved
@@ -1057,7 +1057,6 @@
             )  # different hash, different variant assigned
             self.assertFalse(response.json()["errorsWhileComputingFlags"])
 
-<<<<<<< HEAD
     def test_feature_previews_v4(self):
         Person.objects.create(team=self.team, distinct_ids=["example_id"], properties={"email": "example@posthog.com"})
 
@@ -1099,11 +1098,8 @@
             )
             self.assertFalse(response.json()["errorsWhileComputingFlags"])
 
-    def test_feature_flags_v3_with_database_errors(self):
-=======
     @patch("posthog.models.feature_flag.flag_matching.FLAG_EVALUATION_ERROR_COUNTER")
     def test_feature_flags_v3_with_database_errors(self, mock_counter):
->>>>>>> b05a5024
         self.team.app_urls = ["https://example.com"]
         self.team.save()
         self.client.logout()
