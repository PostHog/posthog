--- conflicted
+++ resolved
@@ -1182,7 +1182,6 @@
 
             mock_counter.labels.assert_called_once_with(reason="timeout")
 
-<<<<<<< HEAD
     @patch("posthog.models.feature_flag.flag_matching.FLAG_EVALUATION_ERROR_COUNTER")
     def test_feature_flags_v3_with_python_timeout_errors(self, mock_counter, *args):
         self.team.app_urls = ["https://example.com"]
@@ -1269,9 +1268,7 @@
 
             mock_counter.labels.assert_not_called()
 
-=======
     @patch("posthog.models.feature_flag.flag_matching.FLAG_HASH_KEY_WRITES_COUNTER")
->>>>>>> 910f88fd
     @patch("posthog.api.decide.FLAG_EVALUATION_COUNTER")
     @patch("posthog.models.feature_flag.flag_matching.FLAG_EVALUATION_ERROR_COUNTER")
     def test_feature_flags_v3_metric_counter(self, mock_error_counter, mock_counter, mock_hash_key_counter, *args):
