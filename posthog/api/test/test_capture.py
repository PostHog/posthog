import base64
import gzip
import json
from datetime import timedelta
<<<<<<< HEAD
from unittest.mock import patch
=======
from typing import Any
from unittest.mock import call, patch
>>>>>>> fce86ef4
from urllib.parse import quote

import lzstring
from django.utils import timezone
from freezegun import freeze_time

<<<<<<< HEAD
from posthog.models import PersonalAPIKey
=======
from posthog.models import PersonalAPIKey, Team
>>>>>>> fce86ef4

from .base import BaseTest


class TestCapture(BaseTest):
    TESTS_API = True

    def _dict_to_json(self, data: dict) -> str:
        return json.dumps(data)

    def _dict_to_b64(self, data: dict) -> str:
        return base64.b64encode(json.dumps(data).encode("utf-8")).decode("utf-8")

    def _dict_from_b64(self, data: str) -> dict:
        return json.loads(base64.b64decode(data))

    def _to_arguments(self, patch_process_event_with_plugins: Any) -> dict:
        args = patch_process_event_with_plugins.call_args[1]["args"]
        distinct_id, ip, site_url, data, team_id, now, sent_at = args

        return {
            "distinct_id": distinct_id,
            "ip": ip,
            "site_url": site_url,
            "data": data,
            "team_id": team_id,
            "now": now,
            "sent_at": sent_at,
        }

    @patch("posthog.models.team.TEAM_CACHE", {})
    @patch("posthog.api.capture.celery_app.send_task")
    def test_capture_event(self, patch_process_event_with_plugins):
        data = {
            "event": "$autocapture",
            "properties": {
                "distinct_id": 2,
                "token": self.team.api_token,
                "$elements": [
                    {"tag_name": "a", "nth_child": 1, "nth_of_type": 2, "attr__class": "btn btn-sm",},
                    {"tag_name": "div", "nth_child": 1, "nth_of_type": 2, "$el_text": "💻",},
                ],
            },
        }
        now = timezone.now()
        with freeze_time(now):
            with self.assertNumQueries(1):
                response = self.client.get(
                    "/e/?data=%s" % quote(self._dict_to_json(data)),
                    content_type="application/json",
                    HTTP_ORIGIN="https://localhost",
                )
        self.assertEqual(response.get("access-control-allow-origin"), "https://localhost")
        arguments = self._to_arguments(patch_process_event_with_plugins)
        arguments.pop("now")  # can't compare fakedate
        arguments.pop("sent_at")  # can't compare fakedate
        self.assertDictEqual(
            arguments,
            {
                "distinct_id": "2",
                "ip": "127.0.0.1",
                "site_url": "http://testserver",
                "data": data,
                "team_id": self.team.pk,
            },
        )

    @patch("posthog.models.team.TEAM_CACHE", {})
    @patch("posthog.api.capture.celery_app.send_task")
    def test_personal_api_key(self, patch_process_event_with_plugins):
        key = PersonalAPIKey(label="X", user=self.user, team=self.team)
        key.save()
        data = {
            "event": "$autocapture",
            "personal_api_key": key.value,
            "properties": {
                "distinct_id": 2,
                "$elements": [
                    {"tag_name": "a", "nth_child": 1, "nth_of_type": 2, "attr__class": "btn btn-sm",},
                    {"tag_name": "div", "nth_child": 1, "nth_of_type": 2, "$el_text": "💻",},
                ],
            },
        }
        now = timezone.now()
        with freeze_time(now):
            with self.assertNumQueries(2):
                response = self.client.get(
                    "/e/?data=%s" % quote(self._dict_to_json(data)),
                    content_type="application/json",
                    HTTP_ORIGIN="https://localhost",
                )
        self.assertEqual(response.get("access-control-allow-origin"), "https://localhost")
        arguments = self._to_arguments(patch_process_event_with_plugins)
        arguments.pop("now")  # can't compare fakedate
        arguments.pop("sent_at")  # can't compare fakedate
        self.assertDictEqual(
            arguments,
            {
                "distinct_id": "2",
                "ip": "127.0.0.1",
                "site_url": "http://testserver",
                "data": data,
                "team_id": self.team.pk,
            },
        )

    @patch("posthog.models.team.TEAM_CACHE", {})
    @patch("posthog.api.capture.celery_app.send_task")
    def test_multiple_events(self, patch_process_event_with_plugins):
        self.client.post(
            "/track/",
            data={
                "data": json.dumps(
                    [
                        {"event": "beep", "properties": {"distinct_id": "eeee", "token": self.team.api_token,},},
                        {"event": "boop", "properties": {"distinct_id": "aaaa", "token": self.team.api_token,},},
                    ]
                ),
                "api_key": self.team.api_token,
            },
        )
        self.assertEqual(patch_process_event_with_plugins.call_count, 2)

    @patch("posthog.models.team.TEAM_CACHE", {})
    @patch("posthog.api.capture.celery_app.send_task")
    def test_emojis_in_text(self, patch_process_event_with_plugins):
        self.team.api_token = "xp9qT2VLY76JJg"
        self.team.save()

        # Make sure the endpoint works with and without the trailing slash
        self.client.post(
            "/track",
            data={
                "data": "eyJldmVudCI6ICIkd2ViX2V2ZW50IiwicHJvcGVydGllcyI6IHsiJG9zIjogIk1hYyBPUyBYIiwiJGJyb3dzZXIiOiAiQ2hyb21lIiwiJHJlZmVycmVyIjogImh0dHBzOi8vYXBwLmhpYmVybHkuY29tL2xvZ2luP25leHQ9LyIsIiRyZWZlcnJpbmdfZG9tYWluIjogImFwcC5oaWJlcmx5LmNvbSIsIiRjdXJyZW50X3VybCI6ICJodHRwczovL2FwcC5oaWJlcmx5LmNvbS8iLCIkYnJvd3Nlcl92ZXJzaW9uIjogNzksIiRzY3JlZW5faGVpZ2h0IjogMjE2MCwiJHNjcmVlbl93aWR0aCI6IDM4NDAsInBoX2xpYiI6ICJ3ZWIiLCIkbGliX3ZlcnNpb24iOiAiMi4zMy4xIiwiJGluc2VydF9pZCI6ICJnNGFoZXFtejVrY3AwZ2QyIiwidGltZSI6IDE1ODA0MTAzNjguMjY1LCJkaXN0aW5jdF9pZCI6IDYzLCIkZGV2aWNlX2lkIjogIjE2ZmQ1MmRkMDQ1NTMyLTA1YmNhOTRkOWI3OWFiLTM5NjM3YzBlLTFhZWFhMC0xNmZkNTJkZDA0NjQxZCIsIiRpbml0aWFsX3JlZmVycmVyIjogIiRkaXJlY3QiLCIkaW5pdGlhbF9yZWZlcnJpbmdfZG9tYWluIjogIiRkaXJlY3QiLCIkdXNlcl9pZCI6IDYzLCIkZXZlbnRfdHlwZSI6ICJjbGljayIsIiRjZV92ZXJzaW9uIjogMSwiJGhvc3QiOiAiYXBwLmhpYmVybHkuY29tIiwiJHBhdGhuYW1lIjogIi8iLCIkZWxlbWVudHMiOiBbCiAgICB7InRhZ19uYW1lIjogImJ1dHRvbiIsIiRlbF90ZXh0IjogIu2gve2yuyBXcml0aW5nIGNvZGUiLCJjbGFzc2VzIjogWwogICAgImJ0biIsCiAgICAiYnRuLXNlY29uZGFyeSIKXSwiYXR0cl9fY2xhc3MiOiAiYnRuIGJ0bi1zZWNvbmRhcnkiLCJhdHRyX19zdHlsZSI6ICJjdXJzb3I6IHBvaW50ZXI7IG1hcmdpbi1yaWdodDogOHB4OyBtYXJnaW4tYm90dG9tOiAxcmVtOyIsIm50aF9jaGlsZCI6IDIsIm50aF9vZl90eXBlIjogMX0sCiAgICB7InRhZ19uYW1lIjogImRpdiIsIm50aF9jaGlsZCI6IDEsIm50aF9vZl90eXBlIjogMX0sCiAgICB7InRhZ19uYW1lIjogImRpdiIsImNsYXNzZXMiOiBbCiAgICAiZmVlZGJhY2stc3RlcCIsCiAgICAiZmVlZGJhY2stc3RlcC1zZWxlY3RlZCIKXSwiYXR0cl9fY2xhc3MiOiAiZmVlZGJhY2stc3RlcCBmZWVkYmFjay1zdGVwLXNlbGVjdGVkIiwibnRoX2NoaWxkIjogMiwibnRoX29mX3R5cGUiOiAxfSwKICAgIHsidGFnX25hbWUiOiAiZGl2IiwiY2xhc3NlcyI6IFsKICAgICJnaXZlLWZlZWRiYWNrIgpdLCJhdHRyX19jbGFzcyI6ICJnaXZlLWZlZWRiYWNrIiwiYXR0cl9fc3R5bGUiOiAid2lkdGg6IDkwJTsgbWFyZ2luOiAwcHggYXV0bzsgZm9udC1zaXplOiAxNXB4OyBwb3NpdGlvbjogcmVsYXRpdmU7IiwibnRoX2NoaWxkIjogMSwibnRoX29mX3R5cGUiOiAxfSwKICAgIHsidGFnX25hbWUiOiAiZGl2IiwiYXR0cl9fc3R5bGUiOiAib3ZlcmZsb3c6IGhpZGRlbjsiLCJudGhfY2hpbGQiOiAxLCJudGhfb2ZfdHlwZSI6IDF9LAogICAgeyJ0YWdfbmFtZSI6ICJkaXYiLCJjbGFzc2VzIjogWwogICAgIm1vZGFsLWJvZHkiCl0sImF0dHJfX2NsYXNzIjogIm1vZGFsLWJvZHkiLCJhdHRyX19zdHlsZSI6ICJmb250LXNpemU6IDE1cHg7IiwibnRoX2NoaWxkIjogMiwibnRoX29mX3R5cGUiOiAyfSwKICAgIHsidGFnX25hbWUiOiAiZGl2IiwiY2xhc3NlcyI6IFsKICAgICJtb2RhbC1jb250ZW50IgpdLCJhdHRyX19jbGFzcyI6ICJtb2RhbC1jb250ZW50IiwibnRoX2NoaWxkIjogMSwibnRoX29mX3R5cGUiOiAxfSwKICAgIHsidGFnX25hbWUiOiAiZGl2IiwiY2xhc3NlcyI6IFsKICAgICJtb2RhbC1kaWFsb2ciLAogICAgIm1vZGFsLWxnIgpdLCJhdHRyX19jbGFzcyI6ICJtb2RhbC1kaWFsb2cgbW9kYWwtbGciLCJhdHRyX19yb2xlIjogImRvY3VtZW50IiwibnRoX2NoaWxkIjogMSwibnRoX29mX3R5cGUiOiAxfSwKICAgIHsidGFnX25hbWUiOiAiZGl2IiwiY2xhc3NlcyI6IFsKICAgICJtb2RhbCIsCiAgICAiZmFkZSIsCiAgICAic2hvdyIKXSwiYXR0cl9fY2xhc3MiOiAibW9kYWwgZmFkZSBzaG93IiwiYXR0cl9fc3R5bGUiOiAiZGlzcGxheTogYmxvY2s7IiwibnRoX2NoaWxkIjogMiwibnRoX29mX3R5cGUiOiAyfSwKICAgIHsidGFnX25hbWUiOiAiZGl2IiwibnRoX2NoaWxkIjogMSwibnRoX29mX3R5cGUiOiAxfSwKICAgIHsidGFnX25hbWUiOiAiZGl2IiwibnRoX2NoaWxkIjogMSwibnRoX29mX3R5cGUiOiAxfSwKICAgIHsidGFnX25hbWUiOiAiZGl2IiwiY2xhc3NlcyI6IFsKICAgICJrLXBvcnRsZXRfX2JvZHkiLAogICAgIiIKXSwiYXR0cl9fY2xhc3MiOiAiay1wb3J0bGV0X19ib2R5ICIsImF0dHJfX3N0eWxlIjogInBhZGRpbmc6IDBweDsiLCJudGhfY2hpbGQiOiAyLCJudGhfb2ZfdHlwZSI6IDJ9LAogICAgeyJ0YWdfbmFtZSI6ICJkaXYiLCJjbGFzc2VzIjogWwogICAgImstcG9ydGxldCIsCiAgICAiay1wb3J0bGV0LS1oZWlnaHQtZmx1aWQiCl0sImF0dHJfX2NsYXNzIjogImstcG9ydGxldCBrLXBvcnRsZXQtLWhlaWdodC1mbHVpZCIsIm50aF9jaGlsZCI6IDEsIm50aF9vZl90eXBlIjogMX0sCiAgICB7InRhZ19uYW1lIjogImRpdiIsImNsYXNzZXMiOiBbCiAgICAiY29sLWxnLTYiCl0sImF0dHJfX2NsYXNzIjogImNvbC1sZy02IiwibnRoX2NoaWxkIjogMSwibnRoX29mX3R5cGUiOiAxfSwKICAgIHsidGFnX25hbWUiOiAiZGl2IiwiY2xhc3NlcyI6IFsKICAgICJyb3ciCl0sImF0dHJfX2NsYXNzIjogInJvdyIsIm50aF9jaGlsZCI6IDEsIm50aF9vZl90eXBlIjogMX0sCiAgICB7InRhZ19uYW1lIjogImRpdiIsImF0dHJfX3N0eWxlIjogInBhZGRpbmc6IDQwcHggMzBweCAwcHg7IGJhY2tncm91bmQtY29sb3I6IHJnYigyMzksIDIzOSwgMjQ1KTsgbWFyZ2luLXRvcDogLTQwcHg7IG1pbi1oZWlnaHQ6IGNhbGMoMTAwdmggLSA0MHB4KTsiLCJudGhfY2hpbGQiOiAyLCJudGhfb2ZfdHlwZSI6IDJ9LAogICAgeyJ0YWdfbmFtZSI6ICJkaXYiLCJhdHRyX19zdHlsZSI6ICJtYXJnaW4tdG9wOiAwcHg7IiwibnRoX2NoaWxkIjogMiwibnRoX29mX3R5cGUiOiAyfSwKICAgIHsidGFnX25hbWUiOiAiZGl2IiwiY2xhc3NlcyI6IFsKICAgICJBcHAiCl0sImF0dHJfX2NsYXNzIjogIkFwcCIsImF0dHJfX3N0eWxlIjogImNvbG9yOiByZ2IoNTIsIDYxLCA2Mik7IiwibnRoX2NoaWxkIjogMSwibnRoX29mX3R5cGUiOiAxfSwKICAgIHsidGFnX25hbWUiOiAiZGl2IiwiYXR0cl9faWQiOiAicm9vdCIsIm50aF9jaGlsZCI6IDEsIm50aF9vZl90eXBlIjogMX0sCiAgICB7InRhZ19uYW1lIjogImJvZHkiLCJudGhfY2hpbGQiOiAyLCJudGhfb2ZfdHlwZSI6IDF9Cl0sInRva2VuIjogInhwOXFUMlZMWTc2SkpnIn19"
            },
        )

        self.assertEqual(
            patch_process_event_with_plugins.call_args[1]["args"][3]["properties"]["$elements"][0]["$el_text"],
            "💻 Writing code",
        )

    @patch("posthog.models.team.TEAM_CACHE", {})
    @patch("posthog.api.capture.celery_app.send_task")
    def test_incorrect_padding(self, patch_process_event_with_plugins):
        response = self.client.get(
            "/e/?data=eyJldmVudCI6IndoYXRldmVmciIsInByb3BlcnRpZXMiOnsidG9rZW4iOiJ0b2tlbjEyMyIsImRpc3RpbmN0X2lkIjoiYXNkZiJ9fQ",
            content_type="application/json",
            HTTP_REFERER="https://localhost",
        )
        self.assertEqual(response.json()["status"], 1)
        self.assertEqual(patch_process_event_with_plugins.call_args[1]["args"][3]["event"], "whatevefr")

    @patch("posthog.models.team.TEAM_CACHE", {})
    @patch("posthog.api.capture.celery_app.send_task")
    def test_empty_request_returns_an_error(self, patch_process_event_with_plugins):
        """
        Empty requests that fail silently cause confusion as to whether they were successful or not.
        """

        # Empty GET
        response = self.client.get("/e/?data=", content_type="application/json", HTTP_ORIGIN="https://localhost",)
        self.assertEqual(response.status_code, 400)
        self.assertEqual(patch_process_event_with_plugins.call_count, 0)

        # Empty POST
        response = self.client.post("/e/", {}, content_type="application/json", HTTP_ORIGIN="https://localhost",)
        self.assertEqual(response.status_code, 400)
        self.assertEqual(patch_process_event_with_plugins.call_count, 0)

    @patch("posthog.models.team.TEAM_CACHE", {})
    @patch("posthog.api.capture.celery_app.send_task")
    def test_batch(self, patch_process_event_with_plugins):
        data = {"type": "capture", "event": "user signed up", "distinct_id": "2"}
        response = self.client.post(
            "/batch/", data={"api_key": self.team.api_token, "batch": [data]}, content_type="application/json",
        )
        arguments = self._to_arguments(patch_process_event_with_plugins)
        arguments.pop("now")  # can't compare fakedate
        arguments.pop("sent_at")  # can't compare fakedate
        self.assertDictEqual(
            arguments,
            {
                "distinct_id": "2",
                "ip": "127.0.0.1",
                "site_url": "http://testserver",
                "data": data,
                "team_id": self.team.pk,
            },
        )

    @patch("posthog.models.team.TEAM_CACHE", {})
    @patch("posthog.api.capture.celery_app.send_task")
    def test_batch_gzip_header(self, patch_process_event_with_plugins):
        data = {
            "api_key": self.team.api_token,
            "batch": [{"type": "capture", "event": "user signed up", "distinct_id": "2"}],
        }

        response = self.client.generic(
            "POST",
            "/batch/",
            data=gzip.compress(json.dumps(data).encode()),
            content_type="application/json",
            HTTP_CONTENT_ENCODING="gzip",
        )

        arguments = self._to_arguments(patch_process_event_with_plugins)
        arguments.pop("now")  # can't compare fakedate
        arguments.pop("sent_at")  # can't compare fakedate
        self.assertDictEqual(
            arguments,
            {
                "distinct_id": "2",
                "ip": "127.0.0.1",
                "site_url": "http://testserver",
                "data": data["batch"][0],
                "team_id": self.team.pk,
            },
        )

    @patch("posthog.models.team.TEAM_CACHE", {})
    @patch("posthog.api.capture.celery_app.send_task")
    def test_batch_gzip_param(self, patch_process_event_with_plugins):
        data = {
            "api_key": self.team.api_token,
            "batch": [{"type": "capture", "event": "user signed up", "distinct_id": "2"}],
        }

        response = self.client.generic(
            "POST",
            "/batch/?compression=gzip",
            data=gzip.compress(json.dumps(data).encode()),
            content_type="application/json",
        )

        arguments = self._to_arguments(patch_process_event_with_plugins)
        arguments.pop("now")  # can't compare fakedate
        arguments.pop("sent_at")  # can't compare fakedate
        self.assertDictEqual(
            arguments,
            {
                "distinct_id": "2",
                "ip": "127.0.0.1",
                "site_url": "http://testserver",
                "data": data["batch"][0],
                "team_id": self.team.pk,
            },
        )

    @patch("posthog.models.team.TEAM_CACHE", {})
    @patch("posthog.api.capture.celery_app.send_task")
    def test_batch_lzstring(self, patch_process_event_with_plugins):
        data = {
            "api_key": self.team.api_token,
            "batch": [{"type": "capture", "event": "user signed up", "distinct_id": "2"}],
        }

        response = self.client.generic(
            "POST",
            "/batch",
            data=lzstring.LZString().compressToBase64(json.dumps(data)).encode(),
            content_type="application/json",
            HTTP_CONTENT_ENCODING="lz64",
        )

        arguments = self._to_arguments(patch_process_event_with_plugins)
        arguments.pop("now")  # can't compare fakedate
        arguments.pop("sent_at")  # can't compare fakedate
        self.assertDictEqual(
            arguments,
            {
                "distinct_id": "2",
                "ip": "127.0.0.1",
                "site_url": "http://testserver",
                "data": data["batch"][0],
                "team_id": self.team.pk,
            },
        )

    def test_batch_incorrect_token(self):
        response = self.client.post(
            "/batch/",
            data={
                "api_key": "this-token-doesnt-exist",
                "batch": [{"type": "capture", "event": "user signed up", "distinct_id": "whatever",},],
            },
            content_type="application/json",
        )

        self.assertEqual(response.status_code, 400)
        self.assertEqual(
            response.json()["message"],
            "Project or personal API key invalid. You can find your project API key in PostHog project settings.",
        )

    def test_batch_token_not_set(self):
        response = self.client.post(
            "/batch/",
            data={"batch": [{"type": "capture", "event": "user signed up", "distinct_id": "whatever",},]},
            content_type="application/json",
        )

        self.assertEqual(response.status_code, 400)
        self.assertEqual(
            response.json()["message"],
            "Neither api_key nor personal_api_key set. You can find your project API key in PostHog project settings.",
        )

    def test_batch_distinct_id_not_set(self):
        response = self.client.post(
            "/batch/",
            data={"api_key": self.team.api_token, "batch": [{"type": "capture", "event": "user signed up",},],},
            content_type="application/json",
        )

        self.assertEqual(response.status_code, 400)
        self.assertEqual(response.json()["message"], "You need to set user distinct ID field `distinct_id`.")

    @patch("posthog.models.team.TEAM_CACHE", {})
    @patch("posthog.api.capture.celery_app.send_task")
    def test_engage(self, patch_process_event_with_plugins):
        response = self.client.get(
            "/engage/?data=%s"
            % quote(
                self._dict_to_json(
                    {
                        "$set": {"$os": "Mac OS X",},
                        "$token": "token123",
                        "$distinct_id": 3,
                        "$device_id": "16fd4afae9b2d8-0fce8fe900d42b-39637c0e-7e9000-16fd4afae9c395",
                        "$user_id": 3,
                    }
                )
            ),
            content_type="application/json",
            HTTP_ORIGIN="https://localhost",
        )
        arguments = self._to_arguments(patch_process_event_with_plugins)
        self.assertEqual(arguments["data"]["event"], "$identify")
        arguments.pop("now")  # can't compare fakedate
        arguments.pop("sent_at")  # can't compare fakedate
        arguments.pop("data")  # can't compare fakedate
        self.assertDictEqual(
            arguments,
            {"distinct_id": "3", "ip": "127.0.0.1", "site_url": "http://testserver", "team_id": self.team.pk,},
        )

    @patch("posthog.models.team.TEAM_CACHE", {})
    @patch("posthog.api.capture.celery_app.send_task")
    def test_python_library(self, patch_process_event_with_plugins):
        self.client.post(
            "/track/",
            data={
                "data": self._dict_to_b64({"event": "$pageview", "properties": {"distinct_id": "eeee",},}),
                "api_key": self.team.api_token,  # main difference in this test
            },
        )
        arguments = self._to_arguments(patch_process_event_with_plugins)
        self.assertEqual(arguments["team_id"], self.team.pk)

    @patch("posthog.models.team.TEAM_CACHE", {})
    @patch("posthog.api.capture.celery_app.send_task")
    def test_base64_decode_variations(self, patch_process_event_with_plugins):
        base64 = "eyJldmVudCI6IiRwYWdldmlldyIsInByb3BlcnRpZXMiOnsiZGlzdGluY3RfaWQiOiJlZWVlZWVlZ8+lZWVlZWUifX0="
        dict = self._dict_from_b64(base64)
        self.assertDictEqual(
            dict, {"event": "$pageview", "properties": {"distinct_id": "eeeeeeegϥeeeee",},},
        )

        # POST with "+" in the base64
        self.client.post(
            "/track/", data={"data": base64, "api_key": self.team.api_token,},  # main difference in this test
        )
        arguments = self._to_arguments(patch_process_event_with_plugins)
        self.assertEqual(arguments["team_id"], self.team.pk)
        self.assertEqual(arguments["distinct_id"], "eeeeeeegϥeeeee")

        # POST with " " in the base64 instead of the "+"
        self.client.post(
            "/track/",
            data={"data": base64.replace("+", " "), "api_key": self.team.api_token,},  # main difference in this test
        )
        arguments = self._to_arguments(patch_process_event_with_plugins)
        self.assertEqual(arguments["team_id"], self.team.pk)
        self.assertEqual(arguments["distinct_id"], "eeeeeeegϥeeeee")

    @patch("posthog.models.team.TEAM_CACHE", {})
    @patch("posthog.api.capture.celery_app.send_task")
    def test_js_library_underscore_sent_at(self, patch_process_event_with_plugins):
        now = timezone.now()
        tomorrow = now + timedelta(days=1, hours=2)
        tomorrow_sent_at = now + timedelta(days=1, hours=2, minutes=10)

        data = {
            "event": "movie played",
            "timestamp": tomorrow.isoformat(),
            "properties": {"distinct_id": 2, "token": self.team.api_token},
        }

        self.client.get(
            "/e/?_=%s&data=%s" % (int(tomorrow_sent_at.timestamp()), quote(self._dict_to_json(data))),
            content_type="application/json",
            HTTP_ORIGIN="https://localhost",
        )

        arguments = self._to_arguments(patch_process_event_with_plugins)
        arguments.pop("now")  # can't compare fakedate

        # right time sent as sent_at to process_event

        self.assertEqual(arguments["sent_at"].tzinfo, timezone.utc)

        timediff = arguments["sent_at"].timestamp() - tomorrow_sent_at.timestamp()
        self.assertLess(abs(timediff), 1)
        self.assertEqual(arguments["data"]["timestamp"], tomorrow.isoformat())

    @patch("posthog.models.team.TEAM_CACHE", {})
    @patch("posthog.api.capture.celery_app.send_task")
    def test_long_distinct_id(self, patch_process_event_with_plugins):
        now = timezone.now()
        tomorrow = now + timedelta(days=1, hours=2)
        tomorrow_sent_at = now + timedelta(days=1, hours=2, minutes=10)

        data = {
            "event": "movie played",
            "timestamp": tomorrow.isoformat(),
            "properties": {"distinct_id": "a" * 250, "token": self.team.api_token},
        }

        self.client.get(
            "/e/?_=%s&data=%s" % (int(tomorrow_sent_at.timestamp()), quote(self._dict_to_json(data))),
            content_type="application/json",
            HTTP_ORIGIN="https://localhost",
        )
        arguments = self._to_arguments(patch_process_event_with_plugins)
        self.assertEqual(len(arguments["distinct_id"]), 200)

    @patch("posthog.models.team.TEAM_CACHE", {})
    @patch("posthog.api.capture.celery_app.send_task")
    def test_sent_at_field(self, patch_process_event_with_plugins):
        now = timezone.now()
        tomorrow = now + timedelta(days=1, hours=2)
        tomorrow_sent_at = now + timedelta(days=1, hours=2, minutes=10)

        self.client.post(
            "/track",
            data={
                "sent_at": tomorrow_sent_at.isoformat(),
                "data": self._dict_to_b64(
                    {"event": "$pageview", "timestamp": tomorrow.isoformat(), "properties": {"distinct_id": "eeee",},}
                ),
                "api_key": self.team.api_token,  # main difference in this test
            },
        )

        arguments = self._to_arguments(patch_process_event_with_plugins)
        arguments.pop("now")  # can't compare fakedate

        # right time sent as sent_at to process_event
        timediff = arguments["sent_at"].timestamp() - tomorrow_sent_at.timestamp()
        self.assertLess(abs(timediff), 1)
        self.assertEqual(arguments["data"]["timestamp"], tomorrow.isoformat())

    def test_incorrect_json(self):
        response = self.client.post(
            "/capture/", '{"event": "incorrect json with trailing comma",}', content_type="application/json"
        )
        self.assertEqual(response.json()["code"], "validation")<|MERGE_RESOLUTION|>--- conflicted
+++ resolved
@@ -2,23 +2,15 @@
 import gzip
 import json
 from datetime import timedelta
-<<<<<<< HEAD
+from typing import Any
 from unittest.mock import patch
-=======
-from typing import Any
-from unittest.mock import call, patch
->>>>>>> fce86ef4
 from urllib.parse import quote
 
 import lzstring
 from django.utils import timezone
 from freezegun import freeze_time
 
-<<<<<<< HEAD
 from posthog.models import PersonalAPIKey
-=======
-from posthog.models import PersonalAPIKey, Team
->>>>>>> fce86ef4
 
 from .base import BaseTest
 
