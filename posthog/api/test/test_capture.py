import base64
import gzip
import json
import random
import string
import zlib
from collections import Counter
from contextlib import contextmanager
from datetime import datetime, timedelta
from datetime import timezone as tz
from typing import Any, Dict, List, Union
from unittest import mock
from unittest.mock import MagicMock, call, patch
from urllib.parse import quote

import lzstring
import pytest
from django.db import DEFAULT_DB_ALIAS
from django.db import Error as DjangoDatabaseError
from django.db import connections
from django.test.client import Client
from django.utils import timezone
from freezegun import freeze_time
from kafka.errors import KafkaError
from kafka.producer.future import FutureProduceResult, FutureRecordMetadata
from kafka.structs import TopicPartition
from rest_framework import status
from token_bucket import Limiter, MemoryStorage

from posthog.api import capture
from posthog.api.capture import get_distinct_id, is_randomly_partitioned
from posthog.api.test.mock_sentry import mock_sentry_context_for_tagging
from posthog.kafka_client.topics import KAFKA_SESSION_RECORDING_EVENTS
from posthog.models.feature_flag import FeatureFlag
from posthog.models.personal_api_key import PersonalAPIKey, hash_key_value
from posthog.models.utils import generate_random_token_personal
from posthog.settings import DATA_UPLOAD_MAX_MEMORY_SIZE, KAFKA_EVENTS_PLUGIN_INGESTION_TOPIC
from posthog.test.base import BaseTest


@contextmanager
def simulate_postgres_error():
    """
    Causes any call to cursor to raise the upper most Error in djangos db
    Exception hierachy
    """
    with patch.object(connections[DEFAULT_DB_ALIAS], "cursor") as cursor_mock:
        cursor_mock.side_effect = DjangoDatabaseError  # This should be the most general
        yield


def mocked_get_ingest_context_from_token(_: Any) -> None:
    raise Exception("test exception")


class TestCapture(BaseTest):
    """
    Tests all data capture endpoints (e.g. `/capture` `/track`).
    We use Django's base test class instead of DRF's because we need granular control over the Content-Type sent over.
    """

    CLASS_DATA_LEVEL_SETUP = False

    def setUp(self):
        super().setUp()
        # it is really important to know that /capture is CSRF exempt. Enforce checking in the client
        self.client = Client(enforce_csrf_checks=True)

    def _to_json(self, data: Union[Dict, List]) -> str:
        return json.dumps(data)

    def _dict_to_b64(self, data: dict) -> str:
        return base64.b64encode(json.dumps(data).encode("utf-8")).decode("utf-8")

    def _dict_from_b64(self, data: str) -> dict:
        return json.loads(base64.b64decode(data))

    def _to_arguments(self, patch_process_event_with_plugins: Any) -> dict:
        args = patch_process_event_with_plugins.call_args[1]["data"]

        return {
            "uuid": args["uuid"],
            "distinct_id": args["distinct_id"],
            "ip": args["ip"],
            "site_url": args["site_url"],
            "data": json.loads(args["data"]),
            "team_id": args["team_id"],
            "now": args["now"],
            "sent_at": args["sent_at"],
        }

    def _send_session_recording_event(
        self,
        number_of_events=1,
        event_data="data",
        snapshot_source=3,
        snapshot_type=1,
        session_id="abc123",
        window_id="def456",
        distinct_id="ghi789",
        timestamp=1658516991883,
    ):
        event = {
            "event": "$snapshot",
            "properties": {
                "$snapshot_data": {
                    "type": snapshot_type,
                    "data": {"source": snapshot_source, "data": event_data},
                    "timestamp": timestamp,
                },
                "$session_id": session_id,
                "$window_id": window_id,
                "distinct_id": distinct_id,
            },
            "offset": 1993,
        }

        self.client.post(
            "/s/", data={"data": json.dumps([event for _ in range(number_of_events)]), "api_key": self.team.api_token}
        )

    def test_is_randomly_parititoned(self):
        """Test is_randomly_partitioned under local configuration."""
        distinct_id = 100
        override_key = f"{self.team.pk}:{distinct_id}"

        assert is_randomly_partitioned(override_key) is False

        with self.settings(EVENT_PARTITION_KEYS_TO_OVERRIDE=[override_key]):
            assert is_randomly_partitioned(override_key) is True

    def test_cached_is_randomly_partitioned(self):
        """Assert the behavior of is_randomly_partitioned under certain cache settings.

        Setup for this test requires reloading the capture module as we are patching
        the cache parameters for testing. In particular, we are tightening the cache
        settings to test the behavior of is_randomly_partitioned.
        """
        distinct_id = 100
        partition_key = f"{self.team.pk}:{distinct_id}"
        limiter = Limiter(
            rate=1,
            capacity=1,
            storage=MemoryStorage(),
        )
        start = datetime.utcnow()

        with patch("posthog.api.capture.LIMITER", new=limiter):
            with freeze_time(start):
                # First time we see this key it's looked up in local config.
                # The bucket has capacity to serve 1 requests/key, so we are not immediately returning.
                # Since local config is empty and bucket has capacity, this should not override.
                with self.settings(EVENT_PARTITION_KEYS_TO_OVERRIDE=[], PARTITION_KEY_AUTOMATIC_OVERRIDE_ENABLED=True):
                    assert capture.is_randomly_partitioned(partition_key) is False
                    assert limiter._storage._buckets[partition_key][0] == 0

                    # The second time we see the key we will have reached the capacity limit of the bucket (1).
                    # Without looking at the configuration we immediately return that we should randomly partition.
                    # Notice time is frozen so the bucket hasn't been replentished.
                    assert capture.is_randomly_partitioned(partition_key) is True

            with freeze_time(start + timedelta(seconds=1)):
                # Now we have let one second pass so the bucket must have capacity to serve the request.
                # We once again look at the local configuration, which is empty.
                with self.settings(EVENT_PARTITION_KEYS_TO_OVERRIDE=[], PARTITION_KEY_AUTOMATIC_OVERRIDE_ENABLED=True):
                    assert capture.is_randomly_partitioned(partition_key) is False

    @patch("posthog.kafka_client.client._KafkaProducer.produce")
    def test_capture_event(self, kafka_produce):
        data = {
            "event": "$autocapture",
            "properties": {
                "distinct_id": 2,
                "token": self.team.api_token,
                "$elements": [
                    {"tag_name": "a", "nth_child": 1, "nth_of_type": 2, "attr__class": "btn btn-sm"},
                    {"tag_name": "div", "nth_child": 1, "nth_of_type": 2, "$el_text": "💻"},
                ],
            },
        }
        with self.assertNumQueries(1):
            response = self.client.get("/e/?data=%s" % quote(self._to_json(data)), HTTP_ORIGIN="https://localhost")
        self.assertEqual(response.get("access-control-allow-origin"), "https://localhost")
        self.assertDictContainsSubset(
            {
                "distinct_id": "2",
                "ip": "127.0.0.1",
                "site_url": "http://testserver",
                "data": data,
                "team_id": self.team.pk,
            },
            self._to_arguments(kafka_produce),
        )

    @patch("axes.middleware.AxesMiddleware")
    @patch("posthog.kafka_client.client._KafkaProducer.produce")
    def test_capture_event_shortcircuits(self, kafka_produce, patch_axes):
        patch_axes.return_value.side_effect = Exception("Axes middleware should not be called")

        data = {
            "event": "$autocapture",
            "properties": {
                "distinct_id": 2,
                "token": self.team.api_token,
                "$elements": [
                    {"tag_name": "a", "nth_child": 1, "nth_of_type": 2, "attr__class": "btn btn-sm"},
                    {"tag_name": "div", "nth_child": 1, "nth_of_type": 2, "$el_text": "💻"},
                ],
            },
        }
        with self.assertNumQueries(1):
            response = self.client.get("/e/?data=%s" % quote(self._to_json(data)), HTTP_ORIGIN="https://localhost")
        self.assertEqual(response.get("access-control-allow-origin"), "https://localhost")
        self.assertDictContainsSubset(
            {
                "distinct_id": "2",
                "ip": "127.0.0.1",
                "site_url": "http://testserver",
                "data": data,
                "team_id": self.team.pk,
            },
            self._to_arguments(kafka_produce),
        )

    @patch("posthog.kafka_client.client._KafkaProducer.produce")
    def test_capture_event_too_large(self, kafka_produce):
        # There is a setting in Django, `DATA_UPLOAD_MAX_MEMORY_SIZE`, which
        # limits the size of the request body. An error is  raise, e.g. when we
        # try to read `django.http.request.HttpRequest.body` in the view. We
        # want to make sure this doesn't it is returned as a 413 error, not as a
        # 500, otherwise we have issues with setting up sensible monitoring that
        # is resilient to clients that send too much data.
        response = self.client.post(
            "/e/",
            data=20 * DATA_UPLOAD_MAX_MEMORY_SIZE * "x",
            HTTP_ORIGIN="https://localhost",
            content_type="text/plain",
        )

        self.assertEqual(response.status_code, 413)

    @patch("posthog.kafka_client.client._KafkaProducer.produce")
    def test_capture_events_503_on_kafka_produce_errors(self, kafka_produce):
        produce_future = FutureProduceResult(topic_partition=TopicPartition(KAFKA_EVENTS_PLUGIN_INGESTION_TOPIC, 1))
        future = FutureRecordMetadata(
            produce_future=produce_future,
            relative_offset=0,
            timestamp_ms=0,
            checksum=0,
            serialized_key_size=0,
            serialized_value_size=0,
            serialized_header_size=0,
        )
        future.failure(KafkaError("Failed to produce"))
        kafka_produce.return_value = future
        data = {
            "event": "$autocapture",
            "properties": {
                "distinct_id": 2,
                "token": self.team.api_token,
                "$elements": [
                    {"tag_name": "a", "nth_child": 1, "nth_of_type": 2, "attr__class": "btn btn-sm"},
                    {"tag_name": "div", "nth_child": 1, "nth_of_type": 2, "$el_text": "💻"},
                ],
            },
        }

        response = self.client.get("/e/?data=%s" % quote(self._to_json(data)), HTTP_ORIGIN="https://localhost")
        self.assertEqual(response.status_code, status.HTTP_503_SERVICE_UNAVAILABLE)

    @patch("posthog.kafka_client.client._KafkaProducer.produce")
    def test_capture_event_ip(self, kafka_produce):
        data = {"event": "some_event", "properties": {"distinct_id": 2, "token": self.team.api_token}}

        self.client.get(
            "/e/?data=%s" % quote(self._to_json(data)), HTTP_X_FORWARDED_FOR="1.2.3.4", HTTP_ORIGIN="https://localhost"
        )
        self.assertDictContainsSubset(
            {
                "distinct_id": "2",
                "ip": "1.2.3.4",
                "site_url": "http://testserver",
                "data": data,
                "team_id": self.team.pk,
            },
            self._to_arguments(kafka_produce),
        )

    @patch("posthog.kafka_client.client._KafkaProducer.produce")
    def test_capture_event_ipv6(self, kafka_produce):
        data = {"event": "some_event", "properties": {"distinct_id": 2, "token": self.team.api_token}}

        self.client.get(
            "/e/?data=%s" % quote(self._to_json(data)),
            HTTP_X_FORWARDED_FOR="2345:0425:2CA1:0000:0000:0567:5673:23b5",
            HTTP_ORIGIN="https://localhost",
        )
        self.assertDictContainsSubset(
            {
                "distinct_id": "2",
                "ip": "2345:0425:2CA1:0000:0000:0567:5673:23b5",
                "site_url": "http://testserver",
                "data": data,
                "team_id": self.team.pk,
            },
            self._to_arguments(kafka_produce),
        )

    # Regression test as Azure Gateway forwards ipv4 ips with a port number
    @patch("posthog.kafka_client.client._KafkaProducer.produce")
    def test_capture_event_ip_with_port(self, kafka_produce):
        data = {"event": "some_event", "properties": {"distinct_id": 2, "token": self.team.api_token}}

        self.client.get(
            "/e/?data=%s" % quote(self._to_json(data)),
            HTTP_X_FORWARDED_FOR="1.2.3.4:5555",
            HTTP_ORIGIN="https://localhost",
        )
        self.assertDictContainsSubset(
            {
                "distinct_id": "2",
                "ip": "1.2.3.4",
                "site_url": "http://testserver",
                "data": data,
                "team_id": self.team.pk,
            },
            self._to_arguments(kafka_produce),
        )

    @patch("posthog.kafka_client.client._KafkaProducer.produce")
    def test_capture_event_ip_anonymize(self, kafka_produce):
        data = {"event": "some_event", "properties": {"distinct_id": 2, "token": self.team.api_token}}

        self.team.anonymize_ips = True
        self.team.save()

        self.client.get(
            "/e/?data=%s" % quote(self._to_json(data)), HTTP_X_FORWARDED_FOR="1.2.3.4", HTTP_ORIGIN="https://localhost"
        )
        self.assertDictContainsSubset(
            {"distinct_id": "2", "ip": None, "site_url": "http://testserver", "data": data, "team_id": self.team.pk},
            self._to_arguments(kafka_produce),
        )

    @patch("posthog.api.capture.configure_scope")
    @patch("posthog.kafka_client.client._KafkaProducer.produce", MagicMock())
    def test_capture_event_adds_library_to_sentry(self, patched_scope):
        mock_set_tag = mock_sentry_context_for_tagging(patched_scope)

        data = {
            "event": "$autocapture",
            "properties": {
                "$lib": "web",
                "$lib_version": "1.14.1",
                "distinct_id": 2,
                "token": self.team.api_token,
                "$elements": [
                    {"tag_name": "a", "nth_child": 1, "nth_of_type": 2, "attr__class": "btn btn-sm"},
                    {"tag_name": "div", "nth_child": 1, "nth_of_type": 2, "$el_text": "💻"},
                ],
            },
        }
        with freeze_time(timezone.now()):
            self.client.get("/e/?data=%s" % quote(self._to_json(data)), HTTP_ORIGIN="https://localhost")

        mock_set_tag.assert_has_calls([call("library", "web"), call("library.version", "1.14.1")])

    @patch("posthog.api.capture.configure_scope")
    @patch("posthog.kafka_client.client._KafkaProducer.produce", MagicMock())
    def test_capture_event_adds_unknown_to_sentry_when_no_properties_sent(self, patched_scope):
        mock_set_tag = mock_sentry_context_for_tagging(patched_scope)

        data = {
            "event": "$autocapture",
            "properties": {
                "distinct_id": 2,
                "token": self.team.api_token,
                "$elements": [
                    {"tag_name": "a", "nth_child": 1, "nth_of_type": 2, "attr__class": "btn btn-sm"},
                    {"tag_name": "div", "nth_child": 1, "nth_of_type": 2, "$el_text": "💻"},
                ],
            },
        }
        with freeze_time(timezone.now()):
            self.client.get("/e/?data=%s" % quote(self._to_json(data)), HTTP_ORIGIN="https://localhost")

        mock_set_tag.assert_has_calls([call("library", "unknown"), call("library.version", "unknown")])

    @patch("posthog.kafka_client.client._KafkaProducer.produce")
    def test_personal_api_key(self, kafka_produce):
        key_value = generate_random_token_personal()
        PersonalAPIKey.objects.create(label="X", user=self.user, secure_value=hash_key_value(key_value))
        data = {
            "event": "$autocapture",
            "api_key": key_value,
            "project_id": self.team.id,
            "properties": {
                "distinct_id": 2,
                "$elements": [
                    {"tag_name": "a", "nth_child": 1, "nth_of_type": 2, "attr__class": "btn btn-sm"},
                    {"tag_name": "div", "nth_child": 1, "nth_of_type": 2, "$el_text": "💻"},
                ],
            },
        }
        now = timezone.now()
        with freeze_time(now):
            with self.assertNumQueries(5):
                response = self.client.get("/e/?data=%s" % quote(self._to_json(data)), HTTP_ORIGIN="https://localhost")
        self.assertEqual(response.get("access-control-allow-origin"), "https://localhost")
        arguments = self._to_arguments(kafka_produce)
        arguments.pop("now")  # can't compare fakedate
        arguments.pop("sent_at")  # can't compare fakedate
        self.assertDictEqual(
            arguments,
            {
                "uuid": mock.ANY,
                "distinct_id": "2",
                "ip": "127.0.0.1",
                "site_url": "http://testserver",
                "data": data,
                "team_id": self.team.pk,
            },
        )

    @patch("posthog.kafka_client.client._KafkaProducer.produce")
    def test_personal_api_key_from_batch_request(self, kafka_produce):
        key_value = generate_random_token_personal()
        key = PersonalAPIKey.objects.create(label="X", user=self.user, secure_value=hash_key_value(key_value))
        key.save()
        data = [
            {
                "event": "$pageleave",
                "api_key": key_value,
                "project_id": self.team.id,
                "properties": {
                    "$os": "Linux",
                    "$browser": "Chrome",
                    "$device_type": "Desktop",
                    "distinct_id": "94b03e599131fd5026b",
                    "token": "fake token",  # as this is invalid, will do API key authentication
                },
                "timestamp": "2021-04-20T19:11:33.841Z",
            }
        ]
        response = self.client.get("/e/?data=%s" % quote(self._to_json(data)))
        self.assertEqual(response.status_code, status.HTTP_200_OK)

        arguments = self._to_arguments(kafka_produce)
        arguments.pop("now")  # can't compare fakedate
        arguments.pop("sent_at")  # can't compare fakedate
        self.assertDictEqual(
            arguments,
            {
                "uuid": mock.ANY,
                "distinct_id": "94b03e599131fd5026b",
                "ip": "127.0.0.1",
                "site_url": "http://testserver",
                "data": {
                    "event": "$pageleave",
                    "api_key": key_value,
                    "project_id": self.team.id,
                    "properties": {
                        "$os": "Linux",
                        "$browser": "Chrome",
                        "$device_type": "Desktop",
                        "distinct_id": "94b03e599131fd5026b",
                        "token": "fake token",
                    },
                    "timestamp": "2021-04-20T19:11:33.841Z",
                },
                "team_id": self.team.id,
            },
        )

    @patch("posthog.kafka_client.client._KafkaProducer.produce")
    def test_multiple_events(self, kafka_produce):
        self.client.post(
            "/track/",
            data={
                "data": json.dumps(
                    [
                        {"event": "beep", "properties": {"distinct_id": "eeee", "token": self.team.api_token}},
                        {"event": "boop", "properties": {"distinct_id": "aaaa", "token": self.team.api_token}},
                    ]
                ),
                "api_key": self.team.api_token,
            },
        )
        self.assertEqual(kafka_produce.call_count, 2)

    @patch("posthog.kafka_client.client._KafkaProducer.produce")
    def test_emojis_in_text(self, kafka_produce):
        self.team.api_token = "xp9qT2VLY76JJg"
        self.team.save()

        # Make sure the endpoint works with and without the trailing slash
        self.client.post(
            "/track",
            data={
                "data": "eyJldmVudCI6ICIkd2ViX2V2ZW50IiwicHJvcGVydGllcyI6IHsiJG9zIjogIk1hYyBPUyBYIiwiJGJyb3dzZXIiOiAiQ2hyb21lIiwiJHJlZmVycmVyIjogImh0dHBzOi8vYXBwLmhpYmVybHkuY29tL2xvZ2luP25leHQ9LyIsIiRyZWZlcnJpbmdfZG9tYWluIjogImFwcC5oaWJlcmx5LmNvbSIsIiRjdXJyZW50X3VybCI6ICJodHRwczovL2FwcC5oaWJlcmx5LmNvbS8iLCIkYnJvd3Nlcl92ZXJzaW9uIjogNzksIiRzY3JlZW5faGVpZ2h0IjogMjE2MCwiJHNjcmVlbl93aWR0aCI6IDM4NDAsInBoX2xpYiI6ICJ3ZWIiLCIkbGliX3ZlcnNpb24iOiAiMi4zMy4xIiwiJGluc2VydF9pZCI6ICJnNGFoZXFtejVrY3AwZ2QyIiwidGltZSI6IDE1ODA0MTAzNjguMjY1LCJkaXN0aW5jdF9pZCI6IDYzLCIkZGV2aWNlX2lkIjogIjE2ZmQ1MmRkMDQ1NTMyLTA1YmNhOTRkOWI3OWFiLTM5NjM3YzBlLTFhZWFhMC0xNmZkNTJkZDA0NjQxZCIsIiRpbml0aWFsX3JlZmVycmVyIjogIiRkaXJlY3QiLCIkaW5pdGlhbF9yZWZlcnJpbmdfZG9tYWluIjogIiRkaXJlY3QiLCIkdXNlcl9pZCI6IDYzLCIkZXZlbnRfdHlwZSI6ICJjbGljayIsIiRjZV92ZXJzaW9uIjogMSwiJGhvc3QiOiAiYXBwLmhpYmVybHkuY29tIiwiJHBhdGhuYW1lIjogIi8iLCIkZWxlbWVudHMiOiBbCiAgICB7InRhZ19uYW1lIjogImJ1dHRvbiIsIiRlbF90ZXh0IjogIu2gve2yuyBXcml0aW5nIGNvZGUiLCJjbGFzc2VzIjogWwogICAgImJ0biIsCiAgICAiYnRuLXNlY29uZGFyeSIKXSwiYXR0cl9fY2xhc3MiOiAiYnRuIGJ0bi1zZWNvbmRhcnkiLCJhdHRyX19zdHlsZSI6ICJjdXJzb3I6IHBvaW50ZXI7IG1hcmdpbi1yaWdodDogOHB4OyBtYXJnaW4tYm90dG9tOiAxcmVtOyIsIm50aF9jaGlsZCI6IDIsIm50aF9vZl90eXBlIjogMX0sCiAgICB7InRhZ19uYW1lIjogImRpdiIsIm50aF9jaGlsZCI6IDEsIm50aF9vZl90eXBlIjogMX0sCiAgICB7InRhZ19uYW1lIjogImRpdiIsImNsYXNzZXMiOiBbCiAgICAiZmVlZGJhY2stc3RlcCIsCiAgICAiZmVlZGJhY2stc3RlcC1zZWxlY3RlZCIKXSwiYXR0cl9fY2xhc3MiOiAiZmVlZGJhY2stc3RlcCBmZWVkYmFjay1zdGVwLXNlbGVjdGVkIiwibnRoX2NoaWxkIjogMiwibnRoX29mX3R5cGUiOiAxfSwKICAgIHsidGFnX25hbWUiOiAiZGl2IiwiY2xhc3NlcyI6IFsKICAgICJnaXZlLWZlZWRiYWNrIgpdLCJhdHRyX19jbGFzcyI6ICJnaXZlLWZlZWRiYWNrIiwiYXR0cl9fc3R5bGUiOiAid2lkdGg6IDkwJTsgbWFyZ2luOiAwcHggYXV0bzsgZm9udC1zaXplOiAxNXB4OyBwb3NpdGlvbjogcmVsYXRpdmU7IiwibnRoX2NoaWxkIjogMSwibnRoX29mX3R5cGUiOiAxfSwKICAgIHsidGFnX25hbWUiOiAiZGl2IiwiYXR0cl9fc3R5bGUiOiAib3ZlcmZsb3c6IGhpZGRlbjsiLCJudGhfY2hpbGQiOiAxLCJudGhfb2ZfdHlwZSI6IDF9LAogICAgeyJ0YWdfbmFtZSI6ICJkaXYiLCJjbGFzc2VzIjogWwogICAgIm1vZGFsLWJvZHkiCl0sImF0dHJfX2NsYXNzIjogIm1vZGFsLWJvZHkiLCJhdHRyX19zdHlsZSI6ICJmb250LXNpemU6IDE1cHg7IiwibnRoX2NoaWxkIjogMiwibnRoX29mX3R5cGUiOiAyfSwKICAgIHsidGFnX25hbWUiOiAiZGl2IiwiY2xhc3NlcyI6IFsKICAgICJtb2RhbC1jb250ZW50IgpdLCJhdHRyX19jbGFzcyI6ICJtb2RhbC1jb250ZW50IiwibnRoX2NoaWxkIjogMSwibnRoX29mX3R5cGUiOiAxfSwKICAgIHsidGFnX25hbWUiOiAiZGl2IiwiY2xhc3NlcyI6IFsKICAgICJtb2RhbC1kaWFsb2ciLAogICAgIm1vZGFsLWxnIgpdLCJhdHRyX19jbGFzcyI6ICJtb2RhbC1kaWFsb2cgbW9kYWwtbGciLCJhdHRyX19yb2xlIjogImRvY3VtZW50IiwibnRoX2NoaWxkIjogMSwibnRoX29mX3R5cGUiOiAxfSwKICAgIHsidGFnX25hbWUiOiAiZGl2IiwiY2xhc3NlcyI6IFsKICAgICJtb2RhbCIsCiAgICAiZmFkZSIsCiAgICAic2hvdyIKXSwiYXR0cl9fY2xhc3MiOiAibW9kYWwgZmFkZSBzaG93IiwiYXR0cl9fc3R5bGUiOiAiZGlzcGxheTogYmxvY2s7IiwibnRoX2NoaWxkIjogMiwibnRoX29mX3R5cGUiOiAyfSwKICAgIHsidGFnX25hbWUiOiAiZGl2IiwibnRoX2NoaWxkIjogMSwibnRoX29mX3R5cGUiOiAxfSwKICAgIHsidGFnX25hbWUiOiAiZGl2IiwibnRoX2NoaWxkIjogMSwibnRoX29mX3R5cGUiOiAxfSwKICAgIHsidGFnX25hbWUiOiAiZGl2IiwiY2xhc3NlcyI6IFsKICAgICJrLXBvcnRsZXRfX2JvZHkiLAogICAgIiIKXSwiYXR0cl9fY2xhc3MiOiAiay1wb3J0bGV0X19ib2R5ICIsImF0dHJfX3N0eWxlIjogInBhZGRpbmc6IDBweDsiLCJudGhfY2hpbGQiOiAyLCJudGhfb2ZfdHlwZSI6IDJ9LAogICAgeyJ0YWdfbmFtZSI6ICJkaXYiLCJjbGFzc2VzIjogWwogICAgImstcG9ydGxldCIsCiAgICAiay1wb3J0bGV0LS1oZWlnaHQtZmx1aWQiCl0sImF0dHJfX2NsYXNzIjogImstcG9ydGxldCBrLXBvcnRsZXQtLWhlaWdodC1mbHVpZCIsIm50aF9jaGlsZCI6IDEsIm50aF9vZl90eXBlIjogMX0sCiAgICB7InRhZ19uYW1lIjogImRpdiIsImNsYXNzZXMiOiBbCiAgICAiY29sLWxnLTYiCl0sImF0dHJfX2NsYXNzIjogImNvbC1sZy02IiwibnRoX2NoaWxkIjogMSwibnRoX29mX3R5cGUiOiAxfSwKICAgIHsidGFnX25hbWUiOiAiZGl2IiwiY2xhc3NlcyI6IFsKICAgICJyb3ciCl0sImF0dHJfX2NsYXNzIjogInJvdyIsIm50aF9jaGlsZCI6IDEsIm50aF9vZl90eXBlIjogMX0sCiAgICB7InRhZ19uYW1lIjogImRpdiIsImF0dHJfX3N0eWxlIjogInBhZGRpbmc6IDQwcHggMzBweCAwcHg7IGJhY2tncm91bmQtY29sb3I6IHJnYigyMzksIDIzOSwgMjQ1KTsgbWFyZ2luLXRvcDogLTQwcHg7IG1pbi1oZWlnaHQ6IGNhbGMoMTAwdmggLSA0MHB4KTsiLCJudGhfY2hpbGQiOiAyLCJudGhfb2ZfdHlwZSI6IDJ9LAogICAgeyJ0YWdfbmFtZSI6ICJkaXYiLCJhdHRyX19zdHlsZSI6ICJtYXJnaW4tdG9wOiAwcHg7IiwibnRoX2NoaWxkIjogMiwibnRoX29mX3R5cGUiOiAyfSwKICAgIHsidGFnX25hbWUiOiAiZGl2IiwiY2xhc3NlcyI6IFsKICAgICJBcHAiCl0sImF0dHJfX2NsYXNzIjogIkFwcCIsImF0dHJfX3N0eWxlIjogImNvbG9yOiByZ2IoNTIsIDYxLCA2Mik7IiwibnRoX2NoaWxkIjogMSwibnRoX29mX3R5cGUiOiAxfSwKICAgIHsidGFnX25hbWUiOiAiZGl2IiwiYXR0cl9faWQiOiAicm9vdCIsIm50aF9jaGlsZCI6IDEsIm50aF9vZl90eXBlIjogMX0sCiAgICB7InRhZ19uYW1lIjogImJvZHkiLCJudGhfY2hpbGQiOiAyLCJudGhfb2ZfdHlwZSI6IDF9Cl0sInRva2VuIjogInhwOXFUMlZMWTc2SkpnIn19"
            },
        )
        properties = json.loads(kafka_produce.call_args[1]["data"]["data"])["properties"]
        self.assertEqual(properties["$elements"][0]["$el_text"], "💻 Writing code")

    @patch("posthog.kafka_client.client._KafkaProducer.produce")
    def test_js_gzip(self, kafka_produce):
        self.team.api_token = "rnEnwNvmHphTu5rFG4gWDDs49t00Vk50tDOeDdedMb4"
        self.team.save()

        self.client.post(
            "/track?compression=gzip-js",
            data=b"\x1f\x8b\x08\x00\x00\x00\x00\x00\x00\x03\xadRKn\xdb0\x10\xbdJ@xi\xd9CY\xd6o[\xf7\xb3\xe8gS4\x8b\xa2\x10(r$\x11\xa6I\x81\xa2\xe4\x18A.\xd1\x0b\xf4 \xbdT\x8f\xd0a\x93&mQt\xd5\x15\xc9\xf7\xde\xbc\x19\xf0\xcd-\xc3\x05m`5;]\x92\xfb\xeb\x9a\x8d\xde\x8d\xe8\x83\xc6\x89\xd5\xb7l\xe5\xe8`\xaf\xb5\x9do\x88[\xb5\xde\x9d'\xf4\x04=\x1b\xbc;a\xc4\xe4\xec=\x956\xb37\x84\x0f!\x8c\xf5vk\x9c\x14fpS\xa8K\x00\xbeUNNQ\x1b\x11\x12\xfd\xceFb\x14a\xb0\x82\x0ck\xf6(~h\xd6,\xe8'\xed,\xab\xcb\x82\xd0IzD\xdb\x0c\xa8\xfb\x81\xbc8\x94\xf0\x84\x9e\xb5\n\x03\x81U\x1aA\xa3[\xf2;c\x1b\xdd\xe8\xf1\xe4\xc4\xf8\xa6\xd8\xec\x92\x16\x83\xd8T\x91\xd5\x96:\x85F+\xe2\xaa\xb44Gq\xe1\xb2\x0cp\x03\xbb\x1f\xf3\x05\x1dg\xe39\x14Y\x9a\xf3|\xb7\xe1\xb0[3\xa5\xa7\xa0\xad|\xa8\xe3E\x9e\xa5P\x89\xa2\xecv\xb2H k1\xcf\xabR\x08\x95\xa7\xfb\x84C\n\xbc\x856\xe1\x9d\xc8\x00\x92Gu\x05y\x0e\xb1\x87\xc2EK\xfc?^\xda\xea\xa0\x85i<vH\xf1\xc4\xc4VJ{\x941\xe2?Xm\xfbF\xb9\x93\xd0\xf1c~Q\xfd\xbd\xf6\xdf5B\x06\xbd`\xd3\xa1\x08\xb3\xa7\xd3\x88\x9e\x16\xe8#\x1b)\xec\xc1\xf5\x89\xf7\x14G2\x1aq!\xdf5\xebfc\x92Q\xf4\xf8\x13\xfat\xbf\x80d\xfa\xed\xcb\xe7\xafW\xd7\x9e\x06\xb5\xfd\x95t*\xeeZpG\x8c\r\xbd}n\xcfo\x97\xd3\xabqx?\xef\xfd\x8b\x97Y\x7f}8LY\x15\x00>\x1c\xf7\x10\x0e\xef\xf0\xa0P\xbdi3vw\xf7\x1d\xccN\xdf\x13\xe7\x02\x00\x00",
            content_type="text/plain",
        )

        self.assertEqual(kafka_produce.call_count, 1)

        data = json.loads(kafka_produce.call_args[1]["data"]["data"])
        self.assertEqual(data["event"], "my-event")
        self.assertEqual(data["properties"]["prop"], "💻 Writing code")

    @patch("gzip.decompress")
    @patch("posthog.kafka_client.client._KafkaProducer.produce")
    def test_invalid_js_gzip_zlib_error(self, kafka_produce, gzip_decompress):
        """
        This was prompted by an event request that was resulting in the zlib
        error "invalid distance too far back". I couldn't easily generate such a
        string so I'm just mocking the raise the error explicitly.

        Note that gzip can raise BadGzipFile (from OSError), EOFError, and
        zlib.error: https://docs.python.org/3/library/gzip.html#gzip.BadGzipFile
        """
        self.team.api_token = "rnEnwNvmHphTu5rFG4gWDDs49t00Vk50tDOeDdedMb4"
        self.team.save()

        gzip_decompress.side_effect = zlib.error("Error -3 while decompressing data: invalid distance too far back")

        response = self.client.post(
            "/track?compression=gzip-js",
            # NOTE: this is actually valid, but we are mocking the gzip lib to raise
            data=b"\x1f\x8b\x08\x00\x00\x00\x00\x00\x00\x03\xadRKn\xdb0\x10\xbdJ@xi\xd9CY\xd6o[\xf7\xb3\xe8gS4\x8b\xa2\x10(r$\x11\xa6I\x81\xa2\xe4\x18A.\xd1\x0b\xf4 \xbdT\x8f\xd0a\x93&mQt\xd5\x15\xc9\xf7\xde\xbc\x19\xf0\xcd-\xc3\x05m`5;]\x92\xfb\xeb\x9a\x8d\xde\x8d\xe8\x83\xc6\x89\xd5\xb7l\xe5\xe8`\xaf\xb5\x9do\x88[\xb5\xde\x9d'\xf4\x04=\x1b\xbc;a\xc4\xe4\xec=\x956\xb37\x84\x0f!\x8c\xf5vk\x9c\x14fpS\xa8K\x00\xbeUNNQ\x1b\x11\x12\xfd\xceFb\x14a\xb0\x82\x0ck\xf6(~h\xd6,\xe8'\xed,\xab\xcb\x82\xd0IzD\xdb\x0c\xa8\xfb\x81\xbc8\x94\xf0\x84\x9e\xb5\n\x03\x81U\x1aA\xa3[\xf2;c\x1b\xdd\xe8\xf1\xe4\xc4\xf8\xa6\xd8\xec\x92\x16\x83\xd8T\x91\xd5\x96:\x85F+\xe2\xaa\xb44Gq\xe1\xb2\x0cp\x03\xbb\x1f\xf3\x05\x1dg\xe39\x14Y\x9a\xf3|\xb7\xe1\xb0[3\xa5\xa7\xa0\xad|\xa8\xe3E\x9e\xa5P\x89\xa2\xecv\xb2H k1\xcf\xabR\x08\x95\xa7\xfb\x84C\n\xbc\x856\xe1\x9d\xc8\x00\x92Gu\x05y\x0e\xb1\x87\xc2EK\xfc?^\xda\xea\xa0\x85i<vH\xf1\xc4\xc4VJ{\x941\xe2?Xm\xfbF\xb9\x93\xd0\xf1c~Q\xfd\xbd\xf6\xdf5B\x06\xbd`\xd3\xa1\x08\xb3\xa7\xd3\x88\x9e\x16\xe8#\x1b)\xec\xc1\xf5\x89\xf7\x14G2\x1aq!\xdf5\xebfc\x92Q\xf4\xf8\x13\xfat\xbf\x80d\xfa\xed\xcb\xe7\xafW\xd7\x9e\x06\xb5\xfd\x95t*\xeeZpG\x8c\r\xbd}n\xcfo\x97\xd3\xabqx?\xef\xfd\x8b\x97Y\x7f}8LY\x15\x00>\x1c\xf7\x10\x0e\xef\xf0\xa0P\xbdi3vw\xf7\x1d\xccN\xdf\x13\xe7\x02\x00\x00",
            content_type="text/plain",
        )

        self.assertEqual(response.status_code, status.HTTP_400_BAD_REQUEST)
        self.assertEqual(
            response.json(),
            self.validation_error_response(
                "Malformed request data: Failed to decompress data. Error -3 while decompressing data: invalid distance too far back",
                code="invalid_payload",
            ),
        )
        self.assertEqual(kafka_produce.call_count, 0)

    @patch("posthog.kafka_client.client._KafkaProducer.produce")
    def test_js_gzip_with_no_content_type(self, kafka_produce):
        "IE11 sometimes does not send content_type"

        self.team.api_token = "rnEnwNvmHphTu5rFG4gWDDs49t00Vk50tDOeDdedMb4"
        self.team.save()

        self.client.post(
            "/track?compression=gzip-js",
            data=b"\x1f\x8b\x08\x00\x00\x00\x00\x00\x00\x03\xadRKn\xdb0\x10\xbdJ@xi\xd9CY\xd6o[\xf7\xb3\xe8gS4\x8b\xa2\x10(r$\x11\xa6I\x81\xa2\xe4\x18A.\xd1\x0b\xf4 \xbdT\x8f\xd0a\x93&mQt\xd5\x15\xc9\xf7\xde\xbc\x19\xf0\xcd-\xc3\x05m`5;]\x92\xfb\xeb\x9a\x8d\xde\x8d\xe8\x83\xc6\x89\xd5\xb7l\xe5\xe8`\xaf\xb5\x9do\x88[\xb5\xde\x9d'\xf4\x04=\x1b\xbc;a\xc4\xe4\xec=\x956\xb37\x84\x0f!\x8c\xf5vk\x9c\x14fpS\xa8K\x00\xbeUNNQ\x1b\x11\x12\xfd\xceFb\x14a\xb0\x82\x0ck\xf6(~h\xd6,\xe8'\xed,\xab\xcb\x82\xd0IzD\xdb\x0c\xa8\xfb\x81\xbc8\x94\xf0\x84\x9e\xb5\n\x03\x81U\x1aA\xa3[\xf2;c\x1b\xdd\xe8\xf1\xe4\xc4\xf8\xa6\xd8\xec\x92\x16\x83\xd8T\x91\xd5\x96:\x85F+\xe2\xaa\xb44Gq\xe1\xb2\x0cp\x03\xbb\x1f\xf3\x05\x1dg\xe39\x14Y\x9a\xf3|\xb7\xe1\xb0[3\xa5\xa7\xa0\xad|\xa8\xe3E\x9e\xa5P\x89\xa2\xecv\xb2H k1\xcf\xabR\x08\x95\xa7\xfb\x84C\n\xbc\x856\xe1\x9d\xc8\x00\x92Gu\x05y\x0e\xb1\x87\xc2EK\xfc?^\xda\xea\xa0\x85i<vH\xf1\xc4\xc4VJ{\x941\xe2?Xm\xfbF\xb9\x93\xd0\xf1c~Q\xfd\xbd\xf6\xdf5B\x06\xbd`\xd3\xa1\x08\xb3\xa7\xd3\x88\x9e\x16\xe8#\x1b)\xec\xc1\xf5\x89\xf7\x14G2\x1aq!\xdf5\xebfc\x92Q\xf4\xf8\x13\xfat\xbf\x80d\xfa\xed\xcb\xe7\xafW\xd7\x9e\x06\xb5\xfd\x95t*\xeeZpG\x8c\r\xbd}n\xcfo\x97\xd3\xabqx?\xef\xfd\x8b\x97Y\x7f}8LY\x15\x00>\x1c\xf7\x10\x0e\xef\xf0\xa0P\xbdi3vw\xf7\x1d\xccN\xdf\x13\xe7\x02\x00\x00",
            content_type="",
        )

        self.assertEqual(kafka_produce.call_count, 1)

        data = json.loads(kafka_produce.call_args[1]["data"]["data"])
        self.assertEqual(data["event"], "my-event")
        self.assertEqual(data["properties"]["prop"], "💻 Writing code")

    @patch("posthog.kafka_client.client._KafkaProducer.produce")
    def test_invalid_gzip(self, kafka_produce):
        self.team.api_token = "rnEnwNvmHphTu5rFG4gWDDs49t00Vk50tDOeDdedMb4"
        self.team.save()

        response = self.client.post(
            "/track?compression=gzip", data=b"\x1f\x8b\x08\x00\x00\x00\x00\x00\x00\x03", content_type="text/plain"
        )

        self.assertEqual(response.status_code, status.HTTP_400_BAD_REQUEST)
        self.assertEqual(
            response.json(),
            self.validation_error_response(
                "Malformed request data: Failed to decompress data. Compressed file ended before the end-of-stream marker was reached",
                code="invalid_payload",
            ),
        )
        self.assertEqual(kafka_produce.call_count, 0)

    @patch("posthog.kafka_client.client._KafkaProducer.produce")
    def test_invalid_lz64(self, kafka_produce):
        self.team.api_token = "rnEnwNvmHphTu5rFG4gWDDs49t00Vk50tDOeDdedMb4"
        self.team.save()

        response = self.client.post("/track?compression=lz64", data="foo", content_type="text/plain")

        self.assertEqual(response.status_code, status.HTTP_400_BAD_REQUEST)
        self.assertEqual(
            response.json(),
            self.validation_error_response(
                "Malformed request data: Failed to decompress data.", code="invalid_payload"
            ),
        )
        self.assertEqual(kafka_produce.call_count, 0)

    @patch("posthog.kafka_client.client._KafkaProducer.produce")
    def test_incorrect_padding(self, kafka_produce):
        response = self.client.get(
            "/e/?data=eyJldmVudCI6IndoYXRldmVmciIsInByb3BlcnRpZXMiOnsidG9rZW4iOiJ0b2tlbjEyMyIsImRpc3RpbmN0X2lkIjoiYXNkZiJ9fQ",
            content_type="application/json",
            HTTP_REFERER="https://localhost",
        )
        self.assertEqual(response.json()["status"], 1)
        data = json.loads(kafka_produce.call_args[1]["data"]["data"])
        self.assertEqual(data["event"], "whatevefr")

    @patch("posthog.kafka_client.client._KafkaProducer.produce")
    def test_empty_request_returns_an_error(self, kafka_produce):
        """
        Empty requests that fail silently cause confusion as to whether they were successful or not.
        """

        # Empty GET
        response = self.client.get("/e/?data=", content_type="application/json", HTTP_ORIGIN="https://localhost")
        self.assertEqual(response.status_code, 400)
        self.assertEqual(kafka_produce.call_count, 0)

        # Empty POST
        response = self.client.post("/e/", {}, content_type="application/json", HTTP_ORIGIN="https://localhost")
        self.assertEqual(response.status_code, 400)
        self.assertEqual(kafka_produce.call_count, 0)

    @patch("posthog.kafka_client.client._KafkaProducer.produce")
    def test_batch(self, kafka_produce):
        data = {"type": "capture", "event": "user signed up", "distinct_id": "2"}
        self.client.post(
            "/batch/", data={"api_key": self.team.api_token, "batch": [data]}, content_type="application/json"
        )
        arguments = self._to_arguments(kafka_produce)
        arguments.pop("now")  # can't compare fakedate
        arguments.pop("sent_at")  # can't compare fakedate
        self.assertDictEqual(
            arguments,
            {
                "uuid": mock.ANY,
                "distinct_id": "2",
                "ip": "127.0.0.1",
                "site_url": "http://testserver",
                "data": {**data, "properties": {}},  # type: ignore
                "team_id": self.team.pk,
            },
        )

    @patch("posthog.kafka_client.client._KafkaProducer.produce")
    def test_batch_with_invalid_event(self, kafka_produce):
        data = [
            {"type": "capture", "event": "event1", "distinct_id": "2"},
            {"type": "capture", "event": "event2"},  # invalid
            {"type": "capture", "event": "event3", "distinct_id": "2"},
            {"type": "capture", "event": "event4", "distinct_id": "2"},
            {"type": "capture", "event": "event5", "distinct_id": "2"},
        ]
        response = self.client.post(
            "/batch/", data={"api_key": self.team.api_token, "batch": data}, content_type="application/json"
        )

        self.assertEqual(response.status_code, status.HTTP_400_BAD_REQUEST)
        self.assertEqual(
            response.json(),
            self.validation_error_response(
                'Invalid payload: All events must have the event field "distinct_id"!', code="invalid_payload"
            ),
        )
        self.assertEqual(kafka_produce.call_count, 0)

    @patch("posthog.kafka_client.client._KafkaProducer.produce")
    def test_batch_with_dumped_json_data(self, kafka_produce):
        """Test batch rejects payloads that contained JSON dumped data.

        This could happen when request batch data is dumped before creating the data dictionary:

        .. code-block:: python

            batch = json.dumps([{"event": "$groupidentify", "distinct_id": "2", "properties": {}}])
            requests.post("/batch/", data={"api_key": "123", "batch": batch})

        Notice batch already points to a str as we called json.dumps on it before calling requests.post.
        This is an error as requests.post would call json.dumps itself on the data dictionary.

        Once we get the request, as json.loads does not recurse on strings, we load the batch as a string,
        instead of a list of dictionaries (events). We should report to the user that their data is not as
        expected.
        """
        data = json.dumps([{"event": "$groupidentify", "distinct_id": "2", "properties": {}}])
        response = self.client.post(
            "/batch/", data={"api_key": self.team.api_token, "batch": data}, content_type="application/json"
        )

        self.assertEqual(response.status_code, status.HTTP_400_BAD_REQUEST)
        self.assertEqual(
            response.json(),
            self.validation_error_response(
                "Invalid payload: All events must be dictionaries not 'str'!", code="invalid_payload"
            ),
        )
        self.assertEqual(kafka_produce.call_count, 0)

    @patch("posthog.kafka_client.client._KafkaProducer.produce")
    def test_batch_gzip_header(self, kafka_produce):
        data = {
            "api_key": self.team.api_token,
            "batch": [{"type": "capture", "event": "user signed up", "distinct_id": "2"}],
        }

        self.client.generic(
            "POST",
            "/batch/",
            data=gzip.compress(json.dumps(data).encode()),
            content_type="application/json",
            HTTP_CONTENT_ENCODING="gzip",
        )

        arguments = self._to_arguments(kafka_produce)
        arguments.pop("now")  # can't compare fakedate
        arguments.pop("sent_at")  # can't compare fakedate
        self.assertDictEqual(
            arguments,
            {
                "uuid": mock.ANY,
                "distinct_id": "2",
                "ip": "127.0.0.1",
                "site_url": "http://testserver",
                "data": {**data["batch"][0], "properties": {}},
                "team_id": self.team.pk,
            },
        )

    @patch("posthog.kafka_client.client._KafkaProducer.produce")
    def test_batch_gzip_param(self, kafka_produce):
        data = {
            "api_key": self.team.api_token,
            "batch": [{"type": "capture", "event": "user signed up", "distinct_id": "2"}],
        }

        self.client.generic(
            "POST",
            "/batch/?compression=gzip",
            data=gzip.compress(json.dumps(data).encode()),
            content_type="application/json",
        )

        arguments = self._to_arguments(kafka_produce)
        arguments.pop("now")  # can't compare fakedate
        arguments.pop("sent_at")  # can't compare fakedate
        self.assertDictEqual(
            arguments,
            {
                "uuid": mock.ANY,
                "distinct_id": "2",
                "ip": "127.0.0.1",
                "site_url": "http://testserver",
                "data": {**data["batch"][0], "properties": {}},
                "team_id": self.team.pk,
            },
        )

    @patch("posthog.kafka_client.client._KafkaProducer.produce")
    def test_batch_lzstring(self, kafka_produce):
        data = {
            "api_key": self.team.api_token,
            "batch": [{"type": "capture", "event": "user signed up", "distinct_id": "2"}],
        }

        self.client.generic(
            "POST",
            "/batch",
            data=lzstring.LZString().compressToBase64(json.dumps(data)).encode(),
            content_type="application/json",
            HTTP_CONTENT_ENCODING="lz64",
        )

        arguments = self._to_arguments(kafka_produce)
        arguments.pop("now")  # can't compare fakedate
        arguments.pop("sent_at")  # can't compare fakedate
        self.assertDictEqual(
            arguments,
            {
                "uuid": mock.ANY,
                "distinct_id": "2",
                "ip": "127.0.0.1",
                "site_url": "http://testserver",
                "data": {**data["batch"][0], "properties": {}},
                "team_id": self.team.pk,
            },
        )

    @patch("posthog.kafka_client.client._KafkaProducer.produce")
    def test_lz64_with_emoji(self, kafka_produce):
        self.team.api_token = "KZZZeIpycLH-tKobLBET2NOg7wgJF2KqDL5yWU_7tZw"
        self.team.save()
        response = self.client.post(
            "/batch",
            data="NoKABBYN4EQKYDc4DsAuMBcYaD4NwyLswA0MADgE4D2JcZqAlnAM6bQwAkFzWMAsgIYBjMAHkAymAAaRdgCNKAd0Y0WMAMIALSgFs40tgICuZMilQB9IwBsV61KhIYA9I4CMAJgDsAOgAMvry4YABw+oY4AJnBaFHrqnOjc7t5+foEhoXokfKjqyHw6KhFRMcRschSKNGZIZIx0FMgsQQBspYwCJihm6nB0AOa2LC4+AKw+bR1wXfJ04TlDzSGllnQyKvJwa8ur1TR1DSou/j56dMhKtGaz6wBeAJ4GQagALPJ8buo3I8iLevQFWBczVGIxGAGYPABONxeMGQlzEcJ0Rj0ZACczXbg3OCQgBCyFxAlxAE1iQBBADSAC0ANYAVT4NIAKmDRC4eAA5AwAMUYABkAJIAcQMPCouOeZCCAFotAA1cLNeR6SIIOgCOBXcKHDwjSFBNyQnzA95BZ7SnxuAQjFwuABmYKCAg8bh8MqBYLgzRcIzc0pcfDgfD4Pn9uv1huNPhkwxGegMFy1KmxeIJRNJlNpDOZrPZXN5gpFYpIEqlsoVStOyDo9D4ljMJjtNBMZBsdgcziSxwCwVCPkclgofTOAH5kHAAB6oAC8jirNbodYbcCbxjOfTM4QoWj4Z0Onm7aT70hI8TiG5q+0aiQCzV80nUfEYZkYlkENLMGxkcQoNJYdrrJRSkEegkDMJtsiMTU7TfPouDAUBIGwED6nOaUDAnaVXWGdwYBAABdYhUF/FAVGpKkqTgAUSDuAQ+QACWlVAKQoGQ+VxABRJk3A5YQ+g8eQ+gAKW5NwKQARwAET5EY7gAdTpMwPFQKllQAX2ICg7TtJQEjAMFQmeNSCKAA==",
            content_type="application/json",
            HTTP_CONTENT_ENCODING="lz64",
        )
        self.assertEqual(response.status_code, 200)
        arguments = self._to_arguments(kafka_produce)
        self.assertEqual(arguments["data"]["event"], "🤓")

    def test_batch_incorrect_token(self):
        response = self.client.post(
            "/batch/",
            data={
                "api_key": "this-token-doesnt-exist",
                "batch": [{"type": "capture", "event": "user signed up", "distinct_id": "whatever"}],
            },
            content_type="application/json",
        )

        self.assertEqual(response.status_code, status.HTTP_401_UNAUTHORIZED)
        self.assertEqual(
            response.json(),
            self.unauthenticated_response(
                "Project API key invalid. You can find your project API key in PostHog project settings.",
                code="invalid_api_key",
            ),
        )

    def test_batch_token_not_set(self):
        response = self.client.post(
            "/batch/",
            data={"batch": [{"type": "capture", "event": "user signed up", "distinct_id": "whatever"}]},
            content_type="application/json",
        )

        self.assertEqual(response.status_code, status.HTTP_401_UNAUTHORIZED)
        self.assertEqual(
            response.json(),
            self.unauthenticated_response(
                "API key not provided. You can find your project API key in PostHog project settings.",
                code="missing_api_key",
            ),
        )

    @patch("statshog.defaults.django.statsd.incr")
    def test_batch_distinct_id_not_set(self, statsd_incr):
        response = self.client.post(
            "/batch/",
            data={"api_key": self.team.api_token, "batch": [{"type": "capture", "event": "user signed up"}]},
            content_type="application/json",
        )

        self.assertEqual(response.status_code, status.HTTP_400_BAD_REQUEST)
        self.assertEqual(
            response.json(),
            self.validation_error_response(
                'Invalid payload: All events must have the event field "distinct_id"!', code="invalid_payload"
            ),
        )

        # endpoint success metric + missing ID metric
        self.assertEqual(statsd_incr.call_count, 2)

        statsd_incr_first_call = statsd_incr.call_args_list[0]
        self.assertEqual(statsd_incr_first_call.args[0], "invalid_event")
        self.assertEqual(statsd_incr_first_call.kwargs, {"tags": {"error": "missing_distinct_id"}})

    @patch("posthog.kafka_client.client._KafkaProducer.produce")
    def test_engage(self, kafka_produce):
        self.client.get(
            "/engage/?data=%s"
            % quote(
                self._to_json(
                    {
                        "$set": {"$os": "Mac OS X"},
                        "$token": "token123",
                        "$distinct_id": 3,
                        "$device_id": "16fd4afae9b2d8-0fce8fe900d42b-39637c0e-7e9000-16fd4afae9c395",
                        "$user_id": 3,
                    }
                )
            ),
            content_type="application/json",
            HTTP_ORIGIN="https://localhost",
        )
        arguments = self._to_arguments(kafka_produce)
        self.assertEqual(arguments["data"]["event"], "$identify")
        arguments.pop("now")  # can't compare fakedate
        arguments.pop("sent_at")  # can't compare fakedate
        arguments.pop("data")  # can't compare fakedate
        self.assertDictEqual(
            arguments,
            {
                "uuid": mock.ANY,
                "distinct_id": "3",
                "ip": "127.0.0.1",
                "site_url": "http://testserver",
                "team_id": self.team.pk,
            },
        )

    @patch("posthog.kafka_client.client._KafkaProducer.produce")
    def test_python_library(self, kafka_produce):
        self.client.post(
            "/track/",
            data={
                "data": self._dict_to_b64({"event": "$pageview", "properties": {"distinct_id": "eeee"}}),
                "api_key": self.team.api_token,  # main difference in this test
            },
        )
        arguments = self._to_arguments(kafka_produce)
        self.assertEqual(arguments["team_id"], self.team.pk)

    @patch("posthog.kafka_client.client._KafkaProducer.produce")
    def test_base64_decode_variations(self, kafka_produce):
        base64 = "eyJldmVudCI6IiRwYWdldmlldyIsInByb3BlcnRpZXMiOnsiZGlzdGluY3RfaWQiOiJlZWVlZWVlZ8+lZWVlZWUifX0="
        dict = self._dict_from_b64(base64)
        self.assertDictEqual(dict, {"event": "$pageview", "properties": {"distinct_id": "eeeeeeegϥeeeee"}})

        # POST with "+" in the base64
        self.client.post(
            "/track/", data={"data": base64, "api_key": self.team.api_token}  # main difference in this test
        )
        arguments = self._to_arguments(kafka_produce)
        self.assertEqual(arguments["team_id"], self.team.pk)
        self.assertEqual(arguments["distinct_id"], "eeeeeeegϥeeeee")

        # POST with " " in the base64 instead of the "+"
        self.client.post(
            "/track/",
            data={"data": base64.replace("+", " "), "api_key": self.team.api_token},  # main difference in this test
        )
        arguments = self._to_arguments(kafka_produce)
        self.assertEqual(arguments["team_id"], self.team.pk)
        self.assertEqual(arguments["distinct_id"], "eeeeeeegϥeeeee")

    @patch("posthog.kafka_client.client._KafkaProducer.produce")
    def test_js_library_underscore_sent_at(self, kafka_produce):
        now = timezone.now()
        tomorrow = now + timedelta(days=1, hours=2)
        tomorrow_sent_at = now + timedelta(days=1, hours=2, minutes=10)

        data = {
            "event": "movie played",
            "timestamp": tomorrow.isoformat(),
            "properties": {"distinct_id": 2, "token": self.team.api_token},
        }

        self.client.get(
            "/e/?_=%s&data=%s" % (int(tomorrow_sent_at.timestamp()), quote(self._to_json(data))),
            content_type="application/json",
            HTTP_ORIGIN="https://localhost",
        )

        arguments = self._to_arguments(kafka_produce)

        # right time sent as sent_at to process_event

        sent_at = datetime.fromisoformat(arguments["sent_at"])
        self.assertEqual(sent_at.tzinfo, tz.utc)

        timediff = sent_at.timestamp() - tomorrow_sent_at.timestamp()
        self.assertLess(abs(timediff), 1)
        self.assertEqual(arguments["data"]["timestamp"], tomorrow.isoformat())

    @patch("posthog.kafka_client.client._KafkaProducer.produce")
    def test_long_distinct_id(self, kafka_produce):
        now = timezone.now()
        tomorrow = now + timedelta(days=1, hours=2)
        tomorrow_sent_at = now + timedelta(days=1, hours=2, minutes=10)

        data = {
            "event": "movie played",
            "timestamp": tomorrow.isoformat(),
            "properties": {"distinct_id": "a" * 250, "token": self.team.api_token},
        }

        self.client.get(
            "/e/?_=%s&data=%s" % (int(tomorrow_sent_at.timestamp()), quote(self._to_json(data))),
            content_type="application/json",
            HTTP_ORIGIN="https://localhost",
        )
        arguments = self._to_arguments(kafka_produce)
        self.assertEqual(len(arguments["distinct_id"]), 200)

    @patch("posthog.kafka_client.client._KafkaProducer.produce")
    def test_sent_at_field(self, kafka_produce):
        now = timezone.now()
        tomorrow = now + timedelta(days=1, hours=2)
        tomorrow_sent_at = now + timedelta(days=1, hours=2, minutes=10)

        self.client.post(
            "/track",
            data={
                "sent_at": tomorrow_sent_at.isoformat(),
                "data": self._dict_to_b64(
                    {"event": "$pageview", "timestamp": tomorrow.isoformat(), "properties": {"distinct_id": "eeee"}}
                ),
                "api_key": self.team.api_token,  # main difference in this test
            },
        )

        arguments = self._to_arguments(kafka_produce)
        sent_at = datetime.fromisoformat(arguments["sent_at"])
        # right time sent as sent_at to process_event
        timediff = sent_at.timestamp() - tomorrow_sent_at.timestamp()
        self.assertLess(abs(timediff), 1)
        self.assertEqual(arguments["data"]["timestamp"], tomorrow.isoformat())

    def test_incorrect_json(self):
        response = self.client.post(
            "/capture/", '{"event": "incorrect json with trailing comma",}', content_type="application/json"
        )
        self.assertEqual(response.status_code, status.HTTP_400_BAD_REQUEST)
        self.assertEqual(
            response.json(),
            self.validation_error_response(
                "Malformed request data: Invalid JSON: Expecting property name enclosed in double quotes: line 1 column 48 (char 47)",
                code="invalid_payload",
            ),
        )

    @patch("statshog.defaults.django.statsd.incr")
    def test_distinct_id_nan(self, statsd_incr):
        response = self.client.post(
            "/track/",
            data={
                "data": json.dumps([{"event": "beep", "properties": {"distinct_id": float("nan")}}]),
                "api_key": self.team.api_token,
            },
        )

        self.assertEqual(response.status_code, status.HTTP_400_BAD_REQUEST)
        self.assertEqual(
            response.json(),
            self.validation_error_response(
                'Invalid payload: Event field "distinct_id" should not be blank!', code="invalid_payload"
            ),
        )

        # endpoint success metric + invalid ID metric
        self.assertEqual(statsd_incr.call_count, 2)

        statsd_incr_first_call = statsd_incr.call_args_list[0]
        self.assertEqual(statsd_incr_first_call.args[0], "invalid_event")
        self.assertEqual(statsd_incr_first_call.kwargs, {"tags": {"error": "invalid_distinct_id"}})

    @patch("statshog.defaults.django.statsd.incr")
    def test_distinct_id_set_but_null(self, statsd_incr):
        response = self.client.post(
            "/e/",
            data={"api_key": self.team.api_token, "type": "capture", "event": "user signed up", "distinct_id": None},
            content_type="application/json",
        )

        self.assertEqual(response.status_code, status.HTTP_400_BAD_REQUEST)
        self.assertEqual(
            response.json(),
            self.validation_error_response(
                'Invalid payload: Event field "distinct_id" should not be blank!', code="invalid_payload"
            ),
        )

        # endpoint success metric + invalid ID metric
        self.assertEqual(statsd_incr.call_count, 2)

        statsd_incr_first_call = statsd_incr.call_args_list[0]
        self.assertEqual(statsd_incr_first_call.args[0], "invalid_event")
        self.assertEqual(statsd_incr_first_call.kwargs, {"tags": {"error": "invalid_distinct_id"}})

    @patch("statshog.defaults.django.statsd.incr")
    def test_event_name_missing(self, statsd_incr):
        response = self.client.post(
            "/e/",
            data={"api_key": self.team.api_token, "type": "capture", "event": "", "distinct_id": "a valid id"},
            content_type="application/json",
        )

        # An invalid distinct ID will not return an error code, instead we will capture an exception
        # and will not ingest the event
        self.assertEqual(response.status_code, status.HTTP_200_OK)

        # endpoint success metric + invalid ID metric
        self.assertEqual(statsd_incr.call_count, 2)

        statsd_incr_first_call = statsd_incr.call_args_list[0]
        self.assertEqual(statsd_incr_first_call.args[0], "invalid_event")
        self.assertEqual(statsd_incr_first_call.kwargs, {"tags": {"error": "missing_event_name"}})

    @patch("posthog.kafka_client.client._KafkaProducer.produce")
    def test_custom_uuid(self, kafka_produce) -> None:
        uuid = "01823e89-f75d-0000-0d4d-3d43e54f6de5"
        response = self.client.post(
            "/e/",
            data={"api_key": self.team.api_token, "event": "some_event", "distinct_id": "1", "uuid": uuid},
            content_type="application/json",
        )

        self.assertEqual(response.status_code, status.HTTP_200_OK)
        arguments = self._to_arguments(kafka_produce)
        self.assertEqual(arguments["uuid"], uuid)
        self.assertEqual(arguments["data"]["uuid"], uuid)

    @patch("statshog.defaults.django.statsd.incr")
    def test_custom_uuid_invalid(self, statsd_incr) -> None:
        response = self.client.post(
            "/e/",
            data={"api_key": self.team.api_token, "event": "some_event", "distinct_id": "1", "uuid": "invalid_uuid"},
            content_type="application/json",
        )

        self.assertEqual(response.status_code, status.HTTP_400_BAD_REQUEST)
        self.assertEqual(
            response.json(),
            self.validation_error_response(
                'Invalid payload: Event field "uuid" is not a valid UUID!', code="invalid_payload"
            ),
        )

        # endpoint success metric + invalid UUID metric
        self.assertEqual(statsd_incr.call_count, 2)

        statsd_incr_first_call = statsd_incr.call_args_list[0]
        self.assertEqual(statsd_incr_first_call.args[0], "invalid_event_uuid")

    @patch("posthog.kafka_client.client._KafkaProducer.produce")
    def test_add_feature_flags_if_missing(self, kafka_produce) -> None:
        self.assertListEqual(self.team.event_properties_numerical, [])
        FeatureFlag.objects.create(team=self.team, created_by=self.user, key="test-ff", rollout_percentage=100)
        self.client.post(
            "/track/",
            data={
                "data": json.dumps([{"event": "purchase", "properties": {"distinct_id": "xxx", "$lib": "web"}}]),
                "api_key": self.team.api_token,
            },
        )
        arguments = self._to_arguments(kafka_produce)
        self.assertEqual(arguments["data"]["properties"]["$active_feature_flags"], ["test-ff"])

    def test_handle_lacking_event_name_field(self):
        response = self.client.post(
            "/e/",
            data={"distinct_id": "abc", "properties": {"cost": 2}, "api_key": self.team.api_token},
            content_type="application/json",
        )
        self.assertEqual(response.status_code, status.HTTP_400_BAD_REQUEST)
        self.assertEqual(
            response.json(),
            self.validation_error_response(
                'Invalid payload: All events must have the event name field "event"!', code="invalid_payload"
            ),
        )

    def test_handle_invalid_snapshot(self):
        response = self.client.post(
            "/e/",
            data={"event": "$snapshot", "distinct_id": "abc", "api_key": self.team.api_token},
            content_type="application/json",
        )
        self.assertEqual(response.status_code, status.HTTP_400_BAD_REQUEST)
        self.assertEqual(
            response.json(),
            self.validation_error_response(
                'Invalid payload: $snapshot events must contain property "$snapshot_data"!', code="invalid_payload"
            ),
        )

    def test_batch_request_with_invalid_auth(self):
        data = [
            {
                "event": "$pageleave",
                "project_id": self.team.id,
                "properties": {
                    "$os": "Linux",
                    "$browser": "Chrome",
                    "token": "fake token",  # as this is invalid, will do API key authentication
                },
                "timestamp": "2021-04-20T19:11:33.841Z",
            }
        ]
        response = self.client.get("/e/?data=%s" % quote(self._to_json(data)))
        self.assertEqual(response.status_code, status.HTTP_401_UNAUTHORIZED)
        self.assertEqual(
            response.json(),
            {
                "type": "authentication_error",
                "code": "invalid_personal_api_key",
                "detail": "Invalid Personal API key.",
                "attr": None,
            },
        )

    def test_sentry_tracing_headers(self):
        response = self.client.generic(
            "OPTIONS",
            "/e/?ip=1&_=1651741927805",
            HTTP_ORIGIN="https://localhost",
            HTTP_ACCESS_CONTROL_REQUEST_HEADERS="traceparent,request-id,someotherrandomheader",
            HTTP_ACCESS_CONTROL_REQUEST_METHOD="POST",
        )
        self.assertEqual(response.status_code, 200)  # type: ignore
        self.assertEqual(
            response.headers["Access-Control-Allow-Headers"], "X-Requested-With,Content-Type,traceparent,request-id"
        )

        response = self.client.generic(
            "OPTIONS",
            "/decide/",
            HTTP_ORIGIN="https://localhost",
            HTTP_ACCESS_CONTROL_REQUEST_HEADERS="traceparent,request-id,someotherrandomheader",
            HTTP_ACCESS_CONTROL_REQUEST_METHOD="POST",
        )
        self.assertEqual(response.status_code, 200)  # type: ignore
        self.assertEqual(
            response.headers["Access-Control-Allow-Headers"], "X-Requested-With,Content-Type,traceparent,request-id"
        )

    @patch("posthog.kafka_client.client._KafkaProducer.produce")
    def test_recording_data_sent_to_kafka(self, kafka_produce) -> None:
        self._send_session_recording_event()
        self.assertEqual(kafka_produce.call_count, 1)
        kafka_topic_used = kafka_produce.call_args_list[0][1]["topic"]
        self.assertEqual(kafka_topic_used, KAFKA_SESSION_RECORDING_EVENTS)
        key = kafka_produce.call_args_list[0][1]["key"]
        self.assertEqual(key, None)

    @patch("posthog.kafka_client.client._KafkaProducer.produce")
    def test_performance_events_go_to_session_recording_events_topic(self, kafka_produce):
        # `$performance_events` are not normal analytics events but rather
        # displayed along side session recordings. They are sent to the
        # `KAFKA_SESSION_RECORDING_EVENTS` topic to isolate them from causing
        # any issues with normal analytics events.
        session_id = "abc123"
        window_id = "def456"
        distinct_id = "ghi789"

        event = {
            "event": "$performance_event",
            "properties": {
                "$session_id": session_id,
                "$window_id": window_id,
                "distinct_id": distinct_id,
            },
            "offset": 1993,
        }

        response = self.client.post(
            "/e/",
            data={"batch": [event], "api_key": self.team.api_token},
            content_type="application/json",
        )

        self.assertEqual(response.status_code, status.HTTP_200_OK, response.content)

        kafka_topic_used = kafka_produce.call_args_list[0][1]["topic"]
        self.assertEqual(kafka_topic_used, KAFKA_SESSION_RECORDING_EVENTS)
        key = kafka_produce.call_args_list[0][1]["key"]
        self.assertEqual(key, None)

    @patch("posthog.models.utils.UUIDT", return_value="fake-uuid")
    @patch("posthog.kafka_client.client._KafkaProducer.produce")
    @freeze_time("2021-05-10")
    def test_recording_data_is_compressed_and_transformed_before_sent_to_kafka(self, kafka_produce, _) -> None:
        self.maxDiff = None
        timestamp = 1658516991883
        session_id = "fake-session-id"
        distinct_id = "fake-distinct-id"
        window_id = "fake-window-id"
        snapshot_source = 8
        snapshot_type = 8
        event_data = "{'foo': 'bar'}"
        self._send_session_recording_event(
            timestamp=timestamp,
            snapshot_source=snapshot_source,
            snapshot_type=snapshot_type,
            session_id=session_id,
            distinct_id=distinct_id,
            window_id=window_id,
            event_data=event_data,
        )
        self.assertEqual(kafka_produce.call_count, 1)
        self.assertEqual(kafka_produce.call_args_list[0][1]["topic"], KAFKA_SESSION_RECORDING_EVENTS)
        key = kafka_produce.call_args_list[0][1]["key"]
        self.assertEqual(key, None)
        data_sent_to_kafka = json.loads(kafka_produce.call_args_list[0][1]["data"]["data"])

        # Decompress the data sent to kafka to compare it to the original data
        decompressed_data = gzip.decompress(
            base64.b64decode(data_sent_to_kafka["properties"]["$snapshot_data"]["data"])
        ).decode("utf-16", "surrogatepass")
        data_sent_to_kafka["properties"]["$snapshot_data"]["data"] = decompressed_data

        self.assertEqual(
            data_sent_to_kafka,
            {
                "event": "$snapshot",
                "properties": {
                    "$snapshot_data": {
                        "chunk_id": "fake-uuid",
                        "chunk_index": 0,
                        "chunk_count": 1,
                        "data": json.dumps(
                            [
                                {
                                    "type": snapshot_type,
                                    "data": {"source": snapshot_source, "data": event_data},
                                    "timestamp": timestamp,
                                }
                            ]
                        ),
                        "events_summary": [
                            {
                                "type": snapshot_type,
                                "data": {"source": snapshot_source},
                                "timestamp": timestamp,
                            }
                        ],
                        "compression": "gzip-base64",
                        "has_full_snapshot": False,
                        "events_summary": [
                            {
                                "type": snapshot_type,
                                "data": {"source": snapshot_source},
                                "timestamp": timestamp,
                            }
                        ],
                    },
                    "$session_id": session_id,
                    "$window_id": window_id,
                    "distinct_id": distinct_id,
                },
                "offset": 1993,
            },
        )

    def test_get_distinct_id_non_json_properties(self) -> None:
        with self.assertRaises(ValueError):
            get_distinct_id({"properties": "str"})

        with self.assertRaises(ValueError):
            get_distinct_id({"properties": 123})

    @patch("posthog.kafka_client.client._KafkaProducer.produce")
    def test_large_recording_data_is_split_into_multiple_messages(self, kafka_produce) -> None:
        data = [
            random.choice(string.ascii_letters) for _ in range(700 * 1024)
        ]  # 512 * 1024 is the max size of a single message and random letters shouldn't be compressible, so this should be at least 2 messages
        self._send_session_recording_event(event_data=data)
        topic_counter = Counter([call[1]["topic"] for call in kafka_produce.call_args_list])
        self.assertGreater(topic_counter[KAFKA_SESSION_RECORDING_EVENTS], 1)

    @patch("posthog.kafka_client.client._KafkaProducer.produce")
    def test_database_unavailable(self, kafka_produce):

        with simulate_postgres_error():
            # currently we send events to the dead letter queue if Postgres is unavailable
            data = {"type": "capture", "event": "user signed up", "distinct_id": "2"}
            self.client.post(
                "/batch/", data={"api_key": self.team.api_token, "batch": [data]}, content_type="application/json"
            )
            kafka_topic_used = kafka_produce.call_args_list[0][1]["topic"]

            self.assertEqual(kafka_topic_used, "events_dead_letter_queue_test")

            # the new behavior (currently defined by LIGHTWEIGHT_CAPTURE_ENDPOINT_ENABLED_TOKENS)
            # is to not hit postgres at all in this endpoint, and rather pass the token in the Kafka
            # message so that the plugin server can handle the team_id and IP anonymization
            with self.settings(LIGHTWEIGHT_CAPTURE_ENDPOINT_ENABLED_TOKENS=[self.team.api_token]):
                data = {"type": "capture", "event": "user signed up", "distinct_id": "2"}
                self.client.post(
                    "/batch/", data={"api_key": self.team.api_token, "batch": [data]}, content_type="application/json"
                )
                arguments = self._to_arguments(kafka_produce)
                arguments.pop("now")  # can't compare fakedate
                arguments.pop("sent_at")  # can't compare fakedate
                self.assertDictEqual(
                    arguments,
                    {
                        "uuid": mock.ANY,
                        "distinct_id": "2",
                        "ip": "127.0.0.1",
                        "site_url": "http://testserver",
                        "data": {**data, "properties": {}},  # type: ignore
                        "team_id": None,  # this will be set by the plugin server later
                    },
                )

                # many tests depend on _to_arguments so changing its behavior is a larger
                # refactor best suited for another PR, hence accessing the call_args
                # directly here
                self.assertEqual(kafka_produce.call_args[1]["data"]["token"], "token123")

    @patch("posthog.kafka_client.client._KafkaProducer.produce")
    def test_capture_event_can_override_attributes_important_in_replicator_exports(self, kafka_produce):
        # Check that for the values required to import historical data, we override appropriately.
        response = self.client.post(
            "/track/",
            {
                "data": json.dumps(
                    [
                        {
                            "event": "event1",
                            "uuid": "017d37c1-f285-0000-0e8b-e02d131925dc",
                            "sent_at": "2020-01-01T00:00:00Z",
                            "distinct_id": "id1",
                            "timestamp": "2020-01-01T00:00:00Z",
                            "properties": {"token": self.team.api_token},
                        }
                    ]
                ),
                "api_key": self.team.api_token,
            },
        )

        self.assertEqual(response.status_code, status.HTTP_200_OK)

        kafka_produce_call = kafka_produce.call_args_list[0].kwargs
        event_data = json.loads(kafka_produce_call["data"]["data"])

        self.assertDictContainsSubset(
            {
                "uuid": "017d37c1-f285-0000-0e8b-e02d131925dc",
                "sent_at": "2020-01-01T00:00:00Z",
                "timestamp": "2020-01-01T00:00:00Z",
                "event": "event1",
                "distinct_id": "id1",
            },
            event_data,
        )

    @patch("posthog.kafka_client.client._KafkaProducer.produce")
    @pytest.mark.ee
    def test_quota_limits_ignored_if_disabled(self, kafka_produce) -> None:
<<<<<<< HEAD
        from ee.billing.quota_limiting import QuotaResource, replace_limited_teams

        replace_limited_teams(QuotaResource.RECORDINGS, {self.team.api_token: timezone.now().timestamp() + 10000})
        replace_limited_teams(QuotaResource.EVENTS, {self.team.api_token: timezone.now().timestamp() + 10000})
=======
        from ee.billing.quota_limiting import QuotaResource, replace_limited_team_tokens

        replace_limited_team_tokens(QuotaResource.RECORDINGS, {self.team.api_token: timezone.now().timestamp() + 10000})
        replace_limited_team_tokens(QuotaResource.EVENTS, {self.team.api_token: timezone.now().timestamp() + 10000})
>>>>>>> af492259
        self._send_session_recording_event()
        self.assertEqual(kafka_produce.call_count, 1)

    @patch("posthog.kafka_client.client._KafkaProducer.produce")
    @pytest.mark.ee
    def test_quota_limits(self, kafka_produce) -> None:
<<<<<<< HEAD
        from ee.billing.quota_limiting import QuotaResource, replace_limited_teams
=======
        from ee.billing.quota_limiting import QuotaResource, replace_limited_team_tokens
>>>>>>> af492259

        def _produce_events():
            kafka_produce.reset_mock()
            self._send_session_recording_event()
            self.client.post(
                "/e/",
                data={
                    "data": json.dumps(
                        [
                            {"event": "beep", "properties": {"distinct_id": "eeee", "token": self.team.api_token}},
                            {"event": "boop", "properties": {"distinct_id": "aaaa", "token": self.team.api_token}},
                        ]
                    ),
                    "api_key": self.team.api_token,
                },
            )

        with self.settings(QUOTA_LIMITING_ENABLED=True):
            _produce_events()
            self.assertEqual(kafka_produce.call_count, 3)

<<<<<<< HEAD
            replace_limited_teams(QuotaResource.EVENTS, {self.team.api_token: timezone.now().timestamp() + 10000})
            _produce_events()
            self.assertEqual(kafka_produce.call_count, 1)  # Only the recording event

            replace_limited_teams(QuotaResource.RECORDINGS, {self.team.api_token: timezone.now().timestamp() + 10000})
            _produce_events()
            self.assertEqual(kafka_produce.call_count, 0)  # No events

            replace_limited_teams(QuotaResource.RECORDINGS, {self.team.api_token: timezone.now().timestamp() - 10000})
            replace_limited_teams(QuotaResource.EVENTS, {self.team.api_token: timezone.now().timestamp() - 10000})
=======
            replace_limited_team_tokens(QuotaResource.EVENTS, {self.team.api_token: timezone.now().timestamp() + 10000})
            _produce_events()
            self.assertEqual(kafka_produce.call_count, 1)  # Only the recording event

            replace_limited_team_tokens(
                QuotaResource.RECORDINGS, {self.team.api_token: timezone.now().timestamp() + 10000}
            )
            _produce_events()
            self.assertEqual(kafka_produce.call_count, 0)  # No events

            replace_limited_team_tokens(
                QuotaResource.RECORDINGS, {self.team.api_token: timezone.now().timestamp() - 10000}
            )
            replace_limited_team_tokens(QuotaResource.EVENTS, {self.team.api_token: timezone.now().timestamp() - 10000})
>>>>>>> af492259
            _produce_events()
            self.assertEqual(kafka_produce.call_count, 3)  # All events as limit-until timestamp is in the past<|MERGE_RESOLUTION|>--- conflicted
+++ resolved
@@ -1436,28 +1436,17 @@
     @patch("posthog.kafka_client.client._KafkaProducer.produce")
     @pytest.mark.ee
     def test_quota_limits_ignored_if_disabled(self, kafka_produce) -> None:
-<<<<<<< HEAD
-        from ee.billing.quota_limiting import QuotaResource, replace_limited_teams
-
-        replace_limited_teams(QuotaResource.RECORDINGS, {self.team.api_token: timezone.now().timestamp() + 10000})
-        replace_limited_teams(QuotaResource.EVENTS, {self.team.api_token: timezone.now().timestamp() + 10000})
-=======
         from ee.billing.quota_limiting import QuotaResource, replace_limited_team_tokens
 
         replace_limited_team_tokens(QuotaResource.RECORDINGS, {self.team.api_token: timezone.now().timestamp() + 10000})
         replace_limited_team_tokens(QuotaResource.EVENTS, {self.team.api_token: timezone.now().timestamp() + 10000})
->>>>>>> af492259
         self._send_session_recording_event()
         self.assertEqual(kafka_produce.call_count, 1)
 
     @patch("posthog.kafka_client.client._KafkaProducer.produce")
     @pytest.mark.ee
     def test_quota_limits(self, kafka_produce) -> None:
-<<<<<<< HEAD
-        from ee.billing.quota_limiting import QuotaResource, replace_limited_teams
-=======
         from ee.billing.quota_limiting import QuotaResource, replace_limited_team_tokens
->>>>>>> af492259
 
         def _produce_events():
             kafka_produce.reset_mock()
@@ -1479,18 +1468,6 @@
             _produce_events()
             self.assertEqual(kafka_produce.call_count, 3)
 
-<<<<<<< HEAD
-            replace_limited_teams(QuotaResource.EVENTS, {self.team.api_token: timezone.now().timestamp() + 10000})
-            _produce_events()
-            self.assertEqual(kafka_produce.call_count, 1)  # Only the recording event
-
-            replace_limited_teams(QuotaResource.RECORDINGS, {self.team.api_token: timezone.now().timestamp() + 10000})
-            _produce_events()
-            self.assertEqual(kafka_produce.call_count, 0)  # No events
-
-            replace_limited_teams(QuotaResource.RECORDINGS, {self.team.api_token: timezone.now().timestamp() - 10000})
-            replace_limited_teams(QuotaResource.EVENTS, {self.team.api_token: timezone.now().timestamp() - 10000})
-=======
             replace_limited_team_tokens(QuotaResource.EVENTS, {self.team.api_token: timezone.now().timestamp() + 10000})
             _produce_events()
             self.assertEqual(kafka_produce.call_count, 1)  # Only the recording event
@@ -1505,6 +1482,5 @@
                 QuotaResource.RECORDINGS, {self.team.api_token: timezone.now().timestamp() - 10000}
             )
             replace_limited_team_tokens(QuotaResource.EVENTS, {self.team.api_token: timezone.now().timestamp() - 10000})
->>>>>>> af492259
             _produce_events()
             self.assertEqual(kafka_produce.call_count, 3)  # All events as limit-until timestamp is in the past