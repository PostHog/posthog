--- conflicted
+++ resolved
@@ -247,17 +247,12 @@
                     "scope": "Person",
                     "item_id": str(person.pk),
                     # don't store deleted person's name, so user primary key
-<<<<<<< HEAD
-                    "detail": {"changes": None, "name": str(person.pk), "short_id": None},
-=======
                     "detail": {
                         "changes": None,
-                        "merge": None,
                         "trigger": None,
                         "name": str(person.pk),
                         "short_id": None,
                     },
->>>>>>> 31b79e9d
                     "created_at": "2021-08-25T22:09:14.252000Z",
                 }
             ],
@@ -302,102 +297,6 @@
         self.assertIsNone(async_deletion.delete_verified_at)
 
     @freeze_time("2021-08-25T22:09:14.252Z")
-<<<<<<< HEAD
-=======
-    @mock.patch("posthog.api.capture.capture_internal")
-    def test_merge_people(self, mock_capture_internal) -> None:
-
-        # created first
-        person3 = _create_person(team=self.team, distinct_ids=["distinct_id_3"], properties={"oh": "hello"})
-        person1 = _create_person(
-            team=self.team, distinct_ids=["1"], properties={"$browser": "whatever", "$os": "Mac OS X"}
-        )
-        person2 = _create_person(team=self.team, distinct_ids=["2"], properties={"random_prop": "asdf"})
-
-        response = self.client.post("/api/person/%s/merge/" % person1.uuid, {"uuids": [person2.uuid, person3.uuid]})
-        mock_capture_internal.assert_has_calls(
-            [
-                mock.call(
-                    {"event": "$create_alias", "properties": {"alias": "2"}},
-                    "1",
-                    None,
-                    None,
-                    unittest.mock.ANY,
-                    unittest.mock.ANY,
-                    self.team.id,
-                ),
-                mock.call(
-                    {"event": "$create_alias", "properties": {"alias": "distinct_id_3"}},
-                    "1",
-                    None,
-                    None,
-                    unittest.mock.ANY,
-                    unittest.mock.ANY,
-                    self.team.id,
-                ),
-            ],
-            any_order=True,
-        )
-        self.assertEqual(response.status_code, 201)
-        self.assertCountEqual(response.json()["distinct_ids"], ["1", "2", "distinct_id_3"])
-
-        person_one_dict = PersonSerializer(person1).data
-        person_two_dict = PersonSerializer(person2).data
-        person_three_dict = PersonSerializer(person3).data
-
-        person_three_log = {
-            "user": {"first_name": "", "email": "user1@posthog.com"},
-            "activity": "was_merged_into_person",
-            "scope": "Person",
-            "item_id": str(person3.pk),
-            "detail": {
-                "changes": None,
-                "name": None,
-                "merge": {"type": "Person", "source": person_three_dict, "target": person_one_dict},
-                "trigger": None,
-                "short_id": None,
-            },
-            "created_at": "2021-08-25T22:09:14.252000Z",
-        }
-        person_one_log = {
-            "user": {"first_name": "", "email": "user1@posthog.com"},
-            "activity": "people_merged_into",
-            "scope": "Person",
-            # don't store deleted person's name, so user primary key
-            "item_id": str(person1.pk),
-            "detail": {
-                "changes": None,
-                "name": None,
-                "merge": {"type": "Person", "source": [person_three_dict, person_two_dict], "target": person_one_dict},
-                "trigger": None,
-                "short_id": None,
-            },
-            "created_at": "2021-08-25T22:09:14.252000Z",
-        }
-        person_two_log = {
-            "user": {"first_name": "", "email": "user1@posthog.com"},
-            "activity": "was_merged_into_person",
-            "scope": "Person",
-            "item_id": str(person2.pk),
-            "detail": {
-                "changes": None,
-                "name": None,
-                "merge": {"type": "Person", "source": person_two_dict, "target": person_one_dict},
-                "trigger": None,
-                "short_id": None,
-            },
-            "created_at": "2021-08-25T22:09:14.252000Z",
-        }
-
-        self._assert_person_activity(
-            person_id=None, expected=[person_three_log, person_one_log, person_two_log]  # changes for all three people
-        )
-        self._assert_person_activity(person_id=person1.uuid, expected=[person_one_log])
-        self._assert_person_activity(person_id=person2.uuid, expected=[person_two_log])
-        self._assert_person_activity(person_id=person3.uuid, expected=[person_three_log])
-
-    @freeze_time("2021-08-25T22:09:14.252Z")
->>>>>>> 31b79e9d
     def test_split_people_keep_props(self) -> None:
         # created first
         person1 = _create_person(
@@ -432,11 +331,7 @@
                             }
                         ],
                         "name": None,
-<<<<<<< HEAD
-=======
-                        "merge": None,
                         "trigger": None,
->>>>>>> 31b79e9d
                         "short_id": None,
                     },
                     "created_at": "2021-08-25T22:09:14.252000Z",
@@ -634,11 +529,7 @@
                                 "after": None,
                             }
                         ],
-<<<<<<< HEAD
-=======
-                        "merge": None,
                         "trigger": None,
->>>>>>> 31b79e9d
                         "name": None,
                         "short_id": None,
                     },
