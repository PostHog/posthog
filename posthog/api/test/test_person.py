import json
from typing import Optional, cast
from uuid import uuid4

from freezegun.api import freeze_time
from posthog.test.base import (
    APIBaseTest,
    ClickhouseTestMixin,
    _create_event,
    _create_person,
    also_test_with_materialized_columns,
    flush_persons_and_events,
    override_settings,
    snapshot_clickhouse_queries,
)
from unittest import mock

from django.utils import timezone

from flaky import flaky
from rest_framework import status

import posthog.models.person.deletion
from posthog.clickhouse.client import sync_execute
from posthog.models import Cohort, Organization, Person, PropertyDefinition, Team
from posthog.models.async_deletion import AsyncDeletion, DeletionType
from posthog.models.person import PersonDistinctId
from posthog.models.person.sql import PERSON_DISTINCT_ID2_TABLE
from posthog.models.person.util import create_person, create_person_distinct_id


class TestPerson(ClickhouseTestMixin, APIBaseTest):
    def test_legacy_get_person_by_id(self) -> None:
        person = _create_person(
            team=self.team,
            distinct_ids=["distinct_id"],
            properties={"email": "someone@gmail.com"},
            immediate=True,
        )
        flush_persons_and_events()

        # with self.assertNumQueries(7):
        response = self.client.get(f"/api/person/{person.pk}")

        self.assertEqual(response.status_code, status.HTTP_200_OK)
        self.assertEqual(response.json()["id"], person.pk)

    @also_test_with_materialized_columns(event_properties=["email"], person_properties=["email"])
    @snapshot_clickhouse_queries
    def test_search(self) -> None:
        _create_person(
            team=self.team,
            distinct_ids=["distinct_id"],
            properties={"email": "someone@gmail.com"},
        )
        _create_person(
            team=self.team,
            distinct_ids=["distinct_id_2"],
            properties={"email": "another@gmail.com", "name": "james"},
        )
        _create_person(team=self.team, distinct_ids=["distinct_id_3"], properties={"name": "jane"})

        flush_persons_and_events()
        response = self.client.get("/api/person/?search=another@gm")
        self.assertEqual(response.status_code, status.HTTP_200_OK)
        self.assertEqual(len(response.json()["results"]), 1)

        response = self.client.get("/api/person/?search=distinct_id_3")
        self.assertEqual(response.status_code, status.HTTP_200_OK)
        self.assertEqual(len(response.json()["results"]), 1)

    @also_test_with_materialized_columns(event_properties=["email"], person_properties=["email"])
    @snapshot_clickhouse_queries
    def test_search_person_id(self) -> None:
        person = _create_person(
            team=self.team,
            distinct_ids=["distinct_id"],
            properties={"email": "someone@gmail.com"},
        )
        flush_persons_and_events()
        response = self.client.get(f"/api/person/?search={person.uuid}")
        self.assertEqual(response.status_code, status.HTTP_200_OK)
        self.assertEqual(len(response.json()["results"]), 1)

    @also_test_with_materialized_columns(event_properties=["email"], person_properties=["email"])
    @snapshot_clickhouse_queries
    def test_properties(self) -> None:
        _create_person(
            team=self.team,
            distinct_ids=["distinct_id"],
            properties={"email": "someone@gmail.com"},
        )
        _create_person(
            team=self.team,
            distinct_ids=["distinct_id_2"],
            properties={"email": "another@gmail.com"},
        )
        _create_person(team=self.team, distinct_ids=["distinct_id_3"], properties={})
        flush_persons_and_events()

        response = self.client.get(
            "/api/person/?properties={}".format(
                json.dumps(
                    [
                        {
                            "key": "email",
                            "operator": "is_set",
                            "value": "is_set",
                            "type": "person",
                        }
                    ]
                )
            )
        )
        self.assertEqual(response.status_code, status.HTTP_200_OK)
        self.assertEqual(len(response.json()["results"]), 2)

        response = self.client.get(
            "/api/person/?properties={}".format(
                json.dumps(
                    [
                        {
                            "key": "email",
                            "operator": "icontains",
                            "value": "another@gm",
                            "type": "person",
                        }
                    ]
                )
            )
        )
        self.assertEqual(response.status_code, status.HTTP_200_OK)
        self.assertEqual(len(response.json()["results"]), 1)

    @also_test_with_materialized_columns(person_properties=["random_prop"])
    @snapshot_clickhouse_queries
    def test_person_property_values(self):
        _create_person(
            distinct_ids=["person_1"],
            team=self.team,
            properties={"random_prop": "asdf", "some other prop": "with some text"},
        )
        _create_person(
            distinct_ids=["person_2"],
            team=self.team,
            properties={"random_prop": "asdf"},
        )
        _create_person(
            distinct_ids=["person_3"],
            team=self.team,
            properties={"random_prop": "qwerty"},
        )
        _create_person(
            distinct_ids=["person_4"],
            team=self.team,
            properties={"something_else": "qwerty"},
        )
        flush_persons_and_events()

        response = self.client.get("/api/person/values/?key=random_prop")
        self.assertEqual(response.status_code, status.HTTP_200_OK)
        response_data = response.json()
        self.assertEqual(response_data[0]["name"], "asdf")
        self.assertEqual(response_data[0]["count"], 2)
        self.assertEqual(response_data[1]["name"], "qwerty")
        self.assertEqual(response_data[1]["count"], 1)
        self.assertEqual(len(response_data), 2)

        response = self.client.get("/api/person/values/?key=random_prop&value=qw")
        self.assertEqual(response.status_code, status.HTTP_200_OK)
        self.assertEqual(response.json()[0]["name"], "qwerty")
        self.assertEqual(response.json()[0]["count"], 1)

    @also_test_with_materialized_columns(event_properties=["email"], person_properties=["email"])
    @snapshot_clickhouse_queries
    def test_filter_person_email(self):
        _create_person(
            team=self.team,
            distinct_ids=["distinct_id", "another_one"],
            properties={"email": "someone@gmail.com"},
            is_identified=True,
            immediate=True,
        )
        person2: Person = _create_person(
            team=self.team,
            distinct_ids=["distinct_id_2"],
            properties={"email": "another@gmail.com"},
            immediate=True,
        )
        flush_persons_and_events()

        # Filter
        response = self.client.get("/api/person/?email=another@gmail.com")
        self.assertEqual(response.status_code, status.HTTP_200_OK)
        self.assertEqual(len(response.json()["results"]), 1)
        self.assertEqual(response.json()["results"][0]["id"], str(person2.uuid))
        self.assertEqual(response.json()["results"][0]["uuid"], str(person2.uuid))
        self.assertEqual(response.json()["results"][0]["properties"]["email"], "another@gmail.com")
        self.assertEqual(response.json()["results"][0]["distinct_ids"], ["distinct_id_2"])

    @snapshot_clickhouse_queries
    def test_filter_person_prop(self):
        _create_person(
            team=self.team,
            distinct_ids=["distinct_id", "another_one"],
            properties={"email": "someone@gmail.com"},
            is_identified=True,
            immediate=True,
        )
        person2: Person = _create_person(
            team=self.team,
            distinct_ids=["distinct_id_2"],
            properties={"email": "another@gmail.com", "some_prop": "some_value"},
            immediate=True,
        )
        flush_persons_and_events()

        # Filter
        response = self.client.get(
            "/api/person/?properties={}".format(
                json.dumps([{"key": "some_prop", "value": "some_value", "type": "person"}])
            )
        )
        self.assertEqual(response.status_code, status.HTTP_200_OK)
        self.assertEqual(len(response.json()["results"]), 1)
        self.assertEqual(response.json()["results"][0]["id"], str(person2.uuid))
        self.assertEqual(response.json()["results"][0]["uuid"], str(person2.uuid))

    @override_settings(PERSON_ON_EVENTS_V2_OVERRIDE=False)
    @snapshot_clickhouse_queries
    def test_filter_person_list(self):
        person1: Person = _create_person(
            team=self.team,
            distinct_ids=["distinct_id", "another_one"],
            properties={"email": "someone@gmail.com"},
            is_identified=True,
            immediate=True,
        )
        person2: Person = _create_person(
            team=self.team,
            distinct_ids=["distinct_id_2"],
            properties={"email": "another@gmail.com"},
            immediate=True,
        )
        flush_persons_and_events()

        # Filter by distinct ID
        # with self.assertNumQueries(11):
        response = self.client.get("/api/person/?distinct_id=distinct_id")  # must be exact matches
        self.assertEqual(response.status_code, status.HTTP_200_OK)
        self.assertEqual(len(response.json()["results"]), 1)
        self.assertEqual(response.json()["results"][0]["id"], str(person1.uuid))

        response = self.client.get("/api/person/?distinct_id=another_one")  # can search on any of the distinct IDs
        self.assertEqual(response.status_code, status.HTTP_200_OK)
        self.assertEqual(len(response.json()["results"]), 1)
        self.assertEqual(response.json()["results"][0]["id"], str(person1.uuid))

        # Filter by email
        response = self.client.get("/api/person/?email=another@gmail.com")
        self.assertEqual(response.status_code, status.HTTP_200_OK)
        self.assertEqual(len(response.json()["results"]), 1)
        self.assertEqual(response.json()["results"][0]["id"], str(person2.uuid))

        # Non-matches return an empty list
        response = self.client.get("/api/person/?email=inexistent")
        self.assertEqual(response.status_code, status.HTTP_200_OK)
        self.assertEqual(len(response.json()["results"]), 0)

        response = self.client.get("/api/person/?distinct_id=inexistent")
        self.assertEqual(response.status_code, status.HTTP_200_OK)
        self.assertEqual(len(response.json()["results"]), 0)

    def test_cant_see_another_organization_pii_with_filters(self):
        # Completely different organization
        another_org: Organization = Organization.objects.create()
        another_team: Team = Team.objects.create(organization=another_org)
        _create_person(team=another_team, distinct_ids=["distinct_id", "x_another_one"])
        _create_person(
            team=another_team,
            distinct_ids=["x_distinct_id_2"],
            properties={"email": "team2_another@gmail.com"},
        )

        # Person in current team
        person: Person = _create_person(team=self.team, distinct_ids=["distinct_id"], immediate=True)

        # Filter by distinct ID
        response = self.client.get("/api/person/?distinct_id=distinct_id")
        self.assertEqual(response.status_code, status.HTTP_200_OK)
        self.assertEqual(len(response.json()["results"]), 1)
        self.assertEqual(
            response.json()["results"][0]["id"], str(person.uuid)
        )  # note that even with shared distinct IDs, only the person from the same team is returned

        response = self.client.get("/api/person/?distinct_id=x_another_one")
        self.assertEqual(response.status_code, status.HTTP_200_OK)
        self.assertEqual(response.json()["results"], [])

    @freeze_time("2021-08-25T22:09:14.252Z")
    def test_delete_person(self):
        person = _create_person(
            team=self.team,
            distinct_ids=["person_1", "anonymous_id"],
            properties={"$os": "Chrome"},
            immediate=True,
        )
        _create_event(event="test", team=self.team, distinct_id="person_1")
        _create_event(event="test", team=self.team, distinct_id="anonymous_id")
        _create_event(event="test", team=self.team, distinct_id="someone_else")

        response = self.client.delete(f"/api/person/{person.uuid}/")

        self.assertEqual(response.status_code, status.HTTP_202_ACCEPTED)
        self.assertEqual(response.content, b"")  # Empty response
        self.assertEqual(Person.objects.filter(team=self.team).count(), 0)

        response = self.client.delete(f"/api/person/{person.uuid}/")
        self.assertEqual(response.status_code, status.HTTP_404_NOT_FOUND)

        self._assert_person_activity(
            person_id=None,  # can't query directly for deleted person
            expected=[
                {
                    "user": {"first_name": "", "email": "user1@posthog.com"},
                    "activity": "deleted",
                    "scope": "Person",
                    "item_id": str(person.pk),
                    # don't store deleted person's name, so user primary key
                    "detail": {
                        "changes": None,
                        "trigger": None,
                        "type": None,
                        "name": str(person.uuid),
                        "short_id": None,
                    },
                    "created_at": "2021-08-25T22:09:14.252000Z",
                }
            ],
        )

        ch_persons = sync_execute(
            "SELECT version, is_deleted, properties FROM person FINAL WHERE team_id = %(team_id)s and id = %(uuid)s",
            {"team_id": self.team.pk, "uuid": person.uuid},
        )
        self.assertEqual([(100, 1, "{}")], ch_persons)
        # No async deletion is scheduled
        self.assertEqual(AsyncDeletion.objects.filter(team_id=self.team.id).count(), 0)
        ch_events = sync_execute(
            "SELECT count() FROM events WHERE team_id = %(team_id)s",
            {"team_id": self.team.pk},
        )[0][0]
        self.assertEqual(ch_events, 3)

    @freeze_time("2021-08-25T22:09:14.252Z")
    def test_delete_person_and_events(self):
        person = _create_person(
            team=self.team,
            distinct_ids=["person_1", "anonymous_id"],
            properties={"$os": "Chrome"},
            immediate=True,
        )
        _create_event(event="test", team=self.team, distinct_id="person_1")
        _create_event(event="test", team=self.team, distinct_id="anonymous_id")
        _create_event(event="test", team=self.team, distinct_id="someone_else")

        response = self.client.delete(f"/api/person/{person.uuid}/?delete_events=true")
        self.assertEqual(response.status_code, status.HTTP_202_ACCEPTED)
        self.assertEqual(response.content, b"")  # Empty response
        self.assertEqual(Person.objects.filter(team=self.team).count(), 0)

        ch_persons = sync_execute(
            "SELECT version, is_deleted, properties FROM person FINAL WHERE team_id = %(team_id)s and id = %(uuid)s",
            {"team_id": self.team.pk, "uuid": person.uuid},
        )
        self.assertEqual([(100, 1, "{}")], ch_persons)

        # async deletion scheduled and executed
        async_deletion = cast(AsyncDeletion, AsyncDeletion.objects.filter(team_id=self.team.id).first())
        self.assertEqual(async_deletion.deletion_type, DeletionType.Person)
        self.assertEqual(async_deletion.key, str(person.uuid))
        self.assertIsNone(async_deletion.delete_verified_at)

    @freeze_time("2021-08-25T22:09:14.252Z")
    def test_bulk_delete_ids(self):
        person = _create_person(
            team=self.team,
            distinct_ids=["person_1", "anonymous_id"],
            properties={"$os": "Chrome"},
            immediate=True,
        )
        person2 = _create_person(
            team=self.team,
            distinct_ids=["person_2", "anonymous_id_2"],
            properties={"$os": "Chrome"},
            immediate=True,
        )
        _create_event(event="test", team=self.team, distinct_id="person_1")
        _create_event(event="test", team=self.team, distinct_id="anonymous_id")
        _create_event(event="test", team=self.team, distinct_id="someone_else")

        response = self.client.post(
            f"/api/person/bulk_delete/", {"ids": [person.uuid, person2.uuid], "delete_events": True}
        )

        self.assertEqual(response.status_code, status.HTTP_202_ACCEPTED, response.content)
        self.assertEqual(response.content, b"")  # Empty response
        self.assertEqual(Person.objects.filter(team=self.team).count(), 0)

        response = self.client.delete(f"/api/person/{person.uuid}/")
        self.assertEqual(response.status_code, status.HTTP_404_NOT_FOUND)

        ch_persons = sync_execute(
            "SELECT version, is_deleted, properties FROM person FINAL WHERE team_id = %(team_id)s and id = %(uuid)s",
            {"team_id": self.team.pk, "uuid": person.uuid},
        )
        self.assertEqual([(100, 1, "{}")], ch_persons)

        # async deletion scheduled and executed
        async_deletion = cast(AsyncDeletion, AsyncDeletion.objects.filter(team_id=self.team.id).first())
        self.assertEqual(async_deletion.deletion_type, DeletionType.Person)
        self.assertEqual(async_deletion.key, str(person.uuid))
        self.assertIsNone(async_deletion.delete_verified_at)

    @freeze_time("2021-08-25T22:09:14.252Z")
    def test_bulk_delete_distinct_id(self):
        person = _create_person(
            team=self.team,
            distinct_ids=["person_1", "anonymous_id"],
            properties={"$os": "Chrome"},
            immediate=True,
        )
        _create_person(
            team=self.team,
            distinct_ids=["person_2", "anonymous_id_2"],
            properties={"$os": "Chrome"},
            immediate=True,
        )
        _create_event(event="test", team=self.team, distinct_id="person_1")
        _create_event(event="test", team=self.team, distinct_id="anonymous_id")
        _create_event(event="test", team=self.team, distinct_id="someone_else")

        response = self.client.post(f"/api/person/bulk_delete/", {"distinct_ids": ["anonymous_id", "person_2"]})

        self.assertEqual(response.status_code, status.HTTP_202_ACCEPTED, response.content)
        self.assertEqual(response.content, b"")  # Empty response
        self.assertEqual(Person.objects.filter(team=self.team).count(), 0)

        response = self.client.delete(f"/api/person/{person.uuid}/")
        self.assertEqual(response.status_code, status.HTTP_404_NOT_FOUND)

        ch_persons = sync_execute(
            "SELECT version, is_deleted, properties FROM person FINAL WHERE team_id = %(team_id)s and id = %(uuid)s",
            {"team_id": self.team.pk, "uuid": person.uuid},
        )
        self.assertEqual([(100, 1, "{}")], ch_persons)
        # No async deletion is scheduled
        self.assertEqual(AsyncDeletion.objects.filter(team_id=self.team.id).count(), 0)
        ch_events = sync_execute(
            "SELECT count() FROM events WHERE team_id = %(team_id)s",
            {"team_id": self.team.pk},
        )[0][0]
        self.assertEqual(ch_events, 3)

    @freeze_time("2021-08-25T22:09:14.252Z")
    def test_split_people_keep_props(self) -> None:
        # created first
        person1 = _create_person(
            team=self.team,
            distinct_ids=["1", "2", "3"],
            properties={"$browser": "whatever", "$os": "Mac OS X"},
        )

        self.client.post("/api/person/{}/split/".format(person1.pk), {"main_distinct_id": "1"})

        people = Person.objects.all().order_by("id")
        self.assertEqual(people.count(), 3)
        self.assertEqual(people[0].distinct_ids, ["1"])
        self.assertEqual(people[0].properties, {"$browser": "whatever", "$os": "Mac OS X"})
        self.assertEqual(people[1].distinct_ids, ["2"])
        self.assertEqual(people[2].distinct_ids, ["3"])

        self._assert_person_activity(
            person_id=person1.uuid,
            expected=[
                {
                    "user": {"first_name": "", "email": "user1@posthog.com"},
                    "activity": "split_person",
                    "scope": "Person",
                    "item_id": str(person1.pk),
                    "detail": {
                        "changes": [
                            {
                                "type": "Person",
                                "action": "split",
                                "field": None,
                                "before": None,
                                "after": {"distinct_ids": ["1", "2", "3"]},
                            }
                        ],
                        "name": str(person1.uuid),
                        "trigger": None,
                        "type": None,
                        "short_id": None,
                    },
                    "created_at": "2021-08-25T22:09:14.252000Z",
                }
            ],
        )

    def test_split_people_delete_props(self) -> None:
        # created first
        person1 = _create_person(
            team=self.team,
            distinct_ids=["1", "2", "3"],
            properties={"$browser": "whatever", "$os": "Mac OS X"},
            immediate=True,
        )

        response = self.client.post("/api/person/{}/split/".format(person1.pk))
        people = Person.objects.all().order_by("id")
        self.assertEqual(people.count(), 3)
        self.assertEqual(people[0].distinct_ids, ["1"])
        self.assertEqual(people[0].properties, {})
        self.assertEqual(people[1].distinct_ids, ["2"])
        self.assertEqual(people[2].distinct_ids, ["3"])
        self.assertTrue(response.json()["success"])

    def test_update_multiple_person_properties_validation(self) -> None:
        person = _create_person(
            team=self.team,
            distinct_ids=["some_distinct_id"],
            properties={"$browser": "whatever", "$os": "Mac OS X"},
            immediate=True,
        )

        response = self.client.patch(f"/api/person/{person.uuid}", {"foo": "bar", "bar": "baz"})

        self.assertEqual(response.status_code, 400)
        self.assertEqual(
            response.json(),
            self.validation_error_response("required", "This field is required.", "properties"),
        )

    @mock.patch("posthog.api.person.capture_internal")
    def test_new_update_single_person_property(self, mock_capture) -> None:
        person = _create_person(
            team=self.team,
            distinct_ids=["some_distinct_id"],
            properties={"$browser": "whatever", "$os": "Mac OS X"},
            immediate=True,
        )

        self.client.post(f"/api/person/{person.uuid}/update_property", {"key": "foo", "value": "bar"})

        mock_capture.assert_called_once_with(
            token=self.team.api_token,
            event_name="$set",
            event_source="person_viewset",
            distinct_id="some_distinct_id",
            timestamp=mock.ANY,
            properties={
                "$set": {"foo": "bar"},
            },
            process_person_profile=True,
        )

    @mock.patch("posthog.api.person.capture_internal")
    def test_new_delete_person_properties(self, mock_capture) -> None:
        person = _create_person(
            team=self.team,
            distinct_ids=["some_distinct_id"],
            properties={"$browser": "whatever", "$os": "Mac OS X"},
            immediate=True,
        )

        self.client.post(f"/api/person/{person.uuid}/delete_property", {"$unset": "foo"})

        mock_capture.assert_called_once_with(
            token=self.team.api_token,
            event_name="$delete_person_property",
            event_source="person_viewset",
            distinct_id="some_distinct_id",
            timestamp=mock.ANY,
            properties={
                "$unset": ["foo"],
            },
            process_person_profile=True,
        )

    def test_return_non_anonymous_name(self) -> None:
        _create_person(
            team=self.team,
            distinct_ids=[
                "distinct_id1",
                "17787c3099427b-0e8f6c86323ea9-33647309-1aeaa0-17787c30995b7c",
            ],
        )
        _create_person(
            team=self.team,
            distinct_ids=[
                "17787c327b-0e8f623ea9-336473-1aeaa0-17787c30995b7c",
                "distinct_id2",
            ],
        )
        flush_persons_and_events()

        response = self.client.get("/api/person/").json()

        self.assertEqual(response["results"][0]["name"], "distinct_id2")
        self.assertEqual(response["results"][1]["name"], "distinct_id1")

        self.assertCountEqual(
            response["results"][0]["distinct_ids"],
            ["17787c327b-0e8f623ea9-336473-1aeaa0-17787c30995b7c", "distinct_id2"],
        )
        self.assertCountEqual(
            response["results"][1]["distinct_ids"],
            [
                "distinct_id1",
                "17787c3099427b-0e8f6c86323ea9-33647309-1aeaa0-17787c30995b7c",
            ],
        )

    def test_person_display_name(self) -> None:
        self.team.person_display_name_properties = ["custom_name", "custom_email"]
        self.team.save()
        _create_person(
            team=self.team,
            distinct_ids=["distinct_id1"],
            properties={
                "custom_name": "someone",
                "custom_email": "someone@custom.com",
                "email": "someone@gmail.com",
            },
        )
        _create_person(
            team=self.team,
            distinct_ids=["distinct_id2"],
            properties={
                "custom_email": "another_one@custom.com",
                "email": "another_one@gmail.com",
            },
        )
        _create_person(
            team=self.team,
            distinct_ids=["distinct_id3"],
            properties={"email": "yet_another_one@gmail.com"},
        )
        flush_persons_and_events()

        response = self.client.get("/api/person/").json()

        results = response["results"][::-1]  # results are in reverse order
        self.assertEqual(results[0]["name"], "someone")
        self.assertEqual(results[1]["name"], "another_one@custom.com")
        self.assertEqual(results[2]["name"], "distinct_id3")

    def test_person_display_name_defaults(self) -> None:
        _create_person(
            team=self.team,
            distinct_ids=["distinct_id1"],
            properties={"name": "someone", "email": "someone@gmail.com"},
        )
        _create_person(
            team=self.team,
            distinct_ids=["distinct_id2"],
            properties={"name": "another_one"},
        )
        _create_person(
            team=self.team,
            distinct_ids=["distinct_id3"],
        )
        flush_persons_and_events()

        response = self.client.get("/api/person/").json()

        results = response["results"][::-1]  # results are in reverse order
        self.assertEqual(results[0]["name"], "someone@gmail.com")
        self.assertEqual(results[1]["name"], "another_one")
        self.assertEqual(results[2]["name"], "distinct_id3")

    def test_person_cohorts(self) -> None:
        PropertyDefinition.objects.create(
            team=self.team, name="number", property_type="Numeric", type=PropertyDefinition.Type.PERSON
        )
        _create_person(
            team=self.team,
            distinct_ids=["1"],
            properties={"$some_prop": "something", "number": 1},
        )
        person2 = _create_person(
            team=self.team,
            distinct_ids=["2"],
            properties={"$some_prop": "something", "number": 2},
            immediate=True,
        )
        cohort1 = Cohort.objects.create(
            team=self.team,
            groups=[{"properties": [{"key": "$some_prop", "value": "something", "type": "person"}]}],
            name="cohort1",
        )
        cohort2 = Cohort.objects.create(
            team=self.team,
            groups=[{"properties": [{"key": "number", "value": 1, "type": "person"}]}],
            name="cohort2",
        )
        cohort3 = Cohort.objects.create(
            team=self.team,
            groups=[{"properties": [{"key": "number", "value": 2, "type": "person"}]}],
            name="cohort3",
        )
        cohort1.calculate_people_ch(pending_version=0)
        cohort2.calculate_people_ch(pending_version=0)
        cohort3.calculate_people_ch(pending_version=0)

        cohort4 = Cohort.objects.create(
            team=self.team,
            groups=[],
            is_static=True,
            last_calculation=timezone.now(),
            name="cohort4",
        )
        cohort4.insert_users_by_list(["2"])

        response = self.client.get(f"/api/person/cohorts/?person_id={person2.uuid}").json()
        response["results"].sort(key=lambda cohort: cohort["name"])
        self.assertEqual(len(response["results"]), 3)
        self.assertDictContainsSubset({"id": cohort1.id, "count": 2, "name": cohort1.name}, response["results"][0])
        self.assertDictContainsSubset({"id": cohort3.id, "count": 1, "name": cohort3.name}, response["results"][1])
        self.assertDictContainsSubset({"id": cohort4.id, "count": 1, "name": cohort4.name}, response["results"][2])

    def test_person_cohorts_with_cohort_version(self) -> None:
        PropertyDefinition.objects.create(
            team=self.team, name="number", property_type="Numeric", type=PropertyDefinition.Type.PERSON
        )
        person = _create_person(
            team=self.team,
            distinct_ids=["1"],
            properties={"$some_prop": "something", "number": 1},
        )

        cohort = Cohort.objects.create(
            team=self.team,
            groups=[{"properties": [{"key": "$some_prop", "value": "something", "type": "person"}]}],
            name="cohort1",
        )

        cohort.calculate_people_ch(pending_version=0)

        response = self.client.get(f"/api/person/cohorts/?person_id={person.uuid}").json()
        self.assertEqual(len(response["results"]), 1)
        self.assertDictContainsSubset({"id": cohort.id, "count": 1, "name": cohort.name}, response["results"][0])

        # Update the group to no longer include person
        cohort.groups = [{"properties": [{"key": "no", "value": "no", "type": "person"}]}]
        cohort.save()
        cohort.calculate_people_ch(pending_version=1)

        response = self.client.get(f"/api/person/cohorts/?person_id={person.uuid}").json()
        self.assertEqual(len(response["results"]), 0)

    def test_split_person_clickhouse(self):
        person = _create_person(
            team=self.team,
            distinct_ids=["1", "2", "3"],
            properties={"$browser": "whatever", "$os": "Mac OS X"},
            immediate=True,
        )

        response = self.client.post("/api/person/{}/split/".format(person.uuid)).json()
        self.assertTrue(response["success"])

        people = Person.objects.all().order_by("id")
        clickhouse_people = sync_execute(
            "SELECT id FROM person FINAL WHERE team_id = %(team_id)s",
            {"team_id": self.team.pk},
        )
        self.assertCountEqual(clickhouse_people, [(person.uuid,) for person in people])

        pdis2 = sync_execute(
            "SELECT person_id, distinct_id, is_deleted FROM person_distinct_id2 FINAL WHERE team_id = %(team_id)s",
            {"team_id": self.team.pk},
        )

        self.assertEqual(len(pdis2), PersonDistinctId.objects.count())

        for person in people:
            self.assertEqual(len(person.distinct_ids), 1)
            matching_row = next(row for row in pdis2 if row[0] == person.uuid)
            self.assertEqual(matching_row, (person.uuid, person.distinct_ids[0], 0))

    @freeze_time("2021-08-25T22:09:14.252Z")
    def test_patch_user_property_activity(self):
        person = _create_person(
            team=self.team,
            distinct_ids=["1", "2", "3"],
            properties={"$browser": "whatever", "$os": "Mac OS X"},
            immediate=True,
        )

        created_person = self.client.get("/api/person/{}/".format(person.uuid)).json()
        created_person["properties"]["a"] = "b"
        response = self.client.patch("/api/person/{}/".format(person.uuid), created_person)
        self.assertEqual(response.status_code, status.HTTP_202_ACCEPTED)

        self.client.get("/api/person/{}/".format(person.uuid))

        self._assert_person_activity(
            person_id=person.uuid,
            expected=[
                {
                    "user": {
                        "first_name": self.user.first_name,
                        "email": self.user.email,
                    },
                    "activity": "updated",
                    "created_at": "2021-08-25T22:09:14.252000Z",
                    "scope": "Person",
                    "item_id": str(person.pk),
                    "detail": {
                        "changes": [
                            {
                                "type": "Person",
                                "action": "changed",
                                "field": "properties",
                                "before": None,
                                "after": None,
                            }
                        ],
                        "trigger": None,
                        "type": None,
                        "name": None,
                        "short_id": None,
                    },
                }
            ],
        )

    def test_csv_export(self):
        _create_person(
            team=self.team,
            distinct_ids=["1", "2", "3"],
            properties={"$browser": "whatever", "$os": "Mac OS X"},
        )
        _create_person(
            team=self.team,
            distinct_ids=["4"],
            properties={"$browser": "whatever", "$os": "Windows"},
        )

        flush_persons_and_events()
        response = self.client.get("/api/person.csv")
        self.assertEqual(len(response.content.splitlines()), 3, response.content)

        response = self.client.get(
            "/api/person.csv?properties={}".format(json.dumps([{"key": "$os", "value": "Windows", "type": "person"}]))
        )
        self.assertEqual(len(response.content.splitlines()), 2)

    @override_settings(PERSON_ON_EVENTS_V2_OVERRIDE=False)
    def test_pagination_limit(self):
        created_ids = []

        for index in range(0, 19):
            created_ids.append(str(index + 100))
            Person.objects.create(  # creating without _create_person to guarentee created_at ordering
                team=self.team,
                distinct_ids=[str(index + 100)],
                properties={"$browser": "whatever", "$os": "Windows"},
            )

        # Very occasionally, a person might be deleted in postgres but not in Clickhouse due to network issues or whatever
        # In this case Clickhouse will return a user that then doesn't get returned by postgres.
        # We would return an empty "next" url.
        # Now we just return 9 people instead
        create_person(team_id=self.team.pk, version=0)

        returned_ids = []
        with self.assertNumQueries(9):
            response = self.client.get("/api/person/?limit=10").json()
        self.assertEqual(len(response["results"]), 9)
        returned_ids += [x["distinct_ids"][0] for x in response["results"]]
        response_next = self.client.get(response["next"]).json()
        returned_ids += [x["distinct_ids"][0] for x in response_next["results"]]
        self.assertEqual(len(response_next["results"]), 10)

        created_ids.reverse()  # ids are returned in desc order
        self.assertEqual(returned_ids, created_ids, returned_ids)

        with self.assertNumQueries(8):
            response_include_total = self.client.get("/api/person/?limit=10&include_total").json()
        self.assertEqual(response_include_total["count"], 20)  #  With `include_total`, the total count is returned too

    def test_retrieve_person(self):
        person = Person.objects.create(  # creating without _create_person to guarentee created_at ordering
            team=self.team, distinct_ids=["123456789"]
        )

        response = self.client.get(f"/api/person/{person.id}").json()

        assert response["id"] == person.id
        assert response["uuid"] == str(person.uuid)
        assert response["distinct_ids"] == ["123456789"]

    def test_retrieve_person_by_uuid(self):
        person = Person.objects.create(  # creating without _create_person to guarentee created_at ordering
            team=self.team, distinct_ids=["123456789"]
        )

        response = self.client.get(f"/api/person/{person.uuid}").json()

        assert response["id"] == person.id
        assert response["uuid"] == str(person.uuid)
        assert response["distinct_ids"] == ["123456789"]

    def test_retrieve_person_by_distinct_id_with_useful_error(self):
        response = self.client.get(f"/api/person/NOT_A_UUID").json()

        assert (
            response["detail"]
            == "The ID provided does not look like a personID. If you are using a distinctId, please use /persons?distinct_id=NOT_A_UUID instead."
        )

<<<<<<< HEAD
    @patch("posthog.api.person.PersonsThrottle.rate", new="6/minute")
    @patch("posthog.rate_limit.BurstRateThrottle.rate", new="5/minute")
    @patch("posthog.rate_limit.statsd.incr")
    @patch("posthog.rate_limit.is_rate_limit_enabled", return_value=True)
    def test_rate_limits_for_persons_are_independent(self, rate_limit_enabled_mock, incr_mock):
        personal_api_key = generate_random_token_personal()
        PersonalAPIKey.objects.create(label="X", user=self.user, secure_value=hash_key_value(personal_api_key))

        for _ in range(5):
            response = self.client.get(
                f"/api/projects/{self.team.pk}/feature_flags", headers={"authorization": f"Bearer {personal_api_key}"}
            )
        self.assertEqual(response.status_code, status.HTTP_200_OK)

        # Call to flags gets rate limited
        response = self.client.get(
            f"/api/projects/{self.team.pk}/feature_flags", headers={"authorization": f"Bearer {personal_api_key}"}
        )
        self.assertEqual(response.status_code, status.HTTP_429_TOO_MANY_REQUESTS)
        self.assertEqual(
            len([1 for name, args, kwargs in incr_mock.mock_calls if args[0] == "rate_limit_exceeded"]),
            1,
        )
        incr_mock.assert_any_call(
            "rate_limit_exceeded",
            tags={
                "team_id": self.team.pk,
                "scope": "burst",
                "rate": "5/minute",
                "path": f"/api/projects/TEAM_ID/feature_flags",
                "hashed_personal_api_key": hash_key_value(personal_api_key),
            },
        )

        incr_mock.reset_mock()

        # but not call to persons
        for _ in range(3):
            response = self.client.get(
                f"/api/projects/{self.team.pk}/persons/", headers={"authorization": f"Bearer {personal_api_key}"}
            )
            self.assertEqual(response.status_code, status.HTTP_200_OK)
            response = self.client.get(
                f"/api/projects/{self.team.pk}/persons/values/?key=whatever",
                headers={"authorization": f"Bearer {personal_api_key}"},
            )
            self.assertEqual(response.status_code, status.HTTP_200_OK)
=======
    def _get_person_activity(
        self,
        person_id: Optional[str] = None,
        *,
        expected_status: int = status.HTTP_200_OK,
    ):
        if person_id:
            url = f"/api/person/{person_id}/activity"
        else:
            url = f"/api/person/activity"
>>>>>>> ca8388c1

        activity = self.client.get(url)
        self.assertEqual(activity.status_code, expected_status)
        return activity.json()

    def _assert_person_activity(self, person_id: Optional[str], expected: list[dict]):
        activity_response = self._get_person_activity(person_id)

<<<<<<< HEAD
        # until the limit is reached
        response = self.client.get(
            f"/api/projects/{self.team.pk}/persons/", headers={"authorization": f"Bearer {personal_api_key}"}
        )
        self.assertEqual(response.status_code, status.HTTP_429_TOO_MANY_REQUESTS)
        self.assertEqual(
            len([1 for name, args, kwargs in incr_mock.mock_calls if args[0] == "rate_limit_exceeded"]),
            1,
        )
        incr_mock.assert_any_call(
            "rate_limit_exceeded",
            tags={
                "team_id": self.team.pk,
                "scope": "persons",
                "rate": "6/minute",
                "path": f"/api/projects/TEAM_ID/persons/",
                "hashed_personal_api_key": hash_key_value(personal_api_key),
            },
        )
=======
        activity: list[dict] = activity_response["results"]
        self.maxDiff = None
        self.assertCountEqual(activity, expected)
>>>>>>> ca8388c1

    @freeze_time("2021-08-25T22:09:14.252Z")
    def test_delete_events_only(self):
        person = _create_person(
            team=self.team,
            distinct_ids=["person_1", "anonymous_id"],
            properties={"$os": "Chrome"},
            immediate=True,
        )
        _create_event(event="test", team=self.team, distinct_id="person_1")
        _create_event(event="test", team=self.team, distinct_id="anonymous_id")
        _create_event(event="test", team=self.team, distinct_id="someone_else")

        flush_persons_and_events()

        response = self.client.post(f"/api/person/{person.uuid}/delete_events/")

        assert response.status_code == status.HTTP_202_ACCEPTED
        assert response.content == b""  # Empty response

        # Person still exists
        self.assertEqual(Person.objects.filter(team=self.team).count(), 1)

        # async deletion scheduled
        async_deletion = cast(AsyncDeletion, AsyncDeletion.objects.filter(team_id=self.team.id).first())
        assert async_deletion.deletion_type == DeletionType.Person
        assert async_deletion.key == str(person.uuid)
        assert async_deletion.delete_verified_at is None

    @freeze_time("2021-08-25T22:09:14.252Z")
    def test_delete_person_events_not_found(self):
        # Use a valid UUID that doesn't exist in the database
        non_existent_uuid = "11111111-1111-1111-1111-111111111111"

        response = self.client.post(f"/api/person/{non_existent_uuid}/delete_events/")

        assert response.status_code == status.HTTP_404_NOT_FOUND
        assert response.json()["detail"] == "Not found."

    @mock.patch(
        f"{posthog.models.person.deletion.__name__}.create_person_distinct_id",
        wraps=posthog.models.person.deletion.create_person_distinct_id,
    )
    @flaky(max_runs=3, min_passes=1)
    def test_reset_person_distinct_id(self, mocked_ch_call):
        # clickhouse only deleted person and distinct id that should be updated
        ch_only_deleted_person_uuid = create_person(
            uuid=str(uuid4()),
            team_id=self.team.pk,
            is_deleted=True,
            version=5,
            sync=True,
        )
        create_person_distinct_id(
            team_id=self.team.pk,
            distinct_id="distinct_id",
            person_id=ch_only_deleted_person_uuid,
            is_deleted=True,
            version=7,
            sync=True,
        )
        create_person_distinct_id(
            team_id=self.team.pk,
            distinct_id="distinct_id-2",
            person_id=ch_only_deleted_person_uuid,
            is_deleted=False,
            version=9,
            sync=True,
        )
        # reuse
        person_linked_to_after = Person.objects.create(
            team_id=self.team.pk, properties={"abcdefg": 11112}, version=1, uuid=uuid4()
        )
        PersonDistinctId.objects.create(
            team=self.team,
            person=person_linked_to_after,
            distinct_id="distinct_id",
            version=0,
        )
        PersonDistinctId.objects.create(
            team=self.team,
            person=person_linked_to_after,
            distinct_id="distinct_id-2",
            version=0,
        )

        distinct_id_version = posthog.models.person.deletion._get_version_for_distinct_id(self.team.pk, "distinct_id")

        response = self.client.post(
            f"/api/projects/{self.team.pk}/persons/reset_person_distinct_id/",
            {
                "distinct_id": "distinct_id",
            },
        )

        assert response.status_code == status.HTTP_202_ACCEPTED

        # postgres
        pg_distinct_ids = PersonDistinctId.objects.all()
        self.assertEqual(len(pg_distinct_ids), 2)

        self.assertEqual(pg_distinct_ids[0].distinct_id, "distinct_id-2")
        self.assertEqual(pg_distinct_ids[0].version, 0)
        self.assertEqual(pg_distinct_ids[1].distinct_id, "distinct_id")
        assert (pg_distinct_ids[1].version or 0) > distinct_id_version

        self.assertEqual(pg_distinct_ids[0].person.uuid, person_linked_to_after.uuid)
        self.assertEqual(pg_distinct_ids[1].person.uuid, person_linked_to_after.uuid)

        # CH
        ch_person_distinct_ids = sync_execute(
            f"""
            SELECT person_id, team_id, distinct_id, version, is_deleted FROM {PERSON_DISTINCT_ID2_TABLE} FINAL WHERE team_id = %(team_id)s and distinct_id ='distinct_id' ORDER BY version, distinct_id
            """,
            {"team_id": self.team.pk},
        )

        self.assertEqual(
            ch_person_distinct_ids,
            [
                (person_linked_to_after.uuid, self.team.pk, "distinct_id", pg_distinct_ids[1].version, False),
            ],
        )
        self.assertEqual(mocked_ch_call.call_count, 1)
        # Second call has nothing to do
        response = self.client.post(
            f"/api/projects/{self.team.pk}/persons/reset_distinct_id/",
            {
                "distinct_id": "distinct_id",
            },
        )

        self.assertEqual(mocked_ch_call.call_count, 1)

    @mock.patch(
        f"{posthog.models.person.deletion.__name__}.create_person_distinct_id",
        wraps=posthog.models.person.deletion.create_person_distinct_id,
    )
    @flaky(max_runs=3, min_passes=1)
    def test_reset_person_distinct_id_not_found(self, mocked_ch_call):
        # person who shouldn't be changed
        person_not_changed_1 = Person.objects.create(
            team_id=self.team.pk, properties={"abcdef": 1111}, version=0, uuid=uuid4()
        )

        # distinct id no update
        PersonDistinctId.objects.create(
            team=self.team,
            person=person_not_changed_1,
            distinct_id="distinct_id-1",
            version=0,
        )

        # deleted person not re-used
        person_deleted_1 = Person.objects.create(
            team_id=self.team.pk, properties={"abcdef": 1111}, version=0, uuid=uuid4()
        )
        PersonDistinctId.objects.create(
            team=self.team,
            person=person_deleted_1,
            distinct_id="distinct_id-del-1",
            version=16,
        )
        person_deleted_1.delete()

        response = self.client.post(
            f"/api/projects/{self.team.pk}/persons/reset_person_distinct_id/",
            {
                "distinct_id": "distinct_id",
            },
        )

        assert response.status_code == status.HTTP_202_ACCEPTED

        # postgres
        pg_distinct_ids = PersonDistinctId.objects.all()
        self.assertEqual(len(pg_distinct_ids), 1)
        self.assertEqual(pg_distinct_ids[0].version, 0)
        self.assertEqual(pg_distinct_ids[0].distinct_id, "distinct_id-1")
        self.assertEqual(pg_distinct_ids[0].person.uuid, person_not_changed_1.uuid)

        # clickhouse
        ch_person_distinct_ids = sync_execute(
            f"""
            SELECT person_id, team_id, distinct_id, version, is_deleted FROM {PERSON_DISTINCT_ID2_TABLE} FINAL WHERE team_id = %(team_id)s ORDER BY version
            """,
            {"team_id": self.team.pk},
        )
        self.assertEqual(
            ch_person_distinct_ids,
            [
                (person_not_changed_1.uuid, self.team.pk, "distinct_id-1", 0, False),
                (person_deleted_1.uuid, self.team.pk, "distinct_id-del-1", 116, True),
            ],
        )
        mocked_ch_call.assert_not_called()


class TestPersonFromClickhouse(TestPerson):
    @override_settings(PERSON_ON_EVENTS_V2_OVERRIDE=False)
    def test_pagination_limit(self):
        created_ids = []

        for index in range(0, 19):
            created_ids.append(str(index + 100))
            Person.objects.create(  # creating without _create_person to guarentee created_at ordering
                team=self.team,
                distinct_ids=[str(index + 100)],
                properties={"$browser": "whatever", "$os": "Windows"},
            )
        returned_ids = []
        response = self.client.get("/api/person/?limit=10").json()
        self.assertEqual(len(response["results"]), 10)
        returned_ids += [x["distinct_ids"][0] for x in response["results"]]
        response_next = self.client.get(response["next"]).json()
        returned_ids += [x["distinct_ids"][0] for x in response_next["results"]]
        self.assertEqual(len(response_next["results"]), 9)

        created_ids.reverse()  # ids are returned in desc order
        self.assertEqual(returned_ids, created_ids, returned_ids)

        response_include_total = self.client.get("/api/person/?limit=10&include_total").json()
        self.assertEqual(response_include_total["count"], 19)  #  With `include_total`, the total count is returned too<|MERGE_RESOLUTION|>--- conflicted
+++ resolved
@@ -922,55 +922,6 @@
             == "The ID provided does not look like a personID. If you are using a distinctId, please use /persons?distinct_id=NOT_A_UUID instead."
         )
 
-<<<<<<< HEAD
-    @patch("posthog.api.person.PersonsThrottle.rate", new="6/minute")
-    @patch("posthog.rate_limit.BurstRateThrottle.rate", new="5/minute")
-    @patch("posthog.rate_limit.statsd.incr")
-    @patch("posthog.rate_limit.is_rate_limit_enabled", return_value=True)
-    def test_rate_limits_for_persons_are_independent(self, rate_limit_enabled_mock, incr_mock):
-        personal_api_key = generate_random_token_personal()
-        PersonalAPIKey.objects.create(label="X", user=self.user, secure_value=hash_key_value(personal_api_key))
-
-        for _ in range(5):
-            response = self.client.get(
-                f"/api/projects/{self.team.pk}/feature_flags", headers={"authorization": f"Bearer {personal_api_key}"}
-            )
-        self.assertEqual(response.status_code, status.HTTP_200_OK)
-
-        # Call to flags gets rate limited
-        response = self.client.get(
-            f"/api/projects/{self.team.pk}/feature_flags", headers={"authorization": f"Bearer {personal_api_key}"}
-        )
-        self.assertEqual(response.status_code, status.HTTP_429_TOO_MANY_REQUESTS)
-        self.assertEqual(
-            len([1 for name, args, kwargs in incr_mock.mock_calls if args[0] == "rate_limit_exceeded"]),
-            1,
-        )
-        incr_mock.assert_any_call(
-            "rate_limit_exceeded",
-            tags={
-                "team_id": self.team.pk,
-                "scope": "burst",
-                "rate": "5/minute",
-                "path": f"/api/projects/TEAM_ID/feature_flags",
-                "hashed_personal_api_key": hash_key_value(personal_api_key),
-            },
-        )
-
-        incr_mock.reset_mock()
-
-        # but not call to persons
-        for _ in range(3):
-            response = self.client.get(
-                f"/api/projects/{self.team.pk}/persons/", headers={"authorization": f"Bearer {personal_api_key}"}
-            )
-            self.assertEqual(response.status_code, status.HTTP_200_OK)
-            response = self.client.get(
-                f"/api/projects/{self.team.pk}/persons/values/?key=whatever",
-                headers={"authorization": f"Bearer {personal_api_key}"},
-            )
-            self.assertEqual(response.status_code, status.HTTP_200_OK)
-=======
     def _get_person_activity(
         self,
         person_id: Optional[str] = None,
@@ -981,7 +932,6 @@
             url = f"/api/person/{person_id}/activity"
         else:
             url = f"/api/person/activity"
->>>>>>> ca8388c1
 
         activity = self.client.get(url)
         self.assertEqual(activity.status_code, expected_status)
@@ -990,31 +940,9 @@
     def _assert_person_activity(self, person_id: Optional[str], expected: list[dict]):
         activity_response = self._get_person_activity(person_id)
 
-<<<<<<< HEAD
-        # until the limit is reached
-        response = self.client.get(
-            f"/api/projects/{self.team.pk}/persons/", headers={"authorization": f"Bearer {personal_api_key}"}
-        )
-        self.assertEqual(response.status_code, status.HTTP_429_TOO_MANY_REQUESTS)
-        self.assertEqual(
-            len([1 for name, args, kwargs in incr_mock.mock_calls if args[0] == "rate_limit_exceeded"]),
-            1,
-        )
-        incr_mock.assert_any_call(
-            "rate_limit_exceeded",
-            tags={
-                "team_id": self.team.pk,
-                "scope": "persons",
-                "rate": "6/minute",
-                "path": f"/api/projects/TEAM_ID/persons/",
-                "hashed_personal_api_key": hash_key_value(personal_api_key),
-            },
-        )
-=======
         activity: list[dict] = activity_response["results"]
         self.maxDiff = None
         self.assertCountEqual(activity, expected)
->>>>>>> ca8388c1
 
     @freeze_time("2021-08-25T22:09:14.252Z")
     def test_delete_events_only(self):
