import json
from typing import Any, Optional
from unittest.mock import ANY, patch

from inline_snapshot import snapshot
from rest_framework import status

from posthog.constants import AvailableFeature
from posthog.models.action.action import Action
from posthog.models.hog_functions.hog_function import DEFAULT_STATE, HogFunction
from posthog.test.base import APIBaseTest, ClickhouseTestMixin, QueryMatchingTest
from posthog.cdp.templates.webhook.template_webhook import template as template_webhook
from posthog.cdp.templates.slack.template_slack import template as template_slack


EXAMPLE_FULL = {
    "name": "HogHook",
    "hog": "fetch(inputs.url, {\n  'headers': inputs.headers,\n  'body': inputs.payload,\n  'method': inputs.method\n});",
    "inputs_schema": [
        {"key": "url", "type": "string", "label": "Webhook URL", "required": True},
        {"key": "payload", "type": "json", "label": "JSON Payload", "required": True},
        {
            "key": "method",
            "type": "choice",
            "label": "HTTP Method",
            "choices": [
                {"label": "POST", "value": "POST"},
                {"label": "PUT", "value": "PUT"},
                {"label": "PATCH", "value": "PATCH"},
                {"label": "GET", "value": "GET"},
            ],
            "required": True,
        },
        {"key": "headers", "type": "dictionary", "label": "Headers", "required": False},
    ],
    "inputs": {
        "url": {
            "value": "http://localhost:2080/0e02d917-563f-4050-9725-aad881b69937",
        },
        "method": {"value": "POST"},
        "headers": {
            "value": {"version": "v={event.properties.$lib_version}"},
        },
        "payload": {
            "value": {
                "event": "{event}",
                "groups": "{groups}",
                "nested": {"foo": "{event.url}"},
                "person": "{person}",
                "event_url": "{f'{event.url}-test'}",
            },
        },
    },
    "filters": {
        "events": [{"id": "$pageview", "name": "$pageview", "type": "events", "order": 0}],
        "actions": [{"id": "9", "name": "Test Action", "type": "actions", "order": 1}],
        "filter_test_accounts": True,
    },
}


class TestHogFunctionAPIWithoutAvailableFeature(ClickhouseTestMixin, APIBaseTest, QueryMatchingTest):
    def create_slack_function(self, data: Optional[dict] = None):
        payload = {
            "name": "Slack",
            "template_id": template_slack.id,
            "inputs": {
                "slack_workspace": {"value": 1},
                "channel": {"value": "#general"},
            },
        }

        payload.update(data or {})

        return self.client.post(
            f"/api/projects/{self.team.id}/hog_functions/",
            data=payload,
        )

    def test_create_hog_function_works_for_free_template(self):
        response = self.create_slack_function()

        assert response.status_code == status.HTTP_201_CREATED, response.json()
        assert response.json()["created_by"]["id"] == self.user.id
        assert response.json()["hog"] == template_slack.hog
        assert response.json()["inputs_schema"] == template_slack.inputs_schema

    def test_free_users_cannot_override_hog_or_schema(self):
        response = self.create_slack_function(
            {
                "hog": "fetch(inputs.url);",
                "inputs_schema": [
                    {"key": "url", "type": "string", "label": "Webhook URL", "required": True},
                ],
            }
        )

        assert response.status_code == status.HTTP_400_BAD_REQUEST, response.json()
        assert response.json()["detail"] == "The Data Pipelines addon is required to create custom functions."

    def test_free_users_cannot_use_without_template(self):
        response = self.create_slack_function({"template_id": None})

        assert response.status_code == status.HTTP_400_BAD_REQUEST, response.json()
        assert response.json()["detail"] == "The Data Pipelines addon is required to create custom functions."

    def test_free_users_cannot_use_non_free_templates(self):
        response = self.create_slack_function(
            {
                "template_id": template_webhook.id,
            }
        )

        assert response.status_code == status.HTTP_400_BAD_REQUEST, response.json()
        assert response.json()["detail"] == "The Data Pipelines addon is required for this template."


class TestHogFunctionAPI(ClickhouseTestMixin, APIBaseTest, QueryMatchingTest):
    def setUp(self):
        super().setUp()

        self.organization.available_product_features = [
            {"key": AvailableFeature.DATA_PIPELINES, "name": AvailableFeature.DATA_PIPELINES}
        ]
        self.organization.save()

    def test_create_hog_function(self, *args):
        response = self.client.post(
            f"/api/projects/{self.team.id}/hog_functions/",
            data={"name": "Fetch URL", "description": "Test description", "hog": "fetch(inputs.url);", "inputs": {}},
        )
        assert response.status_code == status.HTTP_201_CREATED, response.json()
        assert response.json()["created_by"]["id"] == self.user.id
        assert response.json() == {
            "id": ANY,
            "name": "Fetch URL",
            "description": "Test description",
            "created_at": ANY,
            "created_by": ANY,
            "updated_at": ANY,
            "enabled": False,
            "hog": "fetch(inputs.url);",
            "bytecode": ["_h", 32, "url", 32, "inputs", 1, 2, 2, "fetch", 1, 35],
            "inputs_schema": [],
            "inputs": {},
            "filters": {"bytecode": ["_h", 29]},
            "icon_url": None,
            "template": None,
            "masking": None,
            "status": {"rating": 0, "state": 0, "tokens": 0},
        }

    def test_creates_with_template_id(self, *args):
        response = self.client.post(
            f"/api/projects/{self.team.id}/hog_functions/",
            data={
                "name": "Fetch URL",
                "description": "Test description",
                "hog": "fetch(inputs.url);",
                "template_id": template_webhook.id,
            },
        )
        assert response.status_code == status.HTTP_201_CREATED, response.json()
        assert response.json()["template"] == {
            "name": template_webhook.name,
            "description": template_webhook.description,
            "id": template_webhook.id,
            "status": template_webhook.status,
            "icon_url": template_webhook.icon_url,
            "inputs_schema": template_webhook.inputs_schema,
            "hog": template_webhook.hog,
            "filters": None,
        }

    def test_deletes_via_update(self, *args):
        response = self.client.post(
            f"/api/projects/{self.team.id}/hog_functions/",
            data={"name": "Fetch URL", "description": "Test description", "hog": "fetch(inputs.url);"},
        )
        assert response.status_code == status.HTTP_201_CREATED, response.json()

        list_res = self.client.get(f"/api/projects/{self.team.id}/hog_functions/")
        assert list_res.status_code == status.HTTP_200_OK, list_res.json()
        # Assert that it isn't in the list
        assert (
            next((item for item in list_res.json()["results"] if item["id"] == response.json()["id"]), None) is not None
        )

        response = self.client.patch(
            f"/api/projects/{self.team.id}/hog_functions/{response.json()['id']}/",
            data={"deleted": True},
        )
        assert response.status_code == status.HTTP_200_OK, response.json()

        list_res = self.client.get(f"/api/projects/{self.team.id}/hog_functions/")
        assert list_res.status_code == status.HTTP_200_OK, list_res.json()
        assert next((item for item in list_res.json()["results"] if item["id"] == response.json()["id"]), None) is None

    def test_inputs_required(self, *args):
        payload = {
            "name": "Fetch URL",
            "hog": "fetch(inputs.url);",
            "inputs_schema": [
                {"key": "url", "type": "string", "label": "Webhook URL", "required": True},
            ],
        }
        # Check required
        res = self.client.post(f"/api/projects/{self.team.id}/hog_functions/", data={**payload})
        assert res.status_code == status.HTTP_400_BAD_REQUEST, res.json()
        assert res.json() == {
            "type": "validation_error",
            "code": "invalid_input",
            "detail": "This field is required.",
            "attr": "inputs__url",
        }

    def test_inputs_mismatch_type(self, *args):
        payload = {
            "name": "Fetch URL",
            "hog": "fetch(inputs.url);",
            "inputs_schema": [
                {"key": "string", "type": "string"},
                {"key": "dictionary", "type": "dictionary"},
                {"key": "boolean", "type": "boolean"},
            ],
        }

        bad_inputs = {
            "string": 123,
            "dictionary": 123,
            "boolean": 123,
        }

        for key, value in bad_inputs.items():
            res = self.client.post(
                f"/api/projects/{self.team.id}/hog_functions/", data={**payload, "inputs": {key: {"value": value}}}
            )
            assert res.json() == {
                "type": "validation_error",
                "code": "invalid_input",
                "detail": f"Value must be a {key}.",
                "attr": f"inputs__{key}",
            }, f"Did not get error for {key}, got {res.json()}"
            assert res.status_code == status.HTTP_400_BAD_REQUEST, res.json()

    def test_secret_inputs_not_returned(self, *args):
        payload = {
            "name": "Fetch URL",
            "hog": "fetch(inputs.url);",
            "inputs_schema": [
                {"key": "url", "type": "string", "label": "Webhook URL", "secret": True, "required": True},
            ],
            "inputs": {
                "url": {
                    "value": "I AM SECRET",
                },
            },
        }
        expectation = {
            "url": {
                "secret": True,
            }
        }
        # Check not returned
        res = self.client.post(f"/api/projects/{self.team.id}/hog_functions/", data={**payload})
        assert res.status_code == status.HTTP_201_CREATED, res.json()
        assert res.json()["inputs"] == expectation
        res = self.client.get(f"/api/projects/{self.team.id}/hog_functions/{res.json()['id']}")
        assert res.json()["inputs"] == expectation

        # Finally check the DB has the real value
        obj = HogFunction.objects.get(id=res.json()["id"])
        assert obj.inputs["url"]["value"] == "I AM SECRET"

    def test_secret_inputs_not_updated_if_not_changed(self, *args):
        payload = {
            "name": "Fetch URL",
            "hog": "fetch(inputs.url);",
            "inputs_schema": [
                {"key": "url", "type": "string", "label": "Webhook URL", "secret": True, "required": True},
            ],
            "inputs": {
                "url": {
                    "value": "I AM SECRET",
                },
            },
        }
        expectation = {"url": {"secret": True}}
        res = self.client.post(f"/api/projects/{self.team.id}/hog_functions/", data={**payload})
        assert res.json()["inputs"] == expectation, res.json()
        res = self.client.patch(
            f"/api/projects/{self.team.id}/hog_functions/{res.json()['id']}",
            data={
                "inputs": {
                    "url": {
                        "secret": True,
                    },
                },
            },
        )
        assert res.json()["inputs"] == expectation

        # Finally check the DB has the real value
        obj = HogFunction.objects.get(id=res.json()["id"])
        assert obj.inputs["url"]["value"] == "I AM SECRET"

        # And check we can still update it
        res = self.client.patch(
            f"/api/projects/{self.team.id}/hog_functions/{res.json()['id']}",
            data={"inputs": {"url": {"value": "I AM A NEW SECRET"}}},
        )
        assert res.json()["inputs"] == expectation

        # Finally check the DB has the real value
        obj = HogFunction.objects.get(id=res.json()["id"])
        assert obj.inputs["url"]["value"] == "I AM A NEW SECRET"

    def test_generates_hog_bytecode(self, *args):
        response = self.client.post(
            f"/api/projects/{self.team.id}/hog_functions/",
            data={
                "name": "Fetch URL",
                "hog": "let i := 0;\nwhile(i < 3) {\n  i := i + 1;\n  fetch(inputs.url, {\n    'headers': {\n      'x-count': f'{i}'\n    },\n    'body': inputs.payload,\n    'method': inputs.method\n  });\n}",
            },
        )
        # JSON loads for one line comparison
        assert response.json()["bytecode"] == json.loads(
            '["_h", 33, 0, 33, 3, 36, 0, 15, 40, 45, 33, 1, 36, 0, 6, 37, 0, 32, "headers", 32, "x-count", 36, 0, 42, 1, 32, "body", 32, "payload", 32, "inputs", 1, 2, 32, "method", 32, "method", 32, "inputs", 1, 2, 42, 3, 32, "url", 32, "inputs", 1, 2, 2, "fetch", 2, 35, 39, -52, 35]'
        ), response.json()

    def test_generates_inputs_bytecode(self, *args):
        response = self.client.post(f"/api/projects/{self.team.id}/hog_functions/", data=EXAMPLE_FULL)
        assert response.status_code == status.HTTP_201_CREATED, response.json()
        assert response.json()["inputs"] == {
            "url": {
                "value": "http://localhost:2080/0e02d917-563f-4050-9725-aad881b69937",
                "bytecode": ["_h", 32, "http://localhost:2080/0e02d917-563f-4050-9725-aad881b69937"],
            },
            "payload": {
                "value": {
                    "event": "{event}",
                    "groups": "{groups}",
                    "nested": {"foo": "{event.url}"},
                    "person": "{person}",
                    "event_url": "{f'{event.url}-test'}",
                },
                "bytecode": {
                    "event": ["_h", 32, "event", 1, 1],
                    "groups": ["_h", 32, "groups", 1, 1],
                    "nested": {"foo": ["_h", 32, "url", 32, "event", 1, 2]},
                    "person": ["_h", 32, "person", 1, 1],
                    "event_url": ["_h", 32, "-test", 32, "url", 32, "event", 1, 2, 2, "concat", 2],
                },
            },
            "method": {"value": "POST"},
            "headers": {
                "value": {"version": "v={event.properties.$lib_version}"},
                "bytecode": {
                    "version": ["_h", 32, "$lib_version", 32, "properties", 32, "event", 1, 3, 32, "v=", 2, "concat", 2]
                },
            },
        }

    def test_generates_filters_bytecode(self, *args):
        action = Action.objects.create(
            team=self.team,
            name="test action",
            steps_json=[{"event": "$pageview", "url": "docs", "url_matching": "contains"}],
        )

        self.team.test_account_filters = [
            {
                "key": "email",
                "value": "@posthog.com",
                "operator": "not_icontains",
                "type": "person",
            }
        ]
        self.team.save()
        response = self.client.post(
            f"/api/projects/{self.team.id}/hog_functions/",
            data={
                **EXAMPLE_FULL,
                "filters": {
                    "events": [{"id": "$pageview", "name": "$pageview", "type": "events", "order": 0}],
                    "actions": [{"id": f"{action.id}", "name": "Test Action", "type": "actions", "order": 1}],
                    "filter_test_accounts": True,
                },
            },
        )
        assert response.status_code == status.HTTP_201_CREATED, response.json()
        assert response.json()["filters"] == {
            "events": [{"id": "$pageview", "name": "$pageview", "type": "events", "order": 0}],
            "actions": [{"id": f"{action.id}", "name": "Test Action", "type": "actions", "order": 1}],
            "filter_test_accounts": True,
            "bytecode": [
                "_h",
                32,
                "%docs%",
                32,
                "$current_url",
                32,
                "properties",
                1,
                2,
                17,
                32,
                "$pageview",
                32,
                "event",
                1,
                1,
                11,
                3,
                2,
                32,
                "%@posthog.com%",
                32,
                "email",
                32,
                "properties",
                32,
                "person",
                1,
                3,
                20,
                3,
                2,
                32,
                "$pageview",
                32,
                "event",
                1,
                1,
                11,
                32,
                "%@posthog.com%",
                32,
                "email",
                32,
                "properties",
                32,
                "person",
                1,
                3,
                20,
                3,
                2,
                4,
                2,
            ],
        }

<<<<<<< HEAD
=======
    @patch("posthog.permissions.posthoganalytics.feature_enabled", return_value=True)
    def test_saves_masking_config(self, *args):
        response = self.client.post(
            f"/api/projects/{self.team.id}/hog_functions/",
            data={
                **EXAMPLE_FULL,
                "masking": {"ttl": 60, "threshold": 20, "hash": "{person.properties.email}"},
            },
        )
        assert response.status_code == status.HTTP_201_CREATED, response.json()
        assert response.json()["masking"] == snapshot(
            {
                "ttl": 60,
                "threshold": 20,
                "hash": "{person.properties.email}",
                "bytecode": ["_h", 32, "email", 32, "properties", 32, "person", 1, 3],
            }
        )

    @patch("posthog.permissions.posthoganalytics.feature_enabled", return_value=True)
>>>>>>> 190ecf82
    def test_loads_status_when_enabled_and_available(self, *args):
        with patch("posthog.plugins.plugin_server_api.requests.get") as mock_get:
            mock_get.return_value.status_code = status.HTTP_200_OK
            mock_get.return_value.json.return_value = {"state": 1, "tokens": 0, "rating": 0}

            response = self.client.post(
                f"/api/projects/{self.team.id}/hog_functions/",
                data={
                    "name": "Fetch URL",
                    "description": "Test description",
                    "hog": "fetch(inputs.url);",
                    "template_id": template_webhook.id,
                    "enabled": True,
                },
            )
            assert response.status_code == status.HTTP_201_CREATED, response.json()

            response = self.client.get(f"/api/projects/{self.team.id}/hog_functions/{response.json()['id']}")
            assert response.json()["status"] == {"state": 1, "tokens": 0, "rating": 0}

    def test_does_not_crash_when_status_not_available(self, *args):
        with patch("posthog.plugins.plugin_server_api.requests.get") as mock_get:
            # Mock the api actually throwing fully
            mock_get.side_effect = lambda x: Exception("oh no")

            response = self.client.post(
                f"/api/projects/{self.team.id}/hog_functions/",
                data={
                    "name": "Fetch URL",
                    "description": "Test description",
                    "hog": "fetch(inputs.url);",
                    "template_id": template_webhook.id,
                    "enabled": True,
                },
            )
            assert response.status_code == status.HTTP_201_CREATED, response.json()
            response = self.client.get(f"/api/projects/{self.team.id}/hog_functions/{response.json()['id']}")
            assert response.json()["status"] == DEFAULT_STATE

    def test_patches_status_on_enabled_update(self, *args):
        with patch("posthog.plugins.plugin_server_api.requests.get") as mock_get:
            with patch("posthog.plugins.plugin_server_api.requests.patch") as mock_patch:
                mock_get.return_value.status_code = status.HTTP_200_OK
                mock_get.return_value.json.return_value = {"state": 4, "tokens": 0, "rating": 0}

                response = self.client.post(
                    f"/api/projects/{self.team.id}/hog_functions/",
                    data={"name": "Fetch URL", "hog": "fetch(inputs.url);", "enabled": True},
                )

                assert response.json()["status"]["state"] == 4

                self.client.patch(
                    f"/api/projects/{self.team.id}/hog_functions/{response.json()['id']}/",
                    data={"enabled": False},
                )

                assert mock_patch.call_count == 0

                self.client.patch(
                    f"/api/projects/{self.team.id}/hog_functions/{response.json()['id']}/",
                    data={"enabled": True},
                )

                assert mock_patch.call_count == 1
                mock_patch.assert_called_once_with(
                    f"http://localhost:6738/api/projects/{self.team.id}/hog_functions/{response.json()['id']}/status",
                    json={"state": 2},
                )

    def test_list_with_filters_filter(self, *args):
        action1 = Action.objects.create(
            team=self.team,
            name="test action",
            steps_json=[{"event": "$pageview", "url": "docs", "url_matching": "contains"}],
        )

        action2 = Action.objects.create(
            team=self.team,
            name="test action",
            steps_json=[{"event": "$pageview", "url": "docs", "url_matching": "contains"}],
        )

        self.team.test_account_filters = [
            {
                "key": "email",
                "value": "@posthog.com",
                "operator": "not_icontains",
                "type": "person",
            }
        ]
        self.team.save()
        response = self.client.post(
            f"/api/projects/{self.team.id}/hog_functions/",
            data={
                **EXAMPLE_FULL,
                "filters": {
                    "events": [{"id": "$pageview", "name": "$pageview", "type": "events", "order": 0}],
                    "actions": [
                        {"id": f"{action1.id}", "name": "Test Action", "type": "actions", "order": 1},
                        {"id": f"{action2.id}", "name": "Test Action 2", "type": "actions", "order": 1},
                    ],
                    "filter_test_accounts": True,
                },
            },
        )
        assert response.status_code == status.HTTP_201_CREATED, response.json()

        filters: Any = {"filter_test_accounts": True}
        response = self.client.get(f"/api/projects/{self.team.id}/hog_functions/?filters={json.dumps(filters)}")
        assert len(response.json()["results"]) == 1

        filters = {"filter_test_accounts": False}
        response = self.client.get(f"/api/projects/{self.team.id}/hog_functions/?filters={json.dumps(filters)}")
        assert len(response.json()["results"]) == 0

        filters = {"actions": [{"id": f"other"}]}
        response = self.client.get(f"/api/projects/{self.team.id}/hog_functions/?filters={json.dumps(filters)}")
        assert len(response.json()["results"]) == 0

        filters = {"actions": [{"id": f"{action1.id}"}]}
        response = self.client.get(f"/api/projects/{self.team.id}/hog_functions/?filters={json.dumps(filters)}")
        assert len(response.json()["results"]) == 1

        filters = {"actions": [{"id": f"{action2.id}"}]}
        response = self.client.get(f"/api/projects/{self.team.id}/hog_functions/?filters={json.dumps(filters)}")
        assert len(response.json()["results"]) == 1<|MERGE_RESOLUTION|>--- conflicted
+++ resolved
@@ -451,9 +451,6 @@
             ],
         }
 
-<<<<<<< HEAD
-=======
-    @patch("posthog.permissions.posthoganalytics.feature_enabled", return_value=True)
     def test_saves_masking_config(self, *args):
         response = self.client.post(
             f"/api/projects/{self.team.id}/hog_functions/",
@@ -473,7 +470,6 @@
         )
 
     @patch("posthog.permissions.posthoganalytics.feature_enabled", return_value=True)
->>>>>>> 190ecf82
     def test_loads_status_when_enabled_and_available(self, *args):
         with patch("posthog.plugins.plugin_server_api.requests.get") as mock_get:
             mock_get.return_value.status_code = status.HTTP_200_OK
