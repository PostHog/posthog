import json
from typing import Any, Optional

from freezegun import freeze_time
from posthog.test.base import APIBaseTest, ClickhouseTestMixin, QueryMatchingTest
from unittest.mock import ANY, MagicMock, patch

from django.db import connection

from inline_snapshot import snapshot
from rest_framework import status

from posthog.api.hog_function import MAX_HOG_CODE_SIZE_BYTES, MAX_TRANSFORMATIONS_PER_TEAM
from posthog.api.test.test_hog_function_templates import MOCK_NODE_TEMPLATES
from posthog.cdp.templates.hog_function_template import sync_template_to_db
from posthog.cdp.templates.slack.template_slack import template as template_slack
from posthog.models.action.action import Action
from posthog.models.hog_function_template import HogFunctionTemplate
from posthog.models.hog_functions.hog_function import DEFAULT_STATE, HogFunction, HogFunctionState

from common.hogvm.python.operation import HOGQL_BYTECODE_VERSION, Operation

webhook_template = MOCK_NODE_TEMPLATES[0]
geoip_template = MOCK_NODE_TEMPLATES[2]


EXAMPLE_FULL = {
    "name": "HogHook",
    "hog": "fetch(inputs.url, {\n  'headers': inputs.headers,\n  'body': inputs.payload,\n  'method': inputs.method\n});",
    "type": "destination",
    "code_language": "hog",
    "enabled": True,
    "inputs_schema": [
        {"key": "url", "type": "string", "label": "Webhook URL", "required": True},
        {"key": "payload", "type": "json", "label": "JSON Payload", "required": True},
        {
            "key": "method",
            "type": "choice",
            "label": "HTTP Method",
            "choices": [
                {"label": "POST", "value": "POST"},
                {"label": "PUT", "value": "PUT"},
                {"label": "PATCH", "value": "PATCH"},
                {"label": "GET", "value": "GET"},
            ],
            "required": True,
        },
        {"key": "headers", "type": "dictionary", "label": "Headers", "required": False},
    ],
    "inputs": {
        "url": {
            "value": "http://localhost:2080/0e02d917-563f-4050-9725-aad881b69937",
        },
        "method": {"value": "POST"},
        "headers": {
            "value": {"version": "v={event.properties.$lib_version}"},
        },
        "payload": {
            "value": {
                "event": "{event}",
                "groups": "{groups}",
                "nested": {"foo": "{event.url}"},
                "person": "{person}",
                "event_url": "{f'{event.url}-test'}",
            },
        },
    },
    "filters": {
        "events": [{"id": "$pageview", "name": "$pageview", "type": "events", "order": 0}],
        "actions": [{"id": "999999", "name": "Test Action", "type": "actions", "order": 1}],
        "filter_test_accounts": True,
    },
}


def get_db_field_value(field, model_id):
    cursor = connection.cursor()
    cursor.execute(f"select {field} from posthog_hogfunction where id='{model_id}';")
    return cursor.fetchone()[0]


class TestHogFunctionAPIWithoutAvailableFeature(ClickhouseTestMixin, APIBaseTest, QueryMatchingTest):
    def setUp(self):
        super().setUp()
        # Create slack template in DB
        sync_template_to_db(template_slack)
        sync_template_to_db(webhook_template)

    def _create_slack_function(self, data: Optional[dict] = None):
        payload = {
            "name": "Slack",
            "template_id": template_slack.id,
            "type": "destination",
            "inputs": {
                "slack_workspace": {"value": 1},
                "channel": {"value": "#general"},
            },
        }

        payload.update(data or {})

        return self.client.post(
            f"/api/projects/{self.team.id}/hog_functions/",
            data=payload,
        )

    def test_create_hog_function_works_for_free_template(self):
        response = self._create_slack_function()
        assert response.status_code == status.HTTP_201_CREATED, response.json()
        assert response.json()["created_by"]["id"] == self.user.id
        assert response.json()["hog"] == template_slack.code
        assert response.json()["inputs_schema"] == template_slack.inputs_schema

    def test_sers_can_update_non_free_templates(self):
        self.organization.save()

        response = self._create_slack_function(
            {
                "name": "Webhook",
                "template_id": "template-webhook",
                "inputs": {
                    "url": {"value": "https://example.com"},
                },
            }
        )

        assert response.json()["template"]["status"] == "beta"

        self.organization.available_product_features = []
        self.organization.save()

        payload = {
            "name": "Webhook",
            "template_id": "template-webhook",
            "inputs": {
                "url": {"value": "https://example.com/posthog-webhook-updated"},
            },
        }

        update_response = self.client.patch(
            f"/api/projects/{self.team.id}/hog_functions/{response.json()['id']}/",
            data=payload,
        )

        assert update_response.status_code == status.HTTP_200_OK, update_response.json()
        assert update_response.json()["inputs"]["url"]["value"] == "https://example.com/posthog-webhook-updated"

    def test_internal_destinations_can_be_managed_without_addon(self):
        self.organization.available_product_features = []
        self.organization.save()

        response = self.client.post(
            f"/api/projects/{self.team.id}/hog_functions/",
            data={
                "name": "My custom function",
                "hog": "fetch('https://example.com');",
                "type": "internal_destination",
                "template_id": "template-slack",
                "inputs": {
                    "slack_workspace": {"value": 1},
                    "channel": {"value": "#general"},
                },
            },
        )
        self.assertEqual(response.status_code, status.HTTP_201_CREATED, response.json())
        function_id = response.json()["id"]

        # Update it
        update_response = self.client.patch(
            f"/api/projects/{self.team.id}/hog_functions/{function_id}/",
            data={"name": "New name"},
        )
        self.assertEqual(update_response.status_code, status.HTTP_200_OK, update_response.json())
        self.assertEqual(update_response.json()["name"], "New name")

        # Delete it
        delete_response = self.client.patch(
            f"/api/projects/{self.team.id}/hog_functions/{function_id}/",
            data={"deleted": True},
        )
        self.assertEqual(delete_response.status_code, status.HTTP_200_OK, delete_response.json())


class TestHogFunctionAPI(ClickhouseTestMixin, APIBaseTest, QueryMatchingTest):
    def setUp(self):
        super().setUp()

        self.organization.save()

        # Create slack template in DB
        sync_template_to_db(template_slack)
        sync_template_to_db(webhook_template)
        sync_template_to_db(geoip_template)

<<<<<<< HEAD
        # Create the action referenced in EXAMPLE_FULL (use auto-generated ID to avoid sequence collision)
        self.test_action, _ = Action.objects.get_or_create(
            name="Test Action", team=self.team, defaults={"created_by": self.user}
        )
        # Update EXAMPLE_FULL to use the actual action ID
        EXAMPLE_FULL["filters"]["actions"][0]["id"] = str(self.test_action.id)
=======
        # Create the action referenced in EXAMPLE_FULL
        # Use a high ID to avoid conflicts with auto-incrementing sequence
        if not Action.objects.filter(id=999999, team=self.team).exists():
            Action.objects.create(id=999999, name="Test Action", team=self.team, created_by=self.user)
>>>>>>> 14c97acb

    def _get_function_activity(
        self,
        function_id: Optional[int] = None,
    ) -> list:
        params: dict = {"scope": "HogFunction", "page": 1, "limit": 20}
        if function_id:
            params["item_id"] = function_id
        activity = self.client.get(f"/api/projects/{self.team.pk}/activity_log", data=params)
        self.assertEqual(activity.status_code, status.HTTP_200_OK)
        return activity.json().get("results")

    def _filter_expected_keys(self, actual_data, expected_structure):
        if isinstance(expected_structure, list) and expected_structure and isinstance(expected_structure[0], dict):
            return [self._filter_expected_keys(item, expected_structure[0]) for item in actual_data]
        elif isinstance(expected_structure, dict):
            return {
                key: self._filter_expected_keys(actual_data.get(key), expected_value)
                for key, expected_value in expected_structure.items()
            }
        else:
            return actual_data

    def test_create_hog_function(self, *args):
        response = self.client.post(
            f"/api/projects/{self.team.id}/hog_functions/",
            data={
                "type": "destination",
                "name": "Fetch URL",
                "description": "Test description",
                "hog": "fetch(inputs.url);",
                "inputs": {},
            },
        )
        assert response.status_code == status.HTTP_201_CREATED, response.json()
        assert response.json()["created_by"]["id"] == self.user.id
        assert response.json() == {
            "id": ANY,
            "type": "destination",
            "name": "Fetch URL",
            "description": "Test description",
            "created_at": ANY,
            "created_by": ANY,
            "updated_at": ANY,
            "enabled": False,
            "hog": "fetch(inputs.url);",
            "bytecode": ["_H", HOGQL_BYTECODE_VERSION, 32, "url", 32, "inputs", 1, 2, 2, "fetch", 1, 35],
            "transpiled": None,
            "inputs_schema": [],
            "inputs": {},
            "filters": {
                "source": "events",
                "bytecode": ["_H", HOGQL_BYTECODE_VERSION, 29],
            },
            "icon_url": None,
            "template": None,
            "masking": None,
            "mappings": None,
            "status": {"state": 0, "tokens": 0},
            "execution_order": None,
        }

        id = response.json()["id"]
        expected_activities = [
            {
                "activity": "created",
                "created_at": ANY,
                "detail": {
                    "name": "Fetch URL",
                    "changes": None,
                    "short_id": None,
                    "trigger": None,
                    "type": "destination",
                },
                "item_id": id,
                "scope": "HogFunction",
                "user": {
                    "email": "user1@posthog.com",
                    "first_name": "",
                },
            },
        ]
        actual_activities = self._get_function_activity(id)
        filtered_actual_activities = [
            self._filter_expected_keys(actual_activity, expected_activity)
            for actual_activity, expected_activity in zip(actual_activities, expected_activities)
        ]
        assert filtered_actual_activities == expected_activities

    def test_creates_with_template_id(self, *args):
        response = self.client.post(
            f"/api/projects/{self.team.id}/hog_functions/",
            data={
                "name": "Fetch URL",
                "description": "Test description",
                "hog": "fetch(inputs.url);",
                "inputs": {"url": {"value": "https://example.com"}},
                "template_id": "template-webhook",
                "type": "destination",
            },
        )
        assert response.status_code == status.HTTP_201_CREATED, response.json()

        assert response.json()["hog"] == "fetch(inputs.url);"
        assert response.json()["template"] == {
            "type": "destination",
            "free": False,
            "name": webhook_template["name"],
            "description": webhook_template["description"],
            "id": "template-webhook",
            "status": "beta",
            "icon_url": webhook_template["icon_url"],
            "category": webhook_template["category"],
            "code_language": "hog",
            "inputs_schema": webhook_template["inputs_schema"],
            "code": webhook_template["code"].strip(),
            "filters": None,
            "masking": None,
            "mapping_templates": None,
        }

    def test_creates_with_template_values_if_not_provided(self, *args):
        payload: dict = {
            "template_id": "template-webhook",
            "type": "destination",
        }
        response = self.client.post(f"/api/projects/{self.team.id}/hog_functions/", data=payload)
        assert response.status_code == status.HTTP_400_BAD_REQUEST, response.json()
        assert response.json() == {
            "attr": "inputs__url",
            "code": "invalid_input",
            "detail": "This field is required.",
            "type": "validation_error",
        }

        payload["inputs"] = {"url": {"value": "https://example.com"}}

        response = self.client.post(f"/api/projects/{self.team.id}/hog_functions/", data=payload)
        assert response.status_code == status.HTTP_201_CREATED, response.json()
        assert response.json()["hog"] == webhook_template["code"].strip()
        assert response.json()["inputs_schema"] == webhook_template["inputs_schema"]
        assert response.json()["name"] == webhook_template["name"]
        assert response.json()["description"] == webhook_template["description"]
        assert response.json()["icon_url"] == webhook_template["icon_url"]

    def test_deletes_via_update(self, *args):
        response = self.client.post(
            f"/api/projects/{self.team.id}/hog_functions/",
            data={
                **EXAMPLE_FULL,
                "name": "Fetch URL",
            },
        )
        assert response.status_code == status.HTTP_201_CREATED, response.json()
        id = response.json()["id"]

        list_res = self.client.get(f"/api/projects/{self.team.id}/hog_functions/")
        assert list_res.status_code == status.HTTP_200_OK, list_res.json()
        # Assert that it isn't in the list
        assert (
            next((item for item in list_res.json()["results"] if item["id"] == response.json()["id"]), None) is not None
        )

        response = self.client.patch(
            f"/api/projects/{self.team.id}/hog_functions/{response.json()['id']}/",
            data={"deleted": True},
        )
        assert response.status_code == status.HTTP_200_OK, response.json()

        list_res = self.client.get(f"/api/projects/{self.team.id}/hog_functions/")
        assert list_res.status_code == status.HTTP_200_OK, list_res.json()
        assert next((item for item in list_res.json()["results"] if item["id"] == response.json()["id"]), None) is None

        expected_activities = [
            {
                "activity": "updated",
                "created_at": ANY,
                "detail": {
                    "name": "Fetch URL",
                    "changes": [
                        {
                            "action": "changed",
                            "after": True,
                            "before": False,
                            "field": "deleted",
                            "type": "HogFunction",
                        }
                    ],
                    "short_id": None,
                    "trigger": None,
                    "type": "destination",
                },
                "item_id": id,
                "scope": "HogFunction",
                "user": {
                    "email": "user1@posthog.com",
                    "first_name": "",
                },
            },
            {
                "activity": "created",
                "created_at": ANY,
                "detail": {
                    "name": "Fetch URL",
                    "changes": None,
                    "short_id": None,
                    "trigger": None,
                    "type": "destination",
                },
                "item_id": id,
                "scope": "HogFunction",
                "user": {
                    "email": "user1@posthog.com",
                    "first_name": "",
                },
            },
        ]
        actual_activities = self._get_function_activity(id)
        filtered_actual_activities = [
            self._filter_expected_keys(actual_activity, expected_activity)
            for actual_activity, expected_activity in zip(actual_activities, expected_activities)
        ]
        assert filtered_actual_activities == expected_activities

    def test_can_undelete_hog_function(self, *args):
        response = self.client.post(
            f"/api/projects/{self.team.id}/hog_functions/",
            data={**EXAMPLE_FULL},
        )
        id = response.json()["id"]

        response = self.client.patch(
            f"/api/projects/{self.team.id}/hog_functions/{id}/",
            data={"deleted": True},
        )
        assert response.status_code == status.HTTP_200_OK, response.json()
        assert (
            self.client.get(f"/api/projects/{self.team.id}/hog_functions/{id}").status_code == status.HTTP_404_NOT_FOUND
        )

        response = self.client.patch(
            f"/api/projects/{self.team.id}/hog_functions/{id}/",
            data={"deleted": False},
        )
        assert response.status_code == status.HTTP_200_OK, response.json()
        assert self.client.get(f"/api/projects/{self.team.id}/hog_functions/{id}").status_code == status.HTTP_200_OK

    def test_inputs_required(self, *args):
        payload = {
            "name": "Fetch URL",
            "hog": "fetch(inputs.url);",
            "inputs_schema": [
                {"key": "url", "type": "string", "label": "Webhook URL", "required": True},
            ],
            "type": "destination",
        }
        # Check required
        res = self.client.post(f"/api/projects/{self.team.id}/hog_functions/", data={**payload})
        assert res.status_code == status.HTTP_400_BAD_REQUEST, res.json()
        assert res.json() == {
            "type": "validation_error",
            "code": "invalid_input",
            "detail": "This field is required.",
            "attr": "inputs__url",
        }

    def test_validation_error_on_invalid_type(self, *args):
        payload = {
            "name": "Fetch URL",
            "hog": "fetch(inputs.url);",
            "inputs_schema": [
                {"key": "url", "type": "string", "label": "Webhook URL", "required": True},
            ],
            "type": "invalid_type",
        }
        # Check required
        res = self.client.post(f"/api/projects/{self.team.id}/hog_functions/", data={**payload})
        assert res.status_code == status.HTTP_400_BAD_REQUEST, res.json()
        assert res.json() == {
            "type": "validation_error",
            "code": "invalid_choice",
            "detail": '"invalid_type" is not a valid choice.',
            "attr": "type",
        }

    def test_inputs_mismatch_type(self, *args):
        payload = {
            "name": "Fetch URL",
            "hog": "fetch(inputs.url);",
            "inputs_schema": [
                {"key": "string", "type": "string"},
                {"key": "dictionary", "type": "dictionary"},
                {"key": "boolean", "type": "boolean"},
            ],
            "type": "destination",
        }

        bad_inputs = {
            "string": 123,
            "dictionary": 123,
            "boolean": 123,
        }

        for key, value in bad_inputs.items():
            res = self.client.post(
                f"/api/projects/{self.team.id}/hog_functions/", data={**payload, "inputs": {key: {"value": value}}}
            )
            assert res.json() == {
                "type": "validation_error",
                "code": "invalid_input",
                "detail": f"Value must be a {key}.",
                "attr": f"inputs__{key}",
            }, f"Did not get error for {key}, got {res.json()}"
            assert res.status_code == status.HTTP_400_BAD_REQUEST, res.json()

    def test_validates_input_schema(self, *args):
        payload = {
            "name": "Fetch URL",
            "hog": "fetch(inputs.url);",
            "inputs_schema": [
                {"key": "not-a-key", "type": "not-valid", "label": "Webhook URL"},
            ],
            "type": "destination",
        }
        # Check required
        res = self.client.post(f"/api/projects/{self.team.id}/hog_functions/", data={**payload})
        assert res.status_code == status.HTTP_400_BAD_REQUEST

        assert res.json() == {
            "type": "validation_error",
            "code": "invalid_choice",
            "detail": '"not-valid" is not a valid choice.',
            "attr": "inputs_schema__0__type",
        }

    def test_secret_inputs_not_returned(self, *args):
        payload = {
            "name": "Fetch URL",
            "hog": "fetch(inputs.url);",
            "inputs_schema": [
                {"key": "url", "type": "string", "label": "Webhook URL", "secret": True, "required": True},
            ],
            "inputs": {
                "url": {
                    "value": "I AM SECRET",
                },
            },
            "type": "destination",
        }
        expectation = {
            "url": {
                "secret": True,
            }
        }
        # Fernet encryption is deterministic, but has a temporal component and utilizes os.urandom() for the IV
        with freeze_time("2024-01-01T00:01:00Z"):
            with patch("os.urandom", return_value=b"\x00" * 16):
                res = self.client.post(f"/api/projects/{self.team.id}/hog_functions/", data={**payload})
        assert res.status_code == status.HTTP_201_CREATED, res.json()
        assert res.json()["inputs"] == expectation
        res = self.client.get(f"/api/projects/{self.team.id}/hog_functions/{res.json()['id']}")
        assert res.json()["inputs"] == expectation

        # Finally check the DB has the real value
        obj = HogFunction.objects.get(id=res.json()["id"])
        assert obj.inputs == {}
        assert obj.encrypted_inputs == {
            "url": {
                "bytecode": [
                    "_H",
                    1,
                    32,
                    "I AM SECRET",
                ],
                "value": "I AM SECRET",
                "order": 0,
            },
        }

        raw_encrypted_inputs = get_db_field_value("encrypted_inputs", obj.id)

        assert (
            raw_encrypted_inputs
            == "gAAAAABlkgC8AAAAAAAAAAAAAAAAAAAAAKvzDjuLG689YjjVhmmbXAtZSRoucXuT8VtokVrCotIx3ttPcVufoVt76dyr2phbuotMldKMVv_Y6uzMDZFjX1Uvej4GHsYRbsTN_txcQHNnU7zvLee83DhHIrThEjceoq8i7hbfKrvqjEi7GCGc_k_Gi3V5KFxDOfLKnke4KM4s"
        )

    def test_secret_inputs_not_updated_if_not_changed(self, *args):
        payload = {
            "type": "destination",
            "name": "Fetch URL",
            "hog": "fetch(inputs.url);",
            "inputs_schema": [
                {"key": "secret1", "type": "string", "label": "Secret 1", "secret": True, "required": True},
                {"key": "secret2", "type": "string", "label": "Secret 2", "secret": True, "required": False},
            ],
            "inputs": {
                "secret1": {
                    "value": "I AM SECRET",
                },
            },
        }
        res = self.client.post(f"/api/projects/{self.team.id}/hog_functions/", data={**payload})
        assert res.json()["inputs"] == {"secret1": {"secret": True}}, res.json()
        res = self.client.patch(
            f"/api/projects/{self.team.id}/hog_functions/{res.json()['id']}",
            data={
                "inputs": {
                    "secret1": {
                        "secret": True,
                    },
                    "secret2": {
                        "value": "I AM ALSO SECRET",
                    },
                },
            },
        )
        assert res.json()["inputs"] == {"secret1": {"secret": True}, "secret2": {"secret": True}}, res.json()

        # Finally check the DB has the real value
        obj = HogFunction.objects.get(id=res.json()["id"])
        assert obj.encrypted_inputs["secret1"]["value"] == "I AM SECRET"
        assert obj.encrypted_inputs["secret2"]["value"] == "I AM ALSO SECRET"

    def test_secret_inputs_updated_if_changed(self, *args):
        payload = {
            "type": "destination",
            "name": "Fetch URL",
            "hog": "fetch(inputs.url);",
            "inputs_schema": [
                {"key": "secret1", "type": "string", "label": "Secret 1", "secret": True, "required": True},
                {"key": "secret2", "type": "string", "label": "Secret 2", "secret": True, "required": False},
            ],
            "inputs": {
                "secret1": {
                    "value": "I AM SECRET",
                },
            },
        }
        res = self.client.post(f"/api/projects/{self.team.id}/hog_functions/", data={**payload})
        id = res.json()["id"]
        assert res.json().get("inputs") == {"secret1": {"secret": True}}, res.json()
        res = self.client.patch(
            f"/api/projects/{self.team.id}/hog_functions/{res.json()['id']}",
            data={
                "inputs": {
                    "secret1": {
                        "value": "I AM CHANGED",
                    },
                    "secret2": {
                        "value": "I AM ALSO SECRET",
                    },
                },
            },
        )
        assert res.json().get("inputs") == {"secret1": {"secret": True}, "secret2": {"secret": True}}, res.json()

        # Finally check the DB has the real value
        obj = HogFunction.objects.get(id=res.json()["id"])
        assert obj.encrypted_inputs["secret1"]["value"] == "I AM CHANGED"
        assert obj.encrypted_inputs["secret2"]["value"] == "I AM ALSO SECRET"

        # changes to encrypted inputs aren't persisted
        expected_activities = [
            {
                "activity": "updated",
                "created_at": ANY,
                "detail": {
                    "changes": [
                        {
                            "action": "changed",
                            "after": "masked",
                            "before": "masked",
                            "field": "encrypted_inputs",
                            "type": "HogFunction",
                        }
                    ],
                    "name": "Fetch URL",
                    "short_id": None,
                    "trigger": None,
                    "type": "destination",
                },
                "item_id": id,
                "scope": "HogFunction",
                "user": {
                    "email": "user1@posthog.com",
                    "first_name": "",
                },
            },
            {
                "activity": "created",
                "created_at": ANY,
                "detail": {
                    "name": "Fetch URL",
                    "changes": None,
                    "short_id": None,
                    "trigger": None,
                    "type": "destination",
                },
                "item_id": id,
                "scope": "HogFunction",
                "user": {
                    "email": "user1@posthog.com",
                    "first_name": "",
                },
            },
        ]
        actual_activities = self._get_function_activity(id)
        filtered_actual_activities = [
            self._filter_expected_keys(actual_activity, expected_activity)
            for actual_activity, expected_activity in zip(actual_activities, expected_activities)
        ]
        assert filtered_actual_activities == expected_activities

    def test_generates_hog_bytecode(self, *args):
        response = self.client.post(
            f"/api/projects/{self.team.id}/hog_functions/",
            data={
                **EXAMPLE_FULL,
                "hog": "let i := 0;\nwhile(i < 3) {\n  i := i + 1;\n  fetch(inputs.url, {\n    'headers': {\n      'x-count': f'{i}'\n    },\n    'body': inputs.payload,\n    'method': inputs.method\n  });\n}",
            },
        )
        # JSON loads for one line comparison
        assert response.json()["bytecode"] == json.loads(
            f'["_H", {HOGQL_BYTECODE_VERSION}, 33, 0, 33, 3, 36, 0, 15, 40, 45, 33, 1, 36, 0, 6, 37, 0, 32, "url", 32, "inputs", 1, 2, 32, "headers", 32, "x-count", 36, 0, 42, 1, 32, "body", 32, "payload", 32, "inputs", 1, 2, 32, "method", 32, "method", 32, "inputs", 1, 2, 42, 3, 2, "fetch", 2, 35, 39, -52, 35]'
        ), response.json()

    def test_generates_inputs_bytecode(self, *args):
        response = self.client.post(f"/api/projects/{self.team.id}/hog_functions/", data=EXAMPLE_FULL)
        assert response.status_code == status.HTTP_201_CREATED, response.json()
        assert response.json()["inputs"] == {
            "url": {
                "value": "http://localhost:2080/0e02d917-563f-4050-9725-aad881b69937",
                "bytecode": [
                    "_H",
                    HOGQL_BYTECODE_VERSION,
                    32,
                    "http://localhost:2080/0e02d917-563f-4050-9725-aad881b69937",
                ],
                "order": 0,
            },
            "payload": {
                "value": {
                    "event": "{event}",
                    "groups": "{groups}",
                    "nested": {"foo": "{event.url}"},
                    "person": "{person}",
                    "event_url": "{f'{event.url}-test'}",
                },
                "order": 1,
                "bytecode": {
                    "event": ["_H", HOGQL_BYTECODE_VERSION, 32, "event", 1, 1],
                    "groups": ["_H", HOGQL_BYTECODE_VERSION, 32, "groups", 1, 1],
                    "nested": {"foo": ["_H", HOGQL_BYTECODE_VERSION, 32, "url", 32, "event", 1, 2]},
                    "person": ["_H", HOGQL_BYTECODE_VERSION, 32, "person", 1, 1],
                    "event_url": [
                        "_H",
                        HOGQL_BYTECODE_VERSION,
                        32,
                        "url",
                        32,
                        "event",
                        1,
                        2,
                        32,
                        "-test",
                        2,
                        "concat",
                        2,
                    ],
                },
            },
            "method": {"value": "POST", "order": 2},
            "headers": {
                "value": {"version": "v={event.properties.$lib_version}"},
                "bytecode": {
                    "version": [
                        "_H",
                        HOGQL_BYTECODE_VERSION,
                        32,
                        "v=",
                        32,
                        "$lib_version",
                        32,
                        "properties",
                        32,
                        "event",
                        1,
                        3,
                        2,
                        "concat",
                        2,
                    ]
                },
                "order": 3,
            },
        }

    def test_generates_filters_bytecode(self, *args):
        action = Action.objects.create(
            team=self.team,
            name="test action",
            steps_json=[{"event": "$pageview", "url": "docs", "url_matching": "contains"}],
        )

        self.team.test_account_filters = [
            {
                "key": "email",
                "value": "@posthog.com",
                "operator": "not_icontains",
                "type": "person",
            }
        ]
        self.team.save()
        response = self.client.post(
            f"/api/projects/{self.team.id}/hog_functions/",
            data={
                **EXAMPLE_FULL,
                "filters": {
                    "events": [{"id": "$pageview", "name": "$pageview", "type": "events", "order": 0}],
                    "actions": [{"id": f"{action.id}", "name": "Test Action", "type": "actions", "order": 1}],
                    "filter_test_accounts": True,
                },
            },
        )
        assert response.status_code == status.HTTP_201_CREATED, response.json()

        assert response.json()["filters"] == {
            "source": "events",
            "events": [{"id": "$pageview", "name": "$pageview", "type": "events", "order": 0}],
            "actions": [{"id": f"{action.id}", "name": "Test Action", "type": "actions", "order": 1}],
            "filter_test_accounts": True,
            "bytecode": [
                "_H",
                HOGQL_BYTECODE_VERSION,
                32,
                "%@posthog.com%",
                32,
                "email",
                32,
                "properties",
                32,
                "person",
                1,
                3,
                2,
                "toString",
                1,
                20,
                32,
                "$pageview",
                32,
                "event",
                1,
                1,
                11,
                32,
                "$pageview",
                32,
                "event",
                1,
                1,
                11,
                32,
                "%docs%",
                32,
                "$current_url",
                32,
                "properties",
                1,
                2,
                17,
                3,
                2,
                4,
                2,
                3,
                2,
            ],
        }

    def test_saves_masking_config(self, *args):
        response = self.client.post(
            f"/api/projects/{self.team.id}/hog_functions/",
            data={
                **EXAMPLE_FULL,
                "masking": {"ttl": 60, "threshold": 20, "hash": "{person.properties.email}"},
            },
        )
        assert response.status_code == status.HTTP_201_CREATED, response.json()
        assert response.json()["masking"] == snapshot(
            {
                "ttl": 60,
                "threshold": 20,
                "hash": "{person.properties.email}",
                "bytecode": ["_H", HOGQL_BYTECODE_VERSION, 32, "email", 32, "properties", 32, "person", 1, 3],
            }
        )

    @patch("posthog.permissions.posthoganalytics.feature_enabled", return_value=True)
    def test_loads_status_when_enabled_and_available(self, *args):
        with patch("posthog.plugins.plugin_server_api.requests.get") as mock_get:
            mock_get.return_value.status_code = status.HTTP_200_OK
            mock_get.return_value.json.return_value = {
                "state": 1,
                "tokens": 0,
            }

            response = self.client.post(
                f"/api/projects/{self.team.id}/hog_functions/",
                data=EXAMPLE_FULL,
            )
            assert response.status_code == status.HTTP_201_CREATED, response.json()

            response = self.client.get(f"/api/projects/{self.team.id}/hog_functions/{response.json()['id']}")
            assert response.json()["status"] == {
                "state": 1,
                "tokens": 0,
            }

    def test_does_not_crash_when_status_not_available(self, *args):
        with patch("posthog.plugins.plugin_server_api.requests.get") as mock_get:
            # Mock the api actually throwing fully
            mock_get.side_effect = lambda x: Exception("oh no")

            response = self.client.post(
                f"/api/projects/{self.team.id}/hog_functions/",
                data=EXAMPLE_FULL,
            )
            assert response.status_code == status.HTTP_201_CREATED, response.json()
            response = self.client.get(f"/api/projects/{self.team.id}/hog_functions/{response.json()['id']}")
            assert response.json()["status"] == DEFAULT_STATE

    def test_patches_status_on_enabled_update(self, *args):
        with patch("posthog.plugins.plugin_server_api.requests.get") as mock_get:
            with patch("posthog.plugins.plugin_server_api.requests.patch") as mock_patch:
                mock_get.return_value.status_code = status.HTTP_200_OK
                mock_get.return_value.json.return_value = {
                    "state": HogFunctionState.DISABLED.value,
                    "tokens": 0,
                }

                response = self.client.post(
                    f"/api/projects/{self.team.id}/hog_functions/",
                    data={
                        **EXAMPLE_FULL,
                        "name": "Fetch URL",
                    },
                )
                id = response.json()["id"]

                assert response.json()["status"]["state"] == HogFunctionState.DISABLED.value

                self.client.patch(
                    f"/api/projects/{self.team.id}/hog_functions/{response.json()['id']}/",
                    data={"enabled": False},
                )

                assert mock_patch.call_count == 0

                self.client.patch(
                    f"/api/projects/{self.team.id}/hog_functions/{response.json()['id']}/",
                    data={"enabled": True},
                )

                assert mock_patch.call_count == 1
                mock_patch.assert_called_once_with(
                    f"http://localhost:6738/api/projects/{self.team.id}/hog_functions/{response.json()['id']}/status",
                    json={"state": 2},
                )

        expected_activities = [
            {
                "activity": "updated",
                "created_at": ANY,
                "detail": {
                    "name": "Fetch URL",
                    "changes": [
                        {
                            "action": "changed",
                            "after": True,
                            "before": False,
                            "field": "enabled",
                            "type": "HogFunction",
                        }
                    ],
                    "short_id": None,
                    "trigger": None,
                    "type": "destination",
                },
                "item_id": id,
                "scope": "HogFunction",
                "user": {
                    "email": "user1@posthog.com",
                    "first_name": "",
                },
            },
            {
                "activity": "updated",
                "created_at": ANY,
                "detail": {
                    "name": "Fetch URL",
                    "changes": [
                        {
                            "action": "changed",
                            "after": False,
                            "before": True,
                            "field": "enabled",
                            "type": "HogFunction",
                        }
                    ],
                    "short_id": None,
                    "trigger": None,
                    "type": "destination",
                },
                "item_id": id,
                "scope": "HogFunction",
                "user": {
                    "email": "user1@posthog.com",
                    "first_name": "",
                },
            },
            {
                "activity": "created",
                "created_at": ANY,
                "detail": {
                    "name": "Fetch URL",
                    "changes": None,
                    "short_id": None,
                    "trigger": None,
                    "type": "destination",
                },
                "item_id": id,
                "scope": "HogFunction",
                "user": {
                    "email": "user1@posthog.com",
                    "first_name": "",
                },
            },
        ]
        actual_activities = self._get_function_activity(id)
        filtered_actual_activities = [
            self._filter_expected_keys(actual_activity, expected_activity)
            for actual_activity, expected_activity in zip(actual_activities, expected_activities)
        ]
        assert filtered_actual_activities == expected_activities

    def test_list_with_filters_filter(self, *args):
        action1 = Action.objects.create(
            team=self.team,
            name="test action",
            steps_json=[{"event": "$pageview", "url": "docs", "url_matching": "contains"}],
        )

        action2 = Action.objects.create(
            team=self.team,
            name="test action",
            steps_json=[{"event": "$pageview", "url": "docs", "url_matching": "contains"}],
        )

        self.team.test_account_filters = [
            {
                "key": "email",
                "value": "@posthog.com",
                "operator": "not_icontains",
                "type": "person",
            }
        ]
        self.team.save()
        response = self.client.post(
            f"/api/projects/{self.team.id}/hog_functions/",
            data={
                **EXAMPLE_FULL,
                "filters": {
                    "events": [{"id": "$pageview", "name": "$pageview", "type": "events", "order": 0}],
                    "actions": [
                        {"id": f"{action1.id}", "name": "Test Action", "type": "actions", "order": 1},
                        {"id": f"{action2.id}", "name": "Test Action 2", "type": "actions", "order": 1},
                    ],
                    "filter_test_accounts": True,
                },
            },
        )
        assert response.status_code == status.HTTP_201_CREATED, response.json()

        filters: Any = {"filter_test_accounts": True}
        response = self.client.get(f"/api/projects/{self.team.id}/hog_functions/?filters={json.dumps(filters)}")
        assert len(response.json()["results"]) == 1

        filters = {"filter_test_accounts": False}
        response = self.client.get(f"/api/projects/{self.team.id}/hog_functions/?filters={json.dumps(filters)}")
        assert len(response.json()["results"]) == 0

        filters = {"actions": [{"id": f"other"}]}
        response = self.client.get(f"/api/projects/{self.team.id}/hog_functions/?filters={json.dumps(filters)}")
        assert len(response.json()["results"]) == 0

        filters = {"actions": [{"id": f"{action1.id}"}]}
        response = self.client.get(f"/api/projects/{self.team.id}/hog_functions/?filters={json.dumps(filters)}")
        assert len(response.json()["results"]) == 1

        filters = {"actions": [{"id": f"{action2.id}"}]}
        response = self.client.get(f"/api/projects/{self.team.id}/hog_functions/?filters={json.dumps(filters)}")
        assert len(response.json()["results"]) == 1

    def test_list_with_filter_groups_filter(self, *args):
        action1 = Action.objects.create(
            team=self.team,
            name="test action",
            steps_json=[{"event": "$pageview", "url": "docs", "url_matching": "contains"}],
        )

        response = self.client.post(
            f"/api/projects/{self.team.id}/hog_functions/",
            data={
                **EXAMPLE_FULL,
                "filters": {"events": [{"id": "$pageview", "name": "$pageview", "type": "events", "order": 0}]},
            },
        )
        hog_function_id_1 = response.json()["id"]
        assert response.status_code == status.HTTP_201_CREATED, response.json()
        response = self.client.post(
            f"/api/projects/{self.team.id}/hog_functions/",
            data={
                **EXAMPLE_FULL,
                "filters": {
                    "actions": [{"id": f"{action1.id}", "name": "Test Action", "type": "actions", "order": 1}],
                },
            },
        )
        hog_function_id_2 = response.json()["id"]
        assert response.status_code == status.HTTP_201_CREATED, response.json()

        filter_groups: Any = [{"events": [{"id": "$pageview", "type": "events"}]}]
        response = self.client.get(
            f"/api/projects/{self.team.id}/hog_functions/?filter_groups={json.dumps(filter_groups)}"
        )
        assert len(response.json()["results"]) == 1
        assert response.json()["results"][0]["id"] == hog_function_id_1

        filter_groups = [{"actions": [{"id": f"{action1.id}", "type": "actions"}]}]
        response = self.client.get(
            f"/api/projects/{self.team.id}/hog_functions/?filter_groups={json.dumps(filter_groups)}"
        )
        assert len(response.json()["results"]) == 1
        assert response.json()["results"][0]["id"] == hog_function_id_2

        filter_groups = [
            {"actions": [{"id": f"{action1.id}", "type": "actions"}]},
            {"events": [{"id": "$pageview", "type": "events"}]},
        ]
        response = self.client.get(
            f"/api/projects/{self.team.id}/hog_functions/?filter_groups={json.dumps(filter_groups)}"
        )
        assert len(response.json()["results"]) == 2

    def test_list_with_type_filter(self, *args):
        response_destination = self.client.post(
            f"/api/projects/{self.team.id}/hog_functions/",
            data={
                **EXAMPLE_FULL,
                "filters": {
                    "events": [{"id": "$pageview", "name": "$pageview", "type": "events", "order": 0}],
                },
            },
        )

        destination_id = response_destination.json()["id"]

        response_transform = self.client.post(
            f"/api/projects/{self.team.id}/hog_functions/",
            data={
                "name": "HogTransform",
                "hog": "return event",
                "type": "transformation",
                "template_id": "template-geoip",
                "enabled": True,
            },
        )

        assert response_transform.status_code == status.HTTP_201_CREATED, response_transform.json()

        transformation_id = response_transform.json()["id"]

        response = self.client.get(f"/api/projects/{self.team.id}/hog_functions/")
        assert len(response.json()["results"]) == 2

        response = self.client.get(f"/api/projects/{self.team.id}/hog_functions/?type=destination")
        assert len(response.json()["results"]) == 1
        assert response.json()["results"][0]["id"] == destination_id

        response = self.client.get(f"/api/projects/{self.team.id}/hog_functions/?type=transformation")
        assert len(response.json()["results"]) == 1
        assert response.json()["results"][0]["id"] == transformation_id

        response = self.client.get(f"/api/projects/{self.team.id}/hog_functions/?type=destination,site_app")
        assert len(response.json()["results"]) == 1
        assert response.json()["results"][0]["id"] == destination_id

        response = self.client.get(f"/api/projects/{self.team.id}/hog_functions/?type=destination,transformation")
        assert len(response.json()["results"]) == 2

    def test_list_with_enabled_filter(self, *args):
        response_destination = self.client.post(
            f"/api/projects/{self.team.id}/hog_functions/",
            data={
                **EXAMPLE_FULL,
                "filters": {
                    "events": [{"id": "$pageview", "name": "$pageview", "type": "events", "order": 0}],
                },
            },
        )

        destination_id = response_destination.json()["id"]

        response_transform = self.client.post(
            f"/api/projects/{self.team.id}/hog_functions/",
            data={
                "name": "HogTransform",
                "hog": "return event",
                "type": "transformation",
                "template_id": "template-geoip",
                "enabled": False,
            },
        )

        transformation_id = response_transform.json()["id"]

        response = self.client.get(f"/api/projects/{self.team.id}/hog_functions/")
        assert len(response.json()["results"]) == 2

        response = self.client.get(f"/api/projects/{self.team.id}/hog_functions/?enabled=true")

        assert len(response.json()["results"]) == 1
        assert response.json()["results"][0]["id"] == destination_id

        response = self.client.get(f"/api/projects/{self.team.id}/hog_functions/?enabled=false")
        assert len(response.json()["results"]) == 1
        assert response.json()["results"][0]["id"] == transformation_id

        response = self.client.get(f"/api/projects/{self.team.id}/hog_functions/?enabled=true,false")
        assert len(response.json()["results"]) == 2

    def test_create_hog_function_with_site_app_type(self):
        response = self.client.post(
            f"/api/projects/{self.team.id}/hog_functions/",
            data={
                "name": "Site App Function",
                "hog": "export function onLoad() { console.log('Hello, site_app'); }",
                "type": "site_app",
            },
        )

        assert response.status_code == status.HTTP_201_CREATED, response.json()
        assert response.json()["bytecode"] is None
        assert "Hello, site_app" in response.json()["transpiled"]

    def test_create_hog_function_with_site_destination_type(self):
        response = self.client.post(
            f"/api/projects/{self.team.id}/hog_functions/",
            data={
                "name": "Site Destination Function",
                "hog": "export function onLoad() { console.log('Hello, site_destination'); }",
                "type": "site_destination",
            },
        )

        assert response.status_code == status.HTTP_201_CREATED, response.json()
        assert response.json()["bytecode"] is None
        assert "Hello, site_destination" in response.json()["transpiled"]

    def test_cannot_modify_type_of_existing_hog_function(self):
        response = self.client.post(
            f"/api/projects/{self.team.id}/hog_functions/",
            data=EXAMPLE_FULL,
        )

        assert response.status_code == status.HTTP_201_CREATED, response.json()

        response = self.client.patch(
            f"/api/projects/{self.team.id}/hog_functions/{response.json()['id']}/",
            data={"type": "site_app"},
        )
        assert response.status_code == status.HTTP_400_BAD_REQUEST, response.json()
        assert response.json() == {
            "attr": "type",
            "detail": "Cannot modify the type of an existing function",
            "code": "invalid_input",
            "type": "validation_error",
        }

    def test_transpiled_field_not_populated_for_other_types(self):
        response = self.client.post(
            f"/api/projects/{self.team.id}/hog_functions/",
            data=EXAMPLE_FULL,
        )

        assert response.status_code == status.HTTP_201_CREATED, response.json()
        assert response.json()["bytecode"] is not None
        assert response.json()["transpiled"] is None

    def test_create_hog_function_with_invalid_typescript(self):
        response = self.client.post(
            f"/api/projects/{self.team.id}/hog_functions/",
            data={
                "name": "Invalid Site App Function",
                "hog": "export function onLoad() { console.log('Missing closing brace');",
                "type": "site_app",
            },
        )

        assert response.status_code == status.HTTP_400_BAD_REQUEST, response.json()
        assert "detail" in response.json()
        assert "Error in TypeScript code" in response.json()["detail"]

    def test_create_typescript_destination_with_inputs(self):
        payload = {
            "name": "TypeScript Destination Function",
            "hog": "export function onLoad() { console.log(inputs.message); }",
            "type": "site_destination",
            "inputs_schema": [
                {"key": "message", "type": "string", "label": "Message", "required": True},
            ],
            "inputs": {
                "message": {
                    "value": "Hello, TypeScript {arrayMap(a -> a, [1, 2, 3])}!",
                },
            },
        }

        response = self.client.post(
            f"/api/projects/{self.team.id}/hog_functions/",
            data=payload,
        )
        result = response.json()

        assert response.status_code == status.HTTP_201_CREATED, response.json()
        assert result["bytecode"] is None
        assert "Hello, TypeScript" in result["transpiled"]
        inputs = result["inputs"]
        inputs["message"]["transpiled"]["stl"].sort()
        assert result["inputs"] == {
            "message": {
                "order": 0,
                "transpiled": {
                    "code": 'concat("Hello, TypeScript ", arrayMap(__lambda((a) => a), [1, 2, 3]), "!")',
                    "lang": "ts",
                    "stl": sorted(["__lambda", "concat", "arrayMap"]),
                },
                "value": "Hello, TypeScript {arrayMap(a -> a, [1, 2, 3])}!",
            }
        }

    def test_validates_mappings(self):
        payload = {
            "name": "TypeScript Destination Function",
            "hog": "export function onLoad() { console.log(inputs.message); }",
            "type": "site_destination",
            "mappings": [
                {
                    "inputs": {"message": {"value": "Hello, TypeScript {arrayMap(a -> a, [1, 2, 3])}!"}},
                    "inputs_schema": [
                        {"key": "message", "type": "string", "label": "Message", "required": True},
                        {"key": "required_field", "type": "string", "label": "Required", "required": True},
                    ],
                },
            ],
        }

        def create(payload):
            response = self.client.post(
                f"/api/projects/{self.team.id}/hog_functions/",
                data=payload,
            )
            return response

        response = create(payload)
        assert response.status_code == status.HTTP_400_BAD_REQUEST, response.json()
        assert response.json() == snapshot(
            {
                "type": "validation_error",
                "code": "invalid_input",
                "detail": "This field is required.",
                "attr": "mappings__0__inputs__required_field",
            }
        )

    def test_compiles_valid_mappings(self):
        payload = {
            "name": "TypeScript Destination Function",
            "hog": "print(inputs.message)",
            "type": "destination",
            "mappings": [
                {
                    "inputs": {"message": {"value": "Hello, {arrayMap(a -> a, [1, 2, 3])}!"}},
                    "inputs_schema": [
                        {"key": "message", "type": "string", "label": "Message", "required": True},
                    ],
                    "filters": {
                        "events": [{"id": "$pageview", "name": "$pageview", "type": "events", "order": 0}],
                        "filter_test_accounts": True,
                    },
                },
            ],
        }

        def create(payload):
            response = self.client.post(
                f"/api/projects/{self.team.id}/hog_functions/",
                data=payload,
            )
            return response

        response = create(payload)
        assert response.status_code == status.HTTP_201_CREATED, response.json()
        assert response.json()["mappings"] == snapshot(
            [
                {
                    "inputs_schema": [
                        {
                            "type": "string",
                            "key": "message",
                            "label": "Message",
                            "required": True,
                            "secret": False,
                            "hidden": False,
                        }
                    ],
                    "inputs": {
                        "message": {
                            "value": "Hello, {arrayMap(a -> a, [1, 2, 3])}!",
                            "bytecode": [
                                "_H",
                                1,
                                32,
                                "Hello, ",
                                52,
                                "lambda",
                                1,
                                0,
                                3,
                                36,
                                0,
                                38,
                                53,
                                0,
                                33,
                                1,
                                33,
                                2,
                                33,
                                3,
                                43,
                                3,
                                2,
                                "arrayMap",
                                2,
                                32,
                                "!",
                                2,
                                "concat",
                                3,
                            ],
                            "order": 0,
                        }
                    },
                    "filters": {
                        "source": "events",
                        "events": [{"id": "$pageview", "name": "$pageview", "type": "events", "order": 0}],
                        "bytecode": [
                            "_H",
                            1,
                            32,
                            "%@posthog.com%",
                            32,
                            "email",
                            32,
                            "properties",
                            32,
                            "person",
                            1,
                            3,
                            2,
                            "toString",
                            1,
                            20,
                            32,
                            "$pageview",
                            32,
                            "event",
                            1,
                            1,
                            11,
                            3,
                            2,
                        ],
                        "filter_test_accounts": True,
                    },
                }
            ]
        )

    def test_transformation_type_gets_execution_order_automatically(self):
        # Create first transformation function
        response1 = self.client.post(
            f"/api/projects/{self.team.id}/hog_functions/",
            data={
                "type": "transformation",
                "name": "First Transformation",
                "template_id": template_slack.id,
                "inputs": {
                    "slack_workspace": {"value": 1},
                    "channel": {"value": "#general"},
                },
            },
        )
        assert response1.status_code == status.HTTP_201_CREATED
        assert response1.json()["execution_order"] == 1

        # Create second transformation function
        response2 = self.client.post(
            f"/api/projects/{self.team.id}/hog_functions/",
            data={
                "type": "transformation",
                "name": "Second Transformation",
                "template_id": template_slack.id,
                "inputs": {
                    "slack_workspace": {"value": 1},
                    "channel": {"value": "#general"},
                },
            },
        )
        assert response2.status_code == status.HTTP_201_CREATED
        assert response2.json()["execution_order"] == 2

        # Create a non-transformation function - should not get execution_order
        response3 = self.client.post(
            f"/api/projects/{self.team.id}/hog_functions/",
            data={
                **EXAMPLE_FULL,  # This is fine for destination type
                "type": "destination",
                "name": "Destination Function",
            },
        )
        assert response3.status_code == status.HTTP_201_CREATED
        assert response3.json()["execution_order"] is None

    def test_list_hog_functions_ordered_by_execution_order_and_updated_at(self):
        # Create functions with different execution orders and update times
        # First create all functions with the same timestamp
        with freeze_time("2024-01-01T00:00:00Z"):
            self.client.post(
                f"/api/projects/{self.team.id}/hog_functions/",
                data={
                    **EXAMPLE_FULL,
                    "name": "Function 1",
                    "execution_order": 1,
                },
            ).json()

            self.client.post(
                f"/api/projects/{self.team.id}/hog_functions/",
                data={
                    **EXAMPLE_FULL,
                    "name": "Function 2",
                    "execution_order": 1,  # Same execution_order as fn1
                },
            ).json()

            self.client.post(
                f"/api/projects/{self.team.id}/hog_functions/",
                data={
                    **EXAMPLE_FULL,
                    "name": "Function 3",
                    "execution_order": 2,
                },
            ).json()

            self.client.post(
                f"/api/projects/{self.team.id}/hog_functions/",
                data={
                    **EXAMPLE_FULL,
                    "name": "Function 4",
                    "execution_order": None,  # No execution order
                },
            ).json()

        response = self.client.get(f"/api/projects/{self.team.id}/hog_functions/")
        assert response.status_code == status.HTTP_200_OK

        results = response.json()["results"]

        # Verify order: execution_order ASC, created_at ASC, nulls last
        assert [f["name"] for f in results] == [
            "Function 1",  # execution_order=1, created first
            "Function 2",  # execution_order=1, created second
            "Function 3",  # execution_order=2
            "Function 4",  # execution_order=null
        ]

    def test_can_call_a_test_invocation(self):
        with patch("posthog.api.hog_function.create_hog_invocation_test") as mock_create_hog_invocation_test:
            res = MagicMock(status_code=200, json=lambda: {"status": "success"})
            mock_create_hog_invocation_test.return_value = res

            response = self.client.post(
                f"/api/projects/{self.team.id}/hog_functions/new/invocations/",
                data={
                    "configuration": {
                        **EXAMPLE_FULL,
                    },
                },
            )

            assert response.status_code == status.HTTP_200_OK, response.json()
            assert response.json() == {"status": "success"}

            assert mock_create_hog_invocation_test.call_count == 1
            assert mock_create_hog_invocation_test.call_args_list[0].kwargs["team_id"] == self.team.id
            assert mock_create_hog_invocation_test.call_args_list[0].kwargs["hog_function_id"] == "new"
            assert (
                mock_create_hog_invocation_test.call_args_list[0].kwargs["payload"]["configuration"]["type"]
                == "destination"
            )
            assert mock_create_hog_invocation_test.call_args_list[0].kwargs["payload"]["configuration"]["inputs"][
                "url"
            ] == {
                "bytecode": [
                    "_H",
                    1,
                    Operation.STRING,
                    "http://localhost:2080/0e02d917-563f-4050-9725-aad881b69937",
                ],
                "order": 0,
                "value": "http://localhost:2080/0e02d917-563f-4050-9725-aad881b69937",
            }

    def test_can_update_with_null_filters(self):
        # First create a function with filters
        response = self.client.post(
            f"/api/projects/{self.team.id}/hog_functions/",
            data={
                "name": "Test Function",
                "type": "destination",
                "hog": "print('hello world')",
                "filters": {
                    "events": [{"id": "$pageview", "name": "$pageview", "type": "events", "order": 0}],
                    "filter_test_accounts": True,
                },
            },
        )
        assert response.status_code == status.HTTP_201_CREATED, response.json()
        function_id = response.json()["id"]

        # Verify filters were saved
        function = HogFunction.objects.get(id=function_id)
        assert function.filters.get("events") is not None
        assert function.filters.get("filter_test_accounts") is True
        assert function.filters.get("bytecode") is not None

        # Now update the function with null filters
        response = self.client.patch(
            f"/api/projects/{self.team.id}/hog_functions/{function_id}/",
            data={"filters": None},
        )
        assert response.status_code == status.HTTP_200_OK, response.json()

        # Verify filters were updated to an empty object with valid bytecode
        function.refresh_from_db()
        assert function.filters.get("events", None) is None
        assert function.filters.get("filter_test_accounts", None) is None
        assert function.filters.get("bytecode") is not None

        # Also test with empty object
        response = self.client.patch(
            f"/api/projects/{self.team.id}/hog_functions/{function_id}/",
            data={"filters": {}},
        )
        assert response.status_code == status.HTTP_200_OK, response.json()

        # Verify filters remain an empty object with valid bytecode
        function.refresh_from_db()
        assert function.filters.get("events", None) is None
        assert function.filters.get("filter_test_accounts", None) is None
        assert function.filters.get("bytecode") is not None

    def test_limits_transformation_functions_per_team(self):
        """Test that we can create unlimited disabled transformations but only 20 enabled ones"""
        # 1. Create several disabled transformations (more than the limit)
        for i in range(5):
            response = self.client.post(
                f"/api/projects/{self.team.id}/hog_functions/",
                data={
                    "name": f"Disabled Transformation {i}",
                    "type": "transformation",
                    "hog": "return event",
                    "enabled": False,
                },
            )
            assert response.status_code == status.HTTP_201_CREATED

        # 2. Create enabled transformations up to the limit
        for i in range(MAX_TRANSFORMATIONS_PER_TEAM):
            response = self.client.post(
                f"/api/projects/{self.team.id}/hog_functions/",
                data={
                    "name": f"Enabled Transformation {i}",
                    "type": "transformation",
                    "hog": "return event",
                    "enabled": True,
                },
            )
            assert response.status_code == status.HTTP_201_CREATED

        # 3. Verify we hit the limit when trying to create one more enabled transformation
        response = self.client.post(
            f"/api/projects/{self.team.id}/hog_functions/",
            data={
                "name": "One Too Many",
                "type": "transformation",
                "hog": "return event",
                "enabled": True,
            },
        )
        assert response.status_code == status.HTTP_400_BAD_REQUEST
        assert "Maximum of 20 enabled transformation functions" in response.json()["detail"]

        # 4. Verify we can still create disabled transformations when at the limit
        response = self.client.post(
            f"/api/projects/{self.team.id}/hog_functions/",
            data={
                "name": "Another Disabled",
                "type": "transformation",
                "hog": "return event",
                "enabled": False,
            },
        )
        assert response.status_code == status.HTTP_201_CREATED

        # 5. Test that we can enable after deleting an enabled one
        # First delete an enabled transformation
        enabled_transformation = HogFunction.objects.filter(
            team=self.team, type="transformation", deleted=False, enabled=True
        ).first()

        assert enabled_transformation is not None, "No enabled transformation found to delete"
        self.client.patch(
            f"/api/projects/{self.team.id}/hog_functions/{enabled_transformation.id}/",
            data={"deleted": True},
        )

        # Then enable a disabled transformation
        disabled_transformation = HogFunction.objects.filter(
            team=self.team, type="transformation", deleted=False, enabled=False
        ).first()

        assert disabled_transformation is not None, "No disabled transformation found to enable"
        response = self.client.patch(
            f"/api/projects/{self.team.id}/hog_functions/{disabled_transformation.id}/",
            data={"enabled": True},
        )
        assert response.status_code == status.HTTP_200_OK

    def test_validates_raw_hog_code_size(self):
        """Test that we validate the raw HOG code size before compiling it."""
        # Generate a large HOG code string that exceeds the maximum allowed size
        large_hog_code = "return " + "x" * (MAX_HOG_CODE_SIZE_BYTES + 1000)

        # Try to create a function with HOG code exceeding the size limit
        # No need to mock compile_hog as we're checking the string size directly
        response = self.client.post(
            f"/api/projects/{self.team.id}/hog_functions/",
            data={
                "name": "Large HOG Code Function",
                "type": "transformation",
                "hog": large_hog_code,
            },
        )

        # Verify the creation was rejected with the correct error
        assert response.status_code == status.HTTP_400_BAD_REQUEST, response.json()
        assert "HOG code exceeds maximum size" in response.json()["detail"]
        assert f"{MAX_HOG_CODE_SIZE_BYTES // 1024}KB" in response.json()["detail"]

    def test_validates_raw_hog_code_size_during_update(self):
        """Test that we validate the raw HOG code size when updating an existing function."""
        # First create a hog function with small, valid code
        response = self.client.post(
            f"/api/projects/{self.team.id}/hog_functions/",
            data={
                "name": "Valid HOG Code Function",
                "type": "transformation",
                "hog": "return event",
            },
        )

        assert response.status_code == status.HTTP_201_CREATED, response.json()
        function_id = response.json()["id"]

        # Generate a large HOG code string for the update that exceeds the limit
        large_hog_code = "return " + "x" * (MAX_HOG_CODE_SIZE_BYTES + 1000)

        # Update the function with large HOG code
        update_response = self.client.patch(
            f"/api/projects/{self.team.id}/hog_functions/{function_id}/",
            data={
                "hog": large_hog_code,
            },
        )

        # Verify the update was rejected with the correct error
        assert update_response.status_code == status.HTTP_400_BAD_REQUEST, update_response.json()
        assert "HOG code exceeds maximum size" in update_response.json()["detail"]
        assert f"{MAX_HOG_CODE_SIZE_BYTES // 1024}KB" in update_response.json()["detail"]

    def test_transformation_undeletion_puts_at_end(self, *args):
        """Test that undeleted transformation functions are placed at the end of the execution order sequence."""

        # Create initial transformations
        response1 = self.client.post(
            f"/api/projects/{self.team.id}/hog_functions/",
            data={
                "name": "Transform A",
                "type": "transformation",
                "template_id": template_slack.id,
                "inputs": {
                    "slack_workspace": {"value": 1},
                    "channel": {"value": "#general"},
                },
            },
        )
        assert response1.status_code == status.HTTP_201_CREATED

        response2 = self.client.post(
            f"/api/projects/{self.team.id}/hog_functions/",
            data={
                "name": "Transform B",
                "type": "transformation",
                "template_id": template_slack.id,
                "inputs": {
                    "slack_workspace": {"value": 1},
                    "channel": {"value": "#general"},
                },
            },
        )
        assert response2.status_code == status.HTTP_201_CREATED
        fn_b_id = response2.json()["id"]

        # Delete function B
        delete_response = self.client.patch(
            f"/api/projects/{self.team.id}/hog_functions/{fn_b_id}/",
            data={"deleted": True},
        )
        assert delete_response.status_code == status.HTTP_200_OK

        # Create a third function
        response3 = self.client.post(
            f"/api/projects/{self.team.id}/hog_functions/",
            data={
                "name": "Transform C",
                "type": "transformation",
                "template_id": template_slack.id,
                "inputs": {
                    "slack_workspace": {"value": 1},
                    "channel": {"value": "#general"},
                },
            },
        )
        assert response3.status_code == status.HTTP_201_CREATED
        # At this point we should have A with order 1 and C with order 2
        list_response = self.client.get(f"/api/projects/{self.team.id}/hog_functions/")
        results = list_response.json()["results"]
        transformations = [f for f in results if f["type"] == "transformation"]
        assert len(transformations) == 2

        # Verify current order
        fn_orders = {f["name"]: f["execution_order"] for f in transformations}
        assert fn_orders["Transform A"] == 1
        assert fn_orders["Transform C"] == 2

        # Now undelete function B
        undelete_response = self.client.patch(
            f"/api/projects/{self.team.id}/hog_functions/{fn_b_id}/",
            data={"deleted": False},
        )
        assert undelete_response.status_code == status.HTTP_200_OK

        # Check order - B should now be at the end (order 3)
        list_response = self.client.get(f"/api/projects/{self.team.id}/hog_functions/")
        results = list_response.json()["results"]
        transformations = [f for f in results if f["type"] == "transformation"]
        assert len(transformations) == 3

        fn_orders = {f["name"]: f["execution_order"] for f in transformations}
        assert fn_orders["Transform A"] == 1
        assert fn_orders["Transform C"] == 2
        assert fn_orders["Transform B"] == 3

    def test_transformation_reenabling_puts_at_end(self, *args):
        """Test that re-enabled transformation functions are placed at the end of the execution order sequence."""

        # Create initial transformations - all enabled
        response1 = self.client.post(
            f"/api/projects/{self.team.id}/hog_functions/",
            data={
                "name": "Transform A",
                "type": "transformation",
                "template_id": template_slack.id,
                "enabled": True,
                "inputs": {
                    "slack_workspace": {"value": 1},
                    "channel": {"value": "#general"},
                },
            },
        )
        assert response1.status_code == status.HTTP_201_CREATED

        response2 = self.client.post(
            f"/api/projects/{self.team.id}/hog_functions/",
            data={
                "name": "Transform B",
                "type": "transformation",
                "template_id": template_slack.id,
                "enabled": True,
                "inputs": {
                    "slack_workspace": {"value": 1},
                    "channel": {"value": "#general"},
                },
            },
        )
        assert response2.status_code == status.HTTP_201_CREATED
        fn_b_id = response2.json()["id"]

        # Disable function B
        disable_response = self.client.patch(
            f"/api/projects/{self.team.id}/hog_functions/{fn_b_id}/",
            data={"enabled": False},
        )
        assert disable_response.status_code == status.HTTP_200_OK

        # Create a third function
        response3 = self.client.post(
            f"/api/projects/{self.team.id}/hog_functions/",
            data={
                "name": "Transform C",
                "type": "transformation",
                "template_id": template_slack.id,
                "enabled": True,
                "inputs": {
                    "slack_workspace": {"value": 1},
                    "channel": {"value": "#general"},
                },
            },
        )
        assert response3.status_code == status.HTTP_201_CREATED

        # Check current order before re-enabling
        list_response = self.client.get(f"/api/projects/{self.team.id}/hog_functions/")
        results = list_response.json()["results"]
        transformations = sorted(
            [f for f in results if f["type"] == "transformation"], key=lambda x: x["execution_order"] or 999
        )

        # Verify current order (B is disabled but still in the list)
        fn_orders = {f["name"]: {"order": f["execution_order"], "enabled": f["enabled"]} for f in transformations}
        assert fn_orders["Transform A"]["order"] == 1
        assert fn_orders["Transform B"]["order"] == 2 and not fn_orders["Transform B"]["enabled"]
        assert fn_orders["Transform C"]["order"] == 3

        # Now re-enable function B without specifying an execution_order
        reenable_response = self.client.patch(
            f"/api/projects/{self.team.id}/hog_functions/{fn_b_id}/",
            data={"enabled": True},
        )
        assert reenable_response.status_code == status.HTTP_200_OK

        # Check order - B should now be at the end
        list_response = self.client.get(f"/api/projects/{self.team.id}/hog_functions/")
        results = list_response.json()["results"]
        transformations = sorted(
            [f for f in results if f["type"] == "transformation"], key=lambda x: x["execution_order"] or 999
        )

        fn_orders = {f["name"]: f["execution_order"] for f in transformations}
        assert str(fn_orders["Transform A"]) == "1", "A should still have order 1"
        assert str(fn_orders["Transform C"]) == "3", "C should remain at order 3"
        assert str(fn_orders["Transform B"]) == "4", "B should now be at the end (order 4)"

    def test_transformation_normal_execution_order_update(self, *args):
        """Test updating execution_order for a transformation function directly."""

        # Create three transformations with consecutive orders
        response1 = self.client.post(
            f"/api/projects/{self.team.id}/hog_functions/",
            data={
                "name": "Transform A",
                "type": "transformation",
                "template_id": template_slack.id,
                "inputs": {
                    "slack_workspace": {"value": 1},
                    "channel": {"value": "#general"},
                },
            },
        )
        assert response1.status_code == status.HTTP_201_CREATED

        response2 = self.client.post(
            f"/api/projects/{self.team.id}/hog_functions/",
            data={
                "name": "Transform B",
                "type": "transformation",
                "template_id": template_slack.id,
                "inputs": {
                    "slack_workspace": {"value": 1},
                    "channel": {"value": "#general"},
                },
            },
        )
        assert response2.status_code == status.HTTP_201_CREATED
        fn_b_id = response2.json()["id"]

        response3 = self.client.post(
            f"/api/projects/{self.team.id}/hog_functions/",
            data={
                "name": "Transform C",
                "type": "transformation",
                "template_id": template_slack.id,
                "inputs": {
                    "slack_workspace": {"value": 1},
                    "channel": {"value": "#general"},
                },
            },
        )
        assert response3.status_code == status.HTTP_201_CREATED

        # Verify initial order: A=1, B=2, C=3
        list_response = self.client.get(f"/api/projects/{self.team.id}/hog_functions/")
        results = list_response.json()["results"]
        transformations = [f for f in results if f["type"] == "transformation"]
        assert len(transformations) == 3

        fn_orders = {f["name"]: f["execution_order"] for f in transformations}
        assert str(fn_orders["Transform A"]) == "1"
        assert str(fn_orders["Transform B"]) == "2"
        assert str(fn_orders["Transform C"]) == "3"

        # Test 1: Update B's execution_order to match A (both will have order 1)
        update_response = self.client.patch(
            f"/api/projects/{self.team.id}/hog_functions/{fn_b_id}/",
            data={"execution_order": 1},
        )
        assert update_response.status_code == status.HTTP_200_OK

        # Check the updated orders
        list_response = self.client.get(f"/api/projects/{self.team.id}/hog_functions/")
        results = list_response.json()["results"]
        transformations = [f for f in results if f["type"] == "transformation"]

        # Order by function name for verification
        fn_orders = {f["name"]: f["execution_order"] for f in transformations}
        assert str(fn_orders["Transform A"]) == "1", "A should still have order 1"
        assert str(fn_orders["Transform B"]) == "1", "B should now have order 1"
        assert str(fn_orders["Transform C"]) == "3", "C should remain at order 3"

        # In results, B should be first because it was most recently updated
        names_in_order = [f["name"] for f in transformations]
        assert names_in_order[0] == "Transform B", "B should be first (order 1, most recently updated)"
        assert names_in_order[1] == "Transform A", "A should be second (order 1, updated earlier)"
        assert names_in_order[2] == "Transform C", "C should be last (order 3)"

    def test_create_in_folder(self):
        response = self.client.post(
            f"/api/projects/{self.team.id}/hog_functions/",
            data={
                "type": "destination",
                "name": "Fetch URL With Folder",
                "hog": "fetch(inputs.url);",
                "inputs": {
                    "url": {"value": "https://example.com"},
                },
                "_create_in_folder": "Special/Hog Destinations",
            },
        )

        self.assertEqual(response.status_code, status.HTTP_201_CREATED, response.json())
        hog_function_id = response.json()["id"]

        from posthog.models.file_system.file_system import FileSystem

        fs_entry = FileSystem.objects.filter(
            team=self.team,
            type="hog_function/destination",
            ref=str(hog_function_id),
        ).first()
        assert fs_entry is not None, "No FileSystem entry was created for this HogFunction."
        assert "Special/Hog Destinations" in fs_entry.path

    def test_hog_function_template_fk_set_on_create(self):
        """
        When creating a HogFunction with a template_id, the hog_function_template FK should be set to the latest template.
        When creating without a template_id, the FK should be null.
        """

        # Create a template in the DB
        _template = HogFunctionTemplate.objects.create(
            template_id="template-fk-test",
            sha="abcdef",
            name="FK Test Template",
            description="FK Test Template",
            code="return event",
            code_language="hog",
            inputs_schema=[],
            type="destination",
            status="alpha",
            category=[],
        )

        # Create a HogFunction with template_id
        response = self.client.post(
            f"/api/projects/{self.team.id}/hog_functions/",
            data={
                "name": "FK Test Function",
                "hog": "return event",
                "type": "destination",
                "template_id": "template-fk-test",
                "inputs": {},
            },
        )
        assert response.status_code == 201, response.json()
        hog_function_id = response.json()["id"]
        hog_function = HogFunction.objects.get(id=hog_function_id)
        assert hog_function.hog_function_template is not None, "FK should be set when template_id is provided"
        assert hog_function.hog_function_template.id == _template.id, "FK should point to the correct template"

        # Create a HogFunction without template_id
        response = self.client.post(
            f"/api/projects/{self.team.id}/hog_functions/",
            data={
                "name": "No Template FK",
                "hog": "return event",
                "type": "destination",
                "inputs": {},
            },
        )
        assert response.status_code == 201, response.json()
        hog_function_id = response.json()["id"]
        hog_function = HogFunction.objects.get(id=hog_function_id)
        assert hog_function.hog_function_template is None, "FK should be null when template_id is not provided"

    def test_hog_function_template_fk_validation_error_on_missing_template(self):
        """
        Creating a HogFunction with a template_id that does not exist in the DB should raise a validation error and not create the object.
        """
        from posthog.models.hog_functions.hog_function import HogFunction

        initial_count = HogFunction.objects.count()
        response = self.client.post(
            f"/api/projects/{self.team.id}/hog_functions/",
            data={
                "name": "Should Fail",
                "hog": "return event",
                "type": "destination",
                "template_id": "nonexistent-template-id",
                "inputs": {},
            },
        )
        assert response.status_code == 400, response.json()
        assert response.json()["attr"] == "template_id"
        assert "No template found for id 'nonexistent-template-id'" in response.json()["detail"]
        assert HogFunction.objects.count() == initial_count, "No HogFunction should be created on error"<|MERGE_RESOLUTION|>--- conflicted
+++ resolved
@@ -192,19 +192,10 @@
         sync_template_to_db(webhook_template)
         sync_template_to_db(geoip_template)
 
-<<<<<<< HEAD
-        # Create the action referenced in EXAMPLE_FULL (use auto-generated ID to avoid sequence collision)
-        self.test_action, _ = Action.objects.get_or_create(
-            name="Test Action", team=self.team, defaults={"created_by": self.user}
-        )
-        # Update EXAMPLE_FULL to use the actual action ID
-        EXAMPLE_FULL["filters"]["actions"][0]["id"] = str(self.test_action.id)
-=======
         # Create the action referenced in EXAMPLE_FULL
         # Use a high ID to avoid conflicts with auto-incrementing sequence
         if not Action.objects.filter(id=999999, team=self.team).exists():
             Action.objects.create(id=999999, name="Test Action", team=self.team, created_by=self.user)
->>>>>>> 14c97acb
 
     def _get_function_activity(
         self,
