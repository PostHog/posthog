--- conflicted
+++ resolved
@@ -84,14 +84,8 @@
         try:
             data = load_data_from_request(request)
             api_version_string = request.GET.get("v")
-<<<<<<< HEAD
-            api_version = (
-                int(api_version_string) if api_version_string else 1
-            )  # NOTE: semantic versioning, e.g. 2.1.0, not supported
-=======
             # NOTE: This does not support semantic versioning e.g. 2.1.0
             api_version = int(api_version_string) if api_version_string else 1
->>>>>>> a69df416
         except (RequestParsingError, ValueError) as error:
             capture_exception(error)  # We still capture this on Sentry to identify actual potential bugs
             return cors_response(
