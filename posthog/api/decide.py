--- conflicted
+++ resolved
@@ -9,17 +9,13 @@
 from sentry_sdk import capture_exception
 from statshog.defaults.django import statsd
 
-from posthog.api.utils import clean_token, get_token
+from posthog.api.utils import get_token
 from posthog.exceptions import RequestParsingError, generate_exception_response
 from posthog.models import Team, User
 from posthog.models.feature_flag import get_active_feature_flags
 from posthog.utils import cors_response, load_data_from_request
 
-<<<<<<< HEAD
-from .capture import _get_project_id, get_token
-=======
 from .capture import _get_project_id
->>>>>>> c0106b1f
 
 
 def on_permitted_domain(team: Team, request: HttpRequest) -> bool:
@@ -93,13 +89,8 @@
                 request,
                 generate_exception_response("decide", f"Malformed request data: {error}", code="malformed_data"),
             )
-<<<<<<< HEAD
 
         token, _ = get_token(data, request)
-=======
-        token = get_token(data, request)
-        token, _ = clean_token(token)
->>>>>>> c0106b1f
         team = Team.objects.get_team_from_token(token)
         if team is None and token:
             project_id = _get_project_id(data, request)
