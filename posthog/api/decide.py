--- conflicted
+++ resolved
@@ -111,7 +111,9 @@
         else False
     )
 
-    if str(team.id) not in (settings.NEW_ANALYTICS_CAPTURE_EXCLUDED_TEAM_IDS or []):
+    # this not settings.DEBUG check is a lazy workaround because
+    # NEW_ANALYTICS_CAPTURE_ENDPOINT doesn't currently work in DEBUG mode
+    if not settings.DEBUG and str(team.id) not in (settings.NEW_ANALYTICS_CAPTURE_EXCLUDED_TEAM_IDS or []):
         response["analytics"] = {"endpoint": settings.NEW_ANALYTICS_CAPTURE_ENDPOINT}
 
     if str(team.id) not in (settings.ELEMENT_CHAIN_AS_STRING_EXCLUDED_TEAMS or []):
@@ -255,14 +257,7 @@
                 ),
             )
 
-<<<<<<< HEAD
         token = cast(str, token)  # we know it's not None if we found a team
-=======
-            # this not settings.DEBUG check is a lazy workaround because
-            # NEW_ANALYTICS_CAPTURE_ENDPOINT doesn't currently work in DEBUG mode
-            if not settings.DEBUG and str(team.id) not in (settings.NEW_ANALYTICS_CAPTURE_EXCLUDED_TEAM_IDS or []):
-                response["analytics"] = {"endpoint": settings.NEW_ANALYTICS_CAPTURE_ENDPOINT}
->>>>>>> 58e51ff7
 
         structlog.contextvars.bind_contextvars(team_id=team.id)
 
