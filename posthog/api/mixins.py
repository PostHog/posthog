--- conflicted
+++ resolved
@@ -1,10 +1,6 @@
-<<<<<<< HEAD
 from collections.abc import Callable
 from functools import wraps
-from typing import TypeVar
-=======
 from typing import Any, TypeVar, cast
->>>>>>> 0c30061f
 
 from django.conf import settings
 
@@ -34,7 +30,6 @@
             raise ParseError("JSON parse error - {}".format(str(exc)))
 
 
-<<<<<<< HEAD
 def validated_request(
     request_serializer: type[serializers.Serializer],
     *,
@@ -146,7 +141,8 @@
         return wrapper
 
     return decorator
-=======
+
+
 class FileSystemViewSetMixin:
     """
     A mixin for tracking file system views. Each GET on the resource logs a new view.
@@ -166,5 +162,4 @@
         instance = getattr(self, "_file_system_view_instance", None)
         if instance is not None:
             log_api_file_system_view(request, instance)
-        return response
->>>>>>> 0c30061f
+        return response