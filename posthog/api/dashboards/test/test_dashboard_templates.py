from rest_framework import status

from posthog.models.dashboard_templates import DashboardTemplate
from posthog.models.organization import Organization
from posthog.models.team.team import Team
from posthog.test.base import APIBaseTest


def assert_template_equals(received, expected):
    keys_to_check = ["template_name", "dashboard_description", "tags", "variables", "tiles", "dashboard_filters"]

    for key in keys_to_check:
        assert received[key] == expected[key], f"key {key} failed, expected {expected[key]} but got {received[key]}"


def get_template_from_response(response, id):
    for template in response.json()["results"]:
        if template["id"] == str(id):
            return template
    return None


variable_template = {
    "template_name": "Sign up conversion template with variables",
    "dashboard_description": "Use this template to see how many users sign up after visiting your pricing page.",
    "dashboard_filters": {},
    "tiles": [
        {
            "name": "Website Unique Users (Total)",
            "type": "INSIGHT",
            "color": "blue",
            "filters": {
                "events": ["{VARIABLE_1}"],
                "compare": True,
                "display": "BoldNumber",
                "insight": "TRENDS",
                "interval": "day",
                "date_from": "-30d",
            },
            "layouts": {
                "sm": {"h": 5, "i": "21", "w": 6, "x": 0, "y": 0, "minH": 5, "minW": 3},
                "xs": {"h": 5, "i": "21", "w": 1, "x": 0, "y": 0, "minH": 5, "minW": 1},
            },
            "description": "Shows the number of unique users that use your app every day.",
        },
    ],
    "tags": ["popular"],
    "variables": [
        {
            "id": "VARIABLE_1",
            "name": "Page view on your website",
            "description": "The event that is triggered when a user visits a page on your site",
            "type": "event",
            "default": {"id": "$pageview", "math": "dau", "type": "events"},
            "required": True,
        },
        {
            "id": "VARIABLE_2",
            "name": "Sign up event",
            "description": "The event that is triggered when a user signs up",
            "type": "event",
            "default": {"id": "$autocapture", "math": "dau", "type": "events"},
            "required": False,
        },
    ],
}


class TestDashboardTemplates(APIBaseTest):
    def setUp(self):
        super().setUp()

        self.user.is_staff = True
        self.user.save()

    def test_create_and_get_dashboard_template_with_tile(self) -> None:
        response = self.client.post(
            f"/api/projects/{self.team.pk}/dashboard_templates",
            variable_template,
        )
        assert response.status_code == status.HTTP_201_CREATED, response

<<<<<<< HEAD
        assert DashboardTemplate.objects.count() == 1
        assert DashboardTemplate.objects.first().team_id == self.team.pk
=======
        dashboard_template = DashboardTemplate.objects.get(id=response.json()["id"])
>>>>>>> 17c64b91

        assert_template_equals(
            dashboard_template.__dict__,
            variable_template,
        )

        response = self.client.get(f"/api/projects/{self.team.pk}/dashboard_templates")
        assert response.status_code == status.HTTP_200_OK, response

        assert_template_equals(
            get_template_from_response(response, dashboard_template.id),
            variable_template,
        )

        assert response.json()["results"][0]["team_id"] == self.team.pk

    def test_staff_can_make_dashboard_template_public(self) -> None:
        assert self.team.pk is not None
        response = self.client.post(
            f"/api/projects/{self.team.pk}/dashboard_templates",
            variable_template,
        )
        assert response.status_code == status.HTTP_201_CREATED, response

        update_response = self.client.patch(
            f"/api/projects/{self.team.pk}/dashboard_templates/{response.json()['id']}",
            {"is_public": True},
        )

        assert update_response.status_code == status.HTTP_200_OK, update_response

        get_updated_response = self.client.get(f"/api/projects/{self.team.pk}/dashboard_templates")
        assert get_updated_response.status_code == status.HTTP_200_OK, get_updated_response

        assert get_updated_response.json()["results"][0]["is_public"] is True

    def test_staff_can_make_dashboard_template_private(self) -> None:
        assert self.team.pk is not None
        response = self.client.post(
            f"/api/projects/{self.team.pk}/dashboard_templates",
            variable_template,
        )
        assert response.status_code == status.HTTP_201_CREATED, response

        update_response = self.client.patch(
            f"/api/projects/{self.team.pk}/dashboard_templates/{response.json()['id']}",
            {"is_public": True},
        )
        assert update_response.status_code == status.HTTP_200_OK, update_response

        get_updated_response = self.client.get(f"/api/projects/{self.team.pk}/dashboard_templates")
        assert get_updated_response.status_code == status.HTTP_200_OK, get_updated_response

        assert get_updated_response.json()["results"][0]["is_public"] is True

        update_response = self.client.patch(
            f"/api/projects/{self.team.pk}/dashboard_templates/{response.json()['id']}",
            {"is_public": False},
        )
        assert update_response.status_code == status.HTTP_200_OK, update_response

        get_updated_response = self.client.get(f"/api/projects/{self.team.pk}/dashboard_templates")
        assert get_updated_response.status_code == status.HTTP_200_OK, get_updated_response

        assert get_updated_response.json()["results"][0]["is_public"] is False

    def test_non_staff_cannot_make_dashboard_template_public(self) -> None:
        response = self.client.post(
            f"/api/projects/{self.team.pk}/dashboard_templates",
            variable_template,
        )
        assert response.status_code == status.HTTP_201_CREATED, response

        self.user.is_staff = False
        self.user.save()

        update_response = self.client.patch(
            f"/api/projects/{self.team.pk}/dashboard_templates/{response.json()['id']}",
            {"is_public": True},
        )
        assert update_response.status_code == status.HTTP_403_FORBIDDEN, update_response

    def test_non_staff_can_get_is_public_dashboard_templates(self) -> None:
        assert self.team.pk is not None
        new_org = Organization.objects.create(name="Test Org 2")
        new_team = Team.objects.create(name="Test Team 2", organization=new_org)
        dashboard_template = DashboardTemplate.objects.create(
            team_id=new_team.pk,
            **variable_template,
        )

        response = self.client.get(f"/api/projects/{self.team.pk}/dashboard_templates/")
        assert response.status_code == status.HTTP_200_OK, response

        assert len(response.json()["results"]) == 0  # No is_public templates

        dashboard_template.is_public = True
        dashboard_template.save()

        get_updated_response = self.client.get(f"/api/projects/{self.team.pk}/dashboard_templates/")
        assert get_updated_response.status_code == status.HTTP_200_OK, get_updated_response

        assert len(get_updated_response.json()["results"]) == 1
        assert_template_equals(
            get_updated_response.json()["results"][0],
            variable_template,
        )

    def test_non_staff_user_cannot_create_dashboard(self) -> None:
        assert DashboardTemplate.objects.count() == 1  # default template
        self.user.is_staff = False
        self.user.save()

        response = self.client.post(
            f"/api/projects/{self.team.pk}/dashboard_templates",
            variable_template,
        )
        assert response.status_code == status.HTTP_403_FORBIDDEN, response

        assert DashboardTemplate.objects.count() == 1  # default template

    def test_get_dashboard_template_by_id(self) -> None:
        assert DashboardTemplate.objects.count() == 1  # default template
        response = self.client.post(
            f"/api/projects/{self.team.pk}/dashboard_templates",
            variable_template,
        )
        assert response.status_code == status.HTTP_201_CREATED, response
        assert DashboardTemplate.objects.count() == 2

        response = self.client.get(f"/api/projects/{self.team.pk}/dashboard_templates/{response.json()['id']}")

        assert response.status_code == status.HTTP_200_OK, response

        assert_template_equals(
            response.json(),
            variable_template,
        )

    def test_delete_dashboard_template_by_id(self) -> None:
        assert DashboardTemplate.objects.count() == 1  # default template
        response = self.client.post(
            f"/api/projects/{self.team.pk}/dashboard_templates",
            variable_template,
        )
        assert response.status_code == status.HTTP_201_CREATED, response
        assert DashboardTemplate.objects.count() == 2
        dashboard_template = DashboardTemplate.objects.get(id=response.json()["id"])

        update_response = self.client.patch(
            f"/api/projects/{self.team.pk}/dashboard_templates/{response.json()['id']}", {"deleted": True}
        )
        assert update_response.status_code == status.HTTP_200_OK, update_response

        get_response = self.client.get(f"/api/projects/{self.team.pk}/dashboard_templates")
        assert get_response.status_code == status.HTTP_200_OK, get_response

        assert get_template_from_response(get_response, dashboard_template.id) is None
        assert len(get_response.json()["results"]) == 1  # Just original template

    def test_non_staff_user_cannot_delete_dashboard_template_by_id(self) -> None:
        assert DashboardTemplate.objects.count() == 1  # default template
        response = self.client.post(
            f"/api/projects/{self.team.pk}/dashboard_templates",
            variable_template,
        )
        assert response.status_code == status.HTTP_201_CREATED, response
        assert DashboardTemplate.objects.count() == 2

        self.user.is_staff = False
        self.user.save()

        patch_response = self.client.patch(
            f"/api/projects/{self.team.pk}/dashboard_templates/{response.json()['id']}", {"deleted": True}
        )
        assert patch_response.status_code == status.HTTP_403_FORBIDDEN, patch_response

        get_response = self.client.get(f"/api/projects/{self.team.pk}/dashboard_templates")
        assert get_response.status_code == status.HTTP_200_OK, get_response

        assert len(get_response.json()["results"]) == 2  # Both templates

    def test_update_dashboard_template_by_id(self) -> None:
        assert DashboardTemplate.objects.count() == 1  # default template
        response = self.client.post(
            f"/api/projects/{self.team.pk}/dashboard_templates",
            variable_template,
        )
        assert response.status_code == status.HTTP_201_CREATED
        assert DashboardTemplate.objects.count() == 2

        update_response = self.client.patch(
            f"/api/projects/{self.team.pk}/dashboard_templates/{response.json()['id']}",
            {"template_name": "new name"},
        )
        assert update_response.status_code == status.HTTP_200_OK, update_response
        assert update_response.json()["template_name"] == "new name"

    def test_dashboard_template_schema(self) -> None:
        dashboard_template_schema = {
            "type": "object",
            "required": ["template_name", "dashboard_description", "dashboard_filters", "tiles"],
            "properties": {
                "id": {"description": "The id of the dashboard template", "type": "string"},
                "template_name": {"description": "The name of the dashboard template", "type": "string"},
                "team_id": {"description": "The team this dashboard template belongs to", "type": "number"},
                "created_at": {"description": "When the dashboard template was created", "type": "string"},
                "image_url": {"description": "The image of the dashboard template", "type": ["string", "null"]},
                "dashboard_description": {"description": "The description of the dashboard template", "type": "string"},
                "dashboard_filters": {"description": "The filters of the dashboard template", "type": "object"},
                "tiles": {
                    "description": "The tiles of the dashboard template",
                    "type": "array",
                    "items": {"type": "object"},
                    "minItems": 1,
                },
                "variables": {
                    "description": "The variables of the dashboard template",
                    "anyOf": [
                        {
                            "type": "array",
                            "items": {
                                "type": "object",
                                "required": ["id", "name", "type", "default", "description", "required"],
                                "properties": {
                                    "id": {"description": "The id of the variable", "type": "string"},
                                    "name": {"description": "The name of the variable", "type": "string"},
                                    "type": {"description": "The type of the variable", "enum": ["event"]},
                                    "default": {"description": "The default value of the variable", "type": "object"},
                                    "description": {"description": "The description of the variable", "type": "string"},
                                    "required": {"description": "Whether the variable is required", "type": "boolean"},
                                },
                            },
                        },
                        {"type": "null"},
                    ],
                },
                "tags": {
                    "description": "The tags of the dashboard template",
                    "type": "array",
                    "items": {"type": "string"},
                },
            },
        }

        response = self.client.get(
            f"/api/projects/{self.team.pk}/dashboard_templates/json_schema",
        )
        assert response.status_code == status.HTTP_200_OK

        assert response.json() == dashboard_template_schema
        assert response.headers["Cache-Control"] == "max-age=120"<|MERGE_RESOLUTION|>--- conflicted
+++ resolved
@@ -80,12 +80,8 @@
         )
         assert response.status_code == status.HTTP_201_CREATED, response
 
-<<<<<<< HEAD
-        assert DashboardTemplate.objects.count() == 1
-        assert DashboardTemplate.objects.first().team_id == self.team.pk
-=======
         dashboard_template = DashboardTemplate.objects.get(id=response.json()["id"])
->>>>>>> 17c64b91
+        assert dashboard_template.team_id == self.team.pk
 
         assert_template_equals(
             dashboard_template.__dict__,
@@ -100,7 +96,7 @@
             variable_template,
         )
 
-        assert response.json()["results"][0]["team_id"] == self.team.pk
+        assert get_template_from_response(response, dashboard_template.id)["team_id"] == self.team.pk
 
     def test_staff_can_make_dashboard_template_public(self) -> None:
         assert self.team.pk is not None
@@ -168,7 +164,8 @@
         )
         assert update_response.status_code == status.HTTP_403_FORBIDDEN, update_response
 
-    def test_non_staff_can_get_is_public_dashboard_templates(self) -> None:
+    def test_non_staff_can_get_public_dashboard_templates(self) -> None:
+        assert DashboardTemplate.objects.count() == 1  # Default template
         assert self.team.pk is not None
         new_org = Organization.objects.create(name="Test Org 2")
         new_team = Team.objects.create(name="Test Team 2", organization=new_org)
@@ -180,7 +177,7 @@
         response = self.client.get(f"/api/projects/{self.team.pk}/dashboard_templates/")
         assert response.status_code == status.HTTP_200_OK, response
 
-        assert len(response.json()["results"]) == 0  # No is_public templates
+        assert len(response.json()["results"]) == 1  # Only default template
 
         dashboard_template.is_public = True
         dashboard_template.save()
@@ -188,9 +185,9 @@
         get_updated_response = self.client.get(f"/api/projects/{self.team.pk}/dashboard_templates/")
         assert get_updated_response.status_code == status.HTTP_200_OK, get_updated_response
 
-        assert len(get_updated_response.json()["results"]) == 1
+        assert len(get_updated_response.json()["results"]) == 2
         assert_template_equals(
-            get_updated_response.json()["results"][0],
+            get_template_from_response(get_updated_response, dashboard_template.id),
             variable_template,
         )
 
