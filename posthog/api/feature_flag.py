from __future__ import annotations

import re
import json
import time
import logging
from datetime import datetime
from typing import Any, Optional, cast

from django.conf import settings
from django.db import transaction
from django.db.models import Prefetch, Q, QuerySet, deletion

import requests
import posthoganalytics
from drf_spectacular.types import OpenApiTypes
from drf_spectacular.utils import OpenApiParameter
from prometheus_client import Counter
from rest_framework import exceptions, request, serializers, status, viewsets
from rest_framework.permissions import BasePermission
from rest_framework.response import Response

from posthog.schema import PropertyOperator

from posthog.api.cohort import CohortSerializer
from posthog.api.dashboards.dashboard import Dashboard
from posthog.api.documentation import extend_schema
from posthog.api.forbid_destroy_model import ForbidDestroyModel
from posthog.api.routing import TeamAndOrgViewSetMixin
from posthog.api.shared import UserBasicSerializer
from posthog.api.tagged_item import TaggedItemSerializerMixin, TaggedItemViewSetMixin, tagify
from posthog.api.utils import ClassicBehaviorBooleanFieldSerializer, action
from posthog.auth import PersonalAPIKeyAuthentication, ProjectSecretAPIKeyAuthentication, TemporaryTokenAuthentication
from posthog.constants import SURVEY_TARGETING_FLAG_PREFIX, AvailableFeature, FlagRequestType
from posthog.date_util import thirty_days_ago
from posthog.event_usage import report_user_action
from posthog.exceptions import Conflict
from posthog.exceptions_capture import capture_exception
from posthog.helpers.dashboard_templates import add_enriched_insights_to_feature_flag_dashboard
from posthog.helpers.encrypted_flag_payloads import (
    REDACTED_PAYLOAD_VALUE,
    encrypt_flag_payloads,
    get_decrypted_flag_payloads,
)
from posthog.models import FeatureFlag, Tag
from posthog.models.activity_logging.activity_log import Detail, changes_between, load_activity, log_activity
from posthog.models.activity_logging.activity_page import activity_page_response
from posthog.models.activity_logging.model_activity import ImpersonatedContext
from posthog.models.cohort import Cohort
from posthog.models.cohort.util import get_all_cohort_dependencies
from posthog.models.experiment import Experiment
from posthog.models.feature_flag import (
    FeatureFlagDashboards,
    FeatureFlagEvaluationTag,
    get_all_feature_flags,
    get_user_blast_radius,
    set_feature_flags_for_team_in_cache,
)
from posthog.models.feature_flag.flag_analytics import increment_request_count
from posthog.models.feature_flag.flag_matching import check_flag_evaluation_query_is_ok
from posthog.models.feature_flag.flag_status import FeatureFlagStatus, FeatureFlagStatusChecker
from posthog.models.feature_flag.local_evaluation import (
    DATABASE_FOR_LOCAL_EVALUATION,
    _get_flag_properties_from_filters,
    get_flags_response_for_local_evaluation,
)
from posthog.models.feature_flag.types import PropertyFilterType
from posthog.models.property import Property
from posthog.models.signals import model_activity_signal, mutable_receiver
from posthog.models.surveys.survey import Survey
from posthog.permissions import ProjectSecretAPITokenPermission
from posthog.queries.base import determine_parsed_date_for_property_matching
from posthog.rate_limit import BurstRateThrottle
from posthog.rbac.access_control_api_mixin import AccessControlViewSetMixin
from posthog.rbac.user_access_control import UserAccessControlSerializerMixin
from posthog.settings.feature_flags import LOCAL_EVAL_RATE_LIMITS, REMOTE_CONFIG_RATE_LIMITS

BEHAVIOURAL_COHORT_FOUND_ERROR_CODE = "behavioral_cohort_found"

MAX_PROPERTY_VALUES = 1000

LOCAL_EVALUATION_REQUEST_COUNTER = Counter(
    "posthog_local_evaluation_request_total",
    "Local evaluation API requests",
    labelnames=["send_cohorts"],
)

FEATURE_FLAG_EVALUATION_FALLBACK_COUNTER = Counter(
    "feature_flag_evaluation_reasons_fallback_total",
    "The number of times we've fallen back to Python evaluation for feature flag evaluation reasons",
    labelnames=["team_id"],
)


class LocalEvaluationThrottle(BurstRateThrottle):
    # Throttle class that's scoped just to the local evaluation endpoint.
    # This makes the rate limit independent of other endpoints.
    scope = "feature_flag_evaluations"
    rate = "600/minute"

    def allow_request(self, request, view):
        logger = logging.getLogger(__name__)

        team_id = self.safely_get_team_id_from_view(view)
        if team_id:
            try:
                custom_rate = LOCAL_EVAL_RATE_LIMITS.get(team_id)
                if custom_rate:
                    self.rate = custom_rate
                    self.num_requests, self.duration = self.parse_rate(self.rate)
            except Exception:
                logger.exception(f"Error getting team-specific rate limit for team {team_id}")

        return super().allow_request(request, view)


class RemoteConfigThrottle(BurstRateThrottle):
    scope = "feature_flag_remote_config"
    rate = "600/minute"

    def allow_request(self, request, view):
        logger = logging.getLogger(__name__)

        team_id = self.safely_get_team_id_from_view(view)
        if team_id:
            try:
                custom_rate = REMOTE_CONFIG_RATE_LIMITS.get(team_id)
                if custom_rate:
                    self.rate = custom_rate
                    self.num_requests, self.duration = self.parse_rate(self.rate)
            except Exception:
                logger.exception(f"Error getting team-specific rate limit for team {team_id}")

        return super().allow_request(request, view)


class EvaluationTagsChecker:
    """Helper class to check if evaluation tags feature is enabled.

    This avoids repeated feature flag checks during serialization by computing
    the result once per request.
    """

    @staticmethod
    def is_enabled(request) -> bool:
        """Check if evaluation tags feature is enabled for the request user."""
        if not hasattr(request, "user") or request.user.is_anonymous:
            return False

        # Check TAGGING license
        try:
            if not request.user.organization.is_feature_available(AvailableFeature.TAGGING):
                return False
        except Exception:
            return False

        # Check FLAG_EVALUATION_TAGS feature flag
        try:
            return posthoganalytics.feature_enabled(
                "flag-evaluation-tags",
                request.user.distinct_id,
                groups={"organization": str(request.user.organization.id)},
                group_properties={"organization": {"id": str(request.user.organization.id)}},
                only_evaluate_locally=False,
                send_feature_flag_events=False,
            )
        except Exception:
            return False


class EvaluationTagSerializerMixin(serializers.Serializer):
    """
    Serializer mixin that handles evaluation tags for feature flags.
    Evaluation tags mark which organizational tags also serve as runtime evaluation constraints.

    Note: SDK clients must send 'evaluation_environments' in their flag evaluation requests
    for these constraints to take effect. Without this parameter, all flags are evaluated
    regardless of their evaluation tags.
    """

    evaluation_tags = serializers.ListField(required=False, write_only=True)

    def validate(self, attrs):
        """Validate that evaluation_tags are a subset of tags.

        This ensures that evaluation tags (which control runtime evaluation)
        are always a subset of organizational tags. This maintains the conceptual
        model where evaluation tags are tags that ALSO serve as constraints.
        """
        attrs = super().validate(attrs)

        # Only validate if we have initial_data (not during partial updates without these fields)
        if not hasattr(self, "initial_data"):
            return attrs

        # If user doesn't have access to TAGGING feature or FLAG_EVALUATION_TAGS is disabled, skip validation
        # Evaluation tags are preserved in DB but hidden from user (like regular tags)
        if not self._is_evaluation_tags_feature_enabled():
            return attrs

        # Get evaluation_tags from the request
        evaluation_tags = self.initial_data.get("evaluation_tags")

        # Only validate if evaluation_tags are provided and non-empty
        # Note: evaluation_tags=[] is valid (clears all evaluation tags)
        if evaluation_tags is not None and evaluation_tags:
            from posthog.api.tagged_item import tagify

            # Get tags from initial_data, defaulting to empty list if not provided
            # Important: We validate against the raw request data, not processed attrs,
            # because TaggedItemSerializerMixin handles tags separately
            tags = self.initial_data.get("tags", [])

            # Normalize both lists using tagify for consistent comparison
            # tagify handles case normalization and special characters
            # NB: this _does_ make flag updates more expensive whenever we update flags with tags.
            # It's a small use case, but wanted to call it out as a potential (but unlikely bottleneck)
            normalized_tags = {tagify(t) for t in tags or []}
            normalized_eval_tags = {tagify(t) for t in evaluation_tags}

            # Evaluation tags must be a subset of organizational tags
            invalid_tags = normalized_eval_tags - normalized_tags
            if invalid_tags:
                raise serializers.ValidationError(
                    f"Evaluation tags must be a subset of tags. Invalid evaluation tags: {', '.join(sorted(invalid_tags))}"
                )

        return attrs

    def _is_evaluation_tags_feature_enabled(self):
        """Check if FLAG_EVALUATION_TAGS feature flag is enabled."""
        if "request" not in self.context:
            return False

        return EvaluationTagsChecker.is_enabled(self.context["request"])

    def _attempt_set_evaluation_tags(self, evaluation_tags, obj):
        """Update evaluation tags for a feature flag using efficient diff logic.

        If user doesn't have TAGGING access or FLAG_EVALUATION_TAGS is disabled,
        preserve existing evaluation tags in database (don't update them).

        Instead of deleting all tags and recreating them (which causes unnecessary
        DB operations and activity logs), we calculate the diff and only modify
        what has actually changed.
        """
        if not obj:
            return

        # If user doesn't have TAGGING access or FLAG_EVALUATION_TAGS is disabled, silently skip evaluation tag updates
        # This preserves existing evaluation tags in the database (like TaggedItemSerializerMixin does)
        if not self._is_evaluation_tags_feature_enabled():
            return

        # Normalize and dedupe tags (same as TaggedItemSerializerMixin does)
        # evaluation_tags=[] is valid and means "clear all evaluation tags"
        deduped_tags = list({tagify(t) for t in evaluation_tags or []})

        # Get current evaluation tags from the database
        # We fetch the tag names directly to avoid loading full objects
        current_eval_tags = set(
            FeatureFlagEvaluationTag.objects.filter(feature_flag=obj)
            .select_related("tag")
            .values_list("tag__name", flat=True)
        )

        # Calculate the diff: what needs to be added vs removed
        # This minimizes database operations and activity log noise
        deduped_tags_set = set(deduped_tags)
        tags_to_add = deduped_tags_set - current_eval_tags
        tags_to_remove = current_eval_tags - deduped_tags_set

        # Remove evaluation tags that are no longer needed
        if tags_to_remove:
            FeatureFlagEvaluationTag.objects.filter(feature_flag=obj, tag__name__in=tags_to_remove).delete()

        # Add new evaluation tags
        if tags_to_add:
            # Create tags if they don't exist (matching TaggedItemSerializerMixin behavior)
            # Note: Our validation ensures these are subset of organizational tags,
            # but we still create them here for consistency with TaggedItemSerializerMixin
            for tag_name in tags_to_add:
                tag, _ = Tag.objects.get_or_create(name=tag_name, team_id=obj.team_id)
                FeatureFlagEvaluationTag.objects.create(feature_flag=obj, tag=tag)

        # Only invalidate cache if there were actual changes
        # This avoids unnecessary cache churn on no-op updates
        if tags_to_add or tags_to_remove:
            try:
                set_feature_flags_for_team_in_cache(obj.team.project_id)
            except Exception as e:
                capture_exception(e)
                pass  # Don't fail if cache invalidation fails

    def to_representation(self, obj):
        ret = super().to_representation(obj)

        # Include evaluation tags in the serialized output
        # The evaluation_tags are hidden (if user doesn't have access) in list and retrieve methods
        if hasattr(obj, "evaluation_tags"):
            # Django's prefetch_related creates a cache in _prefetched_objects_cache.
            # If the viewset used prefetch_related (which it should for performance),
            # we can access the tags without hitting the database again.
            if hasattr(obj, "_prefetched_objects_cache") and "evaluation_tags" in obj._prefetched_objects_cache:
                # Use prefetched data (already in memory) - no DB query
                ret["evaluation_tags"] = [et.tag.name for et in obj.evaluation_tags.all()]
            else:
                # Fallback to database query with select_related to minimize queries
                # This should rarely happen as the viewset prefetches evaluation_tags
                ret["evaluation_tags"] = [et.tag.name for et in obj.evaluation_tags.select_related("tag").all()]
        else:
            ret["evaluation_tags"] = []
        return ret


class FeatureFlagSerializer(
    TaggedItemSerializerMixin,
    EvaluationTagSerializerMixin,
    UserAccessControlSerializerMixin,
    serializers.HyperlinkedModelSerializer,
):
    created_by = UserBasicSerializer(read_only=True)
    version = serializers.IntegerField(required=False, default=0)
    last_modified_by = UserBasicSerializer(read_only=True)

    # :TRICKY: Needed for backwards compatibility
    filters = serializers.DictField(source="get_filters", required=False)
    is_simple_flag = serializers.SerializerMethodField()
    rollout_percentage = serializers.SerializerMethodField()
    status = serializers.SerializerMethodField()

    ensure_experience_continuity = ClassicBehaviorBooleanFieldSerializer()
    has_enriched_analytics = ClassicBehaviorBooleanFieldSerializer()

    experiment_set = serializers.SerializerMethodField()
    surveys: serializers.SerializerMethodField = serializers.SerializerMethodField()
    features: serializers.SerializerMethodField = serializers.SerializerMethodField()
    usage_dashboard: serializers.PrimaryKeyRelatedField = serializers.PrimaryKeyRelatedField(read_only=True)
    analytics_dashboards = serializers.PrimaryKeyRelatedField(
        many=True,
        required=False,
        queryset=Dashboard.objects.all(),
    )

    name = serializers.CharField(
        required=False,
        allow_blank=True,
        help_text="contains the description for the flag (field name `name` is kept for backwards-compatibility)",
    )
    can_edit = serializers.SerializerMethodField()

    CREATION_CONTEXT_CHOICES = ("feature_flags", "experiments", "surveys", "early_access_features", "web_experiments")
    creation_context = serializers.ChoiceField(
        choices=CREATION_CONTEXT_CHOICES,
        write_only=True,
        required=False,
        help_text="Indicates the origin product of the feature flag. Choices: 'feature_flags', 'experiments', 'surveys', 'early_access_features', 'web_experiments'.",
    )
    _create_in_folder = serializers.CharField(required=False, allow_blank=True, write_only=True)
    _should_create_usage_dashboard = serializers.BooleanField(required=False, write_only=True, default=True)

    class Meta:
        model = FeatureFlag
        fields = [
            "id",
            "name",
            "key",
            "filters",
            "deleted",
            "active",
            "created_by",
            "created_at",
            "updated_at",
            "version",
            "last_modified_by",
            "is_simple_flag",
            "rollout_percentage",
            "ensure_experience_continuity",
            "experiment_set",
            "surveys",
            "features",
            "rollback_conditions",
            "performed_rollback",
            "can_edit",
            "tags",
            "evaluation_tags",
            "usage_dashboard",
            "analytics_dashboards",
            "has_enriched_analytics",
            "user_access_level",
            "creation_context",
            "is_remote_configuration",
            "has_encrypted_payloads",
            "status",
            "evaluation_runtime",
            "last_called_at",
            "_create_in_folder",
            "_should_create_usage_dashboard",
        ]

    def get_can_edit(self, feature_flag: FeatureFlag) -> bool:
        from typing import cast

        from posthog.rbac.user_access_control import AccessControlLevel, access_level_satisfied_for_resource

        user_access_level = self.get_user_access_level(feature_flag)
        return bool(
            user_access_level
            and access_level_satisfied_for_resource(
                "feature_flag", cast(AccessControlLevel, user_access_level), "editor"
            )
        )

    # Simple flags are ones that only have rollout_percentage
    # That means server side libraries are able to gate these flags without calling to the server
    def get_is_simple_flag(self, feature_flag: FeatureFlag) -> bool:
        no_properties_used = all(len(condition.get("properties", [])) == 0 for condition in feature_flag.conditions)
        return (
            len(feature_flag.conditions) == 1
            and no_properties_used
            and feature_flag.aggregation_group_type_index is None
        )

    def get_features(self, feature_flag: FeatureFlag) -> dict:
        from products.early_access_features.backend.api import MinimalEarlyAccessFeatureSerializer

        return MinimalEarlyAccessFeatureSerializer(feature_flag.features, many=True).data

    def get_surveys(self, feature_flag: FeatureFlag) -> dict:
        from posthog.api.survey import SurveyAPISerializer

        return SurveyAPISerializer(feature_flag.surveys_linked_flag, many=True).data
        # ignoring type because mypy doesn't know about the surveys_linked_flag `related_name` relationship

    def get_rollout_percentage(self, feature_flag: FeatureFlag) -> Optional[int]:
        if self.get_is_simple_flag(feature_flag):
            return feature_flag.conditions[0].get("rollout_percentage")
        else:
            return None

    def validate_key(self, value):
        exclude_kwargs = {}
        if self.instance:
            exclude_kwargs = {"pk": cast(FeatureFlag, self.instance).pk}

        if (
            FeatureFlag.objects.filter(key=value, team__project_id=self.context["project_id"], deleted=False)
            .exclude(**exclude_kwargs)
            .exists()
        ):
            raise serializers.ValidationError("There is already a feature flag with this key.", code="unique")

        if not re.match(r"^[a-zA-Z0-9_-]+$", value):
            raise serializers.ValidationError(
                "Only letters, numbers, hyphens (-) & underscores (_) are allowed.", code="invalid_key"
            )

        return value

    def validate_filters(self, filters):
        # For some weird internal REST framework reason this field gets validated on a partial PATCH call, even if filters isn't being updatd
        # If we see this, just return the current filters
        if "groups" not in filters and self.context["request"].method == "PATCH":
            # mypy cannot tell that self.instance is a FeatureFlag
            return self.instance.filters

        # Only validate empty groups for new flag creation (POST), not updates (PUT/PATCH)
        # Existing flags may legitimately have empty groups temporarily during scheduled changes
        if self.context["request"].method == "POST":
            groups = filters.get("groups", [])
            if not groups:
                raise serializers.ValidationError("Feature flags must have at least one condition set (group).")

        aggregation_group_type_index = filters.get("aggregation_group_type_index", None)

        def properties_all_match(predicate):
            return all(
                predicate(Property(**property))
                for condition in filters["groups"]
                for property in condition.get("properties", [])
            )

        if aggregation_group_type_index is None:
            is_valid = properties_all_match(lambda prop: prop.type in ["person", "cohort", "flag"])
            if not is_valid:
                raise serializers.ValidationError(
                    "Filters are not valid (can only use person, cohort, and flag properties)"
                )

            # Validate that flag properties use the correct operator
            flag_props_valid = properties_all_match(
                lambda prop: prop.type != "flag" or prop.operator == PropertyOperator.FLAG_EVALUATES_TO
            )
            if not flag_props_valid:
                raise serializers.ValidationError("Flag properties must use the 'flag_evaluates_to' operator")

            # Check for circular dependencies in flag filters
            self._check_flag_circular_dependencies(filters)
        elif self.instance is not None and hasattr(self.instance, "features") and self.instance.features.count() > 0:
            raise serializers.ValidationError(
                "Cannot change this flag to a group-based when linked to an Early Access Feature."
            )

        else:
            is_valid = properties_all_match(
                lambda prop: prop.type == "group" and prop.group_type_index == aggregation_group_type_index
            )
            if not is_valid:
                raise serializers.ValidationError("Filters are not valid (can only use group properties)")

        variant_list = (filters.get("multivariate") or {}).get("variants", [])
        variants = {variant["key"] for variant in variant_list}

        # Validate rollout percentages for multivariate variants
        if variant_list:
            variant_rollout_sum = sum(variant.get("rollout_percentage", 0) for variant in variant_list)
            if variant_rollout_sum != 100:
                raise serializers.ValidationError(
                    "Invalid variant definitions: Variant rollout percentages must sum to 100.",
                    code="invalid_input",
                )

        for condition in filters["groups"]:
            if condition.get("variant") and condition["variant"] not in variants:
                raise serializers.ValidationError("Filters are not valid (variant override does not exist)")

            for property in condition.get("properties", []):
                prop = Property(**property)
                if isinstance(prop.value, list):
                    upper_limit = MAX_PROPERTY_VALUES
                    if settings.TEST:
                        upper_limit = 10

                    if len(prop.value) > upper_limit:
                        raise serializers.ValidationError(
                            f"Property group expressions of type {prop.key} cannot contain more than {upper_limit} values."
                        )

                if prop.type == "cohort":
                    try:
                        initial_cohort: Cohort = Cohort.objects.get(
                            pk=prop.value, team__project_id=self.context["project_id"]
                        )
                        dependency_cohorts = get_all_cohort_dependencies(initial_cohort)
                        for cohort in [initial_cohort, *dependency_cohorts]:
                            if [prop for prop in cohort.properties.flat if prop.type == "behavioral"]:
                                raise serializers.ValidationError(
                                    detail=f"Cohort '{cohort.name}' with filters on events cannot be used in feature flags.",
                                    code=BEHAVIOURAL_COHORT_FOUND_ERROR_CODE,
                                )
                    except Cohort.DoesNotExist:
                        raise serializers.ValidationError(
                            detail=f"Cohort with id {prop.value} does not exist",
                            code="cohort_does_not_exist",
                        )

                if prop.operator in ("is_date_before", "is_date_after"):
                    parsed_date = determine_parsed_date_for_property_matching(prop.value)

                    if not parsed_date:
                        raise serializers.ValidationError(
                            detail=f"Invalid date value: {prop.value}", code="invalid_date"
                        )

                # make sure regex, icontains, gte, lte, lt, and gt properties have string values
                if prop.operator in [
                    "regex",
                    "icontains",
                    "not_regex",
                    "not_icontains",
                    "gte",
                    "lte",
                    "gt",
                    "lt",
                ] and not isinstance(prop.value, str):
                    raise serializers.ValidationError(
                        detail=f"Invalid value for operator {prop.operator}: {prop.value}", code="invalid_value"
                    )

        payloads = filters.get("payloads", {})

        if not isinstance(payloads, dict):
            raise serializers.ValidationError("Payloads must be passed as a dictionary")

        for value in payloads.values():
            try:
                if isinstance(value, str):
                    json_value = json.loads(value)
                else:
                    json_value = value
                json.dumps(json_value)

            except json.JSONDecodeError:
                raise serializers.ValidationError("Payload value is not valid JSON")

        if filters.get("multivariate"):
            if not all(key in variants for key in payloads):
                raise serializers.ValidationError("Payload keys must match a variant key for multivariate flags")
        else:
            if len(payloads) > 1 or any(key != "true" for key in payloads):  # only expect one key
                raise serializers.ValidationError("Payload keys must be 'true' for boolean flags")

        return filters

    def _validate_flag_reference(self, flag_reference):
        """Validate and convert flag reference to flag key."""
        from posthog.utils import safe_int

        flag_id = safe_int(flag_reference)
        if flag_id is None:
            raise serializers.ValidationError(
                f"Flag dependencies must reference flag IDs (integers), not flag keys. "
                f"Invalid reference: '{flag_reference}'"
            )

        try:
            flag = FeatureFlag.objects.get(id=flag_id, team__project_id=self.context["project_id"], deleted=False)
            return flag.key
        except FeatureFlag.DoesNotExist:
            raise serializers.ValidationError(f"Flag dependency references non-existent flag with ID {flag_id}")

    def _get_properties_from_filters(self, filters: dict, property_type: PropertyFilterType | None = None):
        """
        Extract properties from filters by iterating through groups.

        Args:
            filters: The filters dictionary containing groups
            property_type: Optional filter by property type (e.g., 'flag', 'cohort')

        Yields:
            Property dictionaries matching the criteria
        """
        for group in filters.get("groups", []):
            for prop in group.get("properties", []):
                if property_type is None or prop.get("type") == property_type:
                    yield prop

    def _get_cohort_properties_from_filters(self, filters: dict):
        """Extract cohort properties from filters."""
        return list(self._get_properties_from_filters(filters, PropertyFilterType.COHORT))

    def _extract_flag_dependencies(self, filters):
        """Extract flag dependencies from filters."""
        dependencies = set()
        for flag_prop in _get_flag_properties_from_filters(filters):
            flag_reference = flag_prop.get("key")
            if flag_reference:
                flag_key = self._validate_flag_reference(flag_reference)
                dependencies.add(flag_key)
        return dependencies

    def _check_flag_circular_dependencies(self, filters):
        """Check for circular dependencies in feature flag conditions."""

        current_flag_key = getattr(self.instance, "key", None) if self.instance else self.initial_data.get("key")
        if not current_flag_key:
            return

        flag_dependencies = self._extract_flag_dependencies(filters)
        if not flag_dependencies:
            return

        # Check for self-reference
        if current_flag_key in flag_dependencies:
            raise serializers.ValidationError(f"Feature flag '{current_flag_key}' cannot depend on itself")

        # Check for cycles using DFS
        def has_cycle(flag_key, path):
            if flag_key in path:
                cycle_path = path[path.index(flag_key) :] + [flag_key]
                cycle_display = " → ".join(cycle_path)
                raise serializers.ValidationError(f"Circular dependency detected: {cycle_display}")

            try:
                flag = FeatureFlag.objects.get(key=flag_key, team__project_id=self.context["project_id"], deleted=False)
                flag_deps = self._extract_flag_dependencies(flag.filters or {})
                for dep_key in flag_deps:
                    has_cycle(dep_key, [*path, flag_key])
            except FeatureFlag.DoesNotExist:
                return  # Non-existent flags have no dependencies

        # Check each dependency for cycles
        for dep_flag_key in flag_dependencies:
            has_cycle(dep_flag_key, [current_flag_key])

    def check_flag_evaluation(self, data):
        # TODO: Once we move to no DB level evaluation, can get rid of this.

        temporary_flag = FeatureFlag(**data)
        team_id = self.context["team_id"]
        project_id = self.context["project_id"]

        # Skip validation for flags with flag dependencies since the evaluation
        # engine doesn't support flag dependencies yet
        filters = data.get("filters", {})
        flag_dependencies = self._extract_flag_dependencies(filters)
        if flag_dependencies:
            return  # Skip validation for flag dependencies

        try:
            check_flag_evaluation_query_is_ok(temporary_flag, team_id, project_id)
        except Exception:
            raise serializers.ValidationError("Can't evaluate flag - please check release conditions")

    def create(self, validated_data: dict, *args: Any, **kwargs: Any) -> FeatureFlag:
        request = self.context["request"]
        validated_data["created_by"] = request.user
        validated_data["last_modified_by"] = request.user
        validated_data["team_id"] = self.context["team_id"]
        validated_data["version"] = 1  # This is the first version of the feature flag
        tags = validated_data.pop("tags", None)  # tags are created separately below as global tag relationships
        evaluation_tags = validated_data.pop("evaluation_tags", None)  # evaluation tags are created separately
        creation_context = validated_data.pop(
            "creation_context", "feature_flags"
        )  # default to "feature_flags" if an alternative value is not provided

        should_create_usage_dashboard = validated_data.pop("_should_create_usage_dashboard")
        self._update_filters(validated_data)
        encrypt_flag_payloads(validated_data)

        try:
            FeatureFlag.objects.filter(
                key=validated_data["key"], team__project_id=self.context["project_id"], deleted=True
            ).delete()
        except deletion.RestrictedError:
            raise exceptions.ValidationError(
                "Feature flag with this key already exists and is used in an experiment. Please delete the experiment before deleting the flag."
            )

        analytics_dashboards = validated_data.pop("analytics_dashboards", None)

        self.check_flag_evaluation(validated_data)

        with ImpersonatedContext(request):
            instance: FeatureFlag = super().create(validated_data)

        self._attempt_set_tags(tags, instance)
        self._attempt_set_evaluation_tags(evaluation_tags, instance)

        if should_create_usage_dashboard:
            _create_usage_dashboard(instance, request.user)

        if analytics_dashboards is not None:
            for dashboard in analytics_dashboards:
                FeatureFlagDashboards.objects.get_or_create(dashboard=dashboard, feature_flag=instance)

        analytics_metadata = instance.get_analytics_metadata()
        analytics_metadata["creation_context"] = creation_context
        report_user_action(request.user, "feature flag created", analytics_metadata)

        return instance

    def update(self, instance: FeatureFlag, validated_data: dict, *args: Any, **kwargs: Any) -> FeatureFlag:
        request = self.context["request"]
        # This is a workaround to ensure update works when called from a scheduled task.
        if request and not hasattr(request, "data"):
            request.data = {}

        validated_data["last_modified_by"] = request.user
        # Prevent DRF from attempting to set reverse FK relation directly
        # We manage evaluation tags via _attempt_set_evaluation_tags below
        validated_data.pop("evaluation_tags", None)

        if "deleted" in validated_data and validated_data["deleted"] is True:
            # Check for linked early access features
            if instance.features.count() > 0:
                raise exceptions.ValidationError(
                    "Cannot delete a feature flag that is in use with early access features. Please delete the early access feature before deleting the flag."
                )

            # Check for linked active (non-deleted) experiments
            active_experiments = instance.experiment_set.filter(deleted=False)
            if active_experiments.exists():
                experiment_ids = list(active_experiments.values_list("id", flat=True))
                raise exceptions.ValidationError(
                    f"Cannot delete a feature flag that is linked to active experiment(s) with ID(s): {', '.join(map(str, experiment_ids))}. Please delete the experiment(s) before deleting the flag."
                )

            # Check for other flags that depend on this flag
            dependent_flags = self._find_dependent_flags(instance)
            if dependent_flags:
                dependent_flag_names = [f"{flag.key} (ID: {flag.id})" for flag in dependent_flags[:5]]
                if len(dependent_flags) > 5:
                    dependent_flag_names.append(f"and {len(dependent_flags) - 5} more")
                raise exceptions.ValidationError(
                    f"Cannot delete this feature flag because other flags depend on it: {', '.join(dependent_flag_names)}. "
                    f"Please update or delete the dependent flags first."
                )

            # If all experiments are soft-deleted, rename the key to free it up
            # Append ID to the key when soft-deleting to prevent key conflicts
            # This allows the original key to be reused while preserving referential integrity for deleted experiments
            if instance.experiment_set.filter(deleted=True).exists():
                validated_data["key"] = f"{instance.key}:deleted:{instance.id}"

        # First apply all transformations to validated_data
        validated_key = validated_data.get("key", None)
        old_key = instance.key
        self._update_filters(validated_data)

        # TRICKY: Update super_groups if key is changing, since the super groups depend on the key name.
        if validated_key and validated_key != old_key:
            filters = validated_data.get("filters", instance.filters) or {}
            validated_data["filters"] = self._update_super_groups_for_key_change(validated_key, old_key, filters)

        if validated_data.get("has_encrypted_payloads", False):
            if validated_data["filters"]["payloads"]["true"] == REDACTED_PAYLOAD_VALUE:
                # Don't write the redacted payload to the db, keep the current value instead
                validated_data["filters"]["payloads"]["true"] = instance.filters["payloads"]["true"]
            else:
                encrypt_flag_payloads(validated_data)

        version = request.data.get("version", -1)

        with transaction.atomic():
            # select_for_update locks the database row so we ensure version updates are atomic
            locked_instance = FeatureFlag.objects.select_for_update().get(pk=instance.pk)
            locked_version = locked_instance.version or 0

            # NOW check for conflicts after all transformations
            if version != -1 and version != locked_version:
                conflicting_changes = self._get_conflicting_changes(
                    locked_instance, validated_data, request.data.get("original_flag", {})
                )
                if len(conflicting_changes) > 0:
                    raise Conflict(
                        f"The feature flag was updated by {locked_instance.last_modified_by.email if locked_instance.last_modified_by else 'another user'} since you started editing it. Please refresh and try again."
                    )

            # Continue with the update
            validated_data["version"] = locked_version + 1
            old_key = instance.key

            with ImpersonatedContext(request):
                instance = super().update(instance, validated_data)

        # Continue with the update outside of the transaction. This is an intentional choice
        # to avoid deadlocks. Not to mention, before making the concurrency changes, these
        # updates were already occurring outside of a transaction.

        # Handle evaluation tags (uses initial_data like TaggedItemSerializerMixin does)
        self._attempt_set_evaluation_tags(self.initial_data.get("evaluation_tags"), instance)

        analytics_dashboards = validated_data.pop("analytics_dashboards", None)

        if analytics_dashboards is not None:
            for dashboard in analytics_dashboards:
                FeatureFlagDashboards.objects.get_or_create(dashboard=dashboard, feature_flag=instance)

        # Propagate the new variants and aggregation group type index to the linked experiments
        if "filters" in validated_data:
            filters = validated_data["filters"] or {}
            multivariate = filters.get("multivariate") or {}
            variants = multivariate.get("variants", [])
            aggregation_group_type_index = filters.get("aggregation_group_type_index")

            for experiment in instance.experiment_set.all():
                if experiment.parameters is None:
                    experiment.parameters = {}
                experiment.parameters["feature_flag_variants"] = variants
                if aggregation_group_type_index is not None:
                    experiment.parameters["aggregation_group_type_index"] = aggregation_group_type_index
                else:
                    experiment.parameters.pop("aggregation_group_type_index", None)
                experiment.save()

        if old_key != instance.key:
            _update_feature_flag_dashboard(instance, old_key)

        report_user_action(request.user, "feature flag updated", instance.get_analytics_metadata())

        # If flag is using encrypted payloads, replace them with redacted string or unencrypted value
        # if the request was made with a personal API key
        if instance.has_encrypted_payloads:
            instance.filters["payloads"] = get_decrypted_flag_payloads(request, instance.filters.get("payloads", {}))

        return instance

    def _get_conflicting_changes(
        self, current_instance: FeatureFlag, validated_data: dict, original_flag: dict | None
    ) -> list[str]:
        """
        Returns the list of fields that have conflicts. A conflict is defined as a field that
        the current user is trying to change that has been changed by another user.

        If the field in validated_data is different from the original_flag, then the current user
        is trying to change it.

        If a field that the user is trying to change is different in the current_instance, then
        there is a conflict.
        """

        if original_flag is None or original_flag == {}:
            return []

        # Get the fields that the user is trying to change
        user_changes = [
            field
            for field, new_value in validated_data.items()
            if field in original_flag and new_value != original_flag[field]
        ]

        # Return the fields that have conflicts
        # Only include fields where the user's intended change is different from the current value
        # AND the original value is different from the current value (indicating someone else changed it)
        return [
            field
            for field in user_changes
            if field in original_flag
            and original_flag[field] != getattr(current_instance, field)
            and validated_data[field] != getattr(current_instance, field)
        ]

    def _find_dependent_flags(self, flag_to_check: FeatureFlag) -> list[FeatureFlag]:
        """Find all active flags that depend on the given flag."""
        return list(
            FeatureFlag.objects.filter(team=flag_to_check.team, deleted=False, active=True)
            .exclude(id=flag_to_check.id)
            .extra(
                where=[
                    """
                    EXISTS (
                        SELECT 1 FROM jsonb_array_elements(filters->'groups') AS grp
                        CROSS JOIN jsonb_array_elements(grp->'properties') AS prop
                        WHERE prop->>'type' = 'flag'
                        AND prop->>'key' = %s
                    )
                    """
                ],
                params=[str(flag_to_check.id)],
            )
            .order_by("key")
        )

    def _update_filters(self, validated_data):
        if "get_filters" in validated_data:
            validated_data["filters"] = validated_data.pop("get_filters")

        active = validated_data.get("active", None)
        if active:
            validated_data["performed_rollback"] = False

    def get_status(self, feature_flag: FeatureFlag) -> str:
        checker = FeatureFlagStatusChecker(feature_flag=feature_flag)
        flag_status, _ = checker.get_status()
        return flag_status.name

    def to_representation(self, instance):
        representation = super().to_representation(instance)
        filters = representation.get("filters", {})

        # Get all cohort IDs used in the feature flag
        cohort_ids = set()
        for cohort_prop in self._get_cohort_properties_from_filters(filters):
            cohort_ids.add(cohort_prop.get("value"))

        # Use prefetched cohorts if available
        if hasattr(instance.team, "available_cohorts"):
            cohorts = {
                str(cohort.id): cohort.name
                for cohort in instance.team.available_cohorts
                if str(cohort.id) in map(str, cohort_ids)
            }
        else:
            # Fallback to database query if cohorts weren't prefetched
            cohorts = {
                str(cohort.id): cohort.name
                for cohort in Cohort.objects.filter(id__in=cohort_ids, team__project_id=self.context["project_id"])
            }

        # Add cohort names to the response
        for cohort_prop in self._get_cohort_properties_from_filters(filters):
            cohort_prop["cohort_name"] = cohorts.get(str(cohort_prop.get("value")))

        representation["filters"] = filters
        return representation

    def get_experiment_set(self, obj):
        # Use the prefetched active experiments
        if hasattr(obj, "_active_experiments"):
            return [exp.id for exp in obj._active_experiments]
        return [exp.id for exp in obj.experiment_set.filter(deleted=False)]

    def _update_super_groups_for_key_change(self, validated_key: str, old_key: str, filters: dict) -> dict:
        if not (validated_key and validated_key != old_key and "super_groups" in filters):
            return filters

        updated_filters = filters.copy()
        updated_filters["super_groups"] = [
            {
                **group,
                "properties": [
                    {
                        **prop,
                        "key": f"$feature_enrollment/{validated_key}"
                        if prop.get("key", "").startswith("$feature_enrollment/")
                        else prop["key"],
                    }
                    for prop in group.get("properties", [])
                ],
            }
            for group in filters["super_groups"]
        ]
        return updated_filters


def _create_usage_dashboard(feature_flag: FeatureFlag, user):
    from posthog.helpers.dashboard_templates import create_feature_flag_dashboard
    from posthog.models.dashboard import Dashboard

    usage_dashboard = Dashboard.objects.create(
        name="Generated Dashboard: " + feature_flag.key + " Usage",
        description="This dashboard was generated by the feature flag with key (" + feature_flag.key + ")",
        team=feature_flag.team,
        created_by=user,
        creation_mode="template",
    )
    create_feature_flag_dashboard(feature_flag, usage_dashboard, user)

    feature_flag.usage_dashboard = usage_dashboard
    feature_flag.save()

    return usage_dashboard


def _update_feature_flag_dashboard(feature_flag: FeatureFlag, old_key: str) -> None:
    from posthog.helpers.dashboard_templates import update_feature_flag_dashboard

    if not old_key:
        return

    update_feature_flag_dashboard(feature_flag, old_key)


class MinimalFeatureFlagSerializer(serializers.ModelSerializer):
    filters = serializers.DictField(source="get_filters", required=False)
    evaluation_tags = serializers.SerializerMethodField()

    class Meta:
        model = FeatureFlag
        fields = [
            "id",
            "team_id",
            "name",
            "key",
            "filters",
            "deleted",
            "active",
            "ensure_experience_continuity",
            "has_encrypted_payloads",
            "version",
            "evaluation_runtime",
            "evaluation_tags",
        ]

    def get_evaluation_tags(self, feature_flag: FeatureFlag) -> list[str]:
        # Prefer cached/provided names; fallback to relation.
        try:
            names = getattr(feature_flag, "evaluation_tag_names", None)
            if names is None:
                names = [et.tag.name for et in feature_flag.evaluation_tags.select_related("tag").all()]
            return names or []
        except Exception:
            return []


def _proxy_to_flags_service(
    token: str,
    distinct_id: str,
    groups: dict[str, Any] | None = None,
    api_version: Optional[int] = None,
) -> dict[str, Any]:
    """
    Proxy a request to the Rust feature flags service /flags endpoint.

    Args:
        token: The project API token (the public token) for the user
        distinct_id: The distinct ID for the user
        groups: Optional groups for group-based flags
        api_version: Optional API version to use (defaults to v2)

    Returns:
        The response from the flags service

    Raises:
        Exception: If the request fails
    """
    logger = logging.getLogger(__name__)

    flags_service_url = getattr(settings, "FEATURE_FLAGS_SERVICE_URL", "http://localhost:3001")

    payload: dict[str, Any] = {
        "token": token,
        "distinct_id": distinct_id,
    }

    if groups:
        payload["groups"] = groups

    params: dict[str, str] = {"v": str(api_version or 2)}

    try:
        response = requests.post(
            f"{flags_service_url}/flags",
            params=params,
            json=payload,
            timeout=3,
        )
        response.raise_for_status()
        return response.json()
    except requests.exceptions.RequestException as e:
        logger.exception("Failed to proxy to flags service: %s", e)
        raise


def _evaluate_flags_with_fallback(
    team: Any,
    distinct_id: str,
    groups: dict[str, Any] | None,
    api_version: Optional[int] = None,
) -> dict | tuple:
    """
    Proxy to the Rust flags service instead of using get_all_feature_flags, falling back to Python if the request fails.

    I know, I know – proxying feels a bit unclean, but it's the easiest way for us to remove all
    of the Python evaluation logic and use a centralized Rust service for feature flag evaluation.
    Plus, this is kinda like a layer 7 proxy – Django handles authentication and then proxies to the Rust service,
    which handles all of the evaluation logic without us needing to worry about passing in database connections, etc.
    See https://posthog.slack.com/archives/C07Q2U4BH4L/p1763419358264529 for more context on this decision.

    Returns:
        dict[str, Any]: Rust service response with structure {"flags": {...}, ...}
        OR
        tuple[dict, dict, dict, bool]: Python evaluation result (flags, reasons, payloads, errors)
    """
    try:
        return _proxy_to_flags_service(
            token=team.api_token,
            distinct_id=distinct_id,
            groups=groups,
            api_version=api_version,
        )
    except Exception as e:
        # The metric we're capturing here is a "tombstone" metric; i.e. we shouldn't ever expect this to happen in production.
        # My plan is to roll this out, let it bake for a bit, monitor if this tombstone metric is hit, and then remove this fallback.
        # TODO remove this fallback once we're confident that the proxying works great.
        FEATURE_FLAG_EVALUATION_FALLBACK_COUNTER.labels(team_id=team.id).inc()
        logging.getLogger(__name__).warning(f"Failed to proxy to flags service, falling back to Python: {e}")

        return get_all_feature_flags(team, distinct_id, groups)


class FeatureFlagViewSet(
    TeamAndOrgViewSetMixin,
    AccessControlViewSetMixin,
    TaggedItemViewSetMixin,
    ForbidDestroyModel,
    viewsets.ModelViewSet,
):
    """
    Create, read, update and delete feature flags. [See docs](https://posthog.com/docs/feature-flags) for more information on feature flags.

    If you're looking to use feature flags on your application, you can either use our JavaScript Library or our dedicated endpoint to check if feature flags are enabled for a given user.
    """

    scope_object = "feature_flag"
    queryset = FeatureFlag.objects.all()
    serializer_class = FeatureFlagSerializer
    authentication_classes = [
        TemporaryTokenAuthentication,  # Allows endpoint to be called from the Toolbar
    ]

    def _filter_request(self, request: request.Request, queryset: QuerySet) -> QuerySet:
        filters = request.GET.dict()

        for key in filters:
            if key == "active":
                if filters[key] == "STALE":
                    # Get flags that are at least 30 days old and active
                    # This is an approximation - the serializer will compute the exact status
                    queryset = queryset.filter(active=True, created_at__lt=thirty_days_ago()).extra(
                        # This needs to be in sync with the implementation in `FeatureFlagStatusChecker`, flag_status.py
                        where=[
                            """
                            (
                                (
                                    EXISTS (
                                        SELECT 1 FROM jsonb_array_elements(filters->'groups') AS elem
                                        WHERE elem->>'rollout_percentage' = '100'
                                        AND (elem->'properties')::text = '[]'::text
                                    )
                                    AND (filters->'multivariate' IS NULL OR jsonb_array_length(filters->'multivariate'->'variants') = 0)
                                )
                                OR
                                (
                                    EXISTS (
                                        SELECT 1 FROM jsonb_array_elements(filters->'multivariate'->'variants') AS variant
                                        WHERE variant->>'rollout_percentage' = '100'
                                    )
                                    AND EXISTS (
                                        SELECT 1 FROM jsonb_array_elements(filters->'groups') AS elem
                                        WHERE elem->>'rollout_percentage' = '100'
                                        AND (elem->'properties')::text = '[]'::text
                                    )
                                )
                                OR
                                -- Multivariate that has a condition that overrides with a specific variant and the rollout_percentage is 100
                                (
                                    EXISTS (
                                        SELECT 1 FROM jsonb_array_elements(filters->'groups') AS elem
                                        WHERE elem->>'rollout_percentage' = '100'
                                        AND (elem->'properties')::text = '[]'::text
                                        AND elem->'variant' IS NOT NULL
                                    )
                                    AND (filters->'multivariate' IS NOT NULL AND jsonb_array_length(filters->'multivariate'->'variants') > 0)
                                )
                                OR (filters IS NULL OR filters = '{}'::jsonb)
                            )
                            """
                        ]
                    )
                else:
                    queryset = queryset.filter(active=filters[key] == "true")
            elif key == "created_by_id":
                queryset = queryset.filter(created_by_id=request.GET["created_by_id"])
            elif key == "search":
                queryset = queryset.filter(
                    Q(key__icontains=request.GET["search"])
                    | Q(name__icontains=request.GET["search"])
                    | Q(experiment__name__icontains=request.GET["search"], experiment__deleted=False)
                ).distinct()
            elif key == "type":
                type = request.GET["type"]
                if type == "boolean":
                    queryset = queryset.filter(
                        Q(filters__multivariate__variants__isnull=True) | Q(filters__multivariate__variants=[])
                    )
                elif type == "multivariant":
                    queryset = queryset.filter(
                        Q(filters__multivariate__variants__isnull=False) & ~Q(filters__multivariate__variants=[])
                    )
                elif type == "experiment":
                    queryset = queryset.filter(~Q(experiment__isnull=True))
                elif type == "remote_config":
                    queryset = queryset.filter(is_remote_configuration=True)
            elif key == "evaluation_runtime":
                evaluation_runtime = request.GET["evaluation_runtime"]
                queryset = queryset.filter(evaluation_runtime=evaluation_runtime)
            elif key == "excluded_properties":
                try:
                    excluded_keys = json.loads(request.GET["excluded_properties"])
                    if excluded_keys:
                        queryset = queryset.exclude(key__in=excluded_keys)
                except (json.JSONDecodeError, TypeError):
                    # If the JSON is invalid, ignore the filter
                    pass
            elif key == "tags":
                try:
                    tags = json.loads(request.GET["tags"])
                    if tags:
                        queryset = queryset.filter(tagged_items__tag__name__in=tags).distinct()
                except (json.JSONDecodeError, TypeError):
                    # If the JSON is invalid, ignore the filter
                    pass

        return queryset

    def safely_get_queryset(self, queryset) -> QuerySet:
        from posthog.models.feature_flag import FeatureFlagEvaluationTag

        # Always prefetch experiment_set since it's used in both list and retrieve
        queryset = queryset.prefetch_related(
            Prefetch("experiment_set", queryset=Experiment.objects.filter(deleted=False), to_attr="_active_experiments")
        )

        # Prefetch evaluation tags to avoid N+1 queries when serializing.
        # Without this, each flag would trigger a separate query to fetch its
        # evaluation tags. With prefetch_related, Django loads all evaluation
        # tags in a single query and caches them on the model instances.
        queryset = queryset.prefetch_related(
            Prefetch(
                "evaluation_tags",
                queryset=FeatureFlagEvaluationTag.objects.select_related("tag"),
            )
        )

        if self.action == "list":
            queryset = (
                queryset.filter(deleted=False)
                .prefetch_related("features")
                .prefetch_related("analytics_dashboards")
                .prefetch_related(
                    Prefetch(
                        "surveys_linked_flag",
                        queryset=Survey.objects.select_related(
                            "linked_flag",
                            "targeting_flag",
                            "internal_targeting_flag",
                        ).prefetch_related("actions"),
                    )
                )
                .prefetch_related(
                    Prefetch(
                        "team__cohort_set",
                        queryset=Cohort.objects.filter(deleted=False).only("id", "name"),
                        to_attr="available_cohorts",
                    )
                )
            )

            survey_targeting_flags = Survey.objects.filter(
                team__project_id=self.project_id, targeting_flag__isnull=False
            ).values_list("targeting_flag_id", flat=True)
            survey_internal_targeting_flags = Survey.objects.filter(
                team__project_id=self.project_id, internal_targeting_flag__isnull=False
            ).values_list("internal_targeting_flag_id", flat=True)
            queryset = queryset.exclude(Q(id__in=survey_targeting_flags)).exclude(
                Q(id__in=survey_internal_targeting_flags)
            )

            # add additional filters provided by the client
            queryset = self._filter_request(self.request, queryset)

        order = self.request.GET.get("order", None)
        if order:
            queryset = queryset.order_by(order)
        else:
            queryset = queryset.order_by("-created_at")

        return queryset.select_related("created_by", "last_modified_by")

    @extend_schema(
        parameters=[
            OpenApiParameter(
                "active",
                OpenApiTypes.STR,
                location=OpenApiParameter.QUERY,
                required=False,
                enum=["true", "false", "STALE"],
            ),
            OpenApiParameter(
                "created_by_id",
                OpenApiTypes.STR,
                location=OpenApiParameter.QUERY,
                required=False,
                description="The User ID which initially created the feature flag.",
            ),
            OpenApiParameter(
                "search",
                OpenApiTypes.STR,
                location=OpenApiParameter.QUERY,
                required=False,
                description="Search by feature flag key or name. Case insensitive.",
            ),
            OpenApiParameter(
                "type",
                OpenApiTypes.STR,
                location=OpenApiParameter.QUERY,
                required=False,
                enum=["boolean", "multivariant", "experiment"],
            ),
            OpenApiParameter(
                "evaluation_runtime",
                OpenApiTypes.STR,
                location=OpenApiParameter.QUERY,
                required=False,
                enum=["server", "client", "both"],
                description="Filter feature flags by their evaluation runtime.",
            ),
            OpenApiParameter(
                "excluded_properties",
                OpenApiTypes.STR,
                location=OpenApiParameter.QUERY,
                required=False,
                description="JSON-encoded list of feature flag keys to exclude from the results.",
            ),
            OpenApiParameter(
                "tags",
                OpenApiTypes.STR,
                location=OpenApiParameter.QUERY,
                required=False,
                description="JSON-encoded list of tag names to filter feature flags by.",
            ),
        ]
    )
    def list(self, request, *args, **kwargs):
        if isinstance(request.successful_authenticator, PersonalAPIKeyAuthentication):
            # Add request for analytics only if request coming with personal API key authentication
            increment_request_count(self.team.pk, 1, FlagRequestType.LOCAL_EVALUATION)

        response = super().list(request, *args, **kwargs)
        feature_flags_data = response.data.get("results", [])

        # Check if user has access to evaluation tags feature (once per request)
        is_evaluation_tags_enabled = EvaluationTagsChecker.is_enabled(request)

        # Populate evaluation_tags and handle encrypted payloads
        for feature_flag in feature_flags_data:
            # Set evaluation_tags based on access
            if not is_evaluation_tags_enabled:
                feature_flag["evaluation_tags"] = []

            # If flag is using encrypted payloads, replace them with redacted string or unencrypted value
            if feature_flag.get("has_encrypted_payloads", False):
                feature_flag["filters"]["payloads"] = get_decrypted_flag_payloads(
                    request, feature_flag["filters"]["payloads"]
                )

        return response

    def retrieve(self, request, *args, **kwargs):
        response = super().retrieve(request, *args, **kwargs)
        feature_flag_data = response.data

        # Check if user has access to evaluation tags feature
        is_evaluation_tags_enabled = EvaluationTagsChecker.is_enabled(request)

        # Set evaluation_tags based on access
        if not is_evaluation_tags_enabled:
            feature_flag_data["evaluation_tags"] = []

        # If flag is using encrypted payloads, replace them with redacted string or unencrypted value
        if feature_flag_data.get("has_encrypted_payloads", False):
            feature_flag_data["filters"]["payloads"] = get_decrypted_flag_payloads(
                request, feature_flag_data["filters"]["payloads"]
            )

        return response

    @action(methods=["POST"], detail=True)
    def dashboard(self, request: request.Request, **kwargs):
        feature_flag: FeatureFlag = self.get_object()
        try:
            usage_dashboard = _create_usage_dashboard(feature_flag, request.user)

            if feature_flag.has_enriched_analytics and not feature_flag.usage_dashboard_has_enriched_insights:
                add_enriched_insights_to_feature_flag_dashboard(feature_flag, usage_dashboard)

        except Exception as e:
            capture_exception(e)
            return Response(
                {
                    "success": False,
                    "error": f"Unable to generate usage dashboard",
                },
                status=400,
            )

        return Response({"success": True}, status=200)

    @action(methods=["POST"], detail=True)
    def enrich_usage_dashboard(self, request: request.Request, **kwargs):
        feature_flag: FeatureFlag = self.get_object()
        usage_dashboard = feature_flag.usage_dashboard

        if not usage_dashboard:
            return Response(
                {
                    "success": False,
                    "error": f"Usage dashboard not found",
                },
                status=400,
            )

        if feature_flag.usage_dashboard_has_enriched_insights:
            return Response(
                {
                    "success": False,
                    "error": f"Usage dashboard already has enriched data",
                },
                status=400,
            )

        if not feature_flag.has_enriched_analytics:
            return Response(
                {
                    "success": False,
                    "error": f"No enriched analytics available for this feature flag",
                },
                status=400,
            )
        try:
            add_enriched_insights_to_feature_flag_dashboard(feature_flag, usage_dashboard)
        except Exception as e:
            capture_exception(e)
            return Response(
                {
                    "success": False,
                    "error": f"Unable to enrich usage dashboard",
                },
                status=400,
            )

        return Response({"success": True}, status=200)

    @action(methods=["POST"], detail=True)
    def has_active_dependents(self, request: request.Request, **kwargs):
        """Check if this flag has other active flags that depend on it."""
        feature_flag: FeatureFlag = self.get_object()

        # Use the serializer class method to find dependent flags
        serializer = self.serializer_class()
        dependent_flags = serializer._find_dependent_flags(feature_flag)

        has_dependents = len(dependent_flags) > 0

        if not has_dependents:
            return Response({"has_active_dependents": False, "dependent_flags": []}, status=200)

        dependent_flag_data = [
            {
                "id": flag.id,
                "key": flag.key,
                "name": flag.name or flag.key,
            }
            for flag in dependent_flags
        ]

        return Response(
            {
                "has_active_dependents": True,
                "dependent_flags": dependent_flag_data,
                "warning": (
                    f"This feature flag is used by {len(dependent_flags)} other active "
                    f"{'flag' if len(dependent_flags) == 1 else 'flags'}. "
                    f"Disabling it will cause {'that flag' if len(dependent_flags) == 1 else 'those flags'} "
                    f"to evaluate this condition as false."
                ),
            },
            status=200,
        )

    @action(methods=["GET"], detail=False)
    def my_flags(self, request: request.Request, **kwargs):
        if not request.user.is_authenticated:  # for mypy
            raise exceptions.NotAuthenticated()

        feature_flags = list(
            FeatureFlag.objects.filter(team__project_id=self.project_id, deleted=False).order_by("-created_at")
        )

        if not feature_flags:
            return Response([])

        groups = json.loads(request.GET.get("groups", "{}"))

        distinct_id = request.user.distinct_id
        if not distinct_id:
            raise exceptions.ValidationError("User distinct_id is required")

        result = _evaluate_flags_with_fallback(
            team=self.team,
            distinct_id=distinct_id,
            groups=groups,
        )

        if isinstance(result, dict):
            # A result of a Rust evaluation is a dictionary. Parse it to get the flags data.
            flags_data = result.get("flags", {})
            matches = {
<<<<<<< HEAD
                flag_key: flag_data.get("variant")
                if flag_data.get("variant") is not None
                else flag_data.get("enabled", False)
=======
                flag_key: (
                    flag_data.get("variant")
                    if flag_data.get("variant") is not None
                    else flag_data.get("enabled", False)
                )
>>>>>>> 86f622ed
                for flag_key, flag_data in flags_data.items()
            }
        else:
            # A result of a Python evaluation is a tuple. The first element is the matches dictionary.
            matches = result[0]

        all_serialized_flags = MinimalFeatureFlagSerializer(
            feature_flags, many=True, context=self.get_serializer_context()
        ).data
        return Response(
            {
                "feature_flag": feature_flag,
                "value": matches.get(feature_flag["key"], False),
            }
            for feature_flag in all_serialized_flags
        )

    @action(methods=["POST"], detail=False)
    def bulk_keys(self, request: request.Request, **kwargs):
        """
        Get feature flag keys by IDs.
        Accepts a list of feature flag IDs and returns a mapping of ID to key.
        """
        flag_ids = request.data.get("ids", [])

        if not flag_ids:
            return Response({"keys": {}})

        # Convert to integers and track invalid IDs
        validated_ids = []
        invalid_ids = []
        for flag_id in flag_ids:
            if str(flag_id).isdigit():
                try:
                    validated_ids.append(int(flag_id))
                except (ValueError, TypeError):
                    invalid_ids.append(flag_id)
            else:
                invalid_ids.append(flag_id)

        # If no valid IDs were provided, return error
        if not validated_ids and flag_ids:
            return Response({"error": "Invalid flag IDs provided"}, status=status.HTTP_400_BAD_REQUEST)

        if not validated_ids:
            return Response({"keys": {}})

        flag_ids = validated_ids

        # Prepare response data
        response_data: dict[str, Any] = {"keys": {}}

        # Add warning if there were invalid IDs
        if invalid_ids:
            response_data["warning"] = f"Invalid flag IDs ignored: {invalid_ids}"

        # Fetch flags by IDs
        flags = FeatureFlag.objects.filter(
            id__in=flag_ids, team__project_id=self.project_id, deleted=False
        ).values_list("id", "key")

        # Create mapping of ID to key
        keys_mapping = {str(flag_id): key for flag_id, key in flags}
        response_data["keys"] = keys_mapping

        return Response(response_data)

    @action(
        methods=["GET"],
        detail=False,
        throttle_classes=[LocalEvaluationThrottle],
        required_scopes=["feature_flag:read"],
        authentication_classes=[TemporaryTokenAuthentication, ProjectSecretAPIKeyAuthentication],
        permission_classes=[ProjectSecretAPITokenPermission],
    )
    def local_evaluation(self, request: request.Request, **kwargs) -> Response:
        # **kwargs is required because DRF passes parent_lookup_project_id from nested router
        start_time = time.time()
        logger = logging.getLogger(__name__)

        include_cohorts = "send_cohorts" in request.GET

        # Track send_cohorts parameter usage
        LOCAL_EVALUATION_REQUEST_COUNTER.labels(send_cohorts=str(include_cohorts).lower()).inc()

        try:
            # Check if team is quota limited for feature flags
            if settings.DECIDE_FEATURE_FLAG_QUOTA_CHECK:
                from ee.billing.quota_limiting import QuotaLimitingCaches, QuotaResource, list_limited_team_attributes

                limited_tokens_flags = list_limited_team_attributes(
                    QuotaResource.FEATURE_FLAG_REQUESTS, QuotaLimitingCaches.QUOTA_LIMITER_CACHE_KEY
                )
                if self.team.api_token in limited_tokens_flags:
                    return Response(
                        {
                            "type": "quota_limited",
                            "detail": "You have exceeded your feature flag request quota",
                            "code": "payment_required",
                        },
                        status=status.HTTP_402_PAYMENT_REQUIRED,
                    )

            logger.info(
                "Starting local evaluation",
                extra={
                    "team_id": self.team.pk,
                    "has_send_cohorts": include_cohorts,
                },
            )
            response_data = get_flags_response_for_local_evaluation(self.team, include_cohorts)

            if not response_data:
                raise Exception("No response data")

            flag_keys = [flag["key"] for flag in response_data["flags"]]

            # Add request for analytics
            if len(flag_keys) > 0 and not all(
                flag_key.startswith(SURVEY_TARGETING_FLAG_PREFIX) for flag_key in flag_keys
            ):
                increment_request_count(self.team.pk, 1, FlagRequestType.LOCAL_EVALUATION)

            return Response(response_data)

        except Exception as e:
            duration = time.time() - start_time
            logger.error("Unexpected error in local evaluation", extra={"duration": duration}, exc_info=True)
            capture_exception(e)
            return Response(
                {
                    "type": "server_error",
                    "code": "unexpected_error",
                    "detail": "An unexpected error occurred",
                },
                status=500,
            )

    def _handle_cached_response(self, cached_response: Optional[dict]) -> Optional[Response]:
        """Handle cached response including analytics tracking."""
        if cached_response is None:
            return None

        # Increment request count for analytics (exclude survey targeting flags)
        if cached_response.get("flags") and not all(
            flag.get("key", "").startswith(SURVEY_TARGETING_FLAG_PREFIX) for flag in cached_response["flags"]
        ):
            increment_request_count(self.team.pk, 1, FlagRequestType.LOCAL_EVALUATION)

        return Response(cached_response)

    def _build_cohort_properties_cache(self, cohorts, seen_cohorts_cache, feature_flag):
        """
        Builds a cache of cohort properties for a feature flag.

        This is used to avoid duplicate queries for cohort properties.

        Args:
            cohorts: The cache of cohort properties.
            seen_cohorts_cache: The cache of seen cohorts.
            feature_flag: The feature flag to build the cache for.
        """
        logger = logging.getLogger(__name__)
        cohort_ids = feature_flag.get_cohort_ids(
            using_database=DATABASE_FOR_LOCAL_EVALUATION,
            seen_cohorts_cache=seen_cohorts_cache,
        )

        for id in cohort_ids:
            # don't duplicate queries for already added cohorts
            if id not in cohorts:
                if id in seen_cohorts_cache:
                    cohort = seen_cohorts_cache[id]
                else:
                    cohort = (
                        Cohort.objects.db_manager(DATABASE_FOR_LOCAL_EVALUATION)
                        .filter(id=id, team__project_id=self.project_id, deleted=False)
                        .first()
                    )
                    seen_cohorts_cache[id] = cohort or ""

                if cohort and not cohort.is_static:
                    try:
                        cohorts[str(cohort.pk)] = cohort.properties.to_dict()
                    except Exception:
                        logger.error(
                            "Error processing cohort properties",
                            extra={"cohort_id": id},
                            exc_info=True,
                        )
                        continue

    @action(methods=["GET"], detail=False)
    def evaluation_reasons(self, request: request.Request, **kwargs):
        distinct_id = request.query_params.get("distinct_id", None)
        groups = json.loads(request.query_params.get("groups", "{}"))

        if not distinct_id:
            raise exceptions.ValidationError(detail="distinct_id is required")

        result = _evaluate_flags_with_fallback(
            team=self.team,
            distinct_id=distinct_id,
            groups=groups,
            api_version=2,
        )

        if isinstance(result, dict):
            # A result of a Rust evaluation is a dictionary with a "flags" key. Parse it to get the flags data.
            flags_data = result.get("flags", {})
            flags_with_evaluation_reasons = {}

            for flag_key, flag_data in flags_data.items():
                value = (
                    flag_data.get("variant")
                    if flag_data.get("variant") is not None
                    else flag_data.get("enabled", False)
                )

                reason_data = flag_data.get("reason", {})
                flags_with_evaluation_reasons[flag_key] = {
                    "value": value,
                    "evaluation": {
                        "reason": reason_data.get("code", "unknown"),
                        "condition_index": reason_data.get("condition_index"),
                    },
                }
        else:
            # Python fallback result is (flags, reasons, payloads, errors)
            flags, reasons = result[0], result[1]
            flags_with_evaluation_reasons = {
                flag_key: {
                    "value": flags.get(flag_key, False),
                    "evaluation": reasons[flag_key],
                }
                for flag_key in reasons
            }

        disabled_flags = FeatureFlag.objects.filter(
            team__project_id=self.project_id, active=False, deleted=False
        ).values_list("key", flat=True)

        for flag_key in disabled_flags:
            flags_with_evaluation_reasons[flag_key] = {
                "value": False,
                "evaluation": {
                    "reason": "disabled",
                    "condition_index": None,
                },
            }

        return Response(flags_with_evaluation_reasons)

    @action(methods=["POST"], detail=False)
    def user_blast_radius(self, request: request.Request, **kwargs):
        if "condition" not in request.data:
            raise exceptions.ValidationError("Missing condition for which to get blast radius")

        condition = request.data.get("condition") or {}
        group_type_index = request.data.get("group_type_index", None)

        # TODO: Handle distinct_id and $group_key properties, which are not currently supported
        users_affected, total_users = get_user_blast_radius(self.team, condition, group_type_index)

        return Response(
            {
                "users_affected": users_affected,
                "total_users": total_users,
            }
        )

    @action(methods=["POST"], detail=True)
    def create_static_cohort_for_flag(self, request: request.Request, **kwargs):
        feature_flag = self.get_object()
        feature_flag_key = feature_flag.key
        cohort_serializer = CohortSerializer(
            data={
                "is_static": True,
                "key": feature_flag_key,
                "name": f"Users with feature flag {feature_flag_key} enabled at {datetime.now().strftime('%Y-%m-%d %H:%M:%S')}",
                "is_calculating": True,
            },
            context={
                "request": request,
                "team": self.team,
                "team_id": self.team_id,
                "from_feature_flag_key": feature_flag_key,
            },
        )

        cohort_serializer.is_valid(raise_exception=True)
        cohort_serializer.save()
        return Response({"cohort": cohort_serializer.data}, status=201)

    @action(methods=["GET"], url_path="activity", detail=False, required_scopes=["activity_log:read"])
    def all_activity(self, request: request.Request, **kwargs):
        limit = int(request.query_params.get("limit", "10"))
        page = int(request.query_params.get("page", "1"))

        activity_page = load_activity(scope="FeatureFlag", team_id=self.team_id, limit=limit, page=page)

        return activity_page_response(activity_page, limit, page, request)

    @action(methods=["GET"], detail=True, required_scopes=["feature_flag:read"])
    def status(self, request: request.Request, **kwargs):
        feature_flag_id = kwargs["pk"]

        checker = FeatureFlagStatusChecker(
            feature_flag_id=feature_flag_id,
        )
        flag_status, reason = checker.get_status()

        return Response(
            {"status": flag_status, "reason": reason},
            status=status.HTTP_404_NOT_FOUND if flag_status == FeatureFlagStatus.UNKNOWN else status.HTTP_200_OK,
        )

    @action(
        methods=["GET"],
        detail=True,
        required_scopes=["feature_flag:read"],
        authentication_classes=[TemporaryTokenAuthentication, ProjectSecretAPIKeyAuthentication],
        permission_classes=[ProjectSecretAPITokenPermission],
        throttle_classes=[RemoteConfigThrottle],
    )
    def remote_config(self, request: request.Request, **kwargs):
        is_flag_id_provided = kwargs["pk"].isdigit()

        try:
            feature_flag = (
                FeatureFlag.objects.get(pk=kwargs["pk"])
                if is_flag_id_provided
                else FeatureFlag.objects.get(key=kwargs["pk"], team__project_id=self.project_id)
            )
        except FeatureFlag.DoesNotExist:
            return Response(status=status.HTTP_404_NOT_FOUND)

        if not feature_flag.is_remote_configuration:
            return Response(status=status.HTTP_404_NOT_FOUND)

        if not feature_flag.has_encrypted_payloads:
            payloads = feature_flag.filters.get("payloads", {})
            return Response(payloads.get("true") or None)

        # Note: This decryption step is protected by the feature_flag:read scope, so we can assume the
        # user has access to the flag. However get_decrypted_flag_payloads will also check the authentication
        # method used to make the request as it is used in non-protected endpoints.
        decrypted_flag_payloads = get_decrypted_flag_payloads(request, feature_flag.filters.get("payloads", {}))

        count = int(1 / settings.DECIDE_BILLING_SAMPLING_RATE)
        increment_request_count(self.team.pk, count, FlagRequestType.REMOTE_CONFIG)

        return Response(decrypted_flag_payloads["true"] or None)

    @action(methods=["GET"], detail=True, required_scopes=["activity_log:read"])
    def activity(self, request: request.Request, **kwargs):
        limit = int(request.query_params.get("limit", "10"))
        page = int(request.query_params.get("page", "1"))

        item_id = kwargs["pk"]
        if not FeatureFlag.objects.filter(id=item_id, team__project_id=self.project_id).exists():
            return Response(status=status.HTTP_404_NOT_FOUND)

        activity_page = load_activity(
            scope="FeatureFlag",
            team_id=self.team_id,
            item_ids=[str(item_id)],
            limit=limit,
            page=page,
        )
        return activity_page_response(activity_page, limit, page, request)


@mutable_receiver(model_activity_signal, sender=FeatureFlag)
def handle_feature_flag_change(sender, scope, before_update, after_update, activity, was_impersonated=False, **kwargs):
    # Extract scheduled change context if present
    scheduled_change_context = getattr(after_update, "_scheduled_change_context", {})
    scheduled_change_id = scheduled_change_context.get("scheduled_change_id")
    is_scheduled_change = scheduled_change_id is not None

    # Create trigger info for scheduled changes
    trigger = None
    if is_scheduled_change:
        from posthog.models.activity_logging.activity_log import Trigger

        trigger = Trigger(
            job_type="scheduled_change",
            job_id=str(scheduled_change_id),
            payload={"scheduled_change_id": scheduled_change_id},
        )

    log_activity(
        organization_id=after_update.team.organization_id,
        team_id=after_update.team_id,
        user=after_update.last_modified_by,
        was_impersonated=was_impersonated,
        item_id=after_update.id,
        scope=scope,
        activity=activity,
        detail=Detail(
            changes=changes_between(scope, previous=before_update, current=after_update),
            name=after_update.key,
            trigger=trigger,
        ),
    )


class LegacyFeatureFlagViewSet(FeatureFlagViewSet):
    param_derived_from_user_current_team = "project_id"


class CanEditFeatureFlag(BasePermission):
    """
    Permission class to check if a user can edit a specific feature flag.
    This leverages PostHog's existing access control system for feature flags.
    """

    def has_object_permission(self, request, view, obj):
        from posthog.rbac.user_access_control import UserAccessControl

        # Get the team from the object (feature flag)
        team = obj.team if hasattr(obj, "team") else obj

        # Get user access control for this team
        user_access_control = UserAccessControl(user=request.user, team=team)

        # Check if user has editor or higher access to feature flags for this team
        return user_access_control.check_access_level_for_object(obj, "editor")<|MERGE_RESOLUTION|>--- conflicted
+++ resolved
@@ -1558,17 +1558,11 @@
             # A result of a Rust evaluation is a dictionary. Parse it to get the flags data.
             flags_data = result.get("flags", {})
             matches = {
-<<<<<<< HEAD
-                flag_key: flag_data.get("variant")
-                if flag_data.get("variant") is not None
-                else flag_data.get("enabled", False)
-=======
                 flag_key: (
                     flag_data.get("variant")
                     if flag_data.get("variant") is not None
                     else flag_data.get("enabled", False)
                 )
->>>>>>> 86f622ed
                 for flag_key, flag_data in flags_data.items()
             }
         else:
