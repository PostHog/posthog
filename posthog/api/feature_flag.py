--- conflicted
+++ resolved
@@ -68,7 +68,6 @@
     def create(self, validated_data: Dict, *args: Any, **kwargs: Any) -> FeatureFlag:
         request = self.context["request"]
         validated_data["created_by"] = request.user
-<<<<<<< HEAD
         validated_data["team"] = request.user.team
         try:
             feature_flag = super().create(validated_data)
@@ -77,23 +76,7 @@
                 feature_flag = super().create(validated_data)
             else:
                 raise serializers.ValidationError("This key already exists.", code="key-exists")
-=======
-        validated_data["team_id"] = self.context["team_id"]
-        self._update_filters(validated_data)
-
-        variants = (validated_data.get("filters", {}).get("multivariate", {}) or {}).get("variants", [])
-        variant_rollout_sum = 0
-        for variant in variants:
-            variant_rollout_sum += variant.get("rollout_percentage")
-
-        if len(variants) > 0 and variant_rollout_sum != 100:
-            raise exceptions.ValidationError(
-                "Invalid variant definitions: Variant rollout percentages must sum to 100."
-            )
-
-        FeatureFlag.objects.filter(key=validated_data["key"], team=self.context["team_id"], deleted=True).delete()
-        instance = super().create(validated_data)
->>>>>>> a8ecf33b
+
 
         posthoganalytics.capture(
             request.user.distinct_id, "feature flag created", instance.get_analytics_metadata(),
@@ -101,7 +84,6 @@
 
         return instance
 
-<<<<<<< HEAD
     def perform_destroy(self, key: str) -> bool:
         featureFlag = FeatureFlag.objects.all().filter(deleted=True, key=key).first()
 
@@ -110,26 +92,6 @@
             return True
 
         return False
-
-=======
-    def update(self, instance: FeatureFlag, validated_data: Dict, *args: Any, **kwargs: Any) -> FeatureFlag:
-        request = self.context["request"]
-        validated_key = validated_data.get("key", None)
-        if validated_key:
-            FeatureFlag.objects.filter(key=validated_key, team=instance.team, deleted=True).delete()
-        self._update_filters(validated_data)
-        instance = super().update(instance, validated_data)
-
-        posthoganalytics.capture(
-            request.user.distinct_id, "feature flag updated", instance.get_analytics_metadata(),
-        )
-        return instance
-
-    def _update_filters(self, validated_data):
-        if "get_filters" in validated_data:
-            validated_data["filters"] = validated_data.pop("get_filters")
->>>>>>> a8ecf33b
-
 
 class FeatureFlagViewSet(StructuredViewSetMixin, AnalyticsDestroyModelMixin, viewsets.ModelViewSet):
     queryset = FeatureFlag.objects.all()
