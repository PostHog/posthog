--- conflicted
+++ resolved
@@ -151,11 +151,8 @@
             "usage_dashboard",
             "analytics_dashboards",
             "has_enriched_analytics",
-<<<<<<< HEAD
             "user_access_level",
-=======
             "creation_context",
->>>>>>> 53b600d3
         ]
 
     def get_can_edit(self, feature_flag: FeatureFlag) -> bool:
