from typing import Any, Dict, List, Optional, cast

import posthoganalytics
from django.core.exceptions import PermissionDenied
from django.db.models import Prefetch, QuerySet
from rest_framework import authentication, exceptions, request, serializers, status, viewsets
from rest_framework.decorators import action
from rest_framework.permissions import IsAuthenticated
from rest_framework.response import Response

from posthog.api.routing import StructuredViewSetMixin
from posthog.api.shared import UserBasicSerializer
from posthog.auth import PersonalAPIKeyAuthentication, TemporaryTokenAuthentication
from posthog.mixins import AnalyticsDestroyModelMixin
from posthog.models import FeatureFlag, feature_flag
from posthog.models.feature_flag import FeatureFlagOverride, get_active_feature_flags
from posthog.permissions import ProjectMembershipNecessaryPermissions


class FeatureFlagSerializer(serializers.HyperlinkedModelSerializer):
    created_by = UserBasicSerializer(read_only=True)
    # :TRICKY: Needed for backwards compatibility
    filters = serializers.DictField(source="get_filters", required=False)
    is_simple_flag = serializers.SerializerMethodField()
    rollout_percentage = serializers.SerializerMethodField()

    class Meta:
        model = FeatureFlag
        fields = [
            "id",
            "name",
            "key",
            "filters",
            "deleted",
            "active",
            "created_by",
            "created_at",
            "is_simple_flag",
            "rollout_percentage",
        ]

    # Simple flags are ones that only have rollout_percentage
    #  That means server side libraries are able to gate these flags without calling to the server
    def get_is_simple_flag(self, feature_flag: FeatureFlag) -> bool:
        return len(feature_flag.groups) == 1 and all(
            len(group.get("properties", [])) == 0 for group in feature_flag.groups
        )

    def get_rollout_percentage(self, feature_flag: FeatureFlag) -> Optional[int]:
        if self.get_is_simple_flag(feature_flag):
            return feature_flag.groups[0].get("rollout_percentage")
        else:
            return None

    def validate_key(self, value):
        exclude_kwargs = {}
        if self.instance:
            exclude_kwargs = {"pk": cast(FeatureFlag, self.instance).pk}

        if (
            FeatureFlag.objects.filter(key=value, team=self.context["request"].user.team, deleted=False)
            .exclude(**exclude_kwargs)
            .exists()
        ):
            raise serializers.ValidationError("There is already a feature flag with this key.", code="unique")

        return value

    def create(self, validated_data: Dict, *args: Any, **kwargs: Any) -> FeatureFlag:
        request = self.context["request"]
        validated_data["created_by"] = request.user
        validated_data["team_id"] = self.context["team_id"]
        self._update_filters(validated_data)

        variants = validated_data.get("filters", {}).get("multivariate", {}).get("variants", [])
        variant_rollout_sum = 0
        for variant in variants:
            variant_rollout_sum += variant.get("rollout_percentage")

        if len(variants) > 0 and variant_rollout_sum != 100:
            raise exceptions.ValidationError(
                "Invalid variant definitions: Variant rollout percentages must sum to 100."
            )

        FeatureFlag.objects.filter(key=validated_data["key"], team=request.user.team, deleted=True).delete()
        instance = super().create(validated_data)

        posthoganalytics.capture(
            request.user.distinct_id, "feature flag created", instance.get_analytics_metadata(),
        )

        return instance

    def update(self, instance: FeatureFlag, validated_data: Dict, *args: Any, **kwargs: Any) -> FeatureFlag:
        request = self.context["request"]
        validated_key = validated_data.get("key", None)
        if validated_key:
            FeatureFlag.objects.filter(key=validated_key, team=instance.team, deleted=True).delete()
        self._update_filters(validated_data)
        instance = super().update(instance, validated_data)

        posthoganalytics.capture(
            request.user.distinct_id, "feature flag updated", instance.get_analytics_metadata(),
        )
        return instance

    def _update_filters(self, validated_data):
        if "get_filters" in validated_data:
            validated_data["filters"] = validated_data.pop("get_filters")


class FeatureFlagViewSet(StructuredViewSetMixin, AnalyticsDestroyModelMixin, viewsets.ModelViewSet):
    legacy_team_compatibility = True  # to be moved to a separate Legacy*ViewSet Class

    queryset = FeatureFlag.objects.all()
    serializer_class = FeatureFlagSerializer
    permission_classes = [IsAuthenticated, ProjectMembershipNecessaryPermissions]
    authentication_classes = [
        PersonalAPIKeyAuthentication,
        TemporaryTokenAuthentication,
        authentication.SessionAuthentication,
        authentication.BasicAuthentication,
    ]

    def get_queryset(self) -> QuerySet:
        queryset = super().get_queryset()
        if self.action == "list":
            queryset = queryset.filter(deleted=False)
        return queryset.order_by("-created_at")

    @action(methods=["GET"], detail=False)
    def my_flags(self, request: request.Request, **kwargs):
        if not request.user.is_authenticated:  # for mypy
            raise exceptions.NotAuthenticated()
        feature_flags = FeatureFlag.objects.filter(team=self.team, active=True, deleted=False).prefetch_related(
            Prefetch(
                "featureflagoverride_set",
                queryset=FeatureFlagOverride.objects.filter(user=request.user),
                to_attr="my_overrides",
            )
        )
        flags = []
        for feature_flag in feature_flags:
            my_overrides = cast(List[FeatureFlagOverride], feature_flag.my_overrides)  # type: ignore
            override = None
            if len(my_overrides) > 0:
                override = my_overrides[0]

            value_for_user = feature_flag.distinct_id_matches(request.user.distinct_id)
            if len(feature_flag.variants) > 0 and value_for_user:
                value_for_user = feature_flag.get_variant_for_distinct_id(request.user.distinct_id)

            flags.append(
                {
                    "feature_flag": FeatureFlagSerializer(feature_flag).data,
                    "value_for_user_without_override": value_for_user,
                    "override": FeatureFlagOverrideSerializer(override).data if override else None,
                }
            )
        return Response({"distinct_id": request.user.distinct_id, "flags": flags})


class FeatureFlagOverrideSerializer(serializers.ModelSerializer):
    class Meta:
        model = FeatureFlagOverride
        fields = [
            "id",
            "feature_flag",
            "user",
            "override_value",
        ]

    _analytics_updated_event_name = "feature flag override updated"
    _analytics_created_event_name = "feature flag override created"

    def validate_override_value(self, value):
        if not isinstance(value, str) and not isinstance(value, bool):
            raise serializers.ValidationError(
                f"Overridden feature flag value ('{value}') must be a string or a boolean.", code="invalid_feature_flag"
            )
        return value

    def create(self, validated_data: Dict) -> FeatureFlagOverride:
        feature_flag_override, created = FeatureFlagOverride.objects.update_or_create(
            feature_flag=validated_data["feature_flag"],
            user=validated_data["user"],
            team_id=self.context["team_id"],
            defaults={"override_value": validated_data["override_value"]},
        )
        request = self.context["request"]
        if created:
            posthoganalytics.capture(
                request.user.distinct_id, self._analytics_created_event_name,
            )
        else:
            posthoganalytics.capture(
                request.user.distinct_id, self._analytics_updated_event_name,
            )
        return feature_flag_override

    def update(self, instance: FeatureFlagOverride, validated_data: Dict) -> FeatureFlagOverride:
        request = self.context["request"]
        posthoganalytics.capture(
            request.user.distinct_id, self._analytics_updated_event_name,
        )
        return super().update(instance, validated_data)


class FeatureFlagOverrideViewset(StructuredViewSetMixin, AnalyticsDestroyModelMixin, viewsets.GenericViewSet):
    queryset = FeatureFlagOverride.objects.all()
    serializer_class = FeatureFlagOverrideSerializer
    permission_classes = [IsAuthenticated, ProjectMembershipNecessaryPermissions]
    authentication_classes = [
        PersonalAPIKeyAuthentication,
        TemporaryTokenAuthentication,
        authentication.SessionAuthentication,
        authentication.BasicAuthentication,
    ]

<<<<<<< HEAD
    def get_queryset(self) -> QuerySet:
        if not self.request.user.is_authenticated:  # for mypy, since 'AnonymousUser' has no 'team'
            raise exceptions.NotAuthenticated
        queryset = (
            super()
            .get_queryset()
            .filter(feature_flag__team=self.request.user.team, user__current_team=self.request.user.team)
        )
        if self.action == "list":
            feature_flag_id = self.request.GET.get("feature_flag_id")
            if feature_flag_id:
                queryset = queryset.filter(feature_flag_id=feature_flag_id)
        return queryset

    def perform_create(self, serializer):
        self._check_team_permissions(serializer)
        return super().perform_create(serializer)

    def perform_update(self, serializer):
        self._check_team_permissions(serializer)
        return super().perform_update(serializer)

    def _check_team_permissions(self, serializer: FeatureFlagOverrideSerializer):
        if not self.request.user.is_authenticated:  # for mypy, since 'AnonymousUser' has no 'team'
            raise exceptions.NotAuthenticated

        feature_flag = serializer.validated_data.get("feature_flag")
        user = serializer.validated_data.get("user")

        if serializer.instance:
            exisiting_feature_flag_override = cast(FeatureFlagOverride, serializer.instance)
            if not feature_flag and exisiting_feature_flag_override:
                feature_flag = exisiting_feature_flag_override.feature_flag
            if not user and exisiting_feature_flag_override:
                user = exisiting_feature_flag_override.user

        if feature_flag.team != self.request.user.team or user.team != self.request.user.team:
            raise PermissionDenied

    @action(methods=["GET", "POST"], detail=False)
    def my_overrides(self, request: request.Request, **kwargs):
        if request.method == "GET":
            feature_flag_overrides = super().get_queryset().filter(user=request.user)
            override_dict = {}
            for feature_flag_override in feature_flag_overrides:
                key = feature_flag_override.feature_flag.key
                value = feature_flag_override.override_value
                override_dict[key] = value
            return Response({"feature_flag_overrides": override_dict})
        if request.method == "POST":
            user = request.user
            serializer = FeatureFlagOverrideSerializer(
                data={**request.data, "user": user.id}, context={"request": request}
            )
            if serializer.is_valid(raise_exception=True):
                self._check_team_permissions(serializer)
            super().perform_create(serializer)
            return Response({serializer.instance.feature_flag.key: serializer.instance.override_value})
=======
    @action(methods=["POST"], detail=False)
    def my_overrides(self, request: request.Request, **kwargs):
        if request.method == "POST":
            user = request.user
            serializer = FeatureFlagOverrideSerializer(
                data={**request.data, "user": user.id}, context={**self.get_serializer_context()},
            )
            serializer.is_valid(raise_exception=True)
            serializer.save()
            return Response(serializer.data)
>>>>>>> 19b10bc9
<|MERGE_RESOLUTION|>--- conflicted
+++ resolved
@@ -217,66 +217,6 @@
         authentication.BasicAuthentication,
     ]
 
-<<<<<<< HEAD
-    def get_queryset(self) -> QuerySet:
-        if not self.request.user.is_authenticated:  # for mypy, since 'AnonymousUser' has no 'team'
-            raise exceptions.NotAuthenticated
-        queryset = (
-            super()
-            .get_queryset()
-            .filter(feature_flag__team=self.request.user.team, user__current_team=self.request.user.team)
-        )
-        if self.action == "list":
-            feature_flag_id = self.request.GET.get("feature_flag_id")
-            if feature_flag_id:
-                queryset = queryset.filter(feature_flag_id=feature_flag_id)
-        return queryset
-
-    def perform_create(self, serializer):
-        self._check_team_permissions(serializer)
-        return super().perform_create(serializer)
-
-    def perform_update(self, serializer):
-        self._check_team_permissions(serializer)
-        return super().perform_update(serializer)
-
-    def _check_team_permissions(self, serializer: FeatureFlagOverrideSerializer):
-        if not self.request.user.is_authenticated:  # for mypy, since 'AnonymousUser' has no 'team'
-            raise exceptions.NotAuthenticated
-
-        feature_flag = serializer.validated_data.get("feature_flag")
-        user = serializer.validated_data.get("user")
-
-        if serializer.instance:
-            exisiting_feature_flag_override = cast(FeatureFlagOverride, serializer.instance)
-            if not feature_flag and exisiting_feature_flag_override:
-                feature_flag = exisiting_feature_flag_override.feature_flag
-            if not user and exisiting_feature_flag_override:
-                user = exisiting_feature_flag_override.user
-
-        if feature_flag.team != self.request.user.team or user.team != self.request.user.team:
-            raise PermissionDenied
-
-    @action(methods=["GET", "POST"], detail=False)
-    def my_overrides(self, request: request.Request, **kwargs):
-        if request.method == "GET":
-            feature_flag_overrides = super().get_queryset().filter(user=request.user)
-            override_dict = {}
-            for feature_flag_override in feature_flag_overrides:
-                key = feature_flag_override.feature_flag.key
-                value = feature_flag_override.override_value
-                override_dict[key] = value
-            return Response({"feature_flag_overrides": override_dict})
-        if request.method == "POST":
-            user = request.user
-            serializer = FeatureFlagOverrideSerializer(
-                data={**request.data, "user": user.id}, context={"request": request}
-            )
-            if serializer.is_valid(raise_exception=True):
-                self._check_team_permissions(serializer)
-            super().perform_create(serializer)
-            return Response({serializer.instance.feature_flag.key: serializer.instance.override_value})
-=======
     @action(methods=["POST"], detail=False)
     def my_overrides(self, request: request.Request, **kwargs):
         if request.method == "POST":
@@ -286,5 +226,4 @@
             )
             serializer.is_valid(raise_exception=True)
             serializer.save()
-            return Response(serializer.data)
->>>>>>> 19b10bc9
+            return Response(serializer.data)