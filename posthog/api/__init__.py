from rest_framework import decorators, exceptions, viewsets
from rest_framework_extensions.routers import NestedRegistryItem

import products.data_warehouse.backend.api.fix_hogql as fix_hogql
import products.early_access_features.backend.api as early_access_feature
from products.user_interviews.backend.api import UserInterviewViewSet
from products.editor.backend.api import LLMProxyViewSet, MaxToolsViewSet
from products.messaging.backend.api import MessageTemplatesViewSet
from posthog.api import data_color_theme, metalytics, project, wizard
from posthog.api.routing import DefaultRouterPlusPlus
from posthog.batch_exports import http as batch_exports
from posthog.settings import EE_AVAILABLE
from posthog.warehouse.api import (
    external_data_schema,
    external_data_source,
    modeling,
    saved_query,
    table,
    view_link,
    query_tab_state,
    data_modeling_job,
)
from posthog.api.csp_reporting import CSPReportingViewSet

from ..heatmaps.heatmaps_api import HeatmapViewSet, LegacyHeatmapViewSet
from ..session_recordings.session_recording_api import SessionRecordingViewSet
from ..session_recordings.session_recording_playlist_api import SessionRecordingPlaylistViewSet
from ..taxonomy import property_definition_api
from . import (
    activity_log,
    alert,
    annotation,
    app_metrics,
    async_migration,
    authentication,
    comments,
    dead_letter_queue,
    debug_ch_queries,
    error_tracking,
    event_definition,
    exports,
    feature_flag,
    file_system,
    file_system_shortcut,
    hog,
    hog_function,
    hog_function_template,
    ingestion_warnings,
    insight_variable,
    instance_settings,
    instance_status,
    integration,
    notebook,
    organization,
    organization_domain,
    organization_feature_flag,
    organization_invite,
    organization_member,
    personal_api_key,
    plugin,
    plugin_log_entry,
    proxy_record,
    query,
    scheduled_change,
    search,
    sharing,
    survey,
    tagged_item,
    team,
    uploaded_media,
    user,
    user_group,
    web_vitals,
)
from .dashboards import dashboard, dashboard_templates
from .data_management import DataManagementViewSet
from .session import SessionViewSet


@decorators.api_view(["GET", "HEAD", "POST", "PUT", "PATCH", "DELETE"])
@decorators.authentication_classes([])
@decorators.permission_classes([])
def api_not_found(request):
    raise exceptions.NotFound(detail="Endpoint not found.")


router = DefaultRouterPlusPlus()

# Legacy endpoints shared (to be removed eventually)
router.register(r"dashboard", dashboard.LegacyDashboardsViewSet, "legacy_dashboards")  # Should be completely unused now
router.register(
    r"dashboard_item", dashboard.LegacyInsightViewSet, "legacy_insights"
)  # To be deleted - unified into insight viewset
router.register(r"plugin_config", plugin.LegacyPluginConfigViewSet, "legacy_plugin_configs")

router.register(r"feature_flag", feature_flag.LegacyFeatureFlagViewSet)  # Used for library side feature flag evaluation
router.register(r"llm_proxy", LLMProxyViewSet, "llm_proxy")

# Nested endpoints shared
projects_router = router.register(r"projects", project.RootProjectViewSet, "projects")
projects_router.register(r"environments", team.TeamViewSet, "project_environments", ["project_id"])
environments_router = router.register(r"environments", team.RootTeamViewSet, "environments")


def register_grandfathered_environment_nested_viewset(
    prefix: str, viewset: type[viewsets.GenericViewSet], basename: str, parents_query_lookups: list[str]
) -> tuple[NestedRegistryItem, NestedRegistryItem]:
    """
    Register the environment-specific viewset under both /environments/:team_id/ (correct endpoint)
    and /projects/:team_id/ (legacy, but supported for backward compatibility endpoint).
    DO NOT USE ON ANY NEW ENDPOINT YOU'RE ADDING!
    """
    if parents_query_lookups[0] != "team_id":
        raise ValueError("Only endpoints with team_id as the first parent query lookup can be environment-nested")
    if not basename.startswith("environment_"):
        raise ValueError("Only endpoints with a basename starting with `environment_` can be environment-nested")
    environment_nested = environments_router.register(prefix, viewset, basename, parents_query_lookups)
    legacy_project_nested = projects_router.register(
        prefix, viewset, basename.replace("environment_", "project_"), parents_query_lookups
    )
    return environment_nested, legacy_project_nested


environment_plugins_configs_router, legacy_project_plugins_configs_router = (
    register_grandfathered_environment_nested_viewset(
        r"plugin_configs", plugin.PluginConfigViewSet, "environment_plugin_configs", ["team_id"]
    )
)
environment_plugins_configs_router.register(
    r"logs",
    plugin_log_entry.PluginLogEntryViewSet,
    "environment_plugin_config_logs",
    ["team_id", "plugin_config_id"],
)
legacy_project_plugins_configs_router.register(
    r"logs",
    plugin_log_entry.PluginLogEntryViewSet,
    "project_plugin_config_logs",
    ["team_id", "plugin_config_id"],
)
register_grandfathered_environment_nested_viewset(
    r"pipeline_transformation_configs",
    plugin.PipelineTransformationsConfigsViewSet,
    "environment_pipeline_transformation_configs",
    ["team_id"],
)
register_grandfathered_environment_nested_viewset(
    r"pipeline_destination_configs",
    plugin.PipelineDestinationsConfigsViewSet,
    "environment_pipeline_destination_configs",
    ["team_id"],
)
register_grandfathered_environment_nested_viewset(
    r"pipeline_frontend_apps_configs",
    plugin.PipelineFrontendAppsConfigsViewSet,
    "environment_pipeline_frontend_apps_configs",
    ["team_id"],
)
register_grandfathered_environment_nested_viewset(
    r"pipeline_import_apps_configs",
    plugin.PipelineImportAppsConfigsViewSet,
    "environment_pipeline_import_apps_configs",
    ["team_id"],
)

projects_router.register(r"annotations", annotation.AnnotationsViewSet, "project_annotations", ["project_id"])
projects_router.register(
    r"activity_log",
    activity_log.ActivityLogViewSet,
    "project_activity_log",
    ["project_id"],
)
project_feature_flags_router = projects_router.register(
    r"feature_flags",
    feature_flag.FeatureFlagViewSet,
    "project_feature_flags",
    ["project_id"],
)
project_features_router = projects_router.register(
    r"early_access_feature",
    early_access_feature.EarlyAccessFeatureViewSet,
    "project_early_access_feature",
    ["project_id"],
)
projects_router.register(r"surveys", survey.SurveyViewSet, "project_surveys", ["project_id"])

projects_router.register(
    r"dashboard_templates",
    dashboard_templates.DashboardTemplateViewSet,
    "project_dashboard_templates",
    ["project_id"],
)
environment_dashboards_router, legacy_project_dashboards_router = register_grandfathered_environment_nested_viewset(
    r"dashboards", dashboard.DashboardsViewSet, "environment_dashboards", ["team_id"]
)

register_grandfathered_environment_nested_viewset(
    r"exports", exports.ExportedAssetViewSet, "environment_exports", ["team_id"]
)
register_grandfathered_environment_nested_viewset(
    r"integrations", integration.IntegrationViewSet, "environment_integrations", ["team_id"]
)
register_grandfathered_environment_nested_viewset(
    r"ingestion_warnings",
    ingestion_warnings.IngestionWarningsViewSet,
    "environment_ingestion_warnings",
    ["team_id"],
)

projects_router.register(
    r"data_management",
    DataManagementViewSet,
    "project_data_management",
    ["project_id"],
)

projects_router.register(
    r"scheduled_changes",
    scheduled_change.ScheduledChangeViewSet,
    "project_scheduled_changes",
    ["project_id"],
)

projects_router.register(r"file_system", file_system.FileSystemViewSet, "project_file_system", ["project_id"])

register_grandfathered_environment_nested_viewset(
    r"file_system_shortcut",
    file_system_shortcut.FileSystemShortcutViewSet,
    "environment_file_system_shortcut",
    ["team_id"],
)

environment_app_metrics_router, legacy_project_app_metrics_router = register_grandfathered_environment_nested_viewset(
    r"app_metrics", app_metrics.AppMetricsViewSet, "environment_app_metrics", ["team_id"]
)
environment_app_metrics_router.register(
    r"historical_exports",
    app_metrics.HistoricalExportsAppMetricsViewSet,
    "environment_app_metrics_historical_exports",
    ["team_id", "plugin_config_id"],
)
legacy_project_app_metrics_router.register(
    r"historical_exports",
    app_metrics.HistoricalExportsAppMetricsViewSet,
    "project_app_metrics_historical_exports",
    ["team_id", "plugin_config_id"],
)

environment_batch_exports_router, legacy_project_batch_exports_router = (
    register_grandfathered_environment_nested_viewset(
        r"batch_exports", batch_exports.BatchExportViewSet, "environment_batch_exports", ["team_id"]
    )
)
environment_batch_exports_router.register(
    r"runs", batch_exports.BatchExportRunViewSet, "environment_batch_export_runs", ["team_id", "batch_export_id"]
)
legacy_project_batch_exports_router.register(
    r"runs", batch_exports.BatchExportRunViewSet, "project_batch_export_runs", ["team_id", "batch_export_id"]
)
environment_batch_exports_router.register(
    r"backfills",
    batch_exports.BatchExportBackfillViewSet,
    "environment_batch_export_backfills",
    ["team_id", "batch_export_id"],
)
legacy_project_batch_exports_router.register(
    r"backfills",
    batch_exports.BatchExportBackfillViewSet,
    "project_batch_export_backfills",
    ["team_id", "batch_export_id"],
)

register_grandfathered_environment_nested_viewset(
    r"warehouse_tables", table.TableViewSet, "environment_warehouse_tables", ["team_id"]
)
register_grandfathered_environment_nested_viewset(
    r"warehouse_saved_queries",
    saved_query.DataWarehouseSavedQueryViewSet,
    "environment_warehouse_saved_queries",
    ["team_id"],
)
register_grandfathered_environment_nested_viewset(
    r"warehouse_view_links",
    view_link.ViewLinkViewSet,
    "environment_warehouse_view_links",
    ["team_id"],
)
register_grandfathered_environment_nested_viewset(
    r"warehouse_view_link", view_link.ViewLinkViewSet, "environment_warehouse_view_link", ["team_id"]
)

projects_router.register(
    r"event_definitions",
    event_definition.EventDefinitionViewSet,
    "project_event_definitions",
    ["project_id"],
)
projects_router.register(
    r"property_definitions",
    property_definition_api.PropertyDefinitionViewSet,
    "project_property_definitions",
    ["project_id"],
)

projects_router.register(r"uploaded_media", uploaded_media.MediaViewSet, "project_media", ["project_id"])

projects_router.register(r"tags", tagged_item.TaggedItemViewSet, "project_tags", ["project_id"])
register_grandfathered_environment_nested_viewset(r"query", query.QueryViewSet, "environment_query", ["team_id"])

# External data resources
register_grandfathered_environment_nested_viewset(
    r"external_data_sources",
    external_data_source.ExternalDataSourceViewSet,
    "environment_external_data_sources",
    ["team_id"],
)
projects_router.register(
    r"warehouse_dag",
    modeling.DataWarehouseModelDagViewSet,
    "project_warehouse_dag",
    ["team_id"],
)
projects_router.register(
    r"warehouse_model_paths",
    modeling.DataWarehouseModelPathViewSet,
    "project_warehouse_model_paths",
    ["team_id"],
)
projects_router.register(
    r"query_tab_state",
    query_tab_state.QueryTabStateViewSet,
    "project_query_tab_state",
    ["project_id"],
)

register_grandfathered_environment_nested_viewset(
    r"external_data_schemas",
    external_data_schema.ExternalDataSchemaViewset,
    "environment_external_data_schemas",
    ["team_id"],
)
environments_router.register(
    r"fix_hogql",
    fix_hogql.FixHogQLViewSet,
    "project_fix_hogql",
    ["team_id"],
)

# Organizations nested endpoints
organizations_router = router.register(r"organizations", organization.OrganizationViewSet, "organizations")
organizations_router.register(r"projects", project.ProjectViewSet, "organization_projects", ["organization_id"])
organizations_router.register(
    r"batch_exports", batch_exports.BatchExportOrganizationViewSet, "batch_exports", ["organization_id"]
)
organization_plugins_router = organizations_router.register(
    r"plugins", plugin.PluginViewSet, "organization_plugins", ["organization_id"]
)
organizations_router.register(
    r"pipeline_transformations",
    plugin.PipelineTransformationsViewSet,
    "organization_pipeline_transformations",
    ["organization_id"],
)
organizations_router.register(
    r"pipeline_destinations",
    plugin.PipelineDestinationsViewSet,
    "organization_pipeline_destinations",
    ["organization_id"],
)
organizations_router.register(
    r"pipeline_frontend_apps",
    plugin.PipelineFrontendAppsViewSet,
    "organization_pipeline_frontend_apps",
    ["organization_id"],
)
organizations_router.register(
    r"pipeline_import_apps",
    plugin.PipelineImportAppsViewSet,
    "organization_pipeline_import_apps",
    ["organization_id"],
)
organizations_router.register(
    r"members",
    organization_member.OrganizationMemberViewSet,
    "organization_members",
    ["organization_id"],
)
organizations_router.register(
    r"invites",
    organization_invite.OrganizationInviteViewSet,
    "organization_invites",
    ["organization_id"],
)
organizations_router.register(
    r"domains",
    organization_domain.OrganizationDomainViewset,
    "organization_domains",
    ["organization_id"],
)
organizations_router.register(
    r"proxy_records",
    proxy_record.ProxyRecordViewset,
    "proxy_records",
    ["organization_id"],
)
organizations_router.register(
    r"feature_flags",
    organization_feature_flag.OrganizationFeatureFlagView,
    "organization_feature_flags",
    ["organization_id"],
)

# General endpoints (shared across CH & PG)
router.register(r"login", authentication.LoginViewSet, "login")
router.register(r"login/token", authentication.TwoFactorViewSet, "login_token")
router.register(r"login/precheck", authentication.LoginPrecheckViewSet, "login_precheck")
router.register(r"reset", authentication.PasswordResetViewSet, "password_reset")
router.register(r"users", user.UserViewSet, "users")
router.register(r"personal_api_keys", personal_api_key.PersonalAPIKeyViewSet, "personal_api_keys")
router.register(r"instance_status", instance_status.InstanceStatusViewSet, "instance_status")
router.register(r"dead_letter_queue", dead_letter_queue.DeadLetterQueueViewSet, "dead_letter_queue")
router.register(r"async_migrations", async_migration.AsyncMigrationsViewset, "async_migrations")
router.register(r"instance_settings", instance_settings.InstanceSettingsViewset, "instance_settings")
router.register("debug_ch_queries/", debug_ch_queries.DebugCHQueries, "debug_ch_queries")

from posthog.api.action import ActionViewSet  # noqa: E402
from posthog.api.cohort import CohortViewSet, LegacyCohortViewSet  # noqa: E402
from posthog.api.element import ElementViewSet, LegacyElementViewSet  # noqa: E402
from posthog.api.event import EventViewSet, LegacyEventViewSet  # noqa: E402
from posthog.api.insight import InsightViewSet  # noqa: E402
from posthog.api.person import LegacyPersonViewSet, PersonViewSet  # noqa: E402
from posthog.api.web_experiment import WebExperimentViewSet  # noqa: E402

# Legacy endpoints CH (to be removed eventually)
router.register(r"cohort", LegacyCohortViewSet, basename="cohort")
router.register(r"element", LegacyElementViewSet, basename="element")
router.register(r"heatmap", LegacyHeatmapViewSet, basename="heatmap")
router.register(r"event", LegacyEventViewSet, basename="event")

# Nested endpoints CH
register_grandfathered_environment_nested_viewset(r"events", EventViewSet, "environment_events", ["team_id"])
projects_router.register(r"actions", ActionViewSet, "project_actions", ["project_id"])
projects_router.register(r"web_experiments", WebExperimentViewSet, "web_experiments", ["project_id"])
projects_router.register(r"cohorts", CohortViewSet, "project_cohorts", ["project_id"])
register_grandfathered_environment_nested_viewset(
    r"elements",
    ElementViewSet,
    "environment_elements",
    ["team_id"],  # TODO: Can be removed?
)
environment_sessions_recordings_router, legacy_project_session_recordings_router = (
    register_grandfathered_environment_nested_viewset(
        r"session_recordings",
        SessionRecordingViewSet,
        "environment_session_recordings",
        ["team_id"],
    )
)

register_grandfathered_environment_nested_viewset(
    r"session_recording_playlists",
    SessionRecordingPlaylistViewSet,
    "environment_session_recording_playlist",
    ["team_id"],
)


register_grandfathered_environment_nested_viewset(r"heatmaps", HeatmapViewSet, "environment_heatmaps", ["team_id"])
register_grandfathered_environment_nested_viewset(r"sessions", SessionViewSet, "environment_sessions", ["team_id"])

if EE_AVAILABLE:
    from ee.clickhouse.views.experiment_holdouts import ExperimentHoldoutViewSet
    from ee.clickhouse.views.experiment_saved_metrics import (
        ExperimentSavedMetricViewSet,
    )
    from ee.clickhouse.views.experiments import EnterpriseExperimentsViewSet
    from ee.clickhouse.views.groups import GroupsTypesViewSet, GroupsViewSet
    from ee.clickhouse.views.insights import EnterpriseInsightsViewSet
    from ee.clickhouse.views.person import (
        EnterprisePersonViewSet,
        LegacyEnterprisePersonViewSet,
    )

    projects_router.register(r"experiments", EnterpriseExperimentsViewSet, "project_experiments", ["project_id"])
    projects_router.register(
        r"experiment_holdouts", ExperimentHoldoutViewSet, "project_experiment_holdouts", ["project_id"]
    )
    projects_router.register(
        r"experiment_saved_metrics", ExperimentSavedMetricViewSet, "project_experiment_saved_metrics", ["project_id"]
    )
    register_grandfathered_environment_nested_viewset(r"groups", GroupsViewSet, "environment_groups", ["team_id"])
    projects_router.register(r"groups_types", GroupsTypesViewSet, "project_groups_types", ["project_id"])
    environment_insights_router, legacy_project_insights_router = register_grandfathered_environment_nested_viewset(
        r"insights", EnterpriseInsightsViewSet, "environment_insights", ["team_id"]
    )
    register_grandfathered_environment_nested_viewset(
        r"persons", EnterprisePersonViewSet, "environment_persons", ["team_id"]
    )
    router.register(r"person", LegacyEnterprisePersonViewSet, "persons")
else:
    environment_insights_router, legacy_project_insights_router = register_grandfathered_environment_nested_viewset(
        r"insights", InsightViewSet, "environment_insights", ["team_id"]
    )
    register_grandfathered_environment_nested_viewset(r"persons", PersonViewSet, "environment_persons", ["team_id"])
    router.register(r"person", LegacyPersonViewSet, "persons")


environment_dashboards_router.register(
    r"sharing",
    sharing.SharingConfigurationViewSet,
    "environment_dashboard_sharing",
    ["team_id", "dashboard_id"],
)
legacy_project_dashboards_router.register(
    r"sharing",
    sharing.SharingConfigurationViewSet,
    "project_dashboard_sharing",
    ["team_id", "dashboard_id"],
)

environment_insights_router.register(
    r"sharing",
    sharing.SharingConfigurationViewSet,
    "environment_insight_sharing",
    ["team_id", "insight_id"],
)
legacy_project_insights_router.register(
    r"sharing",
    sharing.SharingConfigurationViewSet,
    "project_insight_sharing",
    ["team_id", "insight_id"],
)

environment_insights_router.register(
    "thresholds",
    alert.ThresholdViewSet,
    "environment_insight_thresholds",
    ["team_id", "insight_id"],
)
legacy_project_insights_router.register(
    "thresholds",
    alert.ThresholdViewSet,
    "project_insight_thresholds",
    ["team_id", "insight_id"],
)

environment_sessions_recordings_router.register(
    r"sharing",
    sharing.SharingConfigurationViewSet,
    "environment_recording_sharing",
    ["team_id", "recording_id"],
)
legacy_project_session_recordings_router.register(
    r"sharing",
    sharing.SharingConfigurationViewSet,
    "project_recording_sharing",
    ["team_id", "recording_id"],
)

projects_router.register(
    r"notebooks",
    notebook.NotebookViewSet,
    "project_notebooks",
    ["project_id"],
)

environments_router.register(
    r"error_tracking/symbol_sets",
    error_tracking.ErrorTrackingSymbolSetViewSet,
    "project_error_tracking_symbol_set",
    ["team_id"],
)

environments_router.register(
    r"error_tracking/assignment_rules",
    error_tracking.ErrorTrackingAssignmentRuleViewSet,
    "project_error_tracking_assignment_rule",
    ["team_id"],
)

environments_router.register(
    r"error_tracking/issues",
    error_tracking.ErrorTrackingIssueViewSet,
    "project_error_tracking_issue",
    ["team_id"],
)

environments_router.register(
    r"error_tracking/stack_frames",
    error_tracking.ErrorTrackingStackFrameViewSet,
    "project_error_tracking_stack_frames",
    ["team_id"],
)

projects_router.register(
    r"user_groups",
    user_group.UserGroupViewSet,
    "project_user_groups",
    ["team_id"],
)

projects_router.register(
    r"comments",
    comments.CommentViewSet,
    "project_comments",
    ["project_id"],
)

register_grandfathered_environment_nested_viewset(
    r"hog_functions",
    hog_function.HogFunctionViewSet,
    "environment_hog_functions",
    ["team_id"],
)

projects_router.register(
    r"hog_function_templates",
    hog_function_template.PublicHogFunctionTemplateViewSet,
    "project_hog_function_templates",
    ["project_id"],
)

projects_router.register(
    r"hog",
    hog.HogViewSet,
    "hog",
    ["team_id"],
)

register_grandfathered_environment_nested_viewset(
    r"metalytics",
    metalytics.MetalyticsViewSet,
    "environment_metalytics",
    ["team_id"],
)

register_grandfathered_environment_nested_viewset(
    r"insight_variables",
    insight_variable.InsightVariableViewSet,
    "environment_insight_variables",
    ["team_id"],
)

register_grandfathered_environment_nested_viewset(
    r"alerts",
    alert.AlertViewSet,
    "environment_alerts",
    ["team_id"],
)

projects_router.register(r"search", search.SearchViewSet, "project_search", ["project_id"])

register_grandfathered_environment_nested_viewset(
    r"data_color_themes", data_color_theme.DataColorThemeViewSet, "environment_data_color_themes", ["team_id"]
)

environments_router.register(
    r"web_vitals",
    web_vitals.WebVitalsViewSet,
    "environment_web_vitals",
    ["team_id"],
)

router.register(r"wizard", wizard.SetupWizardViewSet, "wizard")

register_grandfathered_environment_nested_viewset(
    r"data_modeling_jobs",
    data_modeling_job.DataModelingJobViewSet,
    "environment_data_modeling_jobs",
    ["team_id"],
)

environments_router.register(r"max_tools", MaxToolsViewSet, "environment_max_tools", ["team_id"])

environments_router.register(
    r"messaging_templates",
    MessageTemplatesViewSet,
    "environment_messaging_templates",
    ["team_id"],
)

environments_router.register(
<<<<<<< HEAD
    r"user_interviews",
    UserInterviewViewSet,
    "environment_user_interviews",
=======
    r"csp-reporting",
    CSPReportingViewSet,
    "environment_csp_reporting",
>>>>>>> b97de64f
    ["team_id"],
)<|MERGE_RESOLUTION|>--- conflicted
+++ resolved
@@ -680,14 +680,15 @@
 )
 
 environments_router.register(
-<<<<<<< HEAD
     r"user_interviews",
     UserInterviewViewSet,
     "environment_user_interviews",
-=======
+    ["team_id"],
+)
+
+environments_router.register(
     r"csp-reporting",
     CSPReportingViewSet,
     "environment_csp_reporting",
->>>>>>> b97de64f
     ["team_id"],
 )