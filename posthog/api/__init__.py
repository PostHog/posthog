from rest_framework import decorators, exceptions, viewsets
from rest_framework_extensions.routers import NestedRegistryItem


from posthog.api import data_color_theme, metalytics, project
from posthog.api.routing import DefaultRouterPlusPlus
from posthog.batch_exports import http as batch_exports
from posthog.settings import EE_AVAILABLE
from posthog.warehouse.api import (
    external_data_schema,
    external_data_source,
    modeling,
    saved_query,
    table,
    view_link,
)

from ..heatmaps.heatmaps_api import HeatmapViewSet, LegacyHeatmapViewSet
from ..session_recordings.session_recording_api import SessionRecordingViewSet
from . import (
    activity_log,
    alert,
    annotation,
    app_metrics,
    async_migration,
    authentication,
    comments,
    dead_letter_queue,
    debug_ch_queries,
    error_tracking,
    event_definition,
    exports,
    feature_flag,
    hog_function,
    hog_function_template,
    hog,
    ingestion_warnings,
    insight_variable,
    instance_settings,
    instance_status,
    integration,
    notebook,
    organization,
    organization_domain,
    organization_feature_flag,
    organization_invite,
    organization_member,
    personal_api_key,
    plugin,
    plugin_log_entry,
    proxy_record,
    query,
    scheduled_change,
    search,
    sharing,
    survey,
    tagged_item,
    team,
    uploaded_media,
    user,
)
<<<<<<< HEAD
import products.early_access_features.backend.api as early_access_feature

=======
from ..taxonomy import property_definition_api
>>>>>>> 43344f9e
from .dashboards import dashboard, dashboard_templates
from .data_management import DataManagementViewSet
from .session import SessionViewSet


@decorators.api_view(["GET", "HEAD", "POST", "PUT", "PATCH", "DELETE"])
@decorators.authentication_classes([])
@decorators.permission_classes([])
def api_not_found(request):
    raise exceptions.NotFound(detail="Endpoint not found.")


router = DefaultRouterPlusPlus()

# Legacy endpoints shared (to be removed eventually)
router.register(r"dashboard", dashboard.LegacyDashboardsViewSet, "legacy_dashboards")  # Should be completely unused now
router.register(
    r"dashboard_item", dashboard.LegacyInsightViewSet, "legacy_insights"
)  # To be deleted - unified into insight viewset
router.register(r"plugin_config", plugin.LegacyPluginConfigViewSet, "legacy_plugin_configs")

router.register(r"feature_flag", feature_flag.LegacyFeatureFlagViewSet)  # Used for library side feature flag evaluation

# Nested endpoints shared
projects_router = router.register(r"projects", project.RootProjectViewSet, "projects")
projects_router.register(r"environments", team.TeamViewSet, "project_environments", ["project_id"])
environments_router = router.register(r"environments", team.RootTeamViewSet, "environments")


def register_grandfathered_environment_nested_viewset(
    prefix: str, viewset: type[viewsets.GenericViewSet], basename: str, parents_query_lookups: list[str]
) -> tuple[NestedRegistryItem, NestedRegistryItem]:
    """
    Register the environment-specific viewset under both /environments/:team_id/ (correct endpoint)
    and /projects/:team_id/ (legacy, but supported for backward compatibility endpoint).
    DO NOT USE ON ANY NEW ENDPOINT YOU'RE ADDING!
    """
    if parents_query_lookups[0] != "team_id":
        raise ValueError("Only endpoints with team_id as the first parent query lookup can be environment-nested")
    if not basename.startswith("environment_"):
        raise ValueError("Only endpoints with a basename starting with `environment_` can be environment-nested")
    environment_nested = environments_router.register(prefix, viewset, basename, parents_query_lookups)
    legacy_project_nested = projects_router.register(
        prefix, viewset, basename.replace("environment_", "project_"), parents_query_lookups
    )
    return environment_nested, legacy_project_nested


environment_plugins_configs_router, legacy_project_plugins_configs_router = (
    register_grandfathered_environment_nested_viewset(
        r"plugin_configs", plugin.PluginConfigViewSet, "environment_plugin_configs", ["team_id"]
    )
)
environment_plugins_configs_router.register(
    r"logs",
    plugin_log_entry.PluginLogEntryViewSet,
    "environment_plugin_config_logs",
    ["team_id", "plugin_config_id"],
)
legacy_project_plugins_configs_router.register(
    r"logs",
    plugin_log_entry.PluginLogEntryViewSet,
    "project_plugin_config_logs",
    ["team_id", "plugin_config_id"],
)
register_grandfathered_environment_nested_viewset(
    r"pipeline_transformation_configs",
    plugin.PipelineTransformationsConfigsViewSet,
    "environment_pipeline_transformation_configs",
    ["team_id"],
)
register_grandfathered_environment_nested_viewset(
    r"pipeline_destination_configs",
    plugin.PipelineDestinationsConfigsViewSet,
    "environment_pipeline_destination_configs",
    ["team_id"],
)
register_grandfathered_environment_nested_viewset(
    r"pipeline_frontend_apps_configs",
    plugin.PipelineFrontendAppsConfigsViewSet,
    "environment_pipeline_frontend_apps_configs",
    ["team_id"],
)
register_grandfathered_environment_nested_viewset(
    r"pipeline_import_apps_configs",
    plugin.PipelineImportAppsConfigsViewSet,
    "environment_pipeline_import_apps_configs",
    ["team_id"],
)

projects_router.register(r"annotations", annotation.AnnotationsViewSet, "project_annotations", ["project_id"])
projects_router.register(
    r"activity_log",
    activity_log.ActivityLogViewSet,
    "project_activity_log",
    ["project_id"],
)
project_feature_flags_router = projects_router.register(
    r"feature_flags",
    feature_flag.FeatureFlagViewSet,
    "project_feature_flags",
    ["project_id"],
)
project_features_router = projects_router.register(
    r"early_access_feature",
    early_access_feature.EarlyAccessFeatureViewSet,
    "project_early_access_feature",
    ["project_id"],
)
projects_router.register(r"surveys", survey.SurveyViewSet, "project_surveys", ["project_id"])

projects_router.register(
    r"dashboard_templates",
    dashboard_templates.DashboardTemplateViewSet,
    "project_dashboard_templates",
    ["project_id"],
)
environment_dashboards_router, legacy_project_dashboards_router = register_grandfathered_environment_nested_viewset(
    r"dashboards", dashboard.DashboardsViewSet, "environment_dashboards", ["team_id"]
)

register_grandfathered_environment_nested_viewset(
    r"exports", exports.ExportedAssetViewSet, "environment_exports", ["team_id"]
)
register_grandfathered_environment_nested_viewset(
    r"integrations", integration.IntegrationViewSet, "environment_integrations", ["team_id"]
)
register_grandfathered_environment_nested_viewset(
    r"ingestion_warnings",
    ingestion_warnings.IngestionWarningsViewSet,
    "environment_ingestion_warnings",
    ["team_id"],
)

projects_router.register(
    r"data_management",
    DataManagementViewSet,
    "project_data_management",
    ["project_id"],
)

projects_router.register(
    r"scheduled_changes",
    scheduled_change.ScheduledChangeViewSet,
    "project_scheduled_changes",
    ["project_id"],
)

environment_app_metrics_router, legacy_project_app_metrics_router = register_grandfathered_environment_nested_viewset(
    r"app_metrics", app_metrics.AppMetricsViewSet, "environment_app_metrics", ["team_id"]
)
environment_app_metrics_router.register(
    r"historical_exports",
    app_metrics.HistoricalExportsAppMetricsViewSet,
    "environment_app_metrics_historical_exports",
    ["team_id", "plugin_config_id"],
)
legacy_project_app_metrics_router.register(
    r"historical_exports",
    app_metrics.HistoricalExportsAppMetricsViewSet,
    "project_app_metrics_historical_exports",
    ["team_id", "plugin_config_id"],
)

environment_batch_exports_router, legacy_project_batch_exports_router = (
    register_grandfathered_environment_nested_viewset(
        r"batch_exports", batch_exports.BatchExportViewSet, "environment_batch_exports", ["team_id"]
    )
)
environment_batch_exports_router.register(
    r"runs", batch_exports.BatchExportRunViewSet, "environment_batch_export_runs", ["team_id", "batch_export_id"]
)
legacy_project_batch_exports_router.register(
    r"runs", batch_exports.BatchExportRunViewSet, "project_batch_export_runs", ["team_id", "batch_export_id"]
)

register_grandfathered_environment_nested_viewset(
    r"warehouse_tables", table.TableViewSet, "environment_warehouse_tables", ["team_id"]
)
register_grandfathered_environment_nested_viewset(
    r"warehouse_saved_queries",
    saved_query.DataWarehouseSavedQueryViewSet,
    "environment_warehouse_saved_queries",
    ["team_id"],
)
register_grandfathered_environment_nested_viewset(
    r"warehouse_view_links",
    view_link.ViewLinkViewSet,
    "environment_warehouse_view_links",
    ["team_id"],
)
register_grandfathered_environment_nested_viewset(
    r"warehouse_view_link", view_link.ViewLinkViewSet, "environment_warehouse_view_link", ["team_id"]
)

projects_router.register(
    r"event_definitions",
    event_definition.EventDefinitionViewSet,
    "project_event_definitions",
    ["project_id"],
)
projects_router.register(
    r"property_definitions",
    property_definition_api.PropertyDefinitionViewSet,
    "project_property_definitions",
    ["project_id"],
)

projects_router.register(r"uploaded_media", uploaded_media.MediaViewSet, "project_media", ["project_id"])

projects_router.register(r"tags", tagged_item.TaggedItemViewSet, "project_tags", ["project_id"])
register_grandfathered_environment_nested_viewset(r"query", query.QueryViewSet, "environment_query", ["team_id"])

# External data resources
register_grandfathered_environment_nested_viewset(
    r"external_data_sources",
    external_data_source.ExternalDataSourceViewSet,
    "environment_external_data_sources",
    ["team_id"],
)
projects_router.register(
    r"warehouse_dag",
    modeling.DataWarehouseModelDagViewSet,
    "project_warehouse_dag",
    ["team_id"],
)
projects_router.register(
    r"warehouse_model_paths",
    modeling.DataWarehouseModelPathViewSet,
    "project_warehouse_model_paths",
    ["team_id"],
)


register_grandfathered_environment_nested_viewset(
    r"external_data_schemas",
    external_data_schema.ExternalDataSchemaViewset,
    "environment_external_data_schemas",
    ["team_id"],
)

# Organizations nested endpoints
organizations_router = router.register(r"organizations", organization.OrganizationViewSet, "organizations")
organizations_router.register(r"projects", project.ProjectViewSet, "organization_projects", ["organization_id"])
organizations_router.register(
    r"batch_exports", batch_exports.BatchExportOrganizationViewSet, "batch_exports", ["organization_id"]
)
organization_plugins_router = organizations_router.register(
    r"plugins", plugin.PluginViewSet, "organization_plugins", ["organization_id"]
)
organizations_router.register(
    r"pipeline_transformations",
    plugin.PipelineTransformationsViewSet,
    "organization_pipeline_transformations",
    ["organization_id"],
)
organizations_router.register(
    r"pipeline_destinations",
    plugin.PipelineDestinationsViewSet,
    "organization_pipeline_destinations",
    ["organization_id"],
)
organizations_router.register(
    r"pipeline_frontend_apps",
    plugin.PipelineFrontendAppsViewSet,
    "organization_pipeline_frontend_apps",
    ["organization_id"],
)
organizations_router.register(
    r"pipeline_import_apps",
    plugin.PipelineImportAppsViewSet,
    "organization_pipeline_import_apps",
    ["organization_id"],
)
organizations_router.register(
    r"members",
    organization_member.OrganizationMemberViewSet,
    "organization_members",
    ["organization_id"],
)
organizations_router.register(
    r"invites",
    organization_invite.OrganizationInviteViewSet,
    "organization_invites",
    ["organization_id"],
)
organizations_router.register(
    r"domains",
    organization_domain.OrganizationDomainViewset,
    "organization_domains",
    ["organization_id"],
)
organizations_router.register(
    r"proxy_records",
    proxy_record.ProxyRecordViewset,
    "proxy_records",
    ["organization_id"],
)
organizations_router.register(
    r"feature_flags",
    organization_feature_flag.OrganizationFeatureFlagView,
    "organization_feature_flags",
    ["organization_id"],
)

# General endpoints (shared across CH & PG)
router.register(r"login", authentication.LoginViewSet, "login")
router.register(r"login/token", authentication.TwoFactorViewSet, "login_token")
router.register(r"login/precheck", authentication.LoginPrecheckViewSet, "login_precheck")
router.register(r"reset", authentication.PasswordResetViewSet, "password_reset")
router.register(r"users", user.UserViewSet, "users")
router.register(r"personal_api_keys", personal_api_key.PersonalAPIKeyViewSet, "personal_api_keys")
router.register(r"instance_status", instance_status.InstanceStatusViewSet, "instance_status")
router.register(r"dead_letter_queue", dead_letter_queue.DeadLetterQueueViewSet, "dead_letter_queue")
router.register(r"async_migrations", async_migration.AsyncMigrationsViewset, "async_migrations")
router.register(r"instance_settings", instance_settings.InstanceSettingsViewset, "instance_settings")
router.register("debug_ch_queries/", debug_ch_queries.DebugCHQueries, "debug_ch_queries")

from posthog.api.action import ActionViewSet  # noqa: E402
from posthog.api.cohort import CohortViewSet, LegacyCohortViewSet  # noqa: E402
from posthog.api.web_experiment import WebExperimentViewSet  # noqa: E402
from posthog.api.element import ElementViewSet, LegacyElementViewSet  # noqa: E402
from posthog.api.event import EventViewSet, LegacyEventViewSet  # noqa: E402
from posthog.api.insight import InsightViewSet  # noqa: E402
from posthog.api.person import LegacyPersonViewSet, PersonViewSet  # noqa: E402

# Legacy endpoints CH (to be removed eventually)
router.register(r"cohort", LegacyCohortViewSet, basename="cohort")
router.register(r"element", LegacyElementViewSet, basename="element")
router.register(r"heatmap", LegacyHeatmapViewSet, basename="heatmap")
router.register(r"event", LegacyEventViewSet, basename="event")

# Nested endpoints CH
register_grandfathered_environment_nested_viewset(r"events", EventViewSet, "environment_events", ["team_id"])
projects_router.register(r"actions", ActionViewSet, "project_actions", ["project_id"])
projects_router.register(r"web_experiments", WebExperimentViewSet, "web_experiments", ["project_id"])
projects_router.register(r"cohorts", CohortViewSet, "project_cohorts", ["project_id"])
register_grandfathered_environment_nested_viewset(
    r"elements",
    ElementViewSet,
    "environment_elements",
    ["team_id"],  # TODO: Can be removed?
)
environment_sessions_recordings_router, legacy_project_session_recordings_router = (
    register_grandfathered_environment_nested_viewset(
        r"session_recordings",
        SessionRecordingViewSet,
        "environment_session_recordings",
        ["team_id"],
    )
)
register_grandfathered_environment_nested_viewset(r"heatmaps", HeatmapViewSet, "environment_heatmaps", ["team_id"])
register_grandfathered_environment_nested_viewset(r"sessions", SessionViewSet, "environment_sessions", ["team_id"])

if EE_AVAILABLE:
    from ee.clickhouse.views.experiments import EnterpriseExperimentsViewSet
    from ee.clickhouse.views.experiment_holdouts import ExperimentHoldoutViewSet
    from ee.clickhouse.views.experiment_saved_metrics import ExperimentSavedMetricViewSet
    from ee.clickhouse.views.groups import GroupsTypesViewSet, GroupsViewSet
    from ee.clickhouse.views.insights import EnterpriseInsightsViewSet
    from ee.clickhouse.views.person import EnterprisePersonViewSet, LegacyEnterprisePersonViewSet

    projects_router.register(r"experiments", EnterpriseExperimentsViewSet, "project_experiments", ["project_id"])
    projects_router.register(
        r"experiment_holdouts", ExperimentHoldoutViewSet, "project_experiment_holdouts", ["project_id"]
    )
    projects_router.register(
        r"experiment_saved_metrics", ExperimentSavedMetricViewSet, "project_experiment_saved_metrics", ["project_id"]
    )
    register_grandfathered_environment_nested_viewset(r"groups", GroupsViewSet, "environment_groups", ["team_id"])
    projects_router.register(r"groups_types", GroupsTypesViewSet, "project_groups_types", ["project_id"])
    environment_insights_router, legacy_project_insights_router = register_grandfathered_environment_nested_viewset(
        r"insights", EnterpriseInsightsViewSet, "environment_insights", ["team_id"]
    )
    register_grandfathered_environment_nested_viewset(
        r"persons", EnterprisePersonViewSet, "environment_persons", ["team_id"]
    )
    router.register(r"person", LegacyEnterprisePersonViewSet, "persons")
else:
    environment_insights_router, legacy_project_insights_router = register_grandfathered_environment_nested_viewset(
        r"insights", InsightViewSet, "environment_insights", ["team_id"]
    )
    register_grandfathered_environment_nested_viewset(r"persons", PersonViewSet, "environment_persons", ["team_id"])
    router.register(r"person", LegacyPersonViewSet, "persons")


environment_dashboards_router.register(
    r"sharing",
    sharing.SharingConfigurationViewSet,
    "environment_dashboard_sharing",
    ["team_id", "dashboard_id"],
)
legacy_project_dashboards_router.register(
    r"sharing",
    sharing.SharingConfigurationViewSet,
    "project_dashboard_sharing",
    ["team_id", "dashboard_id"],
)

environment_insights_router.register(
    r"sharing",
    sharing.SharingConfigurationViewSet,
    "environment_insight_sharing",
    ["team_id", "insight_id"],
)
legacy_project_insights_router.register(
    r"sharing",
    sharing.SharingConfigurationViewSet,
    "project_insight_sharing",
    ["team_id", "insight_id"],
)

environment_insights_router.register(
    "thresholds",
    alert.ThresholdViewSet,
    "environment_insight_thresholds",
    ["team_id", "insight_id"],
)
legacy_project_insights_router.register(
    "thresholds",
    alert.ThresholdViewSet,
    "project_insight_thresholds",
    ["team_id", "insight_id"],
)

environment_sessions_recordings_router.register(
    r"sharing",
    sharing.SharingConfigurationViewSet,
    "environment_recording_sharing",
    ["team_id", "recording_id"],
)
legacy_project_session_recordings_router.register(
    r"sharing",
    sharing.SharingConfigurationViewSet,
    "project_recording_sharing",
    ["team_id", "recording_id"],
)

projects_router.register(
    r"notebooks",
    notebook.NotebookViewSet,
    "project_notebooks",
    ["project_id"],
)

projects_router.register(
    r"error_tracking/symbol_sets",
    error_tracking.ErrorTrackingSymbolSetViewSet,
    "project_error_tracking_symbol_set",
    ["team_id"],
)

projects_router.register(
    r"error_tracking/issue",
    error_tracking.ErrorTrackingIssueViewSet,
    "project_error_tracking_issue",
    ["team_id"],
)

projects_router.register(
    r"error_tracking/stack_frames",
    error_tracking.ErrorTrackingStackFrameViewSet,
    "project_error_tracking_stack_frames",
    ["project_id"],
)

projects_router.register(
    r"comments",
    comments.CommentViewSet,
    "project_comments",
    ["project_id"],
)

register_grandfathered_environment_nested_viewset(
    r"hog_functions",
    hog_function.HogFunctionViewSet,
    "environment_hog_functions",
    ["team_id"],
)

projects_router.register(
    r"hog_function_templates",
    hog_function_template.PublicHogFunctionTemplateViewSet,
    "project_hog_function_templates",
    ["project_id"],
)

projects_router.register(
    r"hog",
    hog.HogViewSet,
    "hog",
    ["team_id"],
)

register_grandfathered_environment_nested_viewset(
    r"metalytics",
    metalytics.MetalyticsViewSet,
    "environment_metalytics",
    ["team_id"],
)

projects_router.register(
    r"insight_variables",
    insight_variable.InsightVariableViewSet,
    "insight_variables",
    ["team_id"],
)

register_grandfathered_environment_nested_viewset(
    r"alerts",
    alert.AlertViewSet,
    "environment_alerts",
    ["team_id"],
)

projects_router.register(r"search", search.SearchViewSet, "project_search", ["project_id"])

register_grandfathered_environment_nested_viewset(
    r"data_color_themes", data_color_theme.DataColorThemeViewSet, "environment_data_color_themes", ["team_id"]
)<|MERGE_RESOLUTION|>--- conflicted
+++ resolved
@@ -59,12 +59,8 @@
     uploaded_media,
     user,
 )
-<<<<<<< HEAD
 import products.early_access_features.backend.api as early_access_feature
-
-=======
 from ..taxonomy import property_definition_api
->>>>>>> 43344f9e
 from .dashboards import dashboard, dashboard_templates
 from .data_management import DataManagementViewSet
 from .session import SessionViewSet
