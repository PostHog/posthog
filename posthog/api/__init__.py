--- conflicted
+++ resolved
@@ -5,6 +5,7 @@
 import products.early_access_features.backend.api as early_access_feature
 import products.logs.backend.api as logs
 from posthog.api import data_color_theme, metalytics, project, wizard
+from posthog.api.csp_reporting import CSPReportingViewSet
 from posthog.api.routing import DefaultRouterPlusPlus
 from posthog.batch_exports import http as batch_exports
 from posthog.settings import EE_AVAILABLE
@@ -18,12 +19,8 @@
     table,
     view_link,
 )
-<<<<<<< HEAD
 from products.editor.backend.api import LLMProxyViewSet, MaxToolsViewSet
 from products.messaging.backend.api import MessageTemplatesViewSet
-=======
-from posthog.api.csp_reporting import CSPReportingViewSet
->>>>>>> d12cd1e2
 
 from ..heatmaps.heatmaps_api import HeatmapViewSet, LegacyHeatmapViewSet
 from ..session_recordings.session_recording_api import SessionRecordingViewSet
@@ -684,14 +681,12 @@
     ["team_id"],
 )
 
-<<<<<<< HEAD
 # Logs endpoints
 register_grandfathered_environment_nested_viewset(r"logs", logs.LogsViewSet, "environment_logs", ["team_id"])
-=======
+
 environments_router.register(
     r"csp-reporting",
     CSPReportingViewSet,
     "environment_csp_reporting",
     ["team_id"],
-)
->>>>>>> d12cd1e2
+)