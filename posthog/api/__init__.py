from rest_framework import decorators, exceptions

from posthog.api.routing import DefaultRouterPlusPlus
from posthog.batch_exports import http as batch_exports
from posthog.settings import EE_AVAILABLE
from posthog.warehouse.api import (
    external_data_source,
    saved_query,
    table,
    view_link,
    external_data_schema,
<<<<<<< HEAD
    logging as external_data_job_logging,
=======
>>>>>>> 688bb7a7
)
from ..heatmaps.heatmaps_api import LegacyHeatmapViewSet, HeatmapViewSet
from .session import SessionViewSet
from ..session_recordings.session_recording_api import SessionRecordingViewSet
from . import (
    alert,
    activity_log,
    annotation,
    app_metrics,
    async_migration,
    authentication,
    comments,
    dead_letter_queue,
    early_access_feature,
    event_definition,
    exports,
    feature_flag,
    hog_function,
    hog_function_template,
    ingestion_warnings,
    instance_settings,
    instance_status,
    integration,
    kafka_inspector,
    notebook,
    organization,
    organization_domain,
    organization_feature_flag,
    organization_invite,
    organization_member,
    personal_api_key,
    plugin,
    plugin_log_entry,
    property_definition,
    proxy_record,
    query,
    search,
    scheduled_change,
    sharing,
    survey,
    tagged_item,
    team,
    uploaded_media,
    user,
    debug_ch_queries,
)
from .dashboards import dashboard, dashboard_templates
from .data_management import DataManagementViewSet


@decorators.api_view(["GET", "HEAD", "POST", "PUT", "PATCH", "DELETE"])
@decorators.authentication_classes([])
@decorators.permission_classes([])
def api_not_found(request):
    raise exceptions.NotFound(detail="Endpoint not found.")


router = DefaultRouterPlusPlus()

# Legacy endpoints shared (to be removed eventually)
router.register(r"dashboard", dashboard.LegacyDashboardsViewSet, "legacy_dashboards")  # Should be completely unused now
router.register(
    r"dashboard_item", dashboard.LegacyInsightViewSet, "legacy_insights"
)  # To be deleted - unified into insight viewset
router.register(r"plugin_config", plugin.LegacyPluginConfigViewSet, "legacy_plugin_configs")

router.register(r"feature_flag", feature_flag.LegacyFeatureFlagViewSet)  # Used for library side feature flag evaluation

# Nested endpoints shared
projects_router = router.register(r"projects", team.RootTeamViewSet)
project_plugins_configs_router = projects_router.register(
    r"plugin_configs", plugin.PluginConfigViewSet, "project_plugin_configs", ["team_id"]
)
project_plugins_configs_router.register(
    r"logs",
    plugin_log_entry.PluginLogEntryViewSet,
    "project_plugins_config_logs",
    ["team_id", "plugin_config_id"],
)
projects_router.register(
    r"pipeline_transformation_configs",
    plugin.PipelineTransformationsConfigsViewSet,
    "project_pipeline_transformation_configs",
    ["team_id"],
)
projects_router.register(
    r"pipeline_destination_configs",
    plugin.PipelineDestinationsConfigsViewSet,
    "project_pipeline_destination_configs",
    ["team_id"],
)
projects_router.register(
    r"pipeline_frontend_apps_configs",
    plugin.PipelineFrontendAppsConfigsViewSet,
    "project_pipeline_frontend_apps_configs",
    ["team_id"],
)
projects_router.register(
    r"pipeline_import_apps_configs",
    plugin.PipelineImportAppsConfigsViewSet,
    "project_pipeline_import_apps_configs",
    ["team_id"],
)

projects_router.register(r"annotations", annotation.AnnotationsViewSet, "project_annotations", ["team_id"])
projects_router.register(
    r"activity_log",
    activity_log.ActivityLogViewSet,
    "project_activity_log",
    ["team_id"],
)
project_feature_flags_router = projects_router.register(
    r"feature_flags",
    feature_flag.FeatureFlagViewSet,
    "project_feature_flags",
    ["team_id"],
)
project_features_router = projects_router.register(
    r"early_access_feature",
    early_access_feature.EarlyAccessFeatureViewSet,
    "project_early_access_feature",
    ["team_id"],
)
project_surveys_router = projects_router.register(r"surveys", survey.SurveyViewSet, "project_surveys", ["team_id"])

projects_router.register(
    r"dashboard_templates",
    dashboard_templates.DashboardTemplateViewSet,
    "project_dashboard_templates",
    ["team_id"],
)
project_dashboards_router = projects_router.register(
    r"dashboards", dashboard.DashboardsViewSet, "project_dashboards", ["team_id"]
)

projects_router.register(r"exports", exports.ExportedAssetViewSet, "exports", ["team_id"])
projects_router.register(r"integrations", integration.IntegrationViewSet, "integrations", ["team_id"])
projects_router.register(
    r"ingestion_warnings",
    ingestion_warnings.IngestionWarningsViewSet,
    "ingestion_warnings",
    ["team_id"],
)

projects_router.register(
    r"data_management",
    DataManagementViewSet,
    "data_management",
    ["team_id"],
)

projects_router.register(
    r"scheduled_changes",
    scheduled_change.ScheduledChangeViewSet,
    "scheduled_changes",
    ["team_id"],
)

app_metrics_router = projects_router.register(r"app_metrics", app_metrics.AppMetricsViewSet, "app_metrics", ["team_id"])
app_metrics_router.register(
    r"historical_exports",
    app_metrics.HistoricalExportsAppMetricsViewSet,
    "historical_exports",
    ["team_id", "plugin_config_id"],
)

batch_exports_router = projects_router.register(
    r"batch_exports", batch_exports.BatchExportViewSet, "batch_exports", ["team_id"]
)
batch_export_runs_router = batch_exports_router.register(
    r"runs", batch_exports.BatchExportRunViewSet, "runs", ["team_id", "batch_export_id"]
)

projects_router.register(r"warehouse_tables", table.TableViewSet, "project_warehouse_tables", ["team_id"])
projects_router.register(
    r"warehouse_saved_queries",
    saved_query.DataWarehouseSavedQueryViewSet,
    "project_warehouse_saved_queries",
    ["team_id"],
)
projects_router.register(
    r"warehouse_view_links",
    view_link.ViewLinkViewSet,
    "project_warehouse_view_links",
    ["team_id"],
)

projects_router.register(r"warehouse_view_link", view_link.ViewLinkViewSet, "warehouse_api", ["team_id"])

# Organizations nested endpoints
organizations_router = router.register(r"organizations", organization.OrganizationViewSet, "organizations")
organizations_router.register(r"projects", team.TeamViewSet, "projects", ["organization_id"])
organizations_router.register(
    r"batch_exports", batch_exports.BatchExportOrganizationViewSet, "batch_exports", ["organization_id"]
)
organization_plugins_router = organizations_router.register(
    r"plugins", plugin.PluginViewSet, "organization_plugins", ["organization_id"]
)
organizations_router.register(
    r"pipeline_transformations",
    plugin.PipelineTransformationsViewSet,
    "organization_pipeline_transformations",
    ["organization_id"],
)
organizations_router.register(
    r"pipeline_destinations",
    plugin.PipelineDestinationsViewSet,
    "organization_pipeline_destinations",
    ["organization_id"],
)
organizations_router.register(
    r"pipeline_frontend_apps",
    plugin.PipelineFrontendAppsViewSet,
    "organization_pipeline_frontend_apps",
    ["organization_id"],
)
organizations_router.register(
    r"pipeline_import_apps",
    plugin.PipelineImportAppsViewSet,
    "organization_pipeline_import_apps",
    ["organization_id"],
)
organizations_router.register(
    r"members",
    organization_member.OrganizationMemberViewSet,
    "organization_members",
    ["organization_id"],
)
organizations_router.register(
    r"invites",
    organization_invite.OrganizationInviteViewSet,
    "organization_invites",
    ["organization_id"],
)
organizations_router.register(
    r"domains",
    organization_domain.OrganizationDomainViewset,
    "organization_domains",
    ["organization_id"],
)
organizations_router.register(
    r"proxy_records",
    proxy_record.ProxyRecordViewset,
    "proxy_records",
    ["organization_id"],
)
organizations_router.register(
    r"feature_flags",
    organization_feature_flag.OrganizationFeatureFlagView,
    "organization_feature_flags",
    ["organization_id"],
)

# Project nested endpoints
projects_router = router.register(r"projects", team.RootTeamViewSet, "projects")

projects_router.register(
    r"event_definitions",
    event_definition.EventDefinitionViewSet,
    "project_event_definitions",
    ["team_id"],
)
projects_router.register(
    r"property_definitions",
    property_definition.PropertyDefinitionViewSet,
    "project_property_definitions",
    ["team_id"],
)

projects_router.register(r"uploaded_media", uploaded_media.MediaViewSet, "project_media", ["team_id"])

projects_router.register(r"tags", tagged_item.TaggedItemViewSet, "project_tags", ["team_id"])
projects_router.register(r"query", query.QueryViewSet, "project_query", ["team_id"])

# External data resources
projects_router.register(
    r"external_data_sources",
    external_data_source.ExternalDataSourceViewSet,
    "project_external_data_sources",
    ["team_id"],
)

external_data_schema_router = projects_router.register(
    r"external_data_schemas",
    external_data_schema.ExternalDataSchemaViewset,
    "project_external_data_schemas",
    ["team_id"],
)

external_data_schema_router.register(
    r"logs",
    external_data_job_logging.ExternalDataSchemaLogViewSet,
    "external_data_schema_logs",
    ["team_id", "external_data_schema_id"],
)

# General endpoints (shared across CH & PG)
router.register(r"login", authentication.LoginViewSet, "login")
router.register(r"login/token", authentication.TwoFactorViewSet)
router.register(r"login/precheck", authentication.LoginPrecheckViewSet)
router.register(r"reset", authentication.PasswordResetViewSet, "password_reset")
router.register(r"users", user.UserViewSet)
router.register(r"personal_api_keys", personal_api_key.PersonalAPIKeyViewSet, "personal_api_keys")
router.register(r"instance_status", instance_status.InstanceStatusViewSet, "instance_status")
router.register(r"dead_letter_queue", dead_letter_queue.DeadLetterQueueViewSet, "dead_letter_queue")
router.register(r"async_migrations", async_migration.AsyncMigrationsViewset, "async_migrations")
router.register(r"instance_settings", instance_settings.InstanceSettingsViewset, "instance_settings")
router.register(r"kafka_inspector", kafka_inspector.KafkaInspectorViewSet, "kafka_inspector")

router.register("debug_ch_queries/", debug_ch_queries.DebugCHQueries, "debug_ch_queries")


from posthog.api.action import ActionViewSet  # noqa: E402
from posthog.api.cohort import CohortViewSet, LegacyCohortViewSet  # noqa: E402
from posthog.api.element import ElementViewSet, LegacyElementViewSet  # noqa: E402
from posthog.api.event import EventViewSet, LegacyEventViewSet  # noqa: E402
from posthog.api.insight import InsightViewSet  # noqa: E402
from posthog.api.person import LegacyPersonViewSet, PersonViewSet  # noqa: E402

# Legacy endpoints CH (to be removed eventually)
router.register(r"cohort", LegacyCohortViewSet, basename="cohort")
router.register(r"element", LegacyElementViewSet, basename="element")
router.register(r"heatmap", LegacyHeatmapViewSet, basename="heatmap")
router.register(r"event", LegacyEventViewSet, basename="event")

# Nested endpoints CH
projects_router.register(r"events", EventViewSet, "project_events", ["team_id"])
projects_router.register(r"actions", ActionViewSet, "project_actions", ["team_id"])
projects_router.register(r"cohorts", CohortViewSet, "project_cohorts", ["team_id"])
projects_router.register(r"persons", PersonViewSet, "project_persons", ["team_id"])
projects_router.register(r"elements", ElementViewSet, "project_elements", ["team_id"])
project_session_recordings_router = projects_router.register(
    r"session_recordings",
    SessionRecordingViewSet,
    "project_session_recordings",
    ["team_id"],
)
projects_router.register(r"heatmaps", HeatmapViewSet, "project_heatmaps", ["team_id"])
projects_router.register(r"sessions", SessionViewSet, "project_sessions", ["team_id"])

if EE_AVAILABLE:
    from ee.clickhouse.views.experiments import ClickhouseExperimentsViewSet
    from ee.clickhouse.views.groups import (
        ClickhouseGroupsTypesView,
        ClickhouseGroupsView,
    )
    from ee.clickhouse.views.insights import ClickhouseInsightsViewSet
    from ee.clickhouse.views.person import (
        EnterprisePersonViewSet,
        LegacyEnterprisePersonViewSet,
    )

    projects_router.register(r"experiments", ClickhouseExperimentsViewSet, "project_experiments", ["team_id"])
    projects_router.register(r"groups", ClickhouseGroupsView, "project_groups", ["team_id"])
    projects_router.register(r"groups_types", ClickhouseGroupsTypesView, "project_groups_types", ["team_id"])
    project_insights_router = projects_router.register(
        r"insights", ClickhouseInsightsViewSet, "project_insights", ["team_id"]
    )
    projects_router.register(r"persons", EnterprisePersonViewSet, "project_persons", ["team_id"])
    router.register(r"person", LegacyEnterprisePersonViewSet, basename="person")
else:
    project_insights_router = projects_router.register(r"insights", InsightViewSet, "project_insights", ["team_id"])
    projects_router.register(r"persons", PersonViewSet, "project_persons", ["team_id"])
    router.register(r"person", LegacyPersonViewSet, basename="person")


project_dashboards_router.register(
    r"sharing",
    sharing.SharingConfigurationViewSet,
    "project_dashboard_sharing",
    ["team_id", "dashboard_id"],
)

project_insights_router.register(
    r"sharing",
    sharing.SharingConfigurationViewSet,
    "project_insight_sharing",
    ["team_id", "insight_id"],
)

project_session_recordings_router.register(
    r"sharing",
    sharing.SharingConfigurationViewSet,
    "project_recording_sharing",
    ["team_id", "recording_id"],
)

projects_router.register(
    r"notebooks",
    notebook.NotebookViewSet,
    "project_notebooks",
    ["team_id"],
)

projects_router.register(
    r"comments",
    comments.CommentViewSet,
    "project_comments",
    ["team_id"],
)

projects_router.register(
    r"hog_functions",
    hog_function.HogFunctionViewSet,
    "project_hog_functions",
    ["team_id"],
)

projects_router.register(
    r"hog_function_templates",
    hog_function_template.HogFunctionTemplateViewSet,
    "project_hog_function_templates",
    ["team_id"],
)

projects_router.register(
    r"alerts",
    alert.AlertViewSet,
    "project_alerts",
    ["team_id"],
)

projects_router.register(r"search", search.SearchViewSet, "project_search", ["team_id"])<|MERGE_RESOLUTION|>--- conflicted
+++ resolved
@@ -9,10 +9,7 @@
     table,
     view_link,
     external_data_schema,
-<<<<<<< HEAD
     logging as external_data_job_logging,
-=======
->>>>>>> 688bb7a7
 )
 from ..heatmaps.heatmaps_api import LegacyHeatmapViewSet, HeatmapViewSet
 from .session import SessionViewSet
