--- conflicted
+++ resolved
@@ -266,7 +266,6 @@
             instance.targeting_flag.save()
 
         instance = super().update(instance, validated_data)
-<<<<<<< HEAD
         if end_date is None and "iteration_count" in validated_data and "iteration_frequency_days" in validated_data:
             instance.iteration_start_dates = list(
                 rrule(
@@ -281,8 +280,6 @@
             instance.current_iteration_start_date = instance.start_date
             instance.save()
 
-        return instance
-=======
         self._add_user_survey_interacted_filters(instance, end_date)
         return instance
 
@@ -320,7 +317,6 @@
 
             internal_targeting_flag.active = bool(instance.start_date) and not end_date
             internal_targeting_flag.save()
->>>>>>> 3b9c9010
 
             instance.internal_targeting_flag_id = internal_targeting_flag.id
 
