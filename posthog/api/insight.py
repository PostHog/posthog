from datetime import datetime
from distutils.util import strtobool
from typing import Any, Dict, List

from django.core.cache import cache
from django.db.models import QuerySet
from django.utils.timezone import now
from rest_framework import request, serializers, viewsets
from rest_framework.decorators import action
from rest_framework.permissions import IsAuthenticated
from rest_framework.response import Response

from posthog.api.routing import StructuredViewSetMixin
from posthog.celery import update_cache_item_task
from posthog.constants import (
    DATE_FROM,
    FROM_DASHBOARD,
    INSIGHT,
    INSIGHT_FUNNELS,
    INSIGHT_PATHS,
    INSIGHT_TRENDS,
    OFFSET,
    TRENDS_STICKINESS,
)
from posthog.decorators import CacheType, cached_function
<<<<<<< HEAD
from posthog.models import DashboardItem, Event, Person, Team
from posthog.models.filters import Filter, RetentionFilter
=======
from posthog.models import DashboardItem, Event, Filter, Person, Team
from posthog.models.action import Action
from posthog.models.filters import RetentionFilter
from posthog.models.filters.sessions_filter import SessionsFilter
>>>>>>> b03d4da7
from posthog.models.filters.stickiness_filter import StickinessFilter
from posthog.permissions import ProjectMembershipNecessaryPermissions
from posthog.queries import paths, retention, sessions, stickiness, trends
from posthog.utils import generate_cache_key


class InsightSerializer(serializers.ModelSerializer):
    result = serializers.SerializerMethodField()

    class Meta:
        model = DashboardItem
        fields = [
            "id",
            "name",
            "filters",
            "order",
            "type",
            "deleted",
            "dashboard",
            "layouts",
            "color",
            "last_refresh",
            "refreshing",
            "result",
            "created_at",
            "saved",
            "created_by",
        ]

    def create(self, validated_data: Dict, *args: Any, **kwargs: Any) -> DashboardItem:
        request = self.context["request"]
        team = Team.objects.get(id=self.context["team_id"])
        validated_data.pop("last_refresh", None)  # last_refresh sometimes gets sent if dashboard_item is duplicated

        if not validated_data.get("dashboard", None):
            dashboard_item = DashboardItem.objects.create(team=team, created_by=request.user, **validated_data)
            return dashboard_item
        elif validated_data["dashboard"].team == team:
            created_by = validated_data.pop("created_by", request.user)
            dashboard_item = DashboardItem.objects.create(
                team=team, last_refresh=now(), created_by=created_by, **validated_data
            )
            return dashboard_item
        else:
            raise serializers.ValidationError("Dashboard not found")

    def get_result(self, dashboard_item: DashboardItem):
        if not dashboard_item.filters:
            return None
        filter = Filter(data=dashboard_item.filters)
        cache_key = generate_cache_key(filter.toJSON() + "_" + str(dashboard_item.team_id))
        result = cache.get(cache_key)
        if not result or result.get("task_id", None):
            return None
        return result["result"]


class InsightViewSet(StructuredViewSetMixin, viewsets.ModelViewSet):
    legacy_team_compatibility = True  # to be moved to a separate Legacy*ViewSet Class

    queryset = DashboardItem.objects.all()
    serializer_class = InsightSerializer
    permission_classes = [IsAuthenticated, ProjectMembershipNecessaryPermissions]

    def get_queryset(self) -> QuerySet:
        queryset = super().get_queryset()
        if self.action == "list":
            queryset = queryset.filter(deleted=False)
            queryset = self._filter_request(self.request, queryset)

        order = self.request.GET.get("order", None)
        if order:
            queryset = queryset.order_by(order)
        else:
            queryset = queryset.order_by("order")

        return queryset

    def _filter_request(self, request: request.Request, queryset: QuerySet) -> QuerySet:
        filters = request.GET.dict()

        for key in filters:
            if key == "saved":
                queryset = queryset.filter(saved=bool(strtobool(str(request.GET["saved"]))))
            elif key == "user":
                queryset = queryset.filter(created_by=request.user)
            elif key == INSIGHT:
                queryset = queryset.filter(filters__insight=request.GET[INSIGHT])

        return queryset

    # ******************************************
    # Calculated Insight Endpoints
    # /insight/trend
    # /insight/session
    # /insight/funnel
    # /insight/retention
    # /insight/path
    #
    # Request parameteres and caching are handled here and passed onto respective .queries classes
    # ******************************************

    # ******************************************
    # /insight/trend
    #
    # params:
    # - from_dashboard: (string) determines trend is being retrieved from dashboard item to update dashboard_item metadata
    # - shown_as: (string: Volume, Stickiness) specifies the trend aggregation type
    # - **shared filter types
    # ******************************************
    @action(methods=["GET"], detail=False)
    def trend(self, request: request.Request, *args: Any, **kwargs: Any) -> Response:
        result = self.calculate_trends(request)
        return Response(result)

    @cached_function(cache_type=CacheType.TRENDS)
    def calculate_trends(self, request: request.Request) -> List[Dict[str, Any]]:
        team = self.team
        filter = Filter(request=request)
        if filter.shown_as == TRENDS_STICKINESS:
            filter = StickinessFilter(
                request=request, team=team, get_earliest_timestamp=Event.objects.earliest_timestamp
            )
            result = stickiness.Stickiness().run(filter, team)
        else:
            result = trends.Trends().run(filter, team)

        self._refresh_dashboard(request=request)

        return result

    # ******************************************
    # /insight/session
    #
    # params:
    # - session: (string: avg, dist) specifies session type
    # - offset: (number) offset query param for paginated list of user sessions
    # - **shared filter types
    # ******************************************
    @action(methods=["GET"], detail=False)
    def session(self, request: request.Request, *args: Any, **kwargs: Any) -> Response:
        from posthog.queries.sessions import SESSIONS_LIST_DEFAULT_LIMIT

        team = self.team

<<<<<<< HEAD
        filter = Filter(request=request, data={"insight": INSIGHT_TRENDS})
=======
        filter = SessionsFilter(request=request)
>>>>>>> b03d4da7
        limit = SESSIONS_LIST_DEFAULT_LIMIT + 1
        result: Dict[str, Any] = {"result": sessions.Sessions().run(filter=filter, team=team, limit=limit)}

        if filter.distinct_id:
            result = self._filter_sessions_by_distinct_id(filter.distinct_id, result)

        if filter.session_type is None:
            offset = filter.offset + limit - 1
            if len(result["result"]) > SESSIONS_LIST_DEFAULT_LIMIT:
                result["result"].pop()
                date_from = result["result"][0]["start_time"].isoformat()
                result.update({OFFSET: offset})
                result.update({DATE_FROM: date_from})

        return Response(result)

    def _filter_sessions_by_distinct_id(self, distinct_id: str, result: Dict[str, Any]) -> Dict[str, Any]:
        person_ids = Person.objects.get(persondistinctid__distinct_id=distinct_id).distinct_ids
        result["result"] = [
            session for i, session in enumerate(result["result"]) if result["result"][i]["distinct_id"] in person_ids
        ]
        return result

    # ******************************************
    # /insight/funnel
    # The funnel endpoint is asynchronously processed. When a request is received, the endpoint will
    # call an async task with an id that can be continually polled for 3 minutes.
    #
    # params:
    # - refresh: (dict) specifies cache to force refresh or poll
    # - from_dashboard: (dict) determines funnel is being retrieved from dashboard item to update dashboard_item metadata
    # - **shared filter types
    # ******************************************
    @action(methods=["GET"], detail=False)
    def funnel(self, request: request.Request, *args: Any, **kwargs: Any) -> Response:
        result = self.calculate_funnel(request)

        return Response(result)

    def calculate_funnel(self, request: request.Request) -> Dict[str, Any]:
        team = self.team
        refresh = request.GET.get("refresh", None)

        filter = Filter(request=request, data={"insight": INSIGHT_FUNNELS})
        cache_key = generate_cache_key("{}_{}".format(filter.toJSON(), team.pk))
        result = {"loading": True}

        if refresh:
            cache.delete(cache_key)
        else:
            cached_result = cache.get(cache_key)
            if cached_result:
                task_id = cached_result.get("task_id", None)
                if not task_id:
                    return cached_result["result"]
                else:
                    return result

        payload = {"filter": filter.toJSON(), "team_id": team.pk}

        task = update_cache_item_task.delay(cache_key, CacheType.FUNNEL, payload)
        task_id = task.id
        cache.set(cache_key, {"task_id": task_id}, 180)  # task will be live for 3 minutes

        self._refresh_dashboard(request=request)
        return result

    # ******************************************
    # /insight/retention
    # params:
    # - start_entity: (dict) specifies id and type of the entity to focus retention on
    # - **shared filter types
    # ******************************************
    @action(methods=["GET"], detail=False)
    def retention(self, request: request.Request, *args: Any, **kwargs: Any) -> Response:
        result = self.calculate_retention(request)
        return Response({"data": result})

    def calculate_retention(self, request: request.Request) -> List[Dict[str, Any]]:
        team = self.team
        filter = RetentionFilter(request=request)
        if not filter.date_from:
            filter._date_from = "-11d"
        result = retention.Retention().run(filter, team)
        return result

    # ******************************************
    # /insight/path
    # params:
    # - start: (string) specifies the name of the starting property or element
    # - request_type: (string: $pageview, $autocapture, $screen, custom_event) specifies the path type
    # - **shared filter types
    # ******************************************
    @action(methods=["GET"], detail=False)
    def path(self, request: request.Request, *args: Any, **kwargs: Any) -> Response:
        result = self.calculate_path(request)
        return Response(result)

    def calculate_path(self, request: request.Request) -> List[Dict[str, Any]]:
        team = self.team
        filter = Filter(request=request, data={"insight": INSIGHT_PATHS})
        resp = paths.Paths().run(filter=filter, team=team)
        return resp

    # Checks if a dashboard id has been set and if so, update the refresh date
    def _refresh_dashboard(self, request) -> None:
        dashboard_id = request.GET.get(FROM_DASHBOARD, None)
        if dashboard_id:
            DashboardItem.objects.filter(pk=dashboard_id).update(last_refresh=now())<|MERGE_RESOLUTION|>--- conflicted
+++ resolved
@@ -23,15 +23,9 @@
     TRENDS_STICKINESS,
 )
 from posthog.decorators import CacheType, cached_function
-<<<<<<< HEAD
 from posthog.models import DashboardItem, Event, Person, Team
 from posthog.models.filters import Filter, RetentionFilter
-=======
-from posthog.models import DashboardItem, Event, Filter, Person, Team
-from posthog.models.action import Action
-from posthog.models.filters import RetentionFilter
 from posthog.models.filters.sessions_filter import SessionsFilter
->>>>>>> b03d4da7
 from posthog.models.filters.stickiness_filter import StickinessFilter
 from posthog.permissions import ProjectMembershipNecessaryPermissions
 from posthog.queries import paths, retention, sessions, stickiness, trends
@@ -177,11 +171,7 @@
 
         team = self.team
 
-<<<<<<< HEAD
-        filter = Filter(request=request, data={"insight": INSIGHT_TRENDS})
-=======
-        filter = SessionsFilter(request=request)
->>>>>>> b03d4da7
+        filter = SessionsFilter(request=request, data={"insight": INSIGHT_TRENDS})
         limit = SESSIONS_LIST_DEFAULT_LIMIT + 1
         result: Dict[str, Any] = {"result": sessions.Sessions().run(filter=filter, team=team, limit=limit)}
 
