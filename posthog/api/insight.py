import json
from typing import Any, Dict, Type

from django.db.models import OuterRef, QuerySet, Subquery
from django.db.models.query_utils import Q
from django.http import HttpResponse
from django.utils.text import slugify
from django.utils.timezone import now
from django_filters.rest_framework import DjangoFilterBackend
from drf_spectacular.utils import OpenApiResponse
<<<<<<< HEAD
from rest_framework import request, serializers, status, viewsets
=======
from rest_framework import exceptions, request, serializers, status, viewsets
>>>>>>> bc2a48e6
from rest_framework.decorators import action
from rest_framework.permissions import IsAuthenticated
from rest_framework.response import Response
from rest_framework.settings import api_settings
from rest_framework_csv import renderers as csvrenderers
from sentry_sdk import capture_exception

from ee.clickhouse.queries.funnels import ClickhouseFunnelTimeToConvert, ClickhouseFunnelTrends
from ee.clickhouse.queries.funnels.utils import get_funnel_order_class
from ee.clickhouse.queries.paths.paths import ClickhousePaths
from ee.clickhouse.queries.retention.clickhouse_retention import ClickhouseRetention
from ee.clickhouse.queries.stickiness.clickhouse_stickiness import ClickhouseStickiness
from ee.clickhouse.queries.trends.clickhouse_trends import ClickhouseTrends
from posthog.api.documentation import extend_schema
from posthog.api.insight_serializers import (
    FunnelSerializer,
    FunnelStepsResultsSerializer,
    TrendResultsSerializer,
    TrendSerializer,
)
from posthog.api.routing import StructuredViewSetMixin
from posthog.api.shared import UserBasicSerializer
from posthog.api.tagged_item import TaggedItemSerializerMixin, TaggedItemViewSetMixin
from posthog.api.utils import format_paginated_url
from posthog.constants import (
    BREAKDOWN_VALUES_LIMIT,
    FROM_DASHBOARD,
    INSIGHT,
    INSIGHT_FUNNELS,
    INSIGHT_PATHS,
    INSIGHT_STICKINESS,
    PATHS_INCLUDE_EVENT_TYPES,
    TRENDS_STICKINESS,
    FunnelVizType,
)
from posthog.decorators import cached_function
from posthog.helpers.multi_property_breakdown import protect_old_clients_from_multi_property_default
from posthog.models import Filter, Insight, Team
from posthog.models.activity_logging.activity_log import Detail, changes_between, load_activity, log_activity
from posthog.models.activity_logging.serializers import ActivityLogSerializer
from posthog.models.dashboard import Dashboard
from posthog.models.filters import RetentionFilter
from posthog.models.filters.path_filter import PathFilter
from posthog.models.filters.stickiness_filter import StickinessFilter
from posthog.models.insight import InsightViewed
from posthog.permissions import ProjectMembershipNecessaryPermissions, TeamMemberAccessPermission
from posthog.queries.util import get_earliest_timestamp
from posthog.settings import SITE_URL
from posthog.tasks.update_cache import update_dashboard_item_cache
from posthog.utils import get_safe_cache, relative_date_parse, should_refresh, str_to_bool


class InsightBasicSerializer(serializers.ModelSerializer):
    """
    Simplified serializer to speed response times when loading large amounts of objects.
    """

    class Meta:
        model = Insight
        fields = [
            "id",
            "short_id",
            "name",
            "filters",
            "dashboard",
            "color",
            "description",
            "last_refresh",
            "refreshing",
            "saved",
            "updated_at",
        ]
        read_only_fields = ("short_id", "updated_at")

    def create(self, validated_data: Dict, *args: Any, **kwargs: Any) -> Any:
        raise NotImplementedError()

    def to_representation(self, instance):
        representation = super().to_representation(instance)
        representation["filters"] = instance.dashboard_filters()
        return representation


class InsightSerializer(TaggedItemSerializerMixin, InsightBasicSerializer):
    result = serializers.SerializerMethodField()
    last_refresh = serializers.SerializerMethodField()
    created_by = UserBasicSerializer(read_only=True)
    last_modified_by = UserBasicSerializer(read_only=True)
    effective_privilege_level = serializers.SerializerMethodField()

    class Meta:
        model = Insight
        fields = [
            "id",
            "short_id",
            "name",
            "derived_name",
            "filters",
            "filters_hash",
            "order",
            "deleted",
            "dashboard",
            "layouts",
            "color",
            "last_refresh",
            "refreshing",
            "result",
            "created_at",
            "created_by",
            "description",
            "updated_at",
            "tags",
            "favorited",
            "saved",
            "last_modified_at",
            "last_modified_by",
            "is_sample",
            "effective_restriction_level",
            "effective_privilege_level",
        ]
        read_only_fields = (
            "created_at",
            "created_by",
            "last_modified_at",
            "last_modified_by",
            "short_id",
            "updated_at",
            "is_sample",
            "effective_restriction_level",
            "effective_privilege_level",
        )

    def create(self, validated_data: Dict, *args: Any, **kwargs: Any) -> Insight:
        request = self.context["request"]
        team = Team.objects.get(id=self.context["team_id"])
        validated_data.pop("last_refresh", None)  # last_refresh sometimes gets sent if dashboard_item is duplicated
        tags = validated_data.pop("tags", None)  # tags are created separately as global tag relationships

        if not validated_data.get("dashboard", None):
            dashboard_item = Insight.objects.create(
                team=team, created_by=request.user, last_modified_by=request.user, **validated_data
            )
        elif validated_data["dashboard"].team == team:
            created_by = validated_data.pop("created_by", request.user)
            dashboard_item = Insight.objects.create(
                team=team, last_refresh=now(), created_by=created_by, last_modified_by=created_by, **validated_data
            )
        else:
            raise serializers.ValidationError("Dashboard not found")

        # Manual tag creation since this create method doesn't call super()
        self._attempt_set_tags(tags, dashboard_item)

        log_activity(
            organization_id=self.context["request"].user.current_organization_id,
            team_id=team.id,
            user=self.context["request"].user,
            item_id=dashboard_item.id,
            scope="Insight",
            activity="created",
            detail=Detail(name=dashboard_item.name, short_id=dashboard_item.short_id),
        )
        return dashboard_item

    def update(self, instance: Insight, validated_data: Dict, **kwargs) -> Insight:
        try:
            before_update = Insight.objects.get(pk=instance.id)
        except Insight.DoesNotExist:
            before_update = None

        # Remove is_sample if it's set as user has altered the sample configuration
        validated_data["is_sample"] = False
        if validated_data.keys() & Insight.MATERIAL_INSIGHT_FIELDS:
            instance.last_modified_at = now()
            instance.last_modified_by = self.context["request"].user

        updated_insight = super().update(instance, validated_data)

        changes = changes_between("Insight", previous=before_update, current=updated_insight)

        log_activity(
            organization_id=self.context["request"].user.current_organization_id,
            team_id=self.context["team_id"],
            user=self.context["request"].user,
            item_id=updated_insight.id,
            scope="Insight",
            activity="updated",
            detail=Detail(name=updated_insight.name, changes=changes, short_id=updated_insight.short_id),
        )

        return updated_insight

    def get_result(self, insight: Insight):
        if not insight.filters:
            return None
        if should_refresh(self.context["request"]):
            return update_dashboard_item_cache(insight, None)

        result = get_safe_cache(insight.filters_hash)
        if not result or result.get("task_id", None):
            return None
        # Data might not be defined if there is still cached results from before moving from 'results' to 'data'
        return result.get("result")

    def get_last_refresh(self, insight: Insight):
        if should_refresh(self.context["request"]):
            return now()

        result = self.get_result(insight)
        if result is not None:
            return insight.last_refresh
        if insight.last_refresh is not None:
            # Update last_refresh without updating "updated_at" (insight edit date)
            insight.last_refresh = None
            insight.save()
        return None

    def get_effective_privilege_level(self, insight: Insight) -> Dashboard.PrivilegeLevel:
        return insight.get_effective_privilege_level(self.context["request"].user.id)

    def to_representation(self, instance: Insight):
        representation = super().to_representation(instance)
        representation["filters"] = instance.dashboard_filters(dashboard=self.context.get("dashboard"))
        return representation


class InsightViewSet(TaggedItemViewSetMixin, StructuredViewSetMixin, viewsets.ModelViewSet):
    queryset = Insight.objects.all().prefetch_related(
        "dashboard", "dashboard__team", "dashboard__team__organization", "created_by"
    )
    serializer_class = InsightSerializer
    permission_classes = [IsAuthenticated, ProjectMembershipNecessaryPermissions, TeamMemberAccessPermission]
    renderer_classes = tuple(api_settings.DEFAULT_RENDERER_CLASSES) + (csvrenderers.CSVRenderer,)
    filter_backends = [DjangoFilterBackend]
    filterset_fields = ["short_id", "created_by"]
    include_in_docs = True

    def get_serializer_class(self) -> Type[serializers.BaseSerializer]:

        if (self.action == "list" or self.action == "retrieve") and str_to_bool(
            self.request.query_params.get("basic", "0"),
        ):
            return InsightBasicSerializer
        return super().get_serializer_class()

    def get_queryset(self) -> QuerySet:
        queryset = super().get_queryset()
        if self.action == "list":
            queryset = queryset.filter(deleted=False)
            queryset = self._filter_request(self.request, queryset)

        order = self.request.GET.get("order", None)
        if order:
            if order == "-my_last_viewed_at":
                queryset = self._annotate_with_my_last_viewed_at(queryset).order_by("-my_last_viewed_at")
            else:
                queryset = queryset.order_by(order)
        else:
            queryset = queryset.order_by("order")

        return queryset

    def _annotate_with_my_last_viewed_at(self, queryset: QuerySet) -> QuerySet:
        if self.request.user.is_authenticated:
            insight_viewed = InsightViewed.objects.filter(
                team=self.team, user=self.request.user, insight_id=OuterRef("id")
            )
            return queryset.annotate(my_last_viewed_at=Subquery(insight_viewed.values("last_viewed_at")[:1]))
        raise exceptions.NotAuthenticated()

    def _filter_request(self, request: request.Request, queryset: QuerySet) -> QuerySet:
        filters = request.GET.dict()

        for key in filters:
            if key == "saved":
                if str_to_bool(request.GET["saved"]):
                    queryset = queryset.filter(Q(saved=True) | Q(dashboard__isnull=False))
                else:
                    queryset = queryset.filter(Q(saved=False))

            elif key == "my_last_viewed":
                if str_to_bool(request.GET["my_last_viewed"]):
                    queryset = self._annotate_with_my_last_viewed_at(queryset).filter(my_last_viewed_at__isnull=False)
            elif key == "user":
                queryset = queryset.filter(created_by=request.user)
            elif key == "favorited":
                queryset = queryset.filter(Q(favorited=True))
            elif key == "date_from":
                queryset = queryset.filter(last_modified_at__gt=relative_date_parse(request.GET["date_from"]))
            elif key == "date_to":
                queryset = queryset.filter(last_modified_at__lt=relative_date_parse(request.GET["date_to"]))
            elif key == INSIGHT:
                queryset = queryset.filter(filters__insight=request.GET[INSIGHT])
            elif key == "search":
                queryset = queryset.filter(
                    Q(name__icontains=request.GET["search"]) | Q(derived_name__icontains=request.GET["search"])
                )
        return queryset

    @action(methods=["patch"], detail=False)
    def layouts(self, request, **kwargs):
        """Dashboard item layouts."""
        queryset = self.get_queryset()
        for data in request.data["items"]:
            queryset.filter(pk=data["id"]).update(layouts=data["layouts"])
        serializer = self.get_serializer(queryset.all(), many=True)
        return Response(serializer.data)

    # ******************************************
    # Calculated Insight Endpoints
    # /projects/:id/insights/trend
    # /projects/:id/insights/funnel
    # /projects/:id/insights/retention
    # /projects/:id/insights/path
    #
    # Request parameteres and caching are handled here and passed onto respective .queries classes
    # ******************************************

    # ******************************************
    # /projects/:id/insights/trend
    #
    # params:
    # - from_dashboard: (string) determines trend is being retrieved from dashboard item to update dashboard_item metadata
    # - shown_as: (string: Volume, Stickiness) specifies the trend aggregation type
    # - **shared filter types
    # ******************************************
    @extend_schema(
        request=TrendSerializer,
        methods=["POST"],
        tags=["trend"],
        operation_id="Trends",
        responses=TrendResultsSerializer,
    )
    @action(methods=["GET", "POST"], detail=False)
    def trend(self, request: request.Request, *args: Any, **kwargs: Any):
        try:
            serializer = TrendSerializer(request=request)
            serializer.is_valid(raise_exception=True)
        except Exception as e:
            capture_exception(e)

        result = self.calculate_trends(request)
        filter = Filter(request=request, team=self.team)
        next = (
            format_paginated_url(request, filter.offset, BREAKDOWN_VALUES_LIMIT)
            if len(result["result"]) >= BREAKDOWN_VALUES_LIMIT
            else None
        )
        if self.request.accepted_renderer.format == "csv":
            csvexport = []
            for item in result["result"]:
                line = {"series": item["label"]}
                for index, data in enumerate(item["data"]):
                    line[item["labels"][index]] = data
                csvexport.append(line)
            renderer = csvrenderers.CSVRenderer()
            renderer.header = csvexport[0].keys()
            export = renderer.render(csvexport)
            if request.GET.get("export_insight_id"):
                export = "{}/insights/{}/\n".format(SITE_URL, request.GET["export_insight_id"]).encode() + export

            response = HttpResponse(export)
            response[
                "Content-Disposition"
            ] = 'attachment; filename="{name} ({date_from} {date_to}) from PostHog.csv"'.format(
                name=slugify(request.GET.get("export_name", "export")),
                date_from=filter.date_from.strftime("%Y-%m-%d -") if filter.date_from else "up until",
                date_to=filter.date_to.strftime("%Y-%m-%d"),
            )
            return response
        return Response({**result, "next": next})

    @cached_function
    def calculate_trends(self, request: request.Request) -> Dict[str, Any]:
        team = self.team
        filter = Filter(request=request, team=self.team)

        if filter.insight == INSIGHT_STICKINESS or filter.shown_as == TRENDS_STICKINESS:
            stickiness_filter = StickinessFilter(
                request=request, team=team, get_earliest_timestamp=get_earliest_timestamp
            )
            result = ClickhouseStickiness().run(stickiness_filter, team)
        else:
            trends_query = ClickhouseTrends()
            result = trends_query.run(filter, team)

        self._refresh_dashboard(request=request)
        return {"result": result}

    # ******************************************
    # /projects/:id/insights/funnel
    # The funnel endpoint is asynchronously processed. When a request is received, the endpoint will
    # call an async task with an id that can be continually polled for 3 minutes.
    #
    # params:
    # - refresh: (dict) specifies cache to force refresh or poll
    # - from_dashboard: (dict) determines funnel is being retrieved from dashboard item to update dashboard_item metadata
    # - **shared filter types
    # ******************************************
    @extend_schema(
        request=FunnelSerializer,
        responses=OpenApiResponse(
            response=FunnelStepsResultsSerializer,
            description="Note, if funnel_viz_type is set the response will be different.",
        ),
        methods=["POST"],
        tags=["funnel"],
        operation_id="Funnels",
    )
    @action(methods=["GET", "POST"], detail=False)
    def funnel(self, request: request.Request, *args: Any, **kwargs: Any) -> Response:
        try:
            serializer = FunnelSerializer(request=request)
            serializer.is_valid(raise_exception=True)
        except Exception as e:
            capture_exception(e)

        funnel = self.calculate_funnel(request)

        funnel["result"] = protect_old_clients_from_multi_property_default(request.data, funnel["result"])

        return Response(funnel)

    @cached_function
    def calculate_funnel(self, request: request.Request) -> Dict[str, Any]:
        team = self.team
        filter = Filter(request=request, data={"insight": INSIGHT_FUNNELS}, team=self.team)

        if filter.funnel_viz_type == FunnelVizType.TRENDS:
            return {"result": ClickhouseFunnelTrends(team=team, filter=filter).run()}
        elif filter.funnel_viz_type == FunnelVizType.TIME_TO_CONVERT:
            return {"result": ClickhouseFunnelTimeToConvert(team=team, filter=filter).run()}
        else:
            funnel_order_class = get_funnel_order_class(filter)
            return {"result": funnel_order_class(team=team, filter=filter).run()}

    # ******************************************
    # /projects/:id/insights/retention
    # params:
    # - start_entity: (dict) specifies id and type of the entity to focus retention on
    # - **shared filter types
    # ******************************************
    @action(methods=["GET"], detail=False)
    def retention(self, request: request.Request, *args: Any, **kwargs: Any) -> Response:
        result = self.calculate_retention(request)
        return Response(result)

    @cached_function
    def calculate_retention(self, request: request.Request) -> Dict[str, Any]:
        team = self.team
        data = {}
        if not request.GET.get("date_from"):
            data.update({"date_from": "-11d"})
        filter = RetentionFilter(data=data, request=request, team=self.team)
        base_uri = request.build_absolute_uri("/")
        result = ClickhouseRetention(base_uri=base_uri).run(filter, team)
        return {"result": result}

    # ******************************************
    # /projects/:id/insights/path
    # params:
    # - start: (string) specifies the name of the starting property or element
    # - request_type: (string: $pageview, $autocapture, $screen, custom_event) specifies the path type
    # - **shared filter types
    # ******************************************
    @action(methods=["GET", "POST"], detail=False)
    def path(self, request: request.Request, *args: Any, **kwargs: Any) -> Response:
        result = self.calculate_path(request)
        return Response(result)

    @cached_function
    def calculate_path(self, request: request.Request) -> Dict[str, Any]:
        team = self.team
        filter = PathFilter(request=request, data={"insight": INSIGHT_PATHS}, team=self.team)

        funnel_filter = None
        funnel_filter_data = request.GET.get("funnel_filter") or request.data.get("funnel_filter")
        if funnel_filter_data:
            if isinstance(funnel_filter_data, str):
                funnel_filter_data = json.loads(funnel_filter_data)
            funnel_filter = Filter(data={"insight": INSIGHT_FUNNELS, **funnel_filter_data}, team=self.team)

        #  backwards compatibility
        if filter.path_type:
            filter = filter.with_data({PATHS_INCLUDE_EVENT_TYPES: [filter.path_type]})
        resp = ClickhousePaths(filter=filter, team=team, funnel_filter=funnel_filter).run()

        return {"result": resp}

    # Checks if a dashboard id has been set and if so, update the refresh date
    def _refresh_dashboard(self, request) -> None:
        dashboard_id = request.GET.get(FROM_DASHBOARD, None)
        if dashboard_id:
            Insight.objects.filter(pk=dashboard_id).update(last_refresh=now())

<<<<<<< HEAD
    def destroy(self, request, *args, **kwargs):
        instance: Insight = self.get_object()
        instance_id = instance.id
        instance_short_id = instance.short_id

        instance.delete()

        log_activity(
            organization_id=self.organization.id,
            team_id=self.team_id,
            user=request.user,
            item_id=instance_id,
            scope="Insight",
            activity="deleted",
            detail=Detail(name=instance.name, short_id=instance_short_id),
        )

        return Response(status=status.HTTP_204_NO_CONTENT)

    @action(methods=["GET"], url_path="activity", detail=False)
    def all_activity(self, request: request.Request, **kwargs):
        activity = load_activity(scope="Insight", team_id=self.team_id)
        return Response(
            {"results": ActivityLogSerializer(activity, many=True,).data, "next": None, "previous": None,},
            status=status.HTTP_200_OK,
        )

    @action(methods=["GET"], detail=True)
    def activity(self, request: request.Request, **kwargs):
        item_id = kwargs["pk"]
        if not Insight.objects.filter(id=item_id, team_id=self.team_id).exists():
            return Response("", status=status.HTTP_404_NOT_FOUND)

        activity = load_activity(scope="Insight", team_id=self.team_id, item_id=item_id,)
        return Response(
            {"results": ActivityLogSerializer(activity, many=True,).data, "next": None, "previous": None,},
            status=status.HTTP_200_OK,
        )
=======
    # ******************************************
    # /projects/:id/insights/:short_id/viewed
    # Creates or updates an InsightViewed object for the user/insight combo
    # ******************************************
    @action(methods=["POST"], detail=True)
    def viewed(self, request: request.Request, *args: Any, **kwargs: Any) -> Response:
        InsightViewed.objects.update_or_create(
            team=self.team, user=request.user, insight=self.get_object(), defaults={"last_viewed_at": now()}
        )
        return Response(status=status.HTTP_201_CREATED)
>>>>>>> bc2a48e6


class LegacyInsightViewSet(InsightViewSet):
    legacy_team_compatibility = True<|MERGE_RESOLUTION|>--- conflicted
+++ resolved
@@ -8,11 +8,7 @@
 from django.utils.timezone import now
 from django_filters.rest_framework import DjangoFilterBackend
 from drf_spectacular.utils import OpenApiResponse
-<<<<<<< HEAD
-from rest_framework import request, serializers, status, viewsets
-=======
 from rest_framework import exceptions, request, serializers, status, viewsets
->>>>>>> bc2a48e6
 from rest_framework.decorators import action
 from rest_framework.permissions import IsAuthenticated
 from rest_framework.response import Response
@@ -508,7 +504,17 @@
         if dashboard_id:
             Insight.objects.filter(pk=dashboard_id).update(last_refresh=now())
 
-<<<<<<< HEAD
+    # ******************************************
+    # /projects/:id/insights/:short_id/viewed
+    # Creates or updates an InsightViewed object for the user/insight combo
+    # ******************************************
+    @action(methods=["POST"], detail=True)
+    def viewed(self, request: request.Request, *args: Any, **kwargs: Any) -> Response:
+        InsightViewed.objects.update_or_create(
+            team=self.team, user=request.user, insight=self.get_object(), defaults={"last_viewed_at": now()}
+        )
+        return Response(status=status.HTTP_201_CREATED)
+
     def destroy(self, request, *args, **kwargs):
         instance: Insight = self.get_object()
         instance_id = instance.id
@@ -547,18 +553,6 @@
             {"results": ActivityLogSerializer(activity, many=True,).data, "next": None, "previous": None,},
             status=status.HTTP_200_OK,
         )
-=======
-    # ******************************************
-    # /projects/:id/insights/:short_id/viewed
-    # Creates or updates an InsightViewed object for the user/insight combo
-    # ******************************************
-    @action(methods=["POST"], detail=True)
-    def viewed(self, request: request.Request, *args: Any, **kwargs: Any) -> Response:
-        InsightViewed.objects.update_or_create(
-            team=self.team, user=request.user, insight=self.get_object(), defaults={"last_viewed_at": now()}
-        )
-        return Response(status=status.HTTP_201_CREATED)
->>>>>>> bc2a48e6
 
 
 class LegacyInsightViewSet(InsightViewSet):
