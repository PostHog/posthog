import time
import datetime
from typing import Any, Optional, cast
from uuid import uuid4

from django.conf import settings
from django.contrib.auth import (
    authenticate,
    login,
    views as auth_views,
)
from django.contrib.auth.password_validation import validate_password
from django.contrib.auth.signals import user_logged_in
from django.contrib.auth.tokens import PasswordResetTokenGenerator as DefaultPasswordResetTokenGenerator
from django.core.exceptions import ValidationError
from django.core.signing import BadSignature
from django.db import transaction
from django.dispatch import receiver
from django.http import HttpRequest, HttpResponse, JsonResponse
from django.shortcuts import redirect
from django.utils import timezone
from django.views.decorators.csrf import csrf_protect

from axes.exceptions import AxesBackendPermissionDenied
from axes.handlers.proxy import AxesProxyHandler
from django_otp import login as otp_login
from django_otp.plugins.otp_static.models import StaticDevice
from loginas.utils import is_impersonated_session, restore_original_login
from prometheus_client import Counter
from rest_framework import mixins, permissions, serializers, status, viewsets
from rest_framework.exceptions import APIException
from rest_framework.request import Request
from rest_framework.response import Response
from social_django.strategy import DjangoStrategy
from social_django.views import auth
from two_factor.utils import default_device
from two_factor.views.core import REMEMBER_COOKIE_PREFIX
from two_factor.views.utils import get_remember_device_cookie, validate_remember_device_cookie

from posthog.api.email_verification import EmailVerifier, is_email_verification_disabled
from posthog.caching.login_device_cache import check_and_cache_login_device
from posthog.email import is_email_available
from posthog.event_usage import report_user_logged_in, report_user_password_reset
from posthog.exceptions_capture import capture_exception
from posthog.geoip import get_geoip_properties
from posthog.helpers.two_factor_session import clear_two_factor_session_flags, set_two_factor_verified_in_session
from posthog.models import OrganizationDomain, User
from posthog.rate_limit import UserPasswordResetThrottle
from posthog.tasks.email import (
    login_from_new_device_notification,
    send_password_reset,
    send_two_factor_auth_backup_code_used_email,
)
from posthog.utils import get_instance_available_sso_providers, get_ip_address, get_short_user_agent

USER_AUTH_METHOD_MISMATCH = Counter(
    "user_auth_method_mismatches_sso_enforcement",
    "A user successfully authenticated with a different method than the one they're required to use",
    labelnames=["login_method", "sso_enforced_method", "user_uuid"],
)


@receiver(user_logged_in)
def post_login(sender, user, request: HttpRequest, **kwargs):
    """
    Runs after every user login (including tests)
    Sets SESSION_COOKIE_CREATED_AT_KEY in the session to the current time
    """

    if hasattr(request, "backend"):
        sso_enforcement = OrganizationDomain.objects.get_sso_enforcement_for_email_address(user.email)
        if sso_enforcement is not None and sso_enforcement != request.backend.name:
            USER_AUTH_METHOD_MISMATCH.labels(
                login_method=request.backend.name, sso_enforced_method=sso_enforcement, user_uuid=user.uuid
            ).inc()

    request.session[settings.SESSION_COOKIE_CREATED_AT_KEY] = time.time()

    # Cache device info on signup to skip login notification for this device
    if user.last_login is None:
        short_user_agent = get_short_user_agent(request)
        ip_address = get_ip_address(request)
        country = get_geoip_properties(ip_address).get("$geoip_country_name", "Unknown")
        check_and_cache_login_device(user.id, country, short_user_agent)


@csrf_protect
def logout(request):
    if request.user.is_authenticated:
        request.user.temporary_token = None
        request.user.save()

    clear_two_factor_session_flags(request)

    if is_impersonated_session(request):
        restore_original_login(request)
        return redirect("/admin/")

    response = auth_views.logout_then_login(request)
    return response


def axes_locked_out(*args, **kwargs):
    return JsonResponse(
        {
            "type": "authentication_error",
            "code": "too_many_failed_attempts",
            "detail": "Too many failed login attempts. Please try again in"
            f" {int(settings.AXES_COOLOFF_TIME.seconds / 60)} minutes.",
            "attr": None,
        },
        status=status.HTTP_403_FORBIDDEN,
    )


def sso_login(request: HttpRequest, backend: str) -> HttpResponse:
    request.session.flush()
    sso_providers = get_instance_available_sso_providers()
    # because SAML is configured at the domain-level, we have to assume it's enabled for someone in the instance
    sso_providers["saml"] = settings.EE_AVAILABLE

    if backend not in sso_providers:
        return redirect(f"/login?error_code=invalid_sso_provider")

    if not sso_providers[backend]:
        return redirect(f"/login?error_code=improperly_configured_sso")

    return auth(request, backend)


class TwoFactorRequired(APIException):
    status_code = 401
    default_detail = "2FA is required."
    default_code = "2fa_required"


class LoginSerializer(serializers.Serializer):
    email = serializers.EmailField()
    password = serializers.CharField()

    def to_representation(self, instance: Any) -> dict[str, Any]:
        return {"success": True}

    def _check_if_2fa_required(self, user: User) -> bool:
        device = default_device(user)
        if not device:
            return False
        # If user has a valid 2FA cookie, use that instead of showing them the 2FA screen
        for key, value in self.context["request"].COOKIES.items():
            if key.startswith(REMEMBER_COOKIE_PREFIX) and value:
                try:
                    if validate_remember_device_cookie(value, user=user, otp_device_id=device.persistent_id):
                        user.otp_device = device  # type: ignore
                        device.throttle_reset()
                        return False
                except BadSignature:
                    # Workaround for signature mismatches due to Django upgrades.
                    # See https://github.com/PostHog/posthog/issues/19350
                    pass
        return True

    def create(self, validated_data: dict[str, str]) -> Any:
        # Check SSO enforcement (which happens at the domain level)
        sso_enforcement = OrganizationDomain.objects.get_sso_enforcement_for_email_address(validated_data["email"])
        if sso_enforcement:
            raise serializers.ValidationError(
                f"You can only login with SSO for this account ({sso_enforcement}).",
                code="sso_enforced",
            )

        request = self.context["request"]
        axes_request = getattr(request, "_request", request)
        was_authenticated_before_login_attempt = bool(getattr(request, "user", None) and request.user.is_authenticated)

        # Initialize axes handler via proxy so request metadata is populated consistently
        handler = AxesProxyHandler
        axes_credentials = {"username": validated_data["email"]}

        # Check if axes has locked out this IP/user before attempting authentication
        if handler.is_locked(axes_request, credentials=axes_credentials):
            raise AxesBackendPermissionDenied("Account locked: too many login attempts.")

        user = cast(
            Optional[User],
            authenticate(
                request,
                email=validated_data["email"],
                password=validated_data["password"],
            ),
        )

        if not user:
            # Axes tracks failed attempts via authentication signals. If this failure triggered a
            # lockout, surface the lockout response instead of the generic credential error.
            if handler.is_locked(axes_request, credentials=axes_credentials):
                raise AxesBackendPermissionDenied("Account locked: too many login attempts.")

            raise serializers.ValidationError("Invalid email or password.", code="invalid_credentials")

        # We still let them log in if is_email_verified is null so existing users don't get locked out
        if is_email_available() and user.is_email_verified is not True and not is_email_verification_disabled(user):
            EmailVerifier.create_token_and_send_email_verification(user)
            # If it's None, we want to let them log in still since they are an existing user
            # If it's False, we want to tell them to check their email
            if user.is_email_verified is False:
                raise serializers.ValidationError(
                    "Your account is awaiting verification. Please check your email for a verification link.",
                    code="not_verified",
                )

        clear_two_factor_session_flags(request)

        if self._check_if_2fa_required(user):
            request.session["user_authenticated_but_no_2fa"] = user.pk
            request.session["user_authenticated_time"] = time.time()
            raise TwoFactorRequired()

        login(request, user, backend="django.contrib.auth.backends.ModelBackend")

<<<<<<< HEAD
        # Log successful authentication with axes
        handler.user_logged_in(None, user=user, request=axes_request)
=======
        if not self._check_if_2fa_required(user):
            set_two_factor_verified_in_session(request)
>>>>>>> 230644cc

        # Trigger login notification (password, no-2FA) and skip re-auth
        if not was_authenticated_before_login_attempt:
            short_user_agent = get_short_user_agent(request)
            ip_address = get_ip_address(request)
            login_from_new_device_notification.delay(
                user.id, timezone.now(), short_user_agent, ip_address, "Email/password"
            )

        report_user_logged_in(user, social_provider="")
        return user


class LoginPrecheckSerializer(serializers.Serializer):
    email = serializers.EmailField()

    def to_representation(self, instance: dict[str, str]) -> dict[str, Any]:
        return instance

    def create(self, validated_data: dict[str, str]) -> Any:
        email = validated_data.get("email", "")
        # TODO: Refactor methods below to remove duplicate queries
        return {
            "sso_enforcement": OrganizationDomain.objects.get_sso_enforcement_for_email_address(email),
            "saml_available": OrganizationDomain.objects.get_is_saml_available_for_email(email),
        }


class NonCreatingViewSetMixin(mixins.CreateModelMixin):
    def create(self, request: Request, *args: Any, **kwargs: Any) -> Response:
        """
        Method `create()` is overridden to send a more appropriate HTTP
        status code (as no object is actually created).
        """
        response = super().create(request, *args, **kwargs)
        response.status_code = getattr(self, "SUCCESS_STATUS_CODE", status.HTTP_200_OK)

        if response.status_code == status.HTTP_204_NO_CONTENT:
            response.data = None

        return response


class LoginViewSet(NonCreatingViewSetMixin, viewsets.GenericViewSet):
    queryset = User.objects.none()
    serializer_class = LoginSerializer
    permission_classes = (permissions.AllowAny,)
    # NOTE: Throttling is handled by the `axes` package

    def create(self, request: Request, *args: Any, **kwargs: Any) -> Response:
        """Override to handle axes lockout exceptions."""
        try:
            return super().create(request, *args, **kwargs)
        except Exception as e:
            # Check if this is an axes lockout exception
            if e.__class__.__name__ == "AxesBackendPermissionDenied":
                return axes_locked_out(request)
            raise


class TwoFactorSerializer(serializers.Serializer):
    token = serializers.CharField(write_only=True)


class TwoFactorViewSet(NonCreatingViewSetMixin, viewsets.GenericViewSet):
    serializer_class = TwoFactorSerializer
    queryset = User.objects.none()
    permission_classes = (permissions.AllowAny,)

    def _token_is_valid(self, request, user: User, device) -> Response:
        login(request, user, backend="django.contrib.auth.backends.ModelBackend")
        otp_login(request, device)
        set_two_factor_verified_in_session(request)
        report_user_logged_in(user, social_provider="")
        device.throttle_reset()

        cookie_key = REMEMBER_COOKIE_PREFIX + str(uuid4())
        cookie_value = get_remember_device_cookie(user=user, otp_device_id=device.persistent_id)
        response = Response({"success": True})
        response.set_cookie(
            cookie_key,
            cookie_value,
            max_age=settings.TWO_FACTOR_REMEMBER_COOKIE_AGE,
            domain=getattr(settings, "TWO_FACTOR_REMEMBER_COOKIE_DOMAIN", None),
            path=getattr(settings, "TWO_FACTOR_REMEMBER_COOKIE_PATH", "/"),
            secure=getattr(settings, "TWO_FACTOR_REMEMBER_COOKIE_SECURE", True),
            httponly=getattr(settings, "TWO_FACTOR_REMEMBER_COOKIE_HTTPONLY", True),
            samesite=getattr(settings, "TWO_FACTOR_REMEMBER_COOKIE_SAMESITE", "Strict"),
        )
        return response

    def create(self, request: Request, *args: Any, **kwargs: Any) -> Any:
        user = User.objects.get(pk=request.session["user_authenticated_but_no_2fa"])
        expiration_time = request.session["user_authenticated_time"] + getattr(
            settings, "TWO_FACTOR_LOGIN_TIMEOUT", 600
        )
        if int(time.time()) > expiration_time:
            raise serializers.ValidationError(
                detail="Login attempt has expired. Re-enter username/password.",
                code="2fa_expired",
            )

        with transaction.atomic():
            # First try TOTP device
            totp_device = default_device(user)
            if totp_device:
                is_allowed = totp_device.verify_is_allowed()
                if not is_allowed[0]:
                    raise serializers.ValidationError(detail="Too many attempts.", code="2fa_too_many_attempts")
                if totp_device.verify_token(request.data["token"]):
                    return self._token_is_valid(request, user, totp_device)
                totp_device.throttle_increment()

            # Then try backup codes
            # Backup codes are in place in case a user's device is lost or unavailable.
            # They can be consumed in any order; each token will be removed from the
            # database as soon as it is used.
            static_device = StaticDevice.objects.filter(user=user).first()
            if static_device and static_device.verify_token(request.data["token"]):
                # Send email notification when backup code is used
                send_two_factor_auth_backup_code_used_email.delay(user.id)
                return self._token_is_valid(request, user, static_device)

        raise serializers.ValidationError(detail="Invalid authentication code", code="2fa_invalid")


class LoginPrecheckViewSet(NonCreatingViewSetMixin, viewsets.GenericViewSet):
    queryset = User.objects.none()
    serializer_class = LoginPrecheckSerializer
    permission_classes = (permissions.AllowAny,)


class PasswordResetSerializer(serializers.Serializer):
    email = serializers.EmailField(write_only=True)

    def create(self, validated_data):
        email = validated_data.pop("email")

        # Check SSO enforcement (which happens at the domain level)
        if OrganizationDomain.objects.get_sso_enforcement_for_email_address(email):
            raise serializers.ValidationError(
                "Password reset is disabled because SSO login is enforced for this domain.",
                code="sso_enforced",
            )

        if not is_email_available():
            raise serializers.ValidationError(
                "Cannot reset passwords because email is not configured for your instance. Please contact your administrator.",
                code="email_not_available",
            )

        try:
            user = User.objects.filter(is_active=True).get(email=email)
        except User.DoesNotExist:
            user = None

        if user:
            user.requested_password_reset_at = datetime.datetime.now(datetime.UTC)
            user.save()
            token = password_reset_token_generator.make_token(user)
            send_password_reset(user.id, token)

        return True


class PasswordResetCompleteSerializer(serializers.Serializer):
    token = serializers.CharField(write_only=True)
    password = serializers.CharField(write_only=True)

    def to_representation(self, instance):
        if isinstance(instance, dict) and "email" in instance:
            return {"success": True, "email": instance["email"]}
        return {"success": True}

    def create(self, validated_data):
        # Special handling for E2E tests (note we don't actually change anything in the DB, just simulate the response)
        if settings.E2E_TESTING and validated_data["token"] == "e2e_test_token":
            return {"email": "test@posthog.com"}

        try:
            user = User.objects.filter(is_active=True).get(uuid=self.context["view"].kwargs["user_uuid"])
        except User.DoesNotExist:
            capture_exception(
                Exception("User not found in password reset serializer"),
                {"user_uuid": self.context["view"].kwargs["user_uuid"]},
            )
            raise serializers.ValidationError(
                {"token": ["This reset token is invalid or has expired."]},
                code="invalid_token",
            )

        if not password_reset_token_generator.check_token(user, validated_data["token"]):
            capture_exception(
                Exception("Invalid password reset token in serializer"),
                {"user_uuid": user.uuid, "token": validated_data["token"]},
            )
            raise serializers.ValidationError(
                {"token": ["This reset token is invalid or has expired."]},
                code="invalid_token",
            )
        password = validated_data["password"]
        try:
            validate_password(password, user)
        except ValidationError as e:
            raise serializers.ValidationError({"password": e.messages})

        user.set_password(password)
        user.requested_password_reset_at = None
        user.save()

        report_user_password_reset(user)
        return {"email": user.email}


class PasswordResetViewSet(NonCreatingViewSetMixin, viewsets.GenericViewSet):
    queryset = User.objects.none()
    serializer_class = PasswordResetSerializer
    permission_classes = (permissions.AllowAny,)
    throttle_classes = [UserPasswordResetThrottle]
    SUCCESS_STATUS_CODE = status.HTTP_204_NO_CONTENT


class PasswordResetCompleteViewSet(NonCreatingViewSetMixin, mixins.RetrieveModelMixin, viewsets.GenericViewSet):
    queryset = User.objects.none()
    serializer_class = PasswordResetCompleteSerializer
    permission_classes = (permissions.AllowAny,)
    SUCCESS_STATUS_CODE = status.HTTP_200_OK

    def get_object(self):
        token = self.request.query_params.get("token")
        user_uuid = self.kwargs.get("user_uuid")

        if not token:
            raise serializers.ValidationError({"token": ["This field is required."]}, code="required")

        # Special handling for E2E tests
        if settings.E2E_TESTING and user_uuid == "e2e_test_user" and token == "e2e_test_token":
            return {"success": True, "token": token}

        try:
            user = User.objects.filter(is_active=True).get(uuid=user_uuid)
        except User.DoesNotExist:
            capture_exception(
                Exception("User not found in password reset viewset"), {"user_uuid": user_uuid, "token": token}
            )
            raise serializers.ValidationError(
                {"token": ["This reset token is invalid or has expired."]},
                code="invalid_token",
            )

        if not password_reset_token_generator.check_token(user, token):
            capture_exception(
                Exception("Invalid password reset token in viewset"), {"user_uuid": user_uuid, "token": token}
            )
            raise serializers.ValidationError(
                {"token": ["This reset token is invalid or has expired."]},
                code="invalid_token",
            )

        return {"success": True, "token": token}

    def retrieve(self, request: Request, *args: Any, **kwargs: Any) -> Response:
        response = super().retrieve(request, *args, **kwargs)
        response.status_code = self.SUCCESS_STATUS_CODE
        response.data = None
        return response


class PasswordResetTokenGenerator(DefaultPasswordResetTokenGenerator):
    def _make_hash_value(self, user, timestamp):
        # Due to type differences between the user model and the token generator, we need to
        # re-fetch the user from the database to get the correct type.
        usable_user: User = User.objects.get(pk=user.pk)
        return f"{user.pk}{user.email}{usable_user.requested_password_reset_at}{timestamp}"


password_reset_token_generator = PasswordResetTokenGenerator()


def social_login_notification(
    strategy: DjangoStrategy, backend, user: Optional[User] = None, is_new: bool = False, **kwargs
):
    """Final pipeline step to notify on OAuth/SAML login"""
    if not user:
        return

    if strategy.session_get("reauth") == "true":
        return

    # Trigger notification and event only on login
    if not is_new:
        report_user_logged_in(user, social_provider=getattr(backend, "name", ""))

        request = strategy.request
        short_user_agent = get_short_user_agent(request)
        ip_address = get_ip_address(request)
        backend_name = getattr(backend, "name", "")
        login_from_new_device_notification.delay(user.id, timezone.now(), short_user_agent, ip_address, backend_name)<|MERGE_RESOLUTION|>--- conflicted
+++ resolved
@@ -1,6 +1,6 @@
 import time
 import datetime
-from typing import Any, Optional, cast
+from typing import Any, cast
 from uuid import uuid4
 
 from django.conf import settings
@@ -181,7 +181,7 @@
             raise AxesBackendPermissionDenied("Account locked: too many login attempts.")
 
         user = cast(
-            Optional[User],
+            User | None,
             authenticate(
                 request,
                 email=validated_data["email"],
@@ -217,13 +217,11 @@
 
         login(request, user, backend="django.contrib.auth.backends.ModelBackend")
 
-<<<<<<< HEAD
         # Log successful authentication with axes
         handler.user_logged_in(None, user=user, request=axes_request)
-=======
+
         if not self._check_if_2fa_required(user):
             set_two_factor_verified_in_session(request)
->>>>>>> 230644cc
 
         # Trigger login notification (password, no-2FA) and skip re-auth
         if not was_authenticated_before_login_attempt:
@@ -504,7 +502,7 @@
 
 
 def social_login_notification(
-    strategy: DjangoStrategy, backend, user: Optional[User] = None, is_new: bool = False, **kwargs
+    strategy: DjangoStrategy, backend, user: User | None = None, is_new: bool = False, **kwargs
 ):
     """Final pipeline step to notify on OAuth/SAML login"""
     if not user:
