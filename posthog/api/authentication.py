import time
import datetime
from typing import Any, cast
from uuid import uuid4

from django.conf import settings
from django.contrib.auth import (
    authenticate,
    login,
    views as auth_views,
)
from django.contrib.auth.password_validation import validate_password
from django.contrib.auth.signals import user_logged_in
from django.contrib.auth.tokens import PasswordResetTokenGenerator as DefaultPasswordResetTokenGenerator
from django.core.exceptions import ValidationError
from django.core.signing import BadSignature
from django.db import transaction
from django.dispatch import receiver
from django.http import HttpRequest, HttpResponse, JsonResponse
from django.shortcuts import redirect
from django.utils import timezone
from django.views.decorators.csrf import csrf_protect
from django.views.decorators.http import require_http_methods

from axes.exceptions import AxesBackendPermissionDenied
from axes.handlers.proxy import AxesProxyHandler
from django_otp import login as otp_login
from django_otp.plugins.otp_static.models import StaticDevice
from loginas.utils import is_impersonated_session, restore_original_login
from prometheus_client import Counter
from rest_framework import mixins, permissions, serializers, status, viewsets
from rest_framework.exceptions import APIException
from rest_framework.request import Request
from rest_framework.response import Response
from social_django.strategy import DjangoStrategy
from social_django.views import auth
from two_factor.utils import default_device
from two_factor.views.core import REMEMBER_COOKIE_PREFIX
from two_factor.views.utils import get_remember_device_cookie, validate_remember_device_cookie

from posthog.api.email_verification import EmailVerifier, is_email_verification_disabled
from posthog.caching.login_device_cache import check_and_cache_login_device
from posthog.email import is_email_available
from posthog.event_usage import report_user_logged_in, report_user_password_reset
from posthog.exceptions_capture import capture_exception
from posthog.geoip import get_geoip_properties
from posthog.helpers.two_factor_session import clear_two_factor_session_flags, set_two_factor_verified_in_session
from posthog.models import OrganizationDomain, User
from posthog.rate_limit import UserPasswordResetThrottle
from posthog.tasks.email import (
    login_from_new_device_notification,
    send_password_reset,
    send_two_factor_auth_backup_code_used_email,
)
from posthog.utils import get_instance_available_sso_providers, get_ip_address, get_short_user_agent

USER_AUTH_METHOD_MISMATCH = Counter(
    "user_auth_method_mismatches_sso_enforcement",
    "A user successfully authenticated with a different method than the one they're required to use",
    labelnames=["login_method", "sso_enforced_method", "user_uuid"],
)


@receiver(user_logged_in)
def post_login(sender, user, request: HttpRequest, **kwargs):
    """
    Runs after every user login (including tests)
    Sets SESSION_COOKIE_CREATED_AT_KEY in the session to the current time
    """

    if hasattr(request, "backend"):
        sso_enforcement = OrganizationDomain.objects.get_sso_enforcement_for_email_address(user.email)
        if sso_enforcement is not None and sso_enforcement != request.backend.name:
            USER_AUTH_METHOD_MISMATCH.labels(
                login_method=request.backend.name, sso_enforced_method=sso_enforcement, user_uuid=user.uuid
            ).inc()

    request.session[settings.SESSION_COOKIE_CREATED_AT_KEY] = time.time()

    # Cache device info on signup to skip login notification for this device
    if user.last_login is None:
        short_user_agent = get_short_user_agent(request)
        ip_address = get_ip_address(request)
        country = get_geoip_properties(ip_address).get("$geoip_country_name", "Unknown")
        check_and_cache_login_device(user.id, country, short_user_agent)


@require_http_methods(["POST"])
@csrf_protect
def logout(request):
    # Django 5 requires logout to be POST for security reasons
    if request.user.is_authenticated:
        request.user.temporary_token = None
        request.user.save()

    clear_two_factor_session_flags(request)

    if is_impersonated_session(request):
        restore_original_login(request)
        return redirect("/admin/")

    response = auth_views.logout_then_login(request)
    return response


def axes_locked_out(*args, **kwargs):
    return JsonResponse(
        {
            "type": "authentication_error",
            "code": "too_many_failed_attempts",
            "detail": "Too many failed login attempts. Please try again in"
            f" {int(settings.AXES_COOLOFF_TIME.seconds / 60)} minutes.",
            "attr": None,
        },
        status=status.HTTP_403_FORBIDDEN,
    )


def sso_login(request: HttpRequest, backend: str) -> HttpResponse:
    request.session.flush()
    sso_providers = get_instance_available_sso_providers()
    # because SAML is configured at the domain-level, we have to assume it's enabled for someone in the instance
    sso_providers["saml"] = settings.EE_AVAILABLE

    if backend not in sso_providers:
        return redirect(f"/login?error_code=invalid_sso_provider")

    if not sso_providers[backend]:
        return redirect(f"/login?error_code=improperly_configured_sso")

    return auth(request, backend)


class TwoFactorRequired(APIException):
    status_code = 401
    default_detail = "2FA is required."
    default_code = "2fa_required"


class LoginSerializer(serializers.Serializer):
    email = serializers.EmailField()
    password = serializers.CharField()

    def to_representation(self, instance: Any) -> dict[str, Any]:
        return {"success": True}

    def _check_if_2fa_required(self, user: User) -> bool:
        device = default_device(user)
        if not device:
            return False
        # If user has a valid 2FA cookie, use that instead of showing them the 2FA screen
        for key, value in self.context["request"].COOKIES.items():
            if key.startswith(REMEMBER_COOKIE_PREFIX) and value:
                try:
                    if validate_remember_device_cookie(value, user=user, otp_device_id=device.persistent_id):
                        user.otp_device = device  # type: ignore
                        device.throttle_reset()
                        return False
                except BadSignature:
                    # Workaround for signature mismatches due to Django upgrades.
                    # See https://github.com/PostHog/posthog/issues/19350
                    pass
        return True

    def create(self, validated_data: dict[str, str]) -> Any:
        # Check SSO enforcement (which happens at the domain level)
        sso_enforcement = OrganizationDomain.objects.get_sso_enforcement_for_email_address(validated_data["email"])
        if sso_enforcement:
            raise serializers.ValidationError(
                f"You can only login with SSO for this account ({sso_enforcement}).",
                code="sso_enforced",
            )

        request = self.context["request"]
        axes_request = getattr(request, "_request", request)
        was_authenticated_before_login_attempt = bool(getattr(request, "user", None) and request.user.is_authenticated)

        # Initialize axes handler via proxy so request metadata is populated consistently
<<<<<<< HEAD
=======
        from axes.exceptions import AxesBackendPermissionDenied
        from axes.handlers.proxy import AxesProxyHandler

>>>>>>> b8fa28cd
        handler = AxesProxyHandler
        axes_credentials = {"username": validated_data["email"]}

        # Check if axes has locked out this IP/user before attempting authentication
        if handler.is_locked(axes_request, credentials=axes_credentials):
            raise AxesBackendPermissionDenied("Account locked: too many login attempts.")

        user = cast(
            User | None,
            authenticate(
                request,
                email=validated_data["email"],
                password=validated_data["password"],
            ),
        )

        if not user:
            # Axes tracks failed attempts via authentication signals. If this failure triggered a
            # lockout, surface the lockout response instead of the generic credential error.
            if handler.is_locked(axes_request, credentials=axes_credentials):
                raise AxesBackendPermissionDenied("Account locked: too many login attempts.")

            raise serializers.ValidationError("Invalid email or password.", code="invalid_credentials")

        # We still let them log in if is_email_verified is null so existing users don't get locked out
        if is_email_available() and user.is_email_verified is not True and not is_email_verification_disabled(user):
            EmailVerifier.create_token_and_send_email_verification(user)
            # If it's None, we want to let them log in still since they are an existing user
            # If it's False, we want to tell them to check their email
            if user.is_email_verified is False:
                raise serializers.ValidationError(
                    "Your account is awaiting verification. Please check your email for a verification link.",
                    code="not_verified",
                )

        clear_two_factor_session_flags(request)

        if self._check_if_2fa_required(user):
            request.session["user_authenticated_but_no_2fa"] = user.pk
            request.session["user_authenticated_time"] = time.time()
            raise TwoFactorRequired()

        login(request, user, backend="django.contrib.auth.backends.ModelBackend")

        # Log successful authentication with axes
        handler.user_logged_in(None, user=user, request=axes_request)

        if not self._check_if_2fa_required(user):
            set_two_factor_verified_in_session(request)

        # Trigger login notification (password, no-2FA) and skip re-auth
        if not was_authenticated_before_login_attempt:
            short_user_agent = get_short_user_agent(request)
            ip_address = get_ip_address(request)
            login_from_new_device_notification.delay(
                user.id, timezone.now(), short_user_agent, ip_address, "email_password"
            )

        report_user_logged_in(user, social_provider="")
        return user


class LoginPrecheckSerializer(serializers.Serializer):
    email = serializers.EmailField()

    def to_representation(self, instance: dict[str, str]) -> dict[str, Any]:
        return instance

    def create(self, validated_data: dict[str, str]) -> Any:
        email = validated_data.get("email", "")
        # TODO: Refactor methods below to remove duplicate queries
        return {
            "sso_enforcement": OrganizationDomain.objects.get_sso_enforcement_for_email_address(email),
            "saml_available": OrganizationDomain.objects.get_is_saml_available_for_email(email),
        }


class NonCreatingViewSetMixin(mixins.CreateModelMixin):
    def create(self, request: Request, *args: Any, **kwargs: Any) -> Response:
        """
        Method `create()` is overridden to send a more appropriate HTTP
        status code (as no object is actually created).
        """
        response = super().create(request, *args, **kwargs)
        response.status_code = getattr(self, "SUCCESS_STATUS_CODE", status.HTTP_200_OK)

        if response.status_code == status.HTTP_204_NO_CONTENT:
            response.data = None

        return response


class LoginViewSet(NonCreatingViewSetMixin, viewsets.GenericViewSet):
    queryset = User.objects.none()
    serializer_class = LoginSerializer
    permission_classes = (permissions.AllowAny,)
    # NOTE: Throttling is handled by the `axes` package

    def create(self, request: Request, *args: Any, **kwargs: Any) -> Response:
        """Override to handle axes lockout exceptions."""
        try:
            return super().create(request, *args, **kwargs)
        except Exception as e:
            # Check if this is an axes lockout exception
            if e.__class__.__name__ == "AxesBackendPermissionDenied":
                return axes_locked_out(request)
            raise


class TwoFactorSerializer(serializers.Serializer):
    token = serializers.CharField(write_only=True)


class TwoFactorViewSet(NonCreatingViewSetMixin, viewsets.GenericViewSet):
    serializer_class = TwoFactorSerializer
    queryset = User.objects.none()
    permission_classes = (permissions.AllowAny,)

    def _token_is_valid(self, request, user: User, device) -> Response:
        login(request, user, backend="django.contrib.auth.backends.ModelBackend")
        otp_login(request, device)
        set_two_factor_verified_in_session(request)
        report_user_logged_in(user, social_provider="")
        device.throttle_reset()

        cookie_key = REMEMBER_COOKIE_PREFIX + str(uuid4())
        cookie_value = get_remember_device_cookie(user=user, otp_device_id=device.persistent_id)
        response = Response({"success": True})
        response.set_cookie(
            cookie_key,
            cookie_value,
            max_age=settings.TWO_FACTOR_REMEMBER_COOKIE_AGE,
            domain=getattr(settings, "TWO_FACTOR_REMEMBER_COOKIE_DOMAIN", None),
            path=getattr(settings, "TWO_FACTOR_REMEMBER_COOKIE_PATH", "/"),
            secure=getattr(settings, "TWO_FACTOR_REMEMBER_COOKIE_SECURE", True),
            httponly=getattr(settings, "TWO_FACTOR_REMEMBER_COOKIE_HTTPONLY", True),
            samesite=getattr(settings, "TWO_FACTOR_REMEMBER_COOKIE_SAMESITE", "Strict"),
        )
        return response

    def create(self, request: Request, *args: Any, **kwargs: Any) -> Any:
        user = User.objects.get(pk=request.session["user_authenticated_but_no_2fa"])
        expiration_time = request.session["user_authenticated_time"] + getattr(
            settings, "TWO_FACTOR_LOGIN_TIMEOUT", 600
        )
        if int(time.time()) > expiration_time:
            raise serializers.ValidationError(
                detail="Login attempt has expired. Re-enter username/password.",
                code="2fa_expired",
            )

        with transaction.atomic():
            # First try TOTP device
            totp_device = default_device(user)
            if totp_device:
                is_allowed = totp_device.verify_is_allowed()
                if not is_allowed[0]:
                    raise serializers.ValidationError(detail="Too many attempts.", code="2fa_too_many_attempts")
                if totp_device.verify_token(request.data["token"]):
                    return self._token_is_valid(request, user, totp_device)
                totp_device.throttle_increment()

            # Then try backup codes
            # Backup codes are in place in case a user's device is lost or unavailable.
            # They can be consumed in any order; each token will be removed from the
            # database as soon as it is used.
            static_device = StaticDevice.objects.filter(user=user).first()
            if static_device and static_device.verify_token(request.data["token"]):
                # Send email notification when backup code is used
                send_two_factor_auth_backup_code_used_email.delay(user.id)
                return self._token_is_valid(request, user, static_device)

        raise serializers.ValidationError(detail="Invalid authentication code", code="2fa_invalid")


class LoginPrecheckViewSet(NonCreatingViewSetMixin, viewsets.GenericViewSet):
    queryset = User.objects.none()
    serializer_class = LoginPrecheckSerializer
    permission_classes = (permissions.AllowAny,)


class PasswordResetSerializer(serializers.Serializer):
    email = serializers.EmailField(write_only=True)

    def create(self, validated_data):
        email = validated_data.pop("email")

        # Check SSO enforcement (which happens at the domain level)
        if OrganizationDomain.objects.get_sso_enforcement_for_email_address(email):
            raise serializers.ValidationError(
                "Password reset is disabled because SSO login is enforced for this domain.",
                code="sso_enforced",
            )

        if not is_email_available():
            raise serializers.ValidationError(
                "Cannot reset passwords because email is not configured for your instance. Please contact your administrator.",
                code="email_not_available",
            )

        try:
            user = User.objects.filter(is_active=True).get(email=email)
        except User.DoesNotExist:
            user = None

        if user:
            user.requested_password_reset_at = datetime.datetime.now(datetime.UTC)
            user.save()
            token = password_reset_token_generator.make_token(user)
            send_password_reset(user.id, token)

        return True


class PasswordResetCompleteSerializer(serializers.Serializer):
    token = serializers.CharField(write_only=True)
    password = serializers.CharField(write_only=True)

    def to_representation(self, instance):
        if isinstance(instance, dict) and "email" in instance:
            return {"success": True, "email": instance["email"]}
        return {"success": True}

    def create(self, validated_data):
        # Special handling for E2E tests (note we don't actually change anything in the DB, just simulate the response)
        if settings.E2E_TESTING and validated_data["token"] == "e2e_test_token":
            return {"email": "test@posthog.com"}

        try:
            user = User.objects.filter(is_active=True).get(uuid=self.context["view"].kwargs["user_uuid"])
        except User.DoesNotExist:
            capture_exception(
                Exception("User not found in password reset serializer"),
                {"user_uuid": self.context["view"].kwargs["user_uuid"]},
            )
            raise serializers.ValidationError(
                {"token": ["This reset token is invalid or has expired."]},
                code="invalid_token",
            )

        if not password_reset_token_generator.check_token(user, validated_data["token"]):
            capture_exception(
                Exception("Invalid password reset token in serializer"),
                {"user_uuid": user.uuid, "token": validated_data["token"]},
            )
            raise serializers.ValidationError(
                {"token": ["This reset token is invalid or has expired."]},
                code="invalid_token",
            )
        password = validated_data["password"]
        try:
            validate_password(password, user)
        except ValidationError as e:
            raise serializers.ValidationError({"password": e.messages})

        user.set_password(password)
        user.requested_password_reset_at = None
        user.save()

        report_user_password_reset(user)
        return {"email": user.email}


class PasswordResetViewSet(NonCreatingViewSetMixin, viewsets.GenericViewSet):
    queryset = User.objects.none()
    serializer_class = PasswordResetSerializer
    permission_classes = (permissions.AllowAny,)
    throttle_classes = [UserPasswordResetThrottle]
    SUCCESS_STATUS_CODE = status.HTTP_204_NO_CONTENT


class PasswordResetCompleteViewSet(NonCreatingViewSetMixin, mixins.RetrieveModelMixin, viewsets.GenericViewSet):
    queryset = User.objects.none()
    serializer_class = PasswordResetCompleteSerializer
    permission_classes = (permissions.AllowAny,)
    SUCCESS_STATUS_CODE = status.HTTP_200_OK

    def get_object(self):
        token = self.request.query_params.get("token")
        user_uuid = self.kwargs.get("user_uuid")

        if not token:
            raise serializers.ValidationError({"token": ["This field is required."]}, code="required")

        # Special handling for E2E tests
        if settings.E2E_TESTING and user_uuid == "e2e_test_user" and token == "e2e_test_token":
            return {"success": True, "token": token}

        try:
            user = User.objects.filter(is_active=True).get(uuid=user_uuid)
        except User.DoesNotExist:
            capture_exception(
                Exception("User not found in password reset viewset"), {"user_uuid": user_uuid, "token": token}
            )
            raise serializers.ValidationError(
                {"token": ["This reset token is invalid or has expired."]},
                code="invalid_token",
            )

        if not password_reset_token_generator.check_token(user, token):
            capture_exception(
                Exception("Invalid password reset token in viewset"), {"user_uuid": user_uuid, "token": token}
            )
            raise serializers.ValidationError(
                {"token": ["This reset token is invalid or has expired."]},
                code="invalid_token",
            )

        return {"success": True, "token": token}

    def retrieve(self, request: Request, *args: Any, **kwargs: Any) -> Response:
        response = super().retrieve(request, *args, **kwargs)
        response.status_code = self.SUCCESS_STATUS_CODE
        response.data = None
        return response


class PasswordResetTokenGenerator(DefaultPasswordResetTokenGenerator):
    def _make_hash_value(self, user, timestamp):
        # Due to type differences between the user model and the token generator, we need to
        # re-fetch the user from the database to get the correct type.
        usable_user: User = User.objects.get(pk=user.pk)
        return f"{user.pk}{user.email}{usable_user.requested_password_reset_at}{timestamp}"


password_reset_token_generator = PasswordResetTokenGenerator()


def social_login_notification(
    strategy: DjangoStrategy, backend, user: User | None = None, is_new: bool = False, **kwargs
):
    """Final pipeline step to notify on OAuth/SAML login"""
    if not user:
        return

    if strategy.session_get("reauth") == "true":
        return

    # Trigger notification and event only on login
    if not is_new:
        report_user_logged_in(user, social_provider=getattr(backend, "name", ""))

        request = strategy.request
        short_user_agent = get_short_user_agent(request)
        ip_address = get_ip_address(request)
        backend_name = getattr(backend, "name", "")
        login_from_new_device_notification.delay(user.id, timezone.now(), short_user_agent, ip_address, backend_name)<|MERGE_RESOLUTION|>--- conflicted
+++ resolved
@@ -176,12 +176,6 @@
         was_authenticated_before_login_attempt = bool(getattr(request, "user", None) and request.user.is_authenticated)
 
         # Initialize axes handler via proxy so request metadata is populated consistently
-<<<<<<< HEAD
-=======
-        from axes.exceptions import AxesBackendPermissionDenied
-        from axes.handlers.proxy import AxesProxyHandler
-
->>>>>>> b8fa28cd
         handler = AxesProxyHandler
         axes_credentials = {"username": validated_data["email"]}
 
