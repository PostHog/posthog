--- conflicted
+++ resolved
@@ -199,13 +199,8 @@
         return {**validated_data, "creation_mode": "default"}
 
 
-<<<<<<< HEAD
 class DashboardsViewSet(TaggedItemViewSetMixin, StructuredViewSetMixin, viewsets.ModelViewSet):
-    queryset = Dashboard.objects.all()
-=======
-class DashboardsViewSet(StructuredViewSetMixin, viewsets.ModelViewSet):
     queryset = Dashboard.objects.order_by("name")
->>>>>>> 0b4a9f2c
     serializer_class = DashboardSerializer
     authentication_classes = [
         PersonalAPIKeyAuthentication,
