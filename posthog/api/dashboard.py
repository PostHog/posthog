--- conflicted
+++ resolved
@@ -289,21 +289,6 @@
             # Soft-deleted dashboards can be brought back with a PATCH request
             queryset = queryset.filter(deleted=False)
 
-<<<<<<< HEAD
-        queryset = (
-            queryset.prefetch_related("sharingconfiguration_set")
-            .select_related(
-                "team__organization",
-                "created_by",
-            )
-            .prefetch_related(
-                Prefetch(
-                    "tiles",
-                    queryset=DashboardTile.objects.select_related("insight", "text")
-                    .filter(Q(insight__deleted=False) | Q(insight__isnull=True))
-                    .prefetch_related("insight__dashboards__team__organization", "insight__created_by")
-                    .order_by("insight__order"),
-=======
         queryset = queryset.prefetch_related("sharingconfiguration_set",).select_related(
             "team__organization",
             "created_by",
@@ -312,9 +297,9 @@
         if self.action != "list":
             tiles_prefetch_queryset = (
                 DashboardTile.objects.select_related(
-                    "insight__created_by", "insight__last_modified_by", "insight__team__organization"
+                    "insight", "text", "insight__created_by", "insight__last_modified_by", "insight__team__organization"
                 )
-                .filter(insight__deleted=False)
+                .filter(Q(insight__deleted=False) | Q(insight__isnull=True))
                 .prefetch_related("insight__dashboards__team__organization")
                 .order_by("insight__order")
             )
@@ -330,7 +315,6 @@
                 Prefetch(
                     "tiles",
                     queryset=tiles_prefetch_queryset,
->>>>>>> 0023ba38
                 )
             )
 
