import posthoganalytics
import structlog
from typing import Optional

from pydantic import BaseModel
from rest_framework.exceptions import ValidationError

from hogvm.python.execute import execute_bytecode
from posthog.clickhouse.query_tagging import tag_queries
from posthog.cloud_utils import is_cloud
from posthog.hogql.bytecode import create_bytecode
from posthog.hogql.constants import LimitContext
from posthog.hogql.context import HogQLContext
from posthog.hogql.database.database import create_hogql_database, serialize_database
from posthog.hogql.autocomplete import get_hogql_autocomplete
from posthog.hogql.metadata import get_hogql_metadata
from posthog.hogql.modifiers import create_default_modifiers_for_team
from posthog.hogql.parser import parse_program
from posthog.hogql_queries.query_runner import CacheMissResponse, ExecutionMode, get_query_runner
from posthog.models import Team
from posthog.queries.time_to_see_data.serializers import SessionEventsQuerySerializer, SessionsQuerySerializer
from posthog.queries.time_to_see_data.sessions import get_session_events, get_sessions
from posthog.schema import (
<<<<<<< HEAD
    HogQuery,
=======
    DashboardFilter,
>>>>>>> ed25f62a
    HogQLAutocomplete,
    HogQLMetadata,
    QuerySchemaRoot,
    DatabaseSchemaQuery,
    TimeToSeeDataSessionsQuery,
    TimeToSeeDataQuery,
    HogQueryResponse,
)

logger = structlog.get_logger(__name__)


def process_query(
    team: Team,
    query_json: dict,
    *,
    dashboard_filters_json: Optional[dict] = None,
    limit_context: Optional[LimitContext] = None,
    execution_mode: ExecutionMode = ExecutionMode.RECENT_CACHE_CALCULATE_IF_STALE,
) -> dict:
    model = QuerySchemaRoot.model_validate(query_json)
    tag_queries(query=query_json)
    dashboard_filters = DashboardFilter.model_validate(dashboard_filters_json) if dashboard_filters_json else None
    return process_query_model(
        team,
        model.root,
        dashboard_filters=dashboard_filters,
        limit_context=limit_context,
        execution_mode=execution_mode,
    )


def process_query_model(
    team: Team,
    query: BaseModel,  # mypy has problems with unions and isinstance
    *,
    dashboard_filters: Optional[DashboardFilter] = None,
    limit_context: Optional[LimitContext] = None,
    execution_mode: ExecutionMode = ExecutionMode.RECENT_CACHE_CALCULATE_IF_STALE,
) -> dict:
    result: dict | BaseModel

    try:
        query_runner = get_query_runner(query, team, limit_context=limit_context)
    except ValueError:  # This query doesn't run via query runner
        if hasattr(query, "source") and isinstance(query.source, BaseModel):
            result = process_query_model(team, query.source, execution_mode=execution_mode)
        elif execution_mode == ExecutionMode.CACHE_ONLY_NEVER_CALCULATE:
            # Caching is handled by query runners, so in this case we can only return a cache miss
            result = CacheMissResponse(cache_key=None)
        elif isinstance(query, HogQuery):
            if is_cloud():
                if not posthoganalytics.feature_enabled(
                    "hog",
                    str(team.uuid),
                    groups={"organization": str(team.organization_id)},
                    group_properties={
                        "organization": {
                            "id": str(team.organization_id),
                            "created_at": team.organization.created_at,
                        }
                    },
                    only_evaluate_locally=True,
                    send_feature_flag_events=False,
                ):
                    return {"results": "Hog queries not enabled for this organization."}

            try:
                program = parse_program(query.code)
                bytecode = create_bytecode(program)
                bytecode_result = execute_bytecode(bytecode, team=team)
                result = HogQueryResponse(
                    results=f"{bytecode_result.stdout}\n{bytecode_result.result}", bytecode=bytecode
                )
            except Exception as e:
                result = HogQueryResponse(results=f"ERROR: {str(e)}")
        elif isinstance(query, HogQLAutocomplete):
            result = get_hogql_autocomplete(query=query, team=team)
        elif isinstance(query, HogQLMetadata):
            metadata_query = HogQLMetadata.model_validate(query)
            metadata_response = get_hogql_metadata(query=metadata_query, team=team)
            result = metadata_response
        elif isinstance(query, DatabaseSchemaQuery):
            database = create_hogql_database(team.pk, modifiers=create_default_modifiers_for_team(team))
            context = HogQLContext(team_id=team.pk, team=team, database=database)
            result = serialize_database(context)
        elif isinstance(query, TimeToSeeDataSessionsQuery):
            sessions_query_serializer = SessionsQuerySerializer(data=query)
            sessions_query_serializer.is_valid(raise_exception=True)
            result = {"results": get_sessions(sessions_query_serializer).data}
        elif isinstance(query, TimeToSeeDataQuery):
            serializer = SessionEventsQuerySerializer(
                data={
                    "team_id": team.pk,
                    "session_start": query.sessionStart,
                    "session_end": query.sessionEnd,
                    "session_id": query.sessionId,
                }
            )
            serializer.is_valid(raise_exception=True)
            result = get_session_events(serializer) or {}
        else:
            raise ValidationError(f"Unsupported query kind: {query.__class__.__name__}")
    else:  # Query runner available - it will handle execution as well as caching
        if dashboard_filters:
            query_runner.apply_dashboard_filters(dashboard_filters)
        result = query_runner.run(execution_mode=execution_mode)

    if isinstance(result, BaseModel):
        return result.model_dump()
    return result<|MERGE_RESOLUTION|>--- conflicted
+++ resolved
@@ -21,11 +21,8 @@
 from posthog.queries.time_to_see_data.serializers import SessionEventsQuerySerializer, SessionsQuerySerializer
 from posthog.queries.time_to_see_data.sessions import get_session_events, get_sessions
 from posthog.schema import (
-<<<<<<< HEAD
     HogQuery,
-=======
     DashboardFilter,
->>>>>>> ed25f62a
     HogQLAutocomplete,
     HogQLMetadata,
     QuerySchemaRoot,
