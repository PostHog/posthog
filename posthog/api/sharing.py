import json
from datetime import timedelta
from typing import Any, Optional, cast
from urllib.parse import urlparse, urlunparse

from django.core.serializers.json import DjangoJSONEncoder
from django.db.models import Q
from django.shortcuts import render
from django.utils.timezone import now
from django.views.decorators.clickjacking import xframe_options_exempt

import structlog
from loginas.utils import is_impersonated_session
from rest_framework import mixins, response, serializers, status, viewsets
from rest_framework.decorators import action
from rest_framework.exceptions import NotFound, PermissionDenied, ValidationError
from rest_framework.permissions import SAFE_METHODS
from rest_framework.request import Request

from posthog.schema import SharingConfigurationSettings

from posthog.api.dashboards.dashboard import DashboardSerializer
from posthog.api.data_color_theme import DataColorTheme, DataColorThemeSerializer
from posthog.api.exports import ExportedAssetSerializer
from posthog.api.insight import InsightSerializer
from posthog.api.insight_variable import InsightVariable
from posthog.api.routing import TeamAndOrgViewSetMixin
from posthog.api.shared import TeamPublicSerializer
from posthog.auth import SharingAccessTokenAuthentication, SharingPasswordProtectedAuthentication
from posthog.clickhouse.client.async_task_chain import task_chain_context
from posthog.constants import AvailableFeature
from posthog.exceptions_capture import capture_exception
from posthog.jwt import PosthogJwtAudience, encode_jwt
from posthog.models import InsightViewed, SessionRecording, SharePassword, SharingConfiguration, Team
from posthog.models.activity_logging.activity_log import Change, Detail, log_activity
from posthog.models.dashboard import Dashboard
from posthog.models.exported_asset import ExportedAsset, asset_for_token, get_content_response
from posthog.models.insight import Insight
from posthog.models.user import User
from posthog.rbac.user_access_control import UserAccessControl, access_level_satisfied_for_resource
from posthog.session_recordings.session_recording_api import SessionRecordingSerializer
from posthog.user_permissions import UserPermissions
from posthog.utils import get_ip_address, render_template
from posthog.views import preflight_check

logger = structlog.get_logger(__name__)


def shared_url_as_png(url: str = "") -> str:
    validated_url = urlparse(url)
    path = validated_url.path

    extension = ".png"
    if not path.endswith(extension):
        path = f"{path}{extension}"

    new_url = validated_url._replace(path=path)
    return urlunparse(new_url)


def _log_share_password_attempt(
    resource: SharingConfiguration, request: Request, success: bool, validated_password: Optional[SharePassword] = None
) -> None:
    """Log password validation attempts for sharing configurations"""
    client_ip = get_ip_address(request) or "unknown"

    if resource.dashboard:
        scope = "Dashboard"
        item_id = str(resource.dashboard.id)
        resource_type = "dashboard"
        resource_name = resource.dashboard.name
    elif resource.insight:
        scope = "Insight"
        item_id = str(resource.insight.id)
        resource_type = "insight"
        resource_name = resource.insight.name
    else:
        return

    base_params = {
        "organization_id": resource.team.organization.id,
        "team_id": resource.team.id,
        "user": None,
        "was_impersonated": False,
        "item_id": item_id,
        "scope": scope,
    }

    change_data = {
        "access_token_suffix": resource.access_token[-6:] if resource.access_token else None,
        "client_ip": client_ip,
        "success": success,
        "resource_type": resource_type,
    }

    if success and validated_password:
        change_data["password_id"] = str(validated_password.id)
        change_data["password_note"] = validated_password.note or "Untitled password"
        activity_name = "share_login_success"
        detail_name = resource_name
    else:
        activity_name = "share_login_failed"
        detail_name = resource_name

    log_activity(
        **base_params,
        activity=activity_name,
        detail=Detail(
            name=detail_name,
            changes=[
                Change(
                    type=scope,  # Use the same scope as the activity log (Dashboard/Insight/Replay)
                    action="changed",
                    field="authentication_attempt",
                    after=change_data,
                )
            ],
        ),
    )


# NOTE: We can't use a standard permission system as we are using Detail view on a non-detail route
def check_can_edit_sharing_configuration(
    view: "SharingConfigurationViewSet", request: Request, sharing: SharingConfiguration
) -> bool:
    if request.method in SAFE_METHODS:
        return True

    # Check if organization allows publicly shared resources
    if (
        request.data.get("enabled")
        and sharing.team.organization.is_feature_available(AvailableFeature.ORGANIZATION_SECURITY_SETTINGS)
        and not sharing.team.organization.allow_publicly_shared_resources
    ):
        raise PermissionDenied("Public sharing is disabled for this organization.")

    user_access_control = UserAccessControl(cast(User, request.user), team=view.team)

    if sharing.dashboard:
        # Legacy check: remove once all users are on the new access control
        if sharing.dashboard.restriction_level > Dashboard.RestrictionLevel.EVERYONE_IN_PROJECT_CAN_EDIT:
            if not view.user_permissions.dashboard(sharing.dashboard).can_edit:
                raise PermissionDenied("You don't have edit permissions for this dashboard.")
        else:
            access_level = user_access_control.get_user_access_level(sharing.dashboard)
            if not access_level or not access_level_satisfied_for_resource("dashboard", access_level, "editor"):
                raise PermissionDenied("You don't have edit permissions for this dashboard.")

    if sharing.insight:
        access_level = user_access_control.get_user_access_level(sharing.insight)
        if not access_level or not access_level_satisfied_for_resource("insight", access_level, "editor"):
            raise PermissionDenied("You don't have edit permissions for this insight.")

    return True


def export_asset_for_opengraph(resource: SharingConfiguration) -> ExportedAsset | None:
    serializer = ExportedAssetSerializer(
        data={
            "insight": resource.insight.pk if resource.insight else None,
            "dashboard": resource.dashboard.pk if resource.dashboard else None,
            "export_format": "image/png",
        },
        context={"team_id": cast(Team, resource.team).pk},
    )
    serializer.is_valid(raise_exception=True)
    export_asset = serializer.synthetic_create("opengraph image")
    return export_asset


def get_themes_for_team(team: Team):
    global_and_team_themes = DataColorTheme.objects.filter(Q(team_id=team.pk) | Q(team_id=None))
    themes = DataColorThemeSerializer(global_and_team_themes, many=True).data
    return themes


def get_global_themes():
    global_themes = DataColorTheme.objects.filter(Q(team_id=None))
    themes = DataColorThemeSerializer(global_themes, many=True).data
    return themes


def build_shared_app_context(team: Team, request: Request) -> dict[str, Any]:
    """
    Build app context for shared dashboards/insights similar to what render_template creates.
    This provides the same structure as window.POSTHOG_APP_CONTEXT.
    """
    from django.conf import settings

    from posthog.utils import get_git_commit_short

    return {
        "current_user": None,
        "current_project": None,
        "current_team": TeamPublicSerializer(team, context={"request": request}, many=False).data,
        "preflight": json.loads(preflight_check(request).getvalue()),
        "default_event_name": "$pageview",
        "switched_team": None,
        "suggested_users_with_access": None,
        "commit_sha": get_git_commit_short(),
        "livestream_host": settings.LIVESTREAM_HOST,
        "persisted_feature_flags": settings.PERSISTED_FEATURE_FLAGS,
        "anonymous": True,
    }


class SharePasswordSerializer(serializers.ModelSerializer):
    created_by_email = serializers.SerializerMethodField()

    def get_created_by_email(self, obj):
        return obj.created_by.email if obj.created_by else "deleted user"

    class Meta:
        model = SharePassword
        fields = ["id", "created_at", "note", "created_by_email", "is_active"]
        read_only_fields = ["id", "created_at", "created_by_email", "is_active"]


class SharePasswordCreateSerializer(serializers.Serializer):
    raw_password = serializers.CharField(
        required=False, allow_blank=True, help_text="If not provided, a random password will be generated"
    )
    note = serializers.CharField(required=False, allow_blank=True, max_length=100)

    def validate_raw_password(self, value):
        if value and len(value) < 8:
            raise serializers.ValidationError("Password must be at least 8 characters long.")
        return value


class SharingConfigurationSerializer(serializers.ModelSerializer):
    settings = serializers.JSONField(required=False, allow_null=True)
    share_passwords = serializers.SerializerMethodField()

    class Meta:
        model = SharingConfiguration
        fields = ["created_at", "enabled", "access_token", "settings", "password_required", "share_passwords"]
        read_only_fields = ["created_at", "access_token", "share_passwords"]

    def validate_settings(self, value: Optional[dict[str, Any]]) -> Optional[dict[str, Any]]:
        if value is None:
            return None
        try:
            # Filter out unknown fields before validation since the schema has extra="forbid"
            known_fields = SharingConfigurationSettings.model_fields.keys()
            filtered_data = {k: v for k, v in value.items() if k in known_fields}

            validated_settings = SharingConfigurationSettings.model_validate(filtered_data, strict=False)
            result = validated_settings.model_dump(exclude_none=True)
            return result
        except Exception as e:
            capture_exception(e)
            raise serializers.ValidationError("Invalid settings format")

    def get_share_passwords(self, obj):
        # Return empty list for unsaved instances to avoid database relationship access
        if not obj.pk:
            return []
        return SharePasswordSerializer(obj.share_passwords.filter(is_active=True), many=True).data


class SharingConfigurationViewSet(TeamAndOrgViewSetMixin, mixins.ListModelMixin, viewsets.GenericViewSet):
    scope_object = "sharing_configuration"
    scope_object_write_actions = [
        "create",
        "update",
        "partial_update",
        "patch",
        "destroy",
        "refresh",
        "create_password",
        "delete_password",
    ]
    pagination_class = None
    queryset = SharingConfiguration.objects.select_related("dashboard", "insight", "recording")
    serializer_class = SharingConfigurationSerializer

    def get_serializer_context(
        self,
    ) -> dict[str, Any]:
        context = super().get_serializer_context()

        dashboard_id = context.get("dashboard_id")
        insight_id = context.get("insight_id")
        recording_id = context.get("recording_id")

        if not dashboard_id and not insight_id and not recording_id:
            raise ValidationError("Either a dashboard, insight or recording must be specified")

        if dashboard_id:
            try:
                context["dashboard"] = Dashboard.objects.get(id=dashboard_id, team__project_id=self.team.project_id)
            except Dashboard.DoesNotExist:
                raise NotFound("Dashboard not found.")
        if insight_id:
            try:
                context["insight"] = Insight.objects.get(id=insight_id, team__project_id=self.team.project_id)
            except Insight.DoesNotExist:
                raise NotFound("Insight not found.")
        if recording_id:
            # NOTE: Recordings are a special case as we don't want to query CH just for this.
            context["recording"] = SessionRecording.get_or_build(recording_id, team=self.team)

        context["insight_variables"] = InsightVariable.objects.filter(team=self.team)

        return context

    def _get_sharing_configuration(self, context: dict[str, Any]):
        """
        Gets but does not create a SharingConfiguration. Only once enabled do we actually store it
        """
        context = context or self.get_serializer_context()
        dashboard = context.get("dashboard")
        insight = context.get("insight")
        recording = context.get("recording")

        config_kwargs = {
            "team_id": self.team_id,
            "insight": insight,
            "dashboard": dashboard,
            "recording": recording,
            "expires_at": None,
        }

        try:
            instance = SharingConfiguration.objects.get(**config_kwargs)
        except SharingConfiguration.DoesNotExist:
            instance = SharingConfiguration(**config_kwargs)

        if dashboard:
            # Ensure the legacy dashboard fields are in sync with the sharing configuration
            if dashboard.share_token and dashboard.share_token != instance.access_token:
                instance.enabled = dashboard.is_shared
                instance.access_token = dashboard.share_token
                instance.save()

        return instance

    def list(self, request: Request, *args: Any, **kwargs: Any) -> response.Response:
        context = self.get_serializer_context()
        instance = self._get_sharing_configuration(context)

        serializer = self.get_serializer(instance, context)
        serializer.is_valid(raise_exception=True)

        return response.Response(serializer.data)

    def patch(self, request: Request, *args: Any, **kwargs: Any) -> response.Response:
        context = self.get_serializer_context()
        instance = self._get_sharing_configuration(context)

        check_can_edit_sharing_configuration(self, request, instance)

        if request.data.get("password_required", False):
            if not self.organization.is_feature_available(AvailableFeature.ADVANCED_PERMISSIONS):
                return response.Response(
                    {"error": "Sharing with password requires the Advanced Permissions feature"}, status=403
                )

        if context.get("recording"):
            recording = cast(SessionRecording, context.get("recording"))
            # Special case where we need to save the instance for recordings so that the actual record gets created
            recording.save()

        serializer = self.get_serializer(instance, data=request.data, partial=True)
        serializer.is_valid(raise_exception=True)
        serializer.save()

        if context.get("insight"):
            name = instance.insight.name or instance.insight.derived_name
            log_activity(
                organization_id=None,
                team_id=self.team_id,
                user=cast(User, self.request.user),
                was_impersonated=is_impersonated_session(self.request),
                item_id=instance.insight.pk,
                scope="Insight",
                activity="sharing " + ("enabled" if serializer.data.get("enabled") else "disabled"),
                detail=Detail(
                    name=str(name) if name else None,
                    changes=[
                        Change(
                            type="Insight",
                            action="changed",
                            field="sharing",
                            after=serializer.data.get("enabled"),
                        )
                    ],
                    short_id=str(instance.insight.short_id),
                ),
            )

        if not context.get("recording") and serializer.data.get("enabled"):
            export_asset_for_opengraph(instance)

        return response.Response(serializer.data)

    @action(methods=["POST"], detail=False)
    def refresh(self, request: Request, *args: Any, **kwargs: Any) -> response.Response:
        context = self.get_serializer_context()
        instance = self._get_sharing_configuration(context)

        if context.get("recording"):
            recording = cast(SessionRecording, context.get("recording"))
            # Special case where we need to save the instance for recordings so that the actual record gets created
            recording.save()

        check_can_edit_sharing_configuration(self, request, instance)

        # Create new sharing configuration and expire the old one
        new_instance = instance.rotate_access_token()

        if context.get("insight"):
            name = new_instance.insight.name or new_instance.insight.derived_name
            log_activity(
                organization_id=None,
                team_id=self.team_id,
                user=cast(User, self.request.user),
                was_impersonated=is_impersonated_session(self.request),
                item_id=new_instance.insight.pk,
                scope="Insight",
                activity="access token refreshed",
                detail=Detail(
                    name=str(name) if name else None,
                    short_id=str(new_instance.insight.short_id),
                ),
            )

        serializer = self.get_serializer(new_instance)
        return response.Response(serializer.data)

    @action(detail=False, methods=["post"], url_path="passwords")
    def create_password(self, request: Request, *args: Any, **kwargs: Any) -> response.Response:
        """Create a new password for the sharing configuration."""
        context = self.get_serializer_context()
        sharing_config = self._get_sharing_configuration(context)

        check_can_edit_sharing_configuration(self, request, sharing_config)

        if not sharing_config.password_required:
            return response.Response(
                {"error": "Password protection must be enabled before creating passwords"},
                status=status.HTTP_400_BAD_REQUEST,
            )

        if not self.organization.is_feature_available(AvailableFeature.ADVANCED_PERMISSIONS):
            return response.Response(
                {"error": "Password management requires the Advanced Permissions feature"},
                status=status.HTTP_403_FORBIDDEN,
            )

        # Save the sharing config if it's new
        if not sharing_config.id:
            sharing_config.save()

        serializer = SharePasswordCreateSerializer(data=request.data)
        serializer.is_valid(raise_exception=True)

        share_password, raw_password = SharePassword.create_password(
            sharing_configuration=sharing_config,
            created_by=cast(User, request.user),
            raw_password=serializer.validated_data.get("raw_password") or None,
            note=serializer.validated_data.get("note", ""),
        )

        return response.Response(
            {
                "id": share_password.id,
                "password": raw_password,  # Only returned once on creation
                "note": share_password.note,
                "created_at": share_password.created_at,
                "created_by_email": share_password.created_by.email if share_password.created_by else "deleted user",
            },
            status=status.HTTP_201_CREATED,
        )

    @action(detail=False, methods=["delete"], url_path="passwords/(?P<password_id>[^/.]+)")
    def delete_password(self, request: Request, password_id: str, *args: Any, **kwargs: Any) -> response.Response:
        """Delete a password from the sharing configuration."""
        context = self.get_serializer_context()
        sharing_config = self._get_sharing_configuration(context)

        check_can_edit_sharing_configuration(self, request, sharing_config)

        if not self.organization.is_feature_available(AvailableFeature.ADVANCED_PERMISSIONS):
            return response.Response(
                {"error": "Password management requires the Advanced Permissions feature"},
                status=status.HTTP_403_FORBIDDEN,
            )

        try:
            share_password = sharing_config.share_passwords.get(id=password_id, is_active=True)
            share_password.is_active = False
            share_password.save()
            return response.Response(status=status.HTTP_204_NO_CONTENT)
        except SharePassword.DoesNotExist:
            raise NotFound("Password not found")


def custom_404_response(request):
    """Returns a custom 404 page."""
    return render(request, "shared_resource_404.html", status=404)


class SharingViewerPageViewSet(mixins.RetrieveModelMixin, viewsets.GenericViewSet):
    """
    NOTE: This ViewSet takes care of multiple rendering cases:
    1. Shared Resources like Shared Dashboard or Insight
    2. Embedded Resources (same as sharing but with slightly modified UI)
    3. Export Rendering - used by the worker to load a webpage for taking an image screenshot of
    4. Export downloading - used to download the actual content of an export if requested with the correct extension
    """

    # Only use sharing-specific authentication, ignore regular PostHog auth
    authentication_classes = [SharingPasswordProtectedAuthentication, SharingAccessTokenAuthentication]
    permission_classes = []
    serializer_class = SharingConfigurationSerializer  # Required by DRF but not used in practice

    def initial(self, request, *args, **kwargs):
        """Override to ensure we don't apply any session authentication."""
        # Save and clear any existing user to ensure we start fresh
        self._original_user = getattr(request, "user", None)

        # Set user to AnonymousUser before calling super() to ensure throttle checks work
        from django.contrib.auth.models import AnonymousUser

        request.user = AnonymousUser()

        super().initial(request, *args, **kwargs)

        # If no sharing auth succeeded, ensure user remains anonymous
        if not request.user:
            request.user = AnonymousUser()

    def get_object(self) -> Optional[SharingConfiguration | ExportedAsset]:
        # JWT based access (ExportedAsset)
        token = self.request.query_params.get("token")
        if token:
            try:
                asset = asset_for_token(token)
                if asset:
                    return asset
            except ExportedAsset.DoesNotExist:
                raise NotFound()

        # Path based access (SharingConfiguration only)
        access_token = self.kwargs.get("access_token", "").split(".")[0]
        if access_token:
            try:
                sharing_configuration = (
                    SharingConfiguration.objects.select_related("dashboard", "insight", "recording")
                    .filter(Q(expires_at__isnull=True) | Q(expires_at__gt=now()))
                    .get(access_token=access_token)
                )
            except SharingConfiguration.DoesNotExist:
                raise NotFound()

            if sharing_configuration and sharing_configuration.enabled:
                # Additional validation: if user is JWT authenticated, ensure the JWT is for this specific share
                if isinstance(self.request.successful_authenticator, SharingPasswordProtectedAuthentication):
                    jwt_sharing_config = self.request.successful_authenticator.sharing_configuration
                    if jwt_sharing_config.access_token != access_token:
                        # JWT is valid but for a different share - clear authentication to show unlock page
                        self.request._not_authenticated()

                return sharing_configuration

        return None

    def _validate_share_password(
        self, sharing_configuration: SharingConfiguration, raw_password: str
    ) -> Optional[SharePassword]:
        """
        Validate password against SharePassword entries.
        Returns the matching SharePassword if found, None otherwise.
        """
        for share_password in sharing_configuration.share_passwords.filter(is_active=True):
            if share_password.check_password(raw_password):
                return share_password

        return None

    def post(self, request: Request, *args: Any, **kwargs: Any) -> Any:
        return self.retrieve(request, *args, **kwargs)

    @xframe_options_exempt
    def retrieve(self, request: Request, *args: Any, **kwargs: Any) -> Any:
        try:
            resource = self.get_object()
        except NotFound:
            resource = None

        if not resource:
            return custom_404_response(self.request)

        # Check if organization allows publicly shared resources
        if (
            isinstance(resource, SharingConfiguration)
            and resource.team.organization.is_feature_available(AvailableFeature.ORGANIZATION_SECURITY_SETTINGS)
            and not resource.team.organization.allow_publicly_shared_resources
        ):
            return custom_404_response(self.request)

        embedded = "embedded" in request.GET or "/embedded/" in request.path

        # Parse cache_keys parameter if present (used by image exporter to guarantee cache hits)
        export_cache_keys: Optional[dict[int, str]] = None
        if cache_keys_param := request.GET.get("cache_keys"):
            try:
                raw_cache_keys = json.loads(cache_keys_param)
                export_cache_keys = {int(k): v for k, v in raw_cache_keys.items()}
            except (json.JSONDecodeError, ValueError, TypeError):
                logger.warning(
                    "export_cache_keys_parse_error",
                    cache_keys_param=cache_keys_param,
                    message="Failed to parse cache_keys parameter - continuing without it",
                )

        context = {
            "view": self,
            "request": request,
            "user_permissions": UserPermissions(cast(User, request.user), resource.team),
            "is_shared": True,
            "get_team": lambda: resource.team,
            "insight_variables": InsightVariable.objects.filter(team=resource.team).all(),
            "export_cache_keys": export_cache_keys,
        }
        exported_data: dict[str, Any] = {"type": "embed" if embedded else "scene"}

        available_features = resource.team.organization.available_product_features or []
        if "whitelabel" in request.GET and "white_labelling" in [feature["key"] for feature in available_features]:
            exported_data.update({"whitelabel": True})

        if isinstance(resource, SharingConfiguration) and resource.password_required:
            # Check if user is already authenticated via JWT token (Bearer or cookie)
            is_jwt_authenticated = isinstance(request.successful_authenticator, SharingPasswordProtectedAuthentication)

            if request.method == "GET" and not is_jwt_authenticated:
                exported_data["type"] = "unlock"
                # Don't include app_context in the initial unlock page for security
                # It will be provided after authentication
                return render_template(
                    "exporter.html",
                    request=request,
                    context={
                        "exported_data": json.dumps(exported_data, cls=DjangoJSONEncoder),
                        "add_og_tags": None,
                    },
                )
            elif request.method == "GET" and is_jwt_authenticated:
                # JWT authenticated (via cookie or Bearer) - render full app context

                # Include the JWT token from the cookie so frontend can use it for API calls
                jwt_token = request.COOKIES.get("posthog_sharing_token")
                if jwt_token:
                    exported_data["shareToken"] = jwt_token
                # Continue processing to add dashboard/insight data to exported_data
            elif request.method == "POST":
                validated_password = None
                if "password" in request.data:
                    validated_password = self._validate_share_password(resource, request.data["password"])

                if not validated_password:
                    _log_share_password_attempt(resource, request, success=False)
                    return response.Response({"error": "Incorrect password"}, status=401)

                _log_share_password_attempt(resource, request, success=True, validated_password=validated_password)

                # Password is correct - generate JWT token, set cookie, and return token
                jwt_token = resource.generate_password_protected_token(validated_password)
                response_data = response.Response({"shareToken": jwt_token})
                # Set HTTP-only cookie that expires with the JWT (24 hours)
                # Scope the cookie to this specific share path to avoid conflicts between shares
                # Extract the base path without any file extensions (e.g., "/shared/token.png" -> "/shared/token")
                cookie_path = request.path.split(".")[0]
                response_data.set_cookie(
                    "posthog_sharing_token",
                    jwt_token,
                    max_age=24 * 60 * 60,  # 24 hours in seconds
                    path=cookie_path,
                    httponly=True,
                    secure=request.is_secure(),
                    samesite="Lax",
                )
                return response_data

        if isinstance(resource, SharingConfiguration) and request.path.endswith(f".png"):
            exported_data["accessToken"] = resource.access_token
            exported_asset = self.exported_asset_for_sharing_configuration(resource)
            if not exported_asset:
                raise NotFound()
            return get_content_response(exported_asset, False)
        elif isinstance(resource, SharingConfiguration):
            exported_data["accessToken"] = resource.access_token
        elif isinstance(resource, ExportedAsset):
            if request.path.endswith(f".{resource.file_ext}"):
                return get_content_response(resource, request.query_params.get("download") == "true")
            exported_data["type"] = "image"
<<<<<<< HEAD
=======
            # Add the JWT token from URL to exported_data so frontend can use it for API calls
            token = request.query_params.get("token")
            if token:
                exported_data["shareToken"] = token
>>>>>>> 6cadfca3

        add_og_tags = (
            resource.insight
            or resource.dashboard
            or (
                isinstance(resource, ExportedAsset) and resource.export_context and resource.export_context.get("query")
            )
        )
        asset_description = ""

        # Check both query params (legacy) and settings for configuration options
        state = getattr(resource, "settings", {}) or {}

        if (
            isinstance(resource, ExportedAsset)
            and resource.export_context
            and resource.export_context.get("query") is not None
        ):
            # Handle query-only export (no saved insight)
            query = resource.export_context.get("query")
            name = resource.export_context.get("name", "Export")
            description = resource.export_context.get("description", "")
            asset_title = name
            asset_description = description

            # Construct minimal insight data for frontend
            from posthog.schema_migrations.upgrade import upgrade

            now_str = now().isoformat()
            insight_data = {
                "id": 0,  # Placeholder ID for unsaved insights
                "short_id": "new",  # Use "new" as short_id for unsaved insights (frontend convention)
                "name": name,
                "derived_name": name,
                "description": description,
                "query": upgrade(query),
                "filters": {},
                "saved": False,
                "favorited": False,
                "tags": [],
                "created_at": now_str,
                "updated_at": now_str,
                "last_refresh": None,
                "refreshing": False,
                "result": None,
                "deleted": False,
                "is_sample": False,
                "order": None,
                "dashboards": [],
                "dashboard_tiles": [],
                "created_by": None,
                "last_modified_at": now_str,
                "last_modified_by": None,
                "last_viewed_at": None,
                "timezone": None,
            }
            exported_data.update({"insight": insight_data})
            exported_data.update({"themes": get_themes_for_team(resource.team)})
            # For query-only exports, hide the header and just show the visualization
            exported_data.update({"noHeader": True})
        elif resource.insight and not resource.insight.deleted:
            # Both insight AND dashboard can be set. If both it is assumed we should render that
            context["dashboard"] = resource.dashboard
            asset_title = resource.insight.name or resource.insight.derived_name
            asset_description = resource.insight.description or ""
            InsightViewed.objects.update_or_create(
                insight=resource.insight, team=None, user=None, defaults={"last_viewed_at": now()}
            )

            # Add hideExtraDetails to context so that PII related information is not returned to the client
            insight_context = {**context, "hide_extra_details": state.get("hideExtraDetails", False)}
            insight_data = InsightSerializer(resource.insight, many=False, context=insight_context).data
            exported_data.update({"insight": insight_data})
            exported_data.update({"themes": get_themes_for_team(resource.team)})
        elif resource.dashboard and not resource.dashboard.deleted:
            asset_title = resource.dashboard.name
            asset_description = resource.dashboard.description or ""
            resource.dashboard.last_accessed_at = now()
            resource.dashboard.save(update_fields=["last_accessed_at"])

            with task_chain_context():
                dashboard_data = DashboardSerializer(resource.dashboard, context=context).data
                # We don't want the dashboard to be accidentally loaded via the shared endpoint
                exported_data.update({"dashboard": dashboard_data})
            exported_data.update({"themes": get_themes_for_team(resource.team)})
        elif (
            isinstance(resource, ExportedAsset)
            and resource.export_context
            and resource.export_context.get("session_recording_id")
        ):
            # Handle replay export via export_context
            session_recording_id = resource.export_context.get("session_recording_id")
            timestamp = resource.export_context.get("timestamp")

            if not session_recording_id:
                raise NotFound("Invalid replay export - missing session_recording_id")

            # Validate session_recording_id format (UUID-like)
            if not isinstance(session_recording_id, str) or len(session_recording_id) > 200:
                raise NotFound("Invalid session_recording_id format")

            # Validate timestamp is a number if present
            if timestamp is not None:
                try:
                    timestamp = float(timestamp)
                    if timestamp < 0:  # Negative timestamps don't make sense
                        timestamp = 0
                except (ValueError, TypeError):
                    timestamp = 0  # Default to start if invalid

            # Create a SessionRecording object for the replay
            try:
                # First, try to get existing recording from database
                recording, _ = SessionRecording.objects.get_or_create(
                    session_id=session_recording_id, team=resource.team
                )

                # Create a JWT for the recording
                export_access_token = ""
                if resource.created_by and resource.created_by.id:
                    export_access_token = encode_jwt(
                        {"id": resource.created_by.id},
                        timedelta(minutes=5),  # 5 mins should be enough for the export to complete
                        PosthogJwtAudience.IMPERSONATED_USER,
                    )

                asset_title = "Session Recording"
                asset_description = f"Recording {session_recording_id}"

                mode = resource.export_context.get("mode")
                if mode not in ("screenshot", "video"):
                    mode = "screenshot"

                recording_data = SessionRecordingSerializer(recording, context=context).data

                exported_data.update(
                    {
                        "type": "replay_export",
                        "recording": recording_data,
                        "timestamp": timestamp,
                        "session_recording_id": session_recording_id,
                        "exportToken": export_access_token,
                        "noBorder": True,
                        "autoplay": True,
                        "mode": mode,
                    }
                )

            except Exception:
                raise NotFound("No recording found")
        elif (
            isinstance(resource, ExportedAsset)
            and resource.export_context
            and resource.export_context.get("heatmap_url")
        ):
            # Handle heatmap export via export_context
            heatmap_url = resource.export_context.get("heatmap_url")

            if not heatmap_url:
                raise NotFound("Invalid heatmap export - missing heatmap_url")

            heatmap_data_url = resource.export_context.get("heatmap_data_url")
            if not heatmap_data_url:
                raise NotFound("Invalid heatmap export - missing heatmap_data_url")

            heatmap_type = resource.export_context.get("heatmap_type")
            if not heatmap_type:
                raise NotFound("Invalid heatmap export - missing heatmap_type")

            try:
                # Create a JWT to access the heatmap data
                export_access_token = ""
                if resource.created_by and resource.created_by.id:
                    export_access_token = encode_jwt(
                        {"id": resource.created_by.id},
                        timedelta(minutes=5),
                        PosthogJwtAudience.IMPERSONATED_USER,
                    )

                asset_title = "Heatmap"
                asset_description = f"Heatmap {heatmap_url}"

                exported_data.update(
                    {
                        "type": "heatmap",
                        "heatmap_url": heatmap_url,
                        "heatmap_data_url": heatmap_data_url,
                        "heatmap_type": heatmap_type,
                        "exportToken": export_access_token,
                        "noBorder": True,
                        "heatmap_context": resource.export_context,
                    }
                )

            except Exception:
                raise NotFound("No heatmap found")
        elif isinstance(resource, SharingConfiguration) and resource.recording and not resource.recording.deleted:
            asset_title = "Session Recording"
            recording_data = SessionRecordingSerializer(resource.recording, context=context).data
            exported_data.update({"recording": recording_data})
        else:
            raise NotFound("No resource found")

        # Get sharing settings using Pydantic model for validation and defaults
        settings_data = getattr(resource, "settings", {}) or {}
        base_settings = SharingConfigurationSettings.model_validate(settings_data, strict=False)

        # Only check query params for configurations created before SETTINGS_SHIP_DATE
        SETTINGS_SHIP_DATE = "2025-07-31"
        created_before_settings_ship = False
        if isinstance(resource, SharingConfiguration):
            created_before_settings_ship = resource.created_at.strftime("%Y-%m-%d") < SETTINGS_SHIP_DATE

        # Exported assets don't have settings so we can continue to use query params
        can_use_query_params = created_before_settings_ship or not isinstance(resource, SharingConfiguration)

        # Merge query params with base settings if allowed
        if can_use_query_params:
            # Convert query params to dict and merge with base settings
            merged_data = base_settings.model_dump()
            for field_name in base_settings.model_fields.keys():
                if field_name in request.GET:
                    merged_data[field_name] = bool(request.GET[field_name])
            final_settings = SharingConfigurationSettings.model_validate(merged_data, strict=False)
        else:
            final_settings = base_settings

        # Apply settings to exported data
        if final_settings.whitelabel and resource.team.organization.is_feature_available(
            AvailableFeature.WHITE_LABELLING
        ):
            exported_data.update({"whitelabel": True})

        if final_settings.noHeader:
            exported_data.update({"noHeader": True})
        if final_settings.showInspector:
            exported_data.update({"showInspector": True})
        if final_settings.legend:
            exported_data.update({"legend": True})
        if final_settings.detailed:
            exported_data.update({"detailed": True})
        if final_settings.hideExtraDetails:
            exported_data.update({"hideExtraDetails": True})

        if request.path.endswith(f".json"):
            # For password-protected POST requests, only return basic metadata and JWT token
            if request.method == "POST" and isinstance(resource, SharingConfiguration) and resource.password_required:
                # Return only the essentials for the frontend to work
                minimal_data = {
                    "type": exported_data.get("type", "scene"),
                    "shareToken": exported_data.get("shareToken"),
                    "whitelabel": exported_data.get("whitelabel", False),
                    "noHeader": exported_data.get("noHeader", False),
                    "showInspector": exported_data.get("showInspector", False),
                    "legend": exported_data.get("legend", False),
                    "detailed": exported_data.get("detailed", False),
                }
                return response.Response(minimal_data)
            return response.Response(exported_data)

        if request.GET.get("force_type"):
            exported_data["type"] = request.GET.get("force_type")

        exported_data["rootClassName"] = f"export-type-'{exported_data.get('type', 'unknown')}"
        # Check if this is a JWT authenticated request with JSON Accept header
        if (
            isinstance(resource, SharingConfiguration)
            and resource.password_required
            and isinstance(request.successful_authenticator, SharingPasswordProtectedAuthentication)
            and request.headers.get("Accept") == "application/json"
        ):
            # Return dashboard data as JSON for XHR requests
            return response.Response(exported_data)

        context = {
            "exported_data": json.dumps(exported_data, cls=DjangoJSONEncoder),
            "asset_title": asset_title,
            "asset_description": asset_description,
            "add_og_tags": add_og_tags,
            "asset_opengraph_image_url": shared_url_as_png(request.build_absolute_uri()),
        }

        return render_template(
            "exporter.html",
            request=request,
            context=context,
            team_for_public_context=resource.team,
        )

    def exported_asset_for_sharing_configuration(self, resource: SharingConfiguration) -> ExportedAsset | None:
        target = resource.insight or resource.dashboard
        if not target:
            return None

        exported_asset_matches = ExportedAsset.objects.filter(
            team=resource.team,
            insight=resource.insight or None,
            dashboard=resource.dashboard or None,
            export_format=ExportedAsset.ExportFormat.PNG.value,
        )

        if exported_asset_matches.exists():
            return exported_asset_matches.first()
        else:
            export_asset = export_asset_for_opengraph(resource)

            return export_asset<|MERGE_RESOLUTION|>--- conflicted
+++ resolved
@@ -696,13 +696,10 @@
             if request.path.endswith(f".{resource.file_ext}"):
                 return get_content_response(resource, request.query_params.get("download") == "true")
             exported_data["type"] = "image"
-<<<<<<< HEAD
-=======
             # Add the JWT token from URL to exported_data so frontend can use it for API calls
             token = request.query_params.get("token")
             if token:
                 exported_data["shareToken"] = token
->>>>>>> 6cadfca3
 
         add_og_tags = (
             resource.insight
