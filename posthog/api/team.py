--- conflicted
+++ resolved
@@ -115,17 +115,10 @@
     def get_object(self):
         lookup_value = self.kwargs[self.lookup_field]
         if lookup_value == "@current":
-<<<<<<< HEAD
-            obj = self.request.user.team
-            if obj is None:
-                raise exceptions.NotFound("Current project not found.")
-            return obj
-=======
             team = self.request.user.team
             if team is None:
                 raise exceptions.NotFound("Current project not found.")
             return team
->>>>>>> 96e4ee85
         queryset = self.filter_queryset(self.get_queryset())
         filter_kwargs = {self.lookup_field: lookup_value}
         try:
