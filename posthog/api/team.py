--- conflicted
+++ resolved
@@ -147,11 +147,7 @@
             "session_recording_minimum_duration_milliseconds",
             "session_recording_linked_flag",
             "session_recording_network_payload_capture_config",
-<<<<<<< HEAD
-            "session_recording_summary_config",
-=======
             "session_replay_config",
->>>>>>> a9ea061c
             "effective_membership_level",
             "access_control",
             "week_start_day",
@@ -214,27 +210,23 @@
 
         return value
 
-<<<<<<< HEAD
-    def validate_session_recording_summary_config(self, value) -> Dict | None:
-=======
     def validate_session_replay_config(self, value) -> Dict | None:
->>>>>>> a9ea061c
         if value is None:
             return None
 
         if not isinstance(value, Dict):
             raise exceptions.ValidationError("Must provide a dictionary or None.")
 
-<<<<<<< HEAD
+        if not all(key in ["record_canvas", "ai_summary"] for key in value.keys()):
+            raise exceptions.ValidationError(
+                "Must provide a dictionary with only 'record_canvas' and 'ai_summary' keys."
+            )
+
         allowed_keys = ["included_event_properties", "opt_in", "preferred_events", "excluded_events"]
-        if not all(key in allowed_keys for key in value.keys()):
+        if "ai_summary" in value and not all(key in allowed_keys for key in value["ai_summary"].keys()):
             raise exceptions.ValidationError(
                 "Must provide a dictionary with only allowed keys: {}".format(allowed_keys)
             )
-=======
-        if not all(key in ["record_canvas"] for key in value.keys()):
-            raise exceptions.ValidationError("Must provide a dictionary with only 'record_canvas' key.")
->>>>>>> a9ea061c
 
         return value
 
