import json
from functools import cached_property
from typing import Any, Dict, List, Optional, Type, cast

from django.core.cache import cache
from django.shortcuts import get_object_or_404
from loginas.utils import is_impersonated_session
from rest_framework import (
    exceptions,
    request,
    response,
    serializers,
    viewsets,
)
from rest_framework.permissions import BasePermission, IsAuthenticated
from rest_framework.decorators import action
from posthog.api.geoip import get_geoip_properties
from posthog.api.routing import TeamAndOrgViewSetMixin

from posthog.api.shared import TeamBasicSerializer
from posthog.constants import AvailableFeature
from posthog.event_usage import report_user_action
from posthog.models import InsightCachingState, Team, User
<<<<<<< HEAD
=======
from posthog.models.activity_logging.activity_log import (
    log_activity,
    Detail,
    Change,
    load_activity,
    dict_changes_between,
)
from posthog.models.activity_logging.activity_page import activity_page_response
>>>>>>> b67c67c7
from posthog.models.async_deletion import AsyncDeletion, DeletionType
from posthog.models.group_type_mapping import GroupTypeMapping
from posthog.models.organization import OrganizationMembership
from posthog.models.signals import mute_selected_signals
from posthog.models.team.team import groups_on_events_querying_enabled, set_team_in_cache
from posthog.models.team.util import delete_batch_exports, delete_bulky_postgres_data
from posthog.models.utils import generate_random_token_project, UUIDT
from posthog.permissions import (
    CREATE_METHODS,
    OrganizationAdminWritePermissions,
    OrganizationMemberPermissions,
    TeamMemberLightManagementPermission,
    TeamMemberStrictManagementPermission,
)
from posthog.tasks.demo_create_data import create_data_for_demo_team
from posthog.user_permissions import UserPermissions, UserPermissionsSerializerMixin
from posthog.utils import get_ip_address, get_week_start_for_country_code


class PremiumMultiProjectPermissions(BasePermission):
    """Require user to have all necessary premium features on their plan for create access to the endpoint."""

    message = "You must upgrade your PostHog plan to be able to create and manage multiple projects."

    def has_permission(self, request: request.Request, view) -> bool:
        user = cast(User, request.user)
        if request.method in CREATE_METHODS:
            if user.organization is None:
                return False

            # if we're not requesting to make a demo project
            # and if the org already has more than 1 non-demo project (need to be able to make the initial project)
            # and the org isn't allowed to make multiple projects
            if (
                ("is_demo" not in request.data or not request.data["is_demo"])
                and user.organization.teams.exclude(is_demo=True).count() >= 1
                and not user.organization.is_feature_available(AvailableFeature.ORGANIZATIONS_PROJECTS)
            ):
                return False

            # if we ARE requesting to make a demo project
            # but the org already has a demo project
            if (
                "is_demo" in request.data
                and request.data["is_demo"]
                and user.organization.teams.exclude(is_demo=False).count() > 0
            ):
                return False

            # in any other case, we're good to go
            return True
        else:
            return True


class CachingTeamSerializer(serializers.ModelSerializer):
    """
    This serializer is used for caching teams.
    Currently used only in `/decide` endpoint.
    Has all parameters needed for a successful decide request.
    """

    class Meta:
        model = Team
        fields = [
            "id",
            "uuid",
            "name",
            "api_token",
            "autocapture_opt_out",
            "autocapture_exceptions_opt_in",
            "autocapture_exceptions_errors_to_ignore",
            "capture_performance_opt_in",
            "capture_console_log_opt_in",
            "session_recording_opt_in",
            "session_recording_sample_rate",
            "session_recording_minimum_duration_milliseconds",
            "session_recording_linked_flag",
            "session_recording_network_payload_capture_config",
            "session_replay_config",
            "recording_domains",
            "inject_web_apps",
            "surveys_opt_in",
        ]


class TeamSerializer(serializers.ModelSerializer, UserPermissionsSerializerMixin):
    effective_membership_level = serializers.SerializerMethodField()
    has_group_types = serializers.SerializerMethodField()
    groups_on_events_querying_enabled = serializers.SerializerMethodField()

    class Meta:
        model = Team
        fields = (
            "id",
            "uuid",
            "organization",
            "api_token",
            "app_urls",
            "name",
            "slack_incoming_webhook",
            "created_at",
            "updated_at",
            "anonymize_ips",
            "completed_snippet_onboarding",
            "ingested_event",
            "test_account_filters",
            "test_account_filters_default_checked",
            "path_cleaning_filters",
            "is_demo",
            "timezone",
            "data_attributes",
            "person_display_name_properties",
            "correlation_config",
            "autocapture_opt_out",
            "autocapture_exceptions_opt_in",
            "autocapture_exceptions_errors_to_ignore",
            "capture_console_log_opt_in",
            "capture_performance_opt_in",
            "session_recording_opt_in",
            "session_recording_sample_rate",
            "session_recording_minimum_duration_milliseconds",
            "session_recording_linked_flag",
            "session_recording_network_payload_capture_config",
            "session_replay_config",
            "effective_membership_level",
            "access_control",
            "week_start_day",
            "has_group_types",
            "primary_dashboard",
            "live_events_columns",
            "recording_domains",
            "person_on_events_querying_enabled",
            "groups_on_events_querying_enabled",
            "inject_web_apps",
            "extra_settings",
            "has_completed_onboarding_for",
            "surveys_opt_in",
        )
        read_only_fields = (
            "id",
            "uuid",
            "organization",
            "api_token",
            "created_at",
            "updated_at",
            "ingested_event",
            "effective_membership_level",
            "has_group_types",
            "person_on_events_querying_enabled",
            "groups_on_events_querying_enabled",
        )

    def get_effective_membership_level(self, team: Team) -> Optional[OrganizationMembership.Level]:
        return self.user_permissions.team(team).effective_membership_level

    def get_has_group_types(self, team: Team) -> bool:
        return GroupTypeMapping.objects.filter(team=team).exists()

    def get_groups_on_events_querying_enabled(self, team: Team) -> bool:
        return groups_on_events_querying_enabled()

    def validate_session_recording_linked_flag(self, value) -> Dict | None:
        if value is None:
            return None

        if not isinstance(value, Dict):
            raise exceptions.ValidationError("Must provide a dictionary or None.")
        if value.keys() != {"id", "key"}:
            raise exceptions.ValidationError("Must provide a dictionary with only 'id' and 'key' keys.")

        return value

    def validate_session_recording_network_payload_capture_config(self, value) -> Dict | None:
        if value is None:
            return None

        if not isinstance(value, Dict):
            raise exceptions.ValidationError("Must provide a dictionary or None.")

        if not all(key in ["recordHeaders", "recordBody"] for key in value.keys()):
            raise exceptions.ValidationError(
                "Must provide a dictionary with only 'recordHeaders' and/or 'recordBody' keys."
            )

        return value

    def validate_session_replay_config(self, value) -> Dict | None:
        if value is None:
            return None

        if not isinstance(value, Dict):
            raise exceptions.ValidationError("Must provide a dictionary or None.")

        if not all(key in ["record_canvas"] for key in value.keys()):
            raise exceptions.ValidationError("Must provide a dictionary with only 'record_canvas' key.")

        return value

    def validate(self, attrs: Any) -> Any:
        if "primary_dashboard" in attrs and attrs["primary_dashboard"].team != self.instance:
            raise exceptions.PermissionDenied("Dashboard does not belong to this team.")

        if "access_control" in attrs:
            # Only organization-wide admins and above should be allowed to switch the project between open and private
            # If a project-only admin who is only an org member disabled this it, they wouldn't be able to reenable it
            request = self.context["request"]
            if isinstance(self.instance, Team):
                organization_id = self.instance.organization_id
            else:
                organization_id = self.context["view"].organization
            org_membership: OrganizationMembership = OrganizationMembership.objects.only("level").get(
                organization_id=organization_id, user=request.user
            )
            if org_membership.level < OrganizationMembership.Level.ADMIN:
                raise exceptions.PermissionDenied("Your organization access level is insufficient.")

        if "autocapture_exceptions_errors_to_ignore" in attrs:
            if not isinstance(attrs["autocapture_exceptions_errors_to_ignore"], list):
                raise exceptions.ValidationError(
                    "Must provide a list for field: autocapture_exceptions_errors_to_ignore."
                )
            for error in attrs["autocapture_exceptions_errors_to_ignore"]:
                if not isinstance(error, str):
                    raise exceptions.ValidationError(
                        "Must provide a list of strings to field: autocapture_exceptions_errors_to_ignore."
                    )

            if len(json.dumps(attrs["autocapture_exceptions_errors_to_ignore"])) > 300:
                raise exceptions.ValidationError(
                    "Field autocapture_exceptions_errors_to_ignore must be less than 300 characters. Complex config should be provided in posthog-js initialization."
                )
        return super().validate(attrs)

    def create(self, validated_data: Dict[str, Any], **kwargs) -> Team:
        serializers.raise_errors_on_nested_writes("create", self, validated_data)
        request = self.context["request"]
        organization = self.context["view"].organization  # Use the org we used to validate permissions

        if "week_start_day" not in validated_data:
            country_code = get_geoip_properties(get_ip_address(request)).get("$geoip_country_code", None)
            if country_code:
                week_start_day_for_user_ip_location = get_week_start_for_country_code(country_code)
                # get_week_start_for_country_code() also returns 6 for countries where the week starts on Saturday,
                # but ClickHouse doesn't support Saturday as the first day of the week, so we fall back to Sunday
                validated_data["week_start_day"] = 1 if week_start_day_for_user_ip_location == 1 else 0

        if validated_data.get("is_demo", False):
            team = Team.objects.create(**validated_data, organization=organization)
            cache_key = f"is_generating_demo_data_{team.pk}"
            cache.set(cache_key, "True")  # create an item in the cache that we can use to see if the demo data is ready
            create_data_for_demo_team.delay(team.pk, request.user.pk, cache_key)
        else:
            team = Team.objects.create_with_data(**validated_data, organization=organization)

        request.user.current_team = team
        request.user.team = request.user.current_team  # Update cached property
        request.user.save()

        log_activity(
            organization_id=organization.id,
            team_id=team.pk,
            user=request.user,
            was_impersonated=is_impersonated_session(request),
            scope="Team",
            item_id=team.pk,
            activity="created",
            detail=Detail(name=str(team.name)),
        )

        return team

    def _handle_timezone_update(self, team: Team) -> None:
        # :KLUDGE: This is incorrect as it doesn't wipe caches not currently linked to insights. Fix this some day!
        hashes = InsightCachingState.objects.filter(team=team).values_list("cache_key", flat=True)
        cache.delete_many(hashes)

    def update(self, instance: Team, validated_data: Dict[str, Any]) -> Team:
        before_update = instance.__dict__.copy()

        if "timezone" in validated_data and validated_data["timezone"] != instance.timezone:
            self._handle_timezone_update(instance)

        updated_team = super().update(instance, validated_data)
        changes = dict_changes_between("Team", before_update, updated_team.__dict__, use_field_exclusions=True)

        log_activity(
            organization_id=cast(UUIDT, instance.organization_id),
            team_id=instance.pk,
            user=cast(User, self.context["request"].user),
            was_impersonated=is_impersonated_session(request),
            scope="Team",
            item_id=instance.pk,
            activity="updated",
            detail=Detail(
                name=str(instance.name),
                changes=changes,
            ),
        )

        return updated_team


class TeamViewSet(TeamAndOrgViewSetMixin, viewsets.ModelViewSet):
    """
    Projects for the current organization.
    """

    base_scope = "project"
    serializer_class = TeamSerializer
    queryset = Team.objects.all().select_related("organization")
    permission_classes = [IsAuthenticated, PremiumMultiProjectPermissions]
    lookup_field = "id"
    ordering = "-created_by"
    include_in_docs = True

    def get_queryset(self):
        # IMPORTANT: This is actually what ensures that a user cannot read/update a project for which they don't have permission
        visible_teams_ids = UserPermissions(cast(User, self.request.user)).team_ids_visible_for_user
        return super().get_queryset().filter(id__in=visible_teams_ids)

    def get_serializer_class(self) -> Type[serializers.BaseSerializer]:
        if self.action == "list":
            return TeamBasicSerializer
        return super().get_serializer_class()

    def get_permissions(self) -> List:
        """
        Special permissions handling for create requests as the organization is inferred from the current user.
        """

        base_permissions = [permission() for permission in self.permission_classes]

        # Return early for non-actions (e.g. OPTIONS)
        if self.action:
            if self.action == "create":
                if "is_demo" not in self.request.data or not self.request.data["is_demo"]:
                    base_permissions.append(OrganizationAdminWritePermissions())
                elif "is_demo" in self.request.data:
                    base_permissions.append(OrganizationMemberPermissions())
            elif self.action != "list":
                # Skip TeamMemberAccessPermission for list action, as list is serialized with limited TeamBasicSerializer
                base_permissions.append(TeamMemberLightManagementPermission())
        return base_permissions

    def check_permissions(self, request):
<<<<<<< HEAD
        # TODO: Change this to support it coming from the URL
=======
>>>>>>> b67c67c7
        if self.action and self.action == "create":
            organization = getattr(self.request.user, "organization", None)
            if not organization:
                raise exceptions.ValidationError("You need to belong to an organization.")
            # To be used later by OrganizationAdminWritePermissions and TeamSerializer
            self.organization = organization

        return super().check_permissions(request)

    def get_object(self):
        lookup_value = self.kwargs[self.lookup_field]
        if lookup_value == "@current":
            team = getattr(self.request.user, "team", None)
            if team is None:
                raise exceptions.NotFound()
            return team
        queryset = self.filter_queryset(self.get_queryset())
        filter_kwargs = {self.lookup_field: lookup_value}
        try:
            team = get_object_or_404(queryset, **filter_kwargs)
        except ValueError as error:
            raise exceptions.ValidationError(str(error))
        self.check_object_permissions(self.request, team)
        return team

    # :KLUDGE: Exposed for compatibility reasons for permission classes.
    @property
    def team(self):
        return self.get_object()

    def perform_destroy(self, team: Team):
        team_id = team.pk
        organization_id = team.organization_id
        team_name = team.name

        user = cast(User, self.request.user)

        delete_bulky_postgres_data(team_ids=[team_id])
        delete_batch_exports(team_ids=[team_id])

        with mute_selected_signals():
            super().perform_destroy(team)

        # Once the project is deleted, queue deletion of associated data
        AsyncDeletion.objects.bulk_create(
            [
                AsyncDeletion(
                    deletion_type=DeletionType.Team,
                    team_id=team_id,
                    key=str(team_id),
                    created_by=user,
                )
            ],
            ignore_conflicts=True,
        )

        log_activity(
            organization_id=cast(UUIDT, organization_id),
            team_id=team_id,
            user=user,
            was_impersonated=is_impersonated_session(self.request),
            scope="Team",
            item_id=team_id,
            activity="deleted",
            detail=Detail(name=str(team_name)),
        )
        # TRICKY: We pass in Team here as otherwise the access to "current_team" can fail if it was deleted
        report_user_action(user, f"team deleted", team=team)

    @action(
        methods=["PATCH"],
        detail=True,
        # Only ADMIN or higher users are allowed to access this project
        permission_classes=[
            IsAuthenticated,
            TeamMemberStrictManagementPermission,
        ],
    )
    def reset_token(self, request: request.Request, id: str, **kwargs) -> response.Response:
        team = self.get_object()
        old_token = team.api_token
        team.api_token = generate_random_token_project()
        team.save()

        log_activity(
            organization_id=team.organization_id,
            team_id=team.pk,
            user=cast(User, request.user),
            was_impersonated=is_impersonated_session(request),
            scope="Team",
            item_id=team.pk,
            activity="updated",
            detail=Detail(
                name=str(team.name),
                changes=[
                    Change(
                        type="Team",
                        action="changed",
                        field="api_token",
                    )
                ],
            ),
        )

        set_team_in_cache(old_token, None)
        return response.Response(TeamSerializer(team, context=self.get_serializer_context()).data)

    @action(
        methods=["GET"],
        detail=True,
        permission_classes=[IsAuthenticated],
    )
    def is_generating_demo_data(self, request: request.Request, id: str, **kwargs) -> response.Response:
        team = self.get_object()
        cache_key = f"is_generating_demo_data_{team.pk}"
        return response.Response({"is_generating_demo_data": cache.get(cache_key) == "True"})

    @action(methods=["GET"], detail=True)
    def activity(self, request: request.Request, **kwargs):
        limit = int(request.query_params.get("limit", "10"))
        page = int(request.query_params.get("page", "1"))

        team = self.get_object()

        activity_page = load_activity(
            scope="Team",
            team_id=team.pk,
            item_ids=[str(team.pk)],
            limit=limit,
            page=page,
        )
        return activity_page_response(activity_page, limit, page, request)

    @cached_property
    def user_permissions(self):
        team = self.get_object() if self.action == "reset_token" else None
        return UserPermissions(cast(User, self.request.user), team)<|MERGE_RESOLUTION|>--- conflicted
+++ resolved
@@ -21,8 +21,6 @@
 from posthog.constants import AvailableFeature
 from posthog.event_usage import report_user_action
 from posthog.models import InsightCachingState, Team, User
-<<<<<<< HEAD
-=======
 from posthog.models.activity_logging.activity_log import (
     log_activity,
     Detail,
@@ -31,7 +29,6 @@
     dict_changes_between,
 )
 from posthog.models.activity_logging.activity_page import activity_page_response
->>>>>>> b67c67c7
 from posthog.models.async_deletion import AsyncDeletion, DeletionType
 from posthog.models.group_type_mapping import GroupTypeMapping
 from posthog.models.organization import OrganizationMembership
@@ -378,10 +375,7 @@
         return base_permissions
 
     def check_permissions(self, request):
-<<<<<<< HEAD
         # TODO: Change this to support it coming from the URL
-=======
->>>>>>> b67c67c7
         if self.action and self.action == "create":
             organization = getattr(self.request.user, "organization", None)
             if not organization:
