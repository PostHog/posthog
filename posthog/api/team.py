--- conflicted
+++ resolved
@@ -359,12 +359,8 @@
         )
 
     def get_managed_viewsets(self, obj):
-<<<<<<< HEAD
-        from posthog.warehouse.models import DataWarehouseManagedViewSet
-        from posthog.warehouse.types import DataWarehouseManagedViewSetKind
-=======
         from products.data_warehouse.backend.models import DataWarehouseManagedViewSet
->>>>>>> 4bf931e3
+        from products.data_warehouse.backend.types import DataWarehouseManagedViewSetKind
 
         enabled_viewsets = DataWarehouseManagedViewSet.objects.filter(team=obj).values_list("kind", flat=True)
         enabled_set = set(enabled_viewsets)
@@ -711,12 +707,8 @@
         self._capture_diff(instance, "revenue_analytics_config", old_config, new_config)
 
         if "events" in validated_data:
-<<<<<<< HEAD
-            from posthog.warehouse.models import DataWarehouseManagedViewSet
-            from posthog.warehouse.types import DataWarehouseManagedViewSetKind
-=======
             from products.data_warehouse.backend.models import DataWarehouseManagedViewSet
->>>>>>> 4bf931e3
+            from products.data_warehouse.backend.types import DataWarehouseManagedViewSetKind
 
             managed_viewset, _ = DataWarehouseManagedViewSet.objects.get_or_create(
                 team=instance,
