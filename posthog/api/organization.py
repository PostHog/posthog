from typing import Any, Dict, Optional

from django.conf import settings
from django.db.models import QuerySet
from django.shortcuts import get_object_or_404
from rest_framework import exceptions, permissions, request, response, serializers, status, viewsets

from posthog.models import Organization
from posthog.models.organization import OrganizationMembership
from posthog.permissions import CREATE_METHODS, OrganizationAdminWritePermissions, OrganizationMemberPermissions


class PremiumMultiorganizationPermissions(permissions.BasePermission):
    """Require user to have all necessary premium features on their plan for create access to the endpoint."""

    message = "You must upgrade your PostHog plan to be able to create and manage multiple organizations."

    def has_permission(self, request: request.Request, view) -> bool:
        if (
            # make multiple orgs only premium on self-hosted, since enforcement of this is not possible on Cloud
            not getattr(settings, "MULTI_TENANCY", False)
            and request.method in CREATE_METHODS
            and (
                request.user.organization is None
                or not request.user.organization.is_feature_available("organizations_projects")
            )
            and request.user.organizations.count() >= 1
        ):
            return False
        return True


class OrganizationSerializer(serializers.ModelSerializer):
    membership_level = serializers.SerializerMethodField(read_only=True)

    class Meta:
        model = Organization
        fields = ["id", "name", "created_at", "updated_at", "membership_level"]
        read_only_fields = [
            "id",
            "created_at",
            "updated_at",
        ]

    def create(self, validated_data: Dict, *args: Any, **kwargs: Any) -> Organization:
        serializers.raise_errors_on_nested_writes("create", self, validated_data)
        organization, _, _ = Organization.objects.bootstrap(self.context["request"].user, **validated_data)
        return organization

    def get_membership_level(self, organization: Organization) -> Optional[OrganizationMembership.Level]:
        membership = OrganizationMembership.objects.filter(
            organization=organization, user=self.context["request"].user
        ).first()
        return membership.level if membership is not None else None


class OrganizationViewSet(viewsets.ModelViewSet):
    serializer_class = OrganizationSerializer
    permission_classes = [
        permissions.IsAuthenticated,
        PremiumMultiorganizationPermissions,
        OrganizationMemberPermissions,
        OrganizationAdminWritePermissions,
    ]
    queryset = Organization.objects.none()
    lookup_field = "id"
    ordering = "-created_by"

    def destroy(self, request, *args, **kwargs):
        instance = self.get_object()
        for member in instance.members.all():
            if member.organizations.count() <= 1:
                raise exceptions.ValidationError(
                    f"Cannot remove organization since that would leave member {member.email} organization-less, which is not supported yet."
                )
        self.perform_destroy(instance)
        return response.Response(status=status.HTTP_204_NO_CONTENT)

    def get_queryset(self) -> QuerySet:
        return self.request.user.organizations.all()

    def get_object(self):
        queryset = self.filter_queryset(self.get_queryset())
        lookup_value = self.kwargs[self.lookup_field]
        if lookup_value == "@current":
<<<<<<< HEAD
            obj = self.request.user.organization
            if obj is None:
                raise exceptions.NotFound("Current organization not found.")
            return obj
=======
            organization = self.request.user.organization
            if organization is None:
                raise exceptions.NotFound("Current organization not found.")
            return organization
>>>>>>> 96e4ee85
        filter_kwargs = {self.lookup_field: lookup_value}
        organization = get_object_or_404(queryset, **filter_kwargs)
        self.check_object_permissions(self.request, organization)
        return organization<|MERGE_RESOLUTION|>--- conflicted
+++ resolved
@@ -83,17 +83,10 @@
         queryset = self.filter_queryset(self.get_queryset())
         lookup_value = self.kwargs[self.lookup_field]
         if lookup_value == "@current":
-<<<<<<< HEAD
-            obj = self.request.user.organization
-            if obj is None:
-                raise exceptions.NotFound("Current organization not found.")
-            return obj
-=======
             organization = self.request.user.organization
             if organization is None:
                 raise exceptions.NotFound("Current organization not found.")
             return organization
->>>>>>> 96e4ee85
         filter_kwargs = {self.lookup_field: lookup_value}
         organization = get_object_or_404(queryset, **filter_kwargs)
         self.check_object_permissions(self.request, organization)
