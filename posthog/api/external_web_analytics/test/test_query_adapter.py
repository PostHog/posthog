--- conflicted
+++ resolved
@@ -4,23 +4,19 @@
 from typing import Any
 
 from freezegun import freeze_time
+from posthog.models.utils import uuid7
 from posthog.api.external_web_analytics.query_adapter import ExternalWebAnalyticsQueryAdapter
 from posthog.api.external_web_analytics.serializers import (
     EXTERNAL_WEB_ANALYTICS_NONE_BREAKDOWN_VALUE,
     WebAnalyticsOverviewRequestSerializer,
     WebAnalyticsBreakdownRequestSerializer,
 )
-<<<<<<< HEAD
 from posthog.schema import WebOverviewItem, WebOverviewItemKind, WebStatsBreakdown
 from posthog.test.base import APIBaseTest
-=======
 from posthog.clickhouse.client.execute import sync_execute
 from posthog.hogql_queries.web_analytics.test.web_preaggregated_test_base import WebAnalyticsPreAggregatedTestBase
-from posthog.models.utils import uuid7
 from posthog.models.web_preaggregated.sql import WEB_BOUNCES_INSERT_SQL, WEB_STATS_INSERT_SQL
-from posthog.schema import WebOverviewItem, WebOverviewItemKind, WebStatsBreakdown
-from posthog.test.base import APIBaseTest, _create_event, _create_person, flush_persons_and_events
->>>>>>> 03fb7d64
+from posthog.test.base import _create_event, _create_person, flush_persons_and_events
 
 
 class TestExternalWebAnalyticsQueryAdapterOverview(APIBaseTest):
@@ -155,110 +151,10 @@
         ]
 
         for case in test_cases:
-<<<<<<< HEAD
-=======
             mock_runner = MagicMock()
             mock_runner.calculate.return_value = self._create_mock_overview_response(case["items"])
             mock_runner_class.return_value = mock_runner
 
-            serializer = self._create_mock_overview_request_serializer()
-            adapter = ExternalWebAnalyticsQueryAdapter(team=self.team)
-            result = adapter.get_overview_data(serializer)
-
-            assert result == case["expected"], f"Failed for case: {case}"
-
-    @patch("posthog.api.external_web_analytics.query_adapter.WebOverviewQueryRunner")
-    def test_query_configuration_with_domain(self, mock_runner_class):
-        mock_runner = MagicMock()
-        mock_runner.calculate.return_value = self._create_mock_overview_response([])
-        mock_runner_class.return_value = mock_runner
-
-        serializer = self._create_mock_overview_request_serializer(domain="app.example.com")
-        adapter = ExternalWebAnalyticsQueryAdapter(team=self.team)
-        adapter.get_overview_data(serializer)
-
-        _, kwargs = mock_runner_class.call_args
-        query = kwargs["query"]
-
-        # Check domain filter
-        assert len(query.properties) == 1
-        assert query.properties[0].key == "$host"
-        assert query.properties[0].value == ["app.example.com"]
-
-        # Check other configurations
-        assert query.filterTestAccounts is True
-        assert query.doPathCleaning is True
-        assert query.includeRevenue is False
-        assert query.compareFilter is None
-        assert query.conversionGoal is None
-
-    @patch("posthog.api.external_web_analytics.query_adapter.WebOverviewQueryRunner")
-    def test_query_configuration_without_domain(self, mock_runner_class):
-        mock_runner = MagicMock()
-        mock_runner.calculate.return_value = self._create_mock_overview_response([])
-        mock_runner_class.return_value = mock_runner
-
-        serializer = self._create_mock_overview_request_serializer(domain=None)
-        adapter = ExternalWebAnalyticsQueryAdapter(team=self.team)
-        adapter.get_overview_data(serializer)
-
-        _, kwargs = mock_runner_class.call_args
-        query = kwargs["query"]
-
-        # Should have no properties when the domain is not provided
-        assert len(query.properties) == 0
-
-    @patch("posthog.api.external_web_analytics.query_adapter.WebOverviewQueryRunner")
-    def test_date_range_formatting(self, mock_runner_class):
-        mock_runner = MagicMock()
-        mock_runner.calculate.return_value = self._create_mock_overview_response([])
-        mock_runner_class.return_value = mock_runner
-
-        serializer = self._create_mock_overview_request_serializer(
-            date_from=date(2024, 12, 1), date_to=date(2024, 12, 31)
-        )
-        adapter = ExternalWebAnalyticsQueryAdapter(team=self.team)
-        adapter.get_overview_data(serializer)
-
-        _, kwargs = mock_runner_class.call_args
-        query = kwargs["query"]
-
-        assert query.dateRange.date_from == "2024-12-01"
-        assert query.dateRange.date_to == "2024-12-31"
-
-    @patch("posthog.api.external_web_analytics.query_adapter.WebOverviewQueryRunner")
-    def test_modifiers_configuration(self, mock_runner_class):
-        mock_runner = MagicMock()
-        mock_runner.calculate.return_value = self._create_mock_overview_response([])
-        mock_runner_class.return_value = mock_runner
-
-        serializer = self._create_mock_overview_request_serializer()
-        adapter = ExternalWebAnalyticsQueryAdapter(team=self.team)
-        adapter.get_overview_data(serializer)
-
-        _, kwargs = mock_runner_class.call_args
-        modifiers = kwargs["modifiers"]
-
-        # Should use preaggregated tables and convert timezone
-        assert modifiers.useWebAnalyticsPreAggregatedTables is True
-        assert modifiers.convertToProjectTimezone is True
-
-    @patch("posthog.api.external_web_analytics.query_adapter.WebOverviewQueryRunner")
-    def test_filter_configuration_variations(self, mock_runner_class):
-        test_cases = [
-            {"filter_test_accounts": False, "do_path_cleaning": False},
-            {"filter_test_accounts": True, "do_path_cleaning": False},
-            {"filter_test_accounts": False, "do_path_cleaning": True},
-            {"filter_test_accounts": True, "do_path_cleaning": True},
-        ]
-
-        for filters in test_cases:
->>>>>>> 03fb7d64
-            mock_runner = MagicMock()
-            mock_runner.calculate.return_value = self._create_mock_overview_response(case["items"])
-            mock_runner_class.return_value = mock_runner
-
-<<<<<<< HEAD
             serializer = self._create_mock_overview_request_serializer()
             adapter = ExternalWebAnalyticsQueryAdapter(team=self.team)
             result = adapter.get_overview_data(serializer)
@@ -358,40 +254,10 @@
             serializer = self._create_mock_overview_request_serializer(**filters)
             adapter = ExternalWebAnalyticsQueryAdapter(team=self.team)
             adapter.get_overview_data(serializer)
-=======
-            serializer = self._create_mock_overview_request_serializer(**filters)
-            adapter = ExternalWebAnalyticsQueryAdapter(team=self.team)
-            adapter.get_overview_data(serializer)
 
             _, kwargs = mock_runner_class.call_args
             query = kwargs["query"]
 
-            assert query.filterTestAccounts == filters["filter_test_accounts"]
-            assert query.doPathCleaning == filters["do_path_cleaning"]
-
-    @patch("posthog.api.external_web_analytics.query_adapter.WebOverviewQueryRunner")
-    def test_ignores_unknown_metrics(self, mock_runner_class):
-        items = [
-            WebOverviewItem(key="visitors", kind=WebOverviewItemKind.UNIT, value=100.0),
-            WebOverviewItem(key="unknown_metric", kind=WebOverviewItemKind.UNIT, value=999.0),
-            WebOverviewItem(key="another_unknown", kind=WebOverviewItemKind.PERCENTAGE, value=50.0),
-        ]
-
-        mock_runner = MagicMock()
-        mock_runner.calculate.return_value = self._create_mock_overview_response(items)
-        mock_runner_class.return_value = mock_runner
-
-        serializer = self._create_mock_overview_request_serializer()
-        adapter = ExternalWebAnalyticsQueryAdapter(team=self.team)
-        result = adapter.get_overview_data(serializer)
->>>>>>> 03fb7d64
-
-        # Should only have the known metrics
-        assert result["visitors"] == 100
-        assert "unknown_metric" not in result
-        assert "another_unknown" not in result
-
-<<<<<<< HEAD
             assert query.filterTestAccounts == filters["filter_test_accounts"]
             assert query.doPathCleaning == filters["apply_path_cleaning"]
 
@@ -630,221 +496,6 @@
         bounce_rate_breakdowns = ["InitialPage", "Page"]
 
         for breakdown_by in bounce_rate_breakdowns:
-=======
-    @patch("posthog.api.external_web_analytics.query_adapter.WebOverviewQueryRunner")
-    def test_percentage_conversion_boundary_cases(self, mock_runner_class):
-        test_cases = [
-            (0.0, 0.0),  # 0%
-            (100.0, 1.0),  # 100%
-            (50.5, 0.505),  # 50.5%
-            (0.1, 0.001),  # 0.1%
-        ]
-
-        for internal_value, expected_external in test_cases:
-            mock_runner = MagicMock()
-            mock_runner.calculate.return_value = self._create_mock_overview_response(
-                [WebOverviewItem(key="bounce rate", kind=WebOverviewItemKind.PERCENTAGE, value=internal_value)]
-            )
-            mock_runner_class.return_value = mock_runner
-
-            serializer = self._create_mock_overview_request_serializer()
-            adapter = ExternalWebAnalyticsQueryAdapter(team=self.team)
-            result = adapter.get_overview_data(serializer)
-
-            assert result["bounce_rate"] == expected_external
-
-
-class TestExternalWebAnalyticsQueryAdapterBreakdown(APIBaseTest):
-    @pytest.fixture(autouse=True)
-    def setup_breakdown_fixtures(self):
-        self.breakdown_serializer_data = {
-            "date_from": date(2025, 1, 1),
-            "date_to": date(2025, 1, 31),
-            "breakdown_by": "Browser",
-            "domain": "example.com",
-            "filter_test_accounts": True,
-            "do_path_cleaning": True,
-            "limit": 100,
-            "metrics": ["visitors", "views"],
-        }
-
-    def _create_mock_breakdown_request_serializer(self, **overrides):
-        serializer = MagicMock(spec=WebAnalyticsBreakdownRequestSerializer)
-        data = {**self.breakdown_serializer_data, **overrides}
-        serializer.validated_data = {k: v for k, v in data.items() if v is not None}
-        return serializer
-
-    def _create_mock_breakdown_response(self, columns, results):
-        response = MagicMock()
-        response.columns = columns
-        response.results = results
-        return response
-
-    @patch("posthog.api.external_web_analytics.query_adapter.WebStatsTableQueryRunner")
-    def test_breakdown_transforms_data_correctly(self, mock_runner_class):
-        columns = ["context.columns.breakdown_value", "context.columns.visitors", "context.columns.views"]
-        results = [
-            ["Chrome", (150, 120), (500, 400)],
-            ["Firefox", (100, 90), (300, 250)],
-            ["Safari", (80, 70), (200, 180)],
-        ]
-
-        mock_runner = MagicMock()
-        mock_runner.calculate.return_value = self._create_mock_breakdown_response(columns, results)
-        mock_runner_class.return_value = mock_runner
-
-        serializer = self._create_mock_breakdown_request_serializer()
-        adapter = ExternalWebAnalyticsQueryAdapter(team=self.team)
-        result = adapter.get_breakdown_data(serializer)
-
-        assert result["count"] == 3
-        assert len(result["results"]) == 3
-
-        # Check first result
-        first_result = result["results"][0]
-        assert first_result["breakdown_value"] == "Chrome"
-        assert first_result["visitors"] == 150
-        assert first_result["views"] == 500
-
-        # Check second result
-        second_result = result["results"][1]
-        assert second_result["breakdown_value"] == "Firefox"
-        assert second_result["visitors"] == 100
-        assert second_result["views"] == 300
-
-    @patch("posthog.api.external_web_analytics.query_adapter.WebStatsTableQueryRunner")
-    def test_breakdown_with_bounce_rate(self, mock_runner_class):
-        columns = [
-            "context.columns.breakdown_value",
-            "context.columns.visitors",
-            "context.columns.views",
-            "context.columns.bounce_rate",
-        ]
-        results = [
-            ["/home", (200, 180), (400, 350), (0.25, 0.30)],
-            ["/about", (150, 130), (200, 180), (0.35, 0.40)],
-        ]
-
-        mock_runner = MagicMock()
-        mock_runner.calculate.return_value = self._create_mock_breakdown_response(columns, results)
-        mock_runner_class.return_value = mock_runner
-
-        serializer = self._create_mock_breakdown_request_serializer(
-            breakdown_by="Page", metrics=["visitors", "views", "bounce_rate"]
-        )
-        adapter = ExternalWebAnalyticsQueryAdapter(team=self.team)
-        result = adapter.get_breakdown_data(serializer)
-
-        assert result["count"] == 2
-        first_result = result["results"][0]
-        assert first_result["breakdown_value"] == "/home"
-        assert first_result["visitors"] == 200
-        assert first_result["views"] == 400
-        assert first_result["bounce_rate"] == 0.25
-
-    @patch("posthog.api.external_web_analytics.query_adapter.WebStatsTableQueryRunner")
-    def test_breakdown_filters_metrics_correctly(self, mock_runner_class):
-        columns = [
-            "context.columns.breakdown_value",
-            "context.columns.visitors",
-            "context.columns.views",
-            "context.columns.bounce_rate",
-        ]
-        results = [
-            ["Chrome", (150, 120), (500, 400), (0.25, 0.30)],
-        ]
-
-        mock_runner = MagicMock()
-        mock_runner.calculate.return_value = self._create_mock_breakdown_response(columns, results)
-        mock_runner_class.return_value = mock_runner
-
-        serializer = self._create_mock_breakdown_request_serializer(metrics=["visitors"])
-        adapter = ExternalWebAnalyticsQueryAdapter(team=self.team)
-        result = adapter.get_breakdown_data(serializer)
-
-        first_result = result["results"][0]
-        assert "breakdown_value" in first_result
-        assert "visitors" in first_result
-        assert "views" not in first_result
-        assert "bounce_rate" not in first_result
-
-    @patch("posthog.api.external_web_analytics.query_adapter.WebStatsTableQueryRunner")
-    def test_breakdown_handles_null_values(self, mock_runner_class):
-        columns = ["context.columns.breakdown_value", "context.columns.visitors", "context.columns.views"]
-        results = [
-            ["Chrome", (150, 120), (500, 400)],
-            [None, (50, 40), (100, 80)],
-        ]
-
-        mock_runner = MagicMock()
-        mock_runner.calculate.return_value = self._create_mock_breakdown_response(columns, results)
-        mock_runner_class.return_value = mock_runner
-
-        serializer = self._create_mock_breakdown_request_serializer()
-        adapter = ExternalWebAnalyticsQueryAdapter(team=self.team)
-        result = adapter.get_breakdown_data(serializer)
-
-        assert result["count"] == 2
-        assert result["results"][0]["breakdown_value"] == "Chrome"
-        assert result["results"][1]["breakdown_value"] == EXTERNAL_WEB_ANALYTICS_NONE_BREAKDOWN_VALUE
-
-    @patch("posthog.api.external_web_analytics.query_adapter.WebStatsTableQueryRunner")
-    def test_breakdown_empty_results(self, mock_runner_class):
-        mock_runner = MagicMock()
-        # Empty results but with valid columns structure
-        columns = ["context.columns.breakdown_value", "context.columns.visitors"]
-        mock_runner.calculate.return_value = self._create_mock_breakdown_response(columns, [])
-        mock_runner_class.return_value = mock_runner
-
-        serializer = self._create_mock_breakdown_request_serializer()
-        adapter = ExternalWebAnalyticsQueryAdapter(team=self.team)
-        result = adapter.get_breakdown_data(serializer)
-
-        assert result["count"] == 0
-        assert result["results"] == []
-        assert result["next"] is None
-        assert result["previous"] is None
-
-    @patch("posthog.api.external_web_analytics.query_adapter.WebStatsTableQueryRunner")
-    def test_breakdown_missing_columns_raises_error(self, mock_runner_class):
-        mock_runner = MagicMock()
-        # No columns indicates query execution error
-        mock_runner.calculate.return_value = self._create_mock_breakdown_response([], [])
-        mock_runner_class.return_value = mock_runner
-
-        serializer = self._create_mock_breakdown_request_serializer()
-        adapter = ExternalWebAnalyticsQueryAdapter(team=self.team)
-
-        with pytest.raises(ValueError, match="Query response missing columns"):
-            adapter.get_breakdown_data(serializer)
-
-    @patch("posthog.api.external_web_analytics.query_adapter.WebStatsTableQueryRunner")
-    def test_breakdown_query_configuration(self, mock_runner_class):
-        mock_runner = MagicMock()
-        columns = ["context.columns.breakdown_value", "context.columns.visitors"]
-        mock_runner.calculate.return_value = self._create_mock_breakdown_response(columns, [])
-        mock_runner_class.return_value = mock_runner
-
-        serializer = self._create_mock_breakdown_request_serializer(
-            breakdown_by="DeviceType", filter_test_accounts=False, do_path_cleaning=False, limit=50
-        )
-        adapter = ExternalWebAnalyticsQueryAdapter(team=self.team)
-        adapter.get_breakdown_data(serializer)
-
-        _, kwargs = mock_runner_class.call_args
-        query = kwargs["query"]
-
-        assert query.breakdownBy == WebStatsBreakdown.DEVICE_TYPE
-        assert query.filterTestAccounts is False
-        assert query.doPathCleaning is False
-        assert query.limit == 50
-        assert query.includeBounceRate is False
-
-    @patch("posthog.api.external_web_analytics.query_adapter.WebStatsTableQueryRunner")
-    def test_breakdown_with_bounce_rate_breakdowns(self, mock_runner_class):
-        bounce_rate_breakdowns = ["InitialPage", "Page"]
-
-        for breakdown_by in bounce_rate_breakdowns:
             mock_runner = MagicMock()
             columns = ["context.columns.breakdown_value", "context.columns.visitors"]
             mock_runner.calculate.return_value = self._create_mock_breakdown_response(columns, [])
@@ -871,43 +522,11 @@
         }
 
         for breakdown_str, expected_enum in breakdown_mappings.items():
->>>>>>> 03fb7d64
             mock_runner = MagicMock()
             columns = ["context.columns.breakdown_value", "context.columns.visitors"]
             mock_runner.calculate.return_value = self._create_mock_breakdown_response(columns, [])
             mock_runner_class.return_value = mock_runner
 
-<<<<<<< HEAD
-            serializer = self._create_mock_breakdown_request_serializer(breakdown_by=breakdown_by)
-=======
-            serializer = self._create_mock_breakdown_request_serializer(breakdown_by=breakdown_str)
->>>>>>> 03fb7d64
-            adapter = ExternalWebAnalyticsQueryAdapter(team=self.team)
-            adapter.get_breakdown_data(serializer)
-
-            _, kwargs = mock_runner_class.call_args
-            query = kwargs["query"]
-
-<<<<<<< HEAD
-            assert query.includeBounceRate is True, f"Failed for breakdown_by: {breakdown_by}"
-
-    @patch("posthog.api.external_web_analytics.query_adapter.WebStatsTableQueryRunner")
-    def test_breakdown_enum_conversion(self, mock_runner_class):
-        breakdown_mappings = {
-            "Browser": WebStatsBreakdown.BROWSER,
-            "DeviceType": WebStatsBreakdown.DEVICE_TYPE,
-            "OS": WebStatsBreakdown.OS,
-            "Country": WebStatsBreakdown.COUNTRY,
-            "Page": WebStatsBreakdown.PAGE,
-            "InitialPage": WebStatsBreakdown.INITIAL_PAGE,
-        }
-
-        for breakdown_str, expected_enum in breakdown_mappings.items():
-            mock_runner = MagicMock()
-            columns = ["context.columns.breakdown_value", "context.columns.visitors"]
-            mock_runner.calculate.return_value = self._create_mock_breakdown_response(columns, [])
-            mock_runner_class.return_value = mock_runner
-
             serializer = self._create_mock_breakdown_request_serializer(breakdown_by=breakdown_str)
             adapter = ExternalWebAnalyticsQueryAdapter(team=self.team)
             adapter.get_breakdown_data(serializer)
@@ -925,70 +544,6 @@
         mock_runner_class.return_value = mock_runner
 
         serializer = self._create_mock_breakdown_request_serializer(host="app.example.com")
-        adapter = ExternalWebAnalyticsQueryAdapter(team=self.team)
-        adapter.get_breakdown_data(serializer)
-
-        _, kwargs = mock_runner_class.call_args
-        query = kwargs["query"]
-
-        assert len(query.properties) == 1
-        assert query.properties[0].key == "$host"
-        assert query.properties[0].value == ["app.example.com"]
-
-    @patch("posthog.api.external_web_analytics.query_adapter.WebStatsTableQueryRunner")
-    def test_breakdown_type_conversions(self, mock_runner_class):
-        columns = [
-            "context.columns.breakdown_value",
-            "context.columns.visitors",
-            "context.columns.views",
-            "context.columns.bounce_rate",
-        ]
-        results = [
-            ["/home", (150.0, 120.0), (500.0, 400.0), (0.25, 0.30)],
-        ]
-
-        mock_runner = MagicMock()
-        mock_runner.calculate.return_value = self._create_mock_breakdown_response(columns, results)
-        mock_runner_class.return_value = mock_runner
-
-        serializer = self._create_mock_breakdown_request_serializer(
-            breakdown_by="Page", metrics=["visitors", "views", "bounce_rate"]
-        )
-        adapter = ExternalWebAnalyticsQueryAdapter(team=self.team)
-        result = adapter.get_breakdown_data(serializer)
-
-        first_result = result["results"][0]
-        assert isinstance(first_result["visitors"], int)
-        assert isinstance(first_result["views"], int)
-        assert isinstance(first_result["bounce_rate"], float)
-
-    @patch("posthog.api.external_web_analytics.query_adapter.WebStatsTableQueryRunner")
-    def test_breakdown_modifiers_configuration(self, mock_runner_class):
-        mock_runner = MagicMock()
-        columns = ["context.columns.breakdown_value", "context.columns.visitors"]
-        mock_runner.calculate.return_value = self._create_mock_breakdown_response(columns, [])
-        mock_runner_class.return_value = mock_runner
-
-        serializer = self._create_mock_breakdown_request_serializer()
-        adapter = ExternalWebAnalyticsQueryAdapter(team=self.team)
-        adapter.get_breakdown_data(serializer)
-
-        _, kwargs = mock_runner_class.call_args
-        modifiers = kwargs["modifiers"]
-
-        assert modifiers.useWebAnalyticsPreAggregatedTables is True
-        assert modifiers.convertToProjectTimezone is True
-=======
-            assert query.breakdownBy == expected_enum, f"Failed for breakdown: {breakdown_str}"
-
-    @patch("posthog.api.external_web_analytics.query_adapter.WebStatsTableQueryRunner")
-    def test_breakdown_with_domain_filter(self, mock_runner_class):
-        mock_runner = MagicMock()
-        columns = ["context.columns.breakdown_value", "context.columns.visitors"]
-        mock_runner.calculate.return_value = self._create_mock_breakdown_response(columns, [])
-        mock_runner_class.return_value = mock_runner
-
-        serializer = self._create_mock_breakdown_request_serializer(domain="app.example.com")
         adapter = ExternalWebAnalyticsQueryAdapter(team=self.team)
         adapter.get_breakdown_data(serializer)
 
@@ -1297,5 +852,4 @@
 
         result = adapter.get_overview_data(serializer)
         assert result["visitors"] == 0
-        assert result["views"] == 0
->>>>>>> 03fb7d64
+        assert result["views"] == 0