--- conflicted
+++ resolved
@@ -159,15 +159,9 @@
                 date_from=self._get_datetime_str(data["date_from"]),
                 date_to=self._get_datetime_str(data["date_to"]),
             ),
-<<<<<<< HEAD
             properties=self._get_base_properties(data.get("host")),
             filterTestAccounts=data.get("filter_test_accounts", True),
             doPathCleaning=data.get("apply_path_cleaning", True),
-=======
-            properties=self._get_base_properties(data.get("domain")),
-            filterTestAccounts=data.get("filter_test_accounts", True),
-            doPathCleaning=data.get("do_path_cleaning", True),
->>>>>>> 03fb7d64
             includeBounceRate=self.breakdown_metrics_config.is_metric_supported("bounce_rate", breakdown_by),
             limit=data.get("limit", EXTERNAL_WEB_ANALYTICS_PAGINATION_DEFAULT_LIMIT),
         )
@@ -180,17 +174,10 @@
 
         response = runner.calculate()
 
-<<<<<<< HEAD
-        return self._transform_breakdown_response(response, breakdown_by)
-
-    def _transform_breakdown_response(
-        self, response: WebStatsTableQueryResponse, breakdown: WebStatsBreakdown
-=======
         return self._transform_breakdown_response(response, breakdown_by, data.get("metrics", []))
 
     def _transform_breakdown_response(
         self, response: WebStatsTableQueryResponse, breakdown: WebStatsBreakdown, requested_metrics: list[str]
->>>>>>> 03fb7d64
     ) -> dict[str, Any]:
         """
         Transform the internal WebStatsTableQueryResponse to external API format.
@@ -226,12 +213,8 @@
         column_indices = {col: i for i, col in enumerate(response.columns)}
 
         transformed_results = [
-<<<<<<< HEAD
-            self._transform_breakdown_row(row, column_indices, supported_metrics) for row in response.results
-=======
             self._transform_breakdown_row(row, column_indices, supported_metrics, requested_metrics)
             for row in response.results
->>>>>>> 03fb7d64
         ]
 
         return {
@@ -254,10 +237,7 @@
         row: list,
         column_indices: dict[str, int],
         supported_metrics: dict[str, MetricDefinition],
-<<<<<<< HEAD
-=======
         requested_metrics: list[str],
->>>>>>> 03fb7d64
     ) -> dict[str, Any]:
         result = {}
 
@@ -266,14 +246,6 @@
             if metric_def.internal_column not in column_indices:
                 continue
 
-<<<<<<< HEAD
-            col_index = column_indices[metric_def.internal_column]
-            raw_value = row[col_index] if col_index < len(row) else None
-            result[metric_def.external_key] = metric_def.transformer(raw_value)
-
-        return result
-
-=======
             # Check if this metric should be included based on user request
             if self._should_include_metric(metric_def.external_key, requested_metrics):
                 col_index = column_indices[metric_def.internal_column]
@@ -285,7 +257,6 @@
     def _should_include_metric(self, metric_key: str, requested_metrics: list[str]) -> bool:
         return not requested_metrics or metric_key == "breakdown_value" or metric_key in requested_metrics
 
->>>>>>> 03fb7d64
     def _transform_overview_response(self, response: WebOverviewQueryResponse) -> dict[str, Any]:
         """
         Transform the internal WebOverviewQueryResponse to external API format.
