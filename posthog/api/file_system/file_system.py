--- conflicted
+++ resolved
@@ -505,16 +505,14 @@
 
     @action(methods=["GET", "POST"], detail=False, url_path="log_view")
     def log_view(self, request: Request, *args: Any, **kwargs: Any) -> Response:
-<<<<<<< HEAD
         if request.method == "GET":
             return self._list_log_views(request)
-=======
+
         if is_impersonated_session(request):
             return Response(
                 {"detail": "Impersonated sessions cannot log file system views."},
                 status=status.HTTP_403_FORBIDDEN,
             )
->>>>>>> 9da9d318
 
         serializer = FileSystemViewLogSerializer(data=request.data)
         serializer.is_valid(raise_exception=True)
