from rest_framework import viewsets
from rest_framework.response import Response
<<<<<<< HEAD
from posthog.models import Event, PersonDistinctId, Team, ElementGroup, Element
from posthog.utils import request_to_date_query, dict_from_cursor_fetchall
from django.db.models import Subquery, OuterRef, Count, QuerySet
from django.db import connection
from typing import List, Optional, Dict
import datetime
=======
from posthog.models import Event
from posthog.utils import request_to_date_query
from django.db.models import OuterRef
>>>>>>> c3245820

from django.db.models.expressions import Window
from django.db.models.functions import Lag
from django.db.models import F
from django.db import connection

# At the moment, paths don't support users changing distinct_ids midway through.
# See: https://github.com/PostHog/posthog/issues/185
class PathsViewSet(viewsets.ViewSet):
    def _event_subquery(self, event: str, key: str):
        return Event.objects.filter(pk=OuterRef(event)).values(key)[:1]

    # FIXME: Timestamp is timezone aware timestamp, date range uses naive date.
    # To avoid unexpected results should convert date range to timestamps with timezone.
<<<<<<< HEAD
    def _add_event_step(self, event:str, aggregate: QuerySet, team: Team, index: int, date_query: Dict[str, datetime.date],  path_type: str, urls: Optional[List[str]]=None) -> QuerySet:
        event_key = '{}_{}'.format(event, index)

        # adds event_1, url_1, event_2, url_2 etc for each Person
        return aggregate.annotate(**{
            event_key: Subquery(
                Event.objects.filter(
                    team=team,
                    **({"event":event} if event else {'event__regex':'^[^\$].*'}),
                    distinct_id=OuterRef('distinct_id'),
                    **date_query,
                    **{'{}__isnull'.format(path_type): False},
                    **({'timestamp__gt': OuterRef('timestamp_{}'.format(index - 1))} if index > 1 else {})
                )\
                .exclude(**({'{}'.format(path_type): OuterRef('{}_{}'.format(path_type, index -1))} if index > 1 else {}))\
                .order_by('id').values('pk')[:1]
            ),
            'timestamp_{}'.format(index): self._event_subquery(event_key, 'timestamp'),
            '{}_{}'.format(path_type, index): self._event_subquery(event_key, '{}'.format(path_type))
        })

    def _determine_path_type(self, request):
        requested_type = request.GET.get('type', None)
        
        # Default
        event: Optional[str] = "$pageview"
        path_type = "properties__$current_url"

        # determine requested type
        if requested_type:
            if requested_type == "$screen":
                event = "$screen"
                path_type = "properties__$screen"
            elif requested_type == "$autocapture":
                event = "$autocapture"
                path_type = "elements_hash"
            elif requested_type == "custom_event":
                event = None
                path_type = "event"
        return event, path_type

=======
>>>>>>> c3245820
    def list(self, request):
        team = request.user.team_set.get()
        resp = []
        date_query = request_to_date_query(request.GET)
<<<<<<< HEAD
        aggregate: QuerySet[PersonDistinctId] = PersonDistinctId.objects.filter(team=team)
        event, path_type = self._determine_path_type(request)

        aggregate = self._add_event_step(event, aggregate, team, 1, date_query, path_type)
        urls: List[str] = []
        for index in range(1, 4):
            aggregate = self._add_event_step(event, aggregate, team, index+1, date_query, path_type)
            first_url_key = '{}_{}'.format(path_type, index)
            second_url_key = '{}_{}'.format(path_type, index + 1)
            rows = aggregate\
                .filter(
                    **({'{}__in'.format(first_url_key): urls} if urls else {}),
                    **{'{}__isnull'.format(second_url_key): False}
                )\
                .values(
                    first_url_key,
                    second_url_key
                )\
                .annotate(count=Count('pk'))\
                .annotate(**{'group_id_1': ElementGroup.objects.filter(hash=OuterRef(first_url_key)).values('id')[:1]} if event == "$autocapture" else {})\
                .annotate(**{'group_id_2': ElementGroup.objects.filter(hash=OuterRef(second_url_key)).values('id')[:1]} if event == "$autocapture" else {})\
                .order_by('-count')[0: 6]
            urls = []

            if event == "$autocapture":
                rows_query, params = rows.query.sql_with_params()
                source_element = 'SELECT e."tag_name" as tag_name_source, e."text" as text_source FROM "posthog_element" e JOIN \
                    ( SELECT group_id, MIN("posthog_element"."order") as minOrder FROM "posthog_element" GROUP BY group_id) e2 ON e.order = e2.minOrder AND e.group_id = e2.group_id where e.group_id = v1.group_id_1'
                target_element = 'SELECT e."tag_name" as tag_name_target, e."text" as text_target FROM "posthog_element" e JOIN \
                    ( SELECT group_id, MIN("posthog_element"."order") as minOrder FROM "posthog_element" GROUP BY group_id) e2 ON e.order = e2.minOrder AND e.group_id = e2.group_id where e.group_id = v1.group_id_2'
                new_query = 'SELECT * FROM ({}) as v1 JOIN LATERAL ({}) as v2 on true JOIN LATERAL ({}) as v3 on true order by -count'.format(rows_query, source_element, target_element)
                
                cursor = connection.cursor()
                cursor.execute(new_query, params)
                rows = dict_from_cursor_fetchall(cursor)

            for row in rows:
                resp.append({
                    'sourceLabel': '{}_<{}> {}'.format(index, row['tag_name_source'], "with text \"{}\"".format(row['text_source'])if row['text_source'] else "") if event == "$autocapture" else '{}_{}'.format(index, row[first_url_key]),
                    'targetLabel': '{}_<{}> {}'.format(index+1, row['tag_name_target'], "with text \"{}\"".format(row['text_target'])if row['text_target'] else "") if event == "$autocapture" else '{}_{}'.format(index + 1, row[second_url_key]),
                    'source': '{}_{}'.format(index, row[first_url_key]),
                    'target': '{}_{}'.format(index + 1, row[second_url_key]),
                    'value': row['count']
                })
                urls.append(row[second_url_key])
=======

        sessions = Event.objects.filter(
                team=team,
                event='$pageview',
                **date_query
            )\
            .annotate(previous_timestamp=Window(
                expression=Lag('timestamp', default=None),
                partition_by=F('distinct_id'),
                order_by=F('timestamp').asc()
            ))

        sessions_sql, sessions_sql_params = sessions.query.sql_with_params()

        cursor = connection.cursor()
        cursor.execute('\
        SELECT source_event, target_event, count(*) from (\
            SELECT event_number || \'_\' || current_url as target_event,LAG(event_number || \'_\' || current_url, 1) OVER (\
                            PARTITION BY session\
                            ) AS source_event from \
        (\
            SELECT properties->> \'$current_url\' as current_url, sessionified.session\
                ,ROW_NUMBER() OVER (\
                        PARTITION BY distinct_id\
                        ,session ORDER BY timestamp\
                        ) AS event_number\
        FROM (\
            SELECT events_notated.*, SUM(new_session) OVER (\
                ORDER BY distinct_id\
                        ,timestamp\
                ) AS session\
            FROM (\
                SELECT *, CASE WHEN EXTRACT(\'EPOCH\' FROM (timestamp - previous_timestamp)) >= (60 * 30) OR previous_timestamp IS NULL THEN 1 ELSE 0 END AS new_session\
                FROM ({}) AS inner_sessions \
            ) as events_notated \
        ) as sessionified\
        ) as final\
        where event_number <= 4\
        ) as counts\
        where source_event is not null and target_event is not null and SUBSTRING(source_event, 3) != SUBSTRING(target_event, 3)\
        group by source_event, target_event order by count desc limit 15\
        '.format(sessions_sql), sessions_sql_params)
        rows = cursor.fetchall()

        for row in rows:
            resp.append({
                'source': row[0],
                'target': row[1],
                'value': row[2]
            })
>>>>>>> c3245820

        
        resp = sorted(resp, key=lambda x: x['value'], reverse=True)
        return Response(resp)<|MERGE_RESOLUTION|>--- conflicted
+++ resolved
@@ -1,17 +1,10 @@
 from rest_framework import viewsets
 from rest_framework.response import Response
-<<<<<<< HEAD
 from posthog.models import Event, PersonDistinctId, Team, ElementGroup, Element
 from posthog.utils import request_to_date_query, dict_from_cursor_fetchall
 from django.db.models import Subquery, OuterRef, Count, QuerySet
 from django.db import connection
-from typing import List, Optional, Dict
-import datetime
-=======
-from posthog.models import Event
-from posthog.utils import request_to_date_query
-from django.db.models import OuterRef
->>>>>>> c3245820
+from typing import List, Optional
 
 from django.db.models.expressions import Window
 from django.db.models.functions import Lag
@@ -23,43 +16,19 @@
 class PathsViewSet(viewsets.ViewSet):
     def _event_subquery(self, event: str, key: str):
         return Event.objects.filter(pk=OuterRef(event)).values(key)[:1]
-
-    # FIXME: Timestamp is timezone aware timestamp, date range uses naive date.
-    # To avoid unexpected results should convert date range to timestamps with timezone.
-<<<<<<< HEAD
-    def _add_event_step(self, event:str, aggregate: QuerySet, team: Team, index: int, date_query: Dict[str, datetime.date],  path_type: str, urls: Optional[List[str]]=None) -> QuerySet:
-        event_key = '{}_{}'.format(event, index)
-
-        # adds event_1, url_1, event_2, url_2 etc for each Person
-        return aggregate.annotate(**{
-            event_key: Subquery(
-                Event.objects.filter(
-                    team=team,
-                    **({"event":event} if event else {'event__regex':'^[^\$].*'}),
-                    distinct_id=OuterRef('distinct_id'),
-                    **date_query,
-                    **{'{}__isnull'.format(path_type): False},
-                    **({'timestamp__gt': OuterRef('timestamp_{}'.format(index - 1))} if index > 1 else {})
-                )\
-                .exclude(**({'{}'.format(path_type): OuterRef('{}_{}'.format(path_type, index -1))} if index > 1 else {}))\
-                .order_by('id').values('pk')[:1]
-            ),
-            'timestamp_{}'.format(index): self._event_subquery(event_key, 'timestamp'),
-            '{}_{}'.format(path_type, index): self._event_subquery(event_key, '{}'.format(path_type))
-        })
-
+    
     def _determine_path_type(self, request):
         requested_type = request.GET.get('type', None)
         
         # Default
         event: Optional[str] = "$pageview"
-        path_type = "properties__$current_url"
+        path_type = "properties->> \'$current_url\'"
 
         # determine requested type
         if requested_type:
             if requested_type == "$screen":
                 event = "$screen"
-                path_type = "properties__$screen"
+                path_type = "properties->> \'$screen\'"
             elif requested_type == "$autocapture":
                 event = "$autocapture"
                 path_type = "elements_hash"
@@ -68,63 +37,17 @@
                 path_type = "event"
         return event, path_type
 
-=======
->>>>>>> c3245820
+    # FIXME: Timestamp is timezone aware timestamp, date range uses naive date.
+    # To avoid unexpected results should convert date range to timestamps with timezone.
     def list(self, request):
         team = request.user.team_set.get()
         resp = []
         date_query = request_to_date_query(request.GET)
-<<<<<<< HEAD
-        aggregate: QuerySet[PersonDistinctId] = PersonDistinctId.objects.filter(team=team)
         event, path_type = self._determine_path_type(request)
-
-        aggregate = self._add_event_step(event, aggregate, team, 1, date_query, path_type)
-        urls: List[str] = []
-        for index in range(1, 4):
-            aggregate = self._add_event_step(event, aggregate, team, index+1, date_query, path_type)
-            first_url_key = '{}_{}'.format(path_type, index)
-            second_url_key = '{}_{}'.format(path_type, index + 1)
-            rows = aggregate\
-                .filter(
-                    **({'{}__in'.format(first_url_key): urls} if urls else {}),
-                    **{'{}__isnull'.format(second_url_key): False}
-                )\
-                .values(
-                    first_url_key,
-                    second_url_key
-                )\
-                .annotate(count=Count('pk'))\
-                .annotate(**{'group_id_1': ElementGroup.objects.filter(hash=OuterRef(first_url_key)).values('id')[:1]} if event == "$autocapture" else {})\
-                .annotate(**{'group_id_2': ElementGroup.objects.filter(hash=OuterRef(second_url_key)).values('id')[:1]} if event == "$autocapture" else {})\
-                .order_by('-count')[0: 6]
-            urls = []
-
-            if event == "$autocapture":
-                rows_query, params = rows.query.sql_with_params()
-                source_element = 'SELECT e."tag_name" as tag_name_source, e."text" as text_source FROM "posthog_element" e JOIN \
-                    ( SELECT group_id, MIN("posthog_element"."order") as minOrder FROM "posthog_element" GROUP BY group_id) e2 ON e.order = e2.minOrder AND e.group_id = e2.group_id where e.group_id = v1.group_id_1'
-                target_element = 'SELECT e."tag_name" as tag_name_target, e."text" as text_target FROM "posthog_element" e JOIN \
-                    ( SELECT group_id, MIN("posthog_element"."order") as minOrder FROM "posthog_element" GROUP BY group_id) e2 ON e.order = e2.minOrder AND e.group_id = e2.group_id where e.group_id = v1.group_id_2'
-                new_query = 'SELECT * FROM ({}) as v1 JOIN LATERAL ({}) as v2 on true JOIN LATERAL ({}) as v3 on true order by -count'.format(rows_query, source_element, target_element)
-                
-                cursor = connection.cursor()
-                cursor.execute(new_query, params)
-                rows = dict_from_cursor_fetchall(cursor)
-
-            for row in rows:
-                resp.append({
-                    'sourceLabel': '{}_<{}> {}'.format(index, row['tag_name_source'], "with text \"{}\"".format(row['text_source'])if row['text_source'] else "") if event == "$autocapture" else '{}_{}'.format(index, row[first_url_key]),
-                    'targetLabel': '{}_<{}> {}'.format(index+1, row['tag_name_target'], "with text \"{}\"".format(row['text_target'])if row['text_target'] else "") if event == "$autocapture" else '{}_{}'.format(index + 1, row[second_url_key]),
-                    'source': '{}_{}'.format(index, row[first_url_key]),
-                    'target': '{}_{}'.format(index + 1, row[second_url_key]),
-                    'value': row['count']
-                })
-                urls.append(row[second_url_key])
-=======
 
         sessions = Event.objects.filter(
                 team=team,
-                event='$pageview',
+                **({"event":event} if event else {'event__regex':'^[^\$].*'}), #anything without $ (default)
                 **date_query
             )\
             .annotate(previous_timestamp=Window(
@@ -138,11 +61,11 @@
         cursor = connection.cursor()
         cursor.execute('\
         SELECT source_event, target_event, count(*) from (\
-            SELECT event_number || \'_\' || current_url as target_event,LAG(event_number || \'_\' || current_url, 1) OVER (\
+            SELECT event_number || \'_\' || path_type as target_event,LAG(event_number || \'_\' || path_type, 1) OVER (\
                             PARTITION BY session\
                             ) AS source_event from \
         (\
-            SELECT properties->> \'$current_url\' as current_url, sessionified.session\
+            SELECT {} as path_type, sessionified.session\
                 ,ROW_NUMBER() OVER (\
                         PARTITION BY distinct_id\
                         ,session ORDER BY timestamp\
@@ -162,16 +85,17 @@
         ) as counts\
         where source_event is not null and target_event is not null and SUBSTRING(source_event, 3) != SUBSTRING(target_event, 3)\
         group by source_event, target_event order by count desc limit 15\
-        '.format(sessions_sql), sessions_sql_params)
+        '.format(path_type, sessions_sql), sessions_sql_params)
         rows = cursor.fetchall()
 
         for row in rows:
             resp.append({
+                'sourceLabel': row[0],
+                'targetLabel': row[1],
                 'source': row[0],
                 'target': row[1],
                 'value': row[2]
             })
->>>>>>> c3245820
 
         
         resp = sorted(resp, key=lambda x: x['value'], reverse=True)
