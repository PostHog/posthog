--- conflicted
+++ resolved
@@ -321,13 +321,11 @@
     elif insight_type == INSIGHT_PATHS:
         path_filter = PathFilter(data=filter_data, team=cohort.team)
         query_builder = PathsActors(path_filter, cohort.team, funnel_filter=None)
-<<<<<<< HEAD
         context = path_filter.hogql_context
-=======
     elif insight_type == INSIGHT_LIFECYCLE:
         lifecycle_filter = LifecycleFilter(data=filter_data, team=cohort.team)
         query_builder = LifecycleActors(team=cohort.team, filter=lifecycle_filter)
->>>>>>> f922dae9
+        context = lifecycle_filter.hogql_context
     else:
         if settings.DEBUG:
             raise ValueError(f"Insight type: {insight_type} not supported for cohort creation")
