from distutils.util import strtobool
from typing import Any, Dict

import posthoganalytics
from django.db.models import QuerySet
from django.db.models.signals import post_save
from django.dispatch import receiver
from rest_framework import request, serializers, viewsets
from rest_hooks.signals import raw_hook_event

from posthog.api.user import UserSerializer
from posthog.mixins import AnalyticsDestroyModelMixin
from posthog.models import Annotation


class AnnotationSerializer(serializers.ModelSerializer):
    created_by = UserSerializer(required=False, read_only=True)

    class Meta:
        model = Annotation
        fields = [
            "id",
            "content",
            "date_marker",
            "creation_type",
            "dashboard_item",
            "created_by",
            "created_at",
            "updated_at",
            "deleted",
            "scope",
        ]
        read_only_fields = [
            "id",
            "creation_type",
            "created_by",
            "created_at",
            "updated_at",
        ]

    def create(self, validated_data: Dict, *args: Any, **kwargs: Any) -> Annotation:
        request = self.context["request"]
<<<<<<< HEAD
        annotation = Annotation.objects.create(team=request.user.team, created_by=request.user, **validated_data)
=======
        annotation = Annotation.objects.create(
            organization=request.user.organization, team=request.user.team, created_by=request.user, **validated_data,
        )
>>>>>>> 8a629179
        return annotation


class AnnotationsViewSet(AnalyticsDestroyModelMixin, viewsets.ModelViewSet):
    queryset = Annotation.objects.all()
    serializer_class = AnnotationSerializer

    def get_queryset(self) -> QuerySet:
        queryset = super().get_queryset()
        team = self.request.user.team

        if self.action == "list":  # type: ignore
            queryset = self._filter_request(self.request, queryset)
            order = self.request.GET.get("order", None)
            if order:
                queryset = queryset.order_by(order)

        return queryset.filter(team=team)

    def _filter_request(self, request: request.Request, queryset: QuerySet) -> QuerySet:
        filters = request.GET.dict()

        for key in filters:
            if key == "after":
                queryset = queryset.filter(created_at__gt=request.GET["after"])
            elif key == "before":
                queryset = queryset.filter(created_at__lt=request.GET["before"])
            elif key == "dashboardItemId":
                queryset = queryset.filter(dashboard_item_id=request.GET["dashboardItemId"])
            elif key == "scope":
                queryset = queryset.filter(scope=request.GET["scope"])
            elif key == "apply_all":
                queryset_method = (
                    queryset.exclude if bool(strtobool(str(request.GET["apply_all"]))) else queryset.filter
                )
                queryset = queryset_method(scope="dashboard_item")
            elif key == "deleted":
                queryset = queryset.filter(deleted=bool(strtobool(str(request.GET["deleted"]))))

        return queryset


@receiver(post_save, sender=Annotation, dispatch_uid="hook-annotation-created")
def annotation_created(sender, instance, created, raw, using, **kwargs):
    """Trigger action_defined hooks on Annotation creation."""

    if created:
        raw_hook_event.send(
            sender=None,
            event_name="annotation_created",
            instance=instance,
            payload=AnnotationSerializer(instance).data,
            user=instance.team,
        )

    if instance.created_by:
        event_name: str = "annotation created" if created else "annotation updated"
        posthoganalytics.capture(
            instance.created_by.distinct_id, event_name, instance.get_analytics_metadata(),
        )<|MERGE_RESOLUTION|>--- conflicted
+++ resolved
@@ -40,13 +40,9 @@
 
     def create(self, validated_data: Dict, *args: Any, **kwargs: Any) -> Annotation:
         request = self.context["request"]
-<<<<<<< HEAD
-        annotation = Annotation.objects.create(team=request.user.team, created_by=request.user, **validated_data)
-=======
         annotation = Annotation.objects.create(
             organization=request.user.organization, team=request.user.team, created_by=request.user, **validated_data,
         )
->>>>>>> 8a629179
         return annotation
 
 
