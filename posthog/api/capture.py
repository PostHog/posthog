import json
import re
from datetime import datetime
from typing import Any, Dict, Optional

from dateutil import parser
from django.conf import settings
from django.http import JsonResponse
from django.utils import timezone
from django.views.decorators.csrf import csrf_exempt
from rest_framework import status
from sentry_sdk import capture_exception, configure_scope
from sentry_sdk.api import capture_exception
from statshog.defaults.django import statsd

from ee.kafka_client.client import KafkaProducer
from ee.kafka_client.topics import KAFKA_DEAD_LETTER_QUEUE
from ee.settings import KAFKA_EVENTS_PLUGIN_INGESTION_TOPIC
from posthog.api.utils import get_data, get_team, get_token
from posthog.exceptions import generate_exception_response
from posthog.helpers.session_recording import preprocess_session_recording_events
from posthog.models import Team
from posthog.models.feature_flag import get_overridden_feature_flags
from posthog.models.utils import UUIDT
from posthog.utils import cors_response, get_ip_address


def parse_kafka_event_data(
    distinct_id: str,
    ip: Optional[str],
    site_url: str,
    data: Dict,
    team_id: Optional[int],
    now: datetime,
    sent_at: Optional[datetime],
    event_uuid: UUIDT,
) -> Dict:
    return {
        "uuid": str(event_uuid),
        "distinct_id": distinct_id,
        "ip": ip,
        "site_url": site_url,
        "data": json.dumps(data),
        "team_id": team_id,
        "now": now.isoformat(),
        "sent_at": sent_at.isoformat() if sent_at else "",
    }


def log_event(data: Dict, event_name: str) -> None:
    if settings.DEBUG:
        print(f"Logging event {event_name} to Kafka topic {KAFKA_EVENTS_PLUGIN_INGESTION_TOPIC}")

    # TODO: Handle Kafka being unavailable with exponential backoff retries
    try:
        KafkaProducer().produce(topic=KAFKA_EVENTS_PLUGIN_INGESTION_TOPIC, data=data)
    except Exception as e:
        capture_exception(e, {"data": data})
        statsd.incr("capture_endpoint_log_event_error")

<<<<<<< HEAD
        if settings.DEBUG:
            print(f"Failed to produce event to Kafka topic {KAFKA_EVENTS_PLUGIN_INGESTION_TOPIC} with error:", e)


def log_event_to_dead_letter_queue(
    raw_payload: Dict,
    event_name: str,
    event: Dict,
    error_message: str,
    error_location: str,
    topic: str = KAFKA_DEAD_LETTER_QUEUE,
):
    data = event.copy()

    data["failure_timestamp"] = datetime.now().isoformat()
    data["error_location"] = error_location
    data["error"] = error_message
    data["elements_chain"] = ""
    data["id"] = str(UUIDT())
    data["event"] = event_name
    data["raw_payload"] = json.dumps(raw_payload)
    data["now"] = datetime.fromisoformat(data["now"]).replace(tzinfo=None).isoformat() if data["now"] else None

    data["event_uuid"] = event["uuid"]
    del data["uuid"]
=======
        # TODO: Handle Kafka being unavailable with exponential backoff retries
        try:
            KafkaProducer().produce(topic=KAFKA_EVENTS_PLUGIN_INGESTION_TOPIC, data=data)
        except Exception as e:
            statsd.incr("capture_endpoint_log_event_error")
            print(f"Failed to produce event to Kafka topic {KAFKA_EVENTS_PLUGIN_INGESTION_TOPIC} with error:", e)
            raise e

    def log_event_to_dead_letter_queue(
        raw_payload: Dict,
        event_name: str,
        event: Dict,
        error_message: str,
        error_location: str,
        topic: str = KAFKA_DEAD_LETTER_QUEUE,
    ):
        data = event.copy()

        data["failure_timestamp"] = datetime.now().isoformat()
        data["error_location"] = error_location
        data["error"] = error_message
        data["elements_chain"] = ""
        data["id"] = str(UUIDT())
        data["event"] = event_name
        data["raw_payload"] = json.dumps(raw_payload)
        data["now"] = datetime.fromisoformat(data["now"]).replace(tzinfo=None).isoformat() if data["now"] else None

        data["event_uuid"] = event["uuid"]
        del data["uuid"]
>>>>>>> 982562db

    try:
        KafkaProducer().produce(topic=topic, data=data)
        statsd.incr(settings.EVENTS_DEAD_LETTER_QUEUE_STATSD_METRIC)
    except Exception as e:
        capture_exception(e)
        statsd.incr("events_dead_letter_queue_produce_error")

        if settings.DEBUG:
            print("Failed to produce to events dead letter queue with error:", e)


def _datetime_from_seconds_or_millis(timestamp: str) -> datetime:
    if len(timestamp) > 11:  # assuming milliseconds / update "11" to "12" if year > 5138 (set a reminder!)
        timestamp_number = float(timestamp) / 1000
    else:
        timestamp_number = int(timestamp)

    return datetime.fromtimestamp(timestamp_number, timezone.utc)


def _get_sent_at(data, request) -> Optional[datetime]:
    if request.GET.get("_"):  # posthog-js
        sent_at = request.GET["_"]
    elif isinstance(data, dict) and data.get("sent_at"):  # posthog-android, posthog-ios
        sent_at = data["sent_at"]
    elif request.POST.get("sent_at"):  # when urlencoded body and not JSON (in some test)
        sent_at = request.POST["sent_at"]
    else:
        return None

    if re.match(r"^[0-9]+$", sent_at):
        return _datetime_from_seconds_or_millis(sent_at)

    return parser.isoparse(sent_at)


def _get_distinct_id(data: Dict[str, Any]) -> str:
    raw_value: Any = ""
    try:
        raw_value = data["$distinct_id"]
    except KeyError:
        try:
            raw_value = data["properties"]["distinct_id"]
        except KeyError:
            raw_value = data["distinct_id"]
    if not raw_value:
        raise ValueError()
    return str(raw_value)[0:200]


def _ensure_web_feature_flags_in_properties(event: Dict[str, Any], team: Team, distinct_id: str):
    """If the event comes from web, ensure that it contains property $active_feature_flags."""
    if event["properties"].get("$lib") == "web" and "$active_feature_flags" not in event["properties"]:
        flags = get_overridden_feature_flags(team, distinct_id)
        event["properties"]["$active_feature_flags"] = list(flags.keys())
        for k, v in flags.items():
            event["properties"][f"$feature/{k}"] = v


@csrf_exempt
def get_event(request):
    timer = statsd.timer("posthog_cloud_event_endpoint").start()
    now = timezone.now()

    data, error_response = get_data(request)

    if error_response:
        return error_response

    sent_at = _get_sent_at(data, request)

    token = get_token(data, request)

    if not token:
        return cors_response(
            request,
            generate_exception_response(
                "capture",
                "API key not provided. You can find your project API key in PostHog project settings.",
                type="authentication_error",
                code="missing_api_key",
                status_code=status.HTTP_401_UNAUTHORIZED,
            ),
        )

    team, db_error, error_response = get_team(request, data, token)

    if error_response:
        return error_response

    send_events_to_dead_letter_queue = False
    if db_error:
        send_events_to_dead_letter_queue = True

    if isinstance(data, dict):
        if data.get("batch"):  # posthog-python and posthog-ruby
            data = data["batch"]
            assert data is not None
        elif "engage" in request.path_info:  # JS identify call
            data["event"] = "$identify"  # make sure it has an event name

    if isinstance(data, list):
        events = data
    else:
        events = [data]

    try:
        events = preprocess_session_recording_events(events)
    except ValueError as e:
        return cors_response(
            request, generate_exception_response("capture", f"Invalid payload: {e}", code="invalid_payload")
        )

    site_url = request.build_absolute_uri("/")[:-1]

    ip = None if not team or team.anonymize_ips else get_ip_address(request)
    for event in events:
        event_uuid = UUIDT()
        distinct_id = get_distinct_id(event)
        if not distinct_id:
            continue

        payload_uuid = event.get("uuid", None)
        if payload_uuid:
            if UUIDT.is_valid_uuid(payload_uuid):
                event_uuid = UUIDT(uuid_str=payload_uuid)
            else:
                statsd.incr("invalid_event_uuid")

        event = parse_event(event, distinct_id, team)
        if not event:
            continue

        if send_events_to_dead_letter_queue:
            kafka_event = parse_kafka_event_data(
                distinct_id=distinct_id,
                ip=None,
                site_url=site_url,
                team_id=None,
                now=now,
                event_uuid=event_uuid,
                data=event,
                sent_at=sent_at,
            )

            log_event_to_dead_letter_queue(
                data,
                event["event"],
                kafka_event,
                f"Unable to fetch team from Postgres. Error: {db_error}",
                "django_server_capture_endpoint",
            )
            continue

        statsd.incr("posthog_cloud_plugin_server_ingestion")
        try:
            capture_internal(event, distinct_id, ip, site_url, now, sent_at, team.pk, event_uuid)  # type: ignore
        except Exception as e:
            timer.stop()
            capture_exception(e, {"data": data})
            statsd.incr(
                "posthog_cloud_raw_endpoint_failure", tags={"endpoint": "capture",},
            )
            return cors_response(
                request,
                generate_exception_response(
                    "capture",
                    "Unable to store event. Please try again. If you are the owner of this app you can check the logs for further details.",
                    code="server_error",
                    type="server_error",
                    status_code=status.HTTP_503_SERVICE_UNAVAILABLE,
                ),
            )

    timer.stop()
    statsd.incr(
        "posthog_cloud_raw_endpoint_success", tags={"endpoint": "capture",},
    )
    return cors_response(request, JsonResponse({"status": 1}))


def parse_event(event, distinct_id, team):
    if not event.get("event"):
        statsd.incr("invalid_event", tags={"error": "missing_event_name"})
        return

    if not event.get("properties"):
        event["properties"] = {}

    with configure_scope() as scope:
        scope.set_tag("library", event["properties"].get("$lib", "unknown"))
        scope.set_tag("library.version", event["properties"].get("$lib_version", "unknown"))

    if team:
        _ensure_web_feature_flags_in_properties(event, team, distinct_id)

    return event


def get_distinct_id(event):
    try:
        distinct_id = _get_distinct_id(event)
    except KeyError:
        statsd.incr("invalid_event", tags={"error": "missing_distinct_id"})
        return
    except ValueError:
        statsd.incr("invalid_event", tags={"error": "invalid_distinct_id"})
        return

    return distinct_id


def capture_internal(event, distinct_id, ip, site_url, now, sent_at, team_id, event_uuid=UUIDT()) -> None:
    parsed_event = parse_kafka_event_data(
        distinct_id=distinct_id,
        ip=ip,
        site_url=site_url,
        data=event,
        team_id=team_id,
        now=now,
        sent_at=sent_at,
        event_uuid=event_uuid,
    )
    log_event(parsed_event, event["event"])<|MERGE_RESOLUTION|>--- conflicted
+++ resolved
@@ -55,12 +55,9 @@
     try:
         KafkaProducer().produce(topic=KAFKA_EVENTS_PLUGIN_INGESTION_TOPIC, data=data)
     except Exception as e:
-        capture_exception(e, {"data": data})
         statsd.incr("capture_endpoint_log_event_error")
-
-<<<<<<< HEAD
-        if settings.DEBUG:
-            print(f"Failed to produce event to Kafka topic {KAFKA_EVENTS_PLUGIN_INGESTION_TOPIC} with error:", e)
+        print(f"Failed to produce event to Kafka topic {KAFKA_EVENTS_PLUGIN_INGESTION_TOPIC} with error:", e)
+        raise e
 
 
 def log_event_to_dead_letter_queue(
@@ -84,37 +81,6 @@
 
     data["event_uuid"] = event["uuid"]
     del data["uuid"]
-=======
-        # TODO: Handle Kafka being unavailable with exponential backoff retries
-        try:
-            KafkaProducer().produce(topic=KAFKA_EVENTS_PLUGIN_INGESTION_TOPIC, data=data)
-        except Exception as e:
-            statsd.incr("capture_endpoint_log_event_error")
-            print(f"Failed to produce event to Kafka topic {KAFKA_EVENTS_PLUGIN_INGESTION_TOPIC} with error:", e)
-            raise e
-
-    def log_event_to_dead_letter_queue(
-        raw_payload: Dict,
-        event_name: str,
-        event: Dict,
-        error_message: str,
-        error_location: str,
-        topic: str = KAFKA_DEAD_LETTER_QUEUE,
-    ):
-        data = event.copy()
-
-        data["failure_timestamp"] = datetime.now().isoformat()
-        data["error_location"] = error_location
-        data["error"] = error_message
-        data["elements_chain"] = ""
-        data["id"] = str(UUIDT())
-        data["event"] = event_name
-        data["raw_payload"] = json.dumps(raw_payload)
-        data["now"] = datetime.fromisoformat(data["now"]).replace(tzinfo=None).isoformat() if data["now"] else None
-
-        data["event_uuid"] = event["uuid"]
-        del data["uuid"]
->>>>>>> 982562db
 
     try:
         KafkaProducer().produce(topic=topic, data=data)
