import hashlib
import json
import re
import time
from datetime import datetime
from random import random
from typing import Any, Dict, Iterator, List, Optional, Tuple

import structlog
from dateutil import parser
from django.conf import settings
from django.http import JsonResponse
from django.utils import timezone
from django.views.decorators.csrf import csrf_exempt
from kafka.errors import KafkaError, MessageSizeTooLargeError
from kafka.producer.future import FutureRecordMetadata
from prometheus_client import Counter
from rest_framework import status
from sentry_sdk import configure_scope
from sentry_sdk.api import capture_exception, start_span
from statshog.defaults.django import statsd
from token_bucket import Limiter, MemoryStorage

from posthog.api.utils import get_data, get_token, safe_clickhouse_string
from posthog.exceptions import generate_exception_response
from posthog.kafka_client.client import (
    KafkaProducer,
    sessionRecordingKafkaProducer,
)
from posthog.kafka_client.topics import (
    KAFKA_EVENTS_PLUGIN_INGESTION_HISTORICAL,
    KAFKA_SESSION_RECORDING_EVENTS,
    KAFKA_SESSION_RECORDING_SNAPSHOT_ITEM_EVENTS,
)
from posthog.logging.timing import timed
from posthog.metrics import LABEL_RESOURCE_TYPE
from posthog.models.utils import UUIDT
from posthog.session_recordings.session_recording_helpers import (
    legacy_preprocess_session_recording_events_for_clickhouse,
    preprocess_replay_events_for_blob_ingestion,
    split_replay_events,
)
from posthog.utils import cors_response, get_ip_address

logger = structlog.get_logger(__name__)

LIMITER = Limiter(
    rate=settings.PARTITION_KEY_BUCKET_REPLENTISH_RATE,
    capacity=settings.PARTITION_KEY_BUCKET_CAPACITY,
    storage=MemoryStorage(),
)
LOG_RATE_LIMITER = Limiter(
    rate=1 / 60,
    capacity=1,
    storage=MemoryStorage(),
)

# These event names are reserved for internal use and refer to non-analytics
# events that are ingested via a separate path than analytics events. They have
# fewer restrictions on e.g. the order they need to be processed in.
SESSION_RECORDING_DEDICATED_KAFKA_EVENTS = ("$snapshot_items",)
SESSION_RECORDING_EVENT_NAMES = ("$snapshot", "$performance_event") + SESSION_RECORDING_DEDICATED_KAFKA_EVENTS

EVENTS_RECEIVED_COUNTER = Counter(
    "capture_events_received_total",
    "Events received by capture, tagged by resource type.",
    labelnames=[LABEL_RESOURCE_TYPE],
)

EVENTS_DROPPED_OVER_QUOTA_COUNTER = Counter(
    "capture_events_dropped_over_quota",
    "Events dropped by capture due to quota-limiting, per resource_type and token.",
    labelnames=[LABEL_RESOURCE_TYPE, "token"],
)

PERFORMANCE_EVENTS_DROPPED_COUNTER = Counter(
    "capture_events_dropped_performance_events",
    "We no longer send performance events legitimately, let's drop them and count how many we drop.",
    labelnames=["token"],
)

PARTITION_KEY_CAPACITY_EXCEEDED_COUNTER = Counter(
    "capture_partition_key_capacity_exceeded_total",
    "Indicates that automatic partition override is active for a given key. Value incremented once a minute.",
    labelnames=["partition_key"],
)

TOKEN_SHAPE_INVALID_COUNTER = Counter(
    "capture_token_shape_invalid_total",
    "Events dropped due to an invalid token shape, per reason.",
    labelnames=["reason"],
)

# This is a heuristic of ids we have seen used as anonymous. As they frequently
# have significantly more traffic than non-anonymous distinct_ids, and likely
# don't refer to the same underlying person we prefer to partition them randomly
# to distribute the load.
# This list mimics the array used in the plugin-server, and should be kept in-sync. See:
# https://github.com/PostHog/posthog/blob/master/plugin-server/src/worker/ingestion/person-state.ts#L22-L33
LIKELY_ANONYMOUS_IDS = {
    "0",
    "anon",
    "anon_id",
    "anonymous",
    "anonymous_id",
    "distinct_id",
    "distinctid",
    "email",
    "false",
    "guest",
    "id",
    "nan",
    "none",
    "not_authenticated",
    "null",
    "true",
    "undefined",
}


def build_kafka_event_data(
    distinct_id: str,
    ip: Optional[str],
    site_url: str,
    data: Dict,
    now: datetime,
    sent_at: Optional[datetime],
    event_uuid: UUIDT,
    token: str,
) -> Dict:
    logger.debug("build_kafka_event_data", token=token)
    return {
        "uuid": str(event_uuid),
        "distinct_id": safe_clickhouse_string(distinct_id),
        "ip": safe_clickhouse_string(ip) if ip else ip,
        "site_url": safe_clickhouse_string(site_url),
        "data": json.dumps(data),
        "now": now.isoformat(),
        "sent_at": sent_at.isoformat() if sent_at else "",
        "token": token,
    }


def _kafka_topic(event_name: str, data: Dict) -> str:
    # To allow for different quality of service on session recordings
    # and other events, we push to a different topic.

    match event_name:
        case "$snapshot":
            return KAFKA_SESSION_RECORDING_EVENTS
        case "$snapshot_items":
            return KAFKA_SESSION_RECORDING_SNAPSHOT_ITEM_EVENTS
        case _:
            # If the token is in the TOKENS_HISTORICAL_DATA list, we push to the
            # historical data topic.
            if data.get("token") in settings.TOKENS_HISTORICAL_DATA:
                return KAFKA_EVENTS_PLUGIN_INGESTION_HISTORICAL
            return settings.KAFKA_EVENTS_PLUGIN_INGESTION_TOPIC


def log_event(data: Dict, event_name: str, partition_key: Optional[str]):
    kafka_topic = _kafka_topic(event_name, data)

    logger.debug("logging_event", event_name=event_name, kafka_topic=kafka_topic)

    # TODO: Handle Kafka being unavailable with exponential backoff retries
    try:
        if event_name in SESSION_RECORDING_DEDICATED_KAFKA_EVENTS:
            producer = sessionRecordingKafkaProducer()
        else:
            producer = KafkaProducer()
        future = producer.produce(topic=kafka_topic, data=data, key=partition_key)
        statsd.incr("posthog_cloud_plugin_server_ingestion")
        return future
    except Exception as e:
        statsd.incr("capture_endpoint_log_event_error")
        logger.exception("Failed to produce event to Kafka topic %s with error", kafka_topic)
        raise e


def _datetime_from_seconds_or_millis(timestamp: str) -> datetime:
    if len(timestamp) > 11:  # assuming milliseconds / update "11" to "12" if year > 5138 (set a reminder!)
        timestamp_number = float(timestamp) / 1000
    else:
        timestamp_number = int(timestamp)

    return datetime.fromtimestamp(timestamp_number, timezone.utc)


def _get_sent_at(data, request) -> Tuple[Optional[datetime], Any]:
    try:
        if request.GET.get("_"):  # posthog-js
            sent_at = request.GET["_"]
        elif isinstance(data, dict) and data.get("sent_at"):  # posthog-android, posthog-ios
            sent_at = data["sent_at"]
        elif request.POST.get("sent_at"):  # when urlencoded body and not JSON (in some test)
            sent_at = request.POST["sent_at"]
        else:
            return None, None

        if re.match(r"^\d+(?:\.\d+)?$", sent_at):
            return _datetime_from_seconds_or_millis(sent_at), None

        return parser.isoparse(sent_at), None
    except Exception as error:
        statsd.incr("capture_endpoint_invalid_sent_at")
        logger.exception(f"Invalid sent_at value", error=error)
        return (
            None,
            cors_response(
                request,
                generate_exception_response(
                    "capture", f"Malformed request data, invalid sent at: {error}", code="invalid_payload"
                ),
            ),
        )


def _check_token_shape(token: Any) -> Optional[str]:
    if not token:
        return "empty"
    if not isinstance(token, str):
        return "not_string"
    if len(token) > 64:
        return "too_long"
    if not token.isascii():  # Legacy tokens were base64, so let's be permissive
        return "not_ascii"
    if token.startswith("phx_"):  # Used by previous versions of the zapier integration, can happen on user error
        return "personal_api_key"
    return None


def get_distinct_id(data: Dict[str, Any]) -> str:
    raw_value: Any = ""
    try:
        raw_value = data["$distinct_id"]
    except KeyError:
        try:
            raw_value = data["properties"]["distinct_id"]
        except KeyError:
            try:
                raw_value = data["distinct_id"]
            except KeyError:
                statsd.incr("invalid_event", tags={"error": "missing_distinct_id"})
                raise ValueError('All events must have the event field "distinct_id"!')
        except TypeError:
            raise ValueError(f'Properties must be a JSON object, received {type(data["properties"]).__name__}!')
    if not raw_value:
        statsd.incr("invalid_event", tags={"error": "invalid_distinct_id"})
        raise ValueError('Event field "distinct_id" should not be blank!')
    return str(raw_value)[0:200]


def drop_performance_events(token: str, events: List[Any]) -> List[Any]:
    cleaned_list = [event for event in events if event.get("event") != "$performance_event"]
    dropped_event_count = len(events) - len(cleaned_list)
    PERFORMANCE_EVENTS_DROPPED_COUNTER.labels(token=token).inc(dropped_event_count)
    return cleaned_list


def drop_events_over_quota(token: str, events: List[Any]) -> List[Any]:
    if not settings.EE_AVAILABLE:
        return events

    from ee.billing.quota_limiting import QuotaResource, list_limited_team_tokens

    results = []
    limited_tokens_events = list_limited_team_tokens(QuotaResource.EVENTS)
    limited_tokens_recordings = list_limited_team_tokens(QuotaResource.RECORDINGS)

    for event in events:
        if event.get("event") in SESSION_RECORDING_EVENT_NAMES:
            EVENTS_RECEIVED_COUNTER.labels(resource_type="recordings").inc()
            if token in limited_tokens_recordings:
                EVENTS_DROPPED_OVER_QUOTA_COUNTER.labels(resource_type="recordings", token=token).inc()
                if settings.QUOTA_LIMITING_ENABLED:
                    continue

        else:
            EVENTS_RECEIVED_COUNTER.labels(resource_type="events").inc()
            if token in limited_tokens_events:
                EVENTS_DROPPED_OVER_QUOTA_COUNTER.labels(resource_type="events", token=token).inc()
                if settings.QUOTA_LIMITING_ENABLED:
                    continue

        results.append(event)

    return results


@csrf_exempt
@timed("posthog_cloud_event_endpoint")
def get_event(request):
    structlog.contextvars.unbind_contextvars("team_id")

    # handle cors request
    if request.method == "OPTIONS":
        return cors_response(request, JsonResponse({"status": 1}))

    now = timezone.now()

    data, error_response = get_data(request)

    if error_response:
        return error_response

    sent_at, error_response = _get_sent_at(data, request)

    if error_response:
        return error_response

    with start_span(op="request.authenticate"):
        token = get_token(data, request)

        if not token:
            return cors_response(
                request,
                generate_exception_response(
                    "capture",
                    "API key not provided. You can find your project API key in PostHog project settings.",
                    type="authentication_error",
                    code="missing_api_key",
                    status_code=status.HTTP_401_UNAUTHORIZED,
                ),
            )

        try:
            invalid_token_reason = _check_token_shape(token)
        except Exception as e:
            invalid_token_reason = "exception"
            logger.warning("capture_token_shape_exception", token=token, reason="exception", exception=e)

        if invalid_token_reason:
            TOKEN_SHAPE_INVALID_COUNTER.labels(reason=invalid_token_reason).inc()
            logger.warning("capture_token_shape_invalid", token=token, reason=invalid_token_reason)
            return cors_response(
                request,
                generate_exception_response(
                    "capture",
                    f"Provided API key is not valid: {invalid_token_reason}",
                    type="authentication_error",
                    code=invalid_token_reason,
                    status_code=status.HTTP_401_UNAUTHORIZED,
                ),
            )

    structlog.contextvars.bind_contextvars(token=token)

    replay_events: List[Any] = []

    with start_span(op="request.process"):
        if isinstance(data, dict):
            if data.get("batch"):  # posthog-python and posthog-ruby
                data = data["batch"]
                assert data is not None
            elif "engage" in request.path_info:  # JS identify call
                data["event"] = "$identify"  # make sure it has an event name

        if isinstance(data, list):
            events = data
        else:
            events = [data]

        try:
            events = drop_performance_events(token, events)
        except Exception as e:
            capture_exception(e)

        try:
            events = drop_events_over_quota(token, events)
        except Exception as e:
            # NOTE: Whilst we are testing this code we want to track exceptions but allow the events through if anything goes wrong
            capture_exception(e)

        try:
            replay_events, other_events = split_replay_events(events)
            processed_replay_events = replay_events

            consumer_destination = "v2" if random() <= settings.REPLAY_EVENTS_NEW_CONSUMER_RATIO else "v1"

            if len(replay_events) > 0:
                # Legacy solution stays in place
                snapshot_events = legacy_preprocess_session_recording_events_for_clickhouse(replay_events)

                snapshot_items_events = preprocess_replay_events_for_blob_ingestion(
                    replay_events, settings.SESSION_RECORDING_KAFKA_MAX_REQUEST_SIZE_BYTES
                )

                processed_replay_events = snapshot_events + snapshot_items_events

<<<<<<< HEAD
                # Mark all events so that they are only consumed by one consumer
                for event in processed_replay_events:
                    event["properties"]["$snapshot_consumer"] = consumer_destination

=======
>>>>>>> 8c0bf395
            events = processed_replay_events + other_events

        except ValueError as e:
            return cors_response(
                request, generate_exception_response("capture", f"Invalid payload: {e}", code="invalid_payload")
            )

        # We don't use the site_url anymore, but for safe roll-outs keeping it here for now
        site_url = request.build_absolute_uri("/")[:-1]
        ip = get_ip_address(request)

        try:
            processed_events = list(preprocess_events(events))
        except ValueError as e:
            return cors_response(
                request, generate_exception_response("capture", f"Invalid payload: {e}", code="invalid_payload")
            )

    futures: List[FutureRecordMetadata] = []

    with start_span(op="kafka.produce") as span:
        span.set_tag("event.count", len(processed_events))
        for event, event_uuid, distinct_id in processed_events:
            try:
                futures.append(capture_internal(event, distinct_id, ip, site_url, now, sent_at, event_uuid, token))
            except Exception as exc:
                capture_exception(exc, {"data": data})
                statsd.incr("posthog_cloud_raw_endpoint_failure", tags={"endpoint": "capture"})
                logger.error("kafka_produce_failure", exc_info=exc)
                return cors_response(
                    request,
                    generate_exception_response(
                        "capture",
                        "Unable to store event. Please try again. If you are the owner of this app you can check the logs for further details.",
                        code="server_error",
                        type="server_error",
                        status_code=status.HTTP_503_SERVICE_UNAVAILABLE,
                    ),
                )

    with start_span(op="kafka.wait"):
        span.set_tag("future.count", len(futures))
        start_time = time.monotonic()
        for future in futures:
            try:
                future.get(timeout=settings.KAFKA_PRODUCE_ACK_TIMEOUT_SECONDS - (time.monotonic() - start_time))
            except KafkaError as exc:
                # TODO: distinguish between retriable errors and non-retriable
                # errors, and set Retry-After header accordingly.
                # TODO: return 400 error for non-retriable errors that require the
                # client to change their request.

                logger.error(
                    "kafka_produce_failure",
                    exc_info=exc,
                    name=exc.__class__.__name__,
                    # data could be large, so we don't always want to include it,
                    # but we do want to include it for some errors to aid debugging
                    data=data if isinstance(exc, MessageSizeTooLargeError) else None,
                )
                return cors_response(
                    request,
                    generate_exception_response(
                        "capture",
                        "Unable to store some events. Please try again. If you are the owner of this app you can check the logs for further details.",
                        code="server_error",
                        type="server_error",
                        status_code=status.HTTP_503_SERVICE_UNAVAILABLE,
                    ),
                )

    try:
        if replay_events and random() <= settings.REPLAY_BLOB_INGESTION_TRAFFIC_RATIO:
            # The new flow we only enable if the dedicated kafka is enabled
            alternative_replay_events = preprocess_replay_events_for_blob_ingestion(
                replay_events, settings.SESSION_RECORDING_KAFKA_MAX_REQUEST_SIZE_BYTES
            )

            futures = []

            # We want to be super careful with our new ingestion flow for now so the whole thing is separated
            # This is mostly a copy of above except we only log, we don't error out
            if alternative_replay_events:
                processed_events = list(preprocess_events(alternative_replay_events))
                for event, event_uuid, distinct_id in processed_events:
                    futures.append(capture_internal(event, distinct_id, ip, site_url, now, sent_at, event_uuid, token))

                start_time = time.monotonic()
                for future in futures:
                    future.get(timeout=settings.KAFKA_PRODUCE_ACK_TIMEOUT_SECONDS - (time.monotonic() - start_time))

    except Exception as exc:
        capture_exception(exc, {"data": data})
        logger.error("kafka_session_recording_produce_failure", exc_info=exc)
        pass

    statsd.incr("posthog_cloud_raw_endpoint_success", tags={"endpoint": "capture"})
    return cors_response(request, JsonResponse({"status": 1}))


def preprocess_events(events: List[Dict[str, Any]]) -> Iterator[Tuple[Dict[str, Any], UUIDT, str]]:
    for event in events:
        event_uuid = UUIDT()
        distinct_id = get_distinct_id(event)
        payload_uuid = event.get("uuid", None)
        if payload_uuid:
            if UUIDT.is_valid_uuid(payload_uuid):
                event_uuid = UUIDT(uuid_str=payload_uuid)
            else:
                statsd.incr("invalid_event_uuid")
                raise ValueError('Event field "uuid" is not a valid UUID!')

        event = parse_event(event)
        if not event:
            continue

        yield event, event_uuid, distinct_id


def parse_event(event):
    if not event.get("event"):
        statsd.incr("invalid_event", tags={"error": "missing_event_name"})
        return

    if not event.get("properties"):
        event["properties"] = {}

    with configure_scope() as scope:
        scope.set_tag("library", event["properties"].get("$lib", "unknown"))
        scope.set_tag("library.version", event["properties"].get("$lib_version", "unknown"))

    return event


def capture_internal(event, distinct_id, ip, site_url, now, sent_at, event_uuid=None, token=None):
    if event_uuid is None:
        event_uuid = UUIDT()

    parsed_event = build_kafka_event_data(
        distinct_id=distinct_id,
        ip=ip,
        site_url=site_url,
        data=event,
        now=now,
        sent_at=sent_at,
        event_uuid=event_uuid,
        token=token,
    )

    # We aim to always partition by {team_id}:{distinct_id} but allow
    # overriding this to deal with hot partitions in specific cases.
    # Setting the partition key to None means using random partitioning.
    kafka_partition_key = None

    if event["event"] in ("$snapshot", "$performance_event"):
        # We only need locality for snapshot events, not performance events, so
        # we only set the partition key for snapshot events.
        if event["event"] == "$snapshot":
            kafka_partition_key = event["properties"]["$session_id"]
        return log_event(parsed_event, event["event"], partition_key=kafka_partition_key)

    candidate_partition_key = f"{token}:{distinct_id}"

    if distinct_id.lower() not in LIKELY_ANONYMOUS_IDS and is_randomly_partitioned(candidate_partition_key) is False:
        kafka_partition_key = hashlib.sha256(candidate_partition_key.encode()).hexdigest()

    return log_event(parsed_event, event["event"], partition_key=kafka_partition_key)


def is_randomly_partitioned(candidate_partition_key: str) -> bool:
    """Check whether event with given partition key is to be randomly partitioned.

    Checking whether an event should be randomly partitioned is a two step process:

    1. Using a token-bucket algorithm, check if the event's candidate key has exceeded
       the given PARTITION_KEY_BUCKET_CAPACITY. If it has, events with that key could
       be experiencing a temporary burst in traffic and should be randomly partitioned.
       Otherwise, go to 2.

    2. Check if the candidate partition key is set in the
       EVENT_PARTITION_KEYS_TO_OVERRIDE instance setting. If it is, then the event
       should be randomly partitioned. Otherwise, no random partition should occur and
       the candidate partition key can be used.

    Token-bucket algorithm (step 1) is ignored if the
    PARTITION_KEY_AUTOMATIC_OVERRIDE_ENABLED setting is set to False.

    Args:
        candidate_partition_key: The partition key that would be used if we decide
            on no random partitioniong. This is in the format `team_id:distinct_id`.

    Returns:
        Whether the given partition key should be used.
    """
    if settings.PARTITION_KEY_AUTOMATIC_OVERRIDE_ENABLED:
        has_capacity = LIMITER.consume(candidate_partition_key)

        if has_capacity is False:
            if not LOG_RATE_LIMITER.consume(candidate_partition_key):
                # Return early if we have logged this key already.
                return True

            PARTITION_KEY_CAPACITY_EXCEEDED_COUNTER.labels(partition_key=candidate_partition_key.split(":")[0]).inc()
            statsd.incr("partition_key_capacity_exceeded", tags={"partition_key": candidate_partition_key})
            logger.warning(
                "Partition key %s overridden as bucket capacity of %s tokens exceeded",
                candidate_partition_key,
                LIMITER._capacity,
            )
            return True

    keys_to_override = settings.EVENT_PARTITION_KEYS_TO_OVERRIDE

    return candidate_partition_key in keys_to_override<|MERGE_RESOLUTION|>--- conflicted
+++ resolved
@@ -372,12 +372,12 @@
             # NOTE: Whilst we are testing this code we want to track exceptions but allow the events through if anything goes wrong
             capture_exception(e)
 
+        consumer_destination = "v2" if random() <= settings.REPLAY_EVENTS_NEW_CONSUMER_RATIO else "v1"
+
         try:
             replay_events, other_events = split_replay_events(events)
             processed_replay_events = replay_events
 
-            consumer_destination = "v2" if random() <= settings.REPLAY_EVENTS_NEW_CONSUMER_RATIO else "v1"
-
             if len(replay_events) > 0:
                 # Legacy solution stays in place
                 snapshot_events = legacy_preprocess_session_recording_events_for_clickhouse(replay_events)
@@ -388,13 +388,10 @@
 
                 processed_replay_events = snapshot_events + snapshot_items_events
 
-<<<<<<< HEAD
                 # Mark all events so that they are only consumed by one consumer
                 for event in processed_replay_events:
                     event["properties"]["$snapshot_consumer"] = consumer_destination
 
-=======
->>>>>>> 8c0bf395
             events = processed_replay_events + other_events
 
         except ValueError as e:
@@ -473,6 +470,10 @@
                 replay_events, settings.SESSION_RECORDING_KAFKA_MAX_REQUEST_SIZE_BYTES
             )
 
+            # Mark all events so that they are only consumed by one consumer
+            for event in alternative_replay_events:
+                event["properties"]["$snapshot_consumer"] = consumer_destination
+
             futures = []
 
             # We want to be super careful with our new ingestion flow for now so the whole thing is separated
