import json
import re
from typing import Dict, Optional, cast, Any, List

from django.http import HttpResponse, JsonResponse
from drf_spectacular.types import OpenApiTypes
from drf_spectacular.utils import OpenApiParameter
from pydantic import BaseModel
from rest_framework import viewsets
from rest_framework.decorators import action
from rest_framework.exceptions import ParseError, ValidationError, NotAuthenticated
from rest_framework.parsers import JSONParser
from rest_framework.permissions import IsAuthenticated
from rest_framework.request import Request
from rest_framework.response import Response
from sentry_sdk import capture_exception

from posthog import schema
from posthog.api.documentation import extend_schema
from posthog.api.routing import StructuredViewSetMixin
from posthog.clickhouse.query_tagging import tag_queries
from posthog.errors import ExposedCHQueryError
from posthog.hogql import ast
from posthog.hogql.ai import PromptUnclear, write_sql_from_prompt
from posthog.hogql.database.database import create_hogql_database, serialize_database
from posthog.hogql.errors import HogQLException
from posthog.hogql.metadata import get_hogql_metadata
from posthog.hogql.query import execute_hogql_query

from posthog.hogql_queries.query_runner import get_query_runner
from posthog.models import Team
from posthog.models.user import User
from posthog.permissions import ProjectMembershipNecessaryPermissions, TeamMemberAccessPermission
from posthog.queries.time_to_see_data.serializers import SessionEventsQuerySerializer, SessionsQuerySerializer
from posthog.queries.time_to_see_data.sessions import get_session_events, get_sessions
from posthog.rate_limit import AIBurstRateThrottle, AISustainedRateThrottle, TeamRateThrottle
from posthog.schema import HogQLQuery, HogQLMetadata
from posthog.utils import refresh_requested_by_client

QUERY_WITH_RUNNER = [
    "LifecycleQuery",
    "TrendsQuery",
    "WebOverviewStatsQuery",
    "WebTopSourcesQuery",
    "WebTopClicksQuery",
    "WebTopPagesQuery",
]
QUERY_WITH_RUNNER_NO_CACHE = [
    "EventsQuery",
    "PersonsQuery",
]


class QueryThrottle(TeamRateThrottle):
    scope = "query"
    rate = "120/hour"


class QuerySchemaParser(JSONParser):
    """
    A query schema parser that ensures a valid query is present in the request
    """

    @staticmethod
    def validate_query(data) -> Dict:
        try:
            schema.Model.model_validate(data)
            # currently we have to return data not the parsed Model
            # because pydantic doesn't know to discriminate on 'kind'
            # if we can get this correctly typed we can return the parsed model
            return data
        except Exception as error:
            raise ParseError(detail=str(error))

    def parse(self, stream, media_type=None, parser_context=None):
        data = super(QuerySchemaParser, self).parse(stream, media_type, parser_context)
        QuerySchemaParser.validate_query(data.get("query"))
        return data


class QueryViewSet(StructuredViewSetMixin, viewsets.ViewSet):
    permission_classes = [IsAuthenticated, ProjectMembershipNecessaryPermissions, TeamMemberAccessPermission]

    parser_classes = (QuerySchemaParser,)

    def get_throttles(self):
        if self.action == "draft_sql":
            return [AIBurstRateThrottle(), AISustainedRateThrottle()]
        else:
            return [QueryThrottle()]

    @extend_schema(
        parameters=[
            OpenApiParameter(
                "query",
                OpenApiTypes.STR,
                description="Query node JSON string",
            ),
            OpenApiParameter(
                "client_query_id",
                OpenApiTypes.STR,
                description="Client provided query ID. Can be used to cancel queries.",
            ),
        ]
    )
    def list(self, request: Request, **kw) -> HttpResponse:
        self._tag_client_query_id(request.GET.get("client_query_id"))
        query_json = QuerySchemaParser.validate_query(self._query_json_from_request(request))
        # allow lists as well as dicts in response with safe=False
        try:
            return JsonResponse(process_query(self.team, query_json, request=request), safe=False)
        except HogQLException as e:
            raise ValidationError(str(e))
        except ExposedCHQueryError as e:
            raise ValidationError(str(e), e.code_name)

    def post(self, request, *args, **kwargs):
        request_json = request.data
        query_json = request_json.get("query")
        self._tag_client_query_id(request_json.get("client_query_id"))
        # allow lists as well as dicts in response with safe=False
        try:
            return JsonResponse(process_query(self.team, query_json, request=request), safe=False)
        except HogQLException as e:
            raise ValidationError(str(e))
        except ExposedCHQueryError as e:
            raise ValidationError(str(e), e.code_name)
        except Exception as e:
            self.handle_column_ch_error(e)
            capture_exception(e)
            raise e

    @action(methods=["GET"], detail=False)
    def draft_sql(self, request: Request, *args, **kwargs) -> Response:
        if not isinstance(request.user, User):
            raise NotAuthenticated()
        prompt = request.GET.get("prompt")
        current_query = request.GET.get("current_query")
        if not prompt:
            raise ValidationError({"prompt": ["This field is required."]}, code="required")
        if len(prompt) > 400:
            raise ValidationError({"prompt": ["This field is too long."]}, code="too_long")
        try:
            result = write_sql_from_prompt(prompt, current_query=current_query, user=request.user, team=self.team)
        except PromptUnclear as e:
            raise ValidationError({"prompt": [str(e)]}, code="unclear")
        return Response({"sql": result})

    def handle_column_ch_error(self, error):
        if getattr(error, "message", None):
            match = re.search(r"There's no column.*in table", error.message)
            if match:
                # TODO: remove once we support all column types
                raise ValidationError(
                    match.group(0) + ". Note: While in beta, not all column types may be fully supported"
                )
        return

    def _tag_client_query_id(self, query_id: str | None):
        if query_id is not None:
            tag_queries(client_query_id=query_id)

    def _query_json_from_request(self, request):
        if request.method == "POST":
            if request.content_type in ["", "text/plain", "application/json"]:
                query_source = request.body
            else:
                query_source = request.POST.get("query")
        else:
            query_source = request.GET.get("query")

        if query_source is None:
            raise ValidationError("Please provide a query in the request body or as a query parameter.")

        # TODO with improved pydantic validation we don't need the validation here
        try:

            def parsing_error(ex):
                raise ValidationError(ex)

            query = json.loads(
                query_source, parse_constant=lambda x: parsing_error(f"Unsupported constant found in JSON: {x}")
            )
        except (json.JSONDecodeError, UnicodeDecodeError) as error_main:
            raise ValidationError("Invalid JSON: %s" % (str(error_main)))
        return query


def _unwrap_pydantic(response: Any) -> Dict | List:
    if isinstance(response, list):
        return [_unwrap_pydantic(item) for item in response]

    elif isinstance(response, BaseModel):
        resp1: Dict[str, Any] = {}
        for key in response.__fields__.keys():
            resp1[key] = _unwrap_pydantic(getattr(response, key))
        return resp1

    elif isinstance(response, dict):
        resp2: Dict[str, Any] = {}
        for key in response.keys():
            resp2[key] = _unwrap_pydantic(response.get(key))
        return resp2

    return response


def _unwrap_pydantic_dict(response: Any) -> Dict:
    return cast(dict, _unwrap_pydantic(response))


def process_query(
    team: Team,
    query_json: Dict,
    default_limit: Optional[int] = None,
    request: Optional[Request] = None,
) -> Dict:
    # query_json has been parsed by QuerySchemaParser
    # it _should_ be impossible to end up in here with a "bad" query
<<<<<<< HEAD
    if isinstance(query_json, dict):
        query_kind = query_json.get("kind")
    else:
        # we can have a pydantic model for a query as well
        # this isn't typed accordingly, as type narrowing
        # below would get complicated
        query_kind = query_json.kind  # type: ignore

=======
    query_kind = query_json.get("kind")
>>>>>>> b75813b9
    tag_queries(query=query_json)

    if query_kind in QUERY_WITH_RUNNER:
        refresh_requested = refresh_requested_by_client(request) if request else False
        query_runner = get_query_runner(query_json, team)
        return _unwrap_pydantic_dict(query_runner.run(refresh_requested=refresh_requested))
    elif query_kind in QUERY_WITH_RUNNER_NO_CACHE:
        query_runner = get_query_runner(query_json, team)
        return _unwrap_pydantic_dict(query_runner.calculate())
    elif query_kind == "HogQLQuery":
        hogql_query = HogQLQuery.model_validate(query_json)
        values = (
            {key: ast.Constant(value=value) for key, value in hogql_query.values.items()}
            if hogql_query.values
            else None
        )
        hogql_response = execute_hogql_query(
            query_type="HogQLQuery",
            query=hogql_query.query,
            team=team,
            filters=hogql_query.filters,
            placeholders=values,
            default_limit=default_limit,
        )
        return _unwrap_pydantic_dict(hogql_response)
    elif query_kind == "HogQLMetadata":
        metadata_query = HogQLMetadata.model_validate(query_json)
        metadata_response = get_hogql_metadata(query=metadata_query, team=team)
        return _unwrap_pydantic_dict(metadata_response)
    elif query_kind == "DatabaseSchemaQuery":
        database = create_hogql_database(team.pk)
        return serialize_database(database)
    elif query_kind == "TimeToSeeDataSessionsQuery":
        sessions_query_serializer = SessionsQuerySerializer(data=query_json)
        sessions_query_serializer.is_valid(raise_exception=True)
        return {"results": get_sessions(sessions_query_serializer).data}
    elif query_kind == "TimeToSeeDataQuery":
        serializer = SessionEventsQuerySerializer(
            data={
                "team_id": team.pk,
                "session_start": query_json["sessionStart"],
                "session_end": query_json["sessionEnd"],
                "session_id": query_json["sessionId"],
            }
        )
        serializer.is_valid(raise_exception=True)
        return get_session_events(serializer) or {}
    else:
        if query_json.get("source"):
            return process_query(team, query_json["source"])

        raise ValidationError(f"Unsupported query kind: {query_kind}")<|MERGE_RESOLUTION|>--- conflicted
+++ resolved
@@ -217,7 +217,6 @@
 ) -> Dict:
     # query_json has been parsed by QuerySchemaParser
     # it _should_ be impossible to end up in here with a "bad" query
-<<<<<<< HEAD
     if isinstance(query_json, dict):
         query_kind = query_json.get("kind")
     else:
@@ -226,9 +225,6 @@
         # below would get complicated
         query_kind = query_json.kind  # type: ignore
 
-=======
-    query_kind = query_json.get("kind")
->>>>>>> b75813b9
     tag_queries(query=query_json)
 
     if query_kind in QUERY_WITH_RUNNER:
