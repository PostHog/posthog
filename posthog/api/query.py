--- conflicted
+++ resolved
@@ -203,16 +203,11 @@
 
     tag_queries(query=query_json)
 
-<<<<<<< HEAD
     if query_kind == "LifecycleQuery" or query_kind == "SourcedPersonsQuery":
         query_runner = get_query_runner(query_json, team)
         return _unwrap_pydantic_dict(query_runner.run())
     elif query_kind == "EventsQuery":
-        events_query = EventsQuery.parse_obj(query_json)
-=======
-    if query_kind == "EventsQuery":
         events_query = EventsQuery.model_validate(query_json)
->>>>>>> 5ee838e7
         events_response = run_events_query(query=events_query, team=team, default_limit=default_limit)
         return _unwrap_pydantic_dict(events_response)
     elif query_kind == "HogQLQuery":
