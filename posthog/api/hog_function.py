import json
from typing import Optional, cast
import structlog
from django_filters.rest_framework import DjangoFilterBackend
from django.db.models import QuerySet
from loginas.utils import is_impersonated_session

from rest_framework import serializers, viewsets, exceptions
from rest_framework.serializers import BaseSerializer
from posthog.api.utils import action
from rest_framework.request import Request
from rest_framework.response import Response

from posthog.api.app_metrics2 import AppMetricsMixin
from posthog.api.forbid_destroy_model import ForbidDestroyModel
from posthog.api.hog_function_template import HogFunctionTemplateSerializer
from posthog.api.log_entries import LogEntryMixin
from posthog.api.routing import TeamAndOrgViewSetMixin
from posthog.api.shared import UserBasicSerializer

from posthog.cdp.filters import compile_filters_bytecode, compile_filters_expr
from posthog.cdp.services.icons import CDPIconsService
from posthog.cdp.templates import HOG_FUNCTION_TEMPLATES_BY_ID
from posthog.cdp.validation import compile_hog, generate_template_bytecode, validate_inputs, validate_inputs_schema
from posthog.cdp.site_functions import get_transpiled_function
from posthog.constants import AvailableFeature
from posthog.hogql.compiler.javascript import JavaScriptCompiler
from posthog.models.activity_logging.activity_log import log_activity, changes_between, Detail
from posthog.models.hog_functions.hog_function import (
    HogFunction,
    HogFunctionState,
    TYPES_WITH_COMPILED_FILTERS,
    TYPES_WITH_TRANSPILED_FILTERS,
    TYPES_WITH_JAVASCRIPT_SOURCE,
)
from posthog.models.plugin import TranspilerError
from posthog.plugins.plugin_server_api import create_hog_invocation_test


logger = structlog.get_logger(__name__)


class HogFunctionStatusSerializer(serializers.Serializer):
    state = serializers.ChoiceField(choices=[state.value for state in HogFunctionState])
    rating: serializers.FloatField = serializers.FloatField()
    tokens: serializers.IntegerField = serializers.IntegerField()


class HogFunctionMinimalSerializer(serializers.ModelSerializer):
    created_by = UserBasicSerializer(read_only=True)
    status = HogFunctionStatusSerializer(read_only=True, required=False, allow_null=True)

    class Meta:
        model = HogFunction
        fields = [
            "id",
            "type",
            "name",
            "description",
            "created_at",
            "created_by",
            "updated_at",
            "enabled",
            "hog",
            "filters",
            "icon_url",
            "template",
            "status",
        ]
        read_only_fields = fields


class HogFunctionMaskingSerializer(serializers.Serializer):
    ttl = serializers.IntegerField(
        required=True, min_value=60, max_value=60 * 60 * 24
    )  # NOTE: 24 hours max for now - we might increase this later
    threshold = serializers.IntegerField(required=False, allow_null=True)
    hash = serializers.CharField(required=True)
    bytecode = serializers.JSONField(required=False, allow_null=True)

    def validate(self, attrs):
        attrs["bytecode"] = generate_template_bytecode(attrs["hash"])

        return super().validate(attrs)


class HogFunctionSerializer(HogFunctionMinimalSerializer):
    template = HogFunctionTemplateSerializer(read_only=True)
    masking = HogFunctionMaskingSerializer(required=False, allow_null=True)

    class Meta:
        model = HogFunction
        fields = [
            "id",
            "type",
            "name",
            "description",
            "created_at",
            "created_by",
            "updated_at",
            "enabled",
            "deleted",
            "hog",
            "bytecode",
            "transpiled",
            "inputs_schema",
            "inputs",
            "filters",
            "masking",
            "mappings",
            "icon_url",
            "template",
            "template_id",
            "status",
        ]
        read_only_fields = [
            "id",
            "created_at",
            "created_by",
            "updated_at",
            "bytecode",
            "transpiled",
            "template",
            "status",
        ]
        extra_kwargs = {
            "hog": {"required": False},
            "inputs_schema": {"required": False},
            "template_id": {"write_only": True},
            "deleted": {"write_only": True},
            "type": {"required": True},
        }

    def validate_type(self, value):
        # Ensure it is only set when creating a new function
        if self.context.get("view") and self.context["view"].action == "create":
            return value

        instance = cast(Optional[HogFunction], self.context.get("instance", self.instance))
        if instance and instance.type != value:
            raise serializers.ValidationError("Cannot modify the type of an existing function")
        return value

    def validate(self, attrs):
        team = self.context["get_team"]()
        attrs["team"] = team

        has_addon = team.organization.is_feature_available(AvailableFeature.DATA_PIPELINES)
        instance = cast(Optional[HogFunction], self.context.get("instance", self.instance))

        hog_type = attrs.get("type", instance.type if instance else "destination")

        if not has_addon:
            template_id = attrs.get("template_id", instance.template_id if instance else None)
            template = HOG_FUNCTION_TEMPLATES_BY_ID.get(template_id, None)

            # In this case they are only allowed to create or update the function with free templates
            if not template:
                raise serializers.ValidationError(
                    {"template_id": "The Data Pipelines addon is required to create custom functions."}
                )

            if template.status != "free" and not instance:
                raise serializers.ValidationError(
                    {"template_id": "The Data Pipelines addon is required for this template."}
                )

            # Without the addon, they cannot deviate from the template
            attrs["inputs_schema"] = template.inputs_schema
            attrs["mappings"] = template.mappings
            attrs["hog"] = template.hog

        if self.context.get("view") and self.context["view"].action == "create":
            # Ensure we have sensible defaults when created
            attrs["filters"] = attrs.get("filters") or {}
            attrs["inputs_schema"] = attrs.get("inputs_schema") or []
            attrs["inputs"] = attrs.get("inputs") or {}
<<<<<<< HEAD

        if "inputs_schema" in attrs:
            attrs["inputs_schema"] = validate_inputs_schema(attrs["inputs_schema"])

        if "inputs" in attrs:
            inputs = attrs["inputs"] or {}
            existing_encrypted_inputs = None

            if instance and instance.encrypted_inputs:
                existing_encrypted_inputs = instance.encrypted_inputs

            attrs["inputs_schema"] = attrs.get("inputs_schema", instance.inputs_schema if instance else [])
            attrs["inputs"] = validate_inputs(attrs["inputs_schema"], inputs, existing_encrypted_inputs, hog_type)

        if "filters" in attrs:
            if hog_type in TYPES_WITH_COMPILED_FILTERS:
                attrs["filters"] = compile_filters_bytecode(attrs["filters"], team)
            elif hog_type in TYPES_WITH_TRANSPILED_FILTERS:
                compiler = JavaScriptCompiler()
                code = compiler.visit(compile_filters_expr(attrs["filters"], team))
                attrs["filters"]["transpiled"] = {"lang": "ts", "code": code, "stl": list(compiler.stl_functions)}
                if "bytecode" in attrs["filters"]:
                    del attrs["filters"]["bytecode"]
=======
            attrs["mappings"] = attrs.get("mappings") or None

        # Used for both top level input validation, and mappings input validation
        def validate_input_and_filters(attrs: dict, type: str):
            if "inputs_schema" in attrs:
                attrs["inputs_schema"] = validate_inputs_schema(attrs["inputs_schema"])

            if "inputs" in attrs:
                inputs = attrs["inputs"] or {}
                existing_encrypted_inputs = None

                if instance and instance.encrypted_inputs:
                    existing_encrypted_inputs = instance.encrypted_inputs

                attrs["inputs_schema"] = attrs.get("inputs_schema", instance.inputs_schema if instance else [])
                attrs["inputs"] = validate_inputs(attrs["inputs_schema"], inputs, existing_encrypted_inputs, type)

            if "filters" in attrs:
                if type in TYPES_WITH_COMPILED_FILTERS:
                    attrs["filters"] = compile_filters_bytecode(attrs["filters"], team)
                elif type in TYPES_WITH_TRANSPILED_FILTERS:
                    compiler = JavaScriptCompiler()
                    code = compiler.visit(compile_filters_expr(attrs["filters"], team))
                    attrs["filters"]["transpiled"] = {"lang": "ts", "code": code, "stl": list(compiler.stl_functions)}
                    if "bytecode" in attrs["filters"]:
                        del attrs["filters"]["bytecode"]

        validate_input_and_filters(attrs, attrs["type"])

        if attrs.get("mappings", None) is not None:
            if attrs["type"] != "site_destination":
                raise serializers.ValidationError({"mappings": "Mappings are only allowed for site destinations."})
            for mapping in attrs["mappings"]:
                validate_input_and_filters(mapping, attrs["type"])
>>>>>>> aa2a026c

        if "hog" in attrs:
            if hog_type in TYPES_WITH_JAVASCRIPT_SOURCE:
                try:
                    # Validate transpilation using the model instance
                    attrs["transpiled"] = get_transpiled_function(
                        HogFunction(
                            team=team,
                            hog=attrs["hog"],
                            filters=attrs["filters"],
                            inputs=attrs["inputs"],
                        )
                    )
                except TranspilerError:
                    raise serializers.ValidationError({"hog": "Error in TypeScript code"})
                attrs["bytecode"] = None
            else:
                attrs["bytecode"] = compile_hog(attrs["hog"], hog_type)
                attrs["transpiled"] = None
        else:
            attrs["bytecode"] = None
            attrs["transpiled"] = None

        return super().validate(attrs)

    def to_representation(self, data):
        encrypted_inputs = data.encrypted_inputs or {} if isinstance(data, HogFunction) else {}
        data = super().to_representation(data)

        inputs_schema = data.get("inputs_schema", [])
        inputs = data.get("inputs") or {}

        for schema in inputs_schema:
            if schema.get("secret"):
                # TRICKY: We used to store these inputs so we check both the encrypted and non-encrypted inputs
                has_value = encrypted_inputs.get(schema["key"]) or inputs.get(schema["key"])
                if has_value:
                    # Marker to indicate to the user that a secret is set
                    inputs[schema["key"]] = {"secret": True}

        data["inputs"] = inputs

        return data

    def create(self, validated_data: dict, *args, **kwargs) -> HogFunction:
        request = self.context["request"]
        validated_data["created_by"] = request.user
        hog_function = super().create(validated_data=validated_data)

        return hog_function

    def update(self, instance: HogFunction, validated_data: dict, *args, **kwargs) -> HogFunction:
        res: HogFunction = super().update(instance, validated_data)

        if res.enabled and res.status.get("state", 0) >= HogFunctionState.DISABLED_TEMPORARILY.value:
            res.set_function_status(HogFunctionState.DEGRADED.value)

        return res


class HogFunctionInvocationSerializer(serializers.Serializer):
    configuration = HogFunctionSerializer(write_only=True)
    globals = serializers.DictField(write_only=True)
    mock_async_functions = serializers.BooleanField(default=True, write_only=True)
    status = serializers.CharField(read_only=True)
    logs = serializers.ListField(read_only=True)


class HogFunctionViewSet(
    TeamAndOrgViewSetMixin, LogEntryMixin, AppMetricsMixin, ForbidDestroyModel, viewsets.ModelViewSet
):
    scope_object = "INTERNAL"  # Keep internal until we are happy to release this GA
    queryset = HogFunction.objects.all()
    filter_backends = [DjangoFilterBackend]
    filterset_fields = ["id", "team", "created_by", "enabled"]

    log_source = "hog_function"
    app_source = "hog_function"

    def get_serializer_class(self) -> type[BaseSerializer]:
        return HogFunctionMinimalSerializer if self.action == "list" else HogFunctionSerializer

    def safely_get_queryset(self, queryset: QuerySet) -> QuerySet:
        if self.action == "list":
            if "type" in self.request.GET:
                types = [self.request.GET.get("type", "destination")]
            elif "types" in self.request.GET:
                types = self.request.GET.get("types", "destination").split(",")
            else:
                types = ["destination"]
            queryset = queryset.filter(deleted=False, type__in=types)

        if self.request.GET.get("filters"):
            try:
                filters = json.loads(self.request.GET["filters"])
                if "actions" in filters:
                    action_ids = [str(action.get("id")) for action in filters.get("actions", []) if action.get("id")]
                    del filters["actions"]
                    query = """
                        EXISTS (
                            SELECT 1
                            FROM jsonb_array_elements(filters->'actions') AS elem
                            WHERE elem->>'id' = ANY(%s)
                        )
                    """
                    queryset = queryset.extra(where=[query], params=[action_ids])

                if filters:
                    queryset = queryset.filter(filters__contains=filters)
            except (ValueError, KeyError, TypeError):
                raise exceptions.ValidationError({"filter": f"Invalid filter"})

        return queryset

    @action(detail=False, methods=["GET"])
    def icons(self, request: Request, *args, **kwargs):
        query = request.GET.get("query")
        if not query:
            return Response([])

        icons = CDPIconsService().list_icons(query, icon_url_base="/api/projects/@current/hog_functions/icon/?id=")

        return Response(icons)

    @action(detail=False, methods=["GET"])
    def icon(self, request: Request, *args, **kwargs):
        id = request.GET.get("id")
        if not id:
            raise serializers.ValidationError("id is required")

        icon_service = CDPIconsService()

        return icon_service.get_icon_http_response(id)

    @action(detail=True, methods=["POST"])
    def invocations(self, request: Request, *args, **kwargs):
        hog_function = self.get_object()
        serializer = HogFunctionInvocationSerializer(
            data=request.data, context={**self.get_serializer_context(), "instance": hog_function}
        )
        if not serializer.is_valid():
            return Response(serializer.errors, status=400)

        configuration = serializer.validated_data["configuration"]
        # Remove the team from the config
        configuration.pop("team")

        globals = serializer.validated_data["globals"]
        mock_async_functions = serializer.validated_data["mock_async_functions"]

        res = create_hog_invocation_test(
            team_id=hog_function.team_id,
            hog_function_id=hog_function.id,
            globals=globals,
            configuration=configuration,
            mock_async_functions=mock_async_functions,
        )

        if res.status_code != 200:
            return Response({"status": "error"}, status=res.status_code)

        return Response(res.json())

    def perform_create(self, serializer):
        serializer.save()
        log_activity(
            organization_id=self.organization.id,
            team_id=self.team_id,
            user=serializer.context["request"].user,
            was_impersonated=is_impersonated_session(serializer.context["request"]),
            item_id=serializer.instance.id,
            scope="HogFunction",
            activity="created",
            detail=Detail(name=serializer.instance.name, type=serializer.instance.type or "destination"),
        )

    def perform_update(self, serializer):
        instance_id = serializer.instance.id

        try:
            before_update = HogFunction.objects.get(pk=instance_id)
        except HogFunction.DoesNotExist:
            before_update = None

        serializer.save()

        changes = changes_between("HogFunction", previous=before_update, current=serializer.instance)

        log_activity(
            organization_id=self.organization.id,
            team_id=self.team_id,
            user=serializer.context["request"].user,
            was_impersonated=is_impersonated_session(serializer.context["request"]),
            item_id=instance_id,
            scope="HogFunction",
            activity="updated",
            detail=Detail(
                changes=changes, name=serializer.instance.name, type=serializer.instance.type or "destination"
            ),
        )<|MERGE_RESOLUTION|>--- conflicted
+++ resolved
@@ -175,31 +175,6 @@
             attrs["filters"] = attrs.get("filters") or {}
             attrs["inputs_schema"] = attrs.get("inputs_schema") or []
             attrs["inputs"] = attrs.get("inputs") or {}
-<<<<<<< HEAD
-
-        if "inputs_schema" in attrs:
-            attrs["inputs_schema"] = validate_inputs_schema(attrs["inputs_schema"])
-
-        if "inputs" in attrs:
-            inputs = attrs["inputs"] or {}
-            existing_encrypted_inputs = None
-
-            if instance and instance.encrypted_inputs:
-                existing_encrypted_inputs = instance.encrypted_inputs
-
-            attrs["inputs_schema"] = attrs.get("inputs_schema", instance.inputs_schema if instance else [])
-            attrs["inputs"] = validate_inputs(attrs["inputs_schema"], inputs, existing_encrypted_inputs, hog_type)
-
-        if "filters" in attrs:
-            if hog_type in TYPES_WITH_COMPILED_FILTERS:
-                attrs["filters"] = compile_filters_bytecode(attrs["filters"], team)
-            elif hog_type in TYPES_WITH_TRANSPILED_FILTERS:
-                compiler = JavaScriptCompiler()
-                code = compiler.visit(compile_filters_expr(attrs["filters"], team))
-                attrs["filters"]["transpiled"] = {"lang": "ts", "code": code, "stl": list(compiler.stl_functions)}
-                if "bytecode" in attrs["filters"]:
-                    del attrs["filters"]["bytecode"]
-=======
             attrs["mappings"] = attrs.get("mappings") or None
 
         # Used for both top level input validation, and mappings input validation
@@ -215,7 +190,7 @@
                     existing_encrypted_inputs = instance.encrypted_inputs
 
                 attrs["inputs_schema"] = attrs.get("inputs_schema", instance.inputs_schema if instance else [])
-                attrs["inputs"] = validate_inputs(attrs["inputs_schema"], inputs, existing_encrypted_inputs, type)
+                attrs["inputs"] = validate_inputs(attrs["inputs_schema"], inputs, existing_encrypted_inputs, hog_type)
 
             if "filters" in attrs:
                 if type in TYPES_WITH_COMPILED_FILTERS:
@@ -234,7 +209,6 @@
                 raise serializers.ValidationError({"mappings": "Mappings are only allowed for site destinations."})
             for mapping in attrs["mappings"]:
                 validate_input_and_filters(mapping, attrs["type"])
->>>>>>> aa2a026c
 
         if "hog" in attrs:
             if hog_type in TYPES_WITH_JAVASCRIPT_SOURCE:
