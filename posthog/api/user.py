from django.http import HttpResponse, JsonResponse
from django.views.decorators.http import require_http_methods
from django.contrib.auth.password_validation import validate_password
from django.contrib.auth import update_session_auth_hash
from django.core.exceptions import ValidationError
from django.shortcuts import redirect
from django.conf import settings
from rest_framework import serializers
from posthog.models import Event, User
import requests

import urllib.parse
import secrets
import json
import os
import posthoganalytics

def user(request):
    if not request.user.is_authenticated:
        return HttpResponse('Unauthorized', status=401)

    team = request.user.team_set.get()

    if request.method == 'PATCH':
        data = json.loads(request.body)

        if 'team' in data:
            team.app_urls = data['team'].get('app_urls', team.app_urls)
            team.opt_out_capture = data['team'].get('opt_out_capture', team.opt_out_capture)
            team.slack_incoming_webhook = data['team'].get('slack_incoming_webhook', team.slack_incoming_webhook)
            team.save()

        if 'user' in data:
            request.user.email_opt_in = data['user'].get('email_opt_in', request.user.email_opt_in)
            request.user.anonymize_data = data['user'].get('anonymize_data', request.user.anonymize_data)
            posthoganalytics.identify(request.user.distinct_id, {
                'email_opt_in': request.user.email_opt_in,
                'anonymize_data': request.user.anonymize_data,
                'email': request.user.email if not request.user.anonymize_data else None,
                'is_signed_up': True
            })
            request.user.save()

    return JsonResponse({
        'id': request.user.pk,
        'distinct_id': request.user.distinct_id,
        'name': request.user.first_name,
        'email': request.user.email,
        'has_events': Event.objects.filter(team=team).exists(),
        'email_opt_in': request.user.email_opt_in,
        'anonymize_data': request.user.anonymize_data,
        'team': {
            'app_urls': team.app_urls,
            'api_token': team.api_token,
            'signup_token': team.signup_token,
            'opt_out_capture': team.opt_out_capture,
            'slack_incoming_webhook': team.slack_incoming_webhook,
            'event_names': team.event_names,
            'event_properties': team.event_properties
        },
        'opt_out_capture': os.environ.get('OPT_OUT_CAPTURE'),
        'posthog_version': settings.VERSION if hasattr(settings, 'VERSION') else None
    })

def redirect_to_site(request):
    if not request.user.is_authenticated:
        return HttpResponse('Unauthorized', status=401)

    team = request.user.team_set.get()
    app_url = request.GET.get('appUrl') or (team.app_urls and team.app_urls[0])

    if not app_url:
        return HttpResponse(status=404)

    request.user.temporary_token = secrets.token_urlsafe(32)
    request.user.save()
    params = {
        'action': 'mpeditor',
        'token': team.api_token,
        'temporaryToken': request.user.temporary_token,
        'actionId': request.GET.get('actionId'),
        'apiURL': request.build_absolute_uri('/'),
    }
    if settings.DEBUG:
        params['jsURL'] = 'http://localhost:8234/'
<<<<<<< HEAD
        params['toolbarVersion'] = settings.TOOLBAR_VERSION
=======
        if hasattr(settings, 'TOOLBAR_VERSION'):
            params['toolbarVersion'] = settings.TOOLBAR_VERSION
>>>>>>> c90b0e62

    state = urllib.parse.quote(json.dumps(params))

    return redirect("{}#state={}".format(app_url, state))


@require_http_methods(['PATCH'])
def change_password(request):
    """Change the password of a regular User."""
    if not request.user.is_authenticated:
        return JsonResponse({}, status=401)

    try:
        body = json.loads(request.body)
    except (TypeError, json.decoder.JSONDecodeError):
        return JsonResponse({'error': 'Cannot parse request body'}, status=400)

    old_password = body.get('oldPassword')
    new_password = body.get('newPassword')

    if not old_password or not new_password:
        return JsonResponse({'error': 'Missing payload'}, status=400)

    if not request.user.check_password(old_password):
        return JsonResponse({'error': 'Incorrect old password'}, status=400)

    try:
        validate_password(new_password, request.user)
    except ValidationError as err:
        return JsonResponse({'error': err.messages[0]}, status=400)

    request.user.set_password(new_password)
    request.user.save()
    update_session_auth_hash(request, request.user)

    return JsonResponse({})


@require_http_methods(['POST'])
def test_slack_webhook(request):
    """Change the password of a regular User."""
    if not request.user.is_authenticated:
        return JsonResponse({}, status=401)

    try:
        body = json.loads(request.body)
    except (TypeError, json.decoder.JSONDecodeError):
        return JsonResponse({'error': 'Cannot parse request body'}, status=400)

    webhook = body.get('webhook')

    if not webhook:
        return JsonResponse({'error': 'no webhook'})
    message = {
        "text": "Greetings from PostHog!"
    }
    try:
        response = requests.post(webhook, verify=False, json=message)

        if response.ok:
            return JsonResponse({'success': True})
        else:
            return JsonResponse({'error': response.text})
    except:
        return JsonResponse({'error': 'invalid webhook url'})

class UserSerializer(serializers.ModelSerializer):
    class Meta:
        model = User
        fields = ['id', 'first_name', 'email']
<|MERGE_RESOLUTION|>--- conflicted
+++ resolved
@@ -83,12 +83,8 @@
     }
     if settings.DEBUG:
         params['jsURL'] = 'http://localhost:8234/'
-<<<<<<< HEAD
-        params['toolbarVersion'] = settings.TOOLBAR_VERSION
-=======
         if hasattr(settings, 'TOOLBAR_VERSION'):
             params['toolbarVersion'] = settings.TOOLBAR_VERSION
->>>>>>> c90b0e62
 
     state = urllib.parse.quote(json.dumps(params))
 
