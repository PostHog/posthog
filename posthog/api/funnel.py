from typing import Any, Dict, List

from django.db.models import QuerySet
from django.utils import timezone
from rest_framework import request, serializers, viewsets
from rest_framework.permissions import IsAuthenticated
from rest_framework.response import Response

<<<<<<< HEAD
from posthog.api.utils import StructuredViewSetMixin
=======
from posthog.api.routing import StructuredViewSetMixin
>>>>>>> 96e4ee85
from posthog.decorators import CacheType, cached_function
from posthog.models import DashboardItem, Funnel
from posthog.permissions import ProjectMembershipNecessaryPermissions


class FunnelSerializer(serializers.HyperlinkedModelSerializer):
    steps = serializers.SerializerMethodField()

    class Meta:
        model = Funnel
        fields = ["id", "name", "deleted", "steps", "filters"]

    def get_steps(self, funnel: Funnel) -> List[Dict[str, Any]]:
        # for some reason, rest_framework executes SerializerMethodField multiple times,
        # causing lots of slow queries.
        # Seems a known issue: https://stackoverflow.com/questions/55023511/serializer-being-called-multiple-times-django-python
        if hasattr(funnel, "steps_cache"):
            return []
        funnel.steps_cache = True  # type: ignore

        if self.context.get("cache", None) is None and (
            self.context["view"].action != "retrieve" or self.context["request"].GET.get("exclude_count")
        ):
            return []
        return funnel.get_steps()

    def create(self, validated_data: Dict, *args: Any, **kwargs: Any) -> Funnel:
        funnel = Funnel.objects.create(
            team_id=self.context["team_id"], created_by=self.context["request"].user, **validated_data
        )
        return funnel


class FunnelViewSet(StructuredViewSetMixin, viewsets.ModelViewSet):
<<<<<<< HEAD
=======
    legacy_team_compatibility = True  # to be moved to a separate Legacy*ViewSet Class

>>>>>>> 96e4ee85
    queryset = Funnel.objects.all()
    serializer_class = FunnelSerializer
    permission_classes = [IsAuthenticated, ProjectMembershipNecessaryPermissions]

    def get_queryset(self) -> QuerySet:
        queryset = super().get_queryset()
        if self.action == "list":
            queryset = queryset.filter(deleted=False)
        return queryset

    def retrieve(self, request, pk=None, **kwargs):
        data = self._retrieve(request, pk)
        return Response(data)

    @cached_function(cache_type=CacheType.FUNNEL)
    def _retrieve(self, request, pk=None) -> dict:
        instance = self.get_object()
        serializer = self.get_serializer(instance)
        dashboard_id = request.GET.get("from_dashboard", None)
        if dashboard_id:
            DashboardItem.objects.filter(pk=dashboard_id).update(last_refresh=timezone.now())
        return serializer.data


class LegacyFunnelViewSet(FunnelViewSet):
    legacy_team_compatibility = True<|MERGE_RESOLUTION|>--- conflicted
+++ resolved
@@ -6,11 +6,7 @@
 from rest_framework.permissions import IsAuthenticated
 from rest_framework.response import Response
 
-<<<<<<< HEAD
-from posthog.api.utils import StructuredViewSetMixin
-=======
 from posthog.api.routing import StructuredViewSetMixin
->>>>>>> 96e4ee85
 from posthog.decorators import CacheType, cached_function
 from posthog.models import DashboardItem, Funnel
 from posthog.permissions import ProjectMembershipNecessaryPermissions
@@ -45,11 +41,6 @@
 
 
 class FunnelViewSet(StructuredViewSetMixin, viewsets.ModelViewSet):
-<<<<<<< HEAD
-=======
-    legacy_team_compatibility = True  # to be moved to a separate Legacy*ViewSet Class
-
->>>>>>> 96e4ee85
     queryset = Funnel.objects.all()
     serializer_class = FunnelSerializer
     permission_classes = [IsAuthenticated, ProjectMembershipNecessaryPermissions]
