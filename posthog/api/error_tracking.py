--- conflicted
+++ resolved
@@ -1,31 +1,21 @@
-<<<<<<< HEAD
+import json
 from uuid import UUID
 
+import structlog
+from django.conf import settings
 from django.db.models import QuerySet
+from django.utils.http import urlsafe_base64_decode
 from loginas.utils import is_impersonated_session
 from rest_framework import serializers, viewsets, status, request
+from rest_framework.exceptions import ValidationError
+from rest_framework.response import Response
 
 from posthog.api.forbid_destroy_model import ForbidDestroyModel
 from posthog.api.routing import TeamAndOrgViewSetMixin
+from posthog.api.utils import action
 from posthog.models.activity_logging.activity_log import log_activity, Detail, Change, load_activity
 from posthog.models.activity_logging.activity_page import activity_page_response
-=======
-import json
-import structlog
-
-from rest_framework import serializers, viewsets, status
-from rest_framework.response import Response
-from rest_framework.exceptions import ValidationError
-
-from django.db.models import QuerySet
-from django.conf import settings
-from django.utils.http import urlsafe_base64_decode
-
-from posthog.api.forbid_destroy_model import ForbidDestroyModel
->>>>>>> c99d8250
 from posthog.models.error_tracking import ErrorTrackingGroup
-from posthog.api.routing import TeamAndOrgViewSetMixin
-from posthog.api.utils import action
 from posthog.storage import object_storage
 
 FIFTY_MEGABYTES = 50 * 1024 * 1024
@@ -61,7 +51,6 @@
 
         merging_fingerprints: list[list[str]] = request.data.get("merging_fingerprints", [])
         group.merge(merging_fingerprints)
-<<<<<<< HEAD
 
         log_activity(
             # FIXME: i assume this is some mypy confusion that doesn't know a UUIDField is a UUID
@@ -112,8 +101,6 @@
             page=page,
         )
         return activity_page_response(activity_page, limit, page, request)
-=======
-        return Response({"success": True})
 
     @action(methods=["POST"], detail=False)
     def upload_source_maps(self, request, **kwargs):
@@ -135,5 +122,4 @@
             raise ValidationError(
                 code="object_storage_required",
                 detail="Object storage must be available to allow source map uploads.",
-            )
->>>>>>> c99d8250
+            )