import os

<<<<<<< HEAD
from celery import Celery
from celery.schedules import crontab
=======
from celery import Celery, schedules
>>>>>>> 80484e7b
from django.conf import settings
from django.db import connection
import redis
import time

# set the default Django settings module for the 'celery' program.
os.environ.setdefault('DJANGO_SETTINGS_MODULE', 'posthog.settings')

app = Celery('posthog')

# Using a string here means the worker doesn't have to serialize
# the configuration object to child processes.
# - namespace='CELERY' means all celery-related configuration keys
#   should have a `CELERY_` prefix.
app.config_from_object('django.conf:settings', namespace='CELERY')

# Load task modules from all registered Django app configs.
app.autodiscover_tasks()

# Connect to our Redis instance to store the heartbeat
redis_instance = redis.from_url(settings.REDIS_URL, db=0)

@app.on_after_configure.connect
def setup_periodic_tasks(sender, **kwargs):
    # Heartbeat every 10sec to make sure the worker is alive
    sender.add_periodic_task(10.0, redis_heartbeat.s(), name='10 sec heartbeat')
<<<<<<< HEAD
    sender.add_periodic_task(
        crontab(day_of_week='mon,fri'), # check twice a week
        update_event_partitions.s(),
    )
=======
    sender.add_periodic_task(15*60, calculate_cohort.s(), name='debug')
>>>>>>> 80484e7b

@app.task
def redis_heartbeat():
    redis_instance.set("POSTHOG_HEARTBEAT", int(time.time()))

@app.task
<<<<<<< HEAD
def update_event_partitions():
    with connection.cursor() as cursor:
        cursor.execute("DO $$ BEGIN IF (SELECT exists(select * from pg_proc where proname = 'update_partitions')) THEN PERFORM update_partitions(); END IF; END $$")
=======
def calculate_cohort():
    from posthog.tasks.calculate_cohort import calculate_cohorts
    calculate_cohorts()
>>>>>>> 80484e7b

@app.task(bind=True)
def debug_task(self):
    print('Request: {0!r}'.format(self.request))<|MERGE_RESOLUTION|>--- conflicted
+++ resolved
@@ -1,11 +1,6 @@
 import os
-
-<<<<<<< HEAD
 from celery import Celery
 from celery.schedules import crontab
-=======
-from celery import Celery, schedules
->>>>>>> 80484e7b
 from django.conf import settings
 from django.db import connection
 import redis
@@ -32,29 +27,25 @@
 def setup_periodic_tasks(sender, **kwargs):
     # Heartbeat every 10sec to make sure the worker is alive
     sender.add_periodic_task(10.0, redis_heartbeat.s(), name='10 sec heartbeat')
-<<<<<<< HEAD
     sender.add_periodic_task(
         crontab(day_of_week='mon,fri'), # check twice a week
         update_event_partitions.s(),
     )
-=======
     sender.add_periodic_task(15*60, calculate_cohort.s(), name='debug')
->>>>>>> 80484e7b
 
 @app.task
 def redis_heartbeat():
     redis_instance.set("POSTHOG_HEARTBEAT", int(time.time()))
 
 @app.task
-<<<<<<< HEAD
 def update_event_partitions():
     with connection.cursor() as cursor:
         cursor.execute("DO $$ BEGIN IF (SELECT exists(select * from pg_proc where proname = 'update_partitions')) THEN PERFORM update_partitions(); END IF; END $$")
-=======
+
+@app.task
 def calculate_cohort():
     from posthog.tasks.calculate_cohort import calculate_cohorts
     calculate_cohorts()
->>>>>>> 80484e7b
 
 @app.task(bind=True)
 def debug_task(self):
