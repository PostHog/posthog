import os
import time
from random import randrange
from typing import Optional
from uuid import UUID

from celery import Celery
from celery.schedules import crontab
from celery.signals import setup_logging, task_postrun, task_prerun, worker_process_init
from django.conf import settings
from django.db import connection
from django.dispatch import receiver
from django.utils import timezone
from django_structlog.celery import signals
from django_structlog.celery.steps import DjangoStructLogInitStep
from prometheus_client import Gauge

from posthog.cloud_utils import is_cloud
from posthog.metrics import pushed_metrics_registry
from posthog.redis import get_client
from posthog.utils import get_crontab, get_instance_region

# set the default Django settings module for the 'celery' program.
os.environ.setdefault("DJANGO_SETTINGS_MODULE", "posthog.settings")

app = Celery("posthog")

# Using a string here means the worker doesn't have to serialize
# the configuration object to child processes.
# - namespace='CELERY' means all celery-related configuration keys
#   should have a `CELERY_` prefix.
app.config_from_object("django.conf:settings", namespace="CELERY")

# Load task modules from all registered Django app configs.
app.autodiscover_tasks()

# Make sure Redis doesn't add too many connections
# https://stackoverflow.com/questions/47106592/redis-connections-not-being-released-after-celery-task-is-complete
app.conf.broker_pool_limit = 0

app.steps["worker"].add(DjangoStructLogInitStep)


@setup_logging.connect
def receiver_setup_logging(loglevel, logfile, format, colorize, **kwargs) -> None:
    import logging

    from posthog.settings import logs

    # following instructions from here https://django-structlog.readthedocs.io/en/latest/celery.html
    # mypy thinks that there is no `logging.config` but there is ¯\_(ツ)_/¯
    logging.config.dictConfig(logs.LOGGING)  # type: ignore


@receiver(signals.bind_extra_task_metadata)
def receiver_bind_extra_request_metadata(sender, signal, task=None, logger=None):
    import structlog

    if task:
        structlog.contextvars.bind_contextvars(task_name=task.name)


@worker_process_init.connect
def on_worker_start(**kwargs) -> None:
    from posthog.settings import sentry_init

    sentry_init()


@app.on_after_configure.connect
def setup_periodic_tasks(sender: Celery, **kwargs):
    # Monitoring tasks
    sender.add_periodic_task(60.0, monitoring_check_clickhouse_schema_drift.s(), name="Monitor ClickHouse schema drift")

    if not settings.DEBUG:
        sender.add_periodic_task(1.0, redis_celery_queue_depth.s(), name="1 sec queue probe", priority=0)
    # Heartbeat every 10sec to make sure the worker is alive
    sender.add_periodic_task(10.0, redis_heartbeat.s(), name="10 sec heartbeat", priority=0)

    # Update events table partitions twice a week
    sender.add_periodic_task(
        crontab(day_of_week="mon,fri", hour=0, minute=0), update_event_partitions.s()  # check twice a week
    )

    # Send all instance usage to the Billing service
    sender.add_periodic_task(crontab(hour=0, minute=0), send_org_usage_reports.s(), name="send instance usage report")
    # Update local usage info for rate limiting purposes - offset by 30 minutes to not clash with the above
    sender.add_periodic_task(crontab(hour="*", minute=30), update_quota_limiting.s(), name="update quota limiting")

    # PostHog Cloud cron jobs
    if is_cloud():
        # Verify that persons data is in sync every day at 4 AM UTC
        sender.add_periodic_task(crontab(hour=4, minute=0), verify_persons_data_in_sync.s())

        if settings.ENABLE_DECIDE_BILLING_ANALYTICS:
            # Every 30 minutes, send decide request counts to the main posthog instance
            sender.add_periodic_task(crontab(minute="*/30"), calculate_decide_usage.s(), name="calculate decide usage")

    # if is_cloud() or settings.DEMO:
    # Reset master project data every Monday at Thursday at 5 AM UTC. Mon and Thu because doing this every day
    # would be too hard on ClickHouse, and those days ensure most users will have data at most 3 days old.
    # TODO: Re-enable when we've upgraded ClickHouse and can use lightweight deletes
    # sender.add_periodic_task(crontab(day_of_week="mon,thu", hour=5, minute=0), demo_reset_master_team.s())

    sender.add_periodic_task(crontab(day_of_week="fri", hour=0, minute=0), clean_stale_partials.s())

    # Sync all Organization.available_features every hour, only for billing v1 orgs
    sender.add_periodic_task(crontab(minute=30, hour="*"), sync_all_organization_available_features.s())

    sync_insight_cache_states_schedule = get_crontab(settings.SYNC_INSIGHT_CACHE_STATES_SCHEDULE)
    if sync_insight_cache_states_schedule:
        sender.add_periodic_task(
            sync_insight_cache_states_schedule, sync_insight_cache_states_task.s(), name="sync insight cache states"
        )

    sender.add_periodic_task(
        settings.UPDATE_CACHED_DASHBOARD_ITEMS_INTERVAL_SECONDS,
        schedule_cache_updates_task.s(),
        name="check dashboard items",
    )

    sender.add_periodic_task(crontab(minute="*/15"), check_async_migration_health.s())

    if settings.INGESTION_LAG_METRIC_TEAM_IDS:
        sender.add_periodic_task(60, ingestion_lag.s(), name="ingestion lag")
    sender.add_periodic_task(120, clickhouse_lag.s(), name="clickhouse table lag")
    sender.add_periodic_task(120, clickhouse_row_count.s(), name="clickhouse events table row count")
    sender.add_periodic_task(120, clickhouse_part_count.s(), name="clickhouse table parts count")
    sender.add_periodic_task(120, clickhouse_mutation_count.s(), name="clickhouse table mutations count")
    sender.add_periodic_task(120, clickhouse_errors_count.s(), name="clickhouse instance errors count")

    sender.add_periodic_task(120, pg_row_count.s(), name="PG tables row counts")
    sender.add_periodic_task(120, pg_table_cache_hit_rate.s(), name="PG table cache hit rate")
    sender.add_periodic_task(
        crontab(minute=0, hour="*"), pg_plugin_server_query_timing.s(), name="PG plugin server query timing"
    )
    sender.add_periodic_task(60, graphile_worker_queue_size.s(), name="Graphile Worker queue size")

    sender.add_periodic_task(120, calculate_cohort.s(), name="recalculate cohorts")

    if settings.ASYNC_EVENT_PROPERTY_USAGE:
        sender.add_periodic_task(
            get_crontab(settings.EVENT_PROPERTY_USAGE_INTERVAL_CRON),
            calculate_event_property_usage.s(),
            name="calculate event property usage",
        )

        sender.add_periodic_task(get_crontab("0 6 * * *"), count_teams_with_no_property_query_count.s())

    # TODO: Re-enable when we've upgraded ClickHouse and can use lightweight deletes
    # if clear_clickhouse_crontab := get_crontab(settings.CLEAR_CLICKHOUSE_REMOVED_DATA_SCHEDULE_CRON):
    #     sender.add_periodic_task(
    #         clear_clickhouse_crontab, clickhouse_clear_removed_data.s(), name="clickhouse clear removed data"
    #     )

    # TODO: Re-enable when we've upgraded ClickHouse and can use lightweight deletes
    # if clear_clickhouse_deleted_person_crontab := get_crontab(settings.CLEAR_CLICKHOUSE_DELETED_PERSON_SCHEDULE_CRON):
    #     sender.add_periodic_task(
    #         clear_clickhouse_deleted_person_crontab,
    #         clear_clickhouse_deleted_person.s(),
    #         name="clickhouse clear deleted person data",
    #     )

    if settings.EE_AVAILABLE:
        sender.add_periodic_task(
            crontab(hour=0, minute=randrange(0, 40)), clickhouse_send_license_usage.s()
        )  # every day at a random minute past midnight. Randomize to avoid overloading license.posthog.com
        sender.add_periodic_task(
            crontab(hour=4, minute=randrange(0, 40)), clickhouse_send_license_usage.s()
        )  # again a few hours later just to make sure

        materialize_columns_crontab = get_crontab(settings.MATERIALIZE_COLUMNS_SCHEDULE_CRON)

        if materialize_columns_crontab:
            sender.add_periodic_task(
                materialize_columns_crontab, clickhouse_materialize_columns.s(), name="clickhouse materialize columns"
            )

            sender.add_periodic_task(
                crontab(hour="*/4", minute=0),
                clickhouse_mark_all_materialized.s(),
                name="clickhouse mark all columns as materialized",
            )

        sender.add_periodic_task(crontab(hour="*", minute=55), schedule_all_subscriptions.s())
        sender.add_periodic_task(crontab(hour=2, minute=randrange(0, 40)), ee_persist_finished_recordings.s())

        sender.add_periodic_task(
            settings.COUNT_TILES_WITH_NO_FILTERS_HASH_INTERVAL_SECONDS,
            count_tiles_with_no_hash.s(),
            name="count tiles with no filters_hash",
        )

        sender.add_periodic_task(
            crontab(minute=0, hour="*"),
            check_flags_to_rollback.s(),
            name="check feature flags that should be rolled back",
        )


# Set up clickhouse query instrumentation
@task_prerun.connect
def pre_run_signal_handler(task_id, task, **kwargs):
    from statshog.defaults.django import statsd

    from posthog.clickhouse.client.connection import Workload, set_default_clickhouse_workload_type
    from posthog.clickhouse.query_tagging import tag_queries

    statsd.incr("celery_tasks_metrics.pre_run", tags={"name": task.name})
    tag_queries(kind="celery", id=task.name)
    set_default_clickhouse_workload_type(Workload.OFFLINE)


@task_postrun.connect
def teardown_instrumentation(task_id, task, **kwargs):
    from posthog.clickhouse.query_tagging import reset_query_tags

    reset_query_tags()


@app.task(ignore_result=True)
def count_tiles_with_no_hash() -> None:
    from statshog.defaults.django import statsd

    from posthog.models.dashboard_tile import DashboardTile

    statsd.gauge("dashboard_tiles.with_no_filters_hash", DashboardTile.objects.filter(filters_hash=None).count())


@app.task(ignore_result=True)
def redis_heartbeat():
    get_client().set("POSTHOG_HEARTBEAT", int(time.time()))


@app.task(ignore_result=True, bind=True)
def enqueue_clickhouse_execute_with_progress(
    self, team_id, query_id, query, args=None, settings=None, with_column_types=False
):
    """
    Kick off query with progress reporting
    Iterate over the progress status
    Save status to redis
    Once complete save results to redis
    """
    from posthog.client import execute_with_progress

    execute_with_progress(team_id, query_id, query, args, settings, with_column_types, task_id=self.request.id)


@app.task(ignore_result=True)
def pg_table_cache_hit_rate():
    from statshog.defaults.django import statsd

    with connection.cursor() as cursor:
        try:
            cursor.execute(
                """
                SELECT
                 relname as table_name,
                 sum(heap_blks_hit) / nullif(sum(heap_blks_hit) + sum(heap_blks_read),0) * 100 AS ratio
                FROM pg_statio_user_tables
                GROUP BY relname
                ORDER BY ratio ASC
            """
            )
            tables = cursor.fetchall()
            with pushed_metrics_registry("celery_pg_table_cache_hit_rate") as registry:
                hit_rate_gauge = Gauge(
                    "posthog_celery_pg_table_cache_hit_rate",
                    "Postgres query cache hit rate per table.",
                    labelnames=["table_name"],
                    registry=registry,
                )
                for row in tables:
                    hit_rate_gauge.labels(table_name=row[0]).set(float(row[1]))
                    statsd.gauge("pg_table_cache_hit_rate", float(row[1]), tags={"table": row[0]})
        except:
            # if this doesn't work keep going
            pass


@app.task(ignore_result=True)
def pg_plugin_server_query_timing():
    from statshog.defaults.django import statsd

    with connection.cursor() as cursor:
        try:
            cursor.execute(
                """
                SELECT
                    substring(query from 'plugin-server:(\\w+)') AS query_type,
                    total_time as total_time,
                    (total_time / calls) as avg_time,
                    min_time,
                    max_time,
                    stddev_time,
                    calls,
                    rows as rows_read_or_affected
                FROM pg_stat_statements
                WHERE query LIKE '%%plugin-server%%'
                ORDER BY total_time DESC
                LIMIT 50
                """
            )

            for row in cursor.fetchall():
                row_dictionary = {column.name: value for column, value in zip(cursor.description, row)}

                for key, value in row_dictionary.items():
                    if key == "query_type":
                        continue
                    statsd.gauge(
                        f"pg_plugin_server_query_{key}", value, tags={"query_type": row_dictionary["query_type"]}
                    )
        except:
            # if this doesn't work keep going
            pass


POSTGRES_TABLES = ["posthog_personoverride", "posthog_personoverridemapping"]


@app.task(ignore_result=True)
def pg_row_count():
    with pushed_metrics_registry("celery_pg_row_count") as registry:
        row_count_gauge = Gauge(
            "posthog_celery_pg_table_row_count",
            "Number of rows per Postgres table.",
            labelnames=["table_name"],
            registry=registry,
        )
        with connection.cursor() as cursor:
            for table in POSTGRES_TABLES:
                QUERY = "SELECT count(*) FROM {table};"
                query = QUERY.format(table=table)

                try:
                    cursor.execute(query)
                    row = cursor.fetchone()
                    row_count_gauge.labels(table_name=table).set(row[0])
                except:
                    pass


CLICKHOUSE_TABLES = ["events", "person", "person_distinct_id2", "person_overrides", "session_recording_events"]


@app.task(ignore_result=True)
def clickhouse_lag():
    from statshog.defaults.django import statsd

    from posthog.client import sync_execute

    with pushed_metrics_registry("celery_clickhouse_lag") as registry:
        lag_gauge = Gauge(
            "posthog_celery_clickhouse_lag_seconds",
            "Age of the latest ingested record per ClickHouse table.",
            labelnames=["table_name"],
            registry=registry,
        )
        for table in CLICKHOUSE_TABLES:
            try:
                QUERY = (
                    """select max(_timestamp) observed_ts, now() now_ts, now() - max(_timestamp) as lag from {table};"""
                )
                query = QUERY.format(table=table)
                lag = sync_execute(query)[0][2]
                statsd.gauge("posthog_celery_clickhouse__table_lag_seconds", lag, tags={"table": table})
                lag_gauge.labels(table_name=table).set(lag)
            except:
                pass


HEARTBEAT_EVENT_TO_INGESTION_LAG_METRIC = {
    "heartbeat": "ingestion",
    "heartbeat_buffer": "ingestion_buffer",
    "heartbeat_api": "ingestion_api",
}


@app.task(ignore_result=True)
def ingestion_lag():
    from statshog.defaults.django import statsd

    from posthog.client import sync_execute

    # Requires https://github.com/PostHog/posthog-heartbeat-plugin to be enabled on team 2
    # Note that it runs every minute and we compare it with now(), so there's up to 60s delay
    query = """
    SELECT event, date_diff('second', max(timestamp), now())
    FROM events
    WHERE team_id IN %(team_ids)s
        AND event IN %(events)s
        AND timestamp > yesterday() AND timestamp < now() + toIntervalMinute(3)
    GROUP BY event
    """

    try:
        results = sync_execute(
            query,
            {
                "team_ids": settings.INGESTION_LAG_METRIC_TEAM_IDS,
                "events": list(HEARTBEAT_EVENT_TO_INGESTION_LAG_METRIC.keys()),
            },
        )
        with pushed_metrics_registry("celery_ingestion_lag") as registry:
            lag_gauge = Gauge(
                "posthog_celery_observed_ingestion_lag_seconds",
                "End-to-end ingestion lag observed through several scenarios. Can be overestimated by up to 60 seconds.",
                labelnames=["scenario"],
                registry=registry,
            )
            for event, lag in results:
                metric = HEARTBEAT_EVENT_TO_INGESTION_LAG_METRIC[event]
                statsd.gauge(f"posthog_celery_{metric}_lag_seconds_rough_minute_precision", lag)
                lag_gauge.labels(scenario=metric).set(lag)
    except:
        pass


KNOWN_CELERY_TASK_IDENTIFIERS = {"pluginJob", "runEveryHour", "runEveryMinute", "runEveryDay"}


@app.task(ignore_result=True)
def graphile_worker_queue_size():
    from django.db import connections
    from statshog.defaults.django import statsd

    connection = connections["graphile"] if "graphile" in connections else connections["default"]
    with connection.cursor() as cursor:
        cursor.execute(
            """
        SELECT count(*)
        FROM graphile_worker.jobs
        WHERE (jobs.locked_at is null or jobs.locked_at < (now() - INTERVAL '4 hours'))
        AND run_at <= now()
        AND attempts < max_attempts
        """
        )

        queue_size = cursor.fetchone()[0]
        statsd.gauge("graphile_worker_queue_size", queue_size)

        # Track the number of jobs that will still be run at least once or are currently running based on job type (i.e. task_identifier)
        # Completed jobs are deleted and "permanently failed" jobs have attempts == max_attempts
        # Jobs not yet eligible for execution are filtered out with run_at <= now()
        cursor.execute(
            """
        SELECT task_identifier, count(*) as c, EXTRACT(EPOCH FROM MIN(run_at)) as oldest FROM graphile_worker.jobs
        WHERE attempts < max_attempts
        AND run_at <= now()
        GROUP BY task_identifier
        """
        )

        seen_task_identifier = set()
        with pushed_metrics_registry("celery_graphile_worker_queue_size") as registry:
            processing_lag_gauge = Gauge(
                "posthog_celery_graphile_lag_seconds",
                "Oldest scheduled run on pending Graphile jobs per task identifier, zero if queue empty.",
                labelnames=["task_identifier"],
                registry=registry,
            )
            waiting_jobs_gauge = Gauge(
                "posthog_celery_graphile_waiting_jobs",
                "Number of Graphile jobs in the queue, per task identifier.",
                labelnames=["task_identifier"],
                registry=registry,
            )
            for (task_identifier, count, oldest) in cursor.fetchall():
                seen_task_identifier.add(task_identifier)
                waiting_jobs_gauge.labels(task_identifier=task_identifier).set(count)
                processing_lag_gauge.labels(task_identifier=task_identifier).set(time.time() - float(oldest))
                statsd.gauge("graphile_waiting_jobs", count, tags={"task_identifier": task_identifier})

            # The query will not return rows for empty queues, creating missing points.
            # Let's emit updates for known queues even if they are empty.
            for task_identifier in KNOWN_CELERY_TASK_IDENTIFIERS - seen_task_identifier:
                waiting_jobs_gauge.labels(task_identifier=task_identifier).set(0)
                processing_lag_gauge.labels(task_identifier=task_identifier).set(0)


@app.task(ignore_result=True)
def clickhouse_row_count():
    from statshog.defaults.django import statsd

    from posthog.client import sync_execute

    with pushed_metrics_registry("celery_clickhouse_row_count") as registry:
        row_count_gauge = Gauge(
            "posthog_celery_clickhouse_table_row_count",
            "Number of rows per ClickHouse table.",
            labelnames=["table_name"],
            registry=registry,
        )
        for table in CLICKHOUSE_TABLES:
            try:
                QUERY = """select count(1) freq from {table};"""
                query = QUERY.format(table=table)
                rows = sync_execute(query)[0][0]
                row_count_gauge.labels(table_name=table).set(rows)
                statsd.gauge(f"posthog_celery_clickhouse_table_row_count", rows, tags={"table": table})
            except:
                pass


@app.task(ignore_result=True)
def clickhouse_errors_count():
    """
    This task is used to track the recency of errors in ClickHouse.
    We can use this to alert on errors that are consistently being generated recently
    999 - KEEPER_EXCEPTION
    225 - NO_ZOOKEEPER
    242 - TABLE_IS_READ_ONLY
    """
    from posthog.client import sync_execute

    QUERY = """
        select
            getMacro('replica') replica,
            getMacro('shard') shard,
            name,
            value as errors,
            dateDiff('minute', last_error_time, now()) minutes_ago
        from clusterAllReplicas('posthog', system, errors)
        where code in (999, 225, 242)
        order by minutes_ago
    """
    rows = sync_execute(QUERY)
    with pushed_metrics_registry("celery_clickhouse_errors") as registry:
        errors_gauge = Gauge(
            "posthog_celery_clickhouse_errors",
            "Age of the latest error per ClickHouse errors table.",
            registry=registry,
            labelnames=["replica", "shard", "name"],
        )
        if isinstance(rows, list):
            for replica, shard, name, _, minutes_ago in rows:
                errors_gauge.labels(replica=replica, shard=shard, name=name).set(minutes_ago)


@app.task(ignore_result=True)
def clickhouse_part_count():
    from statshog.defaults.django import statsd

    from posthog.client import sync_execute

    QUERY = """
        select table, count(1) freq
        from system.parts
        group by table
        order by freq desc;
    """
    rows = sync_execute(QUERY)

    with pushed_metrics_registry("celery_clickhouse_part_count") as registry:
        parts_count_gauge = Gauge(
            "posthog_celery_clickhouse_table_parts_count",
            "Number of parts per ClickHouse table.",
            labelnames=["table"],
            registry=registry,
        )
        for (table, parts) in rows:
            parts_count_gauge.labels(table=table).set(parts)
            statsd.gauge(f"posthog_celery_clickhouse_table_parts_count", parts, tags={"table": table})


@app.task(ignore_result=True)
def clickhouse_mutation_count():
    from statshog.defaults.django import statsd

    from posthog.client import sync_execute

    QUERY = """
        SELECT
            table,
            count(1) AS freq
        FROM system.mutations
        WHERE is_done = 0
        GROUP BY table
        ORDER BY freq DESC
    """
    rows = sync_execute(QUERY)

    with pushed_metrics_registry("celery_clickhouse_mutation_count") as registry:
        mutations_count_gauge = Gauge(
            "posthog_celery_clickhouse_table_mutations_count",
            "Number of mutations per ClickHouse table.",
            labelnames=["table"],
            registry=registry,
        )
    for (table, muts) in rows:
        mutations_count_gauge.labels(table=table).set(muts)
        statsd.gauge(f"posthog_celery_clickhouse_table_mutations_count", muts, tags={"table": table})


@app.task(ignore_result=True)
def clickhouse_clear_removed_data():
    from posthog.models.async_deletion.delete_cohorts import AsyncCohortDeletion
    from posthog.models.async_deletion.delete_events import AsyncEventDeletion

    runner = AsyncEventDeletion()
    runner.mark_deletions_done()
    runner.run()

    cohort_runner = AsyncCohortDeletion()
    cohort_runner.mark_deletions_done()
    cohort_runner.run()


@app.task(ignore_result=True)
def clear_clickhouse_deleted_person():
    from posthog.models.async_deletion.delete_person import remove_deleted_person_data

    remove_deleted_person_data()


@app.task(ignore_result=True)
def redis_celery_queue_depth():
    from statshog.defaults.django import statsd

    try:
        llen = get_client().llen("celery")
        with pushed_metrics_registry("celery_redis_queue_depth") as registry:
            depth_gauge = Gauge(
                "posthog_celery_queue_depth",
                "Number of tasks in the Celery Redis queue.",
                registry=registry,
            )
            depth_gauge.set(llen)
        statsd.gauge(f"posthog_celery_queue_depth", llen)
    except:
        # if we can't connect to statsd don't complain about it.
        # not every installation will have statsd available
        return


@app.task(ignore_result=True)
def update_event_partitions():
    with connection.cursor() as cursor:
        cursor.execute(
            "DO $$ BEGIN IF (SELECT exists(select * from pg_proc where proname = 'update_partitions')) THEN PERFORM update_partitions(); END IF; END $$"
        )


@app.task(ignore_result=True)
def clean_stale_partials():
    """Clean stale (meaning older than 7 days) partial social auth sessions."""
    from social_django.models import Partial

    Partial.objects.filter(timestamp__lt=timezone.now() - timezone.timedelta(7)).delete()


@app.task(ignore_result=True)
def monitoring_check_clickhouse_schema_drift():
    from posthog.tasks.check_clickhouse_schema_drift import check_clickhouse_schema_drift

    check_clickhouse_schema_drift()


@app.task(ignore_result=True)
def calculate_cohort():
    from posthog.tasks.calculate_cohort import calculate_cohorts

    calculate_cohorts()


@app.task(ignore_result=True)
def sync_insight_cache_states_task():
    from posthog.caching.insight_caching_state import sync_insight_cache_states

    sync_insight_cache_states()


@app.task(ignore_result=True)
def schedule_cache_updates_task():
    from posthog.caching.insight_cache import schedule_cache_updates

    schedule_cache_updates()


@app.task(ignore_result=True)
def update_cache_task(caching_state_id: UUID):
    from posthog.caching.insight_cache import update_cache

    update_cache(caching_state_id)


@app.task(ignore_result=True)
def sync_insight_caching_state(team_id: int, insight_id: Optional[int] = None, dashboard_tile_id: Optional[int] = None):
    from posthog.caching.insight_caching_state import sync_insight_caching_state

    sync_insight_caching_state(team_id, insight_id, dashboard_tile_id)


@app.task(ignore_result=True, bind=True)
def debug_task(self):
    print(f"Request: {self.request!r}")


@app.task(ignore_result=False)
def calculate_event_property_usage():
    from posthog.tasks.calculate_event_property_usage import calculate_event_property_usage

    return calculate_event_property_usage()


@app.task(ignore_result=True)
def count_teams_with_no_property_query_count():
    import structlog
    from statshog.defaults.django import statsd

    logger = structlog.get_logger(__name__)

    with connection.cursor() as cursor:
        try:
            cursor.execute(
                """
                WITH team_has_recent_dashboards AS (
                    SELECT distinct team_id FROM posthog_dashboarditem WHERE created_at > NOW() - INTERVAL '30 days'
                )
                SELECT count(*) AS team_count FROM
                    (
                    SELECT team_id, sum(query_usage_30_day) AS total
                    FROM posthog_propertydefinition
                    WHERE team_id IN (SELECT team_id FROM team_has_recent_dashboards)
                    GROUP BY team_id
                    ) as counted
                WHERE counted.total = 0
                """
            )

            count = cursor.fetchone()
            statsd.gauge(
                f"calculate_event_property_usage.teams_with_no_property_query_count",
                count[0],
            )
        except Exception as exc:
            logger.error("calculate_event_property_usage.count_teams_failed", exc=exc, exc_info=True)


@app.task(ignore_result=True)
<<<<<<< HEAD
=======
def calculate_billing_daily_usage():
    try:
        from multi_tenancy.tasks import compute_daily_usage_for_organizations  # noqa: F401
    except ImportError:
        pass
    else:
        compute_daily_usage_for_organizations()


@app.task(ignore_result=True, max_retries=1)
def calculate_decide_usage() -> None:
    from posthog.models.feature_flag.flag_analytics import capture_team_decide_usage
    from posthog.models import Team
    from django.db.models import Q
    from posthoganalytics import Posthog

    # send EU data to EU, US data to US
    api_key = "phc_dZ4GK1LRjhB97XozMSkEwPXx7OVANaJEwLErkY1phUF" if get_instance_region() == "EU" else "sTMFPsFhdP1Ssg"

    ph_client = Posthog(api_key)

    for team in Team.objects.select_related("organization").exclude(
        Q(organization__for_internal_metrics=True) | Q(is_demo=True)
    ):
        capture_team_decide_usage(ph_client, team.id, team.uuid)

    ph_client.shutdown()


@app.task(ignore_result=True)
>>>>>>> 58f3e3d7
def demo_reset_master_team():
    from posthog.tasks.demo_reset_master_team import demo_reset_master_team

    demo_reset_master_team()


@app.task(ignore_result=True)
def sync_all_organization_available_features():
    from posthog.tasks.sync_all_organization_available_features import sync_all_organization_available_features

    sync_all_organization_available_features()


@app.task(ignore_result=False, track_started=True, max_retries=0)
def check_async_migration_health():
    from posthog.tasks.async_migrations import check_async_migration_health

    check_async_migration_health()


@app.task(ignore_result=True)
def verify_persons_data_in_sync():
    from posthog.tasks.verify_persons_data_in_sync import verify_persons_data_in_sync as verify

    verify()


def recompute_materialized_columns_enabled() -> bool:
    from posthog.models.instance_setting import get_instance_setting

    if get_instance_setting("MATERIALIZED_COLUMNS_ENABLED") and get_instance_setting(
        "COMPUTE_MATERIALIZED_COLUMNS_ENABLED"
    ):
        return True
    return False


@app.task(ignore_result=True)
def clickhouse_materialize_columns():
    if recompute_materialized_columns_enabled():
        try:
            from ee.clickhouse.materialized_columns.analyze import materialize_properties_task
        except ImportError:
            pass
        else:
            materialize_properties_task()


@app.task(ignore_result=True)
def clickhouse_mark_all_materialized():
    if recompute_materialized_columns_enabled():
        try:
            from ee.tasks.materialized_columns import mark_all_materialized
        except ImportError:
            pass
        else:
            mark_all_materialized()


@app.task(ignore_result=True)
def send_org_usage_reports():
    from posthog.tasks.usage_report import send_all_org_usage_reports

    send_all_org_usage_reports.delay()


@app.task(ignore_result=True)
def update_quota_limiting():
    try:
        from ee.billing.quota_limiting import update_all_org_billing_quotas
    except ImportError:
        pass

    update_all_org_billing_quotas()


@app.task(ignore_result=True)
def schedule_all_subscriptions():
    try:
        from ee.tasks.subscriptions import schedule_all_subscriptions as _schedule_all_subscriptions
    except ImportError:
        pass
    else:
        _schedule_all_subscriptions()


@app.task(ignore_result=True, retries=3)
def clickhouse_send_license_usage():
    try:
        if not is_cloud():
            from ee.tasks.send_license_usage import send_license_usage

            send_license_usage()
    except ImportError:
        pass


@app.task(ignore_result=True)
def check_flags_to_rollback():
    try:
        from ee.tasks.auto_rollback_feature_flag import check_flags_to_rollback

        check_flags_to_rollback()
    except ImportError:
        pass


@app.task(ignore_result=True)
def ee_persist_single_recording(id: str, team_id: int):
    try:
        from ee.tasks.session_recording.persistence import persist_single_recording

        persist_single_recording(id, team_id)
    except ImportError:
        pass


@app.task(ignore_result=True)
def ee_persist_finished_recordings():
    try:
        from ee.tasks.session_recording.persistence import persist_finished_recordings
    except ImportError:
        pass
    else:
        persist_finished_recordings()<|MERGE_RESOLUTION|>--- conflicted
+++ resolved
@@ -739,18 +739,6 @@
             logger.error("calculate_event_property_usage.count_teams_failed", exc=exc, exc_info=True)
 
 
-@app.task(ignore_result=True)
-<<<<<<< HEAD
-=======
-def calculate_billing_daily_usage():
-    try:
-        from multi_tenancy.tasks import compute_daily_usage_for_organizations  # noqa: F401
-    except ImportError:
-        pass
-    else:
-        compute_daily_usage_for_organizations()
-
-
 @app.task(ignore_result=True, max_retries=1)
 def calculate_decide_usage() -> None:
     from posthog.models.feature_flag.flag_analytics import capture_team_decide_usage
@@ -772,7 +760,6 @@
 
 
 @app.task(ignore_result=True)
->>>>>>> 58f3e3d7
 def demo_reset_master_team():
     from posthog.tasks.demo_reset_master_team import demo_reset_master_team
 
