--- conflicted
+++ resolved
@@ -101,7 +101,7 @@
 # Set up clickhouse query instrumentation
 @task_prerun.connect
 def set_up_instrumentation(task_id, task, **kwargs):
-    if is_ee_enabled() and settings.EE_AVAILABLE:
+    if is_clickhouse_enabled() and settings.EE_AVAILABLE:
         from ee.clickhouse import client
 
         client._request_information = {"kind": "celery", "id": task.name}
@@ -109,7 +109,7 @@
 
 @task_postrun.connect
 def teardown_instrumentation(task_id, task, **kwargs):
-    if is_ee_enabled() and settings.EE_AVAILABLE:
+    if is_clickhouse_enabled() and settings.EE_AVAILABLE:
         from ee.clickhouse import client
 
         client._request_information = None
@@ -134,13 +134,9 @@
 
 @app.task(ignore_result=True)
 def clickhouse_lag():
-<<<<<<< HEAD
-    if is_clickhouse_enabled() and settings.EE_AVAILABLE:
-=======
-    if is_ee_enabled() and settings.EE_AVAILABLE:
+    if is_clickhouse_enabled() and settings.EE_AVAILABLE:
         from statshog.defaults.django import statsd
 
->>>>>>> 0e58f970
         from ee.clickhouse.client import sync_execute
 
         for table in CLICKHOUSE_TABLES:
@@ -159,13 +155,9 @@
 
 @app.task(ignore_result=True)
 def clickhouse_row_count():
-<<<<<<< HEAD
-    if is_clickhouse_enabled() and settings.EE_AVAILABLE:
-=======
-    if is_ee_enabled() and settings.EE_AVAILABLE:
+    if is_clickhouse_enabled() and settings.EE_AVAILABLE:
         from statshog.defaults.django import statsd
 
->>>>>>> 0e58f970
         from ee.clickhouse.client import sync_execute
 
         for table in CLICKHOUSE_TABLES:
@@ -182,13 +174,9 @@
 
 @app.task(ignore_result=True)
 def clickhouse_part_count():
-<<<<<<< HEAD
-    if is_clickhouse_enabled() and settings.EE_AVAILABLE:
-=======
-    if is_ee_enabled() and settings.EE_AVAILABLE:
+    if is_clickhouse_enabled() and settings.EE_AVAILABLE:
         from statshog.defaults.django import statsd
 
->>>>>>> 0e58f970
         from ee.clickhouse.client import sync_execute
 
         QUERY = """
@@ -206,7 +194,7 @@
 
 @app.task(ignore_result=True)
 def clickhouse_mutation_count():
-    if is_ee_enabled() and settings.EE_AVAILABLE:
+    if is_clickhouse_enabled() and settings.EE_AVAILABLE:
         from statshog.defaults.django import statsd
 
         from ee.clickhouse.client import sync_execute
