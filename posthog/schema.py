# mypy: disable-error-code="assignment"

from __future__ import annotations

from datetime import datetime
from enum import Enum, StrEnum
from typing import Any, Literal, Optional, Union

from pydantic import BaseModel, ConfigDict, Field, RootModel


class SchemaRoot(RootModel[Any]):
    root: Any


class MathGroupTypeIndex(float, Enum):
    NUMBER_0 = 0
    NUMBER_1 = 1
    NUMBER_2 = 2
    NUMBER_3 = 3
    NUMBER_4 = 4


class AggregationAxisFormat(StrEnum):
    NUMERIC = "numeric"
    DURATION = "duration"
    DURATION_MS = "duration_ms"
    PERCENTAGE = "percentage"
    PERCENTAGE_SCALED = "percentage_scaled"


class AlertCalculationInterval(StrEnum):
    HOURLY = "hourly"
    DAILY = "daily"
    WEEKLY = "weekly"
    MONTHLY = "monthly"


class AlertConditionType(StrEnum):
    ABSOLUTE_VALUE = "absolute_value"
    RELATIVE_INCREASE = "relative_increase"
    RELATIVE_DECREASE = "relative_decrease"


class AlertState(StrEnum):
    FIRING = "Firing"
    NOT_FIRING = "Not firing"
    ERRORED = "Errored"
    SNOOZED = "Snoozed"


class AssistantArrayPropertyFilterOperator(StrEnum):
    EXACT = "exact"
    IS_NOT = "is_not"


class AssistantBaseMultipleBreakdownFilter(BaseModel):
    model_config = ConfigDict(
        extra="forbid",
    )
    property: str = Field(..., description="Property name from the plan to break down by.")


class AssistantContextualTool(StrEnum):
    SEARCH_SESSION_RECORDINGS = "search_session_recordings"
    GENERATE_HOGQL_QUERY = "generate_hogql_query"
    FIX_HOGQL_QUERY = "fix_hogql_query"
    ANALYZE_USER_INTERVIEWS = "analyze_user_interviews"
    CREATE_AND_QUERY_INSIGHT = "create_and_query_insight"


class AssistantDateRange(BaseModel):
    model_config = ConfigDict(
        extra="forbid",
    )
    date_from: str = Field(..., description="ISO8601 date string.")
    date_to: Optional[str] = Field(default=None, description="ISO8601 date string.")


class AssistantDateTimePropertyFilterOperator(StrEnum):
    IS_DATE_EXACT = "is_date_exact"
    IS_DATE_BEFORE = "is_date_before"
    IS_DATE_AFTER = "is_date_after"


class AssistantDurationRange(BaseModel):
    model_config = ConfigDict(
        extra="forbid",
    )
    date_from: str = Field(
        ...,
        description=(
            "Duration in the past. Supported units are: `h` (hour), `d` (day), `w` (week), `m` (month), `y` (year),"
            " `all` (all time). Use the `Start` suffix to define the exact left date boundary. Examples: `-1d` last day"
            " from now, `-180d` last 180 days from now, `mStart` this month start, `-1dStart` yesterday's start."
        ),
    )


class AssistantEventMultipleBreakdownFilterType(StrEnum):
    PERSON = "person"
    EVENT = "event"
    EVENT_METADATA = "event_metadata"
    SESSION = "session"
    HOGQL = "hogql"


class AssistantEventType(StrEnum):
    STATUS = "status"
    MESSAGE = "message"
    CONVERSATION = "conversation"


class AssistantFormOption(BaseModel):
    model_config = ConfigDict(
        extra="forbid",
    )
    value: str
    variant: Optional[str] = None


class AssistantFunnelsBreakdownType(StrEnum):
    PERSON = "person"
    EVENT = "event"
    GROUP = "group"
    SESSION = "session"


class AssistantFunnelsMath(StrEnum):
    FIRST_TIME_FOR_USER = "first_time_for_user"
    FIRST_TIME_FOR_USER_WITH_FILTERS = "first_time_for_user_with_filters"


class AssistantGenerationStatusType(StrEnum):
    ACK = "ack"
    GENERATION_ERROR = "generation_error"


class AssistantGenericMultipleBreakdownFilter(BaseModel):
    model_config = ConfigDict(
        extra="forbid",
    )
    property: str = Field(..., description="Property name from the plan to break down by.")
    type: AssistantEventMultipleBreakdownFilterType


class AssistantGenericPropertyFilter2(BaseModel):
    model_config = ConfigDict(
        extra="forbid",
    )
    key: str = Field(..., description="Use one of the properties the user has provided in the plan.")
    operator: AssistantArrayPropertyFilterOperator = Field(
        ..., description="`exact` - exact match of any of the values. `is_not` - does not match any of the values."
    )
    type: str
    value: list[str] = Field(
        ...,
        description=(
            "Only use property values from the plan. Always use strings as values. If you have a number, convert it to"
            ' a string first. If you have a boolean, convert it to a string "true" or "false".'
        ),
    )


class AssistantGenericPropertyFilter3(BaseModel):
    model_config = ConfigDict(
        extra="forbid",
    )
    key: str = Field(..., description="Use one of the properties the user has provided in the plan.")
    operator: AssistantDateTimePropertyFilterOperator
    type: str
    value: str = Field(..., description="Value must be a date in ISO 8601 format.")


class AssistantHogQLQuery(BaseModel):
    model_config = ConfigDict(
        extra="forbid",
    )
    kind: Literal["HogQLQuery"] = "HogQLQuery"
    query: str = Field(
        ...,
        description="SQL SELECT statement to execute. Mostly standard ClickHouse SQL with PostHog-specific additions.",
    )


class AssistantMessageType(StrEnum):
    HUMAN = "human"
    TOOL = "tool"
    AI = "ai"
    AI_REASONING = "ai/reasoning"
    AI_VIZ = "ai/viz"
    AI_FAILURE = "ai/failure"


class MeanRetentionCalculation(StrEnum):
    SIMPLE = "simple"
    WEIGHTED = "weighted"
    NONE = "none"


class RetentionReference(StrEnum):
    TOTAL = "total"
    PREVIOUS = "previous"


class AssistantSetPropertyFilterOperator(StrEnum):
    IS_SET = "is_set"
    IS_NOT_SET = "is_not_set"


class AssistantSingleValuePropertyFilterOperator(StrEnum):
    EXACT = "exact"
    IS_NOT = "is_not"
    ICONTAINS = "icontains"
    NOT_ICONTAINS = "not_icontains"
    REGEX = "regex"
    NOT_REGEX = "not_regex"


class AssistantToolCall(BaseModel):
    model_config = ConfigDict(
        extra="forbid",
    )
    args: dict[str, Any]
    id: str
    name: str
    type: Literal["tool_call"] = Field(
        default="tool_call", description="`type` needed to conform to the OpenAI shape, which is expected by LangChain"
    )


class AssistantToolCallMessage(BaseModel):
    model_config = ConfigDict(
        extra="forbid",
    )
    content: str
    id: Optional[str] = None
    tool_call_id: str
    type: Literal["tool"] = "tool"
    ui_payload: Optional[dict[str, Any]] = Field(
        default=None,
        description=(
            "Payload passed through to the frontend - specifically for calls of contextual tool. Tool call messages"
            " without a ui_payload are not passed through to the frontend."
        ),
    )
    visible: Optional[bool] = None


class AssistantTrendsDisplayType(RootModel[Union[str, Any]]):
    root: Union[str, Any]


class Display(StrEnum):
    ACTIONS_LINE_GRAPH = "ActionsLineGraph"
    ACTIONS_BAR = "ActionsBar"
    ACTIONS_AREA_GRAPH = "ActionsAreaGraph"
    ACTIONS_LINE_GRAPH_CUMULATIVE = "ActionsLineGraphCumulative"
    BOLD_NUMBER = "BoldNumber"
    ACTIONS_PIE = "ActionsPie"
    ACTIONS_BAR_VALUE = "ActionsBarValue"
    ACTIONS_TABLE = "ActionsTable"
    WORLD_MAP = "WorldMap"


class YAxisScaleType(StrEnum):
    LOG10 = "log10"
    LINEAR = "linear"


class AssistantTrendsFilter(BaseModel):
    model_config = ConfigDict(
        extra="forbid",
    )
    aggregationAxisFormat: Optional[AggregationAxisFormat] = Field(
        default=AggregationAxisFormat.NUMERIC,
        description=(
            "Formats the trends value axis. Do not use the formatting unless you are absolutely sure that formatting"
            " will match the data. `numeric` - no formatting. Prefer this option by default. `duration` - formats the"
            " value in seconds to a human-readable duration, e.g., `132` becomes `2 minutes 12 seconds`. Use this"
            " option only if you are sure that the values are in seconds. `duration_ms` - formats the value in"
            " miliseconds to a human-readable duration, e.g., `1050` becomes `1 second 50 milliseconds`. Use this"
            " option only if you are sure that the values are in miliseconds. `percentage` - adds a percentage sign to"
            " the value, e.g., `50` becomes `50%`. `percentage_scaled` - formats the value as a percentage scaled to"
            " 0-100, e.g., `0.5` becomes `50%`."
        ),
    )
    aggregationAxisPostfix: Optional[str] = Field(
        default=None,
        description=(
            "Custom postfix to add to the aggregation axis, e.g., ` clicks` to format 5 as `5 clicks`. You may need to"
            " add a space before postfix."
        ),
    )
    aggregationAxisPrefix: Optional[str] = Field(
        default=None,
        description=(
            "Custom prefix to add to the aggregation axis, e.g., `$` for USD dollars. You may need to add a space after"
            " prefix."
        ),
    )
    decimalPlaces: Optional[float] = Field(
        default=None,
        description=(
            "Number of decimal places to show. Do not add this unless you are sure that values will have a decimal"
            " point."
        ),
    )
    display: Optional[Display] = Field(
        default=Display.ACTIONS_LINE_GRAPH,
        description=(
            "Visualization type. Available values: `ActionsLineGraph` - time-series line chart; most common option, as"
            " it shows change over time. `ActionsBar` - time-series bar chart. `ActionsAreaGraph` - time-series area"
            " chart. `ActionsLineGraphCumulative` - cumulative time-series line chart; good for cumulative metrics."
            " `BoldNumber` - total value single large number. You can't use this with breakdown or with multiple"
            " series; use when user explicitly asks for a single output number. `ActionsBarValue` - total value (NOT"
            " time-series) bar chart; good for categorical data. `ActionsPie` - total value pie chart; good for"
            " visualizing proportions. `ActionsTable` - total value table; good when using breakdown to list users or"
            " other entities. `WorldMap` - total value world map; use when breaking down by country name using property"
            " `$geoip_country_name`, and only then."
        ),
    )
    formulas: Optional[list[str]] = Field(default=None, description="If the formula is provided, apply it here.")
    showLegend: Optional[bool] = Field(
        default=False, description="Whether to show the legend describing series and breakdowns."
    )
    showPercentStackView: Optional[bool] = Field(
        default=False, description="Whether to show a percentage of each series. Use only with"
    )
    showValuesOnSeries: Optional[bool] = Field(default=False, description="Whether to show a value on each data point.")
    yAxisScaleType: Optional[YAxisScaleType] = Field(
        default=YAxisScaleType.LINEAR, description="Whether to scale the y-axis."
    )


class AutocompleteCompletionItemKind(StrEnum):
    METHOD = "Method"
    FUNCTION = "Function"
    CONSTRUCTOR = "Constructor"
    FIELD = "Field"
    VARIABLE = "Variable"
    CLASS_ = "Class"
    STRUCT = "Struct"
    INTERFACE = "Interface"
    MODULE = "Module"
    PROPERTY = "Property"
    EVENT = "Event"
    OPERATOR = "Operator"
    UNIT = "Unit"
    VALUE = "Value"
    CONSTANT = "Constant"
    ENUM = "Enum"
    ENUM_MEMBER = "EnumMember"
    KEYWORD = "Keyword"
    TEXT = "Text"
    COLOR = "Color"
    FILE = "File"
    REFERENCE = "Reference"
    CUSTOMCOLOR = "Customcolor"
    FOLDER = "Folder"
    TYPE_PARAMETER = "TypeParameter"
    USER = "User"
    ISSUE = "Issue"
    SNIPPET = "Snippet"


class BaseAssistantMessage(BaseModel):
    model_config = ConfigDict(
        extra="forbid",
    )
    id: Optional[str] = None


class BaseMathType(StrEnum):
    TOTAL = "total"
    DAU = "dau"
    WEEKLY_ACTIVE = "weekly_active"
    MONTHLY_ACTIVE = "monthly_active"
    UNIQUE_SESSION = "unique_session"
    FIRST_TIME_FOR_USER = "first_time_for_user"
    FIRST_MATCHING_EVENT_FOR_USER = "first_matching_event_for_user"


class BreakdownAttributionType(StrEnum):
    FIRST_TOUCH = "first_touch"
    LAST_TOUCH = "last_touch"
    ALL_EVENTS = "all_events"
    STEP = "step"


class BreakdownType(StrEnum):
    COHORT = "cohort"
    PERSON = "person"
    EVENT = "event"
    EVENT_METADATA = "event_metadata"
    GROUP = "group"
    SESSION = "session"
    HOGQL = "hogql"
    DATA_WAREHOUSE = "data_warehouse"
    DATA_WAREHOUSE_PERSON_PROPERTY = "data_warehouse_person_property"


class CompareItem(BaseModel):
    model_config = ConfigDict(
        extra="forbid",
    )
    label: str
    value: str


class StatusItem(BaseModel):
    model_config = ConfigDict(
        extra="forbid",
    )
    label: str
    value: str


class CalendarHeatmapFilter(BaseModel):
    model_config = ConfigDict(
        extra="forbid",
    )
    dummy: Optional[str] = None


class CalendarHeatmapMathType(StrEnum):
    TOTAL = "total"
    DAU = "dau"


class ChartDisplayCategory(StrEnum):
    TIME_SERIES = "TimeSeries"
    CUMULATIVE_TIME_SERIES = "CumulativeTimeSeries"
    TOTAL_VALUE = "TotalValue"


class ChartDisplayType(StrEnum):
    ACTIONS_LINE_GRAPH = "ActionsLineGraph"
    ACTIONS_BAR = "ActionsBar"
    ACTIONS_STACKED_BAR = "ActionsStackedBar"
    ACTIONS_AREA_GRAPH = "ActionsAreaGraph"
    ACTIONS_LINE_GRAPH_CUMULATIVE = "ActionsLineGraphCumulative"
    BOLD_NUMBER = "BoldNumber"
    ACTIONS_PIE = "ActionsPie"
    ACTIONS_BAR_VALUE = "ActionsBarValue"
    ACTIONS_TABLE = "ActionsTable"
    WORLD_MAP = "WorldMap"


class DisplayType(StrEnum):
    AUTO = "auto"
    LINE = "line"
    BAR = "bar"


class YAxisPosition(StrEnum):
    LEFT = "left"
    RIGHT = "right"


class ChartSettingsDisplay(BaseModel):
    model_config = ConfigDict(
        extra="forbid",
    )
    color: Optional[str] = None
    displayType: Optional[DisplayType] = None
    label: Optional[str] = None
    trendLine: Optional[bool] = None
    yAxisPosition: Optional[YAxisPosition] = None


class Style(StrEnum):
    NONE = "none"
    NUMBER = "number"
    PERCENT = "percent"


class ChartSettingsFormatting(BaseModel):
    model_config = ConfigDict(
        extra="forbid",
    )
    decimalPlaces: Optional[float] = None
    prefix: Optional[str] = None
    style: Optional[Style] = None
    suffix: Optional[str] = None


class CompareFilter(BaseModel):
    model_config = ConfigDict(
        extra="forbid",
    )
    compare: Optional[bool] = Field(
        default=False, description="Whether to compare the current date range to a previous date range."
    )
    compare_to: Optional[str] = Field(
        default=None,
        description=(
            "The date range to compare to. The value is a relative date. Examples of relative dates are: `-1y` for 1"
            " year ago, `-14m` for 14 months ago, `-100w` for 100 weeks ago, `-14d` for 14 days ago, `-30h` for 30"
            " hours ago."
        ),
    )


class ColorMode(StrEnum):
    LIGHT = "light"
    DARK = "dark"


class ConditionalFormattingRule(BaseModel):
    model_config = ConfigDict(
        extra="forbid",
    )
    bytecode: list
    color: str
    colorMode: Optional[ColorMode] = None
    columnName: str
    id: str
    input: str
    templateId: str


class CountPerActorMathType(StrEnum):
    AVG_COUNT_PER_ACTOR = "avg_count_per_actor"
    MIN_COUNT_PER_ACTOR = "min_count_per_actor"
    MAX_COUNT_PER_ACTOR = "max_count_per_actor"
    MEDIAN_COUNT_PER_ACTOR = "median_count_per_actor"
    P75_COUNT_PER_ACTOR = "p75_count_per_actor"
    P90_COUNT_PER_ACTOR = "p90_count_per_actor"
    P95_COUNT_PER_ACTOR = "p95_count_per_actor"
    P99_COUNT_PER_ACTOR = "p99_count_per_actor"


class CurrencyCode(StrEnum):
    AED = "AED"
    AFN = "AFN"
    ALL = "ALL"
    AMD = "AMD"
    ANG = "ANG"
    AOA = "AOA"
    ARS = "ARS"
    AUD = "AUD"
    AWG = "AWG"
    AZN = "AZN"
    BAM = "BAM"
    BBD = "BBD"
    BDT = "BDT"
    BGN = "BGN"
    BHD = "BHD"
    BIF = "BIF"
    BMD = "BMD"
    BND = "BND"
    BOB = "BOB"
    BRL = "BRL"
    BSD = "BSD"
    BTC = "BTC"
    BTN = "BTN"
    BWP = "BWP"
    BYN = "BYN"
    BZD = "BZD"
    CAD = "CAD"
    CDF = "CDF"
    CHF = "CHF"
    CLP = "CLP"
    CNY = "CNY"
    COP = "COP"
    CRC = "CRC"
    CVE = "CVE"
    CZK = "CZK"
    DJF = "DJF"
    DKK = "DKK"
    DOP = "DOP"
    DZD = "DZD"
    EGP = "EGP"
    ERN = "ERN"
    ETB = "ETB"
    EUR = "EUR"
    FJD = "FJD"
    GBP = "GBP"
    GEL = "GEL"
    GHS = "GHS"
    GIP = "GIP"
    GMD = "GMD"
    GNF = "GNF"
    GTQ = "GTQ"
    GYD = "GYD"
    HKD = "HKD"
    HNL = "HNL"
    HRK = "HRK"
    HTG = "HTG"
    HUF = "HUF"
    IDR = "IDR"
    ILS = "ILS"
    INR = "INR"
    IQD = "IQD"
    IRR = "IRR"
    ISK = "ISK"
    JMD = "JMD"
    JOD = "JOD"
    JPY = "JPY"
    KES = "KES"
    KGS = "KGS"
    KHR = "KHR"
    KMF = "KMF"
    KRW = "KRW"
    KWD = "KWD"
    KYD = "KYD"
    KZT = "KZT"
    LAK = "LAK"
    LBP = "LBP"
    LKR = "LKR"
    LRD = "LRD"
    LTL = "LTL"
    LVL = "LVL"
    LSL = "LSL"
    LYD = "LYD"
    MAD = "MAD"
    MDL = "MDL"
    MGA = "MGA"
    MKD = "MKD"
    MMK = "MMK"
    MNT = "MNT"
    MOP = "MOP"
    MRU = "MRU"
    MTL = "MTL"
    MUR = "MUR"
    MVR = "MVR"
    MWK = "MWK"
    MXN = "MXN"
    MYR = "MYR"
    MZN = "MZN"
    NAD = "NAD"
    NGN = "NGN"
    NIO = "NIO"
    NOK = "NOK"
    NPR = "NPR"
    NZD = "NZD"
    OMR = "OMR"
    PAB = "PAB"
    PEN = "PEN"
    PGK = "PGK"
    PHP = "PHP"
    PKR = "PKR"
    PLN = "PLN"
    PYG = "PYG"
    QAR = "QAR"
    RON = "RON"
    RSD = "RSD"
    RUB = "RUB"
    RWF = "RWF"
    SAR = "SAR"
    SBD = "SBD"
    SCR = "SCR"
    SDG = "SDG"
    SEK = "SEK"
    SGD = "SGD"
    SRD = "SRD"
    SSP = "SSP"
    STN = "STN"
    SYP = "SYP"
    SZL = "SZL"
    THB = "THB"
    TJS = "TJS"
    TMT = "TMT"
    TND = "TND"
    TOP = "TOP"
    TRY_ = "TRY"
    TTD = "TTD"
    TWD = "TWD"
    TZS = "TZS"
    UAH = "UAH"
    UGX = "UGX"
    USD = "USD"
    UYU = "UYU"
    UZS = "UZS"
    VES = "VES"
    VND = "VND"
    VUV = "VUV"
    WST = "WST"
    XAF = "XAF"
    XCD = "XCD"
    XOF = "XOF"
    XPF = "XPF"
    YER = "YER"
    ZAR = "ZAR"
    ZMW = "ZMW"


class CustomChannelField(StrEnum):
    UTM_SOURCE = "utm_source"
    UTM_MEDIUM = "utm_medium"
    UTM_CAMPAIGN = "utm_campaign"
    REFERRING_DOMAIN = "referring_domain"
    URL = "url"
    PATHNAME = "pathname"
    HOSTNAME = "hostname"


class CustomChannelOperator(StrEnum):
    EXACT = "exact"
    IS_NOT = "is_not"
    IS_SET = "is_set"
    IS_NOT_SET = "is_not_set"
    ICONTAINS = "icontains"
    NOT_ICONTAINS = "not_icontains"
    REGEX = "regex"
    NOT_REGEX = "not_regex"


class CustomEventConversionGoal(BaseModel):
    model_config = ConfigDict(
        extra="forbid",
    )
    customEventName: str


class DataColorToken(StrEnum):
    PRESET_1 = "preset-1"
    PRESET_2 = "preset-2"
    PRESET_3 = "preset-3"
    PRESET_4 = "preset-4"
    PRESET_5 = "preset-5"
    PRESET_6 = "preset-6"
    PRESET_7 = "preset-7"
    PRESET_8 = "preset-8"
    PRESET_9 = "preset-9"
    PRESET_10 = "preset-10"
    PRESET_11 = "preset-11"
    PRESET_12 = "preset-12"
    PRESET_13 = "preset-13"
    PRESET_14 = "preset-14"
    PRESET_15 = "preset-15"


class Type(StrEnum):
    EVENT_DEFINITION = "event_definition"
    TEAM_COLUMNS = "team_columns"


class Context(BaseModel):
    model_config = ConfigDict(
        extra="forbid",
    )
    eventDefinitionId: Optional[str] = None
    type: Type


class DataWarehouseEventsModifier(BaseModel):
    model_config = ConfigDict(
        extra="forbid",
    )
    distinct_id_field: str
    id_field: str
    table_name: str
    timestamp_field: str


class DatabaseSchemaManagedViewTableKind(StrEnum):
    REVENUE_ANALYTICS_CHARGE = "revenue_analytics_charge"
    REVENUE_ANALYTICS_CUSTOMER = "revenue_analytics_customer"


class DatabaseSchemaSchema(BaseModel):
    model_config = ConfigDict(
        extra="forbid",
    )
    id: str
    incremental: bool
    last_synced_at: Optional[str] = None
    name: str
    should_sync: bool
    status: Optional[str] = None


class DatabaseSchemaSource(BaseModel):
    model_config = ConfigDict(
        extra="forbid",
    )
    id: str
    last_synced_at: Optional[str] = None
    prefix: str
    source_type: str
    status: str


class Type1(StrEnum):
    POSTHOG = "posthog"
    DATA_WAREHOUSE = "data_warehouse"
    VIEW = "view"
    BATCH_EXPORT = "batch_export"
    MATERIALIZED_VIEW = "materialized_view"
    MANAGED_VIEW = "managed_view"


class DatabaseSerializedFieldType(StrEnum):
    INTEGER = "integer"
    FLOAT = "float"
    DECIMAL = "decimal"
    STRING = "string"
    DATETIME = "datetime"
    DATE = "date"
    BOOLEAN = "boolean"
    ARRAY = "array"
    JSON = "json"
    LAZY_TABLE = "lazy_table"
    VIRTUAL_TABLE = "virtual_table"
    FIELD_TRAVERSER = "field_traverser"
    EXPRESSION = "expression"
    VIEW = "view"
    MATERIALIZED_VIEW = "materialized_view"
    UNKNOWN = "unknown"


class DateRange(BaseModel):
    model_config = ConfigDict(
        extra="forbid",
    )
    date_from: Optional[str] = None
    date_to: Optional[str] = None
    explicitDate: Optional[bool] = Field(
        default=False,
        description=(
            "Whether the date_from and date_to should be used verbatim. Disables rounding to the start and end of"
            " period."
        ),
    )


class DatetimeDay(RootModel[datetime]):
    root: datetime


class DefaultChannelTypes(StrEnum):
    CROSS_NETWORK = "Cross Network"
    PAID_SEARCH = "Paid Search"
    PAID_SOCIAL = "Paid Social"
    PAID_VIDEO = "Paid Video"
    PAID_SHOPPING = "Paid Shopping"
    PAID_UNKNOWN = "Paid Unknown"
    DIRECT = "Direct"
    ORGANIC_SEARCH = "Organic Search"
    ORGANIC_SOCIAL = "Organic Social"
    ORGANIC_VIDEO = "Organic Video"
    ORGANIC_SHOPPING = "Organic Shopping"
    PUSH = "Push"
    SMS = "SMS"
    AUDIO = "Audio"
    EMAIL = "Email"
    REFERRAL = "Referral"
    AFFILIATE = "Affiliate"
    UNKNOWN = "Unknown"


class DurationType(StrEnum):
    DURATION = "duration"
    ACTIVE_SECONDS = "active_seconds"
    INACTIVE_SECONDS = "inactive_seconds"


class Key(StrEnum):
    TAG_NAME = "tag_name"
    TEXT = "text"
    HREF = "href"
    SELECTOR = "selector"


class ElementType(BaseModel):
    model_config = ConfigDict(
        extra="forbid",
    )
    attr_class: Optional[list[str]] = None
    attr_id: Optional[str] = None
    attributes: dict[str, str]
    href: Optional[str] = None
    nth_child: Optional[float] = None
    nth_of_type: Optional[float] = None
    order: Optional[float] = None
    tag_name: str
    text: Optional[str] = None


class EmptyPropertyFilter(BaseModel):
    pass
    model_config = ConfigDict(
        extra="forbid",
    )


class EntityType(StrEnum):
    ACTIONS = "actions"
    EVENTS = "events"
    DATA_WAREHOUSE = "data_warehouse"
    NEW_ENTITY = "new_entity"


class Status(StrEnum):
    ARCHIVED = "archived"
    ACTIVE = "active"
    RESOLVED = "resolved"
    PENDING_RELEASE = "pending_release"
    SUPPRESSED = "suppressed"


class ErrorTrackingIssueAggregations(BaseModel):
    model_config = ConfigDict(
        extra="forbid",
    )
    occurrences: float
    sessions: float
    users: float
    volumeDay: list[float]
    volumeRange: list[float]


class Type2(StrEnum):
    USER_GROUP = "user_group"
    USER = "user"
    ROLE = "role"


class OrderBy(StrEnum):
    LAST_SEEN = "last_seen"
    FIRST_SEEN = "first_seen"
    OCCURRENCES = "occurrences"
    USERS = "users"
    SESSIONS = "sessions"


class OrderDirection(StrEnum):
    ASC = "ASC"
    DESC = "DESC"


class Status1(StrEnum):
    ARCHIVED = "archived"
    ACTIVE = "active"
    RESOLVED = "resolved"
    PENDING_RELEASE = "pending_release"
    SUPPRESSED = "suppressed"
    ALL = "all"


class Status2(StrEnum):
    ARCHIVED = "archived"
    ACTIVE = "active"
    RESOLVED = "resolved"
    PENDING_RELEASE = "pending_release"
    SUPPRESSED = "suppressed"


class EventDefinition(BaseModel):
    model_config = ConfigDict(
        extra="forbid",
    )
    elements: list
    event: str
    properties: dict[str, Any]


class CorrelationType(StrEnum):
    SUCCESS = "success"
    FAILURE = "failure"


class Person(BaseModel):
    model_config = ConfigDict(
        extra="forbid",
    )
    distinct_ids: list[str]
    is_identified: Optional[bool] = None
    properties: dict[str, Any]


class EventType(BaseModel):
    model_config = ConfigDict(
        extra="forbid",
    )
    distinct_id: str
    elements: list[ElementType]
    elements_chain: Optional[str] = None
    event: str
    id: str
    person: Optional[Person] = None
    properties: dict[str, Any]
    timestamp: str
    uuid: Optional[str] = None


class Properties(BaseModel):
    model_config = ConfigDict(
        extra="forbid",
    )
    email: Optional[str] = None
    name: Optional[str] = None


class EventsQueryPersonColumn(BaseModel):
    model_config = ConfigDict(
        extra="forbid",
    )
    created_at: str
    distinct_id: str
    properties: Properties
    uuid: str


class ExperimentExposureTimeSeries(BaseModel):
    model_config = ConfigDict(
        extra="forbid",
    )
    days: list[str]
    exposure_counts: list[float]
    variant: str


class ExperimentMetricMathType(StrEnum):
    TOTAL = "total"
    SUM = "sum"
    UNIQUE_SESSION = "unique_session"


class ExperimentMetricOutlierHandling(BaseModel):
    model_config = ConfigDict(
        extra="forbid",
    )
    lower_bound_percentile: Optional[float] = None
    upper_bound_percentile: Optional[float] = None


class ExperimentMetricType(StrEnum):
    FUNNEL = "funnel"
    MEAN = "mean"


class ExperimentSignificanceCode(StrEnum):
    SIGNIFICANT = "significant"
    NOT_ENOUGH_EXPOSURE = "not_enough_exposure"
    LOW_WIN_PROBABILITY = "low_win_probability"
    HIGH_LOSS = "high_loss"
    HIGH_P_VALUE = "high_p_value"


class ExperimentVariantFunnelsBaseStats(BaseModel):
    model_config = ConfigDict(
        extra="forbid",
    )
    failure_count: float
    key: str
    success_count: float


class ExperimentVariantTrendsBaseStats(BaseModel):
    model_config = ConfigDict(
        extra="forbid",
    )
    absolute_exposure: float
    count: float
    exposure: float
    key: str


class FailureMessage(BaseModel):
    model_config = ConfigDict(
        extra="forbid",
    )
    content: Optional[str] = None
    id: Optional[str] = None
    type: Literal["ai/failure"] = "ai/failure"


class FileSystemCount(BaseModel):
    model_config = ConfigDict(
        extra="forbid",
    )
    count: float


class FileSystemEntry(BaseModel):
    model_config = ConfigDict(
        extra="forbid",
    )
    field_loading: Optional[bool] = Field(
        default=None, alias="_loading", description="Used to indicate pending actions, frontend only"
    )
    created_at: Optional[str] = Field(
        default=None, description="Timestamp when file was added. Used to check persistence"
    )
    href: Optional[str] = Field(default=None, description="Object's URL")
    id: str = Field(..., description="Unique UUID for tree entry")
    meta: Optional[dict[str, Any]] = Field(default=None, description="Metadata")
    path: str = Field(..., description="Object's name and folder")
    ref: Optional[str] = Field(default=None, description="Object's ID or other unique reference")
    shortcut: Optional[bool] = Field(default=None, description="Whether this is a shortcut or the actual item")
    type: Optional[str] = Field(
        default=None, description="Type of object, used for icon, e.g. feature_flag, insight, etc"
    )


class FileSystemImport(BaseModel):
    model_config = ConfigDict(
        extra="forbid",
    )
    field_loading: Optional[bool] = Field(
        default=None, alias="_loading", description="Used to indicate pending actions, frontend only"
    )
    created_at: Optional[str] = Field(
        default=None, description="Timestamp when file was added. Used to check persistence"
    )
    flag: Optional[str] = None
    href: Optional[str] = Field(default=None, description="Object's URL")
    iconType: Optional[str] = None
    id: Optional[str] = None
    meta: Optional[dict[str, Any]] = Field(default=None, description="Metadata")
    path: str = Field(..., description="Object's name and folder")
    ref: Optional[str] = Field(default=None, description="Object's ID or other unique reference")
    shortcut: Optional[bool] = Field(default=None, description="Whether this is a shortcut or the actual item")
    type: Optional[str] = Field(
        default=None, description="Type of object, used for icon, e.g. feature_flag, insight, etc"
    )


class FilterLogicalOperator(StrEnum):
    AND_ = "AND"
    OR_ = "OR"


class FunnelConversionWindowTimeUnit(StrEnum):
    SECOND = "second"
    MINUTE = "minute"
    HOUR = "hour"
    DAY = "day"
    WEEK = "week"
    MONTH = "month"


class FunnelCorrelationResultsType(StrEnum):
    EVENTS = "events"
    PROPERTIES = "properties"
    EVENT_WITH_PROPERTIES = "event_with_properties"


class FunnelExclusionLegacy(BaseModel):
    model_config = ConfigDict(
        extra="forbid",
    )
    custom_name: Optional[str] = None
    funnel_from_step: float
    funnel_to_step: float
    id: Optional[Union[str, float]] = None
    index: Optional[float] = None
    name: Optional[str] = None
    order: Optional[float] = None
    type: Optional[EntityType] = None


class FunnelLayout(StrEnum):
    HORIZONTAL = "horizontal"
    VERTICAL = "vertical"


class FunnelMathType(StrEnum):
    TOTAL = "total"
    FIRST_TIME_FOR_USER = "first_time_for_user"
    FIRST_TIME_FOR_USER_WITH_FILTERS = "first_time_for_user_with_filters"


class FunnelPathType(StrEnum):
    FUNNEL_PATH_BEFORE_STEP = "funnel_path_before_step"
    FUNNEL_PATH_BETWEEN_STEPS = "funnel_path_between_steps"
    FUNNEL_PATH_AFTER_STEP = "funnel_path_after_step"


class FunnelStepReference(StrEnum):
    TOTAL = "total"
    PREVIOUS = "previous"


class FunnelTimeToConvertResults(BaseModel):
    model_config = ConfigDict(
        extra="forbid",
    )
    average_conversion_time: Optional[float] = None
    bins: list[list[int]]


class FunnelVizType(StrEnum):
    STEPS = "steps"
    TIME_TO_CONVERT = "time_to_convert"
    TRENDS = "trends"


class GoalLine(BaseModel):
    model_config = ConfigDict(
        extra="forbid",
    )
    borderColor: Optional[str] = None
    displayLabel: Optional[bool] = None
    label: str
    value: float


class HogCompileResponse(BaseModel):
    model_config = ConfigDict(
        extra="forbid",
    )
    bytecode: list
    locals: list


class HogLanguage(StrEnum):
    HOG = "hog"
    HOG_JSON = "hogJson"
    HOG_QL = "hogQL"
    HOG_QL_EXPR = "hogQLExpr"
    HOG_TEMPLATE = "hogTemplate"


class BounceRatePageViewMode(StrEnum):
    COUNT_PAGEVIEWS = "count_pageviews"
    UNIQ_URLS = "uniq_urls"
    UNIQ_PAGE_SCREEN_AUTOCAPTURES = "uniq_page_screen_autocaptures"


class InCohortVia(StrEnum):
    AUTO = "auto"
    LEFTJOIN = "leftjoin"
    SUBQUERY = "subquery"
    LEFTJOIN_CONJOINED = "leftjoin_conjoined"


class MaterializationMode(StrEnum):
    AUTO = "auto"
    LEGACY_NULL_AS_STRING = "legacy_null_as_string"
    LEGACY_NULL_AS_NULL = "legacy_null_as_null"
    DISABLED = "disabled"


class PersonsArgMaxVersion(StrEnum):
    AUTO = "auto"
    V1 = "v1"
    V2 = "v2"


class PersonsJoinMode(StrEnum):
    INNER = "inner"
    LEFT = "left"


class PersonsOnEventsMode(StrEnum):
    DISABLED = "disabled"
    PERSON_ID_NO_OVERRIDE_PROPERTIES_ON_EVENTS = "person_id_no_override_properties_on_events"
    PERSON_ID_OVERRIDE_PROPERTIES_ON_EVENTS = "person_id_override_properties_on_events"
    PERSON_ID_OVERRIDE_PROPERTIES_JOINED = "person_id_override_properties_joined"


class PropertyGroupsMode(StrEnum):
    ENABLED = "enabled"
    DISABLED = "disabled"
    OPTIMIZED = "optimized"


class SessionTableVersion(StrEnum):
    AUTO = "auto"
    V1 = "v1"
    V2 = "v2"


class SessionsV2JoinMode(StrEnum):
    STRING = "string"
    UUID = "uuid"


class HogQLVariable(BaseModel):
    model_config = ConfigDict(
        extra="forbid",
    )
    code_name: str
    isNull: Optional[bool] = None
    value: Optional[Any] = None
    variableId: str


class HogQueryResponse(BaseModel):
    model_config = ConfigDict(
        extra="forbid",
    )
    bytecode: Optional[list] = None
    coloredBytecode: Optional[list] = None
    results: Any
    stdout: Optional[str] = None


class HumanMessage(BaseModel):
    model_config = ConfigDict(
        extra="forbid",
    )
    content: str
    id: Optional[str] = None
    type: Literal["human"] = "human"


class Compare(StrEnum):
    CURRENT = "current"
    PREVIOUS = "previous"


class InsightFilterProperty(StrEnum):
    TRENDS_FILTER = "trendsFilter"
    FUNNELS_FILTER = "funnelsFilter"
    RETENTION_FILTER = "retentionFilter"
    PATHS_FILTER = "pathsFilter"
    STICKINESS_FILTER = "stickinessFilter"
    CALENDAR_HEATMAP_FILTER = "calendarHeatmapFilter"
    LIFECYCLE_FILTER = "lifecycleFilter"


class InsightNodeKind(StrEnum):
    TRENDS_QUERY = "TrendsQuery"
    FUNNELS_QUERY = "FunnelsQuery"
    RETENTION_QUERY = "RetentionQuery"
    PATHS_QUERY = "PathsQuery"
    STICKINESS_QUERY = "StickinessQuery"
    LIFECYCLE_QUERY = "LifecycleQuery"
    CALENDAR_HEATMAP_QUERY = "CalendarHeatmapQuery"


class InsightThresholdType(StrEnum):
    ABSOLUTE = "absolute"
    PERCENTAGE = "percentage"


class InsightsThresholdBounds(BaseModel):
    model_config = ConfigDict(
        extra="forbid",
    )
    lower: Optional[float] = None
    upper: Optional[float] = None


class IntervalType(StrEnum):
    MINUTE = "minute"
    HOUR = "hour"
    DAY = "day"
    WEEK = "week"
    MONTH = "month"


class LLMTraceEvent(BaseModel):
    model_config = ConfigDict(
        extra="forbid",
    )
    createdAt: str
    event: str
    id: str
    properties: dict[str, Any]


class LLMTracePerson(BaseModel):
    model_config = ConfigDict(
        extra="forbid",
    )
    created_at: str
    distinct_id: str
    properties: dict[str, Any]
    uuid: str


class LifecycleToggle(StrEnum):
    NEW = "new"
    RESURRECTING = "resurrecting"
    RETURNING = "returning"
    DORMANT = "dormant"


class LogSeverityLevel(StrEnum):
    DEBUG = "debug"
    INFO = "info"
    WARN = "warn"
    ERROR = "error"


class OrderBy1(StrEnum):
    LATEST = "latest"
    EARLIEST = "earliest"


class MatchedRecordingEvent(BaseModel):
    model_config = ConfigDict(
        extra="forbid",
    )
    uuid: str


class MultipleBreakdownType(StrEnum):
    PERSON = "person"
    EVENT = "event"
    EVENT_METADATA = "event_metadata"
    GROUP = "group"
    SESSION = "session"
    HOGQL = "hogql"


class NodeKind(StrEnum):
    EVENTS_NODE = "EventsNode"
    ACTIONS_NODE = "ActionsNode"
    DATA_WAREHOUSE_NODE = "DataWarehouseNode"
    EVENTS_QUERY = "EventsQuery"
    PERSONS_NODE = "PersonsNode"
    HOG_QUERY = "HogQuery"
    HOG_QL_QUERY = "HogQLQuery"
    HOG_QLAST_QUERY = "HogQLASTQuery"
    HOG_QL_METADATA = "HogQLMetadata"
    HOG_QL_AUTOCOMPLETE = "HogQLAutocomplete"
    ACTORS_QUERY = "ActorsQuery"
    GROUPS_QUERY = "GroupsQuery"
    FUNNELS_ACTORS_QUERY = "FunnelsActorsQuery"
    FUNNEL_CORRELATION_ACTORS_QUERY = "FunnelCorrelationActorsQuery"
    SESSIONS_TIMELINE_QUERY = "SessionsTimelineQuery"
    RECORDINGS_QUERY = "RecordingsQuery"
    SESSION_ATTRIBUTION_EXPLORER_QUERY = "SessionAttributionExplorerQuery"
    REVENUE_EXAMPLE_EVENTS_QUERY = "RevenueExampleEventsQuery"
    REVENUE_EXAMPLE_DATA_WAREHOUSE_TABLES_QUERY = "RevenueExampleDataWarehouseTablesQuery"
    ERROR_TRACKING_QUERY = "ErrorTrackingQuery"
    LOGS_QUERY = "LogsQuery"
    DATA_TABLE_NODE = "DataTableNode"
    DATA_VISUALIZATION_NODE = "DataVisualizationNode"
    SAVED_INSIGHT_NODE = "SavedInsightNode"
    INSIGHT_VIZ_NODE = "InsightVizNode"
    TRENDS_QUERY = "TrendsQuery"
    CALENDAR_HEATMAP_QUERY = "CalendarHeatmapQuery"
    FUNNELS_QUERY = "FunnelsQuery"
    RETENTION_QUERY = "RetentionQuery"
    PATHS_QUERY = "PathsQuery"
    STICKINESS_QUERY = "StickinessQuery"
    LIFECYCLE_QUERY = "LifecycleQuery"
    INSIGHT_ACTORS_QUERY = "InsightActorsQuery"
    INSIGHT_ACTORS_QUERY_OPTIONS = "InsightActorsQueryOptions"
    FUNNEL_CORRELATION_QUERY = "FunnelCorrelationQuery"
    WEB_OVERVIEW_QUERY = "WebOverviewQuery"
    WEB_STATS_TABLE_QUERY = "WebStatsTableQuery"
    WEB_EXTERNAL_CLICKS_TABLE_QUERY = "WebExternalClicksTableQuery"
    WEB_GOALS_QUERY = "WebGoalsQuery"
    WEB_VITALS_QUERY = "WebVitalsQuery"
    WEB_VITALS_PATH_BREAKDOWN_QUERY = "WebVitalsPathBreakdownQuery"
    WEB_PAGE_URL_SEARCH_QUERY = "WebPageURLSearchQuery"
    REVENUE_ANALYTICS_OVERVIEW_QUERY = "RevenueAnalyticsOverviewQuery"
    REVENUE_ANALYTICS_GROWTH_RATE_QUERY = "RevenueAnalyticsGrowthRateQuery"
    REVENUE_ANALYTICS_TOP_CUSTOMERS_QUERY = "RevenueAnalyticsTopCustomersQuery"
    EXPERIMENT_METRIC = "ExperimentMetric"
    EXPERIMENT_QUERY = "ExperimentQuery"
    EXPERIMENT_EXPOSURE_QUERY = "ExperimentExposureQuery"
    EXPERIMENT_EVENT_EXPOSURE_CONFIG = "ExperimentEventExposureConfig"
    EXPERIMENT_TRENDS_QUERY = "ExperimentTrendsQuery"
    EXPERIMENT_FUNNELS_QUERY = "ExperimentFunnelsQuery"
    EXPERIMENT_DATA_WAREHOUSE_NODE = "ExperimentDataWarehouseNode"
    DATABASE_SCHEMA_QUERY = "DatabaseSchemaQuery"
    SUGGESTED_QUESTIONS_QUERY = "SuggestedQuestionsQuery"
    TEAM_TAXONOMY_QUERY = "TeamTaxonomyQuery"
    EVENT_TAXONOMY_QUERY = "EventTaxonomyQuery"
    ACTORS_PROPERTY_TAXONOMY_QUERY = "ActorsPropertyTaxonomyQuery"
    TRACES_QUERY = "TracesQuery"
    VECTOR_SEARCH_QUERY = "VectorSearchQuery"


class PageURL(BaseModel):
    model_config = ConfigDict(
        extra="forbid",
    )
    count: float
    url: str


class PathCleaningFilter(BaseModel):
    model_config = ConfigDict(
        extra="forbid",
    )
    alias: Optional[str] = None
    regex: Optional[str] = None


class PathType(StrEnum):
    FIELD_PAGEVIEW = "$pageview"
    FIELD_SCREEN = "$screen"
    CUSTOM_EVENT = "custom_event"
    HOGQL = "hogql"


class PathsFilterLegacy(BaseModel):
    model_config = ConfigDict(
        extra="forbid",
    )
    edge_limit: Optional[int] = None
    end_point: Optional[str] = None
    exclude_events: Optional[list[str]] = None
    funnel_filter: Optional[dict[str, Any]] = None
    funnel_paths: Optional[FunnelPathType] = None
    include_event_types: Optional[list[PathType]] = None
    local_path_cleaning_filters: Optional[list[PathCleaningFilter]] = None
    max_edge_weight: Optional[int] = None
    min_edge_weight: Optional[int] = None
    path_groupings: Optional[list[str]] = None
    path_replacements: Optional[bool] = None
    path_type: Optional[PathType] = None
    paths_hogql_expression: Optional[str] = None
    start_point: Optional[str] = None
    step_limit: Optional[int] = None


class PathsLink(BaseModel):
    model_config = ConfigDict(
        extra="forbid",
    )
    average_conversion_time: float
    source: str
    target: str
    value: float


class PersonType(BaseModel):
    model_config = ConfigDict(
        extra="forbid",
    )
    created_at: Optional[str] = None
    distinct_ids: list[str]
    id: Optional[str] = None
    is_identified: Optional[bool] = None
    name: Optional[str] = None
    properties: dict[str, Any]
    uuid: Optional[str] = None


class PropertyFilterType(StrEnum):
    META = "meta"
    EVENT = "event"
    EVENT_METADATA = "event_metadata"
    PERSON = "person"
    ELEMENT = "element"
    FEATURE = "feature"
    SESSION = "session"
    COHORT = "cohort"
    RECORDING = "recording"
    LOG_ENTRY = "log_entry"
    GROUP = "group"
    HOGQL = "hogql"
    DATA_WAREHOUSE = "data_warehouse"
    DATA_WAREHOUSE_PERSON_PROPERTY = "data_warehouse_person_property"
    ERROR_TRACKING_ISSUE = "error_tracking_issue"


class PropertyMathType(StrEnum):
    AVG = "avg"
    SUM = "sum"
    MIN = "min"
    MAX = "max"
    MEDIAN = "median"
    P75 = "p75"
    P90 = "p90"
    P95 = "p95"
    P99 = "p99"


class PropertyOperator(StrEnum):
    EXACT = "exact"
    IS_NOT = "is_not"
    ICONTAINS = "icontains"
    NOT_ICONTAINS = "not_icontains"
    REGEX = "regex"
    NOT_REGEX = "not_regex"
    GT = "gt"
    GTE = "gte"
    LT = "lt"
    LTE = "lte"
    IS_SET = "is_set"
    IS_NOT_SET = "is_not_set"
    IS_DATE_EXACT = "is_date_exact"
    IS_DATE_BEFORE = "is_date_before"
    IS_DATE_AFTER = "is_date_after"
    BETWEEN = "between"
    NOT_BETWEEN = "not_between"
    MIN = "min"
    MAX = "max"
    IN_ = "in"
    NOT_IN = "not_in"
    IS_CLEANED_PATH_EXACT = "is_cleaned_path_exact"


class QueryIndexUsage(StrEnum):
    UNDECISIVE = "undecisive"
    NO = "no"
    PARTIAL = "partial"
    YES = "yes"


class QueryResponseAlternative6(BaseModel):
    model_config = ConfigDict(
        extra="forbid",
    )
    bytecode: Optional[list] = None
    coloredBytecode: Optional[list] = None
    results: Any
    stdout: Optional[str] = None


class QueryResponseAlternative17(BaseModel):
    model_config = ConfigDict(
        extra="forbid",
    )
    date_range: DateRange
    kind: Literal["ExperimentExposureQuery"] = "ExperimentExposureQuery"
    timeseries: list[ExperimentExposureTimeSeries]
    total_exposures: dict[str, float]


class QueryResponseAlternative56(BaseModel):
    model_config = ConfigDict(
        extra="forbid",
    )
    questions: list[str]


class QueryTiming(BaseModel):
    model_config = ConfigDict(
        extra="forbid",
    )
    k: str = Field(..., description="Key. Shortened to 'k' to save on data.")
    t: float = Field(..., description="Time in seconds. Shortened to 't' to save on data.")


class ReasoningMessage(BaseModel):
    model_config = ConfigDict(
        extra="forbid",
    )
    content: str
    id: Optional[str] = None
    substeps: Optional[list[str]] = None
    type: Literal["ai/reasoning"] = "ai/reasoning"


class RecordingDurationFilter(BaseModel):
    model_config = ConfigDict(
        extra="forbid",
    )
    key: DurationType
    label: Optional[str] = None
    operator: PropertyOperator
    type: Literal["recording"] = "recording"
    value: float


class RecordingOrder(StrEnum):
    DURATION = "duration"
    RECORDING_DURATION = "recording_duration"
    INACTIVE_SECONDS = "inactive_seconds"
    ACTIVE_SECONDS = "active_seconds"
    START_TIME = "start_time"
    CONSOLE_ERROR_COUNT = "console_error_count"
    CLICK_COUNT = "click_count"
    KEYPRESS_COUNT = "keypress_count"
    MOUSE_ACTIVITY_COUNT = "mouse_activity_count"
    ACTIVITY_SCORE = "activity_score"


class RefreshType(StrEnum):
    ASYNC_ = "async"
    ASYNC_EXCEPT_ON_CACHE_MISS = "async_except_on_cache_miss"
    BLOCKING = "blocking"
    FORCE_ASYNC = "force_async"
    FORCE_BLOCKING = "force_blocking"
    FORCE_CACHE = "force_cache"
    LAZY_ASYNC = "lazy_async"


class ResultCustomizationBase(BaseModel):
    model_config = ConfigDict(
        extra="forbid",
    )
    color: DataColorToken


class ResultCustomizationBy(StrEnum):
    VALUE = "value"
    POSITION = "position"


class ResultCustomizationByPosition(BaseModel):
    model_config = ConfigDict(
        extra="forbid",
    )
    assignmentBy: Literal["position"] = "position"
    color: DataColorToken


class ResultCustomizationByValue(BaseModel):
    model_config = ConfigDict(
        extra="forbid",
    )
    assignmentBy: Literal["value"] = "value"
    color: DataColorToken


class RetentionDashboardDisplayType(StrEnum):
    TABLE_ONLY = "table_only"
    GRAPH_ONLY = "graph_only"
    ALL = "all"


class RetentionEntityKind(StrEnum):
    ACTIONS_NODE = "ActionsNode"
    EVENTS_NODE = "EventsNode"


class RetentionPeriod(StrEnum):
    HOUR = "Hour"
    DAY = "Day"
    WEEK = "Week"
    MONTH = "Month"


class RetentionType(StrEnum):
    RETENTION_RECURRING = "retention_recurring"
    RETENTION_FIRST_TIME = "retention_first_time"


class RevenueAnalyticsOverviewItemKey(StrEnum):
    REVENUE = "revenue"
    PAYING_CUSTOMER_COUNT = "paying_customer_count"
    AVG_REVENUE_PER_CUSTOMER = "avg_revenue_per_customer"


class RevenueAnalyticsTopCustomersGroupBy(StrEnum):
    MONTH = "month"
    ALL = "all"


class RevenueCurrencyPropertyConfig(BaseModel):
    model_config = ConfigDict(
        extra="forbid",
    )
    property: Optional[str] = None
    static: Optional[CurrencyCode] = None


class RevenueSources(BaseModel):
    model_config = ConfigDict(
        extra="forbid",
    )
    dataWarehouseSources: list[str]
    events: list[str]


class RootAssistantMessage1(BaseModel):
    model_config = ConfigDict(
        extra="forbid",
    )
    content: str
    id: Optional[str] = None
    tool_call_id: str
    type: Literal["tool"] = "tool"
    ui_payload: Optional[dict[str, Any]] = Field(
        default=None,
        description=(
            "Payload passed through to the frontend - specifically for calls of contextual tool. Tool call messages"
            " without a ui_payload are not passed through to the frontend."
        ),
    )
    visible: Optional[bool] = None


class SamplingRate(BaseModel):
    model_config = ConfigDict(
        extra="forbid",
    )
    denominator: Optional[float] = None
    numerator: float


class Type3(StrEnum):
    EVENT_DEFINITION = "event_definition"
    TEAM_COLUMNS = "team_columns"


class Context1(BaseModel):
    model_config = ConfigDict(
        extra="forbid",
    )
    eventDefinitionId: Optional[str] = None
    type: Type3


class SessionAttributionGroupBy(StrEnum):
    CHANNEL_TYPE = "ChannelType"
    MEDIUM = "Medium"
    SOURCE = "Source"
    CAMPAIGN = "Campaign"
    AD_IDS = "AdIds"
    REFERRING_DOMAIN = "ReferringDomain"
    INITIAL_URL = "InitialURL"


class SnapshotSource(StrEnum):
    WEB = "web"
    MOBILE = "mobile"
    UNKNOWN = "unknown"


class Storage(StrEnum):
    OBJECT_STORAGE_LTS = "object_storage_lts"
    OBJECT_STORAGE = "object_storage"


class StepOrderValue(StrEnum):
    STRICT = "strict"
    UNORDERED = "unordered"
    ORDERED = "ordered"


class StickinessComputationMode(StrEnum):
    NON_CUMULATIVE = "non_cumulative"
    CUMULATIVE = "cumulative"


class StickinessFilterLegacy(BaseModel):
    model_config = ConfigDict(
        extra="forbid",
    )
    compare: Optional[bool] = None
    compare_to: Optional[str] = None
    display: Optional[ChartDisplayType] = None
    hidden_legend_keys: Optional[dict[str, Union[bool, Any]]] = None
    show_legend: Optional[bool] = None
    show_multiple_y_axes: Optional[bool] = None
    show_values_on_series: Optional[bool] = None


class StickinessOperator(StrEnum):
    GTE = "gte"
    LTE = "lte"
    EXACT = "exact"


class SuggestedQuestionsQueryResponse(BaseModel):
    model_config = ConfigDict(
        extra="forbid",
    )
    questions: list[str]


class TaxonomicFilterGroupType(StrEnum):
    METADATA = "metadata"
    ACTIONS = "actions"
    COHORTS = "cohorts"
    COHORTS_WITH_ALL = "cohorts_with_all"
    DATA_WAREHOUSE = "data_warehouse"
    DATA_WAREHOUSE_PROPERTIES = "data_warehouse_properties"
    DATA_WAREHOUSE_PERSON_PROPERTIES = "data_warehouse_person_properties"
    ELEMENTS = "elements"
    EVENTS = "events"
    EVENT_PROPERTIES = "event_properties"
    EVENT_FEATURE_FLAGS = "event_feature_flags"
    EVENT_METADATA = "event_metadata"
    NUMERICAL_EVENT_PROPERTIES = "numerical_event_properties"
    PERSON_PROPERTIES = "person_properties"
    PAGEVIEW_URLS = "pageview_urls"
    SCREENS = "screens"
    CUSTOM_EVENTS = "custom_events"
    WILDCARD = "wildcard"
    GROUPS = "groups"
    PERSONS = "persons"
    FEATURE_FLAGS = "feature_flags"
    INSIGHTS = "insights"
    EXPERIMENTS = "experiments"
    PLUGINS = "plugins"
    DASHBOARDS = "dashboards"
    NAME_GROUPS = "name_groups"
    SESSION_PROPERTIES = "session_properties"
    HOGQL_EXPRESSION = "hogql_expression"
    NOTEBOOKS = "notebooks"
    LOG_ENTRIES = "log_entries"
    ERROR_TRACKING_ISSUES = "error_tracking_issues"
    REPLAY = "replay"
    RESOURCES = "resources"


class TimelineEntry(BaseModel):
    model_config = ConfigDict(
        extra="forbid",
    )
    events: list[EventType]
    recording_duration_s: Optional[float] = Field(default=None, description="Duration of the recording in seconds.")
    sessionId: Optional[str] = Field(default=None, description="Session ID. None means out-of-session events")


class TrendsFilterLegacy(BaseModel):
    model_config = ConfigDict(
        extra="forbid",
    )
    aggregation_axis_format: Optional[AggregationAxisFormat] = None
    aggregation_axis_postfix: Optional[str] = None
    aggregation_axis_prefix: Optional[str] = None
    breakdown_histogram_bin_count: Optional[float] = None
    compare: Optional[bool] = None
    compare_to: Optional[str] = None
    decimal_places: Optional[float] = None
    display: Optional[ChartDisplayType] = None
    formula: Optional[str] = None
    hidden_legend_keys: Optional[dict[str, Union[bool, Any]]] = None
    min_decimal_places: Optional[float] = None
    show_alert_threshold_lines: Optional[bool] = None
    show_labels_on_series: Optional[bool] = None
    show_legend: Optional[bool] = None
    show_multiple_y_axes: Optional[bool] = None
    show_percent_stack_view: Optional[bool] = None
    show_values_on_series: Optional[bool] = None
    smoothing_intervals: Optional[float] = None
    y_axis_scale_type: Optional[YAxisScaleType] = YAxisScaleType.LINEAR


class TrendsFormulaNode(BaseModel):
    model_config = ConfigDict(
        extra="forbid",
    )
    custom_name: Optional[str] = Field(default=None, description="Optional user-defined name for the formula")
    formula: str


class VectorSearchResponseItem(BaseModel):
    model_config = ConfigDict(
        extra="forbid",
    )
    distance: float
    id: str


class ActionsPie(BaseModel):
    model_config = ConfigDict(
        extra="forbid",
    )
    disableHoverOffset: Optional[bool] = None
    hideAggregation: Optional[bool] = None


class RETENTION(BaseModel):
    model_config = ConfigDict(
        extra="forbid",
    )
    hideLineGraph: Optional[bool] = None
    hideSizeColumn: Optional[bool] = None
    useSmallLayout: Optional[bool] = None


class VizSpecificOptions(BaseModel):
    model_config = ConfigDict(
        extra="forbid",
    )
    ActionsPie_1: Optional[ActionsPie] = Field(default=None, alias="ActionsPie")
    RETENTION_1: Optional[RETENTION] = Field(default=None, alias="RETENTION")


class WebAnalyticsOrderByDirection(StrEnum):
    ASC = "ASC"
    DESC = "DESC"


class WebAnalyticsOrderByFields(StrEnum):
    VISITORS = "Visitors"
    VIEWS = "Views"
    CLICKS = "Clicks"
    BOUNCE_RATE = "BounceRate"
    AVERAGE_SCROLL_PERCENTAGE = "AverageScrollPercentage"
    SCROLL_GT80_PERCENTAGE = "ScrollGt80Percentage"
    TOTAL_CONVERSIONS = "TotalConversions"
    UNIQUE_CONVERSIONS = "UniqueConversions"
    CONVERSION_RATE = "ConversionRate"
    CONVERTING_USERS = "ConvertingUsers"
    RAGE_CLICKS = "RageClicks"
    DEAD_CLICKS = "DeadClicks"
    ERRORS = "Errors"


class Sampling(BaseModel):
    model_config = ConfigDict(
        extra="forbid",
    )
    enabled: Optional[bool] = None
    forceSamplingRate: Optional[SamplingRate] = None


class WebOverviewItemKind(StrEnum):
    UNIT = "unit"
    DURATION_S = "duration_s"
    PERCENTAGE = "percentage"
    CURRENCY = "currency"


class WebStatsBreakdown(StrEnum):
    PAGE = "Page"
    INITIAL_PAGE = "InitialPage"
    EXIT_PAGE = "ExitPage"
    EXIT_CLICK = "ExitClick"
    SCREEN_NAME = "ScreenName"
    INITIAL_CHANNEL_TYPE = "InitialChannelType"
    INITIAL_REFERRING_DOMAIN = "InitialReferringDomain"
    INITIAL_UTM_SOURCE = "InitialUTMSource"
    INITIAL_UTM_CAMPAIGN = "InitialUTMCampaign"
    INITIAL_UTM_MEDIUM = "InitialUTMMedium"
    INITIAL_UTM_TERM = "InitialUTMTerm"
    INITIAL_UTM_CONTENT = "InitialUTMContent"
    INITIAL_UTM_SOURCE_MEDIUM_CAMPAIGN = "InitialUTMSourceMediumCampaign"
    BROWSER = "Browser"
    OS = "OS"
    VIEWPORT = "Viewport"
    DEVICE_TYPE = "DeviceType"
    COUNTRY = "Country"
    REGION = "Region"
    CITY = "City"
    TIMEZONE = "Timezone"
    LANGUAGE = "Language"
    FRUSTRATION_METRICS = "FrustrationMetrics"


class WebVitalsMetric(StrEnum):
    INP = "INP"
    LCP = "LCP"
    CLS = "CLS"
    FCP = "FCP"


class WebVitalsMetricBand(StrEnum):
    GOOD = "good"
    NEEDS_IMPROVEMENTS = "needs_improvements"
    POOR = "poor"


class WebVitalsPathBreakdownResultItem(BaseModel):
    model_config = ConfigDict(
        extra="forbid",
    )
    path: str
    value: float


class WebVitalsPercentile(StrEnum):
    P75 = "p75"
    P90 = "p90"
    P99 = "p99"


class Scale(StrEnum):
    LINEAR = "linear"
    LOGARITHMIC = "logarithmic"


class YAxisSettings(BaseModel):
    model_config = ConfigDict(
        extra="forbid",
    )
    scale: Optional[Scale] = None
    startAtZero: Optional[bool] = Field(default=None, description="Whether the Y axis should start at zero")


class Integer(RootModel[int]):
    root: int


class ActionConversionGoal(BaseModel):
    model_config = ConfigDict(
        extra="forbid",
    )
    actionId: int


class ActorsPropertyTaxonomyResponse(BaseModel):
    model_config = ConfigDict(
        extra="forbid",
    )
    sample_count: int
    sample_values: list[Union[str, float, bool, int]]


class AlertCondition(BaseModel):
    model_config = ConfigDict(
        extra="forbid",
    )
    type: AlertConditionType


class AssistantArrayPropertyFilter(BaseModel):
    model_config = ConfigDict(
        extra="forbid",
    )
    operator: AssistantArrayPropertyFilterOperator = Field(
        ..., description="`exact` - exact match of any of the values. `is_not` - does not match any of the values."
    )
    value: list[str] = Field(
        ...,
        description=(
            "Only use property values from the plan. Always use strings as values. If you have a number, convert it to"
            ' a string first. If you have a boolean, convert it to a string "true" or "false".'
        ),
    )


class AssistantBreakdownFilter(BaseModel):
    model_config = ConfigDict(
        extra="forbid",
    )
    breakdown_limit: Optional[int] = Field(default=25, description="How many distinct values to show.")


class AssistantDateTimePropertyFilter(BaseModel):
    model_config = ConfigDict(
        extra="forbid",
    )
    operator: AssistantDateTimePropertyFilterOperator
    value: str = Field(..., description="Value must be a date in ISO 8601 format.")


class AssistantForm(BaseModel):
    model_config = ConfigDict(
        extra="forbid",
    )
    options: list[AssistantFormOption]


class AssistantFunnelsBreakdownFilter(BaseModel):
    model_config = ConfigDict(
        extra="forbid",
    )
    breakdown: str = Field(..., description="The entity property to break down by.")
    breakdown_group_type_index: Optional[int] = Field(
        default=None,
        description=(
            "If `breakdown_type` is `group`, this is the index of the group. Use the index from the group mapping."
        ),
    )
    breakdown_limit: Optional[int] = Field(default=25, description="How many distinct values to show.")
    breakdown_type: Optional[AssistantFunnelsBreakdownType] = Field(
        default=AssistantFunnelsBreakdownType.EVENT,
        description=(
            "Type of the entity to break down by. If `group` is used, you must also provide"
            " `breakdown_group_type_index` from the group mapping."
        ),
    )


class AssistantFunnelsExclusionEventsNode(BaseModel):
    model_config = ConfigDict(
        extra="forbid",
    )
    event: str
    funnelFromStep: int
    funnelToStep: int
    kind: Literal["EventsNode"] = "EventsNode"


class AssistantFunnelsFilter(BaseModel):
    model_config = ConfigDict(
        extra="forbid",
    )
    binCount: Optional[int] = Field(
        default=None,
        description=(
            "Use this setting only when `funnelVizType` is `time_to_convert`: number of bins to show in histogram."
        ),
    )
    exclusions: Optional[list[AssistantFunnelsExclusionEventsNode]] = Field(
        default=[],
        description=(
            "Users may want to use exclusion events to filter out conversions in which a particular event occurred"
            " between specific steps. These events must not be included in the main sequence. You must include start"
            " and end indexes for each exclusion where the minimum index is one and the maximum index is the number of"
            " steps in the funnel. For example, there is a sequence with three steps: sign up, finish onboarding,"
            " purchase. If the user wants to exclude all conversions in which users left the page before finishing the"
            " onboarding, the exclusion step would be the event `$pageleave` with start index 2 and end index 3."
        ),
    )
    funnelAggregateByHogQL: Literal["properties.$session_id"] = Field(
        default="properties.$session_id",
        description="Use this field only if the user explicitly asks to aggregate the funnel by unique sessions.",
    )
    funnelOrderType: Optional[StepOrderValue] = Field(
        default=StepOrderValue.ORDERED,
        description=(
            "Defines the behavior of event matching between steps. Prefer the `strict` option unless explicitly told to"
            " use a different one. `ordered` - defines a sequential funnel. Step B must happen after Step A, but any"
            " number of events can happen between A and B. `strict` - defines a funnel where all events must happen in"
            " order. Step B must happen directly after Step A without any events in between. `any` - order doesn't"
            " matter. Steps can be completed in any sequence."
        ),
    )
    funnelStepReference: Optional[FunnelStepReference] = Field(
        default=FunnelStepReference.TOTAL,
        description=(
            "Whether conversion shown in the graph should be across all steps or just relative to the previous step."
        ),
    )
    funnelVizType: Optional[FunnelVizType] = Field(
        default=FunnelVizType.STEPS,
        description=(
            "Defines the type of visualization to use. The `steps` option is recommended. `steps` - shows a"
            " step-by-step funnel. Perfect to show a conversion rate of a sequence of events (default)."
            " `time_to_convert` - shows a histogram of the time it took to complete the funnel. `trends` - shows trends"
            " of the conversion rate of the whole sequence over time."
        ),
    )
    funnelWindowInterval: Optional[int] = Field(
        default=14,
        description=(
            "Controls a time frame value for a conversion to be considered. Select a reasonable value based on the"
            " user's query. Use in combination with `funnelWindowIntervalUnit`. The default value is 14 days."
        ),
    )
    funnelWindowIntervalUnit: Optional[FunnelConversionWindowTimeUnit] = Field(
        default=FunnelConversionWindowTimeUnit.DAY,
        description=(
            "Controls a time frame interval for a conversion to be considered. Select a reasonable value based on the"
            " user's query. Use in combination with `funnelWindowInterval`. The default value is 14 days."
        ),
    )
    layout: Optional[FunnelLayout] = Field(
        default=FunnelLayout.VERTICAL,
        description="Controls how the funnel chart is displayed: vertically (preferred) or horizontally.",
    )


class AssistantGenerationStatusEvent(BaseModel):
    model_config = ConfigDict(
        extra="forbid",
    )
    type: AssistantGenerationStatusType


class AssistantGenericPropertyFilter1(BaseModel):
    model_config = ConfigDict(
        extra="forbid",
    )
    key: str = Field(..., description="Use one of the properties the user has provided in the plan.")
    operator: AssistantSingleValuePropertyFilterOperator = Field(
        ...,
        description=(
            "`icontains` - case insensitive contains. `not_icontains` - case insensitive does not contain. `regex` -"
            " matches the regex pattern. `not_regex` - does not match the regex pattern."
        ),
    )
    type: str
    value: str = Field(
        ...,
        description=(
            "Only use property values from the plan. If the operator is `regex` or `not_regex`, the value must be a"
            " valid ClickHouse regex pattern to match against. Otherwise, the value must be a substring that will be"
            " matched against the property value."
        ),
    )


class AssistantGenericPropertyFilter4(BaseModel):
    model_config = ConfigDict(
        extra="forbid",
    )
    key: str = Field(..., description="Use one of the properties the user has provided in the plan.")
    operator: AssistantSetPropertyFilterOperator = Field(
        ...,
        description=(
            "`is_set` - the property has any value. `is_not_set` - the property doesn't have a value or wasn't"
            " collected."
        ),
    )
    type: str


class AssistantGroupMultipleBreakdownFilter(BaseModel):
    model_config = ConfigDict(
        extra="forbid",
    )
    group_type_index: Optional[int] = Field(default=None, description="Index of the group type from the group mapping.")
    property: str = Field(..., description="Property name from the plan to break down by.")
    type: Literal["group"] = "group"


class AssistantGroupPropertyFilter1(BaseModel):
    model_config = ConfigDict(
        extra="forbid",
    )
    group_type_index: int = Field(..., description="Index of the group type from the group mapping.")
    key: str = Field(..., description="Use one of the properties the user has provided in the plan.")
    operator: AssistantSingleValuePropertyFilterOperator = Field(
        ...,
        description=(
            "`icontains` - case insensitive contains. `not_icontains` - case insensitive does not contain. `regex` -"
            " matches the regex pattern. `not_regex` - does not match the regex pattern."
        ),
    )
    type: Literal["group"] = "group"
    value: str = Field(
        ...,
        description=(
            "Only use property values from the plan. If the operator is `regex` or `not_regex`, the value must be a"
            " valid ClickHouse regex pattern to match against. Otherwise, the value must be a substring that will be"
            " matched against the property value."
        ),
    )


class AssistantGroupPropertyFilter2(BaseModel):
    model_config = ConfigDict(
        extra="forbid",
    )
    group_type_index: int = Field(..., description="Index of the group type from the group mapping.")
    key: str = Field(..., description="Use one of the properties the user has provided in the plan.")
    operator: AssistantArrayPropertyFilterOperator = Field(
        ..., description="`exact` - exact match of any of the values. `is_not` - does not match any of the values."
    )
    type: Literal["group"] = "group"
    value: list[str] = Field(
        ...,
        description=(
            "Only use property values from the plan. Always use strings as values. If you have a number, convert it to"
            ' a string first. If you have a boolean, convert it to a string "true" or "false".'
        ),
    )


class AssistantGroupPropertyFilter3(BaseModel):
    model_config = ConfigDict(
        extra="forbid",
    )
    group_type_index: int = Field(..., description="Index of the group type from the group mapping.")
    key: str = Field(..., description="Use one of the properties the user has provided in the plan.")
    operator: AssistantDateTimePropertyFilterOperator
    type: Literal["group"] = "group"
    value: str = Field(..., description="Value must be a date in ISO 8601 format.")


class AssistantGroupPropertyFilter4(BaseModel):
    model_config = ConfigDict(
        extra="forbid",
    )
    group_type_index: int = Field(..., description="Index of the group type from the group mapping.")
    key: str = Field(..., description="Use one of the properties the user has provided in the plan.")
    operator: AssistantSetPropertyFilterOperator = Field(
        ...,
        description=(
            "`is_set` - the property has any value. `is_not_set` - the property doesn't have a value or wasn't"
            " collected."
        ),
    )
    type: Literal["group"] = "group"


class AssistantMessageMetadata(BaseModel):
    model_config = ConfigDict(
        extra="forbid",
    )
    form: Optional[AssistantForm] = None


class AssistantRetentionActionsNode(BaseModel):
    model_config = ConfigDict(
        extra="forbid",
    )
    id: float = Field(..., description="Action ID from the plan.")
    name: str = Field(..., description="Action name from the plan.")
    properties: Optional[
        list[
            Union[
                Union[
                    AssistantGenericPropertyFilter1,
                    AssistantGenericPropertyFilter2,
                    AssistantGenericPropertyFilter3,
                    AssistantGenericPropertyFilter4,
                ],
                Union[
                    AssistantGroupPropertyFilter1,
                    AssistantGroupPropertyFilter2,
                    AssistantGroupPropertyFilter3,
                    AssistantGroupPropertyFilter4,
                ],
            ]
        ]
    ] = Field(default=None, description="Property filters for the action.")
    type: Literal["actions"] = "actions"


class AssistantRetentionEventsNode(BaseModel):
    model_config = ConfigDict(
        extra="forbid",
    )
    custom_name: Optional[str] = Field(
        default=None, description="Custom name for the event if it is needed to be renamed."
    )
    name: str = Field(..., description="Event name from the plan.")
    properties: Optional[
        list[
            Union[
                Union[
                    AssistantGenericPropertyFilter1,
                    AssistantGenericPropertyFilter2,
                    AssistantGenericPropertyFilter3,
                    AssistantGenericPropertyFilter4,
                ],
                Union[
                    AssistantGroupPropertyFilter1,
                    AssistantGroupPropertyFilter2,
                    AssistantGroupPropertyFilter3,
                    AssistantGroupPropertyFilter4,
                ],
            ]
        ]
    ] = Field(default=None, description="Property filters for the event.")
    type: Literal["events"] = "events"


class AssistantSetPropertyFilter(BaseModel):
    model_config = ConfigDict(
        extra="forbid",
    )
    operator: AssistantSetPropertyFilterOperator = Field(
        ...,
        description=(
            "`is_set` - the property has any value. `is_not_set` - the property doesn't have a value or wasn't"
            " collected."
        ),
    )


class AssistantSingleValuePropertyFilter(BaseModel):
    model_config = ConfigDict(
        extra="forbid",
    )
    operator: AssistantSingleValuePropertyFilterOperator = Field(
        ...,
        description=(
            "`icontains` - case insensitive contains. `not_icontains` - case insensitive does not contain. `regex` -"
            " matches the regex pattern. `not_regex` - does not match the regex pattern."
        ),
    )
    value: str = Field(
        ...,
        description=(
            "Only use property values from the plan. If the operator is `regex` or `not_regex`, the value must be a"
            " valid ClickHouse regex pattern to match against. Otherwise, the value must be a substring that will be"
            " matched against the property value."
        ),
    )


class AssistantTrendsBreakdownFilter(BaseModel):
    model_config = ConfigDict(
        extra="forbid",
    )
    breakdown_limit: Optional[int] = Field(default=25, description="How many distinct values to show.")
    breakdowns: list[Union[AssistantGroupMultipleBreakdownFilter, AssistantGenericMultipleBreakdownFilter]] = Field(
        ..., description="Use this field to define breakdowns.", max_length=3
    )


class AutocompleteCompletionItem(BaseModel):
    model_config = ConfigDict(
        extra="forbid",
    )
    detail: Optional[str] = Field(
        default=None,
        description=(
            "A human-readable string with additional information about this item, like type or symbol information."
        ),
    )
    documentation: Optional[str] = Field(
        default=None, description="A human-readable string that represents a doc-comment."
    )
    insertText: str = Field(
        ..., description="A string or snippet that should be inserted in a document when selecting this completion."
    )
    kind: AutocompleteCompletionItemKind = Field(
        ..., description="The kind of this completion item. Based on the kind an icon is chosen by the editor."
    )
    label: str = Field(
        ...,
        description=(
            "The label of this completion item. By default this is also the text that is inserted when selecting this"
            " completion."
        ),
    )


class Breakdown(BaseModel):
    model_config = ConfigDict(
        extra="forbid",
    )
    group_type_index: Optional[int] = None
    histogram_bin_count: Optional[int] = None
    normalize_url: Optional[bool] = None
    property: str
    type: Optional[MultipleBreakdownType] = None


class BreakdownFilter(BaseModel):
    model_config = ConfigDict(
        extra="forbid",
    )
    breakdown: Optional[Union[str, list[Union[str, int]], int]] = None
    breakdown_group_type_index: Optional[int] = None
    breakdown_hide_other_aggregation: Optional[bool] = None
    breakdown_histogram_bin_count: Optional[int] = None
    breakdown_limit: Optional[int] = None
    breakdown_normalize_url: Optional[bool] = None
    breakdown_type: Optional[BreakdownType] = BreakdownType.EVENT
    breakdowns: Optional[list[Breakdown]] = Field(default=None, max_length=3)


class IntervalItem(BaseModel):
    model_config = ConfigDict(
        extra="forbid",
    )
    label: str
    value: int = Field(..., description="An interval selected out of available intervals in source query")


class Series(BaseModel):
    model_config = ConfigDict(
        extra="forbid",
    )
    label: str
    value: int


class Settings(BaseModel):
    model_config = ConfigDict(
        extra="forbid",
    )
    display: Optional[ChartSettingsDisplay] = None
    formatting: Optional[ChartSettingsFormatting] = None


class ChartAxis(BaseModel):
    model_config = ConfigDict(
        extra="forbid",
    )
    column: str
    settings: Optional[Settings] = None


class ChartSettings(BaseModel):
    model_config = ConfigDict(
        extra="forbid",
    )
    goalLines: Optional[list[GoalLine]] = None
    leftYAxisSettings: Optional[YAxisSettings] = None
    rightYAxisSettings: Optional[YAxisSettings] = None
    seriesBreakdownColumn: Optional[str] = None
    showLegend: Optional[bool] = None
    stackBars100: Optional[bool] = Field(default=None, description="Whether we fill the bars to 100% in stacked mode")
    xAxis: Optional[ChartAxis] = None
    yAxis: Optional[list[ChartAxis]] = None
    yAxisAtZero: Optional[bool] = Field(
        default=None, description="Deprecated: use `[left|right]YAxisSettings`. Whether the Y axis should start at zero"
    )


class ClickhouseQueryProgress(BaseModel):
    model_config = ConfigDict(
        extra="forbid",
    )
    active_cpu_time: int
    bytes_read: int
    estimated_rows_total: int
    rows_read: int
    time_elapsed: int


class CohortPropertyFilter(BaseModel):
    model_config = ConfigDict(
        extra="forbid",
    )
    cohort_name: Optional[str] = None
    key: Literal["id"] = "id"
    label: Optional[str] = None
    operator: Optional[PropertyOperator] = PropertyOperator.IN_
    type: Literal["cohort"] = "cohort"
    value: int


class CustomChannelCondition(BaseModel):
    model_config = ConfigDict(
        extra="forbid",
    )
    id: str
    key: CustomChannelField
    op: CustomChannelOperator
    value: Optional[Union[str, list[str]]] = None


class CustomChannelRule(BaseModel):
    model_config = ConfigDict(
        extra="forbid",
    )
    channel_type: str
    combiner: FilterLogicalOperator
    id: str
    items: list[CustomChannelCondition]


class DatabaseSchemaField(BaseModel):
    model_config = ConfigDict(
        extra="forbid",
    )
    chain: Optional[list[Union[str, int]]] = None
    fields: Optional[list[str]] = None
    hogql_value: str
    id: Optional[str] = None
    name: str
    schema_valid: bool
    table: Optional[str] = None
    type: DatabaseSerializedFieldType


class DatabaseSchemaPostHogTable(BaseModel):
    model_config = ConfigDict(
        extra="forbid",
    )
    fields: dict[str, DatabaseSchemaField]
    id: str
    name: str
    row_count: Optional[float] = None
    type: Literal["posthog"] = "posthog"


class DatabaseSchemaTableCommon(BaseModel):
    model_config = ConfigDict(
        extra="forbid",
    )
    fields: dict[str, DatabaseSchemaField]
    id: str
    name: str
    row_count: Optional[float] = None
    type: Type1


class Day(RootModel[int]):
    root: int


class ErrorTrackingIssueAssignee(BaseModel):
    model_config = ConfigDict(
        extra="forbid",
    )
    id: Union[str, int]
    type: Type2


class ErrorTrackingRelationalIssue(BaseModel):
    model_config = ConfigDict(
        extra="forbid",
    )
    assignee: Optional[ErrorTrackingIssueAssignee] = None
    description: Optional[str] = None
    first_seen: datetime
    id: str
    name: Optional[str] = None
    status: Status2


class EventOddsRatioSerialized(BaseModel):
    model_config = ConfigDict(
        extra="forbid",
    )
    correlation_type: CorrelationType
    event: EventDefinition
    failure_count: int
    odds_ratio: float
    success_count: int


class EventTaxonomyItem(BaseModel):
    model_config = ConfigDict(
        extra="forbid",
    )
    property: str
    sample_count: int
    sample_values: list[str]


class EventsHeatMapColumnAggregationResult(BaseModel):
    model_config = ConfigDict(
        extra="forbid",
    )
    column: int
    value: int


class EventsHeatMapDataResult(BaseModel):
    model_config = ConfigDict(
        extra="forbid",
    )
    column: int
    row: int
    value: int


class EventsHeatMapRowAggregationResult(BaseModel):
    model_config = ConfigDict(
        extra="forbid",
    )
    row: int
    value: int


class EventsHeatMapStructuredResult(BaseModel):
    model_config = ConfigDict(
        extra="forbid",
    )
    allAggregations: int
    columnAggregations: list[EventsHeatMapColumnAggregationResult]
    data: list[EventsHeatMapDataResult]
    rowAggregations: list[EventsHeatMapRowAggregationResult]


class ExperimentExposureQueryResponse(BaseModel):
    model_config = ConfigDict(
        extra="forbid",
    )
    date_range: DateRange
    kind: Literal["ExperimentExposureQuery"] = "ExperimentExposureQuery"
    timeseries: list[ExperimentExposureTimeSeries]
    total_exposures: dict[str, float]


class ExperimentMetricBaseProperties(BaseModel):
    model_config = ConfigDict(
        extra="forbid",
    )
    conversion_window: Optional[int] = None
    conversion_window_unit: Optional[FunnelConversionWindowTimeUnit] = None
    kind: Literal["ExperimentMetric"] = "ExperimentMetric"
    name: Optional[str] = None


class FunnelCorrelationResult(BaseModel):
    model_config = ConfigDict(
        extra="forbid",
    )
    events: list[EventOddsRatioSerialized]
    skewed: bool


class FunnelExclusionSteps(BaseModel):
    model_config = ConfigDict(
        extra="forbid",
    )
    funnelFromStep: int
    funnelToStep: int


class FunnelsFilterLegacy(BaseModel):
    model_config = ConfigDict(
        extra="forbid",
    )
    bin_count: Optional[Union[float, str]] = None
    breakdown_attribution_type: Optional[BreakdownAttributionType] = None
    breakdown_attribution_value: Optional[float] = None
    exclusions: Optional[list[FunnelExclusionLegacy]] = None
    funnel_aggregate_by_hogql: Optional[str] = None
    funnel_from_step: Optional[float] = None
    funnel_order_type: Optional[StepOrderValue] = None
    funnel_step_reference: Optional[FunnelStepReference] = None
    funnel_to_step: Optional[float] = None
    funnel_viz_type: Optional[FunnelVizType] = None
    funnel_window_interval: Optional[float] = None
    funnel_window_interval_unit: Optional[FunnelConversionWindowTimeUnit] = None
    hidden_legend_keys: Optional[dict[str, Union[bool, Any]]] = None
    layout: Optional[FunnelLayout] = None


class HogQLAutocompleteResponse(BaseModel):
    model_config = ConfigDict(
        extra="forbid",
    )
    incomplete_list: bool = Field(..., description="Whether or not the suggestions returned are complete")
    suggestions: list[AutocompleteCompletionItem]
    timings: Optional[list[QueryTiming]] = Field(
        default=None, description="Measured timings for different parts of the query generation process"
    )


class HogQLNotice(BaseModel):
    model_config = ConfigDict(
        extra="forbid",
    )
    end: Optional[int] = None
    fix: Optional[str] = None
    message: str
    start: Optional[int] = None


class HogQLQueryModifiers(BaseModel):
    model_config = ConfigDict(
        extra="forbid",
    )
    bounceRateDurationSeconds: Optional[float] = None
    bounceRatePageViewMode: Optional[BounceRatePageViewMode] = None
    customChannelTypeRules: Optional[list[CustomChannelRule]] = None
    dataWarehouseEventsModifiers: Optional[list[DataWarehouseEventsModifier]] = None
    debug: Optional[bool] = None
    inCohortVia: Optional[InCohortVia] = None
    materializationMode: Optional[MaterializationMode] = None
    optimizeJoinedFilters: Optional[bool] = None
    personsArgMaxVersion: Optional[PersonsArgMaxVersion] = None
    personsJoinMode: Optional[PersonsJoinMode] = None
    personsOnEventsMode: Optional[PersonsOnEventsMode] = None
    propertyGroupsMode: Optional[PropertyGroupsMode] = None
    s3TableUseInvalidColumns: Optional[bool] = None
    sessionTableVersion: Optional[SessionTableVersion] = None
    sessionsV2JoinMode: Optional[SessionsV2JoinMode] = None
    useMaterializedViews: Optional[bool] = None
    usePresortedEventsTable: Optional[bool] = None
    useWebAnalyticsPreAggregatedTables: Optional[bool] = None


class HogQuery(BaseModel):
    model_config = ConfigDict(
        extra="forbid",
    )
    code: Optional[str] = None
    kind: Literal["HogQuery"] = "HogQuery"
    modifiers: Optional[HogQLQueryModifiers] = Field(
        default=None, description="Modifiers used when performing the query"
    )
    response: Optional[HogQueryResponse] = None
    v: Optional[float] = Field(default=None, description="version of the node, used for schema migrations")


class DayItem(BaseModel):
    model_config = ConfigDict(
        extra="forbid",
    )
    label: str
    value: Union[str, datetime, int]


class InsightThreshold(BaseModel):
    model_config = ConfigDict(
        extra="forbid",
    )
    bounds: Optional[InsightsThresholdBounds] = None
    type: InsightThresholdType


class LLMTrace(BaseModel):
    model_config = ConfigDict(
        extra="forbid",
    )
    createdAt: str
    events: list[LLMTraceEvent]
    id: str
    inputCost: Optional[float] = None
    inputState: Optional[Any] = None
    inputTokens: Optional[float] = None
    outputCost: Optional[float] = None
    outputState: Optional[Any] = None
    outputTokens: Optional[float] = None
    person: LLMTracePerson
    totalCost: Optional[float] = None
    totalLatency: Optional[float] = None
    traceName: Optional[str] = None


class LifecycleFilter(BaseModel):
    model_config = ConfigDict(
        extra="forbid",
    )
    showLegend: Optional[bool] = False
    showValuesOnSeries: Optional[bool] = None
    toggledLifecycles: Optional[list[LifecycleToggle]] = None


class LifecycleFilterLegacy(BaseModel):
    model_config = ConfigDict(
        extra="forbid",
    )
    show_legend: Optional[bool] = None
    show_values_on_series: Optional[bool] = None
    toggledLifecycles: Optional[list[LifecycleToggle]] = None


class LogMessage(BaseModel):
    model_config = ConfigDict(
        extra="forbid",
    )
    attributes: str
    body: str
    event_name: str
    instrumentation_scope: str
    level: LogSeverityLevel
    observed_timestamp: datetime
    resource: str
    severity_number: float
    severity_text: LogSeverityLevel
    span_id: str
    timestamp: datetime
    trace_id: str
    uuid: str


class MatchedRecording(BaseModel):
    model_config = ConfigDict(
        extra="forbid",
    )
    events: list[MatchedRecordingEvent]
    session_id: Optional[str] = None


class PathsFilter(BaseModel):
    model_config = ConfigDict(
        extra="forbid",
    )
    edgeLimit: Optional[int] = 50
    endPoint: Optional[str] = None
    excludeEvents: Optional[list[str]] = None
    includeEventTypes: Optional[list[PathType]] = None
    localPathCleaningFilters: Optional[list[PathCleaningFilter]] = None
    maxEdgeWeight: Optional[int] = None
    minEdgeWeight: Optional[int] = None
    pathDropoffKey: Optional[str] = Field(default=None, description="Relevant only within actors query")
    pathEndKey: Optional[str] = Field(default=None, description="Relevant only within actors query")
    pathGroupings: Optional[list[str]] = None
    pathReplacements: Optional[bool] = None
    pathStartKey: Optional[str] = Field(default=None, description="Relevant only within actors query")
    pathsHogQLExpression: Optional[str] = None
    startPoint: Optional[str] = None
    stepLimit: Optional[int] = 5


class QueryResponseAlternative8(BaseModel):
    model_config = ConfigDict(
        extra="forbid",
    )
    errors: list[HogQLNotice]
    isUsingIndices: Optional[QueryIndexUsage] = None
    isValid: Optional[bool] = None
    notices: list[HogQLNotice]
    query: Optional[str] = None
    table_names: Optional[list[str]] = None
    warnings: list[HogQLNotice]


class QueryResponseAlternative9(BaseModel):
    model_config = ConfigDict(
        extra="forbid",
    )
    incomplete_list: bool = Field(..., description="Whether or not the suggestions returned are complete")
    suggestions: list[AutocompleteCompletionItem]
    timings: Optional[list[QueryTiming]] = Field(
        default=None, description="Measured timings for different parts of the query generation process"
    )


class QueryStatus(BaseModel):
    model_config = ConfigDict(
        extra="forbid",
    )
    complete: Optional[bool] = Field(
        default=False,
        description=(
            "Whether the query is still running. Will be true if the query is complete, even if it errored. Either"
            " result or error will be set."
        ),
    )
    dashboard_id: Optional[int] = None
    end_time: Optional[datetime] = Field(
        default=None, description="When did the query execution task finish (whether successfully or not)."
    )
    error: Optional[bool] = Field(
        default=False,
        description=(
            "If the query failed, this will be set to true. More information can be found in the error_message field."
        ),
    )
    error_message: Optional[str] = None
    expiration_time: Optional[datetime] = None
    id: str
    insight_id: Optional[int] = None
    labels: Optional[list[str]] = None
    pickup_time: Optional[datetime] = Field(
        default=None, description="When was the query execution task picked up by a worker."
    )
    query_async: Literal[True] = Field(default=True, description="ONLY async queries use QueryStatus.")
    query_progress: Optional[ClickhouseQueryProgress] = None
    results: Optional[Any] = None
    start_time: Optional[datetime] = Field(default=None, description="When was query execution task enqueued.")
    task_id: Optional[str] = None
    team_id: int


class QueryStatusResponse(BaseModel):
    model_config = ConfigDict(
        extra="forbid",
    )
    query_status: QueryStatus


class RecordingPropertyFilter(BaseModel):
    model_config = ConfigDict(
        extra="forbid",
    )
    key: Union[DurationType, str]
    label: Optional[str] = None
    operator: PropertyOperator
    type: Literal["recording"] = "recording"
    value: Optional[
        Union[list[Union[str, float, ErrorTrackingIssueAssignee]], Union[str, float, ErrorTrackingIssueAssignee]]
    ] = None


class ResultCustomization(RootModel[Union[ResultCustomizationByValue, ResultCustomizationByPosition]]):
    root: Union[ResultCustomizationByValue, ResultCustomizationByPosition]


class RetentionValue(BaseModel):
    model_config = ConfigDict(
        extra="forbid",
    )
    count: int
    label: Optional[str] = None


class RevenueAnalyticsEventItem(BaseModel):
    model_config = ConfigDict(
        extra="forbid",
    )
    currencyAwareDecimal: Optional[bool] = Field(
        default=False,
        description=(
            "If true, the revenue will be divided by the smallest unit of the currency.\n\nFor example, in case this is"
            " set to true, if the revenue is 1089 and the currency is USD, the revenue will be $10.89, but if the"
            " currency is JPY, the revenue will be ¥1089."
        ),
    )
    eventName: str
    revenueCurrencyProperty: Optional[RevenueCurrencyPropertyConfig] = Field(
        default_factory=lambda: RevenueCurrencyPropertyConfig.model_validate({"static": "USD"})
    )
    revenueProperty: str


class RevenueAnalyticsGrowthRateQueryResponse(BaseModel):
    model_config = ConfigDict(
        extra="forbid",
    )
    columns: Optional[list[str]] = None
    error: Optional[str] = Field(
        default=None,
        description="Query error. Returned only if 'explain' or `modifiers.debug` is true. Throws an error otherwise.",
    )
    hogql: Optional[str] = Field(default=None, description="Generated HogQL query.")
    modifiers: Optional[HogQLQueryModifiers] = Field(
        default=None, description="Modifiers used when performing the query"
    )
    query_status: Optional[QueryStatus] = Field(
        default=None, description="Query status indicates whether next to the provided data, a query is still running."
    )
    results: Any
    timings: Optional[list[QueryTiming]] = Field(
        default=None, description="Measured timings for different parts of the query generation process"
    )


class RevenueAnalyticsOverviewItem(BaseModel):
    model_config = ConfigDict(
        extra="forbid",
    )
    key: RevenueAnalyticsOverviewItemKey
    value: float


class RevenueAnalyticsOverviewQueryResponse(BaseModel):
    model_config = ConfigDict(
        extra="forbid",
    )
    error: Optional[str] = Field(
        default=None,
        description="Query error. Returned only if 'explain' or `modifiers.debug` is true. Throws an error otherwise.",
    )
    hogql: Optional[str] = Field(default=None, description="Generated HogQL query.")
    modifiers: Optional[HogQLQueryModifiers] = Field(
        default=None, description="Modifiers used when performing the query"
    )
    query_status: Optional[QueryStatus] = Field(
        default=None, description="Query status indicates whether next to the provided data, a query is still running."
    )
    results: list[RevenueAnalyticsOverviewItem]
    timings: Optional[list[QueryTiming]] = Field(
        default=None, description="Measured timings for different parts of the query generation process"
    )


class RevenueAnalyticsTopCustomersQueryResponse(BaseModel):
    model_config = ConfigDict(
        extra="forbid",
    )
    columns: Optional[list[str]] = None
    error: Optional[str] = Field(
        default=None,
        description="Query error. Returned only if 'explain' or `modifiers.debug` is true. Throws an error otherwise.",
    )
    hogql: Optional[str] = Field(default=None, description="Generated HogQL query.")
    modifiers: Optional[HogQLQueryModifiers] = Field(
        default=None, description="Modifiers used when performing the query"
    )
    query_status: Optional[QueryStatus] = Field(
        default=None, description="Query status indicates whether next to the provided data, a query is still running."
    )
    results: Any
    timings: Optional[list[QueryTiming]] = Field(
        default=None, description="Measured timings for different parts of the query generation process"
    )


class RevenueExampleDataWarehouseTablesQueryResponse(BaseModel):
    model_config = ConfigDict(
        extra="forbid",
    )
    columns: Optional[list] = None
    error: Optional[str] = Field(
        default=None,
        description="Query error. Returned only if 'explain' or `modifiers.debug` is true. Throws an error otherwise.",
    )
    hasMore: Optional[bool] = None
    hogql: Optional[str] = Field(default=None, description="Generated HogQL query.")
    limit: Optional[int] = None
    modifiers: Optional[HogQLQueryModifiers] = Field(
        default=None, description="Modifiers used when performing the query"
    )
    offset: Optional[int] = None
    query_status: Optional[QueryStatus] = Field(
        default=None, description="Query status indicates whether next to the provided data, a query is still running."
    )
    results: Any
    timings: Optional[list[QueryTiming]] = Field(
        default=None, description="Measured timings for different parts of the query generation process"
    )
    types: Optional[list] = None


class RevenueExampleEventsQueryResponse(BaseModel):
    model_config = ConfigDict(
        extra="forbid",
    )
    columns: Optional[list] = None
    error: Optional[str] = Field(
        default=None,
        description="Query error. Returned only if 'explain' or `modifiers.debug` is true. Throws an error otherwise.",
    )
    hasMore: Optional[bool] = None
    hogql: Optional[str] = Field(default=None, description="Generated HogQL query.")
    limit: Optional[int] = None
    modifiers: Optional[HogQLQueryModifiers] = Field(
        default=None, description="Modifiers used when performing the query"
    )
    offset: Optional[int] = None
    query_status: Optional[QueryStatus] = Field(
        default=None, description="Query status indicates whether next to the provided data, a query is still running."
    )
    results: Any
    timings: Optional[list[QueryTiming]] = Field(
        default=None, description="Measured timings for different parts of the query generation process"
    )
    types: Optional[list] = None


class SavedInsightNode(BaseModel):
    model_config = ConfigDict(
        extra="forbid",
    )
    allowSorting: Optional[bool] = Field(
        default=None, description="Can the user click on column headers to sort the table? (default: true)"
    )
    context: Optional[Context1] = Field(
        default=None, description="Context for the table, used by components like ColumnConfigurator"
    )
    embedded: Optional[bool] = Field(default=None, description="Query is embedded inside another bordered component")
    expandable: Optional[bool] = Field(
        default=None, description="Can expand row to show raw event data (default: true)"
    )
    full: Optional[bool] = Field(
        default=None, description="Show with most visual options enabled. Used in insight scene."
    )
    hidePersonsModal: Optional[bool] = None
    hideTooltipOnScroll: Optional[bool] = None
    kind: Literal["SavedInsightNode"] = "SavedInsightNode"
    propertiesViaUrl: Optional[bool] = Field(default=None, description="Link properties via the URL (default: false)")
    shortId: str
    showActions: Optional[bool] = Field(default=None, description="Show the kebab menu at the end of the row")
    showColumnConfigurator: Optional[bool] = Field(
        default=None, description="Show a button to configure the table's columns if possible"
    )
    showCorrelationTable: Optional[bool] = None
    showDateRange: Optional[bool] = Field(default=None, description="Show date range selector")
    showElapsedTime: Optional[bool] = Field(default=None, description="Show the time it takes to run a query")
    showEventFilter: Optional[bool] = Field(
        default=None, description="Include an event filter above the table (EventsNode only)"
    )
    showExport: Optional[bool] = Field(default=None, description="Show the export button")
    showFilters: Optional[bool] = None
    showHeader: Optional[bool] = None
    showHogQLEditor: Optional[bool] = Field(default=None, description="Include a HogQL query editor above HogQL tables")
    showLastComputation: Optional[bool] = None
    showLastComputationRefresh: Optional[bool] = None
    showOpenEditorButton: Optional[bool] = Field(
        default=None, description="Show a button to open the current query as a new insight. (default: true)"
    )
    showPersistentColumnConfigurator: Optional[bool] = Field(
        default=None, description="Show a button to configure and persist the table's default columns if possible"
    )
    showPropertyFilter: Optional[Union[bool, list[TaxonomicFilterGroupType]]] = Field(
        default=None, description="Include a property filter above the table"
    )
    showReload: Optional[bool] = Field(default=None, description="Show a reload button")
    showResults: Optional[bool] = None
    showResultsTable: Optional[bool] = Field(default=None, description="Show a results table")
    showSavedQueries: Optional[bool] = Field(default=None, description="Shows a list of saved queries")
    showSearch: Optional[bool] = Field(default=None, description="Include a free text search field (PersonsNode only)")
    showTable: Optional[bool] = None
    showTestAccountFilters: Optional[bool] = Field(default=None, description="Show filter to exclude test accounts")
    showTimings: Optional[bool] = Field(default=None, description="Show a detailed query timing breakdown")
    suppressSessionAnalysisWarning: Optional[bool] = None
    v: Optional[float] = Field(default=None, description="version of the node, used for schema migrations")
    vizSpecificOptions: Optional[VizSpecificOptions] = None


class SessionAttributionExplorerQueryResponse(BaseModel):
    model_config = ConfigDict(
        extra="forbid",
    )
    columns: Optional[list] = None
    error: Optional[str] = Field(
        default=None,
        description="Query error. Returned only if 'explain' or `modifiers.debug` is true. Throws an error otherwise.",
    )
    hasMore: Optional[bool] = None
    hogql: Optional[str] = Field(default=None, description="Generated HogQL query.")
    limit: Optional[int] = None
    modifiers: Optional[HogQLQueryModifiers] = Field(
        default=None, description="Modifiers used when performing the query"
    )
    offset: Optional[int] = None
    query_status: Optional[QueryStatus] = Field(
        default=None, description="Query status indicates whether next to the provided data, a query is still running."
    )
    results: Any
    timings: Optional[list[QueryTiming]] = Field(
        default=None, description="Measured timings for different parts of the query generation process"
    )
    types: Optional[list] = None


class SessionPropertyFilter(BaseModel):
    model_config = ConfigDict(
        extra="forbid",
    )
    key: str
    label: Optional[str] = None
    operator: PropertyOperator
    type: Literal["session"] = "session"
    value: Optional[
        Union[list[Union[str, float, ErrorTrackingIssueAssignee]], Union[str, float, ErrorTrackingIssueAssignee]]
    ] = None


class SessionRecordingType(BaseModel):
    model_config = ConfigDict(
        extra="forbid",
    )
    active_seconds: Optional[float] = None
    activity_score: Optional[float] = Field(
        default=None, description="calculated on the backend so that we can sort by it, definition may change over time"
    )
    click_count: Optional[float] = None
    console_error_count: Optional[float] = None
    console_log_count: Optional[float] = None
    console_warn_count: Optional[float] = None
    distinct_id: Optional[str] = None
    email: Optional[str] = None
    end_time: str = Field(..., description="When the recording ends in ISO format.")
    id: str
    inactive_seconds: Optional[float] = None
    keypress_count: Optional[float] = None
    matching_events: Optional[list[MatchedRecording]] = Field(default=None, description="List of matching events. *")
    mouse_activity_count: Optional[float] = Field(
        default=None, description="count of all mouse activity in the recording, not just clicks"
    )
    ongoing: Optional[bool] = Field(
        default=None,
        description=(
            "whether we have received data for this recording in the last 5 minutes (assumes the recording was loaded"
            " from ClickHouse)\n*"
        ),
    )
    person: Optional[PersonType] = None
    recording_duration: float = Field(..., description="Length of recording in seconds.")
    snapshot_source: SnapshotSource
    start_time: str = Field(..., description="When the recording starts in ISO format.")
    start_url: Optional[str] = None
    storage: Optional[Storage] = Field(default=None, description="Where this recording information was loaded from")
    summary: Optional[str] = None
    viewed: bool = Field(..., description="Whether this recording has been viewed by you already.")
    viewers: list[str] = Field(..., description="user ids of other users who have viewed this recording")


class SessionsTimelineQueryResponse(BaseModel):
    model_config = ConfigDict(
        extra="forbid",
    )
    error: Optional[str] = Field(
        default=None,
        description="Query error. Returned only if 'explain' or `modifiers.debug` is true. Throws an error otherwise.",
    )
    hasMore: Optional[bool] = None
    hogql: Optional[str] = Field(default=None, description="Generated HogQL query.")
    modifiers: Optional[HogQLQueryModifiers] = Field(
        default=None, description="Modifiers used when performing the query"
    )
    query_status: Optional[QueryStatus] = Field(
        default=None, description="Query status indicates whether next to the provided data, a query is still running."
    )
    results: list[TimelineEntry]
    timings: Optional[list[QueryTiming]] = Field(
        default=None, description="Measured timings for different parts of the query generation process"
    )


class StickinessCriteria(BaseModel):
    model_config = ConfigDict(
        extra="forbid",
    )
    operator: StickinessOperator
    value: int


class StickinessFilter(BaseModel):
    model_config = ConfigDict(
        extra="forbid",
    )
    computedAs: Optional[StickinessComputationMode] = None
    display: Optional[ChartDisplayType] = None
    hiddenLegendIndexes: Optional[list[int]] = None
    showLegend: Optional[bool] = None
    showMultipleYAxes: Optional[bool] = None
    showValuesOnSeries: Optional[bool] = None
    stickinessCriteria: Optional[StickinessCriteria] = None


class StickinessQueryResponse(BaseModel):
    model_config = ConfigDict(
        extra="forbid",
    )
    error: Optional[str] = Field(
        default=None,
        description="Query error. Returned only if 'explain' or `modifiers.debug` is true. Throws an error otherwise.",
    )
    hogql: Optional[str] = Field(default=None, description="Generated HogQL query.")
    modifiers: Optional[HogQLQueryModifiers] = Field(
        default=None, description="Modifiers used when performing the query"
    )
    query_status: Optional[QueryStatus] = Field(
        default=None, description="Query status indicates whether next to the provided data, a query is still running."
    )
    results: list[dict[str, Any]]
    timings: Optional[list[QueryTiming]] = Field(
        default=None, description="Measured timings for different parts of the query generation process"
    )


class SuggestedQuestionsQuery(BaseModel):
    model_config = ConfigDict(
        extra="forbid",
    )
    kind: Literal["SuggestedQuestionsQuery"] = "SuggestedQuestionsQuery"
    modifiers: Optional[HogQLQueryModifiers] = Field(
        default=None, description="Modifiers used when performing the query"
    )
    response: Optional[SuggestedQuestionsQueryResponse] = None
    v: Optional[float] = Field(default=None, description="version of the node, used for schema migrations")


class TableSettings(BaseModel):
    model_config = ConfigDict(
        extra="forbid",
    )
    columns: Optional[list[ChartAxis]] = None
    conditionalFormatting: Optional[list[ConditionalFormattingRule]] = None


class TeamTaxonomyItem(BaseModel):
    model_config = ConfigDict(
        extra="forbid",
    )
    count: int
    event: str


class TestBasicQueryResponse(BaseModel):
    model_config = ConfigDict(
        extra="forbid",
    )
    error: Optional[str] = Field(
        default=None,
        description="Query error. Returned only if 'explain' or `modifiers.debug` is true. Throws an error otherwise.",
    )
    hogql: Optional[str] = Field(default=None, description="Generated HogQL query.")
    modifiers: Optional[HogQLQueryModifiers] = Field(
        default=None, description="Modifiers used when performing the query"
    )
    query_status: Optional[QueryStatus] = Field(
        default=None, description="Query status indicates whether next to the provided data, a query is still running."
    )
    results: list
    timings: Optional[list[QueryTiming]] = Field(
        default=None, description="Measured timings for different parts of the query generation process"
    )


class TestCachedBasicQueryResponse(BaseModel):
    model_config = ConfigDict(
        extra="forbid",
    )
    cache_key: str
    cache_target_age: Optional[datetime] = None
    calculation_trigger: Optional[str] = Field(
        default=None, description="What triggered the calculation of the query, leave empty if user/immediate"
    )
    error: Optional[str] = Field(
        default=None,
        description="Query error. Returned only if 'explain' or `modifiers.debug` is true. Throws an error otherwise.",
    )
    hogql: Optional[str] = Field(default=None, description="Generated HogQL query.")
    is_cached: bool
    last_refresh: datetime
    modifiers: Optional[HogQLQueryModifiers] = Field(
        default=None, description="Modifiers used when performing the query"
    )
    next_allowed_client_refresh: datetime
    query_status: Optional[QueryStatus] = Field(
        default=None, description="Query status indicates whether next to the provided data, a query is still running."
    )
    results: list
    timezone: str
    timings: Optional[list[QueryTiming]] = Field(
        default=None, description="Measured timings for different parts of the query generation process"
    )


class TracesQueryResponse(BaseModel):
    model_config = ConfigDict(
        extra="forbid",
    )
    columns: Optional[list[str]] = None
    error: Optional[str] = Field(
        default=None,
        description="Query error. Returned only if 'explain' or `modifiers.debug` is true. Throws an error otherwise.",
    )
    hasMore: Optional[bool] = None
    hogql: Optional[str] = Field(default=None, description="Generated HogQL query.")
    limit: Optional[int] = None
    modifiers: Optional[HogQLQueryModifiers] = Field(
        default=None, description="Modifiers used when performing the query"
    )
    offset: Optional[int] = None
    query_status: Optional[QueryStatus] = Field(
        default=None, description="Query status indicates whether next to the provided data, a query is still running."
    )
    results: list[LLMTrace]
    timings: Optional[list[QueryTiming]] = Field(
        default=None, description="Measured timings for different parts of the query generation process"
    )


class TrendsAlertConfig(BaseModel):
    model_config = ConfigDict(
        extra="forbid",
    )
    check_ongoing_interval: Optional[bool] = None
    series_index: int
    type: Literal["TrendsAlertConfig"] = "TrendsAlertConfig"


class TrendsFilter(BaseModel):
    model_config = ConfigDict(
        extra="forbid",
    )
    aggregationAxisFormat: Optional[AggregationAxisFormat] = AggregationAxisFormat.NUMERIC
    aggregationAxisPostfix: Optional[str] = None
    aggregationAxisPrefix: Optional[str] = None
    breakdown_histogram_bin_count: Optional[float] = None
    decimalPlaces: Optional[float] = None
    display: Optional[ChartDisplayType] = ChartDisplayType.ACTIONS_LINE_GRAPH
    formula: Optional[str] = None
    formulaNodes: Optional[list[TrendsFormulaNode]] = Field(
        default=None,
        description="List of formulas with optional custom names. Takes precedence over formula/formulas if set.",
    )
    formulas: Optional[list[str]] = None
    goalLines: Optional[list[GoalLine]] = Field(default=None, description="Goal Lines")
    hiddenLegendIndexes: Optional[list[int]] = None
    minDecimalPlaces: Optional[float] = None
    resultCustomizationBy: Optional[ResultCustomizationBy] = Field(
        default=ResultCustomizationBy.VALUE,
        description="Wether result datasets are associated by their values or by their order.",
    )
    resultCustomizations: Optional[
        Union[dict[str, ResultCustomizationByValue], dict[str, ResultCustomizationByPosition]]
    ] = Field(default=None, description="Customizations for the appearance of result datasets.")
    showAlertThresholdLines: Optional[bool] = False
    showLabelsOnSeries: Optional[bool] = None
    showLegend: Optional[bool] = False
    showMultipleYAxes: Optional[bool] = False
    showPercentStackView: Optional[bool] = False
    showValuesOnSeries: Optional[bool] = False
    smoothingIntervals: Optional[int] = 1
    yAxisScaleType: Optional[YAxisScaleType] = YAxisScaleType.LINEAR


class TrendsQueryResponse(BaseModel):
    model_config = ConfigDict(
        extra="forbid",
    )
    error: Optional[str] = Field(
        default=None,
        description="Query error. Returned only if 'explain' or `modifiers.debug` is true. Throws an error otherwise.",
    )
    hasMore: Optional[bool] = Field(default=None, description="Wether more breakdown values are available.")
    hogql: Optional[str] = Field(default=None, description="Generated HogQL query.")
    modifiers: Optional[HogQLQueryModifiers] = Field(
        default=None, description="Modifiers used when performing the query"
    )
    query_status: Optional[QueryStatus] = Field(
        default=None, description="Query status indicates whether next to the provided data, a query is still running."
    )
    results: list[dict[str, Any]]
    timings: Optional[list[QueryTiming]] = Field(
        default=None, description="Measured timings for different parts of the query generation process"
    )


class WebExternalClicksTableQueryResponse(BaseModel):
    model_config = ConfigDict(
        extra="forbid",
    )
    columns: Optional[list] = None
    error: Optional[str] = Field(
        default=None,
        description="Query error. Returned only if 'explain' or `modifiers.debug` is true. Throws an error otherwise.",
    )
    hasMore: Optional[bool] = None
    hogql: Optional[str] = Field(default=None, description="Generated HogQL query.")
    limit: Optional[int] = None
    modifiers: Optional[HogQLQueryModifiers] = Field(
        default=None, description="Modifiers used when performing the query"
    )
    offset: Optional[int] = None
    query_status: Optional[QueryStatus] = Field(
        default=None, description="Query status indicates whether next to the provided data, a query is still running."
    )
    results: list
    samplingRate: Optional[SamplingRate] = None
    timings: Optional[list[QueryTiming]] = Field(
        default=None, description="Measured timings for different parts of the query generation process"
    )
    types: Optional[list] = None


class WebGoalsQueryResponse(BaseModel):
    model_config = ConfigDict(
        extra="forbid",
    )
    columns: Optional[list] = None
    error: Optional[str] = Field(
        default=None,
        description="Query error. Returned only if 'explain' or `modifiers.debug` is true. Throws an error otherwise.",
    )
    hasMore: Optional[bool] = None
    hogql: Optional[str] = Field(default=None, description="Generated HogQL query.")
    limit: Optional[int] = None
    modifiers: Optional[HogQLQueryModifiers] = Field(
        default=None, description="Modifiers used when performing the query"
    )
    offset: Optional[int] = None
    query_status: Optional[QueryStatus] = Field(
        default=None, description="Query status indicates whether next to the provided data, a query is still running."
    )
    results: list
    samplingRate: Optional[SamplingRate] = None
    timings: Optional[list[QueryTiming]] = Field(
        default=None, description="Measured timings for different parts of the query generation process"
    )
    types: Optional[list] = None


class WebOverviewItem(BaseModel):
    model_config = ConfigDict(
        extra="forbid",
    )
    changeFromPreviousPct: Optional[float] = None
    isIncreaseBad: Optional[bool] = None
    key: str
    kind: WebOverviewItemKind
    previous: Optional[float] = None
    value: Optional[float] = None


class WebOverviewQueryResponse(BaseModel):
    model_config = ConfigDict(
        extra="forbid",
    )
    dateFrom: Optional[str] = None
    dateTo: Optional[str] = None
    error: Optional[str] = Field(
        default=None,
        description="Query error. Returned only if 'explain' or `modifiers.debug` is true. Throws an error otherwise.",
    )
    hogql: Optional[str] = Field(default=None, description="Generated HogQL query.")
    modifiers: Optional[HogQLQueryModifiers] = Field(
        default=None, description="Modifiers used when performing the query"
    )
    query_status: Optional[QueryStatus] = Field(
        default=None, description="Query status indicates whether next to the provided data, a query is still running."
    )
    results: list[WebOverviewItem]
    samplingRate: Optional[SamplingRate] = None
    timings: Optional[list[QueryTiming]] = Field(
        default=None, description="Measured timings for different parts of the query generation process"
    )
    usedPreAggregatedTables: Optional[bool] = None


class WebPageURLSearchQueryResponse(BaseModel):
    model_config = ConfigDict(
        extra="forbid",
    )
    error: Optional[str] = Field(
        default=None,
        description="Query error. Returned only if 'explain' or `modifiers.debug` is true. Throws an error otherwise.",
    )
    hasMore: Optional[bool] = None
    hogql: Optional[str] = Field(default=None, description="Generated HogQL query.")
    limit: Optional[int] = None
    modifiers: Optional[HogQLQueryModifiers] = Field(
        default=None, description="Modifiers used when performing the query"
    )
    query_status: Optional[QueryStatus] = Field(
        default=None, description="Query status indicates whether next to the provided data, a query is still running."
    )
    results: list[PageURL]
    timings: Optional[list[QueryTiming]] = Field(
        default=None, description="Measured timings for different parts of the query generation process"
    )


class WebStatsTableQueryResponse(BaseModel):
    model_config = ConfigDict(
        extra="forbid",
    )
    columns: Optional[list] = None
    error: Optional[str] = Field(
        default=None,
        description="Query error. Returned only if 'explain' or `modifiers.debug` is true. Throws an error otherwise.",
    )
    hasMore: Optional[bool] = None
    hogql: Optional[str] = Field(default=None, description="Generated HogQL query.")
    limit: Optional[int] = None
    modifiers: Optional[HogQLQueryModifiers] = Field(
        default=None, description="Modifiers used when performing the query"
    )
    offset: Optional[int] = None
    query_status: Optional[QueryStatus] = Field(
        default=None, description="Query status indicates whether next to the provided data, a query is still running."
    )
    results: list
    samplingRate: Optional[SamplingRate] = None
    timings: Optional[list[QueryTiming]] = Field(
        default=None, description="Measured timings for different parts of the query generation process"
    )
    types: Optional[list] = None


class WebVitalsItemAction(BaseModel):
    model_config = ConfigDict(
        extra="forbid",
    )
    custom_name: WebVitalsMetric
    math: WebVitalsPercentile


class WebVitalsPathBreakdownResult(BaseModel):
    model_config = ConfigDict(
        extra="forbid",
    )
    good: list[WebVitalsPathBreakdownResultItem]
    needs_improvements: list[WebVitalsPathBreakdownResultItem]
    poor: list[WebVitalsPathBreakdownResultItem]


class ActorsPropertyTaxonomyQueryResponse(BaseModel):
    model_config = ConfigDict(
        extra="forbid",
    )
    error: Optional[str] = Field(
        default=None,
        description="Query error. Returned only if 'explain' or `modifiers.debug` is true. Throws an error otherwise.",
    )
    hogql: Optional[str] = Field(default=None, description="Generated HogQL query.")
    modifiers: Optional[HogQLQueryModifiers] = Field(
        default=None, description="Modifiers used when performing the query"
    )
    query_status: Optional[QueryStatus] = Field(
        default=None, description="Query status indicates whether next to the provided data, a query is still running."
    )
    results: ActorsPropertyTaxonomyResponse
    timings: Optional[list[QueryTiming]] = Field(
        default=None, description="Measured timings for different parts of the query generation process"
    )


class ActorsQueryResponse(BaseModel):
    model_config = ConfigDict(
        extra="forbid",
    )
    columns: list
    error: Optional[str] = Field(
        default=None,
        description="Query error. Returned only if 'explain' or `modifiers.debug` is true. Throws an error otherwise.",
    )
    hasMore: Optional[bool] = None
    hogql: str = Field(..., description="Generated HogQL query.")
    limit: int
    missing_actors_count: Optional[int] = None
    modifiers: Optional[HogQLQueryModifiers] = Field(
        default=None, description="Modifiers used when performing the query"
    )
    offset: int
    query_status: Optional[QueryStatus] = Field(
        default=None, description="Query status indicates whether next to the provided data, a query is still running."
    )
    results: list[list]
    timings: Optional[list[QueryTiming]] = Field(
        default=None, description="Measured timings for different parts of the query generation process"
    )
    types: list[str]


class AssistantBasePropertyFilter(
    RootModel[
        Union[
            AssistantDateTimePropertyFilter,
            AssistantSetPropertyFilter,
            Union[AssistantSingleValuePropertyFilter, AssistantArrayPropertyFilter],
        ]
    ]
):
    root: Union[
        AssistantDateTimePropertyFilter,
        AssistantSetPropertyFilter,
        Union[AssistantSingleValuePropertyFilter, AssistantArrayPropertyFilter],
    ]


class AssistantFunnelNodeShared(BaseModel):
    model_config = ConfigDict(
        extra="forbid",
    )
    math: Optional[AssistantFunnelsMath] = Field(
        default=None,
        description=(
            "Optional math aggregation type for the series. Only specify this math type if the user wants one of these."
            " `first_time_for_user` - counts the number of users who have completed the event for the first time ever."
            " `first_time_for_user_with_filters` - counts the number of users who have completed the event with"
            " specified filters for the first time."
        ),
    )
    properties: Optional[
        list[
            Union[
                Union[
                    AssistantGenericPropertyFilter1,
                    AssistantGenericPropertyFilter2,
                    AssistantGenericPropertyFilter3,
                    AssistantGenericPropertyFilter4,
                ],
                Union[
                    AssistantGroupPropertyFilter1,
                    AssistantGroupPropertyFilter2,
                    AssistantGroupPropertyFilter3,
                    AssistantGroupPropertyFilter4,
                ],
            ]
        ]
    ] = None


class AssistantFunnelsActionsNode(BaseModel):
    model_config = ConfigDict(
        extra="forbid",
    )
    id: float = Field(..., description="Action ID from the plan.")
    kind: Literal["ActionsNode"] = "ActionsNode"
    math: Optional[AssistantFunnelsMath] = Field(
        default=None,
        description=(
            "Optional math aggregation type for the series. Only specify this math type if the user wants one of these."
            " `first_time_for_user` - counts the number of users who have completed the event for the first time ever."
            " `first_time_for_user_with_filters` - counts the number of users who have completed the event with"
            " specified filters for the first time."
        ),
    )
    name: str = Field(..., description="Action name from the plan.")
    properties: Optional[
        list[
            Union[
                Union[
                    AssistantGenericPropertyFilter1,
                    AssistantGenericPropertyFilter2,
                    AssistantGenericPropertyFilter3,
                    AssistantGenericPropertyFilter4,
                ],
                Union[
                    AssistantGroupPropertyFilter1,
                    AssistantGroupPropertyFilter2,
                    AssistantGroupPropertyFilter3,
                    AssistantGroupPropertyFilter4,
                ],
            ]
        ]
    ] = None
    v: Optional[float] = Field(default=None, description="version of the node, used for schema migrations")


class AssistantFunnelsEventsNode(BaseModel):
    model_config = ConfigDict(
        extra="forbid",
    )
    custom_name: Optional[str] = Field(
        default=None, description="Optional custom name for the event if it is needed to be renamed."
    )
    event: str = Field(..., description="Name of the event.")
    kind: Literal["EventsNode"] = "EventsNode"
    math: Optional[AssistantFunnelsMath] = Field(
        default=None,
        description=(
            "Optional math aggregation type for the series. Only specify this math type if the user wants one of these."
            " `first_time_for_user` - counts the number of users who have completed the event for the first time ever."
            " `first_time_for_user_with_filters` - counts the number of users who have completed the event with"
            " specified filters for the first time."
        ),
    )
    properties: Optional[
        list[
            Union[
                Union[
                    AssistantGenericPropertyFilter1,
                    AssistantGenericPropertyFilter2,
                    AssistantGenericPropertyFilter3,
                    AssistantGenericPropertyFilter4,
                ],
                Union[
                    AssistantGroupPropertyFilter1,
                    AssistantGroupPropertyFilter2,
                    AssistantGroupPropertyFilter3,
                    AssistantGroupPropertyFilter4,
                ],
            ]
        ]
    ] = None
    v: Optional[float] = Field(default=None, description="version of the node, used for schema migrations")


class AssistantFunnelsQuery(BaseModel):
    model_config = ConfigDict(
        extra="forbid",
    )
    aggregation_group_type_index: Optional[int] = Field(
        default=None,
        description=(
            "Use this field to define the aggregation by a specific group from the group mapping that the user has"
            " provided."
        ),
    )
    breakdownFilter: Optional[AssistantFunnelsBreakdownFilter] = Field(
        default=None, description="Breakdown the chart by a property"
    )
    dateRange: Optional[Union[AssistantDateRange, AssistantDurationRange]] = Field(
        default=None, description="Date range for the query"
    )
    filterTestAccounts: Optional[bool] = Field(
        default=False, description="Exclude internal and test users by applying the respective filters"
    )
    funnelsFilter: Optional[AssistantFunnelsFilter] = Field(
        default=None, description="Properties specific to the funnels insight"
    )
    interval: Optional[IntervalType] = Field(
        default=None, description="Granularity of the response. Can be one of `hour`, `day`, `week` or `month`"
    )
    kind: Literal["FunnelsQuery"] = "FunnelsQuery"
    properties: Optional[
        list[
            Union[
                Union[
                    AssistantGenericPropertyFilter1,
                    AssistantGenericPropertyFilter2,
                    AssistantGenericPropertyFilter3,
                    AssistantGenericPropertyFilter4,
                ],
                Union[
                    AssistantGroupPropertyFilter1,
                    AssistantGroupPropertyFilter2,
                    AssistantGroupPropertyFilter3,
                    AssistantGroupPropertyFilter4,
                ],
            ]
        ]
    ] = Field(default=[], description="Property filters for all series")
    samplingFactor: Optional[float] = Field(
        default=None, description="Sampling rate from 0 to 1 where 1 is 100% of the data."
    )
    series: list[Union[AssistantFunnelsEventsNode, AssistantFunnelsActionsNode]] = Field(
        ..., description="Events or actions to include"
    )


class AssistantInsightsQueryBase(BaseModel):
    model_config = ConfigDict(
        extra="forbid",
    )
    dateRange: Optional[Union[AssistantDateRange, AssistantDurationRange]] = Field(
        default=None, description="Date range for the query"
    )
    filterTestAccounts: Optional[bool] = Field(
        default=False, description="Exclude internal and test users by applying the respective filters"
    )
    properties: Optional[
        list[
            Union[
                Union[
                    AssistantGenericPropertyFilter1,
                    AssistantGenericPropertyFilter2,
                    AssistantGenericPropertyFilter3,
                    AssistantGenericPropertyFilter4,
                ],
                Union[
                    AssistantGroupPropertyFilter1,
                    AssistantGroupPropertyFilter2,
                    AssistantGroupPropertyFilter3,
                    AssistantGroupPropertyFilter4,
                ],
            ]
        ]
    ] = Field(default=[], description="Property filters for all series")
    samplingFactor: Optional[float] = Field(
        default=None, description="Sampling rate from 0 to 1 where 1 is 100% of the data."
    )


class AssistantMessage(BaseModel):
    model_config = ConfigDict(
        extra="forbid",
    )
    content: str
    id: Optional[str] = None
    meta: Optional[AssistantMessageMetadata] = None
    tool_calls: Optional[list[AssistantToolCall]] = None
    type: Literal["ai"] = "ai"


class AssistantRetentionFilter(BaseModel):
    model_config = ConfigDict(
        extra="forbid",
    )
    cumulative: Optional[bool] = Field(
        default=None,
        description=(
            "Whether retention should be rolling (aka unbounded, cumulative). Rolling retention means that a user"
            " coming back in period 5 makes them count towards all the previous periods."
        ),
    )
    meanRetentionCalculation: Optional[MeanRetentionCalculation] = Field(
        default=None,
        description=(
            "Whether an additional series should be shown, showing the mean conversion for each period across cohorts."
        ),
    )
    period: Optional[RetentionPeriod] = Field(
        default=RetentionPeriod.DAY, description="Retention period, the interval to track cohorts by."
    )
    retentionReference: Optional[RetentionReference] = Field(
        default=None,
        description="Whether retention is with regard to initial cohort size, or that of the previous period.",
    )
    retentionType: Optional[RetentionType] = Field(
        default=None,
        description=(
            "Retention type: recurring or first time. Recurring retention counts a user as part of a cohort if they"
            " performed the cohort event during that time period, irrespective of it was their first time or not. First"
            " time retention only counts a user as part of the cohort if it was their first time performing the cohort"
            " event."
        ),
    )
    returningEntity: Union[AssistantRetentionEventsNode, AssistantRetentionActionsNode] = Field(
        ..., description="Retention event (event marking the user coming back)."
    )
    targetEntity: Union[AssistantRetentionEventsNode, AssistantRetentionActionsNode] = Field(
        ..., description="Activation event (event putting the actor into the initial cohort)."
    )
    totalIntervals: Optional[int] = Field(
        default=11,
        description=(
            "How many intervals to show in the chart. The default value is 11 (meaning 10 periods after initial"
            " cohort)."
        ),
    )


class AssistantRetentionQuery(BaseModel):
    model_config = ConfigDict(
        extra="forbid",
    )
    dateRange: Optional[Union[AssistantDateRange, AssistantDurationRange]] = Field(
        default=None, description="Date range for the query"
    )
    filterTestAccounts: Optional[bool] = Field(
        default=False, description="Exclude internal and test users by applying the respective filters"
    )
    kind: Literal["RetentionQuery"] = "RetentionQuery"
    properties: Optional[
        list[
            Union[
                Union[
                    AssistantGenericPropertyFilter1,
                    AssistantGenericPropertyFilter2,
                    AssistantGenericPropertyFilter3,
                    AssistantGenericPropertyFilter4,
                ],
                Union[
                    AssistantGroupPropertyFilter1,
                    AssistantGroupPropertyFilter2,
                    AssistantGroupPropertyFilter3,
                    AssistantGroupPropertyFilter4,
                ],
            ]
        ]
    ] = Field(default=[], description="Property filters for all series")
    retentionFilter: AssistantRetentionFilter = Field(..., description="Properties specific to the retention insight")
    samplingFactor: Optional[float] = Field(
        default=None, description="Sampling rate from 0 to 1 where 1 is 100% of the data."
    )


class AssistantTrendsActionsNode(BaseModel):
    model_config = ConfigDict(
        extra="forbid",
    )
    custom_name: Optional[str] = None
    id: int
    kind: Literal["ActionsNode"] = "ActionsNode"
    math: Optional[
        Union[
            BaseMathType,
            FunnelMathType,
            PropertyMathType,
            CountPerActorMathType,
            ExperimentMetricMathType,
            CalendarHeatmapMathType,
            Literal["unique_group"],
            Literal["hogql"],
        ]
    ] = None
    math_group_type_index: Optional[MathGroupTypeIndex] = None
    math_property: Optional[str] = None
    math_property_revenue_currency: Optional[RevenueCurrencyPropertyConfig] = None
    math_property_type: Optional[str] = None
    name: str = Field(..., description="Action name from the plan.")
    properties: Optional[
        list[
            Union[
                Union[
                    AssistantGenericPropertyFilter1,
                    AssistantGenericPropertyFilter2,
                    AssistantGenericPropertyFilter3,
                    AssistantGenericPropertyFilter4,
                ],
                Union[
                    AssistantGroupPropertyFilter1,
                    AssistantGroupPropertyFilter2,
                    AssistantGroupPropertyFilter3,
                    AssistantGroupPropertyFilter4,
                ],
            ]
        ]
    ] = None
    v: Optional[float] = Field(default=None, description="version of the node, used for schema migrations")


class AssistantTrendsEventsNode(BaseModel):
    model_config = ConfigDict(
        extra="forbid",
    )
    custom_name: Optional[str] = None
    event: Optional[str] = Field(default=None, description="The event or `null` for all events.")
    kind: Literal["EventsNode"] = "EventsNode"
    math: Optional[
        Union[
            BaseMathType,
            FunnelMathType,
            PropertyMathType,
            CountPerActorMathType,
            ExperimentMetricMathType,
            CalendarHeatmapMathType,
            Literal["unique_group"],
            Literal["hogql"],
        ]
    ] = None
    math_group_type_index: Optional[MathGroupTypeIndex] = None
    math_property: Optional[str] = None
    math_property_revenue_currency: Optional[RevenueCurrencyPropertyConfig] = None
    math_property_type: Optional[str] = None
    name: Optional[str] = None
    properties: Optional[
        list[
            Union[
                Union[
                    AssistantGenericPropertyFilter1,
                    AssistantGenericPropertyFilter2,
                    AssistantGenericPropertyFilter3,
                    AssistantGenericPropertyFilter4,
                ],
                Union[
                    AssistantGroupPropertyFilter1,
                    AssistantGroupPropertyFilter2,
                    AssistantGroupPropertyFilter3,
                    AssistantGroupPropertyFilter4,
                ],
            ]
        ]
    ] = None
    v: Optional[float] = Field(default=None, description="version of the node, used for schema migrations")


class AssistantTrendsQuery(BaseModel):
    model_config = ConfigDict(
        extra="forbid",
    )
    breakdownFilter: Optional[AssistantTrendsBreakdownFilter] = Field(
        default=None, description="Breakdown of the series"
    )
    compareFilter: Optional[CompareFilter] = Field(default=None, description="Compare to date range")
    dateRange: Optional[Union[AssistantDateRange, AssistantDurationRange]] = Field(
        default=None, description="Date range for the query"
    )
    filterTestAccounts: Optional[bool] = Field(
        default=False, description="Exclude internal and test users by applying the respective filters"
    )
    interval: Optional[IntervalType] = Field(
        default=IntervalType.DAY,
        description="Granularity of the response. Can be one of `hour`, `day`, `week` or `month`",
    )
    kind: Literal["TrendsQuery"] = "TrendsQuery"
    properties: Optional[
        list[
            Union[
                Union[
                    AssistantGenericPropertyFilter1,
                    AssistantGenericPropertyFilter2,
                    AssistantGenericPropertyFilter3,
                    AssistantGenericPropertyFilter4,
                ],
                Union[
                    AssistantGroupPropertyFilter1,
                    AssistantGroupPropertyFilter2,
                    AssistantGroupPropertyFilter3,
                    AssistantGroupPropertyFilter4,
                ],
            ]
        ]
    ] = Field(default=[], description="Property filters for all series")
    samplingFactor: Optional[float] = Field(
        default=None, description="Sampling rate from 0 to 1 where 1 is 100% of the data."
    )
    series: list[Union[AssistantTrendsEventsNode, AssistantTrendsActionsNode]] = Field(
        ..., description="Events or actions to include"
    )
    trendsFilter: Optional[AssistantTrendsFilter] = Field(
        default=None, description="Properties specific to the trends insight"
    )


class BreakdownItem(BaseModel):
    model_config = ConfigDict(
        extra="forbid",
    )
    label: str
    value: Union[str, int]


class CacheMissResponse(BaseModel):
    model_config = ConfigDict(
        extra="forbid",
    )
    cache_key: Optional[str] = None
    query_status: Optional[QueryStatus] = None


class CachedActorsPropertyTaxonomyQueryResponse(BaseModel):
    model_config = ConfigDict(
        extra="forbid",
    )
    cache_key: str
    cache_target_age: Optional[datetime] = None
    calculation_trigger: Optional[str] = Field(
        default=None, description="What triggered the calculation of the query, leave empty if user/immediate"
    )
    error: Optional[str] = Field(
        default=None,
        description="Query error. Returned only if 'explain' or `modifiers.debug` is true. Throws an error otherwise.",
    )
    hogql: Optional[str] = Field(default=None, description="Generated HogQL query.")
    is_cached: bool
    last_refresh: datetime
    modifiers: Optional[HogQLQueryModifiers] = Field(
        default=None, description="Modifiers used when performing the query"
    )
    next_allowed_client_refresh: datetime
    query_status: Optional[QueryStatus] = Field(
        default=None, description="Query status indicates whether next to the provided data, a query is still running."
    )
    results: ActorsPropertyTaxonomyResponse
    timezone: str
    timings: Optional[list[QueryTiming]] = Field(
        default=None, description="Measured timings for different parts of the query generation process"
    )


class CachedActorsQueryResponse(BaseModel):
    model_config = ConfigDict(
        extra="forbid",
    )
    cache_key: str
    cache_target_age: Optional[datetime] = None
    calculation_trigger: Optional[str] = Field(
        default=None, description="What triggered the calculation of the query, leave empty if user/immediate"
    )
    columns: list
    error: Optional[str] = Field(
        default=None,
        description="Query error. Returned only if 'explain' or `modifiers.debug` is true. Throws an error otherwise.",
    )
    hasMore: Optional[bool] = None
    hogql: str = Field(..., description="Generated HogQL query.")
    is_cached: bool
    last_refresh: datetime
    limit: int
    missing_actors_count: Optional[int] = None
    modifiers: Optional[HogQLQueryModifiers] = Field(
        default=None, description="Modifiers used when performing the query"
    )
    next_allowed_client_refresh: datetime
    offset: int
    query_status: Optional[QueryStatus] = Field(
        default=None, description="Query status indicates whether next to the provided data, a query is still running."
    )
    results: list[list]
    timezone: str
    timings: Optional[list[QueryTiming]] = Field(
        default=None, description="Measured timings for different parts of the query generation process"
    )
    types: list[str]


class CachedCalendarHeatmapQueryResponse(BaseModel):
    model_config = ConfigDict(
        extra="forbid",
    )
    cache_key: str
    cache_target_age: Optional[datetime] = None
    calculation_trigger: Optional[str] = Field(
        default=None, description="What triggered the calculation of the query, leave empty if user/immediate"
    )
    error: Optional[str] = Field(
        default=None,
        description="Query error. Returned only if 'explain' or `modifiers.debug` is true. Throws an error otherwise.",
    )
    hasMore: Optional[bool] = Field(default=None, description="Wether more breakdown values are available.")
    hogql: Optional[str] = Field(default=None, description="Generated HogQL query.")
    is_cached: bool
    last_refresh: datetime
    modifiers: Optional[HogQLQueryModifiers] = Field(
        default=None, description="Modifiers used when performing the query"
    )
    next_allowed_client_refresh: datetime
    query_status: Optional[QueryStatus] = Field(
        default=None, description="Query status indicates whether next to the provided data, a query is still running."
    )
    results: EventsHeatMapStructuredResult
    timezone: str
    timings: Optional[list[QueryTiming]] = Field(
        default=None, description="Measured timings for different parts of the query generation process"
    )


class CachedEventTaxonomyQueryResponse(BaseModel):
    model_config = ConfigDict(
        extra="forbid",
    )
    cache_key: str
    cache_target_age: Optional[datetime] = None
    calculation_trigger: Optional[str] = Field(
        default=None, description="What triggered the calculation of the query, leave empty if user/immediate"
    )
    error: Optional[str] = Field(
        default=None,
        description="Query error. Returned only if 'explain' or `modifiers.debug` is true. Throws an error otherwise.",
    )
    hogql: Optional[str] = Field(default=None, description="Generated HogQL query.")
    is_cached: bool
    last_refresh: datetime
    modifiers: Optional[HogQLQueryModifiers] = Field(
        default=None, description="Modifiers used when performing the query"
    )
    next_allowed_client_refresh: datetime
    query_status: Optional[QueryStatus] = Field(
        default=None, description="Query status indicates whether next to the provided data, a query is still running."
    )
    results: list[EventTaxonomyItem]
    timezone: str
    timings: Optional[list[QueryTiming]] = Field(
        default=None, description="Measured timings for different parts of the query generation process"
    )


class CachedEventsQueryResponse(BaseModel):
    model_config = ConfigDict(
        extra="forbid",
    )
    cache_key: str
    cache_target_age: Optional[datetime] = None
    calculation_trigger: Optional[str] = Field(
        default=None, description="What triggered the calculation of the query, leave empty if user/immediate"
    )
    columns: list
    error: Optional[str] = Field(
        default=None,
        description="Query error. Returned only if 'explain' or `modifiers.debug` is true. Throws an error otherwise.",
    )
    hasMore: Optional[bool] = None
    hogql: str = Field(..., description="Generated HogQL query.")
    is_cached: bool
    last_refresh: datetime
    limit: Optional[int] = None
    modifiers: Optional[HogQLQueryModifiers] = Field(
        default=None, description="Modifiers used when performing the query"
    )
    next_allowed_client_refresh: datetime
    offset: Optional[int] = None
    query_status: Optional[QueryStatus] = Field(
        default=None, description="Query status indicates whether next to the provided data, a query is still running."
    )
    results: list[list]
    timezone: str
    timings: Optional[list[QueryTiming]] = Field(
        default=None, description="Measured timings for different parts of the query generation process"
    )
    types: list[str]


class CachedExperimentExposureQueryResponse(BaseModel):
    model_config = ConfigDict(
        extra="forbid",
    )
    cache_key: str
    cache_target_age: Optional[datetime] = None
    calculation_trigger: Optional[str] = Field(
        default=None, description="What triggered the calculation of the query, leave empty if user/immediate"
    )
    date_range: DateRange
    is_cached: bool
    kind: Literal["ExperimentExposureQuery"] = "ExperimentExposureQuery"
    last_refresh: datetime
    next_allowed_client_refresh: datetime
    query_status: Optional[QueryStatus] = Field(
        default=None, description="Query status indicates whether next to the provided data, a query is still running."
    )
    timeseries: list[ExperimentExposureTimeSeries]
    timezone: str
    total_exposures: dict[str, float]


class CachedFunnelCorrelationResponse(BaseModel):
    model_config = ConfigDict(
        extra="forbid",
    )
    cache_key: str
    cache_target_age: Optional[datetime] = None
    calculation_trigger: Optional[str] = Field(
        default=None, description="What triggered the calculation of the query, leave empty if user/immediate"
    )
    columns: Optional[list] = None
    error: Optional[str] = Field(
        default=None,
        description="Query error. Returned only if 'explain' or `modifiers.debug` is true. Throws an error otherwise.",
    )
    hasMore: Optional[bool] = None
    hogql: Optional[str] = Field(default=None, description="Generated HogQL query.")
    is_cached: bool
    last_refresh: datetime
    limit: Optional[int] = None
    modifiers: Optional[HogQLQueryModifiers] = Field(
        default=None, description="Modifiers used when performing the query"
    )
    next_allowed_client_refresh: datetime
    offset: Optional[int] = None
    query_status: Optional[QueryStatus] = Field(
        default=None, description="Query status indicates whether next to the provided data, a query is still running."
    )
    results: FunnelCorrelationResult
    timezone: str
    timings: Optional[list[QueryTiming]] = Field(
        default=None, description="Measured timings for different parts of the query generation process"
    )
    types: Optional[list] = None


class CachedFunnelsQueryResponse(BaseModel):
    model_config = ConfigDict(
        extra="forbid",
    )
    cache_key: str
    cache_target_age: Optional[datetime] = None
    calculation_trigger: Optional[str] = Field(
        default=None, description="What triggered the calculation of the query, leave empty if user/immediate"
    )
    error: Optional[str] = Field(
        default=None,
        description="Query error. Returned only if 'explain' or `modifiers.debug` is true. Throws an error otherwise.",
    )
    hogql: Optional[str] = Field(default=None, description="Generated HogQL query.")
    isUdf: Optional[bool] = None
    is_cached: bool
    last_refresh: datetime
    modifiers: Optional[HogQLQueryModifiers] = Field(
        default=None, description="Modifiers used when performing the query"
    )
    next_allowed_client_refresh: datetime
    query_status: Optional[QueryStatus] = Field(
        default=None, description="Query status indicates whether next to the provided data, a query is still running."
    )
    results: Union[FunnelTimeToConvertResults, list[dict[str, Any]], list[list[dict[str, Any]]]]
    timezone: str
    timings: Optional[list[QueryTiming]] = Field(
        default=None, description="Measured timings for different parts of the query generation process"
    )


class CachedGroupsQueryResponse(BaseModel):
    model_config = ConfigDict(
        extra="forbid",
    )
    cache_key: str
    cache_target_age: Optional[datetime] = None
    calculation_trigger: Optional[str] = Field(
        default=None, description="What triggered the calculation of the query, leave empty if user/immediate"
    )
    columns: list
    error: Optional[str] = Field(
        default=None,
        description="Query error. Returned only if 'explain' or `modifiers.debug` is true. Throws an error otherwise.",
    )
    hasMore: Optional[bool] = None
    hogql: str = Field(..., description="Generated HogQL query.")
    is_cached: bool
    kind: Literal["GroupsQuery"] = "GroupsQuery"
    last_refresh: datetime
    limit: int
    modifiers: Optional[HogQLQueryModifiers] = Field(
        default=None, description="Modifiers used when performing the query"
    )
    next_allowed_client_refresh: datetime
    offset: int
    query_status: Optional[QueryStatus] = Field(
        default=None, description="Query status indicates whether next to the provided data, a query is still running."
    )
    results: list[list]
    timezone: str
    timings: Optional[list[QueryTiming]] = Field(
        default=None, description="Measured timings for different parts of the query generation process"
    )
    types: list[str]


class CachedLifecycleQueryResponse(BaseModel):
    model_config = ConfigDict(
        extra="forbid",
    )
    cache_key: str
    cache_target_age: Optional[datetime] = None
    calculation_trigger: Optional[str] = Field(
        default=None, description="What triggered the calculation of the query, leave empty if user/immediate"
    )
    error: Optional[str] = Field(
        default=None,
        description="Query error. Returned only if 'explain' or `modifiers.debug` is true. Throws an error otherwise.",
    )
    hogql: Optional[str] = Field(default=None, description="Generated HogQL query.")
    is_cached: bool
    last_refresh: datetime
    modifiers: Optional[HogQLQueryModifiers] = Field(
        default=None, description="Modifiers used when performing the query"
    )
    next_allowed_client_refresh: datetime
    query_status: Optional[QueryStatus] = Field(
        default=None, description="Query status indicates whether next to the provided data, a query is still running."
    )
    results: list[dict[str, Any]]
    timezone: str
    timings: Optional[list[QueryTiming]] = Field(
        default=None, description="Measured timings for different parts of the query generation process"
    )


class CachedLogsQueryResponse(BaseModel):
    model_config = ConfigDict(
        extra="forbid",
    )
    cache_key: str
    cache_target_age: Optional[datetime] = None
    calculation_trigger: Optional[str] = Field(
        default=None, description="What triggered the calculation of the query, leave empty if user/immediate"
    )
    columns: Optional[list[str]] = None
    error: Optional[str] = Field(
        default=None,
        description="Query error. Returned only if 'explain' or `modifiers.debug` is true. Throws an error otherwise.",
    )
    hasMore: Optional[bool] = None
    hogql: Optional[str] = Field(default=None, description="Generated HogQL query.")
    is_cached: bool
    last_refresh: datetime
    limit: Optional[int] = None
    modifiers: Optional[HogQLQueryModifiers] = Field(
        default=None, description="Modifiers used when performing the query"
    )
    next_allowed_client_refresh: datetime
    offset: Optional[int] = None
    query_status: Optional[QueryStatus] = Field(
        default=None, description="Query status indicates whether next to the provided data, a query is still running."
    )
    results: Any
    timezone: str
    timings: Optional[list[QueryTiming]] = Field(
        default=None, description="Measured timings for different parts of the query generation process"
    )


class CachedPathsQueryResponse(BaseModel):
    model_config = ConfigDict(
        extra="forbid",
    )
    cache_key: str
    cache_target_age: Optional[datetime] = None
    calculation_trigger: Optional[str] = Field(
        default=None, description="What triggered the calculation of the query, leave empty if user/immediate"
    )
    error: Optional[str] = Field(
        default=None,
        description="Query error. Returned only if 'explain' or `modifiers.debug` is true. Throws an error otherwise.",
    )
    hogql: Optional[str] = Field(default=None, description="Generated HogQL query.")
    is_cached: bool
    last_refresh: datetime
    modifiers: Optional[HogQLQueryModifiers] = Field(
        default=None, description="Modifiers used when performing the query"
    )
    next_allowed_client_refresh: datetime
    query_status: Optional[QueryStatus] = Field(
        default=None, description="Query status indicates whether next to the provided data, a query is still running."
    )
    results: list[PathsLink]
    timezone: str
    timings: Optional[list[QueryTiming]] = Field(
        default=None, description="Measured timings for different parts of the query generation process"
    )


class CachedRevenueAnalyticsGrowthRateQueryResponse(BaseModel):
    model_config = ConfigDict(
        extra="forbid",
    )
    cache_key: str
    cache_target_age: Optional[datetime] = None
    calculation_trigger: Optional[str] = Field(
        default=None, description="What triggered the calculation of the query, leave empty if user/immediate"
    )
    columns: Optional[list[str]] = None
    error: Optional[str] = Field(
        default=None,
        description="Query error. Returned only if 'explain' or `modifiers.debug` is true. Throws an error otherwise.",
    )
    hogql: Optional[str] = Field(default=None, description="Generated HogQL query.")
    is_cached: bool
    last_refresh: datetime
    modifiers: Optional[HogQLQueryModifiers] = Field(
        default=None, description="Modifiers used when performing the query"
    )
    next_allowed_client_refresh: datetime
    query_status: Optional[QueryStatus] = Field(
        default=None, description="Query status indicates whether next to the provided data, a query is still running."
    )
    results: Any
    timezone: str
    timings: Optional[list[QueryTiming]] = Field(
        default=None, description="Measured timings for different parts of the query generation process"
    )


class CachedRevenueAnalyticsOverviewQueryResponse(BaseModel):
    model_config = ConfigDict(
        extra="forbid",
    )
    cache_key: str
    cache_target_age: Optional[datetime] = None
    calculation_trigger: Optional[str] = Field(
        default=None, description="What triggered the calculation of the query, leave empty if user/immediate"
    )
    error: Optional[str] = Field(
        default=None,
        description="Query error. Returned only if 'explain' or `modifiers.debug` is true. Throws an error otherwise.",
    )
    hogql: Optional[str] = Field(default=None, description="Generated HogQL query.")
    is_cached: bool
    last_refresh: datetime
    modifiers: Optional[HogQLQueryModifiers] = Field(
        default=None, description="Modifiers used when performing the query"
    )
    next_allowed_client_refresh: datetime
    query_status: Optional[QueryStatus] = Field(
        default=None, description="Query status indicates whether next to the provided data, a query is still running."
    )
    results: list[RevenueAnalyticsOverviewItem]
    timezone: str
    timings: Optional[list[QueryTiming]] = Field(
        default=None, description="Measured timings for different parts of the query generation process"
    )


class CachedRevenueAnalyticsTopCustomersQueryResponse(BaseModel):
    model_config = ConfigDict(
        extra="forbid",
    )
    cache_key: str
    cache_target_age: Optional[datetime] = None
    calculation_trigger: Optional[str] = Field(
        default=None, description="What triggered the calculation of the query, leave empty if user/immediate"
    )
    columns: Optional[list[str]] = None
    error: Optional[str] = Field(
        default=None,
        description="Query error. Returned only if 'explain' or `modifiers.debug` is true. Throws an error otherwise.",
    )
    hogql: Optional[str] = Field(default=None, description="Generated HogQL query.")
    is_cached: bool
    last_refresh: datetime
    modifiers: Optional[HogQLQueryModifiers] = Field(
        default=None, description="Modifiers used when performing the query"
    )
    next_allowed_client_refresh: datetime
    query_status: Optional[QueryStatus] = Field(
        default=None, description="Query status indicates whether next to the provided data, a query is still running."
    )
    results: Any
    timezone: str
    timings: Optional[list[QueryTiming]] = Field(
        default=None, description="Measured timings for different parts of the query generation process"
    )


class CachedRevenueExampleDataWarehouseTablesQueryResponse(BaseModel):
    model_config = ConfigDict(
        extra="forbid",
    )
    cache_key: str
    cache_target_age: Optional[datetime] = None
    calculation_trigger: Optional[str] = Field(
        default=None, description="What triggered the calculation of the query, leave empty if user/immediate"
    )
    columns: Optional[list] = None
    error: Optional[str] = Field(
        default=None,
        description="Query error. Returned only if 'explain' or `modifiers.debug` is true. Throws an error otherwise.",
    )
    hasMore: Optional[bool] = None
    hogql: Optional[str] = Field(default=None, description="Generated HogQL query.")
    is_cached: bool
    last_refresh: datetime
    limit: Optional[int] = None
    modifiers: Optional[HogQLQueryModifiers] = Field(
        default=None, description="Modifiers used when performing the query"
    )
    next_allowed_client_refresh: datetime
    offset: Optional[int] = None
    query_status: Optional[QueryStatus] = Field(
        default=None, description="Query status indicates whether next to the provided data, a query is still running."
    )
    results: Any
    timezone: str
    timings: Optional[list[QueryTiming]] = Field(
        default=None, description="Measured timings for different parts of the query generation process"
    )
    types: Optional[list] = None


class CachedRevenueExampleEventsQueryResponse(BaseModel):
    model_config = ConfigDict(
        extra="forbid",
    )
    cache_key: str
    cache_target_age: Optional[datetime] = None
    calculation_trigger: Optional[str] = Field(
        default=None, description="What triggered the calculation of the query, leave empty if user/immediate"
    )
    columns: Optional[list] = None
    error: Optional[str] = Field(
        default=None,
        description="Query error. Returned only if 'explain' or `modifiers.debug` is true. Throws an error otherwise.",
    )
    hasMore: Optional[bool] = None
    hogql: Optional[str] = Field(default=None, description="Generated HogQL query.")
    is_cached: bool
    last_refresh: datetime
    limit: Optional[int] = None
    modifiers: Optional[HogQLQueryModifiers] = Field(
        default=None, description="Modifiers used when performing the query"
    )
    next_allowed_client_refresh: datetime
    offset: Optional[int] = None
    query_status: Optional[QueryStatus] = Field(
        default=None, description="Query status indicates whether next to the provided data, a query is still running."
    )
    results: Any
    timezone: str
    timings: Optional[list[QueryTiming]] = Field(
        default=None, description="Measured timings for different parts of the query generation process"
    )
    types: Optional[list] = None


class CachedSessionAttributionExplorerQueryResponse(BaseModel):
    model_config = ConfigDict(
        extra="forbid",
    )
    cache_key: str
    cache_target_age: Optional[datetime] = None
    calculation_trigger: Optional[str] = Field(
        default=None, description="What triggered the calculation of the query, leave empty if user/immediate"
    )
    columns: Optional[list] = None
    error: Optional[str] = Field(
        default=None,
        description="Query error. Returned only if 'explain' or `modifiers.debug` is true. Throws an error otherwise.",
    )
    hasMore: Optional[bool] = None
    hogql: Optional[str] = Field(default=None, description="Generated HogQL query.")
    is_cached: bool
    last_refresh: datetime
    limit: Optional[int] = None
    modifiers: Optional[HogQLQueryModifiers] = Field(
        default=None, description="Modifiers used when performing the query"
    )
    next_allowed_client_refresh: datetime
    offset: Optional[int] = None
    query_status: Optional[QueryStatus] = Field(
        default=None, description="Query status indicates whether next to the provided data, a query is still running."
    )
    results: Any
    timezone: str
    timings: Optional[list[QueryTiming]] = Field(
        default=None, description="Measured timings for different parts of the query generation process"
    )
    types: Optional[list] = None


class CachedSessionsTimelineQueryResponse(BaseModel):
    model_config = ConfigDict(
        extra="forbid",
    )
    cache_key: str
    cache_target_age: Optional[datetime] = None
    calculation_trigger: Optional[str] = Field(
        default=None, description="What triggered the calculation of the query, leave empty if user/immediate"
    )
    error: Optional[str] = Field(
        default=None,
        description="Query error. Returned only if 'explain' or `modifiers.debug` is true. Throws an error otherwise.",
    )
    hasMore: Optional[bool] = None
    hogql: Optional[str] = Field(default=None, description="Generated HogQL query.")
    is_cached: bool
    last_refresh: datetime
    modifiers: Optional[HogQLQueryModifiers] = Field(
        default=None, description="Modifiers used when performing the query"
    )
    next_allowed_client_refresh: datetime
    query_status: Optional[QueryStatus] = Field(
        default=None, description="Query status indicates whether next to the provided data, a query is still running."
    )
    results: list[TimelineEntry]
    timezone: str
    timings: Optional[list[QueryTiming]] = Field(
        default=None, description="Measured timings for different parts of the query generation process"
    )


class CachedStickinessQueryResponse(BaseModel):
    model_config = ConfigDict(
        extra="forbid",
    )
    cache_key: str
    cache_target_age: Optional[datetime] = None
    calculation_trigger: Optional[str] = Field(
        default=None, description="What triggered the calculation of the query, leave empty if user/immediate"
    )
    error: Optional[str] = Field(
        default=None,
        description="Query error. Returned only if 'explain' or `modifiers.debug` is true. Throws an error otherwise.",
    )
    hogql: Optional[str] = Field(default=None, description="Generated HogQL query.")
    is_cached: bool
    last_refresh: datetime
    modifiers: Optional[HogQLQueryModifiers] = Field(
        default=None, description="Modifiers used when performing the query"
    )
    next_allowed_client_refresh: datetime
    query_status: Optional[QueryStatus] = Field(
        default=None, description="Query status indicates whether next to the provided data, a query is still running."
    )
    results: list[dict[str, Any]]
    timezone: str
    timings: Optional[list[QueryTiming]] = Field(
        default=None, description="Measured timings for different parts of the query generation process"
    )


class CachedSuggestedQuestionsQueryResponse(BaseModel):
    model_config = ConfigDict(
        extra="forbid",
    )
    cache_key: str
    cache_target_age: Optional[datetime] = None
    calculation_trigger: Optional[str] = Field(
        default=None, description="What triggered the calculation of the query, leave empty if user/immediate"
    )
    is_cached: bool
    last_refresh: datetime
    next_allowed_client_refresh: datetime
    query_status: Optional[QueryStatus] = Field(
        default=None, description="Query status indicates whether next to the provided data, a query is still running."
    )
    questions: list[str]
    timezone: str


class CachedTeamTaxonomyQueryResponse(BaseModel):
    model_config = ConfigDict(
        extra="forbid",
    )
    cache_key: str
    cache_target_age: Optional[datetime] = None
    calculation_trigger: Optional[str] = Field(
        default=None, description="What triggered the calculation of the query, leave empty if user/immediate"
    )
    error: Optional[str] = Field(
        default=None,
        description="Query error. Returned only if 'explain' or `modifiers.debug` is true. Throws an error otherwise.",
    )
    hogql: Optional[str] = Field(default=None, description="Generated HogQL query.")
    is_cached: bool
    last_refresh: datetime
    modifiers: Optional[HogQLQueryModifiers] = Field(
        default=None, description="Modifiers used when performing the query"
    )
    next_allowed_client_refresh: datetime
    query_status: Optional[QueryStatus] = Field(
        default=None, description="Query status indicates whether next to the provided data, a query is still running."
    )
    results: list[TeamTaxonomyItem]
    timezone: str
    timings: Optional[list[QueryTiming]] = Field(
        default=None, description="Measured timings for different parts of the query generation process"
    )


class CachedTracesQueryResponse(BaseModel):
    model_config = ConfigDict(
        extra="forbid",
    )
    cache_key: str
    cache_target_age: Optional[datetime] = None
    calculation_trigger: Optional[str] = Field(
        default=None, description="What triggered the calculation of the query, leave empty if user/immediate"
    )
    columns: Optional[list[str]] = None
    error: Optional[str] = Field(
        default=None,
        description="Query error. Returned only if 'explain' or `modifiers.debug` is true. Throws an error otherwise.",
    )
    hasMore: Optional[bool] = None
    hogql: Optional[str] = Field(default=None, description="Generated HogQL query.")
    is_cached: bool
    last_refresh: datetime
    limit: Optional[int] = None
    modifiers: Optional[HogQLQueryModifiers] = Field(
        default=None, description="Modifiers used when performing the query"
    )
    next_allowed_client_refresh: datetime
    offset: Optional[int] = None
    query_status: Optional[QueryStatus] = Field(
        default=None, description="Query status indicates whether next to the provided data, a query is still running."
    )
    results: list[LLMTrace]
    timezone: str
    timings: Optional[list[QueryTiming]] = Field(
        default=None, description="Measured timings for different parts of the query generation process"
    )


class CachedTrendsQueryResponse(BaseModel):
    model_config = ConfigDict(
        extra="forbid",
    )
    cache_key: str
    cache_target_age: Optional[datetime] = None
    calculation_trigger: Optional[str] = Field(
        default=None, description="What triggered the calculation of the query, leave empty if user/immediate"
    )
    error: Optional[str] = Field(
        default=None,
        description="Query error. Returned only if 'explain' or `modifiers.debug` is true. Throws an error otherwise.",
    )
    hasMore: Optional[bool] = Field(default=None, description="Wether more breakdown values are available.")
    hogql: Optional[str] = Field(default=None, description="Generated HogQL query.")
    is_cached: bool
    last_refresh: datetime
    modifiers: Optional[HogQLQueryModifiers] = Field(
        default=None, description="Modifiers used when performing the query"
    )
    next_allowed_client_refresh: datetime
    query_status: Optional[QueryStatus] = Field(
        default=None, description="Query status indicates whether next to the provided data, a query is still running."
    )
    results: list[dict[str, Any]]
    timezone: str
    timings: Optional[list[QueryTiming]] = Field(
        default=None, description="Measured timings for different parts of the query generation process"
    )


class CachedVectorSearchQueryResponse(BaseModel):
    model_config = ConfigDict(
        extra="forbid",
    )
    cache_key: str
    cache_target_age: Optional[datetime] = None
    calculation_trigger: Optional[str] = Field(
        default=None, description="What triggered the calculation of the query, leave empty if user/immediate"
    )
    error: Optional[str] = Field(
        default=None,
        description="Query error. Returned only if 'explain' or `modifiers.debug` is true. Throws an error otherwise.",
    )
    hogql: Optional[str] = Field(default=None, description="Generated HogQL query.")
    is_cached: bool
    last_refresh: datetime
    modifiers: Optional[HogQLQueryModifiers] = Field(
        default=None, description="Modifiers used when performing the query"
    )
    next_allowed_client_refresh: datetime
    query_status: Optional[QueryStatus] = Field(
        default=None, description="Query status indicates whether next to the provided data, a query is still running."
    )
    results: list[VectorSearchResponseItem]
    timezone: str
    timings: Optional[list[QueryTiming]] = Field(
        default=None, description="Measured timings for different parts of the query generation process"
    )


class CachedWebExternalClicksTableQueryResponse(BaseModel):
    model_config = ConfigDict(
        extra="forbid",
    )
    cache_key: str
    cache_target_age: Optional[datetime] = None
    calculation_trigger: Optional[str] = Field(
        default=None, description="What triggered the calculation of the query, leave empty if user/immediate"
    )
    columns: Optional[list] = None
    error: Optional[str] = Field(
        default=None,
        description="Query error. Returned only if 'explain' or `modifiers.debug` is true. Throws an error otherwise.",
    )
    hasMore: Optional[bool] = None
    hogql: Optional[str] = Field(default=None, description="Generated HogQL query.")
    is_cached: bool
    last_refresh: datetime
    limit: Optional[int] = None
    modifiers: Optional[HogQLQueryModifiers] = Field(
        default=None, description="Modifiers used when performing the query"
    )
    next_allowed_client_refresh: datetime
    offset: Optional[int] = None
    query_status: Optional[QueryStatus] = Field(
        default=None, description="Query status indicates whether next to the provided data, a query is still running."
    )
    results: list
    samplingRate: Optional[SamplingRate] = None
    timezone: str
    timings: Optional[list[QueryTiming]] = Field(
        default=None, description="Measured timings for different parts of the query generation process"
    )
    types: Optional[list] = None


class CachedWebGoalsQueryResponse(BaseModel):
    model_config = ConfigDict(
        extra="forbid",
    )
    cache_key: str
    cache_target_age: Optional[datetime] = None
    calculation_trigger: Optional[str] = Field(
        default=None, description="What triggered the calculation of the query, leave empty if user/immediate"
    )
    columns: Optional[list] = None
    error: Optional[str] = Field(
        default=None,
        description="Query error. Returned only if 'explain' or `modifiers.debug` is true. Throws an error otherwise.",
    )
    hasMore: Optional[bool] = None
    hogql: Optional[str] = Field(default=None, description="Generated HogQL query.")
    is_cached: bool
    last_refresh: datetime
    limit: Optional[int] = None
    modifiers: Optional[HogQLQueryModifiers] = Field(
        default=None, description="Modifiers used when performing the query"
    )
    next_allowed_client_refresh: datetime
    offset: Optional[int] = None
    query_status: Optional[QueryStatus] = Field(
        default=None, description="Query status indicates whether next to the provided data, a query is still running."
    )
    results: list
    samplingRate: Optional[SamplingRate] = None
    timezone: str
    timings: Optional[list[QueryTiming]] = Field(
        default=None, description="Measured timings for different parts of the query generation process"
    )
    types: Optional[list] = None


class CachedWebOverviewQueryResponse(BaseModel):
    model_config = ConfigDict(
        extra="forbid",
    )
    cache_key: str
    cache_target_age: Optional[datetime] = None
    calculation_trigger: Optional[str] = Field(
        default=None, description="What triggered the calculation of the query, leave empty if user/immediate"
    )
    dateFrom: Optional[str] = None
    dateTo: Optional[str] = None
    error: Optional[str] = Field(
        default=None,
        description="Query error. Returned only if 'explain' or `modifiers.debug` is true. Throws an error otherwise.",
    )
    hogql: Optional[str] = Field(default=None, description="Generated HogQL query.")
    is_cached: bool
    last_refresh: datetime
    modifiers: Optional[HogQLQueryModifiers] = Field(
        default=None, description="Modifiers used when performing the query"
    )
    next_allowed_client_refresh: datetime
    query_status: Optional[QueryStatus] = Field(
        default=None, description="Query status indicates whether next to the provided data, a query is still running."
    )
    results: list[WebOverviewItem]
    samplingRate: Optional[SamplingRate] = None
    timezone: str
    timings: Optional[list[QueryTiming]] = Field(
        default=None, description="Measured timings for different parts of the query generation process"
    )
    usedPreAggregatedTables: Optional[bool] = None


class CachedWebPageURLSearchQueryResponse(BaseModel):
    model_config = ConfigDict(
        extra="forbid",
    )
    cache_key: str
    cache_target_age: Optional[datetime] = None
    calculation_trigger: Optional[str] = Field(
        default=None, description="What triggered the calculation of the query, leave empty if user/immediate"
    )
    error: Optional[str] = Field(
        default=None,
        description="Query error. Returned only if 'explain' or `modifiers.debug` is true. Throws an error otherwise.",
    )
    hasMore: Optional[bool] = None
    hogql: Optional[str] = Field(default=None, description="Generated HogQL query.")
    is_cached: bool
    last_refresh: datetime
    limit: Optional[int] = None
    modifiers: Optional[HogQLQueryModifiers] = Field(
        default=None, description="Modifiers used when performing the query"
    )
    next_allowed_client_refresh: datetime
    query_status: Optional[QueryStatus] = Field(
        default=None, description="Query status indicates whether next to the provided data, a query is still running."
    )
    results: list[PageURL]
    timezone: str
    timings: Optional[list[QueryTiming]] = Field(
        default=None, description="Measured timings for different parts of the query generation process"
    )


class CachedWebStatsTableQueryResponse(BaseModel):
    model_config = ConfigDict(
        extra="forbid",
    )
    cache_key: str
    cache_target_age: Optional[datetime] = None
    calculation_trigger: Optional[str] = Field(
        default=None, description="What triggered the calculation of the query, leave empty if user/immediate"
    )
    columns: Optional[list] = None
    error: Optional[str] = Field(
        default=None,
        description="Query error. Returned only if 'explain' or `modifiers.debug` is true. Throws an error otherwise.",
    )
    hasMore: Optional[bool] = None
    hogql: Optional[str] = Field(default=None, description="Generated HogQL query.")
    is_cached: bool
    last_refresh: datetime
    limit: Optional[int] = None
    modifiers: Optional[HogQLQueryModifiers] = Field(
        default=None, description="Modifiers used when performing the query"
    )
    next_allowed_client_refresh: datetime
    offset: Optional[int] = None
    query_status: Optional[QueryStatus] = Field(
        default=None, description="Query status indicates whether next to the provided data, a query is still running."
    )
    results: list
    samplingRate: Optional[SamplingRate] = None
    timezone: str
    timings: Optional[list[QueryTiming]] = Field(
        default=None, description="Measured timings for different parts of the query generation process"
    )
    types: Optional[list] = None


class CachedWebVitalsPathBreakdownQueryResponse(BaseModel):
    model_config = ConfigDict(
        extra="forbid",
    )
    cache_key: str
    cache_target_age: Optional[datetime] = None
    calculation_trigger: Optional[str] = Field(
        default=None, description="What triggered the calculation of the query, leave empty if user/immediate"
    )
    error: Optional[str] = Field(
        default=None,
        description="Query error. Returned only if 'explain' or `modifiers.debug` is true. Throws an error otherwise.",
    )
    hogql: Optional[str] = Field(default=None, description="Generated HogQL query.")
    is_cached: bool
    last_refresh: datetime
    modifiers: Optional[HogQLQueryModifiers] = Field(
        default=None, description="Modifiers used when performing the query"
    )
    next_allowed_client_refresh: datetime
    query_status: Optional[QueryStatus] = Field(
        default=None, description="Query status indicates whether next to the provided data, a query is still running."
    )
    results: list[WebVitalsPathBreakdownResult] = Field(..., max_length=1, min_length=1)
    timezone: str
    timings: Optional[list[QueryTiming]] = Field(
        default=None, description="Measured timings for different parts of the query generation process"
    )


class CalendarHeatmapResponse(BaseModel):
    model_config = ConfigDict(
        extra="forbid",
    )
    error: Optional[str] = Field(
        default=None,
        description="Query error. Returned only if 'explain' or `modifiers.debug` is true. Throws an error otherwise.",
    )
    hasMore: Optional[bool] = Field(default=None, description="Wether more breakdown values are available.")
    hogql: Optional[str] = Field(default=None, description="Generated HogQL query.")
    modifiers: Optional[HogQLQueryModifiers] = Field(
        default=None, description="Modifiers used when performing the query"
    )
    query_status: Optional[QueryStatus] = Field(
        default=None, description="Query status indicates whether next to the provided data, a query is still running."
    )
    results: EventsHeatMapStructuredResult
    timings: Optional[list[QueryTiming]] = Field(
        default=None, description="Measured timings for different parts of the query generation process"
    )


class Response(BaseModel):
    model_config = ConfigDict(
        extra="forbid",
    )
    columns: list
    error: Optional[str] = Field(
        default=None,
        description="Query error. Returned only if 'explain' or `modifiers.debug` is true. Throws an error otherwise.",
    )
    hasMore: Optional[bool] = None
    hogql: str = Field(..., description="Generated HogQL query.")
    limit: Optional[int] = None
    modifiers: Optional[HogQLQueryModifiers] = Field(
        default=None, description="Modifiers used when performing the query"
    )
    offset: Optional[int] = None
    query_status: Optional[QueryStatus] = Field(
        default=None, description="Query status indicates whether next to the provided data, a query is still running."
    )
    results: list[list]
    timings: Optional[list[QueryTiming]] = Field(
        default=None, description="Measured timings for different parts of the query generation process"
    )
    types: list[str]


class Response1(BaseModel):
    model_config = ConfigDict(
        extra="forbid",
    )
    columns: list
    error: Optional[str] = Field(
        default=None,
        description="Query error. Returned only if 'explain' or `modifiers.debug` is true. Throws an error otherwise.",
    )
    hasMore: Optional[bool] = None
    hogql: str = Field(..., description="Generated HogQL query.")
    limit: int
    missing_actors_count: Optional[int] = None
    modifiers: Optional[HogQLQueryModifiers] = Field(
        default=None, description="Modifiers used when performing the query"
    )
    offset: int
    query_status: Optional[QueryStatus] = Field(
        default=None, description="Query status indicates whether next to the provided data, a query is still running."
    )
    results: list[list]
    timings: Optional[list[QueryTiming]] = Field(
        default=None, description="Measured timings for different parts of the query generation process"
    )
    types: list[str]


class Response2(BaseModel):
    model_config = ConfigDict(
        extra="forbid",
    )
    columns: list
    error: Optional[str] = Field(
        default=None,
        description="Query error. Returned only if 'explain' or `modifiers.debug` is true. Throws an error otherwise.",
    )
    hasMore: Optional[bool] = None
    hogql: str = Field(..., description="Generated HogQL query.")
    kind: Literal["GroupsQuery"] = "GroupsQuery"
    limit: int
    modifiers: Optional[HogQLQueryModifiers] = Field(
        default=None, description="Modifiers used when performing the query"
    )
    offset: int
    query_status: Optional[QueryStatus] = Field(
        default=None, description="Query status indicates whether next to the provided data, a query is still running."
    )
    results: list[list]
    timings: Optional[list[QueryTiming]] = Field(
        default=None, description="Measured timings for different parts of the query generation process"
    )
    types: list[str]


class Response4(BaseModel):
    model_config = ConfigDict(
        extra="forbid",
    )
    dateFrom: Optional[str] = None
    dateTo: Optional[str] = None
    error: Optional[str] = Field(
        default=None,
        description="Query error. Returned only if 'explain' or `modifiers.debug` is true. Throws an error otherwise.",
    )
    hogql: Optional[str] = Field(default=None, description="Generated HogQL query.")
    modifiers: Optional[HogQLQueryModifiers] = Field(
        default=None, description="Modifiers used when performing the query"
    )
    query_status: Optional[QueryStatus] = Field(
        default=None, description="Query status indicates whether next to the provided data, a query is still running."
    )
    results: list[WebOverviewItem]
    samplingRate: Optional[SamplingRate] = None
    timings: Optional[list[QueryTiming]] = Field(
        default=None, description="Measured timings for different parts of the query generation process"
    )
    usedPreAggregatedTables: Optional[bool] = None


class Response5(BaseModel):
    model_config = ConfigDict(
        extra="forbid",
    )
    columns: Optional[list] = None
    error: Optional[str] = Field(
        default=None,
        description="Query error. Returned only if 'explain' or `modifiers.debug` is true. Throws an error otherwise.",
    )
    hasMore: Optional[bool] = None
    hogql: Optional[str] = Field(default=None, description="Generated HogQL query.")
    limit: Optional[int] = None
    modifiers: Optional[HogQLQueryModifiers] = Field(
        default=None, description="Modifiers used when performing the query"
    )
    offset: Optional[int] = None
    query_status: Optional[QueryStatus] = Field(
        default=None, description="Query status indicates whether next to the provided data, a query is still running."
    )
    results: list
    samplingRate: Optional[SamplingRate] = None
    timings: Optional[list[QueryTiming]] = Field(
        default=None, description="Measured timings for different parts of the query generation process"
    )
    types: Optional[list] = None


class Response8(BaseModel):
    model_config = ConfigDict(
        extra="forbid",
    )
    error: Optional[str] = Field(
        default=None,
        description="Query error. Returned only if 'explain' or `modifiers.debug` is true. Throws an error otherwise.",
    )
    hogql: Optional[str] = Field(default=None, description="Generated HogQL query.")
    modifiers: Optional[HogQLQueryModifiers] = Field(
        default=None, description="Modifiers used when performing the query"
    )
    query_status: Optional[QueryStatus] = Field(
        default=None, description="Query status indicates whether next to the provided data, a query is still running."
    )
    results: list[WebVitalsPathBreakdownResult] = Field(..., max_length=1, min_length=1)
    timings: Optional[list[QueryTiming]] = Field(
        default=None, description="Measured timings for different parts of the query generation process"
    )


class Response9(BaseModel):
    model_config = ConfigDict(
        extra="forbid",
    )
    columns: Optional[list] = None
    error: Optional[str] = Field(
        default=None,
        description="Query error. Returned only if 'explain' or `modifiers.debug` is true. Throws an error otherwise.",
    )
    hasMore: Optional[bool] = None
    hogql: Optional[str] = Field(default=None, description="Generated HogQL query.")
    limit: Optional[int] = None
    modifiers: Optional[HogQLQueryModifiers] = Field(
        default=None, description="Modifiers used when performing the query"
    )
    offset: Optional[int] = None
    query_status: Optional[QueryStatus] = Field(
        default=None, description="Query status indicates whether next to the provided data, a query is still running."
    )
    results: Any
    timings: Optional[list[QueryTiming]] = Field(
        default=None, description="Measured timings for different parts of the query generation process"
    )
    types: Optional[list] = None


class Response10(BaseModel):
    model_config = ConfigDict(
        extra="forbid",
    )
    error: Optional[str] = Field(
        default=None,
        description="Query error. Returned only if 'explain' or `modifiers.debug` is true. Throws an error otherwise.",
    )
    hogql: Optional[str] = Field(default=None, description="Generated HogQL query.")
    modifiers: Optional[HogQLQueryModifiers] = Field(
        default=None, description="Modifiers used when performing the query"
    )
    query_status: Optional[QueryStatus] = Field(
        default=None, description="Query status indicates whether next to the provided data, a query is still running."
    )
    results: list[RevenueAnalyticsOverviewItem]
    timings: Optional[list[QueryTiming]] = Field(
        default=None, description="Measured timings for different parts of the query generation process"
    )


class Response11(BaseModel):
    model_config = ConfigDict(
        extra="forbid",
    )
    columns: Optional[list[str]] = None
    error: Optional[str] = Field(
        default=None,
        description="Query error. Returned only if 'explain' or `modifiers.debug` is true. Throws an error otherwise.",
    )
    hogql: Optional[str] = Field(default=None, description="Generated HogQL query.")
    modifiers: Optional[HogQLQueryModifiers] = Field(
        default=None, description="Modifiers used when performing the query"
    )
    query_status: Optional[QueryStatus] = Field(
        default=None, description="Query status indicates whether next to the provided data, a query is still running."
    )
    results: Any
    timings: Optional[list[QueryTiming]] = Field(
        default=None, description="Measured timings for different parts of the query generation process"
    )


class Response13(BaseModel):
    model_config = ConfigDict(
        extra="forbid",
    )
    columns: Optional[list] = None
    error: Optional[str] = Field(
        default=None,
        description="Query error. Returned only if 'explain' or `modifiers.debug` is true. Throws an error otherwise.",
    )
    hasMore: Optional[bool] = None
    hogql: Optional[str] = Field(default=None, description="Generated HogQL query.")
    limit: Optional[int] = None
    modifiers: Optional[HogQLQueryModifiers] = Field(
        default=None, description="Modifiers used when performing the query"
    )
    offset: Optional[int] = None
    query_status: Optional[QueryStatus] = Field(
        default=None, description="Query status indicates whether next to the provided data, a query is still running."
    )
    results: Any
    timings: Optional[list[QueryTiming]] = Field(
        default=None, description="Measured timings for different parts of the query generation process"
    )
    types: Optional[list] = None


class Response18(BaseModel):
    model_config = ConfigDict(
        extra="forbid",
    )
    columns: Optional[list[str]] = None
    error: Optional[str] = Field(
        default=None,
        description="Query error. Returned only if 'explain' or `modifiers.debug` is true. Throws an error otherwise.",
    )
    hasMore: Optional[bool] = None
    hogql: Optional[str] = Field(default=None, description="Generated HogQL query.")
    limit: Optional[int] = None
    modifiers: Optional[HogQLQueryModifiers] = Field(
        default=None, description="Modifiers used when performing the query"
    )
    offset: Optional[int] = None
    query_status: Optional[QueryStatus] = Field(
        default=None, description="Query status indicates whether next to the provided data, a query is still running."
    )
    results: list[LLMTrace]
    timings: Optional[list[QueryTiming]] = Field(
        default=None, description="Measured timings for different parts of the query generation process"
    )


class DataWarehousePersonPropertyFilter(BaseModel):
    model_config = ConfigDict(
        extra="forbid",
    )
    key: str
    label: Optional[str] = None
    operator: PropertyOperator
    type: Literal["data_warehouse_person_property"] = "data_warehouse_person_property"
    value: Optional[
        Union[list[Union[str, float, ErrorTrackingIssueAssignee]], Union[str, float, ErrorTrackingIssueAssignee]]
    ] = None


class DataWarehousePropertyFilter(BaseModel):
    model_config = ConfigDict(
        extra="forbid",
    )
    key: str
    label: Optional[str] = None
    operator: PropertyOperator
    type: Literal["data_warehouse"] = "data_warehouse"
    value: Optional[
        Union[list[Union[str, float, ErrorTrackingIssueAssignee]], Union[str, float, ErrorTrackingIssueAssignee]]
    ] = None


class DatabaseSchemaBatchExportTable(BaseModel):
    model_config = ConfigDict(
        extra="forbid",
    )
    fields: dict[str, DatabaseSchemaField]
    id: str
    name: str
    row_count: Optional[float] = None
    type: Literal["batch_export"] = "batch_export"


class DatabaseSchemaDataWarehouseTable(BaseModel):
    model_config = ConfigDict(
        extra="forbid",
    )
    fields: dict[str, DatabaseSchemaField]
    format: str
    id: str
    name: str
    row_count: Optional[float] = None
    schema_: Optional[DatabaseSchemaSchema] = Field(default=None, alias="schema")
    source: Optional[DatabaseSchemaSource] = None
    type: Literal["data_warehouse"] = "data_warehouse"
    url_pattern: str


class ElementPropertyFilter(BaseModel):
    model_config = ConfigDict(
        extra="forbid",
    )
    key: Key
    label: Optional[str] = None
    operator: PropertyOperator
    type: Literal["element"] = "element"
    value: Optional[
        Union[list[Union[str, float, ErrorTrackingIssueAssignee]], Union[str, float, ErrorTrackingIssueAssignee]]
    ] = None


class ErrorTrackingIssue(BaseModel):
    model_config = ConfigDict(
        extra="forbid",
    )
    aggregations: ErrorTrackingIssueAggregations
    assignee: Optional[ErrorTrackingIssueAssignee] = None
    description: Optional[str] = None
    earliest: Optional[str] = None
    first_seen: datetime
    id: str
    last_seen: datetime
    library: Optional[str] = None
    name: Optional[str] = None
    status: Status


class ErrorTrackingIssueFilter(BaseModel):
    model_config = ConfigDict(
        extra="forbid",
    )
    key: str
    label: Optional[str] = None
    operator: PropertyOperator
    type: Literal["error_tracking_issue"] = "error_tracking_issue"
    value: Optional[
        Union[list[Union[str, float, ErrorTrackingIssueAssignee]], Union[str, float, ErrorTrackingIssueAssignee]]
    ] = None


class ErrorTrackingQueryResponse(BaseModel):
    model_config = ConfigDict(
        extra="forbid",
    )
    columns: Optional[list[str]] = None
    error: Optional[str] = Field(
        default=None,
        description="Query error. Returned only if 'explain' or `modifiers.debug` is true. Throws an error otherwise.",
    )
    hasMore: Optional[bool] = None
    hogql: Optional[str] = Field(default=None, description="Generated HogQL query.")
    limit: Optional[int] = None
    modifiers: Optional[HogQLQueryModifiers] = Field(
        default=None, description="Modifiers used when performing the query"
    )
    offset: Optional[int] = None
    query_status: Optional[QueryStatus] = Field(
        default=None, description="Query status indicates whether next to the provided data, a query is still running."
    )
    results: list[ErrorTrackingIssue]
    timings: Optional[list[QueryTiming]] = Field(
        default=None, description="Measured timings for different parts of the query generation process"
    )


class EventMetadataPropertyFilter(BaseModel):
    model_config = ConfigDict(
        extra="forbid",
    )
    key: str
    label: Optional[str] = None
    operator: PropertyOperator
    type: Literal["event_metadata"] = "event_metadata"
    value: Optional[
        Union[list[Union[str, float, ErrorTrackingIssueAssignee]], Union[str, float, ErrorTrackingIssueAssignee]]
    ] = None


class EventPropertyFilter(BaseModel):
    model_config = ConfigDict(
        extra="forbid",
    )
    key: str
    label: Optional[str] = None
    operator: Optional[PropertyOperator] = PropertyOperator.EXACT
    type: Literal["event"] = Field(default="event", description="Event properties")
    value: Optional[
        Union[list[Union[str, float, ErrorTrackingIssueAssignee]], Union[str, float, ErrorTrackingIssueAssignee]]
    ] = None


class EventTaxonomyQueryResponse(BaseModel):
    model_config = ConfigDict(
        extra="forbid",
    )
    error: Optional[str] = Field(
        default=None,
        description="Query error. Returned only if 'explain' or `modifiers.debug` is true. Throws an error otherwise.",
    )
    hogql: Optional[str] = Field(default=None, description="Generated HogQL query.")
    modifiers: Optional[HogQLQueryModifiers] = Field(
        default=None, description="Modifiers used when performing the query"
    )
    query_status: Optional[QueryStatus] = Field(
        default=None, description="Query status indicates whether next to the provided data, a query is still running."
    )
    results: list[EventTaxonomyItem]
    timings: Optional[list[QueryTiming]] = Field(
        default=None, description="Measured timings for different parts of the query generation process"
    )


class EventsQueryResponse(BaseModel):
    model_config = ConfigDict(
        extra="forbid",
    )
    columns: list
    error: Optional[str] = Field(
        default=None,
        description="Query error. Returned only if 'explain' or `modifiers.debug` is true. Throws an error otherwise.",
    )
    hasMore: Optional[bool] = None
    hogql: str = Field(..., description="Generated HogQL query.")
    limit: Optional[int] = None
    modifiers: Optional[HogQLQueryModifiers] = Field(
        default=None, description="Modifiers used when performing the query"
    )
    offset: Optional[int] = None
    query_status: Optional[QueryStatus] = Field(
        default=None, description="Query status indicates whether next to the provided data, a query is still running."
    )
    results: list[list]
    timings: Optional[list[QueryTiming]] = Field(
        default=None, description="Measured timings for different parts of the query generation process"
    )
    types: list[str]


class ExperimentExposureQuery(BaseModel):
    model_config = ConfigDict(
        extra="forbid",
    )
    experiment_id: Optional[int] = None
    kind: Literal["ExperimentExposureQuery"] = "ExperimentExposureQuery"
    modifiers: Optional[HogQLQueryModifiers] = Field(
        default=None, description="Modifiers used when performing the query"
    )
    response: Optional[ExperimentExposureQueryResponse] = None
    v: Optional[float] = Field(default=None, description="version of the node, used for schema migrations")


class FeaturePropertyFilter(BaseModel):
    model_config = ConfigDict(
        extra="forbid",
    )
    key: str
    label: Optional[str] = None
    operator: PropertyOperator
    type: Literal["feature"] = Field(default="feature", description='Event property with "$feature/" prepended')
    value: Optional[
        Union[list[Union[str, float, ErrorTrackingIssueAssignee]], Union[str, float, ErrorTrackingIssueAssignee]]
    ] = None


class FunnelCorrelationResponse(BaseModel):
    model_config = ConfigDict(
        extra="forbid",
    )
    columns: Optional[list] = None
    error: Optional[str] = Field(
        default=None,
        description="Query error. Returned only if 'explain' or `modifiers.debug` is true. Throws an error otherwise.",
    )
    hasMore: Optional[bool] = None
    hogql: Optional[str] = Field(default=None, description="Generated HogQL query.")
    limit: Optional[int] = None
    modifiers: Optional[HogQLQueryModifiers] = Field(
        default=None, description="Modifiers used when performing the query"
    )
    offset: Optional[int] = None
    query_status: Optional[QueryStatus] = Field(
        default=None, description="Query status indicates whether next to the provided data, a query is still running."
    )
    results: FunnelCorrelationResult
    timings: Optional[list[QueryTiming]] = Field(
        default=None, description="Measured timings for different parts of the query generation process"
    )
    types: Optional[list] = None


class FunnelsQueryResponse(BaseModel):
    model_config = ConfigDict(
        extra="forbid",
    )
    error: Optional[str] = Field(
        default=None,
        description="Query error. Returned only if 'explain' or `modifiers.debug` is true. Throws an error otherwise.",
    )
    hogql: Optional[str] = Field(default=None, description="Generated HogQL query.")
    isUdf: Optional[bool] = None
    modifiers: Optional[HogQLQueryModifiers] = Field(
        default=None, description="Modifiers used when performing the query"
    )
    query_status: Optional[QueryStatus] = Field(
        default=None, description="Query status indicates whether next to the provided data, a query is still running."
    )
    results: Union[FunnelTimeToConvertResults, list[dict[str, Any]], list[list[dict[str, Any]]]]
    timings: Optional[list[QueryTiming]] = Field(
        default=None, description="Measured timings for different parts of the query generation process"
    )


class GenericCachedQueryResponse(BaseModel):
    cache_key: str
    cache_target_age: Optional[datetime] = None
    calculation_trigger: Optional[str] = Field(
        default=None, description="What triggered the calculation of the query, leave empty if user/immediate"
    )
    is_cached: bool
    last_refresh: datetime
    next_allowed_client_refresh: datetime
    query_status: Optional[QueryStatus] = Field(
        default=None, description="Query status indicates whether next to the provided data, a query is still running."
    )
    timezone: str


class GroupPropertyFilter(BaseModel):
    model_config = ConfigDict(
        extra="forbid",
    )
    group_type_index: Optional[int] = None
    key: str
    label: Optional[str] = None
    operator: PropertyOperator
    type: Literal["group"] = "group"
    value: Optional[
        Union[list[Union[str, float, ErrorTrackingIssueAssignee]], Union[str, float, ErrorTrackingIssueAssignee]]
    ] = None


class GroupsQueryResponse(BaseModel):
    model_config = ConfigDict(
        extra="forbid",
    )
    columns: list
    error: Optional[str] = Field(
        default=None,
        description="Query error. Returned only if 'explain' or `modifiers.debug` is true. Throws an error otherwise.",
    )
    hasMore: Optional[bool] = None
    hogql: str = Field(..., description="Generated HogQL query.")
    kind: Literal["GroupsQuery"] = "GroupsQuery"
    limit: int
    modifiers: Optional[HogQLQueryModifiers] = Field(
        default=None, description="Modifiers used when performing the query"
    )
    offset: int
    query_status: Optional[QueryStatus] = Field(
        default=None, description="Query status indicates whether next to the provided data, a query is still running."
    )
    results: list[list]
    timings: Optional[list[QueryTiming]] = Field(
        default=None, description="Measured timings for different parts of the query generation process"
    )
    types: list[str]


class HogQLMetadataResponse(BaseModel):
    model_config = ConfigDict(
        extra="forbid",
    )
    errors: list[HogQLNotice]
    isUsingIndices: Optional[QueryIndexUsage] = None
    isValid: Optional[bool] = None
    notices: list[HogQLNotice]
    query: Optional[str] = None
    table_names: Optional[list[str]] = None
    warnings: list[HogQLNotice]


class HogQLPropertyFilter(BaseModel):
    model_config = ConfigDict(
        extra="forbid",
    )
    key: str
    label: Optional[str] = None
    type: Literal["hogql"] = "hogql"
    value: Optional[
        Union[list[Union[str, float, ErrorTrackingIssueAssignee]], Union[str, float, ErrorTrackingIssueAssignee]]
    ] = None


class HogQLQueryResponse(BaseModel):
    model_config = ConfigDict(
        extra="forbid",
    )
    clickhouse: Optional[str] = Field(default=None, description="Executed ClickHouse query")
    columns: Optional[list] = Field(default=None, description="Returned columns")
    error: Optional[str] = Field(
        default=None,
        description="Query error. Returned only if 'explain' or `modifiers.debug` is true. Throws an error otherwise.",
    )
    explain: Optional[list[str]] = Field(default=None, description="Query explanation output")
    hasMore: Optional[bool] = None
    hogql: Optional[str] = Field(default=None, description="Generated HogQL query.")
    limit: Optional[int] = None
    metadata: Optional[HogQLMetadataResponse] = Field(default=None, description="Query metadata output")
    modifiers: Optional[HogQLQueryModifiers] = Field(
        default=None, description="Modifiers used when performing the query"
    )
    offset: Optional[int] = None
    query: Optional[str] = Field(default=None, description="Input query string")
    query_status: Optional[QueryStatus] = Field(
        default=None, description="Query status indicates whether next to the provided data, a query is still running."
    )
    results: list
    timings: Optional[list[QueryTiming]] = Field(
        default=None, description="Measured timings for different parts of the query generation process"
    )
    types: Optional[list] = Field(default=None, description="Types of returned columns")


class InsightActorsQueryBase(BaseModel):
    model_config = ConfigDict(
        extra="forbid",
    )
    includeRecordings: Optional[bool] = None
    kind: NodeKind
    modifiers: Optional[HogQLQueryModifiers] = Field(
        default=None, description="Modifiers used when performing the query"
    )
    response: Optional[ActorsQueryResponse] = None
    v: Optional[float] = Field(default=None, description="version of the node, used for schema migrations")


class LifecycleQueryResponse(BaseModel):
    model_config = ConfigDict(
        extra="forbid",
    )
    error: Optional[str] = Field(
        default=None,
        description="Query error. Returned only if 'explain' or `modifiers.debug` is true. Throws an error otherwise.",
    )
    hogql: Optional[str] = Field(default=None, description="Generated HogQL query.")
    modifiers: Optional[HogQLQueryModifiers] = Field(
        default=None, description="Modifiers used when performing the query"
    )
    query_status: Optional[QueryStatus] = Field(
        default=None, description="Query status indicates whether next to the provided data, a query is still running."
    )
    results: list[dict[str, Any]]
    timings: Optional[list[QueryTiming]] = Field(
        default=None, description="Measured timings for different parts of the query generation process"
    )


class LogEntryPropertyFilter(BaseModel):
    model_config = ConfigDict(
        extra="forbid",
    )
    key: str
    label: Optional[str] = None
    operator: PropertyOperator
    type: Literal["log_entry"] = "log_entry"
    value: Optional[
        Union[list[Union[str, float, ErrorTrackingIssueAssignee]], Union[str, float, ErrorTrackingIssueAssignee]]
    ] = None


class LogsQueryResponse(BaseModel):
    model_config = ConfigDict(
        extra="forbid",
    )
    columns: Optional[list[str]] = None
    error: Optional[str] = Field(
        default=None,
        description="Query error. Returned only if 'explain' or `modifiers.debug` is true. Throws an error otherwise.",
    )
    hasMore: Optional[bool] = None
    hogql: Optional[str] = Field(default=None, description="Generated HogQL query.")
    limit: Optional[int] = None
    modifiers: Optional[HogQLQueryModifiers] = Field(
        default=None, description="Modifiers used when performing the query"
    )
    offset: Optional[int] = None
    query_status: Optional[QueryStatus] = Field(
        default=None, description="Query status indicates whether next to the provided data, a query is still running."
    )
    results: Any
    timings: Optional[list[QueryTiming]] = Field(
        default=None, description="Measured timings for different parts of the query generation process"
    )


class MultipleBreakdownOptions(BaseModel):
    model_config = ConfigDict(
        extra="forbid",
    )
    values: list[BreakdownItem]


class PathsQueryResponse(BaseModel):
    model_config = ConfigDict(
        extra="forbid",
    )
    error: Optional[str] = Field(
        default=None,
        description="Query error. Returned only if 'explain' or `modifiers.debug` is true. Throws an error otherwise.",
    )
    hogql: Optional[str] = Field(default=None, description="Generated HogQL query.")
    modifiers: Optional[HogQLQueryModifiers] = Field(
        default=None, description="Modifiers used when performing the query"
    )
    query_status: Optional[QueryStatus] = Field(
        default=None, description="Query status indicates whether next to the provided data, a query is still running."
    )
    results: list[PathsLink]
    timings: Optional[list[QueryTiming]] = Field(
        default=None, description="Measured timings for different parts of the query generation process"
    )


class PersonPropertyFilter(BaseModel):
    model_config = ConfigDict(
        extra="forbid",
    )
    key: str
    label: Optional[str] = None
    operator: PropertyOperator
    type: Literal["person"] = Field(default="person", description="Person properties")
    value: Optional[
        Union[list[Union[str, float, ErrorTrackingIssueAssignee]], Union[str, float, ErrorTrackingIssueAssignee]]
    ] = None


class QueryResponseAlternative1(BaseModel):
    model_config = ConfigDict(
        extra="forbid",
    )
    columns: list
    error: Optional[str] = Field(
        default=None,
        description="Query error. Returned only if 'explain' or `modifiers.debug` is true. Throws an error otherwise.",
    )
    hasMore: Optional[bool] = None
    hogql: str = Field(..., description="Generated HogQL query.")
    limit: Optional[int] = None
    modifiers: Optional[HogQLQueryModifiers] = Field(
        default=None, description="Modifiers used when performing the query"
    )
    offset: Optional[int] = None
    query_status: Optional[QueryStatus] = Field(
        default=None, description="Query status indicates whether next to the provided data, a query is still running."
    )
    results: list[list]
    timings: Optional[list[QueryTiming]] = Field(
        default=None, description="Measured timings for different parts of the query generation process"
    )
    types: list[str]


class QueryResponseAlternative2(BaseModel):
    model_config = ConfigDict(
        extra="forbid",
    )
    columns: list
    error: Optional[str] = Field(
        default=None,
        description="Query error. Returned only if 'explain' or `modifiers.debug` is true. Throws an error otherwise.",
    )
    hasMore: Optional[bool] = None
    hogql: str = Field(..., description="Generated HogQL query.")
    limit: int
    missing_actors_count: Optional[int] = None
    modifiers: Optional[HogQLQueryModifiers] = Field(
        default=None, description="Modifiers used when performing the query"
    )
    offset: int
    query_status: Optional[QueryStatus] = Field(
        default=None, description="Query status indicates whether next to the provided data, a query is still running."
    )
    results: list[list]
    timings: Optional[list[QueryTiming]] = Field(
        default=None, description="Measured timings for different parts of the query generation process"
    )
    types: list[str]


class QueryResponseAlternative3(BaseModel):
    model_config = ConfigDict(
        extra="forbid",
    )
    columns: list
    error: Optional[str] = Field(
        default=None,
        description="Query error. Returned only if 'explain' or `modifiers.debug` is true. Throws an error otherwise.",
    )
    hasMore: Optional[bool] = None
    hogql: str = Field(..., description="Generated HogQL query.")
    kind: Literal["GroupsQuery"] = "GroupsQuery"
    limit: int
    modifiers: Optional[HogQLQueryModifiers] = Field(
        default=None, description="Modifiers used when performing the query"
    )
    offset: int
    query_status: Optional[QueryStatus] = Field(
        default=None, description="Query status indicates whether next to the provided data, a query is still running."
    )
    results: list[list]
    timings: Optional[list[QueryTiming]] = Field(
        default=None, description="Measured timings for different parts of the query generation process"
    )
    types: list[str]


class QueryResponseAlternative4(BaseModel):
    model_config = ConfigDict(
        extra="forbid",
    )
    breakdown: Optional[list[BreakdownItem]] = None
    breakdowns: Optional[list[MultipleBreakdownOptions]] = None
    compare: Optional[list[CompareItem]] = None
    day: Optional[list[DayItem]] = None
    interval: Optional[list[IntervalItem]] = None
    series: Optional[list[Series]] = None
    status: Optional[list[StatusItem]] = None


class QueryResponseAlternative5(BaseModel):
    model_config = ConfigDict(
        extra="forbid",
    )
    error: Optional[str] = Field(
        default=None,
        description="Query error. Returned only if 'explain' or `modifiers.debug` is true. Throws an error otherwise.",
    )
    hasMore: Optional[bool] = None
    hogql: Optional[str] = Field(default=None, description="Generated HogQL query.")
    modifiers: Optional[HogQLQueryModifiers] = Field(
        default=None, description="Modifiers used when performing the query"
    )
    query_status: Optional[QueryStatus] = Field(
        default=None, description="Query status indicates whether next to the provided data, a query is still running."
    )
    results: list[TimelineEntry]
    timings: Optional[list[QueryTiming]] = Field(
        default=None, description="Measured timings for different parts of the query generation process"
    )


class QueryResponseAlternative7(BaseModel):
    model_config = ConfigDict(
        extra="forbid",
    )
    clickhouse: Optional[str] = Field(default=None, description="Executed ClickHouse query")
    columns: Optional[list] = Field(default=None, description="Returned columns")
    error: Optional[str] = Field(
        default=None,
        description="Query error. Returned only if 'explain' or `modifiers.debug` is true. Throws an error otherwise.",
    )
    explain: Optional[list[str]] = Field(default=None, description="Query explanation output")
    hasMore: Optional[bool] = None
    hogql: Optional[str] = Field(default=None, description="Generated HogQL query.")
    limit: Optional[int] = None
    metadata: Optional[HogQLMetadataResponse] = Field(default=None, description="Query metadata output")
    modifiers: Optional[HogQLQueryModifiers] = Field(
        default=None, description="Modifiers used when performing the query"
    )
    offset: Optional[int] = None
    query: Optional[str] = Field(default=None, description="Input query string")
    query_status: Optional[QueryStatus] = Field(
        default=None, description="Query status indicates whether next to the provided data, a query is still running."
    )
    results: list
    timings: Optional[list[QueryTiming]] = Field(
        default=None, description="Measured timings for different parts of the query generation process"
    )
    types: Optional[list] = Field(default=None, description="Types of returned columns")


class QueryResponseAlternative10(BaseModel):
    model_config = ConfigDict(
        extra="forbid",
    )
    columns: Optional[list] = None
    error: Optional[str] = Field(
        default=None,
        description="Query error. Returned only if 'explain' or `modifiers.debug` is true. Throws an error otherwise.",
    )
    hasMore: Optional[bool] = None
    hogql: Optional[str] = Field(default=None, description="Generated HogQL query.")
    limit: Optional[int] = None
    modifiers: Optional[HogQLQueryModifiers] = Field(
        default=None, description="Modifiers used when performing the query"
    )
    offset: Optional[int] = None
    query_status: Optional[QueryStatus] = Field(
        default=None, description="Query status indicates whether next to the provided data, a query is still running."
    )
    results: Any
    timings: Optional[list[QueryTiming]] = Field(
        default=None, description="Measured timings for different parts of the query generation process"
    )
    types: Optional[list] = None


class QueryResponseAlternative13(BaseModel):
    model_config = ConfigDict(
        extra="forbid",
    )
    columns: Optional[list[str]] = None
    error: Optional[str] = Field(
        default=None,
        description="Query error. Returned only if 'explain' or `modifiers.debug` is true. Throws an error otherwise.",
    )
    hasMore: Optional[bool] = None
    hogql: Optional[str] = Field(default=None, description="Generated HogQL query.")
    limit: Optional[int] = None
    modifiers: Optional[HogQLQueryModifiers] = Field(
        default=None, description="Modifiers used when performing the query"
    )
    offset: Optional[int] = None
    query_status: Optional[QueryStatus] = Field(
        default=None, description="Query status indicates whether next to the provided data, a query is still running."
    )
    results: list[ErrorTrackingIssue]
    timings: Optional[list[QueryTiming]] = Field(
        default=None, description="Measured timings for different parts of the query generation process"
    )


class QueryResponseAlternative18(BaseModel):
    model_config = ConfigDict(
        extra="forbid",
    )
    dateFrom: Optional[str] = None
    dateTo: Optional[str] = None
    error: Optional[str] = Field(
        default=None,
        description="Query error. Returned only if 'explain' or `modifiers.debug` is true. Throws an error otherwise.",
    )
    hogql: Optional[str] = Field(default=None, description="Generated HogQL query.")
    modifiers: Optional[HogQLQueryModifiers] = Field(
        default=None, description="Modifiers used when performing the query"
    )
    query_status: Optional[QueryStatus] = Field(
        default=None, description="Query status indicates whether next to the provided data, a query is still running."
    )
    results: list[WebOverviewItem]
    samplingRate: Optional[SamplingRate] = None
    timings: Optional[list[QueryTiming]] = Field(
        default=None, description="Measured timings for different parts of the query generation process"
    )
    usedPreAggregatedTables: Optional[bool] = None


class QueryResponseAlternative19(BaseModel):
    model_config = ConfigDict(
        extra="forbid",
    )
    columns: Optional[list] = None
    error: Optional[str] = Field(
        default=None,
        description="Query error. Returned only if 'explain' or `modifiers.debug` is true. Throws an error otherwise.",
    )
    hasMore: Optional[bool] = None
    hogql: Optional[str] = Field(default=None, description="Generated HogQL query.")
    limit: Optional[int] = None
    modifiers: Optional[HogQLQueryModifiers] = Field(
        default=None, description="Modifiers used when performing the query"
    )
    offset: Optional[int] = None
    query_status: Optional[QueryStatus] = Field(
        default=None, description="Query status indicates whether next to the provided data, a query is still running."
    )
    results: list
    samplingRate: Optional[SamplingRate] = None
    timings: Optional[list[QueryTiming]] = Field(
        default=None, description="Measured timings for different parts of the query generation process"
    )
    types: Optional[list] = None


class QueryResponseAlternative22(BaseModel):
    model_config = ConfigDict(
        extra="forbid",
    )
    error: Optional[str] = Field(
        default=None,
        description="Query error. Returned only if 'explain' or `modifiers.debug` is true. Throws an error otherwise.",
    )
    hogql: Optional[str] = Field(default=None, description="Generated HogQL query.")
    modifiers: Optional[HogQLQueryModifiers] = Field(
        default=None, description="Modifiers used when performing the query"
    )
    query_status: Optional[QueryStatus] = Field(
        default=None, description="Query status indicates whether next to the provided data, a query is still running."
    )
    results: list[WebVitalsPathBreakdownResult] = Field(..., max_length=1, min_length=1)
    timings: Optional[list[QueryTiming]] = Field(
        default=None, description="Measured timings for different parts of the query generation process"
    )


class QueryResponseAlternative23(BaseModel):
    model_config = ConfigDict(
        extra="forbid",
    )
    error: Optional[str] = Field(
        default=None,
        description="Query error. Returned only if 'explain' or `modifiers.debug` is true. Throws an error otherwise.",
    )
    hasMore: Optional[bool] = None
    hogql: Optional[str] = Field(default=None, description="Generated HogQL query.")
    limit: Optional[int] = None
    modifiers: Optional[HogQLQueryModifiers] = Field(
        default=None, description="Modifiers used when performing the query"
    )
    query_status: Optional[QueryStatus] = Field(
        default=None, description="Query status indicates whether next to the provided data, a query is still running."
    )
    results: list[PageURL]
    timings: Optional[list[QueryTiming]] = Field(
        default=None, description="Measured timings for different parts of the query generation process"
    )


class QueryResponseAlternative24(BaseModel):
    model_config = ConfigDict(
        extra="forbid",
    )
    error: Optional[str] = Field(
        default=None,
        description="Query error. Returned only if 'explain' or `modifiers.debug` is true. Throws an error otherwise.",
    )
    hogql: Optional[str] = Field(default=None, description="Generated HogQL query.")
    modifiers: Optional[HogQLQueryModifiers] = Field(
        default=None, description="Modifiers used when performing the query"
    )
    query_status: Optional[QueryStatus] = Field(
        default=None, description="Query status indicates whether next to the provided data, a query is still running."
    )
    results: list[RevenueAnalyticsOverviewItem]
    timings: Optional[list[QueryTiming]] = Field(
        default=None, description="Measured timings for different parts of the query generation process"
    )


class QueryResponseAlternative25(BaseModel):
    model_config = ConfigDict(
        extra="forbid",
    )
    columns: Optional[list[str]] = None
    error: Optional[str] = Field(
        default=None,
        description="Query error. Returned only if 'explain' or `modifiers.debug` is true. Throws an error otherwise.",
    )
    hogql: Optional[str] = Field(default=None, description="Generated HogQL query.")
    modifiers: Optional[HogQLQueryModifiers] = Field(
        default=None, description="Modifiers used when performing the query"
    )
    query_status: Optional[QueryStatus] = Field(
        default=None, description="Query status indicates whether next to the provided data, a query is still running."
    )
    results: Any
    timings: Optional[list[QueryTiming]] = Field(
        default=None, description="Measured timings for different parts of the query generation process"
    )


class QueryResponseAlternative27(BaseModel):
    model_config = ConfigDict(
        extra="forbid",
    )
    columns: list
    error: Optional[str] = Field(
        default=None,
        description="Query error. Returned only if 'explain' or `modifiers.debug` is true. Throws an error otherwise.",
    )
    hasMore: Optional[bool] = None
    hogql: str = Field(..., description="Generated HogQL query.")
    limit: Optional[int] = None
    modifiers: Optional[HogQLQueryModifiers] = Field(
        default=None, description="Modifiers used when performing the query"
    )
    offset: Optional[int] = None
    query_status: Optional[QueryStatus] = Field(
        default=None, description="Query status indicates whether next to the provided data, a query is still running."
    )
    results: list[list]
    timings: Optional[list[QueryTiming]] = Field(
        default=None, description="Measured timings for different parts of the query generation process"
    )
    types: list[str]


class QueryResponseAlternative28(BaseModel):
    model_config = ConfigDict(
        extra="forbid",
    )
    columns: list
    error: Optional[str] = Field(
        default=None,
        description="Query error. Returned only if 'explain' or `modifiers.debug` is true. Throws an error otherwise.",
    )
    hasMore: Optional[bool] = None
    hogql: str = Field(..., description="Generated HogQL query.")
    limit: int
    missing_actors_count: Optional[int] = None
    modifiers: Optional[HogQLQueryModifiers] = Field(
        default=None, description="Modifiers used when performing the query"
    )
    offset: int
    query_status: Optional[QueryStatus] = Field(
        default=None, description="Query status indicates whether next to the provided data, a query is still running."
    )
    results: list[list]
    timings: Optional[list[QueryTiming]] = Field(
        default=None, description="Measured timings for different parts of the query generation process"
    )
    types: list[str]


class QueryResponseAlternative29(BaseModel):
    model_config = ConfigDict(
        extra="forbid",
    )
    columns: list
    error: Optional[str] = Field(
        default=None,
        description="Query error. Returned only if 'explain' or `modifiers.debug` is true. Throws an error otherwise.",
    )
    hasMore: Optional[bool] = None
    hogql: str = Field(..., description="Generated HogQL query.")
    kind: Literal["GroupsQuery"] = "GroupsQuery"
    limit: int
    modifiers: Optional[HogQLQueryModifiers] = Field(
        default=None, description="Modifiers used when performing the query"
    )
    offset: int
    query_status: Optional[QueryStatus] = Field(
        default=None, description="Query status indicates whether next to the provided data, a query is still running."
    )
    results: list[list]
    timings: Optional[list[QueryTiming]] = Field(
        default=None, description="Measured timings for different parts of the query generation process"
    )
    types: list[str]


class QueryResponseAlternative30(BaseModel):
    model_config = ConfigDict(
        extra="forbid",
    )
    clickhouse: Optional[str] = Field(default=None, description="Executed ClickHouse query")
    columns: Optional[list] = Field(default=None, description="Returned columns")
    error: Optional[str] = Field(
        default=None,
        description="Query error. Returned only if 'explain' or `modifiers.debug` is true. Throws an error otherwise.",
    )
    explain: Optional[list[str]] = Field(default=None, description="Query explanation output")
    hasMore: Optional[bool] = None
    hogql: Optional[str] = Field(default=None, description="Generated HogQL query.")
    limit: Optional[int] = None
    metadata: Optional[HogQLMetadataResponse] = Field(default=None, description="Query metadata output")
    modifiers: Optional[HogQLQueryModifiers] = Field(
        default=None, description="Modifiers used when performing the query"
    )
    offset: Optional[int] = None
    query: Optional[str] = Field(default=None, description="Input query string")
    query_status: Optional[QueryStatus] = Field(
        default=None, description="Query status indicates whether next to the provided data, a query is still running."
    )
    results: list
    timings: Optional[list[QueryTiming]] = Field(
        default=None, description="Measured timings for different parts of the query generation process"
    )
    types: Optional[list] = Field(default=None, description="Types of returned columns")


class QueryResponseAlternative31(BaseModel):
    model_config = ConfigDict(
        extra="forbid",
    )
    dateFrom: Optional[str] = None
    dateTo: Optional[str] = None
    error: Optional[str] = Field(
        default=None,
        description="Query error. Returned only if 'explain' or `modifiers.debug` is true. Throws an error otherwise.",
    )
    hogql: Optional[str] = Field(default=None, description="Generated HogQL query.")
    modifiers: Optional[HogQLQueryModifiers] = Field(
        default=None, description="Modifiers used when performing the query"
    )
    query_status: Optional[QueryStatus] = Field(
        default=None, description="Query status indicates whether next to the provided data, a query is still running."
    )
    results: list[WebOverviewItem]
    samplingRate: Optional[SamplingRate] = None
    timings: Optional[list[QueryTiming]] = Field(
        default=None, description="Measured timings for different parts of the query generation process"
    )
    usedPreAggregatedTables: Optional[bool] = None


class QueryResponseAlternative32(BaseModel):
    model_config = ConfigDict(
        extra="forbid",
    )
    columns: Optional[list] = None
    error: Optional[str] = Field(
        default=None,
        description="Query error. Returned only if 'explain' or `modifiers.debug` is true. Throws an error otherwise.",
    )
    hasMore: Optional[bool] = None
    hogql: Optional[str] = Field(default=None, description="Generated HogQL query.")
    limit: Optional[int] = None
    modifiers: Optional[HogQLQueryModifiers] = Field(
        default=None, description="Modifiers used when performing the query"
    )
    offset: Optional[int] = None
    query_status: Optional[QueryStatus] = Field(
        default=None, description="Query status indicates whether next to the provided data, a query is still running."
    )
    results: list
    samplingRate: Optional[SamplingRate] = None
    timings: Optional[list[QueryTiming]] = Field(
        default=None, description="Measured timings for different parts of the query generation process"
    )
    types: Optional[list] = None


class QueryResponseAlternative35(BaseModel):
    model_config = ConfigDict(
        extra="forbid",
    )
    error: Optional[str] = Field(
        default=None,
        description="Query error. Returned only if 'explain' or `modifiers.debug` is true. Throws an error otherwise.",
    )
    hogql: Optional[str] = Field(default=None, description="Generated HogQL query.")
    modifiers: Optional[HogQLQueryModifiers] = Field(
        default=None, description="Modifiers used when performing the query"
    )
    query_status: Optional[QueryStatus] = Field(
        default=None, description="Query status indicates whether next to the provided data, a query is still running."
    )
    results: list[WebVitalsPathBreakdownResult] = Field(..., max_length=1, min_length=1)
    timings: Optional[list[QueryTiming]] = Field(
        default=None, description="Measured timings for different parts of the query generation process"
    )


class QueryResponseAlternative36(BaseModel):
    model_config = ConfigDict(
        extra="forbid",
    )
    columns: Optional[list] = None
    error: Optional[str] = Field(
        default=None,
        description="Query error. Returned only if 'explain' or `modifiers.debug` is true. Throws an error otherwise.",
    )
    hasMore: Optional[bool] = None
    hogql: Optional[str] = Field(default=None, description="Generated HogQL query.")
    limit: Optional[int] = None
    modifiers: Optional[HogQLQueryModifiers] = Field(
        default=None, description="Modifiers used when performing the query"
    )
    offset: Optional[int] = None
    query_status: Optional[QueryStatus] = Field(
        default=None, description="Query status indicates whether next to the provided data, a query is still running."
    )
    results: Any
    timings: Optional[list[QueryTiming]] = Field(
        default=None, description="Measured timings for different parts of the query generation process"
    )
    types: Optional[list] = None


class QueryResponseAlternative37(BaseModel):
    model_config = ConfigDict(
        extra="forbid",
    )
    error: Optional[str] = Field(
        default=None,
        description="Query error. Returned only if 'explain' or `modifiers.debug` is true. Throws an error otherwise.",
    )
    hogql: Optional[str] = Field(default=None, description="Generated HogQL query.")
    modifiers: Optional[HogQLQueryModifiers] = Field(
        default=None, description="Modifiers used when performing the query"
    )
    query_status: Optional[QueryStatus] = Field(
        default=None, description="Query status indicates whether next to the provided data, a query is still running."
    )
    results: list[RevenueAnalyticsOverviewItem]
    timings: Optional[list[QueryTiming]] = Field(
        default=None, description="Measured timings for different parts of the query generation process"
    )


class QueryResponseAlternative38(BaseModel):
    model_config = ConfigDict(
        extra="forbid",
    )
    columns: Optional[list[str]] = None
    error: Optional[str] = Field(
        default=None,
        description="Query error. Returned only if 'explain' or `modifiers.debug` is true. Throws an error otherwise.",
    )
    hogql: Optional[str] = Field(default=None, description="Generated HogQL query.")
    modifiers: Optional[HogQLQueryModifiers] = Field(
        default=None, description="Modifiers used when performing the query"
    )
    query_status: Optional[QueryStatus] = Field(
        default=None, description="Query status indicates whether next to the provided data, a query is still running."
    )
    results: Any
    timings: Optional[list[QueryTiming]] = Field(
        default=None, description="Measured timings for different parts of the query generation process"
    )


class QueryResponseAlternative40(BaseModel):
    model_config = ConfigDict(
        extra="forbid",
    )
    columns: Optional[list] = None
    error: Optional[str] = Field(
        default=None,
        description="Query error. Returned only if 'explain' or `modifiers.debug` is true. Throws an error otherwise.",
    )
    hasMore: Optional[bool] = None
    hogql: Optional[str] = Field(default=None, description="Generated HogQL query.")
    limit: Optional[int] = None
    modifiers: Optional[HogQLQueryModifiers] = Field(
        default=None, description="Modifiers used when performing the query"
    )
    offset: Optional[int] = None
    query_status: Optional[QueryStatus] = Field(
        default=None, description="Query status indicates whether next to the provided data, a query is still running."
    )
    results: Any
    timings: Optional[list[QueryTiming]] = Field(
        default=None, description="Measured timings for different parts of the query generation process"
    )
    types: Optional[list] = None


class QueryResponseAlternative42(BaseModel):
    model_config = ConfigDict(
        extra="forbid",
    )
    columns: Optional[list[str]] = None
    error: Optional[str] = Field(
        default=None,
        description="Query error. Returned only if 'explain' or `modifiers.debug` is true. Throws an error otherwise.",
    )
    hasMore: Optional[bool] = None
    hogql: Optional[str] = Field(default=None, description="Generated HogQL query.")
    limit: Optional[int] = None
    modifiers: Optional[HogQLQueryModifiers] = Field(
        default=None, description="Modifiers used when performing the query"
    )
    offset: Optional[int] = None
    query_status: Optional[QueryStatus] = Field(
        default=None, description="Query status indicates whether next to the provided data, a query is still running."
    )
    results: list[ErrorTrackingIssue]
    timings: Optional[list[QueryTiming]] = Field(
        default=None, description="Measured timings for different parts of the query generation process"
    )


class QueryResponseAlternative45(BaseModel):
    model_config = ConfigDict(
        extra="forbid",
    )
    columns: Optional[list[str]] = None
    error: Optional[str] = Field(
        default=None,
        description="Query error. Returned only if 'explain' or `modifiers.debug` is true. Throws an error otherwise.",
    )
    hasMore: Optional[bool] = None
    hogql: Optional[str] = Field(default=None, description="Generated HogQL query.")
    limit: Optional[int] = None
    modifiers: Optional[HogQLQueryModifiers] = Field(
        default=None, description="Modifiers used when performing the query"
    )
    offset: Optional[int] = None
    query_status: Optional[QueryStatus] = Field(
        default=None, description="Query status indicates whether next to the provided data, a query is still running."
    )
    results: list[LLMTrace]
    timings: Optional[list[QueryTiming]] = Field(
        default=None, description="Measured timings for different parts of the query generation process"
    )


class QueryResponseAlternative46(BaseModel):
    model_config = ConfigDict(
        extra="forbid",
    )
    error: Optional[str] = Field(
        default=None,
        description="Query error. Returned only if 'explain' or `modifiers.debug` is true. Throws an error otherwise.",
    )
    hasMore: Optional[bool] = Field(default=None, description="Wether more breakdown values are available.")
    hogql: Optional[str] = Field(default=None, description="Generated HogQL query.")
    modifiers: Optional[HogQLQueryModifiers] = Field(
        default=None, description="Modifiers used when performing the query"
    )
    query_status: Optional[QueryStatus] = Field(
        default=None, description="Query status indicates whether next to the provided data, a query is still running."
    )
    results: list[dict[str, Any]]
    timings: Optional[list[QueryTiming]] = Field(
        default=None, description="Measured timings for different parts of the query generation process"
    )


class QueryResponseAlternative47(BaseModel):
    model_config = ConfigDict(
        extra="forbid",
    )
    error: Optional[str] = Field(
        default=None,
        description="Query error. Returned only if 'explain' or `modifiers.debug` is true. Throws an error otherwise.",
    )
    hasMore: Optional[bool] = Field(default=None, description="Wether more breakdown values are available.")
    hogql: Optional[str] = Field(default=None, description="Generated HogQL query.")
    modifiers: Optional[HogQLQueryModifiers] = Field(
        default=None, description="Modifiers used when performing the query"
    )
    query_status: Optional[QueryStatus] = Field(
        default=None, description="Query status indicates whether next to the provided data, a query is still running."
    )
    results: EventsHeatMapStructuredResult
    timings: Optional[list[QueryTiming]] = Field(
        default=None, description="Measured timings for different parts of the query generation process"
    )


class QueryResponseAlternative48(BaseModel):
    model_config = ConfigDict(
        extra="forbid",
    )
    error: Optional[str] = Field(
        default=None,
        description="Query error. Returned only if 'explain' or `modifiers.debug` is true. Throws an error otherwise.",
    )
    hogql: Optional[str] = Field(default=None, description="Generated HogQL query.")
    isUdf: Optional[bool] = None
    modifiers: Optional[HogQLQueryModifiers] = Field(
        default=None, description="Modifiers used when performing the query"
    )
    query_status: Optional[QueryStatus] = Field(
        default=None, description="Query status indicates whether next to the provided data, a query is still running."
    )
    results: Union[FunnelTimeToConvertResults, list[dict[str, Any]], list[list[dict[str, Any]]]]
    timings: Optional[list[QueryTiming]] = Field(
        default=None, description="Measured timings for different parts of the query generation process"
    )


class QueryResponseAlternative50(BaseModel):
    model_config = ConfigDict(
        extra="forbid",
    )
    error: Optional[str] = Field(
        default=None,
        description="Query error. Returned only if 'explain' or `modifiers.debug` is true. Throws an error otherwise.",
    )
    hogql: Optional[str] = Field(default=None, description="Generated HogQL query.")
    modifiers: Optional[HogQLQueryModifiers] = Field(
        default=None, description="Modifiers used when performing the query"
    )
    query_status: Optional[QueryStatus] = Field(
        default=None, description="Query status indicates whether next to the provided data, a query is still running."
    )
    results: list[PathsLink]
    timings: Optional[list[QueryTiming]] = Field(
        default=None, description="Measured timings for different parts of the query generation process"
    )


class QueryResponseAlternative51(BaseModel):
    model_config = ConfigDict(
        extra="forbid",
    )
    error: Optional[str] = Field(
        default=None,
        description="Query error. Returned only if 'explain' or `modifiers.debug` is true. Throws an error otherwise.",
    )
    hogql: Optional[str] = Field(default=None, description="Generated HogQL query.")
    modifiers: Optional[HogQLQueryModifiers] = Field(
        default=None, description="Modifiers used when performing the query"
    )
    query_status: Optional[QueryStatus] = Field(
        default=None, description="Query status indicates whether next to the provided data, a query is still running."
    )
    results: list[dict[str, Any]]
    timings: Optional[list[QueryTiming]] = Field(
        default=None, description="Measured timings for different parts of the query generation process"
    )


class QueryResponseAlternative53(BaseModel):
    model_config = ConfigDict(
        extra="forbid",
    )
    columns: Optional[list] = None
    error: Optional[str] = Field(
        default=None,
        description="Query error. Returned only if 'explain' or `modifiers.debug` is true. Throws an error otherwise.",
    )
    hasMore: Optional[bool] = None
    hogql: Optional[str] = Field(default=None, description="Generated HogQL query.")
    limit: Optional[int] = None
    modifiers: Optional[HogQLQueryModifiers] = Field(
        default=None, description="Modifiers used when performing the query"
    )
    offset: Optional[int] = None
    query_status: Optional[QueryStatus] = Field(
        default=None, description="Query status indicates whether next to the provided data, a query is still running."
    )
    results: FunnelCorrelationResult
    timings: Optional[list[QueryTiming]] = Field(
        default=None, description="Measured timings for different parts of the query generation process"
    )
    types: Optional[list] = None


class QueryResponseAlternative55(BaseModel):
    model_config = ConfigDict(
        extra="forbid",
    )
    columns: Optional[list[str]] = None
    error: Optional[str] = Field(
        default=None,
        description="Query error. Returned only if 'explain' or `modifiers.debug` is true. Throws an error otherwise.",
    )
    hasMore: Optional[bool] = None
    hogql: Optional[str] = Field(default=None, description="Generated HogQL query.")
    limit: Optional[int] = None
    modifiers: Optional[HogQLQueryModifiers] = Field(
        default=None, description="Modifiers used when performing the query"
    )
    offset: Optional[int] = None
    query_status: Optional[QueryStatus] = Field(
        default=None, description="Query status indicates whether next to the provided data, a query is still running."
    )
    results: Any
    timings: Optional[list[QueryTiming]] = Field(
        default=None, description="Measured timings for different parts of the query generation process"
    )


class QueryResponseAlternative57(BaseModel):
    model_config = ConfigDict(
        extra="forbid",
    )
    error: Optional[str] = Field(
        default=None,
        description="Query error. Returned only if 'explain' or `modifiers.debug` is true. Throws an error otherwise.",
    )
    hogql: Optional[str] = Field(default=None, description="Generated HogQL query.")
    modifiers: Optional[HogQLQueryModifiers] = Field(
        default=None, description="Modifiers used when performing the query"
    )
    query_status: Optional[QueryStatus] = Field(
        default=None, description="Query status indicates whether next to the provided data, a query is still running."
    )
    results: list[TeamTaxonomyItem]
    timings: Optional[list[QueryTiming]] = Field(
        default=None, description="Measured timings for different parts of the query generation process"
    )


class QueryResponseAlternative58(BaseModel):
    model_config = ConfigDict(
        extra="forbid",
    )
    error: Optional[str] = Field(
        default=None,
        description="Query error. Returned only if 'explain' or `modifiers.debug` is true. Throws an error otherwise.",
    )
    hogql: Optional[str] = Field(default=None, description="Generated HogQL query.")
    modifiers: Optional[HogQLQueryModifiers] = Field(
        default=None, description="Modifiers used when performing the query"
    )
    query_status: Optional[QueryStatus] = Field(
        default=None, description="Query status indicates whether next to the provided data, a query is still running."
    )
    results: list[EventTaxonomyItem]
    timings: Optional[list[QueryTiming]] = Field(
        default=None, description="Measured timings for different parts of the query generation process"
    )


class QueryResponseAlternative59(BaseModel):
    model_config = ConfigDict(
        extra="forbid",
    )
    error: Optional[str] = Field(
        default=None,
        description="Query error. Returned only if 'explain' or `modifiers.debug` is true. Throws an error otherwise.",
    )
    hogql: Optional[str] = Field(default=None, description="Generated HogQL query.")
    modifiers: Optional[HogQLQueryModifiers] = Field(
        default=None, description="Modifiers used when performing the query"
    )
    query_status: Optional[QueryStatus] = Field(
        default=None, description="Query status indicates whether next to the provided data, a query is still running."
    )
    results: ActorsPropertyTaxonomyResponse
    timings: Optional[list[QueryTiming]] = Field(
        default=None, description="Measured timings for different parts of the query generation process"
    )


class QueryResponseAlternative60(BaseModel):
    model_config = ConfigDict(
        extra="forbid",
    )
    columns: Optional[list[str]] = None
    error: Optional[str] = Field(
        default=None,
        description="Query error. Returned only if 'explain' or `modifiers.debug` is true. Throws an error otherwise.",
    )
    hasMore: Optional[bool] = None
    hogql: Optional[str] = Field(default=None, description="Generated HogQL query.")
    limit: Optional[int] = None
    modifiers: Optional[HogQLQueryModifiers] = Field(
        default=None, description="Modifiers used when performing the query"
    )
    offset: Optional[int] = None
    query_status: Optional[QueryStatus] = Field(
        default=None, description="Query status indicates whether next to the provided data, a query is still running."
    )
    results: list[LLMTrace]
    timings: Optional[list[QueryTiming]] = Field(
        default=None, description="Measured timings for different parts of the query generation process"
    )


class QueryResponseAlternative61(BaseModel):
    model_config = ConfigDict(
        extra="forbid",
    )
    error: Optional[str] = Field(
        default=None,
        description="Query error. Returned only if 'explain' or `modifiers.debug` is true. Throws an error otherwise.",
    )
    hogql: Optional[str] = Field(default=None, description="Generated HogQL query.")
    modifiers: Optional[HogQLQueryModifiers] = Field(
        default=None, description="Modifiers used when performing the query"
    )
    query_status: Optional[QueryStatus] = Field(
        default=None, description="Query status indicates whether next to the provided data, a query is still running."
    )
    results: list[VectorSearchResponseItem]
    timings: Optional[list[QueryTiming]] = Field(
        default=None, description="Measured timings for different parts of the query generation process"
    )


class RecordingsQueryResponse(BaseModel):
    model_config = ConfigDict(
        extra="forbid",
    )
    has_next: bool
    results: list[SessionRecordingType]


class RetentionResult(BaseModel):
    model_config = ConfigDict(
        extra="forbid",
    )
    breakdown_value: Optional[Union[str, float]] = Field(
        default=None, description="Optional breakdown value for retention cohorts"
    )
    date: datetime
    label: str
    values: list[RetentionValue]


class RevenueAnalyticsBaseQueryRevenueAnalyticsGrowthRateQueryResponse(BaseModel):
    model_config = ConfigDict(
        extra="forbid",
    )
    dateRange: Optional[DateRange] = None
    kind: NodeKind
    modifiers: Optional[HogQLQueryModifiers] = Field(
        default=None, description="Modifiers used when performing the query"
    )
    response: Optional[RevenueAnalyticsGrowthRateQueryResponse] = None
    revenueSources: RevenueSources
    v: Optional[float] = Field(default=None, description="version of the node, used for schema migrations")


class RevenueAnalyticsBaseQueryRevenueAnalyticsOverviewQueryResponse(BaseModel):
    model_config = ConfigDict(
        extra="forbid",
    )
    dateRange: Optional[DateRange] = None
    kind: NodeKind
    modifiers: Optional[HogQLQueryModifiers] = Field(
        default=None, description="Modifiers used when performing the query"
    )
    response: Optional[RevenueAnalyticsOverviewQueryResponse] = None
    revenueSources: RevenueSources
    v: Optional[float] = Field(default=None, description="version of the node, used for schema migrations")


class RevenueAnalyticsBaseQueryRevenueAnalyticsTopCustomersQueryResponse(BaseModel):
    model_config = ConfigDict(
        extra="forbid",
    )
    dateRange: Optional[DateRange] = None
    kind: NodeKind
    modifiers: Optional[HogQLQueryModifiers] = Field(
        default=None, description="Modifiers used when performing the query"
    )
    response: Optional[RevenueAnalyticsTopCustomersQueryResponse] = None
    revenueSources: RevenueSources
    v: Optional[float] = Field(default=None, description="version of the node, used for schema migrations")


class RevenueAnalyticsConfig(BaseModel):
    model_config = ConfigDict(
        extra="forbid",
    )
    base_currency: Optional[CurrencyCode] = CurrencyCode.USD
    events: Optional[list[RevenueAnalyticsEventItem]] = []


class RevenueAnalyticsGrowthRateQuery(BaseModel):
    model_config = ConfigDict(
        extra="forbid",
    )
    dateRange: Optional[DateRange] = None
    kind: Literal["RevenueAnalyticsGrowthRateQuery"] = "RevenueAnalyticsGrowthRateQuery"
    modifiers: Optional[HogQLQueryModifiers] = Field(
        default=None, description="Modifiers used when performing the query"
    )
    response: Optional[RevenueAnalyticsGrowthRateQueryResponse] = None
    revenueSources: RevenueSources
    v: Optional[float] = Field(default=None, description="version of the node, used for schema migrations")


class RevenueAnalyticsOverviewQuery(BaseModel):
    model_config = ConfigDict(
        extra="forbid",
    )
    dateRange: Optional[DateRange] = None
    kind: Literal["RevenueAnalyticsOverviewQuery"] = "RevenueAnalyticsOverviewQuery"
    modifiers: Optional[HogQLQueryModifiers] = Field(
        default=None, description="Modifiers used when performing the query"
    )
    response: Optional[RevenueAnalyticsOverviewQueryResponse] = None
    revenueSources: RevenueSources
    v: Optional[float] = Field(default=None, description="version of the node, used for schema migrations")


class RevenueAnalyticsTopCustomersQuery(BaseModel):
    model_config = ConfigDict(
        extra="forbid",
    )
    dateRange: Optional[DateRange] = None
    groupBy: RevenueAnalyticsTopCustomersGroupBy
    kind: Literal["RevenueAnalyticsTopCustomersQuery"] = "RevenueAnalyticsTopCustomersQuery"
    modifiers: Optional[HogQLQueryModifiers] = Field(
        default=None, description="Modifiers used when performing the query"
    )
    response: Optional[RevenueAnalyticsTopCustomersQueryResponse] = None
    revenueSources: RevenueSources
    v: Optional[float] = Field(default=None, description="version of the node, used for schema migrations")


class RevenueExampleDataWarehouseTablesQuery(BaseModel):
    model_config = ConfigDict(
        extra="forbid",
    )
    kind: Literal["RevenueExampleDataWarehouseTablesQuery"] = "RevenueExampleDataWarehouseTablesQuery"
    limit: Optional[int] = None
    modifiers: Optional[HogQLQueryModifiers] = Field(
        default=None, description="Modifiers used when performing the query"
    )
    offset: Optional[int] = None
    response: Optional[RevenueExampleDataWarehouseTablesQueryResponse] = None
    v: Optional[float] = Field(default=None, description="version of the node, used for schema migrations")


class RevenueExampleEventsQuery(BaseModel):
    model_config = ConfigDict(
        extra="forbid",
    )
    kind: Literal["RevenueExampleEventsQuery"] = "RevenueExampleEventsQuery"
    limit: Optional[int] = None
    modifiers: Optional[HogQLQueryModifiers] = Field(
        default=None, description="Modifiers used when performing the query"
    )
    offset: Optional[int] = None
    response: Optional[RevenueExampleEventsQueryResponse] = None
    v: Optional[float] = Field(default=None, description="version of the node, used for schema migrations")


class Filters(BaseModel):
    model_config = ConfigDict(
        extra="forbid",
    )
    dateRange: Optional[DateRange] = None
    properties: Optional[list[SessionPropertyFilter]] = None


class SessionAttributionExplorerQuery(BaseModel):
    model_config = ConfigDict(
        extra="forbid",
    )
    filters: Optional[Filters] = None
    groupBy: list[SessionAttributionGroupBy]
    kind: Literal["SessionAttributionExplorerQuery"] = "SessionAttributionExplorerQuery"
    limit: Optional[int] = None
    modifiers: Optional[HogQLQueryModifiers] = Field(
        default=None, description="Modifiers used when performing the query"
    )
    offset: Optional[int] = None
    response: Optional[SessionAttributionExplorerQueryResponse] = None
    v: Optional[float] = Field(default=None, description="version of the node, used for schema migrations")


class SessionsTimelineQuery(BaseModel):
    model_config = ConfigDict(
        extra="forbid",
    )
    after: Optional[str] = Field(
        default=None, description="Only fetch sessions that started after this timestamp (default: '-24h')"
    )
    before: Optional[str] = Field(
        default=None, description="Only fetch sessions that started before this timestamp (default: '+5s')"
    )
    kind: Literal["SessionsTimelineQuery"] = "SessionsTimelineQuery"
    modifiers: Optional[HogQLQueryModifiers] = Field(
        default=None, description="Modifiers used when performing the query"
    )
    personId: Optional[str] = Field(default=None, description="Fetch sessions only for a given person")
    response: Optional[SessionsTimelineQueryResponse] = None
    v: Optional[float] = Field(default=None, description="version of the node, used for schema migrations")


class TeamTaxonomyQueryResponse(BaseModel):
    model_config = ConfigDict(
        extra="forbid",
    )
    error: Optional[str] = Field(
        default=None,
        description="Query error. Returned only if 'explain' or `modifiers.debug` is true. Throws an error otherwise.",
    )
    hogql: Optional[str] = Field(default=None, description="Generated HogQL query.")
    modifiers: Optional[HogQLQueryModifiers] = Field(
        default=None, description="Modifiers used when performing the query"
    )
    query_status: Optional[QueryStatus] = Field(
        default=None, description="Query status indicates whether next to the provided data, a query is still running."
    )
    results: list[TeamTaxonomyItem]
    timings: Optional[list[QueryTiming]] = Field(
        default=None, description="Measured timings for different parts of the query generation process"
    )


class VectorSearchQueryResponse(BaseModel):
    model_config = ConfigDict(
        extra="forbid",
    )
    error: Optional[str] = Field(
        default=None,
        description="Query error. Returned only if 'explain' or `modifiers.debug` is true. Throws an error otherwise.",
    )
    hogql: Optional[str] = Field(default=None, description="Generated HogQL query.")
    modifiers: Optional[HogQLQueryModifiers] = Field(
        default=None, description="Modifiers used when performing the query"
    )
    query_status: Optional[QueryStatus] = Field(
        default=None, description="Query status indicates whether next to the provided data, a query is still running."
    )
    results: list[VectorSearchResponseItem]
    timings: Optional[list[QueryTiming]] = Field(
        default=None, description="Measured timings for different parts of the query generation process"
    )


class VisualizationMessage(BaseModel):
    model_config = ConfigDict(
        extra="forbid",
    )
    answer: Union[AssistantTrendsQuery, AssistantFunnelsQuery, AssistantRetentionQuery, AssistantHogQLQuery]
    id: Optional[str] = None
    initiator: Optional[str] = None
    plan: Optional[str] = None
    query: Optional[str] = ""
    type: Literal["ai/viz"] = "ai/viz"


class WebExternalClicksTableQuery(BaseModel):
    model_config = ConfigDict(
        extra="forbid",
    )
    compareFilter: Optional[CompareFilter] = None
    conversionGoal: Optional[Union[ActionConversionGoal, CustomEventConversionGoal]] = None
    dateRange: Optional[DateRange] = None
    doPathCleaning: Optional[bool] = None
    filterTestAccounts: Optional[bool] = None
    includeRevenue: Optional[bool] = None
    kind: Literal["WebExternalClicksTableQuery"] = "WebExternalClicksTableQuery"
    limit: Optional[int] = None
    modifiers: Optional[HogQLQueryModifiers] = Field(
        default=None, description="Modifiers used when performing the query"
    )
    orderBy: Optional[list[Union[WebAnalyticsOrderByFields, WebAnalyticsOrderByDirection]]] = None
    properties: list[Union[EventPropertyFilter, PersonPropertyFilter, SessionPropertyFilter]]
    response: Optional[WebExternalClicksTableQueryResponse] = None
    sampling: Optional[Sampling] = None
    stripQueryParams: Optional[bool] = None
    useSessionsTable: Optional[bool] = None
    v: Optional[float] = Field(default=None, description="version of the node, used for schema migrations")


class WebGoalsQuery(BaseModel):
    model_config = ConfigDict(
        extra="forbid",
    )
    compareFilter: Optional[CompareFilter] = None
    conversionGoal: Optional[Union[ActionConversionGoal, CustomEventConversionGoal]] = None
    dateRange: Optional[DateRange] = None
    doPathCleaning: Optional[bool] = None
    filterTestAccounts: Optional[bool] = None
    includeRevenue: Optional[bool] = None
    kind: Literal["WebGoalsQuery"] = "WebGoalsQuery"
    limit: Optional[int] = None
    modifiers: Optional[HogQLQueryModifiers] = Field(
        default=None, description="Modifiers used when performing the query"
    )
    orderBy: Optional[list[Union[WebAnalyticsOrderByFields, WebAnalyticsOrderByDirection]]] = None
    properties: list[Union[EventPropertyFilter, PersonPropertyFilter, SessionPropertyFilter]]
    response: Optional[WebGoalsQueryResponse] = None
    sampling: Optional[Sampling] = None
    useSessionsTable: Optional[bool] = None
    v: Optional[float] = Field(default=None, description="version of the node, used for schema migrations")


class WebOverviewQuery(BaseModel):
    model_config = ConfigDict(
        extra="forbid",
    )
    compareFilter: Optional[CompareFilter] = None
    conversionGoal: Optional[Union[ActionConversionGoal, CustomEventConversionGoal]] = None
    dateRange: Optional[DateRange] = None
    doPathCleaning: Optional[bool] = None
    filterTestAccounts: Optional[bool] = None
    includeRevenue: Optional[bool] = None
    kind: Literal["WebOverviewQuery"] = "WebOverviewQuery"
    modifiers: Optional[HogQLQueryModifiers] = Field(
        default=None, description="Modifiers used when performing the query"
    )
    orderBy: Optional[list[Union[WebAnalyticsOrderByFields, WebAnalyticsOrderByDirection]]] = None
    properties: list[Union[EventPropertyFilter, PersonPropertyFilter, SessionPropertyFilter]]
    response: Optional[WebOverviewQueryResponse] = None
    sampling: Optional[Sampling] = None
    useSessionsTable: Optional[bool] = None
    v: Optional[float] = Field(default=None, description="version of the node, used for schema migrations")


class WebPageURLSearchQuery(BaseModel):
    model_config = ConfigDict(
        extra="forbid",
    )
    compareFilter: Optional[CompareFilter] = None
    conversionGoal: Optional[Union[ActionConversionGoal, CustomEventConversionGoal]] = None
    dateRange: Optional[DateRange] = None
    doPathCleaning: Optional[bool] = None
    filterTestAccounts: Optional[bool] = None
    includeRevenue: Optional[bool] = None
    kind: Literal["WebPageURLSearchQuery"] = "WebPageURLSearchQuery"
    limit: Optional[int] = None
    modifiers: Optional[HogQLQueryModifiers] = Field(
        default=None, description="Modifiers used when performing the query"
    )
    orderBy: Optional[list[Union[WebAnalyticsOrderByFields, WebAnalyticsOrderByDirection]]] = None
    properties: list[Union[EventPropertyFilter, PersonPropertyFilter, SessionPropertyFilter]]
    response: Optional[WebPageURLSearchQueryResponse] = None
    sampling: Optional[Sampling] = None
    searchTerm: Optional[str] = None
    stripQueryParams: Optional[bool] = None
    useSessionsTable: Optional[bool] = None
    v: Optional[float] = Field(default=None, description="version of the node, used for schema migrations")


class WebStatsTableQuery(BaseModel):
    model_config = ConfigDict(
        extra="forbid",
    )
    breakdownBy: WebStatsBreakdown
    compareFilter: Optional[CompareFilter] = None
    conversionGoal: Optional[Union[ActionConversionGoal, CustomEventConversionGoal]] = None
    dateRange: Optional[DateRange] = None
    doPathCleaning: Optional[bool] = None
    filterTestAccounts: Optional[bool] = None
    includeBounceRate: Optional[bool] = None
    includeRevenue: Optional[bool] = None
    includeScrollDepth: Optional[bool] = None
    kind: Literal["WebStatsTableQuery"] = "WebStatsTableQuery"
    limit: Optional[int] = None
    modifiers: Optional[HogQLQueryModifiers] = Field(
        default=None, description="Modifiers used when performing the query"
    )
    orderBy: Optional[list[Union[WebAnalyticsOrderByFields, WebAnalyticsOrderByDirection]]] = None
    properties: list[Union[EventPropertyFilter, PersonPropertyFilter, SessionPropertyFilter]]
    response: Optional[WebStatsTableQueryResponse] = None
    sampling: Optional[Sampling] = None
    useSessionsTable: Optional[bool] = None
    v: Optional[float] = Field(default=None, description="version of the node, used for schema migrations")


class WebVitalsItem(BaseModel):
    model_config = ConfigDict(
        extra="forbid",
    )
    action: WebVitalsItemAction
    data: list[float]
    days: list[str]


class WebVitalsPathBreakdownQueryResponse(BaseModel):
    model_config = ConfigDict(
        extra="forbid",
    )
    error: Optional[str] = Field(
        default=None,
        description="Query error. Returned only if 'explain' or `modifiers.debug` is true. Throws an error otherwise.",
    )
    hogql: Optional[str] = Field(default=None, description="Generated HogQL query.")
    modifiers: Optional[HogQLQueryModifiers] = Field(
        default=None, description="Modifiers used when performing the query"
    )
    query_status: Optional[QueryStatus] = Field(
        default=None, description="Query status indicates whether next to the provided data, a query is still running."
    )
    results: list[WebVitalsPathBreakdownResult] = Field(..., max_length=1, min_length=1)
    timings: Optional[list[QueryTiming]] = Field(
        default=None, description="Measured timings for different parts of the query generation process"
    )


class WebVitalsQueryResponse(BaseModel):
    model_config = ConfigDict(
        extra="forbid",
    )
    error: Optional[str] = Field(
        default=None,
        description="Query error. Returned only if 'explain' or `modifiers.debug` is true. Throws an error otherwise.",
    )
    hogql: Optional[str] = Field(default=None, description="Generated HogQL query.")
    modifiers: Optional[HogQLQueryModifiers] = Field(
        default=None, description="Modifiers used when performing the query"
    )
    query_status: Optional[QueryStatus] = Field(
        default=None, description="Query status indicates whether next to the provided data, a query is still running."
    )
    results: list[WebVitalsItem]
    timings: Optional[list[QueryTiming]] = Field(
        default=None, description="Measured timings for different parts of the query generation process"
    )


class ActorsPropertyTaxonomyQuery(BaseModel):
    model_config = ConfigDict(
        extra="forbid",
    )
    group_type_index: Optional[int] = None
    kind: Literal["ActorsPropertyTaxonomyQuery"] = "ActorsPropertyTaxonomyQuery"
    maxPropertyValues: Optional[int] = None
    modifiers: Optional[HogQLQueryModifiers] = Field(
        default=None, description="Modifiers used when performing the query"
    )
    property: str
    response: Optional[ActorsPropertyTaxonomyQueryResponse] = None
    v: Optional[float] = Field(default=None, description="version of the node, used for schema migrations")


class AnyResponseType(
    RootModel[
        Union[
            dict[str, Any],
            HogQueryResponse,
            HogQLQueryResponse,
            HogQLMetadataResponse,
            HogQLAutocompleteResponse,
            Any,
            EventsQueryResponse,
            ErrorTrackingQueryResponse,
            LogsQueryResponse,
        ]
    ]
):
    root: Union[
        dict[str, Any],
        HogQueryResponse,
        HogQLQueryResponse,
        HogQLMetadataResponse,
        HogQLAutocompleteResponse,
        Any,
        EventsQueryResponse,
        ErrorTrackingQueryResponse,
        LogsQueryResponse,
    ]


class CachedErrorTrackingQueryResponse(BaseModel):
    model_config = ConfigDict(
        extra="forbid",
    )
    cache_key: str
    cache_target_age: Optional[datetime] = None
    calculation_trigger: Optional[str] = Field(
        default=None, description="What triggered the calculation of the query, leave empty if user/immediate"
    )
    columns: Optional[list[str]] = None
    error: Optional[str] = Field(
        default=None,
        description="Query error. Returned only if 'explain' or `modifiers.debug` is true. Throws an error otherwise.",
    )
    hasMore: Optional[bool] = None
    hogql: Optional[str] = Field(default=None, description="Generated HogQL query.")
    is_cached: bool
    last_refresh: datetime
    limit: Optional[int] = None
    modifiers: Optional[HogQLQueryModifiers] = Field(
        default=None, description="Modifiers used when performing the query"
    )
    next_allowed_client_refresh: datetime
    offset: Optional[int] = None
    query_status: Optional[QueryStatus] = Field(
        default=None, description="Query status indicates whether next to the provided data, a query is still running."
    )
    results: list[ErrorTrackingIssue]
    timezone: str
    timings: Optional[list[QueryTiming]] = Field(
        default=None, description="Measured timings for different parts of the query generation process"
    )


class CachedHogQLQueryResponse(BaseModel):
    model_config = ConfigDict(
        extra="forbid",
    )
    cache_key: str
    cache_target_age: Optional[datetime] = None
    calculation_trigger: Optional[str] = Field(
        default=None, description="What triggered the calculation of the query, leave empty if user/immediate"
    )
    clickhouse: Optional[str] = Field(default=None, description="Executed ClickHouse query")
    columns: Optional[list] = Field(default=None, description="Returned columns")
    error: Optional[str] = Field(
        default=None,
        description="Query error. Returned only if 'explain' or `modifiers.debug` is true. Throws an error otherwise.",
    )
    explain: Optional[list[str]] = Field(default=None, description="Query explanation output")
    hasMore: Optional[bool] = None
    hogql: Optional[str] = Field(default=None, description="Generated HogQL query.")
    is_cached: bool
    last_refresh: datetime
    limit: Optional[int] = None
    metadata: Optional[HogQLMetadataResponse] = Field(default=None, description="Query metadata output")
    modifiers: Optional[HogQLQueryModifiers] = Field(
        default=None, description="Modifiers used when performing the query"
    )
    next_allowed_client_refresh: datetime
    offset: Optional[int] = None
    query: Optional[str] = Field(default=None, description="Input query string")
    query_status: Optional[QueryStatus] = Field(
        default=None, description="Query status indicates whether next to the provided data, a query is still running."
    )
    results: list
    timezone: str
    timings: Optional[list[QueryTiming]] = Field(
        default=None, description="Measured timings for different parts of the query generation process"
    )
    types: Optional[list] = Field(default=None, description="Types of returned columns")


class CachedInsightActorsQueryOptionsResponse(BaseModel):
    model_config = ConfigDict(
        extra="forbid",
    )
    breakdown: Optional[list[BreakdownItem]] = None
    breakdowns: Optional[list[MultipleBreakdownOptions]] = None
    cache_key: str
    cache_target_age: Optional[datetime] = None
    calculation_trigger: Optional[str] = Field(
        default=None, description="What triggered the calculation of the query, leave empty if user/immediate"
    )
    compare: Optional[list[CompareItem]] = None
    day: Optional[list[DayItem]] = None
    interval: Optional[list[IntervalItem]] = None
    is_cached: bool
    last_refresh: datetime
    next_allowed_client_refresh: datetime
    query_status: Optional[QueryStatus] = Field(
        default=None, description="Query status indicates whether next to the provided data, a query is still running."
    )
    series: Optional[list[Series]] = None
    status: Optional[list[StatusItem]] = None
    timezone: str


class CachedRetentionQueryResponse(BaseModel):
    model_config = ConfigDict(
        extra="forbid",
    )
    cache_key: str
    cache_target_age: Optional[datetime] = None
    calculation_trigger: Optional[str] = Field(
        default=None, description="What triggered the calculation of the query, leave empty if user/immediate"
    )
    error: Optional[str] = Field(
        default=None,
        description="Query error. Returned only if 'explain' or `modifiers.debug` is true. Throws an error otherwise.",
    )
    hogql: Optional[str] = Field(default=None, description="Generated HogQL query.")
    is_cached: bool
    last_refresh: datetime
    modifiers: Optional[HogQLQueryModifiers] = Field(
        default=None, description="Modifiers used when performing the query"
    )
    next_allowed_client_refresh: datetime
    query_status: Optional[QueryStatus] = Field(
        default=None, description="Query status indicates whether next to the provided data, a query is still running."
    )
    results: list[RetentionResult]
    timezone: str
    timings: Optional[list[QueryTiming]] = Field(
        default=None, description="Measured timings for different parts of the query generation process"
    )


class CachedWebVitalsQueryResponse(BaseModel):
    model_config = ConfigDict(
        extra="forbid",
    )
    cache_key: str
    cache_target_age: Optional[datetime] = None
    calculation_trigger: Optional[str] = Field(
        default=None, description="What triggered the calculation of the query, leave empty if user/immediate"
    )
    error: Optional[str] = Field(
        default=None,
        description="Query error. Returned only if 'explain' or `modifiers.debug` is true. Throws an error otherwise.",
    )
    hogql: Optional[str] = Field(default=None, description="Generated HogQL query.")
    is_cached: bool
    last_refresh: datetime
    modifiers: Optional[HogQLQueryModifiers] = Field(
        default=None, description="Modifiers used when performing the query"
    )
    next_allowed_client_refresh: datetime
    query_status: Optional[QueryStatus] = Field(
        default=None, description="Query status indicates whether next to the provided data, a query is still running."
    )
    results: list[WebVitalsItem]
    timezone: str
    timings: Optional[list[QueryTiming]] = Field(
        default=None, description="Measured timings for different parts of the query generation process"
    )


class DashboardFilter(BaseModel):
    model_config = ConfigDict(
        extra="forbid",
    )
    breakdown_filter: Optional[BreakdownFilter] = None
    date_from: Optional[str] = None
    date_to: Optional[str] = None
    properties: Optional[
        list[
            Union[
                EventPropertyFilter,
                PersonPropertyFilter,
                ElementPropertyFilter,
                EventMetadataPropertyFilter,
                SessionPropertyFilter,
                CohortPropertyFilter,
                RecordingPropertyFilter,
                LogEntryPropertyFilter,
                GroupPropertyFilter,
                FeaturePropertyFilter,
                HogQLPropertyFilter,
                EmptyPropertyFilter,
                DataWarehousePropertyFilter,
                DataWarehousePersonPropertyFilter,
                ErrorTrackingIssueFilter,
            ]
        ]
    ] = None


class Response3(BaseModel):
    model_config = ConfigDict(
        extra="forbid",
    )
    clickhouse: Optional[str] = Field(default=None, description="Executed ClickHouse query")
    columns: Optional[list] = Field(default=None, description="Returned columns")
    error: Optional[str] = Field(
        default=None,
        description="Query error. Returned only if 'explain' or `modifiers.debug` is true. Throws an error otherwise.",
    )
    explain: Optional[list[str]] = Field(default=None, description="Query explanation output")
    hasMore: Optional[bool] = None
    hogql: Optional[str] = Field(default=None, description="Generated HogQL query.")
    limit: Optional[int] = None
    metadata: Optional[HogQLMetadataResponse] = Field(default=None, description="Query metadata output")
    modifiers: Optional[HogQLQueryModifiers] = Field(
        default=None, description="Modifiers used when performing the query"
    )
    offset: Optional[int] = None
    query: Optional[str] = Field(default=None, description="Input query string")
    query_status: Optional[QueryStatus] = Field(
        default=None, description="Query status indicates whether next to the provided data, a query is still running."
    )
    results: list
    timings: Optional[list[QueryTiming]] = Field(
        default=None, description="Measured timings for different parts of the query generation process"
    )
    types: Optional[list] = Field(default=None, description="Types of returned columns")


class Response15(BaseModel):
    model_config = ConfigDict(
        extra="forbid",
    )
    columns: Optional[list[str]] = None
    error: Optional[str] = Field(
        default=None,
        description="Query error. Returned only if 'explain' or `modifiers.debug` is true. Throws an error otherwise.",
    )
    hasMore: Optional[bool] = None
    hogql: Optional[str] = Field(default=None, description="Generated HogQL query.")
    limit: Optional[int] = None
    modifiers: Optional[HogQLQueryModifiers] = Field(
        default=None, description="Modifiers used when performing the query"
    )
    offset: Optional[int] = None
    query_status: Optional[QueryStatus] = Field(
        default=None, description="Query status indicates whether next to the provided data, a query is still running."
    )
    results: list[ErrorTrackingIssue]
    timings: Optional[list[QueryTiming]] = Field(
        default=None, description="Measured timings for different parts of the query generation process"
    )


class DataWarehouseNode(BaseModel):
    model_config = ConfigDict(
        extra="forbid",
    )
    custom_name: Optional[str] = None
    distinct_id_field: str
    fixedProperties: Optional[
        list[
            Union[
                EventPropertyFilter,
                PersonPropertyFilter,
                ElementPropertyFilter,
                EventMetadataPropertyFilter,
                SessionPropertyFilter,
                CohortPropertyFilter,
                RecordingPropertyFilter,
                LogEntryPropertyFilter,
                GroupPropertyFilter,
                FeaturePropertyFilter,
                HogQLPropertyFilter,
                EmptyPropertyFilter,
                DataWarehousePropertyFilter,
                DataWarehousePersonPropertyFilter,
                ErrorTrackingIssueFilter,
            ]
        ]
    ] = Field(
        default=None,
        description="Fixed properties in the query, can't be edited in the interface (e.g. scoping down by person)",
    )
    id: str
    id_field: str
    kind: Literal["DataWarehouseNode"] = "DataWarehouseNode"
    math: Optional[
        Union[
            BaseMathType,
            FunnelMathType,
            PropertyMathType,
            CountPerActorMathType,
            ExperimentMetricMathType,
            CalendarHeatmapMathType,
            Literal["unique_group"],
            Literal["hogql"],
        ]
    ] = None
    math_group_type_index: Optional[MathGroupTypeIndex] = None
    math_hogql: Optional[str] = None
    math_property: Optional[str] = None
    math_property_revenue_currency: Optional[RevenueCurrencyPropertyConfig] = None
    math_property_type: Optional[str] = None
    name: Optional[str] = None
    properties: Optional[
        list[
            Union[
                EventPropertyFilter,
                PersonPropertyFilter,
                ElementPropertyFilter,
                EventMetadataPropertyFilter,
                SessionPropertyFilter,
                CohortPropertyFilter,
                RecordingPropertyFilter,
                LogEntryPropertyFilter,
                GroupPropertyFilter,
                FeaturePropertyFilter,
                HogQLPropertyFilter,
                EmptyPropertyFilter,
                DataWarehousePropertyFilter,
                DataWarehousePersonPropertyFilter,
                ErrorTrackingIssueFilter,
            ]
        ]
    ] = Field(default=None, description="Properties configurable in the interface")
    response: Optional[dict[str, Any]] = None
    table_name: str
    timestamp_field: str
    v: Optional[float] = Field(default=None, description="version of the node, used for schema migrations")


class EntityNode(BaseModel):
    model_config = ConfigDict(
        extra="forbid",
    )
    custom_name: Optional[str] = None
    fixedProperties: Optional[
        list[
            Union[
                EventPropertyFilter,
                PersonPropertyFilter,
                ElementPropertyFilter,
                EventMetadataPropertyFilter,
                SessionPropertyFilter,
                CohortPropertyFilter,
                RecordingPropertyFilter,
                LogEntryPropertyFilter,
                GroupPropertyFilter,
                FeaturePropertyFilter,
                HogQLPropertyFilter,
                EmptyPropertyFilter,
                DataWarehousePropertyFilter,
                DataWarehousePersonPropertyFilter,
                ErrorTrackingIssueFilter,
            ]
        ]
    ] = Field(
        default=None,
        description="Fixed properties in the query, can't be edited in the interface (e.g. scoping down by person)",
    )
    kind: NodeKind
    math: Optional[
        Union[
            BaseMathType,
            FunnelMathType,
            PropertyMathType,
            CountPerActorMathType,
            ExperimentMetricMathType,
            CalendarHeatmapMathType,
            Literal["unique_group"],
            Literal["hogql"],
        ]
    ] = None
    math_group_type_index: Optional[MathGroupTypeIndex] = None
    math_hogql: Optional[str] = None
    math_property: Optional[str] = None
    math_property_revenue_currency: Optional[RevenueCurrencyPropertyConfig] = None
    math_property_type: Optional[str] = None
    name: Optional[str] = None
    properties: Optional[
        list[
            Union[
                EventPropertyFilter,
                PersonPropertyFilter,
                ElementPropertyFilter,
                EventMetadataPropertyFilter,
                SessionPropertyFilter,
                CohortPropertyFilter,
                RecordingPropertyFilter,
                LogEntryPropertyFilter,
                GroupPropertyFilter,
                FeaturePropertyFilter,
                HogQLPropertyFilter,
                EmptyPropertyFilter,
                DataWarehousePropertyFilter,
                DataWarehousePersonPropertyFilter,
                ErrorTrackingIssueFilter,
            ]
        ]
    ] = Field(default=None, description="Properties configurable in the interface")
    response: Optional[dict[str, Any]] = None
    v: Optional[float] = Field(default=None, description="version of the node, used for schema migrations")


class EventTaxonomyQuery(BaseModel):
    model_config = ConfigDict(
        extra="forbid",
    )
    actionId: Optional[int] = None
    event: Optional[str] = None
    kind: Literal["EventTaxonomyQuery"] = "EventTaxonomyQuery"
    maxPropertyValues: Optional[int] = None
    modifiers: Optional[HogQLQueryModifiers] = Field(
        default=None, description="Modifiers used when performing the query"
    )
    properties: Optional[list[str]] = None
    response: Optional[EventTaxonomyQueryResponse] = None
    v: Optional[float] = Field(default=None, description="version of the node, used for schema migrations")


class EventsNode(BaseModel):
    model_config = ConfigDict(
        extra="forbid",
    )
    custom_name: Optional[str] = None
    event: Optional[str] = Field(default=None, description="The event or `null` for all events.")
    fixedProperties: Optional[
        list[
            Union[
                EventPropertyFilter,
                PersonPropertyFilter,
                ElementPropertyFilter,
                EventMetadataPropertyFilter,
                SessionPropertyFilter,
                CohortPropertyFilter,
                RecordingPropertyFilter,
                LogEntryPropertyFilter,
                GroupPropertyFilter,
                FeaturePropertyFilter,
                HogQLPropertyFilter,
                EmptyPropertyFilter,
                DataWarehousePropertyFilter,
                DataWarehousePersonPropertyFilter,
                ErrorTrackingIssueFilter,
            ]
        ]
    ] = Field(
        default=None,
        description="Fixed properties in the query, can't be edited in the interface (e.g. scoping down by person)",
    )
    kind: Literal["EventsNode"] = "EventsNode"
    limit: Optional[int] = None
    math: Optional[
        Union[
            BaseMathType,
            FunnelMathType,
            PropertyMathType,
            CountPerActorMathType,
            ExperimentMetricMathType,
            CalendarHeatmapMathType,
            Literal["unique_group"],
            Literal["hogql"],
        ]
    ] = None
    math_group_type_index: Optional[MathGroupTypeIndex] = None
    math_hogql: Optional[str] = None
    math_property: Optional[str] = None
    math_property_revenue_currency: Optional[RevenueCurrencyPropertyConfig] = None
    math_property_type: Optional[str] = None
    name: Optional[str] = None
    orderBy: Optional[list[str]] = Field(default=None, description="Columns to order by")
    properties: Optional[
        list[
            Union[
                EventPropertyFilter,
                PersonPropertyFilter,
                ElementPropertyFilter,
                EventMetadataPropertyFilter,
                SessionPropertyFilter,
                CohortPropertyFilter,
                RecordingPropertyFilter,
                LogEntryPropertyFilter,
                GroupPropertyFilter,
                FeaturePropertyFilter,
                HogQLPropertyFilter,
                EmptyPropertyFilter,
                DataWarehousePropertyFilter,
                DataWarehousePersonPropertyFilter,
                ErrorTrackingIssueFilter,
            ]
        ]
    ] = Field(default=None, description="Properties configurable in the interface")
    response: Optional[dict[str, Any]] = None
    v: Optional[float] = Field(default=None, description="version of the node, used for schema migrations")


class ExperimentDataWarehouseNode(BaseModel):
    model_config = ConfigDict(
        extra="forbid",
    )
    custom_name: Optional[str] = None
    data_warehouse_join_key: str
    events_join_key: str
    fixedProperties: Optional[
        list[
            Union[
                EventPropertyFilter,
                PersonPropertyFilter,
                ElementPropertyFilter,
                EventMetadataPropertyFilter,
                SessionPropertyFilter,
                CohortPropertyFilter,
                RecordingPropertyFilter,
                LogEntryPropertyFilter,
                GroupPropertyFilter,
                FeaturePropertyFilter,
                HogQLPropertyFilter,
                EmptyPropertyFilter,
                DataWarehousePropertyFilter,
                DataWarehousePersonPropertyFilter,
                ErrorTrackingIssueFilter,
            ]
        ]
    ] = Field(
        default=None,
        description="Fixed properties in the query, can't be edited in the interface (e.g. scoping down by person)",
    )
    kind: Literal["ExperimentDataWarehouseNode"] = "ExperimentDataWarehouseNode"
    math: Optional[
        Union[
            BaseMathType,
            FunnelMathType,
            PropertyMathType,
            CountPerActorMathType,
            ExperimentMetricMathType,
            CalendarHeatmapMathType,
            Literal["unique_group"],
            Literal["hogql"],
        ]
    ] = None
    math_group_type_index: Optional[MathGroupTypeIndex] = None
    math_hogql: Optional[str] = None
    math_property: Optional[str] = None
    math_property_revenue_currency: Optional[RevenueCurrencyPropertyConfig] = None
    math_property_type: Optional[str] = None
    name: Optional[str] = None
    properties: Optional[
        list[
            Union[
                EventPropertyFilter,
                PersonPropertyFilter,
                ElementPropertyFilter,
                EventMetadataPropertyFilter,
                SessionPropertyFilter,
                CohortPropertyFilter,
                RecordingPropertyFilter,
                LogEntryPropertyFilter,
                GroupPropertyFilter,
                FeaturePropertyFilter,
                HogQLPropertyFilter,
                EmptyPropertyFilter,
                DataWarehousePropertyFilter,
                DataWarehousePersonPropertyFilter,
                ErrorTrackingIssueFilter,
            ]
        ]
    ] = Field(default=None, description="Properties configurable in the interface")
    response: Optional[dict[str, Any]] = None
    table_name: str
    timestamp_field: str
    v: Optional[float] = Field(default=None, description="version of the node, used for schema migrations")


class ExperimentEventExposureConfig(BaseModel):
    model_config = ConfigDict(
        extra="forbid",
    )
    event: str
    kind: Literal["ExperimentEventExposureConfig"] = "ExperimentEventExposureConfig"
    properties: list[
        Union[
            EventPropertyFilter,
            PersonPropertyFilter,
            ElementPropertyFilter,
            EventMetadataPropertyFilter,
            SessionPropertyFilter,
            CohortPropertyFilter,
            RecordingPropertyFilter,
            LogEntryPropertyFilter,
            GroupPropertyFilter,
            FeaturePropertyFilter,
            HogQLPropertyFilter,
            EmptyPropertyFilter,
            DataWarehousePropertyFilter,
            DataWarehousePersonPropertyFilter,
            ErrorTrackingIssueFilter,
        ]
    ]


class ExperimentExposureCriteria(BaseModel):
    model_config = ConfigDict(
        extra="forbid",
    )
    exposure_config: Optional[ExperimentEventExposureConfig] = None
    filterTestAccounts: Optional[bool] = None


class FunnelExclusionActionsNode(BaseModel):
    model_config = ConfigDict(
        extra="forbid",
    )
    custom_name: Optional[str] = None
    fixedProperties: Optional[
        list[
            Union[
                EventPropertyFilter,
                PersonPropertyFilter,
                ElementPropertyFilter,
                EventMetadataPropertyFilter,
                SessionPropertyFilter,
                CohortPropertyFilter,
                RecordingPropertyFilter,
                LogEntryPropertyFilter,
                GroupPropertyFilter,
                FeaturePropertyFilter,
                HogQLPropertyFilter,
                EmptyPropertyFilter,
                DataWarehousePropertyFilter,
                DataWarehousePersonPropertyFilter,
                ErrorTrackingIssueFilter,
            ]
        ]
    ] = Field(
        default=None,
        description="Fixed properties in the query, can't be edited in the interface (e.g. scoping down by person)",
    )
    funnelFromStep: int
    funnelToStep: int
    id: int
    kind: Literal["ActionsNode"] = "ActionsNode"
    math: Optional[
        Union[
            BaseMathType,
            FunnelMathType,
            PropertyMathType,
            CountPerActorMathType,
            ExperimentMetricMathType,
            CalendarHeatmapMathType,
            Literal["unique_group"],
            Literal["hogql"],
        ]
    ] = None
    math_group_type_index: Optional[MathGroupTypeIndex] = None
    math_hogql: Optional[str] = None
    math_property: Optional[str] = None
    math_property_revenue_currency: Optional[RevenueCurrencyPropertyConfig] = None
    math_property_type: Optional[str] = None
    name: Optional[str] = None
    properties: Optional[
        list[
            Union[
                EventPropertyFilter,
                PersonPropertyFilter,
                ElementPropertyFilter,
                EventMetadataPropertyFilter,
                SessionPropertyFilter,
                CohortPropertyFilter,
                RecordingPropertyFilter,
                LogEntryPropertyFilter,
                GroupPropertyFilter,
                FeaturePropertyFilter,
                HogQLPropertyFilter,
                EmptyPropertyFilter,
                DataWarehousePropertyFilter,
                DataWarehousePersonPropertyFilter,
                ErrorTrackingIssueFilter,
            ]
        ]
    ] = Field(default=None, description="Properties configurable in the interface")
    response: Optional[dict[str, Any]] = None
    v: Optional[float] = Field(default=None, description="version of the node, used for schema migrations")


class FunnelExclusionEventsNode(BaseModel):
    model_config = ConfigDict(
        extra="forbid",
    )
    custom_name: Optional[str] = None
    event: Optional[str] = Field(default=None, description="The event or `null` for all events.")
    fixedProperties: Optional[
        list[
            Union[
                EventPropertyFilter,
                PersonPropertyFilter,
                ElementPropertyFilter,
                EventMetadataPropertyFilter,
                SessionPropertyFilter,
                CohortPropertyFilter,
                RecordingPropertyFilter,
                LogEntryPropertyFilter,
                GroupPropertyFilter,
                FeaturePropertyFilter,
                HogQLPropertyFilter,
                EmptyPropertyFilter,
                DataWarehousePropertyFilter,
                DataWarehousePersonPropertyFilter,
                ErrorTrackingIssueFilter,
            ]
        ]
    ] = Field(
        default=None,
        description="Fixed properties in the query, can't be edited in the interface (e.g. scoping down by person)",
    )
    funnelFromStep: int
    funnelToStep: int
    kind: Literal["EventsNode"] = "EventsNode"
    limit: Optional[int] = None
    math: Optional[
        Union[
            BaseMathType,
            FunnelMathType,
            PropertyMathType,
            CountPerActorMathType,
            ExperimentMetricMathType,
            CalendarHeatmapMathType,
            Literal["unique_group"],
            Literal["hogql"],
        ]
    ] = None
    math_group_type_index: Optional[MathGroupTypeIndex] = None
    math_hogql: Optional[str] = None
    math_property: Optional[str] = None
    math_property_revenue_currency: Optional[RevenueCurrencyPropertyConfig] = None
    math_property_type: Optional[str] = None
    name: Optional[str] = None
    orderBy: Optional[list[str]] = Field(default=None, description="Columns to order by")
    properties: Optional[
        list[
            Union[
                EventPropertyFilter,
                PersonPropertyFilter,
                ElementPropertyFilter,
                EventMetadataPropertyFilter,
                SessionPropertyFilter,
                CohortPropertyFilter,
                RecordingPropertyFilter,
                LogEntryPropertyFilter,
                GroupPropertyFilter,
                FeaturePropertyFilter,
                HogQLPropertyFilter,
                EmptyPropertyFilter,
                DataWarehousePropertyFilter,
                DataWarehousePersonPropertyFilter,
                ErrorTrackingIssueFilter,
            ]
        ]
    ] = Field(default=None, description="Properties configurable in the interface")
    response: Optional[dict[str, Any]] = None
    v: Optional[float] = Field(default=None, description="version of the node, used for schema migrations")


class GroupsQuery(BaseModel):
    model_config = ConfigDict(
        extra="forbid",
    )
    group_type_index: int
    kind: Literal["GroupsQuery"] = "GroupsQuery"
    limit: Optional[int] = None
    modifiers: Optional[HogQLQueryModifiers] = Field(
        default=None, description="Modifiers used when performing the query"
    )
    offset: Optional[int] = None
    orderBy: Optional[list[str]] = None
    properties: Optional[list[Union[GroupPropertyFilter, HogQLPropertyFilter]]] = None
    response: Optional[GroupsQueryResponse] = None
    search: Optional[str] = None
    select: Optional[list[str]] = None
    v: Optional[float] = Field(default=None, description="version of the node, used for schema migrations")


class HeatMapQuerySource(RootModel[EventsNode]):
    root: EventsNode


class HogQLFilters(BaseModel):
    model_config = ConfigDict(
        extra="forbid",
    )
    dateRange: Optional[DateRange] = None
    filterTestAccounts: Optional[bool] = None
    properties: Optional[
        list[
            Union[
                EventPropertyFilter,
                PersonPropertyFilter,
                ElementPropertyFilter,
                EventMetadataPropertyFilter,
                SessionPropertyFilter,
                CohortPropertyFilter,
                RecordingPropertyFilter,
                LogEntryPropertyFilter,
                GroupPropertyFilter,
                FeaturePropertyFilter,
                HogQLPropertyFilter,
                EmptyPropertyFilter,
                DataWarehousePropertyFilter,
                DataWarehousePersonPropertyFilter,
                ErrorTrackingIssueFilter,
            ]
        ]
    ] = None


class HogQLQuery(BaseModel):
    model_config = ConfigDict(
        extra="forbid",
    )
    explain: Optional[bool] = None
    filters: Optional[HogQLFilters] = None
    kind: Literal["HogQLQuery"] = "HogQLQuery"
    modifiers: Optional[HogQLQueryModifiers] = Field(
        default=None, description="Modifiers used when performing the query"
    )
    name: Optional[str] = Field(default=None, description="Client provided name of the query")
    query: str
    response: Optional[HogQLQueryResponse] = None
    v: Optional[float] = Field(default=None, description="version of the node, used for schema migrations")
    values: Optional[dict[str, Any]] = Field(
        default=None, description="Constant values that can be referenced with the {placeholder} syntax in the query"
    )
    variables: Optional[dict[str, HogQLVariable]] = Field(
        default=None, description="Variables to be substituted into the query"
    )


class InsightActorsQueryOptionsResponse(BaseModel):
    model_config = ConfigDict(
        extra="forbid",
    )
    breakdown: Optional[list[BreakdownItem]] = None
    breakdowns: Optional[list[MultipleBreakdownOptions]] = None
    compare: Optional[list[CompareItem]] = None
    day: Optional[list[DayItem]] = None
    interval: Optional[list[IntervalItem]] = None
    series: Optional[list[Series]] = None
    status: Optional[list[StatusItem]] = None


class LogsQuery(BaseModel):
    model_config = ConfigDict(
        extra="forbid",
    )
    dateRange: DateRange
    kind: Literal["LogsQuery"] = "LogsQuery"
    limit: Optional[int] = None
    modifiers: Optional[HogQLQueryModifiers] = Field(
        default=None, description="Modifiers used when performing the query"
    )
    offset: Optional[int] = None
    orderBy: OrderBy1
    resource: Optional[str] = None
    response: Optional[LogsQueryResponse] = None
    searchTerm: Optional[str] = None
    severityLevels: list[LogSeverityLevel]
    v: Optional[float] = Field(default=None, description="version of the node, used for schema migrations")


class PersonsNode(BaseModel):
    model_config = ConfigDict(
        extra="forbid",
    )
    cohort: Optional[int] = None
    distinctId: Optional[str] = None
    fixedProperties: Optional[
        list[
            Union[
                EventPropertyFilter,
                PersonPropertyFilter,
                ElementPropertyFilter,
                EventMetadataPropertyFilter,
                SessionPropertyFilter,
                CohortPropertyFilter,
                RecordingPropertyFilter,
                LogEntryPropertyFilter,
                GroupPropertyFilter,
                FeaturePropertyFilter,
                HogQLPropertyFilter,
                EmptyPropertyFilter,
                DataWarehousePropertyFilter,
                DataWarehousePersonPropertyFilter,
                ErrorTrackingIssueFilter,
            ]
        ]
    ] = Field(
        default=None,
        description="Fixed properties in the query, can't be edited in the interface (e.g. scoping down by person)",
    )
    kind: Literal["PersonsNode"] = "PersonsNode"
    limit: Optional[int] = None
    modifiers: Optional[HogQLQueryModifiers] = Field(
        default=None, description="Modifiers used when performing the query"
    )
    offset: Optional[int] = None
    properties: Optional[
        list[
            Union[
                EventPropertyFilter,
                PersonPropertyFilter,
                ElementPropertyFilter,
                EventMetadataPropertyFilter,
                SessionPropertyFilter,
                CohortPropertyFilter,
                RecordingPropertyFilter,
                LogEntryPropertyFilter,
                GroupPropertyFilter,
                FeaturePropertyFilter,
                HogQLPropertyFilter,
                EmptyPropertyFilter,
                DataWarehousePropertyFilter,
                DataWarehousePersonPropertyFilter,
                ErrorTrackingIssueFilter,
            ]
        ]
    ] = Field(default=None, description="Properties configurable in the interface")
    response: Optional[dict[str, Any]] = None
    search: Optional[str] = None
    v: Optional[float] = Field(default=None, description="version of the node, used for schema migrations")


class PropertyGroupFilterValue(BaseModel):
    model_config = ConfigDict(
        extra="forbid",
    )
    type: FilterLogicalOperator
    values: list[
        Union[
            PropertyGroupFilterValue,
            Union[
                EventPropertyFilter,
                PersonPropertyFilter,
                ElementPropertyFilter,
                EventMetadataPropertyFilter,
                SessionPropertyFilter,
                CohortPropertyFilter,
                RecordingPropertyFilter,
                LogEntryPropertyFilter,
                GroupPropertyFilter,
                FeaturePropertyFilter,
                HogQLPropertyFilter,
                EmptyPropertyFilter,
                DataWarehousePropertyFilter,
                DataWarehousePersonPropertyFilter,
                ErrorTrackingIssueFilter,
            ],
        ]
    ]


class QueryResponseAlternative49(BaseModel):
    model_config = ConfigDict(
        extra="forbid",
    )
    error: Optional[str] = Field(
        default=None,
        description="Query error. Returned only if 'explain' or `modifiers.debug` is true. Throws an error otherwise.",
    )
    hogql: Optional[str] = Field(default=None, description="Generated HogQL query.")
    modifiers: Optional[HogQLQueryModifiers] = Field(
        default=None, description="Modifiers used when performing the query"
    )
    query_status: Optional[QueryStatus] = Field(
        default=None, description="Query status indicates whether next to the provided data, a query is still running."
    )
    results: list[RetentionResult]
    timings: Optional[list[QueryTiming]] = Field(
        default=None, description="Measured timings for different parts of the query generation process"
    )


class RecordingsQuery(BaseModel):
    model_config = ConfigDict(
        extra="forbid",
    )
    actions: Optional[list[dict[str, Any]]] = None
    console_log_filters: Optional[list[LogEntryPropertyFilter]] = None
    date_from: Optional[str] = "-3d"
    date_to: Optional[str] = None
    distinct_ids: Optional[list[str]] = None
    events: Optional[list[dict[str, Any]]] = None
    filter_test_accounts: Optional[bool] = None
    having_predicates: Optional[
        list[
            Union[
                EventPropertyFilter,
                PersonPropertyFilter,
                ElementPropertyFilter,
                EventMetadataPropertyFilter,
                SessionPropertyFilter,
                CohortPropertyFilter,
                RecordingPropertyFilter,
                LogEntryPropertyFilter,
                GroupPropertyFilter,
                FeaturePropertyFilter,
                HogQLPropertyFilter,
                EmptyPropertyFilter,
                DataWarehousePropertyFilter,
                DataWarehousePersonPropertyFilter,
                ErrorTrackingIssueFilter,
            ]
        ]
    ] = None
    kind: Literal["RecordingsQuery"] = "RecordingsQuery"
    limit: Optional[int] = None
    modifiers: Optional[HogQLQueryModifiers] = Field(
        default=None, description="Modifiers used when performing the query"
    )
    offset: Optional[int] = None
    operand: Optional[FilterLogicalOperator] = FilterLogicalOperator.AND_
    order: Optional[RecordingOrder] = RecordingOrder.START_TIME
    person_uuid: Optional[str] = None
    properties: Optional[
        list[
            Union[
                EventPropertyFilter,
                PersonPropertyFilter,
                ElementPropertyFilter,
                EventMetadataPropertyFilter,
                SessionPropertyFilter,
                CohortPropertyFilter,
                RecordingPropertyFilter,
                LogEntryPropertyFilter,
                GroupPropertyFilter,
                FeaturePropertyFilter,
                HogQLPropertyFilter,
                EmptyPropertyFilter,
                DataWarehousePropertyFilter,
                DataWarehousePersonPropertyFilter,
                ErrorTrackingIssueFilter,
            ]
        ]
    ] = None
    response: Optional[RecordingsQueryResponse] = None
    session_ids: Optional[list[str]] = None
    user_modified_filters: Optional[dict[str, Any]] = None
    v: Optional[float] = Field(default=None, description="version of the node, used for schema migrations")


class RetentionEntity(BaseModel):
    model_config = ConfigDict(
        extra="forbid",
    )
    custom_name: Optional[str] = None
    id: Optional[Union[str, float]] = None
    kind: Optional[RetentionEntityKind] = None
    name: Optional[str] = None
    order: Optional[int] = None
    properties: Optional[
        list[
            Union[
                EventPropertyFilter,
                PersonPropertyFilter,
                ElementPropertyFilter,
                EventMetadataPropertyFilter,
                SessionPropertyFilter,
                CohortPropertyFilter,
                RecordingPropertyFilter,
                LogEntryPropertyFilter,
                GroupPropertyFilter,
                FeaturePropertyFilter,
                HogQLPropertyFilter,
                EmptyPropertyFilter,
                DataWarehousePropertyFilter,
                DataWarehousePersonPropertyFilter,
                ErrorTrackingIssueFilter,
            ]
        ]
    ] = Field(default=None, description="filters on the event")
    type: Optional[EntityType] = None
    uuid: Optional[str] = None


class RetentionFilter(BaseModel):
    model_config = ConfigDict(
        extra="forbid",
    )
    cumulative: Optional[bool] = None
    dashboardDisplay: Optional[RetentionDashboardDisplayType] = None
    display: Optional[ChartDisplayType] = Field(default=None, description="controls the display of the retention graph")
    meanRetentionCalculation: Optional[MeanRetentionCalculation] = None
    period: Optional[RetentionPeriod] = RetentionPeriod.DAY
    retentionReference: Optional[RetentionReference] = Field(
        default=None,
        description="Whether retention is with regard to initial cohort size, or that of the previous period.",
    )
    retentionType: Optional[RetentionType] = None
    returningEntity: Optional[RetentionEntity] = None
    targetEntity: Optional[RetentionEntity] = None
    totalIntervals: Optional[int] = 8


class RetentionFilterLegacy(BaseModel):
    model_config = ConfigDict(
        extra="forbid",
    )
    cumulative: Optional[bool] = None
    mean_retention_calculation: Optional[MeanRetentionCalculation] = None
    period: Optional[RetentionPeriod] = None
    retention_reference: Optional[RetentionReference] = Field(
        default=None,
        description="Whether retention is with regard to initial cohort size, or that of the previous period.",
    )
    retention_type: Optional[RetentionType] = None
    returning_entity: Optional[RetentionEntity] = None
    show_mean: Optional[bool] = None
    target_entity: Optional[RetentionEntity] = None
    total_intervals: Optional[int] = None


class RetentionQueryResponse(BaseModel):
    model_config = ConfigDict(
        extra="forbid",
    )
    error: Optional[str] = Field(
        default=None,
        description="Query error. Returned only if 'explain' or `modifiers.debug` is true. Throws an error otherwise.",
    )
    hogql: Optional[str] = Field(default=None, description="Generated HogQL query.")
    modifiers: Optional[HogQLQueryModifiers] = Field(
        default=None, description="Modifiers used when performing the query"
    )
    query_status: Optional[QueryStatus] = Field(
        default=None, description="Query status indicates whether next to the provided data, a query is still running."
    )
    results: list[RetentionResult]
    timings: Optional[list[QueryTiming]] = Field(
        default=None, description="Measured timings for different parts of the query generation process"
    )


class RootAssistantMessage(
    RootModel[
        Union[
            VisualizationMessage,
            ReasoningMessage,
            AssistantMessage,
            HumanMessage,
            FailureMessage,
            RootAssistantMessage1,
        ]
    ]
):
    root: Union[
        VisualizationMessage, ReasoningMessage, AssistantMessage, HumanMessage, FailureMessage, RootAssistantMessage1
    ]


class TeamTaxonomyQuery(BaseModel):
    model_config = ConfigDict(
        extra="forbid",
    )
    kind: Literal["TeamTaxonomyQuery"] = "TeamTaxonomyQuery"
    modifiers: Optional[HogQLQueryModifiers] = Field(
        default=None, description="Modifiers used when performing the query"
    )
    response: Optional[TeamTaxonomyQueryResponse] = None
    v: Optional[float] = Field(default=None, description="version of the node, used for schema migrations")


class TracesQuery(BaseModel):
    model_config = ConfigDict(
        extra="forbid",
    )
    dateRange: Optional[DateRange] = None
    filterTestAccounts: Optional[bool] = None
    kind: Literal["TracesQuery"] = "TracesQuery"
    limit: Optional[int] = None
    modifiers: Optional[HogQLQueryModifiers] = Field(
        default=None, description="Modifiers used when performing the query"
    )
    offset: Optional[int] = None
    properties: Optional[
        list[
            Union[
                EventPropertyFilter,
                PersonPropertyFilter,
                ElementPropertyFilter,
                EventMetadataPropertyFilter,
                SessionPropertyFilter,
                CohortPropertyFilter,
                RecordingPropertyFilter,
                LogEntryPropertyFilter,
                GroupPropertyFilter,
                FeaturePropertyFilter,
                HogQLPropertyFilter,
                EmptyPropertyFilter,
                DataWarehousePropertyFilter,
                DataWarehousePersonPropertyFilter,
                ErrorTrackingIssueFilter,
            ]
        ]
    ] = Field(default=None, description="Properties configurable in the interface")
    response: Optional[TracesQueryResponse] = None
    showColumnConfigurator: Optional[bool] = None
    traceId: Optional[str] = None
    v: Optional[float] = Field(default=None, description="version of the node, used for schema migrations")


class VectorSearchQuery(BaseModel):
    model_config = ConfigDict(
        extra="forbid",
    )
    embedding: list[float]
    kind: Literal["VectorSearchQuery"] = "VectorSearchQuery"
    modifiers: Optional[HogQLQueryModifiers] = Field(
        default=None, description="Modifiers used when performing the query"
    )
    response: Optional[VectorSearchQueryResponse] = None
    v: Optional[float] = Field(default=None, description="version of the node, used for schema migrations")


class WebVitalsPathBreakdownQuery(BaseModel):
    model_config = ConfigDict(
        extra="forbid",
    )
    compareFilter: Optional[CompareFilter] = None
    conversionGoal: Optional[Union[ActionConversionGoal, CustomEventConversionGoal]] = None
    dateRange: Optional[DateRange] = None
    doPathCleaning: Optional[bool] = None
    filterTestAccounts: Optional[bool] = None
    includeRevenue: Optional[bool] = None
    kind: Literal["WebVitalsPathBreakdownQuery"] = "WebVitalsPathBreakdownQuery"
    metric: WebVitalsMetric
    modifiers: Optional[HogQLQueryModifiers] = Field(
        default=None, description="Modifiers used when performing the query"
    )
    orderBy: Optional[list[Union[WebAnalyticsOrderByFields, WebAnalyticsOrderByDirection]]] = None
    percentile: WebVitalsPercentile
    properties: list[Union[EventPropertyFilter, PersonPropertyFilter, SessionPropertyFilter]]
    response: Optional[WebVitalsPathBreakdownQueryResponse] = None
    sampling: Optional[Sampling] = None
    thresholds: list[float] = Field(..., max_length=2, min_length=2)
    useSessionsTable: Optional[bool] = None
    v: Optional[float] = Field(default=None, description="version of the node, used for schema migrations")


class ActionsNode(BaseModel):
    model_config = ConfigDict(
        extra="forbid",
    )
    custom_name: Optional[str] = None
    fixedProperties: Optional[
        list[
            Union[
                EventPropertyFilter,
                PersonPropertyFilter,
                ElementPropertyFilter,
                EventMetadataPropertyFilter,
                SessionPropertyFilter,
                CohortPropertyFilter,
                RecordingPropertyFilter,
                LogEntryPropertyFilter,
                GroupPropertyFilter,
                FeaturePropertyFilter,
                HogQLPropertyFilter,
                EmptyPropertyFilter,
                DataWarehousePropertyFilter,
                DataWarehousePersonPropertyFilter,
                ErrorTrackingIssueFilter,
            ]
        ]
    ] = Field(
        default=None,
        description="Fixed properties in the query, can't be edited in the interface (e.g. scoping down by person)",
    )
    id: int
    kind: Literal["ActionsNode"] = "ActionsNode"
    math: Optional[
        Union[
            BaseMathType,
            FunnelMathType,
            PropertyMathType,
            CountPerActorMathType,
            ExperimentMetricMathType,
            CalendarHeatmapMathType,
            Literal["unique_group"],
            Literal["hogql"],
        ]
    ] = None
    math_group_type_index: Optional[MathGroupTypeIndex] = None
    math_hogql: Optional[str] = None
    math_property: Optional[str] = None
    math_property_revenue_currency: Optional[RevenueCurrencyPropertyConfig] = None
    math_property_type: Optional[str] = None
    name: Optional[str] = None
    properties: Optional[
        list[
            Union[
                EventPropertyFilter,
                PersonPropertyFilter,
                ElementPropertyFilter,
                EventMetadataPropertyFilter,
                SessionPropertyFilter,
                CohortPropertyFilter,
                RecordingPropertyFilter,
                LogEntryPropertyFilter,
                GroupPropertyFilter,
                FeaturePropertyFilter,
                HogQLPropertyFilter,
                EmptyPropertyFilter,
                DataWarehousePropertyFilter,
                DataWarehousePersonPropertyFilter,
                ErrorTrackingIssueFilter,
            ]
        ]
    ] = Field(default=None, description="Properties configurable in the interface")
    response: Optional[dict[str, Any]] = None
    v: Optional[float] = Field(default=None, description="version of the node, used for schema migrations")


class DataVisualizationNode(BaseModel):
    model_config = ConfigDict(
        extra="forbid",
    )
    chartSettings: Optional[ChartSettings] = None
    display: Optional[ChartDisplayType] = None
    kind: Literal["DataVisualizationNode"] = "DataVisualizationNode"
    source: HogQLQuery
    tableSettings: Optional[TableSettings] = None
    v: Optional[float] = Field(default=None, description="version of the node, used for schema migrations")


class DatabaseSchemaManagedViewTable(BaseModel):
    model_config = ConfigDict(
        extra="forbid",
    )
    fields: dict[str, DatabaseSchemaField]
    id: str
    kind: DatabaseSchemaManagedViewTableKind
    name: str
    query: HogQLQuery
    row_count: Optional[float] = None
    source_id: Optional[str] = None
    type: Literal["managed_view"] = "managed_view"


class DatabaseSchemaMaterializedViewTable(BaseModel):
    model_config = ConfigDict(
        extra="forbid",
    )
    fields: dict[str, DatabaseSchemaField]
    id: str
    last_run_at: Optional[str] = None
    name: str
    query: HogQLQuery
    row_count: Optional[float] = None
    status: Optional[str] = None
    type: Literal["materialized_view"] = "materialized_view"


class DatabaseSchemaViewTable(BaseModel):
    model_config = ConfigDict(
        extra="forbid",
    )
    fields: dict[str, DatabaseSchemaField]
    id: str
    name: str
    query: HogQLQuery
    row_count: Optional[float] = None
    type: Literal["view"] = "view"


<<<<<<< HEAD
class EventsHeatMapQuery(BaseModel):
    model_config = ConfigDict(
        extra="forbid",
    )
    compareFilter: Optional[CompareFilter] = None
    conversionGoal: Optional[Union[ActionConversionGoal, CustomEventConversionGoal]] = None
    dateRange: Optional[DateRange] = None
    doPathCleaning: Optional[bool] = None
    filterTestAccounts: Optional[bool] = None
    includeRevenue: Optional[bool] = None
    kind: Literal["EventsHeatMapQuery"] = "EventsHeatMapQuery"
    modifiers: Optional[HogQLQueryModifiers] = Field(
        default=None, description="Modifiers used when performing the query"
    )
    orderBy: Optional[list[Union[WebAnalyticsOrderByFields, WebAnalyticsOrderByDirection]]] = None
    properties: list[Union[EventPropertyFilter, PersonPropertyFilter, SessionPropertyFilter]]
    response: Optional[EventsHeatMapQueryResponse] = None
    sampling: Optional[Sampling] = None
    source: EventsNode
    useSessionsTable: Optional[bool] = None
    v: Optional[float] = Field(default=None, description="version of the node, used for schema migrations")


=======
>>>>>>> fc57d5d8
class ExperimentFunnelMetricTypeProps(BaseModel):
    model_config = ConfigDict(
        extra="forbid",
    )
    metric_type: Literal["funnel"] = "funnel"
    series: list[Union[EventsNode, ActionsNode]]


class FunnelsFilter(BaseModel):
    model_config = ConfigDict(
        extra="forbid",
    )
    binCount: Optional[int] = None
    breakdownAttributionType: Optional[BreakdownAttributionType] = BreakdownAttributionType.FIRST_TOUCH
    breakdownAttributionValue: Optional[int] = None
    exclusions: Optional[list[Union[FunnelExclusionEventsNode, FunnelExclusionActionsNode]]] = []
    funnelAggregateByHogQL: Optional[str] = None
    funnelFromStep: Optional[int] = None
    funnelOrderType: Optional[StepOrderValue] = StepOrderValue.ORDERED
    funnelStepReference: Optional[FunnelStepReference] = FunnelStepReference.TOTAL
    funnelToStep: Optional[int] = Field(
        default=None, description="To select the range of steps for trends & time to convert funnels, 0-indexed"
    )
    funnelVizType: Optional[FunnelVizType] = FunnelVizType.STEPS
    funnelWindowInterval: Optional[int] = 14
    funnelWindowIntervalUnit: Optional[FunnelConversionWindowTimeUnit] = FunnelConversionWindowTimeUnit.DAY
    hiddenLegendBreakdowns: Optional[list[str]] = None
    layout: Optional[FunnelLayout] = FunnelLayout.VERTICAL
    resultCustomizations: Optional[dict[str, ResultCustomizationByValue]] = Field(
        default=None, description="Customizations for the appearance of result datasets."
    )
    useUdf: Optional[bool] = None


class HogQLASTQuery(BaseModel):
    model_config = ConfigDict(
        extra="forbid",
    )
    explain: Optional[bool] = None
    filters: Optional[HogQLFilters] = None
    kind: Literal["HogQLASTQuery"] = "HogQLASTQuery"
    modifiers: Optional[HogQLQueryModifiers] = Field(
        default=None, description="Modifiers used when performing the query"
    )
    name: Optional[str] = Field(default=None, description="Client provided name of the query")
    query: dict[str, Any]
    response: Optional[HogQLQueryResponse] = None
    v: Optional[float] = Field(default=None, description="version of the node, used for schema migrations")
    values: Optional[dict[str, Any]] = Field(
        default=None, description="Constant values that can be referenced with the {placeholder} syntax in the query"
    )
    variables: Optional[dict[str, HogQLVariable]] = Field(
        default=None, description="Variables to be substituted into the query"
    )


class InsightFilter(
    RootModel[
        Union[
            TrendsFilter,
            FunnelsFilter,
            RetentionFilter,
            PathsFilter,
            StickinessFilter,
            LifecycleFilter,
            CalendarHeatmapFilter,
        ]
    ]
):
    root: Union[
        TrendsFilter,
        FunnelsFilter,
        RetentionFilter,
        PathsFilter,
        StickinessFilter,
        LifecycleFilter,
        CalendarHeatmapFilter,
    ]


class MaxInnerUniversalFiltersGroup(BaseModel):
    model_config = ConfigDict(
        extra="forbid",
    )
    type: FilterLogicalOperator
    values: list[Union[EventPropertyFilter, PersonPropertyFilter, SessionPropertyFilter, RecordingPropertyFilter]]


class MaxOuterUniversalFiltersGroup(BaseModel):
    model_config = ConfigDict(
        extra="forbid",
    )
    type: FilterLogicalOperator
    values: list[MaxInnerUniversalFiltersGroup]


class MaxRecordingUniversalFilters(BaseModel):
    model_config = ConfigDict(
        extra="forbid",
    )
    date_from: Optional[str] = None
    date_to: Optional[str] = None
    duration: list[RecordingDurationFilter]
    filter_group: MaxOuterUniversalFiltersGroup
    filter_test_accounts: Optional[bool] = None
    order: Optional[RecordingOrder] = RecordingOrder.START_TIME


class PropertyGroupFilter(BaseModel):
    model_config = ConfigDict(
        extra="forbid",
    )
    type: FilterLogicalOperator
    values: list[PropertyGroupFilterValue]


class RetentionQuery(BaseModel):
    model_config = ConfigDict(
        extra="forbid",
    )
    aggregation_group_type_index: Optional[int] = Field(default=None, description="Groups aggregation")
    breakdownFilter: Optional[BreakdownFilter] = Field(default=None, description="Breakdown of the events and actions")
    dataColorTheme: Optional[float] = Field(default=None, description="Colors used in the insight's visualization")
    dateRange: Optional[DateRange] = Field(default=None, description="Date range for the query")
    filterTestAccounts: Optional[bool] = Field(
        default=False, description="Exclude internal and test users by applying the respective filters"
    )
    kind: Literal["RetentionQuery"] = "RetentionQuery"
    modifiers: Optional[HogQLQueryModifiers] = Field(
        default=None, description="Modifiers used when performing the query"
    )
    properties: Optional[
        Union[
            list[
                Union[
                    EventPropertyFilter,
                    PersonPropertyFilter,
                    ElementPropertyFilter,
                    EventMetadataPropertyFilter,
                    SessionPropertyFilter,
                    CohortPropertyFilter,
                    RecordingPropertyFilter,
                    LogEntryPropertyFilter,
                    GroupPropertyFilter,
                    FeaturePropertyFilter,
                    HogQLPropertyFilter,
                    EmptyPropertyFilter,
                    DataWarehousePropertyFilter,
                    DataWarehousePersonPropertyFilter,
                    ErrorTrackingIssueFilter,
                ]
            ],
            PropertyGroupFilter,
        ]
    ] = Field(default=[], description="Property filters for all series")
    response: Optional[RetentionQueryResponse] = None
    retentionFilter: RetentionFilter = Field(..., description="Properties specific to the retention insight")
    samplingFactor: Optional[float] = Field(default=None, description="Sampling rate")
    v: Optional[float] = Field(default=None, description="version of the node, used for schema migrations")


class StickinessQuery(BaseModel):
    model_config = ConfigDict(
        extra="forbid",
    )
    compareFilter: Optional[CompareFilter] = Field(default=None, description="Compare to date range")
    dataColorTheme: Optional[float] = Field(default=None, description="Colors used in the insight's visualization")
    dateRange: Optional[DateRange] = Field(default=None, description="Date range for the query")
    filterTestAccounts: Optional[bool] = Field(
        default=False, description="Exclude internal and test users by applying the respective filters"
    )
    interval: Optional[IntervalType] = Field(
        default=IntervalType.DAY,
        description="Granularity of the response. Can be one of `hour`, `day`, `week` or `month`",
    )
    intervalCount: Optional[int] = Field(
        default=None, description="How many intervals comprise a period. Only used for cohorts, otherwise default 1."
    )
    kind: Literal["StickinessQuery"] = "StickinessQuery"
    modifiers: Optional[HogQLQueryModifiers] = Field(
        default=None, description="Modifiers used when performing the query"
    )
    properties: Optional[
        Union[
            list[
                Union[
                    EventPropertyFilter,
                    PersonPropertyFilter,
                    ElementPropertyFilter,
                    EventMetadataPropertyFilter,
                    SessionPropertyFilter,
                    CohortPropertyFilter,
                    RecordingPropertyFilter,
                    LogEntryPropertyFilter,
                    GroupPropertyFilter,
                    FeaturePropertyFilter,
                    HogQLPropertyFilter,
                    EmptyPropertyFilter,
                    DataWarehousePropertyFilter,
                    DataWarehousePersonPropertyFilter,
                    ErrorTrackingIssueFilter,
                ]
            ],
            PropertyGroupFilter,
        ]
    ] = Field(default=[], description="Property filters for all series")
    response: Optional[StickinessQueryResponse] = None
    samplingFactor: Optional[float] = Field(default=None, description="Sampling rate")
    series: list[Union[EventsNode, ActionsNode, DataWarehouseNode]] = Field(
        ..., description="Events and actions to include"
    )
    stickinessFilter: Optional[StickinessFilter] = Field(
        default=None, description="Properties specific to the stickiness insight"
    )
    v: Optional[float] = Field(default=None, description="version of the node, used for schema migrations")


class TrendsQuery(BaseModel):
    model_config = ConfigDict(
        extra="forbid",
    )
    aggregation_group_type_index: Optional[int] = Field(default=None, description="Groups aggregation")
    breakdownFilter: Optional[BreakdownFilter] = Field(default=None, description="Breakdown of the events and actions")
    compareFilter: Optional[CompareFilter] = Field(default=None, description="Compare to date range")
    conversionGoal: Optional[Union[ActionConversionGoal, CustomEventConversionGoal]] = Field(
        default=None, description="Whether we should be comparing against a specific conversion goal"
    )
    dataColorTheme: Optional[float] = Field(default=None, description="Colors used in the insight's visualization")
    dateRange: Optional[DateRange] = Field(default=None, description="Date range for the query")
    filterTestAccounts: Optional[bool] = Field(
        default=False, description="Exclude internal and test users by applying the respective filters"
    )
    interval: Optional[IntervalType] = Field(
        default=IntervalType.DAY,
        description="Granularity of the response. Can be one of `hour`, `day`, `week` or `month`",
    )
    kind: Literal["TrendsQuery"] = "TrendsQuery"
    modifiers: Optional[HogQLQueryModifiers] = Field(
        default=None, description="Modifiers used when performing the query"
    )
    properties: Optional[
        Union[
            list[
                Union[
                    EventPropertyFilter,
                    PersonPropertyFilter,
                    ElementPropertyFilter,
                    EventMetadataPropertyFilter,
                    SessionPropertyFilter,
                    CohortPropertyFilter,
                    RecordingPropertyFilter,
                    LogEntryPropertyFilter,
                    GroupPropertyFilter,
                    FeaturePropertyFilter,
                    HogQLPropertyFilter,
                    EmptyPropertyFilter,
                    DataWarehousePropertyFilter,
                    DataWarehousePersonPropertyFilter,
                    ErrorTrackingIssueFilter,
                ]
            ],
            PropertyGroupFilter,
        ]
    ] = Field(default=[], description="Property filters for all series")
    response: Optional[TrendsQueryResponse] = None
    samplingFactor: Optional[float] = Field(default=None, description="Sampling rate")
    series: list[Union[EventsNode, ActionsNode, DataWarehouseNode]] = Field(
        ..., description="Events and actions to include"
    )
    trendsFilter: Optional[TrendsFilter] = Field(default=None, description="Properties specific to the trends insight")
    v: Optional[float] = Field(default=None, description="version of the node, used for schema migrations")


class CachedExperimentTrendsQueryResponse(BaseModel):
    model_config = ConfigDict(
        extra="forbid",
    )
    cache_key: str
    cache_target_age: Optional[datetime] = None
    calculation_trigger: Optional[str] = Field(
        default=None, description="What triggered the calculation of the query, leave empty if user/immediate"
    )
    count_query: Optional[TrendsQuery] = None
    credible_intervals: dict[str, list[float]]
    exposure_query: Optional[TrendsQuery] = None
    insight: list[dict[str, Any]]
    is_cached: bool
    kind: Literal["ExperimentTrendsQuery"] = "ExperimentTrendsQuery"
    last_refresh: datetime
    next_allowed_client_refresh: datetime
    p_value: float
    probability: dict[str, float]
    query_status: Optional[QueryStatus] = Field(
        default=None, description="Query status indicates whether next to the provided data, a query is still running."
    )
    significance_code: ExperimentSignificanceCode
    significant: bool
    stats_version: Optional[int] = None
    timezone: str
    variants: list[ExperimentVariantTrendsBaseStats]


class CalendarHeatmapQuery(BaseModel):
    model_config = ConfigDict(
        extra="forbid",
    )
    aggregation_group_type_index: Optional[int] = Field(default=None, description="Groups aggregation")
    calendarHeatmapFilter: Optional[CalendarHeatmapFilter] = Field(
        default=None, description="Properties specific to the trends insight"
    )
    conversionGoal: Optional[Union[ActionConversionGoal, CustomEventConversionGoal]] = Field(
        default=None, description="Whether we should be comparing against a specific conversion goal"
    )
    dataColorTheme: Optional[float] = Field(default=None, description="Colors used in the insight's visualization")
    dateRange: Optional[DateRange] = Field(default=None, description="Date range for the query")
    filterTestAccounts: Optional[bool] = Field(
        default=False, description="Exclude internal and test users by applying the respective filters"
    )
    interval: Optional[IntervalType] = Field(
        default=IntervalType.DAY,
        description="Granularity of the response. Can be one of `hour`, `day`, `week` or `month`",
    )
    kind: Literal["CalendarHeatmapQuery"] = "CalendarHeatmapQuery"
    modifiers: Optional[HogQLQueryModifiers] = Field(
        default=None, description="Modifiers used when performing the query"
    )
    properties: Optional[
        Union[
            list[
                Union[
                    EventPropertyFilter,
                    PersonPropertyFilter,
                    ElementPropertyFilter,
                    EventMetadataPropertyFilter,
                    SessionPropertyFilter,
                    CohortPropertyFilter,
                    RecordingPropertyFilter,
                    LogEntryPropertyFilter,
                    GroupPropertyFilter,
                    FeaturePropertyFilter,
                    HogQLPropertyFilter,
                    EmptyPropertyFilter,
                    DataWarehousePropertyFilter,
                    DataWarehousePersonPropertyFilter,
                    ErrorTrackingIssueFilter,
                ]
            ],
            PropertyGroupFilter,
        ]
    ] = Field(default=[], description="Property filters for all series")
    response: Optional[CalendarHeatmapResponse] = None
    samplingFactor: Optional[float] = Field(default=None, description="Sampling rate")
    series: list[Union[EventsNode, ActionsNode, DataWarehouseNode]] = Field(
        ..., description="Events and actions to include"
    )


class Response17(BaseModel):
    model_config = ConfigDict(
        extra="forbid",
    )
    count_query: Optional[TrendsQuery] = None
    credible_intervals: dict[str, list[float]]
    exposure_query: Optional[TrendsQuery] = None
    insight: list[dict[str, Any]]
    kind: Literal["ExperimentTrendsQuery"] = "ExperimentTrendsQuery"
    p_value: float
    probability: dict[str, float]
    significance_code: ExperimentSignificanceCode
    significant: bool
    stats_version: Optional[int] = None
    variants: list[ExperimentVariantTrendsBaseStats]


class ErrorTrackingQuery(BaseModel):
    model_config = ConfigDict(
        extra="forbid",
    )
    assignee: Optional[ErrorTrackingIssueAssignee] = None
    dateRange: DateRange
    filterGroup: Optional[PropertyGroupFilter] = None
    filterTestAccounts: Optional[bool] = None
    issueId: Optional[str] = None
    kind: Literal["ErrorTrackingQuery"] = "ErrorTrackingQuery"
    limit: Optional[int] = None
    modifiers: Optional[HogQLQueryModifiers] = Field(
        default=None, description="Modifiers used when performing the query"
    )
    offset: Optional[int] = None
    orderBy: Optional[OrderBy] = None
    orderDirection: Optional[OrderDirection] = None
    response: Optional[ErrorTrackingQueryResponse] = None
    searchQuery: Optional[str] = None
    status: Optional[Status1] = None
    v: Optional[float] = Field(default=None, description="version of the node, used for schema migrations")
    volumeResolution: int


class ExperimentFunnelMetric(BaseModel):
    model_config = ConfigDict(
        extra="forbid",
    )
    conversion_window: Optional[int] = None
    conversion_window_unit: Optional[FunnelConversionWindowTimeUnit] = None
    kind: Literal["ExperimentMetric"] = "ExperimentMetric"
    metric_type: Literal["funnel"] = "funnel"
    name: Optional[str] = None
    series: list[Union[EventsNode, ActionsNode]]


class ExperimentMeanMetric(BaseModel):
    model_config = ConfigDict(
        extra="forbid",
    )
    conversion_window: Optional[int] = None
    conversion_window_unit: Optional[FunnelConversionWindowTimeUnit] = None
    kind: Literal["ExperimentMetric"] = "ExperimentMetric"
    lower_bound_percentile: Optional[float] = None
    metric_type: Literal["mean"] = "mean"
    name: Optional[str] = None
    source: Union[EventsNode, ActionsNode, ExperimentDataWarehouseNode]
    upper_bound_percentile: Optional[float] = None


class ExperimentMeanMetricTypeProps(BaseModel):
    model_config = ConfigDict(
        extra="forbid",
    )
    lower_bound_percentile: Optional[float] = None
    metric_type: Literal["mean"] = "mean"
    source: Union[EventsNode, ActionsNode, ExperimentDataWarehouseNode]
    upper_bound_percentile: Optional[float] = None


class ExperimentMetric(RootModel[Union[ExperimentMeanMetric, ExperimentFunnelMetric]]):
    root: Union[ExperimentMeanMetric, ExperimentFunnelMetric]


class ExperimentMetricTypeProps(RootModel[Union[ExperimentMeanMetricTypeProps, ExperimentFunnelMetricTypeProps]]):
    root: Union[ExperimentMeanMetricTypeProps, ExperimentFunnelMetricTypeProps]


class ExperimentQueryResponse(BaseModel):
    model_config = ConfigDict(
        extra="forbid",
    )
    credible_intervals: dict[str, list[float]]
    insight: list[dict[str, Any]]
    kind: Literal["ExperimentQuery"] = "ExperimentQuery"
    metric: Union[ExperimentMeanMetric, ExperimentFunnelMetric]
    p_value: float
    probability: dict[str, float]
    significance_code: ExperimentSignificanceCode
    significant: bool
    stats_version: Optional[int] = None
    variants: Union[list[ExperimentVariantTrendsBaseStats], list[ExperimentVariantFunnelsBaseStats]]


class ExperimentTrendsQueryResponse(BaseModel):
    model_config = ConfigDict(
        extra="forbid",
    )
    count_query: Optional[TrendsQuery] = None
    credible_intervals: dict[str, list[float]]
    exposure_query: Optional[TrendsQuery] = None
    insight: list[dict[str, Any]]
    kind: Literal["ExperimentTrendsQuery"] = "ExperimentTrendsQuery"
    p_value: float
    probability: dict[str, float]
    significance_code: ExperimentSignificanceCode
    significant: bool
    stats_version: Optional[int] = None
    variants: list[ExperimentVariantTrendsBaseStats]


class FunnelsQuery(BaseModel):
    model_config = ConfigDict(
        extra="forbid",
    )
    aggregation_group_type_index: Optional[int] = Field(default=None, description="Groups aggregation")
    breakdownFilter: Optional[BreakdownFilter] = Field(default=None, description="Breakdown of the events and actions")
    dataColorTheme: Optional[float] = Field(default=None, description="Colors used in the insight's visualization")
    dateRange: Optional[DateRange] = Field(default=None, description="Date range for the query")
    filterTestAccounts: Optional[bool] = Field(
        default=False, description="Exclude internal and test users by applying the respective filters"
    )
    funnelsFilter: Optional[FunnelsFilter] = Field(
        default=None, description="Properties specific to the funnels insight"
    )
    interval: Optional[IntervalType] = Field(
        default=None, description="Granularity of the response. Can be one of `hour`, `day`, `week` or `month`"
    )
    kind: Literal["FunnelsQuery"] = "FunnelsQuery"
    modifiers: Optional[HogQLQueryModifiers] = Field(
        default=None, description="Modifiers used when performing the query"
    )
    properties: Optional[
        Union[
            list[
                Union[
                    EventPropertyFilter,
                    PersonPropertyFilter,
                    ElementPropertyFilter,
                    EventMetadataPropertyFilter,
                    SessionPropertyFilter,
                    CohortPropertyFilter,
                    RecordingPropertyFilter,
                    LogEntryPropertyFilter,
                    GroupPropertyFilter,
                    FeaturePropertyFilter,
                    HogQLPropertyFilter,
                    EmptyPropertyFilter,
                    DataWarehousePropertyFilter,
                    DataWarehousePersonPropertyFilter,
                    ErrorTrackingIssueFilter,
                ]
            ],
            PropertyGroupFilter,
        ]
    ] = Field(default=[], description="Property filters for all series")
    response: Optional[FunnelsQueryResponse] = None
    samplingFactor: Optional[float] = Field(default=None, description="Sampling rate")
    series: list[Union[EventsNode, ActionsNode, DataWarehouseNode]] = Field(
        ..., description="Events and actions to include"
    )
    v: Optional[float] = Field(default=None, description="version of the node, used for schema migrations")


class InsightsQueryBaseCalendarHeatmapResponse(BaseModel):
    model_config = ConfigDict(
        extra="forbid",
    )
    aggregation_group_type_index: Optional[int] = Field(default=None, description="Groups aggregation")
    dataColorTheme: Optional[float] = Field(default=None, description="Colors used in the insight's visualization")
    dateRange: Optional[DateRange] = Field(default=None, description="Date range for the query")
    filterTestAccounts: Optional[bool] = Field(
        default=False, description="Exclude internal and test users by applying the respective filters"
    )
    kind: NodeKind
    modifiers: Optional[HogQLQueryModifiers] = Field(
        default=None, description="Modifiers used when performing the query"
    )
    properties: Optional[
        Union[
            list[
                Union[
                    EventPropertyFilter,
                    PersonPropertyFilter,
                    ElementPropertyFilter,
                    EventMetadataPropertyFilter,
                    SessionPropertyFilter,
                    CohortPropertyFilter,
                    RecordingPropertyFilter,
                    LogEntryPropertyFilter,
                    GroupPropertyFilter,
                    FeaturePropertyFilter,
                    HogQLPropertyFilter,
                    EmptyPropertyFilter,
                    DataWarehousePropertyFilter,
                    DataWarehousePersonPropertyFilter,
                    ErrorTrackingIssueFilter,
                ]
            ],
            PropertyGroupFilter,
        ]
    ] = Field(default=[], description="Property filters for all series")
    response: Optional[CalendarHeatmapResponse] = None
    samplingFactor: Optional[float] = Field(default=None, description="Sampling rate")


class InsightsQueryBaseFunnelsQueryResponse(BaseModel):
    model_config = ConfigDict(
        extra="forbid",
    )
    aggregation_group_type_index: Optional[int] = Field(default=None, description="Groups aggregation")
    dataColorTheme: Optional[float] = Field(default=None, description="Colors used in the insight's visualization")
    dateRange: Optional[DateRange] = Field(default=None, description="Date range for the query")
    filterTestAccounts: Optional[bool] = Field(
        default=False, description="Exclude internal and test users by applying the respective filters"
    )
    kind: NodeKind
    modifiers: Optional[HogQLQueryModifiers] = Field(
        default=None, description="Modifiers used when performing the query"
    )
    properties: Optional[
        Union[
            list[
                Union[
                    EventPropertyFilter,
                    PersonPropertyFilter,
                    ElementPropertyFilter,
                    EventMetadataPropertyFilter,
                    SessionPropertyFilter,
                    CohortPropertyFilter,
                    RecordingPropertyFilter,
                    LogEntryPropertyFilter,
                    GroupPropertyFilter,
                    FeaturePropertyFilter,
                    HogQLPropertyFilter,
                    EmptyPropertyFilter,
                    DataWarehousePropertyFilter,
                    DataWarehousePersonPropertyFilter,
                    ErrorTrackingIssueFilter,
                ]
            ],
            PropertyGroupFilter,
        ]
    ] = Field(default=[], description="Property filters for all series")
    response: Optional[FunnelsQueryResponse] = None
    samplingFactor: Optional[float] = Field(default=None, description="Sampling rate")
    v: Optional[float] = Field(default=None, description="version of the node, used for schema migrations")


class InsightsQueryBaseLifecycleQueryResponse(BaseModel):
    model_config = ConfigDict(
        extra="forbid",
    )
    aggregation_group_type_index: Optional[int] = Field(default=None, description="Groups aggregation")
    dataColorTheme: Optional[float] = Field(default=None, description="Colors used in the insight's visualization")
    dateRange: Optional[DateRange] = Field(default=None, description="Date range for the query")
    filterTestAccounts: Optional[bool] = Field(
        default=False, description="Exclude internal and test users by applying the respective filters"
    )
    kind: NodeKind
    modifiers: Optional[HogQLQueryModifiers] = Field(
        default=None, description="Modifiers used when performing the query"
    )
    properties: Optional[
        Union[
            list[
                Union[
                    EventPropertyFilter,
                    PersonPropertyFilter,
                    ElementPropertyFilter,
                    EventMetadataPropertyFilter,
                    SessionPropertyFilter,
                    CohortPropertyFilter,
                    RecordingPropertyFilter,
                    LogEntryPropertyFilter,
                    GroupPropertyFilter,
                    FeaturePropertyFilter,
                    HogQLPropertyFilter,
                    EmptyPropertyFilter,
                    DataWarehousePropertyFilter,
                    DataWarehousePersonPropertyFilter,
                    ErrorTrackingIssueFilter,
                ]
            ],
            PropertyGroupFilter,
        ]
    ] = Field(default=[], description="Property filters for all series")
    response: Optional[LifecycleQueryResponse] = None
    samplingFactor: Optional[float] = Field(default=None, description="Sampling rate")
    v: Optional[float] = Field(default=None, description="version of the node, used for schema migrations")


class InsightsQueryBasePathsQueryResponse(BaseModel):
    model_config = ConfigDict(
        extra="forbid",
    )
    aggregation_group_type_index: Optional[int] = Field(default=None, description="Groups aggregation")
    dataColorTheme: Optional[float] = Field(default=None, description="Colors used in the insight's visualization")
    dateRange: Optional[DateRange] = Field(default=None, description="Date range for the query")
    filterTestAccounts: Optional[bool] = Field(
        default=False, description="Exclude internal and test users by applying the respective filters"
    )
    kind: NodeKind
    modifiers: Optional[HogQLQueryModifiers] = Field(
        default=None, description="Modifiers used when performing the query"
    )
    properties: Optional[
        Union[
            list[
                Union[
                    EventPropertyFilter,
                    PersonPropertyFilter,
                    ElementPropertyFilter,
                    EventMetadataPropertyFilter,
                    SessionPropertyFilter,
                    CohortPropertyFilter,
                    RecordingPropertyFilter,
                    LogEntryPropertyFilter,
                    GroupPropertyFilter,
                    FeaturePropertyFilter,
                    HogQLPropertyFilter,
                    EmptyPropertyFilter,
                    DataWarehousePropertyFilter,
                    DataWarehousePersonPropertyFilter,
                    ErrorTrackingIssueFilter,
                ]
            ],
            PropertyGroupFilter,
        ]
    ] = Field(default=[], description="Property filters for all series")
    response: Optional[PathsQueryResponse] = None
    samplingFactor: Optional[float] = Field(default=None, description="Sampling rate")
    v: Optional[float] = Field(default=None, description="version of the node, used for schema migrations")


class InsightsQueryBaseRetentionQueryResponse(BaseModel):
    model_config = ConfigDict(
        extra="forbid",
    )
    aggregation_group_type_index: Optional[int] = Field(default=None, description="Groups aggregation")
    dataColorTheme: Optional[float] = Field(default=None, description="Colors used in the insight's visualization")
    dateRange: Optional[DateRange] = Field(default=None, description="Date range for the query")
    filterTestAccounts: Optional[bool] = Field(
        default=False, description="Exclude internal and test users by applying the respective filters"
    )
    kind: NodeKind
    modifiers: Optional[HogQLQueryModifiers] = Field(
        default=None, description="Modifiers used when performing the query"
    )
    properties: Optional[
        Union[
            list[
                Union[
                    EventPropertyFilter,
                    PersonPropertyFilter,
                    ElementPropertyFilter,
                    EventMetadataPropertyFilter,
                    SessionPropertyFilter,
                    CohortPropertyFilter,
                    RecordingPropertyFilter,
                    LogEntryPropertyFilter,
                    GroupPropertyFilter,
                    FeaturePropertyFilter,
                    HogQLPropertyFilter,
                    EmptyPropertyFilter,
                    DataWarehousePropertyFilter,
                    DataWarehousePersonPropertyFilter,
                    ErrorTrackingIssueFilter,
                ]
            ],
            PropertyGroupFilter,
        ]
    ] = Field(default=[], description="Property filters for all series")
    response: Optional[RetentionQueryResponse] = None
    samplingFactor: Optional[float] = Field(default=None, description="Sampling rate")
    v: Optional[float] = Field(default=None, description="version of the node, used for schema migrations")


class InsightsQueryBaseTrendsQueryResponse(BaseModel):
    model_config = ConfigDict(
        extra="forbid",
    )
    aggregation_group_type_index: Optional[int] = Field(default=None, description="Groups aggregation")
    dataColorTheme: Optional[float] = Field(default=None, description="Colors used in the insight's visualization")
    dateRange: Optional[DateRange] = Field(default=None, description="Date range for the query")
    filterTestAccounts: Optional[bool] = Field(
        default=False, description="Exclude internal and test users by applying the respective filters"
    )
    kind: NodeKind
    modifiers: Optional[HogQLQueryModifiers] = Field(
        default=None, description="Modifiers used when performing the query"
    )
    properties: Optional[
        Union[
            list[
                Union[
                    EventPropertyFilter,
                    PersonPropertyFilter,
                    ElementPropertyFilter,
                    EventMetadataPropertyFilter,
                    SessionPropertyFilter,
                    CohortPropertyFilter,
                    RecordingPropertyFilter,
                    LogEntryPropertyFilter,
                    GroupPropertyFilter,
                    FeaturePropertyFilter,
                    HogQLPropertyFilter,
                    EmptyPropertyFilter,
                    DataWarehousePropertyFilter,
                    DataWarehousePersonPropertyFilter,
                    ErrorTrackingIssueFilter,
                ]
            ],
            PropertyGroupFilter,
        ]
    ] = Field(default=[], description="Property filters for all series")
    response: Optional[TrendsQueryResponse] = None
    samplingFactor: Optional[float] = Field(default=None, description="Sampling rate")
    v: Optional[float] = Field(default=None, description="version of the node, used for schema migrations")


class LifecycleQuery(BaseModel):
    model_config = ConfigDict(
        extra="forbid",
    )
    aggregation_group_type_index: Optional[int] = Field(default=None, description="Groups aggregation")
    dataColorTheme: Optional[float] = Field(default=None, description="Colors used in the insight's visualization")
    dateRange: Optional[DateRange] = Field(default=None, description="Date range for the query")
    filterTestAccounts: Optional[bool] = Field(
        default=False, description="Exclude internal and test users by applying the respective filters"
    )
    interval: Optional[IntervalType] = Field(
        default=IntervalType.DAY,
        description="Granularity of the response. Can be one of `hour`, `day`, `week` or `month`",
    )
    kind: Literal["LifecycleQuery"] = "LifecycleQuery"
    lifecycleFilter: Optional[LifecycleFilter] = Field(
        default=None, description="Properties specific to the lifecycle insight"
    )
    modifiers: Optional[HogQLQueryModifiers] = Field(
        default=None, description="Modifiers used when performing the query"
    )
    properties: Optional[
        Union[
            list[
                Union[
                    EventPropertyFilter,
                    PersonPropertyFilter,
                    ElementPropertyFilter,
                    EventMetadataPropertyFilter,
                    SessionPropertyFilter,
                    CohortPropertyFilter,
                    RecordingPropertyFilter,
                    LogEntryPropertyFilter,
                    GroupPropertyFilter,
                    FeaturePropertyFilter,
                    HogQLPropertyFilter,
                    EmptyPropertyFilter,
                    DataWarehousePropertyFilter,
                    DataWarehousePersonPropertyFilter,
                    ErrorTrackingIssueFilter,
                ]
            ],
            PropertyGroupFilter,
        ]
    ] = Field(default=[], description="Property filters for all series")
    response: Optional[LifecycleQueryResponse] = None
    samplingFactor: Optional[float] = Field(default=None, description="Sampling rate")
    series: list[Union[EventsNode, ActionsNode, DataWarehouseNode]] = Field(
        ..., description="Events and actions to include"
    )
    v: Optional[float] = Field(default=None, description="version of the node, used for schema migrations")


class QueryResponseAlternative14(BaseModel):
    model_config = ConfigDict(
        extra="forbid",
    )
    credible_intervals: dict[str, list[float]]
    expected_loss: float
    funnels_query: Optional[FunnelsQuery] = None
    insight: list[list[dict[str, Any]]]
    kind: Literal["ExperimentFunnelsQuery"] = "ExperimentFunnelsQuery"
    probability: dict[str, float]
    significance_code: ExperimentSignificanceCode
    significant: bool
    stats_version: Optional[int] = None
    variants: list[ExperimentVariantFunnelsBaseStats]


class QueryResponseAlternative15(BaseModel):
    model_config = ConfigDict(
        extra="forbid",
    )
    count_query: Optional[TrendsQuery] = None
    credible_intervals: dict[str, list[float]]
    exposure_query: Optional[TrendsQuery] = None
    insight: list[dict[str, Any]]
    kind: Literal["ExperimentTrendsQuery"] = "ExperimentTrendsQuery"
    p_value: float
    probability: dict[str, float]
    significance_code: ExperimentSignificanceCode
    significant: bool
    stats_version: Optional[int] = None
    variants: list[ExperimentVariantTrendsBaseStats]


class QueryResponseAlternative16(BaseModel):
    model_config = ConfigDict(
        extra="forbid",
    )
    credible_intervals: dict[str, list[float]]
    insight: list[dict[str, Any]]
    kind: Literal["ExperimentQuery"] = "ExperimentQuery"
    metric: Union[ExperimentMeanMetric, ExperimentFunnelMetric]
    p_value: float
    probability: dict[str, float]
    significance_code: ExperimentSignificanceCode
    significant: bool
    stats_version: Optional[int] = None
    variants: Union[list[ExperimentVariantTrendsBaseStats], list[ExperimentVariantFunnelsBaseStats]]


class QueryResponseAlternative43(BaseModel):
    model_config = ConfigDict(
        extra="forbid",
    )
    credible_intervals: dict[str, list[float]]
    expected_loss: float
    funnels_query: Optional[FunnelsQuery] = None
    insight: list[list[dict[str, Any]]]
    kind: Literal["ExperimentFunnelsQuery"] = "ExperimentFunnelsQuery"
    probability: dict[str, float]
    significance_code: ExperimentSignificanceCode
    significant: bool
    stats_version: Optional[int] = None
    variants: list[ExperimentVariantFunnelsBaseStats]


class QueryResponseAlternative44(BaseModel):
    model_config = ConfigDict(
        extra="forbid",
    )
    count_query: Optional[TrendsQuery] = None
    credible_intervals: dict[str, list[float]]
    exposure_query: Optional[TrendsQuery] = None
    insight: list[dict[str, Any]]
    kind: Literal["ExperimentTrendsQuery"] = "ExperimentTrendsQuery"
    p_value: float
    probability: dict[str, float]
    significance_code: ExperimentSignificanceCode
    significant: bool
    stats_version: Optional[int] = None
    variants: list[ExperimentVariantTrendsBaseStats]


class QueryResponseAlternative54(BaseModel):
    model_config = ConfigDict(
        extra="forbid",
    )
    tables: dict[
        str,
        Union[
            DatabaseSchemaPostHogTable,
            DatabaseSchemaDataWarehouseTable,
            DatabaseSchemaViewTable,
            DatabaseSchemaManagedViewTable,
            DatabaseSchemaBatchExportTable,
            DatabaseSchemaMaterializedViewTable,
        ],
    ]


class QueryResponseAlternative(
    RootModel[
        Union[
            dict[str, Any],
            QueryResponseAlternative1,
            QueryResponseAlternative2,
            QueryResponseAlternative3,
            QueryResponseAlternative4,
            QueryResponseAlternative5,
            QueryResponseAlternative6,
            QueryResponseAlternative7,
            QueryResponseAlternative8,
            QueryResponseAlternative9,
            QueryResponseAlternative10,
            QueryResponseAlternative13,
            QueryResponseAlternative14,
            QueryResponseAlternative15,
            QueryResponseAlternative16,
            QueryResponseAlternative17,
            QueryResponseAlternative18,
            QueryResponseAlternative19,
            QueryResponseAlternative22,
            QueryResponseAlternative23,
            QueryResponseAlternative24,
            QueryResponseAlternative25,
            Any,
            QueryResponseAlternative27,
            QueryResponseAlternative28,
            QueryResponseAlternative29,
            QueryResponseAlternative30,
            QueryResponseAlternative31,
            QueryResponseAlternative32,
            QueryResponseAlternative35,
            QueryResponseAlternative36,
            QueryResponseAlternative37,
            QueryResponseAlternative38,
            QueryResponseAlternative40,
            QueryResponseAlternative42,
            QueryResponseAlternative43,
            QueryResponseAlternative44,
            QueryResponseAlternative45,
            QueryResponseAlternative46,
            QueryResponseAlternative47,
            QueryResponseAlternative48,
            QueryResponseAlternative49,
            QueryResponseAlternative50,
            QueryResponseAlternative51,
            QueryResponseAlternative53,
            QueryResponseAlternative54,
            QueryResponseAlternative55,
            QueryResponseAlternative56,
            QueryResponseAlternative57,
            QueryResponseAlternative58,
            QueryResponseAlternative59,
            QueryResponseAlternative60,
            QueryResponseAlternative61,
        ]
    ]
):
    root: Union[
        dict[str, Any],
        QueryResponseAlternative1,
        QueryResponseAlternative2,
        QueryResponseAlternative3,
        QueryResponseAlternative4,
        QueryResponseAlternative5,
        QueryResponseAlternative6,
        QueryResponseAlternative7,
        QueryResponseAlternative8,
        QueryResponseAlternative9,
        QueryResponseAlternative10,
        QueryResponseAlternative13,
        QueryResponseAlternative14,
        QueryResponseAlternative15,
        QueryResponseAlternative16,
        QueryResponseAlternative17,
        QueryResponseAlternative18,
        QueryResponseAlternative19,
        QueryResponseAlternative22,
        QueryResponseAlternative23,
        QueryResponseAlternative24,
        QueryResponseAlternative25,
        Any,
        QueryResponseAlternative27,
        QueryResponseAlternative28,
        QueryResponseAlternative29,
        QueryResponseAlternative30,
        QueryResponseAlternative31,
        QueryResponseAlternative32,
        QueryResponseAlternative35,
        QueryResponseAlternative36,
        QueryResponseAlternative37,
        QueryResponseAlternative38,
        QueryResponseAlternative40,
        QueryResponseAlternative42,
        QueryResponseAlternative43,
        QueryResponseAlternative44,
        QueryResponseAlternative45,
        QueryResponseAlternative46,
        QueryResponseAlternative47,
        QueryResponseAlternative48,
        QueryResponseAlternative49,
        QueryResponseAlternative50,
        QueryResponseAlternative51,
        QueryResponseAlternative53,
        QueryResponseAlternative54,
        QueryResponseAlternative55,
        QueryResponseAlternative56,
        QueryResponseAlternative57,
        QueryResponseAlternative58,
        QueryResponseAlternative59,
        QueryResponseAlternative60,
        QueryResponseAlternative61,
    ]


class NamedArgs(BaseModel):
    model_config = ConfigDict(
        extra="forbid",
    )
    metric: Union[ExperimentMeanMetric, ExperimentFunnelMetric]


class IsExperimentFunnelMetric(BaseModel):
    namedArgs: Optional[NamedArgs] = None


class IsExperimentMeanMetric(BaseModel):
    namedArgs: Optional[NamedArgs] = None


class CachedExperimentFunnelsQueryResponse(BaseModel):
    model_config = ConfigDict(
        extra="forbid",
    )
    cache_key: str
    cache_target_age: Optional[datetime] = None
    calculation_trigger: Optional[str] = Field(
        default=None, description="What triggered the calculation of the query, leave empty if user/immediate"
    )
    credible_intervals: dict[str, list[float]]
    expected_loss: float
    funnels_query: Optional[FunnelsQuery] = None
    insight: list[list[dict[str, Any]]]
    is_cached: bool
    kind: Literal["ExperimentFunnelsQuery"] = "ExperimentFunnelsQuery"
    last_refresh: datetime
    next_allowed_client_refresh: datetime
    probability: dict[str, float]
    query_status: Optional[QueryStatus] = Field(
        default=None, description="Query status indicates whether next to the provided data, a query is still running."
    )
    significance_code: ExperimentSignificanceCode
    significant: bool
    stats_version: Optional[int] = None
    timezone: str
    variants: list[ExperimentVariantFunnelsBaseStats]


class CachedExperimentQueryResponse(BaseModel):
    model_config = ConfigDict(
        extra="forbid",
    )
    cache_key: str
    cache_target_age: Optional[datetime] = None
    calculation_trigger: Optional[str] = Field(
        default=None, description="What triggered the calculation of the query, leave empty if user/immediate"
    )
    credible_intervals: dict[str, list[float]]
    insight: list[dict[str, Any]]
    is_cached: bool
    kind: Literal["ExperimentQuery"] = "ExperimentQuery"
    last_refresh: datetime
    metric: Union[ExperimentMeanMetric, ExperimentFunnelMetric]
    next_allowed_client_refresh: datetime
    p_value: float
    probability: dict[str, float]
    query_status: Optional[QueryStatus] = Field(
        default=None, description="Query status indicates whether next to the provided data, a query is still running."
    )
    significance_code: ExperimentSignificanceCode
    significant: bool
    stats_version: Optional[int] = None
    timezone: str
    variants: Union[list[ExperimentVariantTrendsBaseStats], list[ExperimentVariantFunnelsBaseStats]]


class Response16(BaseModel):
    model_config = ConfigDict(
        extra="forbid",
    )
    credible_intervals: dict[str, list[float]]
    expected_loss: float
    funnels_query: Optional[FunnelsQuery] = None
    insight: list[list[dict[str, Any]]]
    kind: Literal["ExperimentFunnelsQuery"] = "ExperimentFunnelsQuery"
    probability: dict[str, float]
    significance_code: ExperimentSignificanceCode
    significant: bool
    stats_version: Optional[int] = None
    variants: list[ExperimentVariantFunnelsBaseStats]


class DatabaseSchemaQueryResponse(BaseModel):
    model_config = ConfigDict(
        extra="forbid",
    )
    tables: dict[
        str,
        Union[
            DatabaseSchemaPostHogTable,
            DatabaseSchemaDataWarehouseTable,
            DatabaseSchemaViewTable,
            DatabaseSchemaManagedViewTable,
            DatabaseSchemaBatchExportTable,
            DatabaseSchemaMaterializedViewTable,
        ],
    ]


class ExperimentFunnelsQueryResponse(BaseModel):
    model_config = ConfigDict(
        extra="forbid",
    )
    credible_intervals: dict[str, list[float]]
    expected_loss: float
    funnels_query: Optional[FunnelsQuery] = None
    insight: list[list[dict[str, Any]]]
    kind: Literal["ExperimentFunnelsQuery"] = "ExperimentFunnelsQuery"
    probability: dict[str, float]
    significance_code: ExperimentSignificanceCode
    significant: bool
    stats_version: Optional[int] = None
    variants: list[ExperimentVariantFunnelsBaseStats]


class ExperimentQuery(BaseModel):
    model_config = ConfigDict(
        extra="forbid",
    )
    experiment_id: Optional[int] = None
    kind: Literal["ExperimentQuery"] = "ExperimentQuery"
    metric: Union[ExperimentMeanMetric, ExperimentFunnelMetric]
    modifiers: Optional[HogQLQueryModifiers] = Field(
        default=None, description="Modifiers used when performing the query"
    )
    name: Optional[str] = None
    response: Optional[ExperimentQueryResponse] = None
    v: Optional[float] = Field(default=None, description="version of the node, used for schema migrations")


class ExperimentTrendsQuery(BaseModel):
    model_config = ConfigDict(
        extra="forbid",
    )
    count_query: TrendsQuery
    experiment_id: Optional[int] = None
    exposure_query: Optional[TrendsQuery] = None
    kind: Literal["ExperimentTrendsQuery"] = "ExperimentTrendsQuery"
    modifiers: Optional[HogQLQueryModifiers] = Field(
        default=None, description="Modifiers used when performing the query"
    )
    name: Optional[str] = None
    response: Optional[ExperimentTrendsQueryResponse] = None
    v: Optional[float] = Field(default=None, description="version of the node, used for schema migrations")


class FunnelPathsFilter(BaseModel):
    model_config = ConfigDict(
        extra="forbid",
    )
    funnelPathType: Optional[FunnelPathType] = None
    funnelSource: FunnelsQuery
    funnelStep: Optional[int] = None


class FunnelsActorsQuery(BaseModel):
    model_config = ConfigDict(
        extra="forbid",
    )
    funnelCustomSteps: Optional[list[int]] = Field(
        default=None,
        description=(
            "Custom step numbers to get persons for. This overrides `funnelStep`. Primarily for correlation use."
        ),
    )
    funnelStep: Optional[int] = Field(
        default=None,
        description=(
            "Index of the step for which we want to get the timestamp for, per person. Positive for converted persons,"
            " negative for dropped of persons."
        ),
    )
    funnelStepBreakdown: Optional[Union[int, str, float, list[Union[int, str, float]]]] = Field(
        default=None,
        description=(
            "The breakdown value for which to get persons for. This is an array for person and event properties, a"
            " string for groups and an integer for cohorts."
        ),
    )
    funnelTrendsDropOff: Optional[bool] = None
    funnelTrendsEntrancePeriodStart: Optional[str] = Field(
        default=None,
        description="Used together with `funnelTrendsDropOff` for funnels time conversion date for the persons modal.",
    )
    includeRecordings: Optional[bool] = None
    kind: Literal["FunnelsActorsQuery"] = "FunnelsActorsQuery"
    modifiers: Optional[HogQLQueryModifiers] = Field(
        default=None, description="Modifiers used when performing the query"
    )
    response: Optional[ActorsQueryResponse] = None
    source: FunnelsQuery
    v: Optional[float] = Field(default=None, description="version of the node, used for schema migrations")


class PathsQuery(BaseModel):
    model_config = ConfigDict(
        extra="forbid",
    )
    aggregation_group_type_index: Optional[int] = Field(default=None, description="Groups aggregation")
    dataColorTheme: Optional[float] = Field(default=None, description="Colors used in the insight's visualization")
    dateRange: Optional[DateRange] = Field(default=None, description="Date range for the query")
    filterTestAccounts: Optional[bool] = Field(
        default=False, description="Exclude internal and test users by applying the respective filters"
    )
    funnelPathsFilter: Optional[FunnelPathsFilter] = Field(
        default=None, description="Used for displaying paths in relation to funnel steps."
    )
    kind: Literal["PathsQuery"] = "PathsQuery"
    modifiers: Optional[HogQLQueryModifiers] = Field(
        default=None, description="Modifiers used when performing the query"
    )
    pathsFilter: PathsFilter = Field(..., description="Properties specific to the paths insight")
    properties: Optional[
        Union[
            list[
                Union[
                    EventPropertyFilter,
                    PersonPropertyFilter,
                    ElementPropertyFilter,
                    EventMetadataPropertyFilter,
                    SessionPropertyFilter,
                    CohortPropertyFilter,
                    RecordingPropertyFilter,
                    LogEntryPropertyFilter,
                    GroupPropertyFilter,
                    FeaturePropertyFilter,
                    HogQLPropertyFilter,
                    EmptyPropertyFilter,
                    DataWarehousePropertyFilter,
                    DataWarehousePersonPropertyFilter,
                    ErrorTrackingIssueFilter,
                ]
            ],
            PropertyGroupFilter,
        ]
    ] = Field(default=[], description="Property filters for all series")
    response: Optional[PathsQueryResponse] = None
    samplingFactor: Optional[float] = Field(default=None, description="Sampling rate")
    v: Optional[float] = Field(default=None, description="version of the node, used for schema migrations")


class DatabaseSchemaQuery(BaseModel):
    model_config = ConfigDict(
        extra="forbid",
    )
    kind: Literal["DatabaseSchemaQuery"] = "DatabaseSchemaQuery"
    modifiers: Optional[HogQLQueryModifiers] = Field(
        default=None, description="Modifiers used when performing the query"
    )
    response: Optional[DatabaseSchemaQueryResponse] = None
    v: Optional[float] = Field(default=None, description="version of the node, used for schema migrations")


class ExperimentFunnelsQuery(BaseModel):
    model_config = ConfigDict(
        extra="forbid",
    )
    experiment_id: Optional[int] = None
    funnels_query: FunnelsQuery
    kind: Literal["ExperimentFunnelsQuery"] = "ExperimentFunnelsQuery"
    modifiers: Optional[HogQLQueryModifiers] = Field(
        default=None, description="Modifiers used when performing the query"
    )
    name: Optional[str] = None
    response: Optional[ExperimentFunnelsQueryResponse] = None
    v: Optional[float] = Field(default=None, description="version of the node, used for schema migrations")


class FunnelCorrelationQuery(BaseModel):
    model_config = ConfigDict(
        extra="forbid",
    )
    funnelCorrelationEventExcludePropertyNames: Optional[list[str]] = None
    funnelCorrelationEventNames: Optional[list[str]] = None
    funnelCorrelationExcludeEventNames: Optional[list[str]] = None
    funnelCorrelationExcludeNames: Optional[list[str]] = None
    funnelCorrelationNames: Optional[list[str]] = None
    funnelCorrelationType: FunnelCorrelationResultsType
    kind: Literal["FunnelCorrelationQuery"] = "FunnelCorrelationQuery"
    response: Optional[FunnelCorrelationResponse] = None
    source: FunnelsActorsQuery
    v: Optional[float] = Field(default=None, description="version of the node, used for schema migrations")


class InsightVizNode(BaseModel):
    model_config = ConfigDict(
        extra="forbid",
    )
    embedded: Optional[bool] = Field(default=None, description="Query is embedded inside another bordered component")
    full: Optional[bool] = Field(
        default=None, description="Show with most visual options enabled. Used in insight scene."
    )
    hidePersonsModal: Optional[bool] = None
    hideTooltipOnScroll: Optional[bool] = None
    kind: Literal["InsightVizNode"] = "InsightVizNode"
    showCorrelationTable: Optional[bool] = None
    showFilters: Optional[bool] = None
    showHeader: Optional[bool] = None
    showLastComputation: Optional[bool] = None
    showLastComputationRefresh: Optional[bool] = None
    showResults: Optional[bool] = None
    showTable: Optional[bool] = None
    source: Union[
        TrendsQuery, FunnelsQuery, RetentionQuery, PathsQuery, StickinessQuery, LifecycleQuery, CalendarHeatmapQuery
    ] = Field(..., discriminator="kind")
    suppressSessionAnalysisWarning: Optional[bool] = None
    v: Optional[float] = Field(default=None, description="version of the node, used for schema migrations")
    vizSpecificOptions: Optional[VizSpecificOptions] = None


class StickinessActorsQuery(BaseModel):
    model_config = ConfigDict(
        extra="forbid",
    )
    breakdown: Optional[Union[str, list[str], int]] = None
    compare: Optional[Compare] = None
    day: Optional[Union[str, int]] = None
    includeRecordings: Optional[bool] = None
    interval: Optional[int] = Field(
        default=None, description="An interval selected out of available intervals in source query."
    )
    kind: Literal["InsightActorsQuery"] = "InsightActorsQuery"
    modifiers: Optional[HogQLQueryModifiers] = Field(
        default=None, description="Modifiers used when performing the query"
    )
    operator: Optional[StickinessOperator] = None
    response: Optional[ActorsQueryResponse] = None
    series: Optional[int] = None
    source: Union[
        TrendsQuery, FunnelsQuery, RetentionQuery, PathsQuery, StickinessQuery, LifecycleQuery, CalendarHeatmapQuery
    ] = Field(..., discriminator="kind")
    status: Optional[str] = None
    v: Optional[float] = Field(default=None, description="version of the node, used for schema migrations")


class WebVitalsQuery(BaseModel):
    model_config = ConfigDict(
        extra="forbid",
    )
    compareFilter: Optional[CompareFilter] = None
    conversionGoal: Optional[Union[ActionConversionGoal, CustomEventConversionGoal]] = None
    dateRange: Optional[DateRange] = None
    doPathCleaning: Optional[bool] = None
    filterTestAccounts: Optional[bool] = None
    includeRevenue: Optional[bool] = None
    kind: Literal["WebVitalsQuery"] = "WebVitalsQuery"
    modifiers: Optional[HogQLQueryModifiers] = Field(
        default=None, description="Modifiers used when performing the query"
    )
    orderBy: Optional[list[Union[WebAnalyticsOrderByFields, WebAnalyticsOrderByDirection]]] = None
    properties: list[Union[EventPropertyFilter, PersonPropertyFilter, SessionPropertyFilter]]
    response: Optional[WebGoalsQueryResponse] = None
    sampling: Optional[Sampling] = None
    source: Union[
        TrendsQuery, FunnelsQuery, RetentionQuery, PathsQuery, StickinessQuery, LifecycleQuery, CalendarHeatmapQuery
    ] = Field(..., discriminator="kind")
    useSessionsTable: Optional[bool] = None
    v: Optional[float] = Field(default=None, description="version of the node, used for schema migrations")


class FunnelCorrelationActorsQuery(BaseModel):
    model_config = ConfigDict(
        extra="forbid",
    )
    funnelCorrelationPersonConverted: Optional[bool] = None
    funnelCorrelationPersonEntity: Optional[Union[EventsNode, ActionsNode, DataWarehouseNode]] = None
    funnelCorrelationPropertyValues: Optional[
        list[
            Union[
                EventPropertyFilter,
                PersonPropertyFilter,
                ElementPropertyFilter,
                EventMetadataPropertyFilter,
                SessionPropertyFilter,
                CohortPropertyFilter,
                RecordingPropertyFilter,
                LogEntryPropertyFilter,
                GroupPropertyFilter,
                FeaturePropertyFilter,
                HogQLPropertyFilter,
                EmptyPropertyFilter,
                DataWarehousePropertyFilter,
                DataWarehousePersonPropertyFilter,
                ErrorTrackingIssueFilter,
            ]
        ]
    ] = None
    includeRecordings: Optional[bool] = None
    kind: Literal["FunnelCorrelationActorsQuery"] = "FunnelCorrelationActorsQuery"
    modifiers: Optional[HogQLQueryModifiers] = Field(
        default=None, description="Modifiers used when performing the query"
    )
    response: Optional[ActorsQueryResponse] = None
    source: FunnelCorrelationQuery
    v: Optional[float] = Field(default=None, description="version of the node, used for schema migrations")


class InsightActorsQuery(BaseModel):
    model_config = ConfigDict(
        extra="forbid",
    )
    breakdown: Optional[Union[str, list[str], int]] = None
    compare: Optional[Compare] = None
    day: Optional[Union[str, int]] = None
    includeRecordings: Optional[bool] = None
    interval: Optional[int] = Field(
        default=None, description="An interval selected out of available intervals in source query."
    )
    kind: Literal["InsightActorsQuery"] = "InsightActorsQuery"
    modifiers: Optional[HogQLQueryModifiers] = Field(
        default=None, description="Modifiers used when performing the query"
    )
    response: Optional[ActorsQueryResponse] = None
    series: Optional[int] = None
    source: Union[
        TrendsQuery, FunnelsQuery, RetentionQuery, PathsQuery, StickinessQuery, LifecycleQuery, CalendarHeatmapQuery
    ] = Field(..., discriminator="kind")
    status: Optional[str] = None
    v: Optional[float] = Field(default=None, description="version of the node, used for schema migrations")


class InsightActorsQueryOptions(BaseModel):
    model_config = ConfigDict(
        extra="forbid",
    )
    kind: Literal["InsightActorsQueryOptions"] = "InsightActorsQueryOptions"
    response: Optional[InsightActorsQueryOptionsResponse] = None
    source: Union[InsightActorsQuery, FunnelsActorsQuery, FunnelCorrelationActorsQuery, StickinessActorsQuery]
    v: Optional[float] = Field(default=None, description="version of the node, used for schema migrations")


class ActorsQuery(BaseModel):
    model_config = ConfigDict(
        extra="forbid",
    )
    fixedProperties: Optional[
        list[Union[PersonPropertyFilter, CohortPropertyFilter, HogQLPropertyFilter, EmptyPropertyFilter]]
    ] = Field(
        default=None,
        description=(
            "Currently only person filters supported. No filters for querying groups. See `filter_conditions()` in"
            " actor_strategies.py."
        ),
    )
    kind: Literal["ActorsQuery"] = "ActorsQuery"
    limit: Optional[int] = None
    modifiers: Optional[HogQLQueryModifiers] = Field(
        default=None, description="Modifiers used when performing the query"
    )
    offset: Optional[int] = None
    orderBy: Optional[list[str]] = None
    properties: Optional[
        Union[
            list[Union[PersonPropertyFilter, CohortPropertyFilter, HogQLPropertyFilter, EmptyPropertyFilter]],
            PropertyGroupFilterValue,
        ]
    ] = Field(
        default=None,
        description=(
            "Currently only person filters supported. No filters for querying groups. See `filter_conditions()` in"
            " actor_strategies.py."
        ),
    )
    response: Optional[ActorsQueryResponse] = None
    search: Optional[str] = None
    select: Optional[list[str]] = None
    source: Optional[
        Union[InsightActorsQuery, FunnelsActorsQuery, FunnelCorrelationActorsQuery, StickinessActorsQuery, HogQLQuery]
    ] = None
    v: Optional[float] = Field(default=None, description="version of the node, used for schema migrations")


class EventsQuery(BaseModel):
    model_config = ConfigDict(
        extra="forbid",
    )
    actionId: Optional[int] = Field(default=None, description="Show events matching a given action")
    after: Optional[str] = Field(default=None, description="Only fetch events that happened after this timestamp")
    before: Optional[str] = Field(default=None, description="Only fetch events that happened before this timestamp")
    event: Optional[str] = Field(default=None, description="Limit to events matching this string")
    filterTestAccounts: Optional[bool] = Field(default=None, description="Filter test accounts")
    fixedProperties: Optional[
        list[
            Union[
                PropertyGroupFilter,
                PropertyGroupFilterValue,
                Union[
                    EventPropertyFilter,
                    PersonPropertyFilter,
                    ElementPropertyFilter,
                    EventMetadataPropertyFilter,
                    SessionPropertyFilter,
                    CohortPropertyFilter,
                    RecordingPropertyFilter,
                    LogEntryPropertyFilter,
                    GroupPropertyFilter,
                    FeaturePropertyFilter,
                    HogQLPropertyFilter,
                    EmptyPropertyFilter,
                    DataWarehousePropertyFilter,
                    DataWarehousePersonPropertyFilter,
                    ErrorTrackingIssueFilter,
                ],
            ]
        ]
    ] = Field(
        default=None,
        description="Fixed properties in the query, can't be edited in the interface (e.g. scoping down by person)",
    )
    kind: Literal["EventsQuery"] = "EventsQuery"
    limit: Optional[int] = Field(default=None, description="Number of rows to return")
    modifiers: Optional[HogQLQueryModifiers] = Field(
        default=None, description="Modifiers used when performing the query"
    )
    offset: Optional[int] = Field(default=None, description="Number of rows to skip before returning rows")
    orderBy: Optional[list[str]] = Field(default=None, description="Columns to order by")
    personId: Optional[str] = Field(default=None, description="Show events for a given person")
    properties: Optional[
        list[
            Union[
                EventPropertyFilter,
                PersonPropertyFilter,
                ElementPropertyFilter,
                EventMetadataPropertyFilter,
                SessionPropertyFilter,
                CohortPropertyFilter,
                RecordingPropertyFilter,
                LogEntryPropertyFilter,
                GroupPropertyFilter,
                FeaturePropertyFilter,
                HogQLPropertyFilter,
                EmptyPropertyFilter,
                DataWarehousePropertyFilter,
                DataWarehousePersonPropertyFilter,
                ErrorTrackingIssueFilter,
            ]
        ]
    ] = Field(default=None, description="Properties configurable in the interface")
    response: Optional[EventsQueryResponse] = None
    select: list[str] = Field(..., description="Return a limited set of data. Required.")
    source: Optional[InsightActorsQuery] = Field(default=None, description="source for querying events for insights")
    v: Optional[float] = Field(default=None, description="version of the node, used for schema migrations")
    where: Optional[list[str]] = Field(default=None, description="HogQL filters to apply on returned data")


class HasPropertiesNode(RootModel[Union[EventsNode, EventsQuery, PersonsNode]]):
    root: Union[EventsNode, EventsQuery, PersonsNode]


class DataTableNode(BaseModel):
    model_config = ConfigDict(
        extra="forbid",
    )
    allowSorting: Optional[bool] = Field(
        default=None, description="Can the user click on column headers to sort the table? (default: true)"
    )
    columns: Optional[list[str]] = Field(
        default=None, description="Columns shown in the table, unless the `source` provides them."
    )
    context: Optional[Context] = Field(
        default=None, description="Context for the table, used by components like ColumnConfigurator"
    )
    embedded: Optional[bool] = Field(default=None, description="Uses the embedded version of LemonTable")
    expandable: Optional[bool] = Field(
        default=None, description="Can expand row to show raw event data (default: true)"
    )
    full: Optional[bool] = Field(default=None, description="Show with most visual options enabled. Used in scenes.")
    hiddenColumns: Optional[list[str]] = Field(
        default=None, description="Columns that aren't shown in the table, even if in columns or returned data"
    )
    kind: Literal["DataTableNode"] = "DataTableNode"
    propertiesViaUrl: Optional[bool] = Field(default=None, description="Link properties via the URL (default: false)")
    response: Optional[
        Union[
            dict[str, Any],
            Response,
            Response1,
            Response2,
            Response3,
            Response4,
            Response5,
            Response8,
            Response9,
            Response10,
            Response11,
            Response13,
            Response15,
            Response16,
            Response17,
            Response18,
        ]
    ] = None
    showActions: Optional[bool] = Field(default=None, description="Show the kebab menu at the end of the row")
    showColumnConfigurator: Optional[bool] = Field(
        default=None, description="Show a button to configure the table's columns if possible"
    )
    showDateRange: Optional[bool] = Field(default=None, description="Show date range selector")
    showElapsedTime: Optional[bool] = Field(default=None, description="Show the time it takes to run a query")
    showEventFilter: Optional[bool] = Field(
        default=None, description="Include an event filter above the table (EventsNode only)"
    )
    showExport: Optional[bool] = Field(default=None, description="Show the export button")
    showHogQLEditor: Optional[bool] = Field(default=None, description="Include a HogQL query editor above HogQL tables")
    showOpenEditorButton: Optional[bool] = Field(
        default=None, description="Show a button to open the current query as a new insight. (default: true)"
    )
    showPersistentColumnConfigurator: Optional[bool] = Field(
        default=None, description="Show a button to configure and persist the table's default columns if possible"
    )
    showPropertyFilter: Optional[Union[bool, list[TaxonomicFilterGroupType]]] = Field(
        default=None, description="Include a property filter above the table"
    )
    showReload: Optional[bool] = Field(default=None, description="Show a reload button")
    showResultsTable: Optional[bool] = Field(default=None, description="Show a results table")
    showSavedQueries: Optional[bool] = Field(default=None, description="Shows a list of saved queries")
    showSearch: Optional[bool] = Field(default=None, description="Include a free text search field (PersonsNode only)")
    showTestAccountFilters: Optional[bool] = Field(default=None, description="Show filter to exclude test accounts")
    showTimings: Optional[bool] = Field(default=None, description="Show a detailed query timing breakdown")
    source: Union[
        EventsNode,
        EventsQuery,
        PersonsNode,
        ActorsQuery,
        GroupsQuery,
        HogQLQuery,
        WebOverviewQuery,
        WebStatsTableQuery,
        WebExternalClicksTableQuery,
        WebGoalsQuery,
        WebVitalsQuery,
        WebVitalsPathBreakdownQuery,
        SessionAttributionExplorerQuery,
        RevenueAnalyticsOverviewQuery,
        RevenueAnalyticsGrowthRateQuery,
        RevenueAnalyticsTopCustomersQuery,
        RevenueExampleEventsQuery,
        RevenueExampleDataWarehouseTablesQuery,
        ErrorTrackingQuery,
        ExperimentFunnelsQuery,
        ExperimentTrendsQuery,
        TracesQuery,
    ] = Field(..., description="Source of the events")
    v: Optional[float] = Field(default=None, description="version of the node, used for schema migrations")


class HogQLAutocomplete(BaseModel):
    model_config = ConfigDict(
        extra="forbid",
    )
    endPosition: int = Field(..., description="End position of the editor word")
    filters: Optional[HogQLFilters] = Field(default=None, description="Table to validate the expression against")
    globals: Optional[dict[str, Any]] = Field(default=None, description="Global values in scope")
    kind: Literal["HogQLAutocomplete"] = "HogQLAutocomplete"
    language: HogLanguage = Field(..., description="Language to validate")
    modifiers: Optional[HogQLQueryModifiers] = Field(
        default=None, description="Modifiers used when performing the query"
    )
    query: str = Field(..., description="Query to validate")
    response: Optional[HogQLAutocompleteResponse] = None
    sourceQuery: Optional[
        Union[
            EventsNode,
            ActionsNode,
            PersonsNode,
            EventsQuery,
            ActorsQuery,
            GroupsQuery,
            InsightActorsQuery,
            InsightActorsQueryOptions,
            SessionsTimelineQuery,
            HogQuery,
            HogQLQuery,
            HogQLMetadata,
            HogQLAutocomplete,
            RevenueAnalyticsOverviewQuery,
            RevenueAnalyticsGrowthRateQuery,
            RevenueAnalyticsTopCustomersQuery,
            WebOverviewQuery,
            WebStatsTableQuery,
            WebExternalClicksTableQuery,
            WebGoalsQuery,
            WebVitalsQuery,
            WebVitalsPathBreakdownQuery,
            WebPageURLSearchQuery,
            SessionAttributionExplorerQuery,
            RevenueExampleEventsQuery,
            RevenueExampleDataWarehouseTablesQuery,
            ErrorTrackingQuery,
            LogsQuery,
            ExperimentFunnelsQuery,
            ExperimentTrendsQuery,
            CalendarHeatmapQuery,
            RecordingsQuery,
            TracesQuery,
            VectorSearchQuery,
        ]
    ] = Field(default=None, description="Query in whose context to validate.")
    startPosition: int = Field(..., description="Start position of the editor word")
    v: Optional[float] = Field(default=None, description="version of the node, used for schema migrations")


class HogQLMetadata(BaseModel):
    model_config = ConfigDict(
        extra="forbid",
    )
    debug: Optional[bool] = Field(
        default=None, description="Enable more verbose output, usually run from the /debug page"
    )
    filters: Optional[HogQLFilters] = Field(default=None, description="Extra filters applied to query via {filters}")
    globals: Optional[dict[str, Any]] = Field(default=None, description="Extra globals for the query")
    kind: Literal["HogQLMetadata"] = "HogQLMetadata"
    language: HogLanguage = Field(..., description="Language to validate")
    modifiers: Optional[HogQLQueryModifiers] = Field(
        default=None, description="Modifiers used when performing the query"
    )
    query: str = Field(..., description="Query to validate")
    response: Optional[HogQLMetadataResponse] = None
    sourceQuery: Optional[
        Union[
            EventsNode,
            ActionsNode,
            PersonsNode,
            EventsQuery,
            ActorsQuery,
            GroupsQuery,
            InsightActorsQuery,
            InsightActorsQueryOptions,
            SessionsTimelineQuery,
            HogQuery,
            HogQLQuery,
            HogQLMetadata,
            HogQLAutocomplete,
            RevenueAnalyticsOverviewQuery,
            RevenueAnalyticsGrowthRateQuery,
            RevenueAnalyticsTopCustomersQuery,
            WebOverviewQuery,
            WebStatsTableQuery,
            WebExternalClicksTableQuery,
            WebGoalsQuery,
            WebVitalsQuery,
            WebVitalsPathBreakdownQuery,
            WebPageURLSearchQuery,
            SessionAttributionExplorerQuery,
            RevenueExampleEventsQuery,
            RevenueExampleDataWarehouseTablesQuery,
            ErrorTrackingQuery,
            LogsQuery,
            ExperimentFunnelsQuery,
            ExperimentTrendsQuery,
            CalendarHeatmapQuery,
            RecordingsQuery,
            TracesQuery,
            VectorSearchQuery,
        ]
    ] = Field(
        default=None,
        description='Query within which "expr" and "template" are validated. Defaults to "select * from events"',
    )
    v: Optional[float] = Field(default=None, description="version of the node, used for schema migrations")
    variables: Optional[dict[str, HogQLVariable]] = Field(
        default=None, description="Variables to be subsituted into the query"
    )


class QueryRequest(BaseModel):
    model_config = ConfigDict(
        extra="forbid",
    )
    async_: Optional[bool] = Field(default=None, alias="async")
    client_query_id: Optional[str] = Field(
        default=None, description="Client provided query ID. Can be used to retrieve the status or cancel the query."
    )
    filters_override: Optional[DashboardFilter] = None
    query: Union[
        EventsNode,
        ActionsNode,
        PersonsNode,
        DataWarehouseNode,
        EventsQuery,
        ActorsQuery,
        GroupsQuery,
        InsightActorsQuery,
        InsightActorsQueryOptions,
        SessionsTimelineQuery,
        HogQuery,
        HogQLQuery,
        HogQLMetadata,
        HogQLAutocomplete,
        SessionAttributionExplorerQuery,
        RevenueExampleEventsQuery,
        RevenueExampleDataWarehouseTablesQuery,
        ErrorTrackingQuery,
        ExperimentFunnelsQuery,
        ExperimentTrendsQuery,
        ExperimentQuery,
        ExperimentExposureQuery,
        WebOverviewQuery,
        WebStatsTableQuery,
        WebExternalClicksTableQuery,
        WebGoalsQuery,
        WebVitalsQuery,
        WebVitalsPathBreakdownQuery,
        WebPageURLSearchQuery,
        RevenueAnalyticsOverviewQuery,
        RevenueAnalyticsGrowthRateQuery,
        RevenueAnalyticsTopCustomersQuery,
        DataVisualizationNode,
        DataTableNode,
        SavedInsightNode,
        InsightVizNode,
        TrendsQuery,
        CalendarHeatmapQuery,
        FunnelsQuery,
        RetentionQuery,
        PathsQuery,
        StickinessQuery,
        LifecycleQuery,
        FunnelCorrelationQuery,
        DatabaseSchemaQuery,
        LogsQuery,
        SuggestedQuestionsQuery,
        TeamTaxonomyQuery,
        EventTaxonomyQuery,
        ActorsPropertyTaxonomyQuery,
        TracesQuery,
        VectorSearchQuery,
    ] = Field(
        ...,
        description=(
            "Submit a JSON string representing a query for PostHog data analysis, for example a HogQL query.\n\nExample"
            ' payload:\n\n```\n\n{"query": {"kind": "HogQLQuery", "query": "select * from events limit'
            ' 100"}}\n\n```\n\nFor more details on HogQL queries, see the [PostHog HogQL'
            " documentation](/docs/hogql#api-access)."
        ),
        discriminator="kind",
    )
    refresh: Optional[RefreshType] = Field(
        default=RefreshType.BLOCKING,
        description=(
            "Whether results should be calculated sync or async, and how much to rely on the cache:\n- `'blocking'` -"
            " calculate synchronously (returning only when the query is done), UNLESS there are very fresh results in"
            " the cache\n- `'async'` - kick off background calculation (returning immediately with a query status),"
            " UNLESS there are very fresh results in the cache\n- `'lazy_async'` - kick off background calculation,"
            " UNLESS there are somewhat fresh results in the cache\n- `'force_blocking'` - calculate synchronously,"
            " even if fresh results are already cached\n- `'force_async'` - kick off background calculation, even if"
            " fresh results are already cached\n- `'force_cache'` - return cached data or a cache miss; always"
            " completes immediately as it never calculates Background calculation can be tracked using the"
            " `query_status` response field."
        ),
    )
    variables_override: Optional[dict[str, dict[str, Any]]] = None


class QuerySchemaRoot(
    RootModel[
        Union[
            EventsNode,
            ActionsNode,
            PersonsNode,
            DataWarehouseNode,
            EventsQuery,
            ActorsQuery,
            GroupsQuery,
            InsightActorsQuery,
            InsightActorsQueryOptions,
            SessionsTimelineQuery,
            HogQuery,
            HogQLQuery,
            HogQLMetadata,
            HogQLAutocomplete,
            SessionAttributionExplorerQuery,
            RevenueExampleEventsQuery,
            RevenueExampleDataWarehouseTablesQuery,
            ErrorTrackingQuery,
            ExperimentFunnelsQuery,
            ExperimentTrendsQuery,
            ExperimentQuery,
            ExperimentExposureQuery,
            WebOverviewQuery,
            WebStatsTableQuery,
            WebExternalClicksTableQuery,
            WebGoalsQuery,
            WebVitalsQuery,
            WebVitalsPathBreakdownQuery,
            WebPageURLSearchQuery,
            RevenueAnalyticsOverviewQuery,
            RevenueAnalyticsGrowthRateQuery,
            RevenueAnalyticsTopCustomersQuery,
            DataVisualizationNode,
            DataTableNode,
            SavedInsightNode,
            InsightVizNode,
            TrendsQuery,
            CalendarHeatmapQuery,
            FunnelsQuery,
            RetentionQuery,
            PathsQuery,
            StickinessQuery,
            LifecycleQuery,
            FunnelCorrelationQuery,
            DatabaseSchemaQuery,
            LogsQuery,
            SuggestedQuestionsQuery,
            TeamTaxonomyQuery,
            EventTaxonomyQuery,
            ActorsPropertyTaxonomyQuery,
            TracesQuery,
            VectorSearchQuery,
        ]
    ]
):
    root: Union[
        EventsNode,
        ActionsNode,
        PersonsNode,
        DataWarehouseNode,
        EventsQuery,
        ActorsQuery,
        GroupsQuery,
        InsightActorsQuery,
        InsightActorsQueryOptions,
        SessionsTimelineQuery,
        HogQuery,
        HogQLQuery,
        HogQLMetadata,
        HogQLAutocomplete,
        SessionAttributionExplorerQuery,
        RevenueExampleEventsQuery,
        RevenueExampleDataWarehouseTablesQuery,
        ErrorTrackingQuery,
        ExperimentFunnelsQuery,
        ExperimentTrendsQuery,
        ExperimentQuery,
        ExperimentExposureQuery,
        WebOverviewQuery,
        WebStatsTableQuery,
        WebExternalClicksTableQuery,
        WebGoalsQuery,
        WebVitalsQuery,
        WebVitalsPathBreakdownQuery,
        WebPageURLSearchQuery,
        RevenueAnalyticsOverviewQuery,
        RevenueAnalyticsGrowthRateQuery,
        RevenueAnalyticsTopCustomersQuery,
        DataVisualizationNode,
        DataTableNode,
        SavedInsightNode,
        InsightVizNode,
        TrendsQuery,
        CalendarHeatmapQuery,
        FunnelsQuery,
        RetentionQuery,
        PathsQuery,
        StickinessQuery,
        LifecycleQuery,
        FunnelCorrelationQuery,
        DatabaseSchemaQuery,
        LogsQuery,
        SuggestedQuestionsQuery,
        TeamTaxonomyQuery,
        EventTaxonomyQuery,
        ActorsPropertyTaxonomyQuery,
        TracesQuery,
        VectorSearchQuery,
    ] = Field(..., discriminator="kind")


PropertyGroupFilterValue.model_rebuild()
QueryRequest.model_rebuild()<|MERGE_RESOLUTION|>--- conflicted
+++ resolved
@@ -8721,32 +8721,6 @@
     type: Literal["view"] = "view"
 
 
-<<<<<<< HEAD
-class EventsHeatMapQuery(BaseModel):
-    model_config = ConfigDict(
-        extra="forbid",
-    )
-    compareFilter: Optional[CompareFilter] = None
-    conversionGoal: Optional[Union[ActionConversionGoal, CustomEventConversionGoal]] = None
-    dateRange: Optional[DateRange] = None
-    doPathCleaning: Optional[bool] = None
-    filterTestAccounts: Optional[bool] = None
-    includeRevenue: Optional[bool] = None
-    kind: Literal["EventsHeatMapQuery"] = "EventsHeatMapQuery"
-    modifiers: Optional[HogQLQueryModifiers] = Field(
-        default=None, description="Modifiers used when performing the query"
-    )
-    orderBy: Optional[list[Union[WebAnalyticsOrderByFields, WebAnalyticsOrderByDirection]]] = None
-    properties: list[Union[EventPropertyFilter, PersonPropertyFilter, SessionPropertyFilter]]
-    response: Optional[EventsHeatMapQueryResponse] = None
-    sampling: Optional[Sampling] = None
-    source: EventsNode
-    useSessionsTable: Optional[bool] = None
-    v: Optional[float] = Field(default=None, description="version of the node, used for schema migrations")
-
-
-=======
->>>>>>> fc57d5d8
 class ExperimentFunnelMetricTypeProps(BaseModel):
     model_config = ConfigDict(
         extra="forbid",
@@ -9102,6 +9076,7 @@
     series: list[Union[EventsNode, ActionsNode, DataWarehouseNode]] = Field(
         ..., description="Events and actions to include"
     )
+    v: Optional[float] = Field(default=None, description="version of the node, used for schema migrations")
 
 
 class Response17(BaseModel):
@@ -9315,6 +9290,7 @@
     ] = Field(default=[], description="Property filters for all series")
     response: Optional[CalendarHeatmapResponse] = None
     samplingFactor: Optional[float] = Field(default=None, description="Sampling rate")
+    v: Optional[float] = Field(default=None, description="version of the node, used for schema migrations")
 
 
 class InsightsQueryBaseFunnelsQueryResponse(BaseModel):
