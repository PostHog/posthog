--- conflicted
+++ resolved
@@ -76,13 +76,9 @@
     ANALYZE_USER_INTERVIEWS = "analyze_user_interviews"
     CREATE_AND_QUERY_INSIGHT = "create_and_query_insight"
     CREATE_HOG_TRANSFORMATION_FUNCTION = "create_hog_transformation_function"
-<<<<<<< HEAD
-    CREATE_SURVEY = "create_survey"
-=======
     CREATE_HOG_FUNCTION_FILTERS = "create_hog_function_filters"
     CREATE_HOG_FUNCTION_INPUTS = "create_hog_function_inputs"
     NAVIGATE = "navigate"
->>>>>>> ac29382e
 
 
 class AssistantDateRange(BaseModel):
