# mypy: disable-error-code="assignment"

from __future__ import annotations

from enum import Enum, StrEnum
from typing import Any, Literal, Optional, Union

from pydantic import AwareDatetime, BaseModel, ConfigDict, Field, RootModel


class SchemaRoot(RootModel[Any]):
    root: Any


class MathGroupTypeIndex(float, Enum):
    NUMBER_0 = 0
    NUMBER_1 = 1
    NUMBER_2 = 2
    NUMBER_3 = 3
    NUMBER_4 = 4


class AggregationAxisFormat(StrEnum):
    NUMERIC = "numeric"
    DURATION = "duration"
    DURATION_MS = "duration_ms"
    PERCENTAGE = "percentage"
    PERCENTAGE_SCALED = "percentage_scaled"


class AlertCalculationInterval(StrEnum):
    HOURLY = "hourly"
    DAILY = "daily"
    WEEKLY = "weekly"
    MONTHLY = "monthly"


class AlertConditionType(StrEnum):
    ABSOLUTE_VALUE = "absolute_value"
    RELATIVE_INCREASE = "relative_increase"
    RELATIVE_DECREASE = "relative_decrease"


class AlertState(StrEnum):
    FIRING = "Firing"
    NOT_FIRING = "Not firing"
    ERRORED = "Errored"
    SNOOZED = "Snoozed"


class AssistantArrayPropertyFilterOperator(StrEnum):
    EXACT = "exact"
    IS_NOT = "is_not"


class AssistantBaseMultipleBreakdownFilter(BaseModel):
    model_config = ConfigDict(
        extra="forbid",
    )
    property: str = Field(..., description="Property name from the plan to break down by.")


class AssistantDateTimePropertyFilterOperator(StrEnum):
    IS_DATE_EXACT = "is_date_exact"
    IS_DATE_BEFORE = "is_date_before"
    IS_DATE_AFTER = "is_date_after"


class AssistantEventMultipleBreakdownFilterType(StrEnum):
    PERSON = "person"
    EVENT = "event"
    SESSION = "session"
    HOGQL = "hogql"


class AssistantEventType(StrEnum):
    STATUS = "status"
    MESSAGE = "message"
    CONVERSATION = "conversation"


class AssistantFormOption(BaseModel):
    model_config = ConfigDict(
        extra="forbid",
    )
    value: str
    variant: Optional[str] = None


class AssistantFunnelsBreakdownType(StrEnum):
    PERSON = "person"
    EVENT = "event"
    GROUP = "group"
    SESSION = "session"


class AssistantGenerationStatusType(StrEnum):
    ACK = "ack"
    GENERATION_ERROR = "generation_error"


class AssistantGenericMultipleBreakdownFilter(BaseModel):
    model_config = ConfigDict(
        extra="forbid",
    )
    property: str = Field(..., description="Property name from the plan to break down by.")
    type: AssistantEventMultipleBreakdownFilterType


class AssistantGenericPropertyFilter2(BaseModel):
    model_config = ConfigDict(
        extra="forbid",
    )
    key: str = Field(..., description="Use one of the properties the user has provided in the plan.")
    operator: AssistantArrayPropertyFilterOperator = Field(
        ..., description="`exact` - exact match of any of the values. `is_not` - does not match any of the values."
    )
    type: str
    value: list[str] = Field(
        ...,
        description=(
            "Only use property values from the plan. Always use strings as values. If you have a number, convert it to"
            ' a string first. If you have a boolean, convert it to a string "true" or "false".'
        ),
    )


class AssistantGenericPropertyFilter3(BaseModel):
    model_config = ConfigDict(
        extra="forbid",
    )
    key: str = Field(..., description="Use one of the properties the user has provided in the plan.")
    operator: AssistantDateTimePropertyFilterOperator
    type: str
    value: str = Field(..., description="Value must be a date in ISO 8601 format.")


class AssistantMessageType(StrEnum):
    HUMAN = "human"
    AI = "ai"
    AI_REASONING = "ai/reasoning"
    AI_VIZ = "ai/viz"
    AI_FAILURE = "ai/failure"
    AI_ROUTER = "ai/router"


class RetentionReference(StrEnum):
    TOTAL = "total"
    PREVIOUS = "previous"


class AssistantSetPropertyFilterOperator(StrEnum):
    IS_SET = "is_set"
    IS_NOT_SET = "is_not_set"


class AssistantSingleValuePropertyFilterOperator(StrEnum):
    EXACT = "exact"
    IS_NOT = "is_not"
    ICONTAINS = "icontains"
    NOT_ICONTAINS = "not_icontains"
    REGEX = "regex"
    NOT_REGEX = "not_regex"


class AssistantTrendsDisplayType(RootModel[Union[str, Any]]):
    root: Union[str, Any]


class Display(StrEnum):
    ACTIONS_LINE_GRAPH = "ActionsLineGraph"
    ACTIONS_BAR = "ActionsBar"
    ACTIONS_AREA_GRAPH = "ActionsAreaGraph"
    ACTIONS_LINE_GRAPH_CUMULATIVE = "ActionsLineGraphCumulative"
    BOLD_NUMBER = "BoldNumber"
    ACTIONS_PIE = "ActionsPie"
    ACTIONS_BAR_VALUE = "ActionsBarValue"
    ACTIONS_TABLE = "ActionsTable"
    WORLD_MAP = "WorldMap"


class YAxisScaleType(StrEnum):
    LOG10 = "log10"
    LINEAR = "linear"


class AssistantTrendsFilter(BaseModel):
    model_config = ConfigDict(
        extra="forbid",
    )
    aggregationAxisFormat: Optional[AggregationAxisFormat] = Field(
        default=AggregationAxisFormat.NUMERIC,
        description=(
            "Formats the trends value axis. Do not use the formatting unless you are absolutely sure that formatting"
            " will match the data. `numeric` - no formatting. Prefer this option by default. `duration` - formats the"
            " value in seconds to a human-readable duration, e.g., `132` becomes `2 minutes 12 seconds`. Use this"
            " option only if you are sure that the values are in seconds. `duration_ms` - formats the value in"
            " miliseconds to a human-readable duration, e.g., `1050` becomes `1 second 50 milliseconds`. Use this"
            " option only if you are sure that the values are in miliseconds. `percentage` - adds a percentage sign to"
            " the value, e.g., `50` becomes `50%`. `percentage_scaled` - formats the value as a percentage scaled to"
            " 0-100, e.g., `0.5` becomes `50%`."
        ),
    )
    aggregationAxisPostfix: Optional[str] = Field(
        default=None,
        description=(
            "Custom postfix to add to the aggregation axis, e.g., ` clicks` to format 5 as `5 clicks`. You may need to"
            " add a space before postfix."
        ),
    )
    aggregationAxisPrefix: Optional[str] = Field(
        default=None,
        description=(
            "Custom prefix to add to the aggregation axis, e.g., `$` for USD dollars. You may need to add a space after"
            " prefix."
        ),
    )
    decimalPlaces: Optional[float] = Field(
        default=None,
        description=(
            "Number of decimal places to show. Do not add this unless you are sure that values will have a decimal"
            " point."
        ),
    )
    display: Optional[Display] = Field(
        default=Display.ACTIONS_LINE_GRAPH,
        description=(
            "Visualization type. Available values: `ActionsLineGraph` - time-series line chart; most common option, as"
            " it shows change over time. `ActionsBar` - time-series bar chart. `ActionsAreaGraph` - time-series area"
            " chart. `ActionsLineGraphCumulative` - cumulative time-series line chart; good for cumulative metrics."
            " `BoldNumber` - total value single large number. You can't use this with breakdown; use when user"
            " explicitly asks for a single output number. `ActionsBarValue` - total value (NOT time-series) bar chart;"
            " good for categorical data. `ActionsPie` - total value pie chart; good for visualizing proportions."
            " `ActionsTable` - total value table; good when using breakdown to list users or other entities. `WorldMap`"
            " - total value world map; use when breaking down by country name using property `$geoip_country_name`, and"
            " only then."
        ),
    )
    formula: Optional[str] = Field(default=None, description="If the formula is provided, apply it here.")
    showLegend: Optional[bool] = Field(
        default=False, description="Whether to show the legend describing series and breakdowns."
    )
    showPercentStackView: Optional[bool] = Field(
        default=False, description="Whether to show a percentage of each series. Use only with"
    )
    showValuesOnSeries: Optional[bool] = Field(default=False, description="Whether to show a value on each data point.")
    yAxisScaleType: Optional[YAxisScaleType] = Field(
        default=YAxisScaleType.LINEAR, description="Whether to scale the y-axis."
    )


class AssistantTrendsMath(StrEnum):
    FIRST_TIME_FOR_USER = "first_time_for_user"
    FIRST_TIME_FOR_USER_WITH_FILTERS = "first_time_for_user_with_filters"


class AutocompleteCompletionItemKind(StrEnum):
    METHOD = "Method"
    FUNCTION = "Function"
    CONSTRUCTOR = "Constructor"
    FIELD = "Field"
    VARIABLE = "Variable"
    CLASS_ = "Class"
    STRUCT = "Struct"
    INTERFACE = "Interface"
    MODULE = "Module"
    PROPERTY = "Property"
    EVENT = "Event"
    OPERATOR = "Operator"
    UNIT = "Unit"
    VALUE = "Value"
    CONSTANT = "Constant"
    ENUM = "Enum"
    ENUM_MEMBER = "EnumMember"
    KEYWORD = "Keyword"
    TEXT = "Text"
    COLOR = "Color"
    FILE = "File"
    REFERENCE = "Reference"
    CUSTOMCOLOR = "Customcolor"
    FOLDER = "Folder"
    TYPE_PARAMETER = "TypeParameter"
    USER = "User"
    ISSUE = "Issue"
    SNIPPET = "Snippet"


class BaseAssistantMessage(BaseModel):
    model_config = ConfigDict(
        extra="forbid",
    )
    id: Optional[str] = None


class BaseMathType(StrEnum):
    TOTAL = "total"
    DAU = "dau"
    WEEKLY_ACTIVE = "weekly_active"
    MONTHLY_ACTIVE = "monthly_active"
    UNIQUE_SESSION = "unique_session"
    FIRST_TIME_FOR_USER = "first_time_for_user"
    FIRST_MATCHING_EVENT_FOR_USER = "first_matching_event_for_user"


class BreakdownAttributionType(StrEnum):
    FIRST_TOUCH = "first_touch"
    LAST_TOUCH = "last_touch"
    ALL_EVENTS = "all_events"
    STEP = "step"


class BreakdownType(StrEnum):
    COHORT = "cohort"
    PERSON = "person"
    EVENT = "event"
    GROUP = "group"
    SESSION = "session"
    HOGQL = "hogql"
    DATA_WAREHOUSE = "data_warehouse"
    DATA_WAREHOUSE_PERSON_PROPERTY = "data_warehouse_person_property"


class CompareItem(BaseModel):
    model_config = ConfigDict(
        extra="forbid",
    )
    label: str
    value: str


class StatusItem(BaseModel):
    model_config = ConfigDict(
        extra="forbid",
    )
    label: str
    value: str


class ChartDisplayCategory(StrEnum):
    TIME_SERIES = "TimeSeries"
    CUMULATIVE_TIME_SERIES = "CumulativeTimeSeries"
    TOTAL_VALUE = "TotalValue"


class ChartDisplayType(StrEnum):
    ACTIONS_LINE_GRAPH = "ActionsLineGraph"
    ACTIONS_BAR = "ActionsBar"
    ACTIONS_STACKED_BAR = "ActionsStackedBar"
    ACTIONS_AREA_GRAPH = "ActionsAreaGraph"
    ACTIONS_LINE_GRAPH_CUMULATIVE = "ActionsLineGraphCumulative"
    BOLD_NUMBER = "BoldNumber"
    ACTIONS_PIE = "ActionsPie"
    ACTIONS_BAR_VALUE = "ActionsBarValue"
    ACTIONS_TABLE = "ActionsTable"
    WORLD_MAP = "WorldMap"


class DisplayType(StrEnum):
    AUTO = "auto"
    LINE = "line"
    BAR = "bar"


class YAxisPosition(StrEnum):
    LEFT = "left"
    RIGHT = "right"


class ChartSettingsDisplay(BaseModel):
    model_config = ConfigDict(
        extra="forbid",
    )
    color: Optional[str] = None
    displayType: Optional[DisplayType] = None
    label: Optional[str] = None
    trendLine: Optional[bool] = None
    yAxisPosition: Optional[YAxisPosition] = None


class Style(StrEnum):
    NONE = "none"
    NUMBER = "number"
    PERCENT = "percent"


class ChartSettingsFormatting(BaseModel):
    model_config = ConfigDict(
        extra="forbid",
    )
    decimalPlaces: Optional[float] = None
    prefix: Optional[str] = None
    style: Optional[Style] = None
    suffix: Optional[str] = None


class CompareFilter(BaseModel):
    model_config = ConfigDict(
        extra="forbid",
    )
    compare: Optional[bool] = Field(
        default=False, description="Whether to compare the current date range to a previous date range."
    )
    compare_to: Optional[str] = Field(
        default=None,
        description=(
            "The date range to compare to. The value is a relative date. Examples of relative dates are: `-1y` for 1"
            " year ago, `-14m` for 14 months ago, `-100w` for 100 weeks ago, `-14d` for 14 days ago, `-30h` for 30"
            " hours ago."
        ),
    )


class ColorMode(StrEnum):
    LIGHT = "light"
    DARK = "dark"


class ConditionalFormattingRule(BaseModel):
    model_config = ConfigDict(
        extra="forbid",
    )
    bytecode: list
    color: str
    colorMode: Optional[ColorMode] = None
    columnName: str
    id: str
    input: str
    templateId: str


class CountPerActorMathType(StrEnum):
    AVG_COUNT_PER_ACTOR = "avg_count_per_actor"
    MIN_COUNT_PER_ACTOR = "min_count_per_actor"
    MAX_COUNT_PER_ACTOR = "max_count_per_actor"
    MEDIAN_COUNT_PER_ACTOR = "median_count_per_actor"
    P75_COUNT_PER_ACTOR = "p75_count_per_actor"
    P90_COUNT_PER_ACTOR = "p90_count_per_actor"
    P95_COUNT_PER_ACTOR = "p95_count_per_actor"
    P99_COUNT_PER_ACTOR = "p99_count_per_actor"


class CustomChannelField(StrEnum):
    UTM_SOURCE = "utm_source"
    UTM_MEDIUM = "utm_medium"
    UTM_CAMPAIGN = "utm_campaign"
    REFERRING_DOMAIN = "referring_domain"
    URL = "url"
    PATHNAME = "pathname"
    HOSTNAME = "hostname"


class CustomChannelOperator(StrEnum):
    EXACT = "exact"
    IS_NOT = "is_not"
    IS_SET = "is_set"
    IS_NOT_SET = "is_not_set"
    ICONTAINS = "icontains"
    NOT_ICONTAINS = "not_icontains"
    REGEX = "regex"
    NOT_REGEX = "not_regex"


class CustomEventConversionGoal(BaseModel):
    model_config = ConfigDict(
        extra="forbid",
    )
    customEventName: str


class DataColorToken(StrEnum):
    PRESET_1 = "preset-1"
    PRESET_2 = "preset-2"
    PRESET_3 = "preset-3"
    PRESET_4 = "preset-4"
    PRESET_5 = "preset-5"
    PRESET_6 = "preset-6"
    PRESET_7 = "preset-7"
    PRESET_8 = "preset-8"
    PRESET_9 = "preset-9"
    PRESET_10 = "preset-10"
    PRESET_11 = "preset-11"
    PRESET_12 = "preset-12"
    PRESET_13 = "preset-13"
    PRESET_14 = "preset-14"
    PRESET_15 = "preset-15"


class DataWarehouseEventsModifier(BaseModel):
    model_config = ConfigDict(
        extra="forbid",
    )
    distinct_id_field: str
    id_field: str
    table_name: str
    timestamp_field: str


class DatabaseSchemaSchema(BaseModel):
    model_config = ConfigDict(
        extra="forbid",
    )
    id: str
    incremental: bool
    last_synced_at: Optional[str] = None
    name: str
    should_sync: bool
    status: Optional[str] = None


class DatabaseSchemaSource(BaseModel):
    model_config = ConfigDict(
        extra="forbid",
    )
    id: str
    last_synced_at: Optional[str] = None
    prefix: str
    source_type: str
    status: str


class Type(StrEnum):
    POSTHOG = "posthog"
    DATA_WAREHOUSE = "data_warehouse"
    VIEW = "view"
    BATCH_EXPORT = "batch_export"
    MATERIALIZED_VIEW = "materialized_view"


class DatabaseSerializedFieldType(StrEnum):
    INTEGER = "integer"
    FLOAT = "float"
    STRING = "string"
    DATETIME = "datetime"
    DATE = "date"
    BOOLEAN = "boolean"
    ARRAY = "array"
    JSON = "json"
    LAZY_TABLE = "lazy_table"
    VIRTUAL_TABLE = "virtual_table"
    FIELD_TRAVERSER = "field_traverser"
    EXPRESSION = "expression"
    VIEW = "view"
    MATERIALIZED_VIEW = "materialized_view"


class DateRange(BaseModel):
    model_config = ConfigDict(
        extra="forbid",
    )
    date_from: Optional[str] = None
    date_to: Optional[str] = None
    explicitDate: Optional[bool] = Field(
        default=False,
        description=(
            "Whether the date_from and date_to should be used verbatim. Disables rounding to the start and end of"
            " period."
        ),
    )


class DatetimeDay(RootModel[AwareDatetime]):
    root: AwareDatetime


class DefaultChannelTypes(StrEnum):
    CROSS_NETWORK = "Cross Network"
    PAID_SEARCH = "Paid Search"
    PAID_SOCIAL = "Paid Social"
    PAID_VIDEO = "Paid Video"
    PAID_SHOPPING = "Paid Shopping"
    PAID_UNKNOWN = "Paid Unknown"
    DIRECT = "Direct"
    ORGANIC_SEARCH = "Organic Search"
    ORGANIC_SOCIAL = "Organic Social"
    ORGANIC_VIDEO = "Organic Video"
    ORGANIC_SHOPPING = "Organic Shopping"
    PUSH = "Push"
    SMS = "SMS"
    AUDIO = "Audio"
    EMAIL = "Email"
    REFERRAL = "Referral"
    AFFILIATE = "Affiliate"
    UNKNOWN = "Unknown"


class DurationType(StrEnum):
    DURATION = "duration"
    ACTIVE_SECONDS = "active_seconds"
    INACTIVE_SECONDS = "inactive_seconds"


class Key(StrEnum):
    TAG_NAME = "tag_name"
    TEXT = "text"
    HREF = "href"
    SELECTOR = "selector"


class ElementType(BaseModel):
    model_config = ConfigDict(
        extra="forbid",
    )
    attr_class: Optional[list[str]] = None
    attr_id: Optional[str] = None
    attributes: dict[str, str]
    href: Optional[str] = None
    nth_child: Optional[float] = None
    nth_of_type: Optional[float] = None
    order: Optional[float] = None
    tag_name: str
    text: Optional[str] = None


class EmptyPropertyFilter(BaseModel):
    pass
    model_config = ConfigDict(
        extra="forbid",
    )


class EntityType(StrEnum):
    ACTIONS = "actions"
    EVENTS = "events"
    DATA_WAREHOUSE = "data_warehouse"
    NEW_ENTITY = "new_entity"


class Status(StrEnum):
    ARCHIVED = "archived"
    ACTIVE = "active"
    RESOLVED = "resolved"
    PENDING_RELEASE = "pending_release"


class ErrorTrackingIssue(BaseModel):
    model_config = ConfigDict(
        extra="forbid",
    )
    assignee: Optional[float] = None
    description: Optional[str] = None
    earliest: Optional[str] = None
    first_seen: AwareDatetime
    id: str
    last_seen: AwareDatetime
    name: Optional[str] = None
    occurrences: float
    sessions: float
    status: Status
    users: float
    volume: Optional[Any] = None


class OrderBy(StrEnum):
    LAST_SEEN = "last_seen"
    FIRST_SEEN = "first_seen"
    OCCURRENCES = "occurrences"
    USERS = "users"
    SESSIONS = "sessions"


class EventDefinition(BaseModel):
    model_config = ConfigDict(
        extra="forbid",
    )
    elements: list
    event: str
    properties: dict[str, Any]


class CorrelationType(StrEnum):
    SUCCESS = "success"
    FAILURE = "failure"


class Person(BaseModel):
    model_config = ConfigDict(
        extra="forbid",
    )
    distinct_ids: list[str]
    is_identified: Optional[bool] = None
    properties: dict[str, Any]


class EventType(BaseModel):
    model_config = ConfigDict(
        extra="forbid",
    )
    distinct_id: str
    elements: list[ElementType]
    elements_chain: Optional[str] = None
    event: str
    id: str
    person: Optional[Person] = None
    properties: dict[str, Any]
    timestamp: str
    uuid: Optional[str] = None


class Properties(BaseModel):
    model_config = ConfigDict(
        extra="forbid",
    )
    email: Optional[str] = None
    name: Optional[str] = None


class EventsQueryPersonColumn(BaseModel):
    model_config = ConfigDict(
        extra="forbid",
    )
    created_at: str
    distinct_id: str
    properties: Properties
    uuid: str


class ExperimentSignificanceCode(StrEnum):
    SIGNIFICANT = "significant"
    NOT_ENOUGH_EXPOSURE = "not_enough_exposure"
    LOW_WIN_PROBABILITY = "low_win_probability"
    HIGH_LOSS = "high_loss"
    HIGH_P_VALUE = "high_p_value"


class ExperimentVariantFunnelsBaseStats(BaseModel):
    model_config = ConfigDict(
        extra="forbid",
    )
    failure_count: float
    key: str
    success_count: float


class ExperimentVariantTrendsBaseStats(BaseModel):
    model_config = ConfigDict(
        extra="forbid",
    )
    absolute_exposure: float
    count: float
    exposure: float
    key: str


class FailureMessage(BaseModel):
    model_config = ConfigDict(
        extra="forbid",
    )
    content: Optional[str] = None
    id: Optional[str] = None
    type: Literal["ai/failure"] = "ai/failure"


class FilterLogicalOperator(StrEnum):
    AND_ = "AND"
    OR_ = "OR"


class FunnelConversionWindowTimeUnit(StrEnum):
    SECOND = "second"
    MINUTE = "minute"
    HOUR = "hour"
    DAY = "day"
    WEEK = "week"
    MONTH = "month"


class FunnelCorrelationResultsType(StrEnum):
    EVENTS = "events"
    PROPERTIES = "properties"
    EVENT_WITH_PROPERTIES = "event_with_properties"


class FunnelExclusionLegacy(BaseModel):
    model_config = ConfigDict(
        extra="forbid",
    )
    custom_name: Optional[str] = None
    funnel_from_step: float
    funnel_to_step: float
    id: Optional[Union[str, float]] = None
    index: Optional[float] = None
    name: Optional[str] = None
    order: Optional[float] = None
    type: Optional[EntityType] = None


class FunnelLayout(StrEnum):
    HORIZONTAL = "horizontal"
    VERTICAL = "vertical"


class FunnelMathType(StrEnum):
    TOTAL = "total"
    FIRST_TIME_FOR_USER = "first_time_for_user"
    FIRST_TIME_FOR_USER_WITH_FILTERS = "first_time_for_user_with_filters"


class FunnelPathType(StrEnum):
    FUNNEL_PATH_BEFORE_STEP = "funnel_path_before_step"
    FUNNEL_PATH_BETWEEN_STEPS = "funnel_path_between_steps"
    FUNNEL_PATH_AFTER_STEP = "funnel_path_after_step"


class FunnelStepReference(StrEnum):
    TOTAL = "total"
    PREVIOUS = "previous"


class FunnelTimeToConvertResults(BaseModel):
    model_config = ConfigDict(
        extra="forbid",
    )
    average_conversion_time: Optional[float] = None
    bins: list[list[int]]


class FunnelVizType(StrEnum):
    STEPS = "steps"
    TIME_TO_CONVERT = "time_to_convert"
    TRENDS = "trends"


class GoalLine(BaseModel):
    model_config = ConfigDict(
        extra="forbid",
    )
    label: str
    value: float


class HogCompileResponse(BaseModel):
    model_config = ConfigDict(
        extra="forbid",
    )
    bytecode: list
    locals: list


class HogLanguage(StrEnum):
    HOG = "hog"
    HOG_JSON = "hogJson"
    HOG_QL = "hogQL"
    HOG_QL_EXPR = "hogQLExpr"
    HOG_TEMPLATE = "hogTemplate"


class BounceRatePageViewMode(StrEnum):
    COUNT_PAGEVIEWS = "count_pageviews"
    UNIQ_URLS = "uniq_urls"
    UNIQ_PAGE_SCREEN_AUTOCAPTURES = "uniq_page_screen_autocaptures"


class InCohortVia(StrEnum):
    AUTO = "auto"
    LEFTJOIN = "leftjoin"
    SUBQUERY = "subquery"
    LEFTJOIN_CONJOINED = "leftjoin_conjoined"


class MaterializationMode(StrEnum):
    AUTO = "auto"
    LEGACY_NULL_AS_STRING = "legacy_null_as_string"
    LEGACY_NULL_AS_NULL = "legacy_null_as_null"
    DISABLED = "disabled"


class PersonsArgMaxVersion(StrEnum):
    AUTO = "auto"
    V1 = "v1"
    V2 = "v2"


class PersonsJoinMode(StrEnum):
    INNER = "inner"
    LEFT = "left"


class PersonsOnEventsMode(StrEnum):
    DISABLED = "disabled"
    PERSON_ID_NO_OVERRIDE_PROPERTIES_ON_EVENTS = "person_id_no_override_properties_on_events"
    PERSON_ID_OVERRIDE_PROPERTIES_ON_EVENTS = "person_id_override_properties_on_events"
    PERSON_ID_OVERRIDE_PROPERTIES_JOINED = "person_id_override_properties_joined"


class PropertyGroupsMode(StrEnum):
    ENABLED = "enabled"
    DISABLED = "disabled"
    OPTIMIZED = "optimized"


class SessionTableVersion(StrEnum):
    AUTO = "auto"
    V1 = "v1"
    V2 = "v2"


class HogQLVariable(BaseModel):
    model_config = ConfigDict(
        extra="forbid",
    )
    code_name: str
    value: Optional[Any] = None
    variableId: str


class HogQueryResponse(BaseModel):
    model_config = ConfigDict(
        extra="forbid",
    )
    bytecode: Optional[list] = None
    coloredBytecode: Optional[list] = None
    results: Any
    stdout: Optional[str] = None


class HumanMessage(BaseModel):
    model_config = ConfigDict(
        extra="forbid",
    )
    content: str
    id: Optional[str] = None
    type: Literal["human"] = "human"


class Compare(StrEnum):
    CURRENT = "current"
    PREVIOUS = "previous"


class InsightFilterProperty(StrEnum):
    TRENDS_FILTER = "trendsFilter"
    FUNNELS_FILTER = "funnelsFilter"
    RETENTION_FILTER = "retentionFilter"
    PATHS_FILTER = "pathsFilter"
    STICKINESS_FILTER = "stickinessFilter"
    LIFECYCLE_FILTER = "lifecycleFilter"


class InsightNodeKind(StrEnum):
    TRENDS_QUERY = "TrendsQuery"
    FUNNELS_QUERY = "FunnelsQuery"
    RETENTION_QUERY = "RetentionQuery"
    PATHS_QUERY = "PathsQuery"
    STICKINESS_QUERY = "StickinessQuery"
    LIFECYCLE_QUERY = "LifecycleQuery"


class InsightThresholdType(StrEnum):
    ABSOLUTE = "absolute"
    PERCENTAGE = "percentage"


class InsightsThresholdBounds(BaseModel):
    model_config = ConfigDict(
        extra="forbid",
    )
    lower: Optional[float] = None
    upper: Optional[float] = None


class IntervalType(StrEnum):
    MINUTE = "minute"
    HOUR = "hour"
    DAY = "day"
    WEEK = "week"
    MONTH = "month"


class LLMGeneration(BaseModel):
    model_config = ConfigDict(
        extra="forbid",
    )
    base_url: Optional[str] = None
    created_at: str
    http_status: Optional[float] = None
    id: str
    input: list
    input_cost: Optional[float] = None
    input_tokens: Optional[float] = None
    latency: float
    model: Optional[str] = None
    output: Optional[Any] = None
    output_cost: Optional[float] = None
    output_tokens: Optional[float] = None
    provider: Optional[str] = None
    total_cost: Optional[float] = None


class LLMTracePerson(BaseModel):
    model_config = ConfigDict(
        extra="forbid",
    )
    created_at: str
    distinct_id: str
    properties: dict[str, Any]
    uuid: str


class LifecycleToggle(StrEnum):
    NEW = "new"
    RESURRECTING = "resurrecting"
    RETURNING = "returning"
    DORMANT = "dormant"


class MatchedRecordingEvent(BaseModel):
    model_config = ConfigDict(
        extra="forbid",
    )
    uuid: str


class MultipleBreakdownType(StrEnum):
    PERSON = "person"
    EVENT = "event"
    GROUP = "group"
    SESSION = "session"
    HOGQL = "hogql"


class NodeKind(StrEnum):
    EVENTS_NODE = "EventsNode"
    ACTIONS_NODE = "ActionsNode"
    DATA_WAREHOUSE_NODE = "DataWarehouseNode"
    EVENTS_QUERY = "EventsQuery"
    PERSONS_NODE = "PersonsNode"
    HOG_QUERY = "HogQuery"
    HOG_QL_QUERY = "HogQLQuery"
    HOG_QL_METADATA = "HogQLMetadata"
    HOG_QL_AUTOCOMPLETE = "HogQLAutocomplete"
    ACTORS_QUERY = "ActorsQuery"
    FUNNELS_ACTORS_QUERY = "FunnelsActorsQuery"
    FUNNEL_CORRELATION_ACTORS_QUERY = "FunnelCorrelationActorsQuery"
    SESSIONS_TIMELINE_QUERY = "SessionsTimelineQuery"
    RECORDINGS_QUERY = "RecordingsQuery"
    SESSION_ATTRIBUTION_EXPLORER_QUERY = "SessionAttributionExplorerQuery"
    ERROR_TRACKING_QUERY = "ErrorTrackingQuery"
    DATA_TABLE_NODE = "DataTableNode"
    DATA_VISUALIZATION_NODE = "DataVisualizationNode"
    SAVED_INSIGHT_NODE = "SavedInsightNode"
    INSIGHT_VIZ_NODE = "InsightVizNode"
    TRENDS_QUERY = "TrendsQuery"
    FUNNELS_QUERY = "FunnelsQuery"
    RETENTION_QUERY = "RetentionQuery"
    PATHS_QUERY = "PathsQuery"
    STICKINESS_QUERY = "StickinessQuery"
    LIFECYCLE_QUERY = "LifecycleQuery"
    INSIGHT_ACTORS_QUERY = "InsightActorsQuery"
    INSIGHT_ACTORS_QUERY_OPTIONS = "InsightActorsQueryOptions"
    FUNNEL_CORRELATION_QUERY = "FunnelCorrelationQuery"
    WEB_OVERVIEW_QUERY = "WebOverviewQuery"
    WEB_STATS_TABLE_QUERY = "WebStatsTableQuery"
    WEB_EXTERNAL_CLICKS_TABLE_QUERY = "WebExternalClicksTableQuery"
    WEB_GOALS_QUERY = "WebGoalsQuery"
    EXPERIMENT_FUNNELS_QUERY = "ExperimentFunnelsQuery"
    EXPERIMENT_TRENDS_QUERY = "ExperimentTrendsQuery"
    DATABASE_SCHEMA_QUERY = "DatabaseSchemaQuery"
    SUGGESTED_QUESTIONS_QUERY = "SuggestedQuestionsQuery"
    TEAM_TAXONOMY_QUERY = "TeamTaxonomyQuery"
    EVENT_TAXONOMY_QUERY = "EventTaxonomyQuery"
    ACTORS_PROPERTY_TAXONOMY_QUERY = "ActorsPropertyTaxonomyQuery"
    TRACES_QUERY = "TracesQuery"


class PathCleaningFilter(BaseModel):
    model_config = ConfigDict(
        extra="forbid",
    )
    alias: Optional[str] = None
    regex: Optional[str] = None


class PathType(StrEnum):
    FIELD_PAGEVIEW = "$pageview"
    FIELD_SCREEN = "$screen"
    CUSTOM_EVENT = "custom_event"
    HOGQL = "hogql"


class PathsFilterLegacy(BaseModel):
    model_config = ConfigDict(
        extra="forbid",
    )
    edge_limit: Optional[int] = None
    end_point: Optional[str] = None
    exclude_events: Optional[list[str]] = None
    funnel_filter: Optional[dict[str, Any]] = None
    funnel_paths: Optional[FunnelPathType] = None
    include_event_types: Optional[list[PathType]] = None
    local_path_cleaning_filters: Optional[list[PathCleaningFilter]] = None
    max_edge_weight: Optional[int] = None
    min_edge_weight: Optional[int] = None
    path_groupings: Optional[list[str]] = None
    path_replacements: Optional[bool] = None
    path_type: Optional[PathType] = None
    paths_hogql_expression: Optional[str] = None
    start_point: Optional[str] = None
    step_limit: Optional[int] = None


class PersonType(BaseModel):
    model_config = ConfigDict(
        extra="forbid",
    )
    created_at: Optional[str] = None
    distinct_ids: list[str]
    id: Optional[str] = None
    is_identified: Optional[bool] = None
    name: Optional[str] = None
    properties: dict[str, Any]
    uuid: Optional[str] = None


class PropertyFilterType(StrEnum):
    META = "meta"
    EVENT = "event"
    PERSON = "person"
    ELEMENT = "element"
    FEATURE = "feature"
    SESSION = "session"
    COHORT = "cohort"
    RECORDING = "recording"
    LOG_ENTRY = "log_entry"
    GROUP = "group"
    HOGQL = "hogql"
    DATA_WAREHOUSE = "data_warehouse"
    DATA_WAREHOUSE_PERSON_PROPERTY = "data_warehouse_person_property"


class PropertyMathType(StrEnum):
    AVG = "avg"
    SUM = "sum"
    MIN = "min"
    MAX = "max"
    MEDIAN = "median"
    P75 = "p75"
    P90 = "p90"
    P95 = "p95"
    P99 = "p99"


class PropertyOperator(StrEnum):
    EXACT = "exact"
    IS_NOT = "is_not"
    ICONTAINS = "icontains"
    NOT_ICONTAINS = "not_icontains"
    REGEX = "regex"
    NOT_REGEX = "not_regex"
    GT = "gt"
    GTE = "gte"
    LT = "lt"
    LTE = "lte"
    IS_SET = "is_set"
    IS_NOT_SET = "is_not_set"
    IS_DATE_EXACT = "is_date_exact"
    IS_DATE_BEFORE = "is_date_before"
    IS_DATE_AFTER = "is_date_after"
    BETWEEN = "between"
    NOT_BETWEEN = "not_between"
    MIN = "min"
    MAX = "max"
    IN_ = "in"
    NOT_IN = "not_in"


class QueryResponseAlternative5(BaseModel):
    model_config = ConfigDict(
        extra="forbid",
    )
    bytecode: Optional[list] = None
    coloredBytecode: Optional[list] = None
    results: Any
    stdout: Optional[str] = None


<<<<<<< HEAD
class QueryResponseAlternative7(BaseModel):
    model_config = ConfigDict(
        extra="forbid",
    )
    errors: list[HogQLNotice]
    isValid: Optional[bool] = None
    isValidView: Optional[bool] = None
    notices: list[HogQLNotice]
    query: Optional[str] = None
    table_names: Optional[list[str]] = None
    warnings: list[HogQLNotice]


class QueryResponseAlternative37(BaseModel):
=======
class QueryResponseAlternative36(BaseModel):
>>>>>>> 492644d7
    model_config = ConfigDict(
        extra="forbid",
    )
    questions: list[str]


class QueryTiming(BaseModel):
    model_config = ConfigDict(
        extra="forbid",
    )
    k: str = Field(..., description="Key. Shortened to 'k' to save on data.")
    t: float = Field(..., description="Time in seconds. Shortened to 't' to save on data.")


class ReasoningMessage(BaseModel):
    model_config = ConfigDict(
        extra="forbid",
    )
    content: str
    id: Optional[str] = None
    substeps: Optional[list[str]] = None
    type: Literal["ai/reasoning"] = "ai/reasoning"


class RecordingOrder(StrEnum):
    DURATION = "duration"
    RECORDING_DURATION = "recording_duration"
    INACTIVE_SECONDS = "inactive_seconds"
    ACTIVE_SECONDS = "active_seconds"
    START_TIME = "start_time"
    CONSOLE_ERROR_COUNT = "console_error_count"
    CLICK_COUNT = "click_count"
    KEYPRESS_COUNT = "keypress_count"
    MOUSE_ACTIVITY_COUNT = "mouse_activity_count"
    ACTIVITY_SCORE = "activity_score"


class RecordingPropertyFilter(BaseModel):
    model_config = ConfigDict(
        extra="forbid",
    )
    key: Union[DurationType, str]
    label: Optional[str] = None
    operator: PropertyOperator
    type: Literal["recording"] = "recording"
    value: Optional[Union[str, float, list[Union[str, float]]]] = None


class ResultCustomizationBase(BaseModel):
    model_config = ConfigDict(
        extra="forbid",
    )
    color: DataColorToken


class ResultCustomizationBy(StrEnum):
    VALUE = "value"
    POSITION = "position"


class ResultCustomizationByPosition(BaseModel):
    model_config = ConfigDict(
        extra="forbid",
    )
    assignmentBy: Literal["position"] = "position"
    color: DataColorToken


class ResultCustomizationByValue(BaseModel):
    model_config = ConfigDict(
        extra="forbid",
    )
    assignmentBy: Literal["value"] = "value"
    color: DataColorToken


class RetentionEntityKind(StrEnum):
    ACTIONS_NODE = "ActionsNode"
    EVENTS_NODE = "EventsNode"


class RetentionPeriod(StrEnum):
    HOUR = "Hour"
    DAY = "Day"
    WEEK = "Week"
    MONTH = "Month"


class RetentionType(StrEnum):
    RETENTION_RECURRING = "retention_recurring"
    RETENTION_FIRST_TIME = "retention_first_time"


class RouterMessage(BaseModel):
    model_config = ConfigDict(
        extra="forbid",
    )
    content: str
    id: Optional[str] = None
    type: Literal["ai/router"] = "ai/router"


class SamplingRate(BaseModel):
    model_config = ConfigDict(
        extra="forbid",
    )
    denominator: Optional[float] = None
    numerator: float


class SessionAttributionGroupBy(StrEnum):
    CHANNEL_TYPE = "ChannelType"
    MEDIUM = "Medium"
    SOURCE = "Source"
    CAMPAIGN = "Campaign"
    AD_IDS = "AdIds"
    REFERRING_DOMAIN = "ReferringDomain"
    INITIAL_URL = "InitialURL"


class SessionPropertyFilter(BaseModel):
    model_config = ConfigDict(
        extra="forbid",
    )
    key: str
    label: Optional[str] = None
    operator: PropertyOperator
    type: Literal["session"] = "session"
    value: Optional[Union[str, float, list[Union[str, float]]]] = None


class SnapshotSource(StrEnum):
    WEB = "web"
    MOBILE = "mobile"
    UNKNOWN = "unknown"


class Storage(StrEnum):
    OBJECT_STORAGE_LTS = "object_storage_lts"
    OBJECT_STORAGE = "object_storage"


class StepOrderValue(StrEnum):
    STRICT = "strict"
    UNORDERED = "unordered"
    ORDERED = "ordered"


class StickinessFilterLegacy(BaseModel):
    model_config = ConfigDict(
        extra="forbid",
    )
    compare: Optional[bool] = None
    compare_to: Optional[str] = None
    display: Optional[ChartDisplayType] = None
    hidden_legend_keys: Optional[dict[str, Union[bool, Any]]] = None
    show_legend: Optional[bool] = None
    show_values_on_series: Optional[bool] = None


class StickinessOperator(StrEnum):
    GTE = "gte"
    LTE = "lte"
    EXACT = "exact"


class SuggestedQuestionsQueryResponse(BaseModel):
    model_config = ConfigDict(
        extra="forbid",
    )
    questions: list[str]


class TaxonomicFilterGroupType(StrEnum):
    METADATA = "metadata"
    ACTIONS = "actions"
    COHORTS = "cohorts"
    COHORTS_WITH_ALL = "cohorts_with_all"
    DATA_WAREHOUSE = "data_warehouse"
    DATA_WAREHOUSE_PROPERTIES = "data_warehouse_properties"
    DATA_WAREHOUSE_PERSON_PROPERTIES = "data_warehouse_person_properties"
    ELEMENTS = "elements"
    EVENTS = "events"
    EVENT_PROPERTIES = "event_properties"
    EVENT_FEATURE_FLAGS = "event_feature_flags"
    NUMERICAL_EVENT_PROPERTIES = "numerical_event_properties"
    PERSON_PROPERTIES = "person_properties"
    PAGEVIEW_URLS = "pageview_urls"
    SCREENS = "screens"
    CUSTOM_EVENTS = "custom_events"
    WILDCARD = "wildcard"
    GROUPS = "groups"
    PERSONS = "persons"
    FEATURE_FLAGS = "feature_flags"
    INSIGHTS = "insights"
    EXPERIMENTS = "experiments"
    PLUGINS = "plugins"
    DASHBOARDS = "dashboards"
    NAME_GROUPS = "name_groups"
    SESSION_PROPERTIES = "session_properties"
    HOGQL_EXPRESSION = "hogql_expression"
    NOTEBOOKS = "notebooks"
    LOG_ENTRIES = "log_entries"
    REPLAY = "replay"


class TimelineEntry(BaseModel):
    model_config = ConfigDict(
        extra="forbid",
    )
    events: list[EventType]
    recording_duration_s: Optional[float] = Field(default=None, description="Duration of the recording in seconds.")
    sessionId: Optional[str] = Field(default=None, description="Session ID. None means out-of-session events")


class TrendsFilterLegacy(BaseModel):
    model_config = ConfigDict(
        extra="forbid",
    )
    aggregation_axis_format: Optional[AggregationAxisFormat] = None
    aggregation_axis_postfix: Optional[str] = None
    aggregation_axis_prefix: Optional[str] = None
    breakdown_histogram_bin_count: Optional[float] = None
    compare: Optional[bool] = None
    compare_to: Optional[str] = None
    decimal_places: Optional[float] = None
    display: Optional[ChartDisplayType] = None
    formula: Optional[str] = None
    hidden_legend_keys: Optional[dict[str, Union[bool, Any]]] = None
    show_alert_threshold_lines: Optional[bool] = None
    show_labels_on_series: Optional[bool] = None
    show_legend: Optional[bool] = None
    show_percent_stack_view: Optional[bool] = None
    show_values_on_series: Optional[bool] = None
    smoothing_intervals: Optional[float] = None
    y_axis_scale_type: Optional[YAxisScaleType] = YAxisScaleType.LINEAR


class ActionsPie(BaseModel):
    model_config = ConfigDict(
        extra="forbid",
    )
    disableHoverOffset: Optional[bool] = None
    hideAggregation: Optional[bool] = None


class RETENTION(BaseModel):
    model_config = ConfigDict(
        extra="forbid",
    )
    hideLineGraph: Optional[bool] = None
    hideSizeColumn: Optional[bool] = None
    useSmallLayout: Optional[bool] = None


class VizSpecificOptions(BaseModel):
    model_config = ConfigDict(
        extra="forbid",
    )
    ActionsPie: Optional[ActionsPie] = None
    RETENTION: Optional[RETENTION] = None


class Sampling(BaseModel):
    model_config = ConfigDict(
        extra="forbid",
    )
    enabled: Optional[bool] = None
    forceSamplingRate: Optional[SamplingRate] = None


class WebOverviewItemKind(StrEnum):
    UNIT = "unit"
    DURATION_S = "duration_s"
    PERCENTAGE = "percentage"


class WebStatsBreakdown(StrEnum):
    PAGE = "Page"
    INITIAL_PAGE = "InitialPage"
    EXIT_PAGE = "ExitPage"
    EXIT_CLICK = "ExitClick"
    SCREEN_NAME = "ScreenName"
    INITIAL_CHANNEL_TYPE = "InitialChannelType"
    INITIAL_REFERRING_DOMAIN = "InitialReferringDomain"
    INITIAL_UTM_SOURCE = "InitialUTMSource"
    INITIAL_UTM_CAMPAIGN = "InitialUTMCampaign"
    INITIAL_UTM_MEDIUM = "InitialUTMMedium"
    INITIAL_UTM_TERM = "InitialUTMTerm"
    INITIAL_UTM_CONTENT = "InitialUTMContent"
    INITIAL_UTM_SOURCE_MEDIUM_CAMPAIGN = "InitialUTMSourceMediumCampaign"
    BROWSER = "Browser"
    OS = "OS"
    VIEWPORT = "Viewport"
    DEVICE_TYPE = "DeviceType"
    COUNTRY = "Country"
    REGION = "Region"
    CITY = "City"
    TIMEZONE = "Timezone"
    LANGUAGE = "Language"


class Scale(StrEnum):
    LINEAR = "linear"
    LOGARITHMIC = "logarithmic"


class YAxisSettings(BaseModel):
    model_config = ConfigDict(
        extra="forbid",
    )
    scale: Optional[Scale] = None
    startAtZero: Optional[bool] = Field(default=None, description="Whether the Y axis should start at zero")


class Integer(RootModel[int]):
    root: int


class ActionConversionGoal(BaseModel):
    model_config = ConfigDict(
        extra="forbid",
    )
    actionId: int


class ActorsPropertyTaxonomyResponse(BaseModel):
    model_config = ConfigDict(
        extra="forbid",
    )
    sample_count: int
    sample_values: list[Union[str, float, bool, int]]


class AlertCondition(BaseModel):
    model_config = ConfigDict(
        extra="forbid",
    )
    type: AlertConditionType


class AssistantArrayPropertyFilter(BaseModel):
    model_config = ConfigDict(
        extra="forbid",
    )
    operator: AssistantArrayPropertyFilterOperator = Field(
        ..., description="`exact` - exact match of any of the values. `is_not` - does not match any of the values."
    )
    value: list[str] = Field(
        ...,
        description=(
            "Only use property values from the plan. Always use strings as values. If you have a number, convert it to"
            ' a string first. If you have a boolean, convert it to a string "true" or "false".'
        ),
    )


class AssistantBreakdownFilter(BaseModel):
    model_config = ConfigDict(
        extra="forbid",
    )
    breakdown_limit: Optional[int] = Field(default=25, description="How many distinct values to show.")


class AssistantDateTimePropertyFilter(BaseModel):
    model_config = ConfigDict(
        extra="forbid",
    )
    operator: AssistantDateTimePropertyFilterOperator
    value: str = Field(..., description="Value must be a date in ISO 8601 format.")


class AssistantForm(BaseModel):
    model_config = ConfigDict(
        extra="forbid",
    )
    options: list[AssistantFormOption]


class AssistantFunnelsBreakdownFilter(BaseModel):
    model_config = ConfigDict(
        extra="forbid",
    )
    breakdown: str = Field(..., description="The entity property to break down by.")
    breakdown_group_type_index: Optional[int] = Field(
        default=None,
        description=(
            "If `breakdown_type` is `group`, this is the index of the group. Use the index from the group mapping."
        ),
    )
    breakdown_limit: Optional[int] = Field(default=25, description="How many distinct values to show.")
    breakdown_type: Optional[AssistantFunnelsBreakdownType] = Field(
        default=AssistantFunnelsBreakdownType.EVENT,
        description=(
            "Type of the entity to break down by. If `group` is used, you must also provide"
            " `breakdown_group_type_index` from the group mapping."
        ),
    )


class AssistantFunnelsExclusionEventsNode(BaseModel):
    model_config = ConfigDict(
        extra="forbid",
    )
    event: str
    funnelFromStep: int
    funnelToStep: int
    kind: Literal["EventsNode"] = "EventsNode"


class AssistantFunnelsFilter(BaseModel):
    model_config = ConfigDict(
        extra="forbid",
    )
    binCount: Optional[int] = Field(
        default=None,
        description=(
            "Use this setting only when `funnelVizType` is `time_to_convert`: number of bins to show in histogram."
        ),
    )
    exclusions: Optional[list[AssistantFunnelsExclusionEventsNode]] = Field(
        default=[],
        description=(
            "Users may want to use exclusion events to filter out conversions in which a particular event occurred"
            " between specific steps. These events must not be included in the main sequence. You must include start"
            " and end indexes for each exclusion where the minimum index is one and the maximum index is the number of"
            " steps in the funnel. For example, there is a sequence with three steps: sign up, finish onboarding,"
            " purchase. If the user wants to exclude all conversions in which users left the page before finishing the"
            " onboarding, the exclusion step would be the event `$pageleave` with start index 2 and end index 3."
        ),
    )
    funnelAggregateByHogQL: Literal["properties.$session_id"] = Field(
        default="properties.$session_id",
        description="Use this field only if the user explicitly asks to aggregate the funnel by unique sessions.",
    )
    funnelOrderType: Optional[StepOrderValue] = Field(
        default=StepOrderValue.ORDERED,
        description=(
            "Defines the behavior of event matching between steps. Prefer the `strict` option unless explicitly told to"
            " use a different one. `ordered` - defines a sequential funnel. Step B must happen after Step A, but any"
            " number of events can happen between A and B. `strict` - defines a funnel where all events must happen in"
            " order. Step B must happen directly after Step A without any events in between. `any` - order doesn't"
            " matter. Steps can be completed in any sequence."
        ),
    )
    funnelStepReference: Optional[FunnelStepReference] = Field(
        default=FunnelStepReference.TOTAL,
        description=(
            "Whether conversion shown in the graph should be across all steps or just relative to the previous step."
        ),
    )
    funnelVizType: Optional[FunnelVizType] = Field(
        default=FunnelVizType.STEPS,
        description=(
            "Defines the type of visualization to use. The `steps` option is recommended. `steps` - shows a"
            " step-by-step funnel. Perfect to show a conversion rate of a sequence of events (default)."
            " `time_to_convert` - shows a histogram of the time it took to complete the funnel. Use this if the user"
            " asks about the average time it takes to complete the funnel. `trends` - shows a trend of the whole"
            " sequence's conversion rate over time. Use this if the user wants to see how the conversion rate changes"
            " over time."
        ),
    )
    funnelWindowInterval: Optional[int] = Field(
        default=14,
        description=(
            "Controls a time frame value for a conversion to be considered. Select a reasonable value based on the"
            " user's query. Use in combination with `funnelWindowIntervalUnit`. The default value is 14 days."
        ),
    )
    funnelWindowIntervalUnit: Optional[FunnelConversionWindowTimeUnit] = Field(
        default=FunnelConversionWindowTimeUnit.DAY,
        description=(
            "Controls a time frame interval for a conversion to be considered. Select a reasonable value based on the"
            " user's query. Use in combination with `funnelWindowInterval`. The default value is 14 days."
        ),
    )
    layout: Optional[FunnelLayout] = Field(
        default=FunnelLayout.VERTICAL,
        description="Controls how the funnel chart is displayed: vertically (preferred) or horizontally.",
    )


class AssistantGenerationStatusEvent(BaseModel):
    model_config = ConfigDict(
        extra="forbid",
    )
    type: AssistantGenerationStatusType


class AssistantGenericPropertyFilter1(BaseModel):
    model_config = ConfigDict(
        extra="forbid",
    )
    key: str = Field(..., description="Use one of the properties the user has provided in the plan.")
    operator: AssistantSingleValuePropertyFilterOperator = Field(
        ...,
        description=(
            "`icontains` - case insensitive contains. `not_icontains` - case insensitive does not contain. `regex` -"
            " matches the regex pattern. `not_regex` - does not match the regex pattern."
        ),
    )
    type: str
    value: str = Field(
        ...,
        description=(
            "Only use property values from the plan. If the operator is `regex` or `not_regex`, the value must be a"
            " valid ClickHouse regex pattern to match against. Otherwise, the value must be a substring that will be"
            " matched against the property value."
        ),
    )


class AssistantGenericPropertyFilter4(BaseModel):
    model_config = ConfigDict(
        extra="forbid",
    )
    key: str = Field(..., description="Use one of the properties the user has provided in the plan.")
    operator: AssistantSetPropertyFilterOperator = Field(
        ...,
        description=(
            "`is_set` - the property has any value. `is_not_set` - the property doesn't have a value or wasn't"
            " collected."
        ),
    )
    type: str


class AssistantGroupMultipleBreakdownFilter(BaseModel):
    model_config = ConfigDict(
        extra="forbid",
    )
    group_type_index: Optional[int] = Field(default=None, description="Index of the group type from the group mapping.")
    property: str = Field(..., description="Property name from the plan to break down by.")
    type: Literal["group"] = "group"


class AssistantGroupPropertyFilter1(BaseModel):
    model_config = ConfigDict(
        extra="forbid",
    )
    group_type_index: int = Field(..., description="Index of the group type from the group mapping.")
    key: str = Field(..., description="Use one of the properties the user has provided in the plan.")
    operator: AssistantSingleValuePropertyFilterOperator = Field(
        ...,
        description=(
            "`icontains` - case insensitive contains. `not_icontains` - case insensitive does not contain. `regex` -"
            " matches the regex pattern. `not_regex` - does not match the regex pattern."
        ),
    )
    type: Literal["group"] = "group"
    value: str = Field(
        ...,
        description=(
            "Only use property values from the plan. If the operator is `regex` or `not_regex`, the value must be a"
            " valid ClickHouse regex pattern to match against. Otherwise, the value must be a substring that will be"
            " matched against the property value."
        ),
    )


class AssistantGroupPropertyFilter2(BaseModel):
    model_config = ConfigDict(
        extra="forbid",
    )
    group_type_index: int = Field(..., description="Index of the group type from the group mapping.")
    key: str = Field(..., description="Use one of the properties the user has provided in the plan.")
    operator: AssistantArrayPropertyFilterOperator = Field(
        ..., description="`exact` - exact match of any of the values. `is_not` - does not match any of the values."
    )
    type: Literal["group"] = "group"
    value: list[str] = Field(
        ...,
        description=(
            "Only use property values from the plan. Always use strings as values. If you have a number, convert it to"
            ' a string first. If you have a boolean, convert it to a string "true" or "false".'
        ),
    )


class AssistantGroupPropertyFilter3(BaseModel):
    model_config = ConfigDict(
        extra="forbid",
    )
    group_type_index: int = Field(..., description="Index of the group type from the group mapping.")
    key: str = Field(..., description="Use one of the properties the user has provided in the plan.")
    operator: AssistantDateTimePropertyFilterOperator
    type: Literal["group"] = "group"
    value: str = Field(..., description="Value must be a date in ISO 8601 format.")


class AssistantGroupPropertyFilter4(BaseModel):
    model_config = ConfigDict(
        extra="forbid",
    )
    group_type_index: int = Field(..., description="Index of the group type from the group mapping.")
    key: str = Field(..., description="Use one of the properties the user has provided in the plan.")
    operator: AssistantSetPropertyFilterOperator = Field(
        ...,
        description=(
            "`is_set` - the property has any value. `is_not_set` - the property doesn't have a value or wasn't"
            " collected."
        ),
    )
    type: Literal["group"] = "group"


class AssistantMessageMetadata(BaseModel):
    model_config = ConfigDict(
        extra="forbid",
    )
    form: Optional[AssistantForm] = None


class AssistantSetPropertyFilter(BaseModel):
    model_config = ConfigDict(
        extra="forbid",
    )
    operator: AssistantSetPropertyFilterOperator = Field(
        ...,
        description=(
            "`is_set` - the property has any value. `is_not_set` - the property doesn't have a value or wasn't"
            " collected."
        ),
    )


class AssistantSingleValuePropertyFilter(BaseModel):
    model_config = ConfigDict(
        extra="forbid",
    )
    operator: AssistantSingleValuePropertyFilterOperator = Field(
        ...,
        description=(
            "`icontains` - case insensitive contains. `not_icontains` - case insensitive does not contain. `regex` -"
            " matches the regex pattern. `not_regex` - does not match the regex pattern."
        ),
    )
    value: str = Field(
        ...,
        description=(
            "Only use property values from the plan. If the operator is `regex` or `not_regex`, the value must be a"
            " valid ClickHouse regex pattern to match against. Otherwise, the value must be a substring that will be"
            " matched against the property value."
        ),
    )


class AssistantTrendsBreakdownFilter(BaseModel):
    model_config = ConfigDict(
        extra="forbid",
    )
    breakdown_limit: Optional[int] = Field(default=25, description="How many distinct values to show.")
    breakdowns: list[Union[AssistantGroupMultipleBreakdownFilter, AssistantGenericMultipleBreakdownFilter]] = Field(
        ..., description="Use this field to define breakdowns.", max_length=3
    )


class AutocompleteCompletionItem(BaseModel):
    model_config = ConfigDict(
        extra="forbid",
    )
    detail: Optional[str] = Field(
        default=None,
        description=(
            "A human-readable string with additional information about this item, like type or symbol information."
        ),
    )
    documentation: Optional[str] = Field(
        default=None, description="A human-readable string that represents a doc-comment."
    )
    insertText: str = Field(
        ..., description="A string or snippet that should be inserted in a document when selecting this completion."
    )
    kind: AutocompleteCompletionItemKind = Field(
        ..., description="The kind of this completion item. Based on the kind an icon is chosen by the editor."
    )
    label: str = Field(
        ...,
        description=(
            "The label of this completion item. By default this is also the text that is inserted when selecting this"
            " completion."
        ),
    )


class Breakdown(BaseModel):
    model_config = ConfigDict(
        extra="forbid",
    )
    group_type_index: Optional[int] = None
    histogram_bin_count: Optional[int] = None
    normalize_url: Optional[bool] = None
    property: str
    type: Optional[MultipleBreakdownType] = None


class BreakdownFilter(BaseModel):
    model_config = ConfigDict(
        extra="forbid",
    )
    breakdown: Optional[Union[str, list[Union[str, int]], int]] = None
    breakdown_group_type_index: Optional[int] = None
    breakdown_hide_other_aggregation: Optional[bool] = None
    breakdown_histogram_bin_count: Optional[int] = None
    breakdown_limit: Optional[int] = None
    breakdown_normalize_url: Optional[bool] = None
    breakdown_type: Optional[BreakdownType] = BreakdownType.EVENT
    breakdowns: Optional[list[Breakdown]] = Field(default=None, max_length=3)


class IntervalItem(BaseModel):
    model_config = ConfigDict(
        extra="forbid",
    )
    label: str
    value: int = Field(..., description="An interval selected out of available intervals in source query")


class Series(BaseModel):
    model_config = ConfigDict(
        extra="forbid",
    )
    label: str
    value: int


class Settings(BaseModel):
    model_config = ConfigDict(
        extra="forbid",
    )
    display: Optional[ChartSettingsDisplay] = None
    formatting: Optional[ChartSettingsFormatting] = None


class ChartAxis(BaseModel):
    model_config = ConfigDict(
        extra="forbid",
    )
    column: str
    settings: Optional[Settings] = None


class ChartSettings(BaseModel):
    model_config = ConfigDict(
        extra="forbid",
    )
    goalLines: Optional[list[GoalLine]] = None
    leftYAxisSettings: Optional[YAxisSettings] = None
    rightYAxisSettings: Optional[YAxisSettings] = None
    seriesBreakdownColumn: Optional[str] = None
    stackBars100: Optional[bool] = Field(default=None, description="Whether we fill the bars to 100% in stacked mode")
    xAxis: Optional[ChartAxis] = None
    yAxis: Optional[list[ChartAxis]] = None
    yAxisAtZero: Optional[bool] = Field(
        default=None, description="Deprecated: use `[left|right]YAxisSettings`. Whether the Y axis should start at zero"
    )


class ClickhouseQueryProgress(BaseModel):
    model_config = ConfigDict(
        extra="forbid",
    )
    active_cpu_time: int
    bytes_read: int
    estimated_rows_total: int
    rows_read: int
    time_elapsed: int


class CohortPropertyFilter(BaseModel):
    model_config = ConfigDict(
        extra="forbid",
    )
    key: Literal["id"] = "id"
    label: Optional[str] = None
    operator: Optional[PropertyOperator] = PropertyOperator.IN_
    type: Literal["cohort"] = "cohort"
    value: int


class CustomChannelCondition(BaseModel):
    model_config = ConfigDict(
        extra="forbid",
    )
    id: str
    key: CustomChannelField
    op: CustomChannelOperator
    value: Optional[Union[str, list[str]]] = None


class CustomChannelRule(BaseModel):
    model_config = ConfigDict(
        extra="forbid",
    )
    channel_type: str
    combiner: FilterLogicalOperator
    id: str
    items: list[CustomChannelCondition]


class DataWarehousePersonPropertyFilter(BaseModel):
    model_config = ConfigDict(
        extra="forbid",
    )
    key: str
    label: Optional[str] = None
    operator: PropertyOperator
    type: Literal["data_warehouse_person_property"] = "data_warehouse_person_property"
    value: Optional[Union[str, float, list[Union[str, float]]]] = None


class DataWarehousePropertyFilter(BaseModel):
    model_config = ConfigDict(
        extra="forbid",
    )
    key: str
    label: Optional[str] = None
    operator: PropertyOperator
    type: Literal["data_warehouse"] = "data_warehouse"
    value: Optional[Union[str, float, list[Union[str, float]]]] = None


class DatabaseSchemaField(BaseModel):
    model_config = ConfigDict(
        extra="forbid",
    )
    chain: Optional[list[Union[str, int]]] = None
    fields: Optional[list[str]] = None
    hogql_value: str
    id: Optional[str] = None
    name: str
    schema_valid: bool
    table: Optional[str] = None
    type: DatabaseSerializedFieldType


class DatabaseSchemaPostHogTable(BaseModel):
    model_config = ConfigDict(
        extra="forbid",
    )
    fields: dict[str, DatabaseSchemaField]
    id: str
    name: str
    type: Literal["posthog"] = "posthog"


class DatabaseSchemaTableCommon(BaseModel):
    model_config = ConfigDict(
        extra="forbid",
    )
    fields: dict[str, DatabaseSchemaField]
    id: str
    name: str
    type: Type


class Day(RootModel[int]):
    root: int


class ElementPropertyFilter(BaseModel):
    model_config = ConfigDict(
        extra="forbid",
    )
    key: Key
    label: Optional[str] = None
    operator: PropertyOperator
    type: Literal["element"] = "element"
    value: Optional[Union[str, float, list[Union[str, float]]]] = None


class EventOddsRatioSerialized(BaseModel):
    model_config = ConfigDict(
        extra="forbid",
    )
    correlation_type: CorrelationType
    event: EventDefinition
    failure_count: int
    odds_ratio: float
    success_count: int


class EventPropertyFilter(BaseModel):
    model_config = ConfigDict(
        extra="forbid",
    )
    key: str
    label: Optional[str] = None
    operator: Optional[PropertyOperator] = PropertyOperator.EXACT
    type: Literal["event"] = Field(default="event", description="Event properties")
    value: Optional[Union[str, float, list[Union[str, float]]]] = None


class EventTaxonomyItem(BaseModel):
    model_config = ConfigDict(
        extra="forbid",
    )
    property: str
    sample_count: int
    sample_values: list[str]


class FeaturePropertyFilter(BaseModel):
    model_config = ConfigDict(
        extra="forbid",
    )
    key: str
    label: Optional[str] = None
    operator: PropertyOperator
    type: Literal["feature"] = Field(default="feature", description='Event property with "$feature/" prepended')
    value: Optional[Union[str, float, list[Union[str, float]]]] = None


class FunnelCorrelationResult(BaseModel):
    model_config = ConfigDict(
        extra="forbid",
    )
    events: list[EventOddsRatioSerialized]
    skewed: bool


class FunnelExclusionSteps(BaseModel):
    model_config = ConfigDict(
        extra="forbid",
    )
    funnelFromStep: int
    funnelToStep: int


class FunnelsFilterLegacy(BaseModel):
    model_config = ConfigDict(
        extra="forbid",
    )
    bin_count: Optional[Union[float, str]] = None
    breakdown_attribution_type: Optional[BreakdownAttributionType] = None
    breakdown_attribution_value: Optional[float] = None
    exclusions: Optional[list[FunnelExclusionLegacy]] = None
    funnel_aggregate_by_hogql: Optional[str] = None
    funnel_from_step: Optional[float] = None
    funnel_order_type: Optional[StepOrderValue] = None
    funnel_step_reference: Optional[FunnelStepReference] = None
    funnel_to_step: Optional[float] = None
    funnel_viz_type: Optional[FunnelVizType] = None
    funnel_window_interval: Optional[float] = None
    funnel_window_interval_unit: Optional[FunnelConversionWindowTimeUnit] = None
    hidden_legend_keys: Optional[dict[str, Union[bool, Any]]] = None
    layout: Optional[FunnelLayout] = None


class GroupPropertyFilter(BaseModel):
    model_config = ConfigDict(
        extra="forbid",
    )
    group_type_index: Optional[int] = None
    key: str
    label: Optional[str] = None
    operator: PropertyOperator
    type: Literal["group"] = "group"
    value: Optional[Union[str, float, list[Union[str, float]]]] = None


class HogQLAutocompleteResponse(BaseModel):
    model_config = ConfigDict(
        extra="forbid",
    )
    incomplete_list: bool = Field(..., description="Whether or not the suggestions returned are complete")
    suggestions: list[AutocompleteCompletionItem]
    timings: Optional[list[QueryTiming]] = Field(
        default=None, description="Measured timings for different parts of the query generation process"
    )


class HogQLNotice(BaseModel):
    model_config = ConfigDict(
        extra="forbid",
    )
    end: Optional[int] = None
    fix: Optional[str] = None
    message: str
    start: Optional[int] = None


class HogQLPropertyFilter(BaseModel):
    model_config = ConfigDict(
        extra="forbid",
    )
    key: str
    label: Optional[str] = None
    type: Literal["hogql"] = "hogql"
    value: Optional[Union[str, float, list[Union[str, float]]]] = None


class HogQLQueryModifiers(BaseModel):
    model_config = ConfigDict(
        extra="forbid",
    )
    bounceRateDurationSeconds: Optional[float] = None
    bounceRatePageViewMode: Optional[BounceRatePageViewMode] = None
    customChannelTypeRules: Optional[list[CustomChannelRule]] = None
    dataWarehouseEventsModifiers: Optional[list[DataWarehouseEventsModifier]] = None
    debug: Optional[bool] = None
    inCohortVia: Optional[InCohortVia] = None
    materializationMode: Optional[MaterializationMode] = None
    optimizeJoinedFilters: Optional[bool] = None
    personsArgMaxVersion: Optional[PersonsArgMaxVersion] = None
    personsJoinMode: Optional[PersonsJoinMode] = None
    personsOnEventsMode: Optional[PersonsOnEventsMode] = None
    propertyGroupsMode: Optional[PropertyGroupsMode] = None
    s3TableUseInvalidColumns: Optional[bool] = None
    sessionTableVersion: Optional[SessionTableVersion] = None
    useMaterializedViews: Optional[bool] = None


class HogQuery(BaseModel):
    model_config = ConfigDict(
        extra="forbid",
    )
    code: Optional[str] = None
    kind: Literal["HogQuery"] = "HogQuery"
    modifiers: Optional[HogQLQueryModifiers] = Field(
        default=None, description="Modifiers used when performing the query"
    )
    response: Optional[HogQueryResponse] = None


class DayItem(BaseModel):
    model_config = ConfigDict(
        extra="forbid",
    )
    label: str
    value: Union[str, AwareDatetime, int]


class InsightThreshold(BaseModel):
    model_config = ConfigDict(
        extra="forbid",
    )
    bounds: Optional[InsightsThresholdBounds] = None
    type: InsightThresholdType


class LLMTrace(BaseModel):
    model_config = ConfigDict(
        extra="forbid",
    )
    created_at: str
    events: list[LLMGeneration]
    id: str
    input_cost: float
    input_tokens: float
    output_cost: float
    output_tokens: float
    person: LLMTracePerson
    total_cost: float
    total_latency: float


class LifecycleFilter(BaseModel):
    model_config = ConfigDict(
        extra="forbid",
    )
    showLegend: Optional[bool] = False
    showValuesOnSeries: Optional[bool] = None
    toggledLifecycles: Optional[list[LifecycleToggle]] = None


class LifecycleFilterLegacy(BaseModel):
    model_config = ConfigDict(
        extra="forbid",
    )
    show_legend: Optional[bool] = None
    show_values_on_series: Optional[bool] = None
    toggledLifecycles: Optional[list[LifecycleToggle]] = None


class LogEntryPropertyFilter(BaseModel):
    model_config = ConfigDict(
        extra="forbid",
    )
    key: str
    label: Optional[str] = None
    operator: PropertyOperator
    type: Literal["log_entry"] = "log_entry"
    value: Optional[Union[str, float, list[Union[str, float]]]] = None


class MatchedRecording(BaseModel):
    model_config = ConfigDict(
        extra="forbid",
    )
    events: list[MatchedRecordingEvent]
    session_id: Optional[str] = None


class PathsFilter(BaseModel):
    model_config = ConfigDict(
        extra="forbid",
    )
    edgeLimit: Optional[int] = 50
    endPoint: Optional[str] = None
    excludeEvents: Optional[list[str]] = None
    includeEventTypes: Optional[list[PathType]] = None
    localPathCleaningFilters: Optional[list[PathCleaningFilter]] = None
    maxEdgeWeight: Optional[int] = None
    minEdgeWeight: Optional[int] = None
    pathDropoffKey: Optional[str] = Field(default=None, description="Relevant only within actors query")
    pathEndKey: Optional[str] = Field(default=None, description="Relevant only within actors query")
    pathGroupings: Optional[list[str]] = None
    pathReplacements: Optional[bool] = None
    pathStartKey: Optional[str] = Field(default=None, description="Relevant only within actors query")
    pathsHogQLExpression: Optional[str] = None
    startPoint: Optional[str] = None
    stepLimit: Optional[int] = 5


class PersonPropertyFilter(BaseModel):
    model_config = ConfigDict(
        extra="forbid",
    )
    key: str
    label: Optional[str] = None
    operator: PropertyOperator
    type: Literal["person"] = Field(default="person", description="Person properties")
    value: Optional[Union[str, float, list[Union[str, float]]]] = None


class QueryResponseAlternative7(BaseModel):
    model_config = ConfigDict(
        extra="forbid",
    )
    errors: list[HogQLNotice]
    isValid: Optional[bool] = None
    isValidView: Optional[bool] = None
    notices: list[HogQLNotice]
    query: Optional[str] = None
    table_names: Optional[list[str]] = None
    warnings: list[HogQLNotice]


class QueryResponseAlternative8(BaseModel):
    model_config = ConfigDict(
        extra="forbid",
    )
    incomplete_list: bool = Field(..., description="Whether or not the suggestions returned are complete")
    suggestions: list[AutocompleteCompletionItem]
    timings: Optional[list[QueryTiming]] = Field(
        default=None, description="Measured timings for different parts of the query generation process"
    )


class QueryStatus(BaseModel):
    model_config = ConfigDict(
        extra="forbid",
    )
    complete: Optional[bool] = Field(
        default=False,
        description=(
            "Whether the query is still running. Will be true if the query is complete, even if it errored. Either"
            " result or error will be set."
        ),
    )
    dashboard_id: Optional[int] = None
    end_time: Optional[AwareDatetime] = Field(
        default=None, description="When did the query execution task finish (whether successfully or not)."
    )
    error: Optional[bool] = Field(
        default=False,
        description=(
            "If the query failed, this will be set to true. More information can be found in the error_message field."
        ),
    )
    error_message: Optional[str] = None
    expiration_time: Optional[AwareDatetime] = None
    id: str
    insight_id: Optional[int] = None
    labels: Optional[list[str]] = None
    pickup_time: Optional[AwareDatetime] = Field(
        default=None, description="When was the query execution task picked up by a worker."
    )
    query_async: Literal[True] = Field(default=True, description="ONLY async queries use QueryStatus.")
    query_progress: Optional[ClickhouseQueryProgress] = None
    results: Optional[Any] = None
    start_time: Optional[AwareDatetime] = Field(default=None, description="When was query execution task enqueued.")
    task_id: Optional[str] = None
    team_id: int


class QueryStatusResponse(BaseModel):
    model_config = ConfigDict(
        extra="forbid",
    )
    query_status: QueryStatus


class ResultCustomization(RootModel[Union[ResultCustomizationByValue, ResultCustomizationByPosition]]):
    root: Union[ResultCustomizationByValue, ResultCustomizationByPosition]


class RetentionEntity(BaseModel):
    model_config = ConfigDict(
        extra="forbid",
    )
    custom_name: Optional[str] = None
    id: Optional[Union[str, float]] = None
    kind: Optional[RetentionEntityKind] = None
    name: Optional[str] = None
    order: Optional[int] = None
    type: Optional[EntityType] = None
    uuid: Optional[str] = None


class RetentionFilter(BaseModel):
    model_config = ConfigDict(
        extra="forbid",
    )
    cumulative: Optional[bool] = None
    period: Optional[RetentionPeriod] = RetentionPeriod.DAY
    retentionReference: Optional[RetentionReference] = Field(
        default=None,
        description="Whether retention is with regard to initial cohort size, or that of the previous period.",
    )
    retentionType: Optional[RetentionType] = None
    returningEntity: Optional[RetentionEntity] = None
    showMean: Optional[bool] = None
    targetEntity: Optional[RetentionEntity] = None
    totalIntervals: Optional[int] = 11


class RetentionFilterLegacy(BaseModel):
    model_config = ConfigDict(
        extra="forbid",
    )
    cumulative: Optional[bool] = None
    period: Optional[RetentionPeriod] = None
    retention_reference: Optional[RetentionReference] = Field(
        default=None,
        description="Whether retention is with regard to initial cohort size, or that of the previous period.",
    )
    retention_type: Optional[RetentionType] = None
    returning_entity: Optional[RetentionEntity] = None
    show_mean: Optional[bool] = None
    target_entity: Optional[RetentionEntity] = None
    total_intervals: Optional[int] = None


class RetentionValue(BaseModel):
    model_config = ConfigDict(
        extra="forbid",
    )
    count: int


class SavedInsightNode(BaseModel):
    model_config = ConfigDict(
        extra="forbid",
    )
    allowSorting: Optional[bool] = Field(
        default=None, description="Can the user click on column headers to sort the table? (default: true)"
    )
    embedded: Optional[bool] = Field(default=None, description="Query is embedded inside another bordered component")
    expandable: Optional[bool] = Field(
        default=None, description="Can expand row to show raw event data (default: true)"
    )
    full: Optional[bool] = Field(
        default=None, description="Show with most visual options enabled. Used in insight scene."
    )
    hidePersonsModal: Optional[bool] = None
    kind: Literal["SavedInsightNode"] = "SavedInsightNode"
    propertiesViaUrl: Optional[bool] = Field(default=None, description="Link properties via the URL (default: false)")
    shortId: str
    showActions: Optional[bool] = Field(default=None, description="Show the kebab menu at the end of the row")
    showColumnConfigurator: Optional[bool] = Field(
        default=None, description="Show a button to configure the table's columns if possible"
    )
    showCorrelationTable: Optional[bool] = None
    showDateRange: Optional[bool] = Field(default=None, description="Show date range selector")
    showElapsedTime: Optional[bool] = Field(default=None, description="Show the time it takes to run a query")
    showEventFilter: Optional[bool] = Field(
        default=None, description="Include an event filter above the table (EventsNode only)"
    )
    showExport: Optional[bool] = Field(default=None, description="Show the export button")
    showFilters: Optional[bool] = None
    showHeader: Optional[bool] = None
    showHogQLEditor: Optional[bool] = Field(default=None, description="Include a HogQL query editor above HogQL tables")
    showLastComputation: Optional[bool] = None
    showLastComputationRefresh: Optional[bool] = None
    showOpenEditorButton: Optional[bool] = Field(
        default=None, description="Show a button to open the current query as a new insight. (default: true)"
    )
    showPersistentColumnConfigurator: Optional[bool] = Field(
        default=None, description="Show a button to configure and persist the table's default columns if possible"
    )
    showPropertyFilter: Optional[Union[bool, list[TaxonomicFilterGroupType]]] = Field(
        default=None, description="Include a property filter above the table"
    )
    showReload: Optional[bool] = Field(default=None, description="Show a reload button")
    showResults: Optional[bool] = None
    showResultsTable: Optional[bool] = Field(default=None, description="Show a results table")
    showSavedQueries: Optional[bool] = Field(default=None, description="Shows a list of saved queries")
    showSearch: Optional[bool] = Field(default=None, description="Include a free text search field (PersonsNode only)")
    showTable: Optional[bool] = None
    showTestAccountFilters: Optional[bool] = Field(default=None, description="Show filter to exclude test accounts")
    showTimings: Optional[bool] = Field(default=None, description="Show a detailed query timing breakdown")
    suppressSessionAnalysisWarning: Optional[bool] = None
    vizSpecificOptions: Optional[VizSpecificOptions] = None


class Filters(BaseModel):
    model_config = ConfigDict(
        extra="forbid",
    )
    dateRange: Optional[DateRange] = None
    properties: Optional[list[SessionPropertyFilter]] = None


class SessionAttributionExplorerQueryResponse(BaseModel):
    model_config = ConfigDict(
        extra="forbid",
    )
    columns: Optional[list] = None
    error: Optional[str] = Field(
        default=None,
        description="Query error. Returned only if 'explain' or `modifiers.debug` is true. Throws an error otherwise.",
    )
    hasMore: Optional[bool] = None
    hogql: Optional[str] = Field(default=None, description="Generated HogQL query.")
    limit: Optional[int] = None
    modifiers: Optional[HogQLQueryModifiers] = Field(
        default=None, description="Modifiers used when performing the query"
    )
    offset: Optional[int] = None
    query_status: Optional[QueryStatus] = Field(
        default=None, description="Query status indicates whether next to the provided data, a query is still running."
    )
    results: Any
    timings: Optional[list[QueryTiming]] = Field(
        default=None, description="Measured timings for different parts of the query generation process"
    )
    types: Optional[list] = None


class SessionRecordingType(BaseModel):
    model_config = ConfigDict(
        extra="forbid",
    )
    active_seconds: Optional[float] = None
    activity_score: Optional[float] = Field(
        default=None, description="calculated on the backend so that we can sort by it, definition may change over time"
    )
    click_count: Optional[float] = None
    console_error_count: Optional[float] = None
    console_log_count: Optional[float] = None
    console_warn_count: Optional[float] = None
    distinct_id: Optional[str] = None
    email: Optional[str] = None
    end_time: str = Field(..., description="When the recording ends in ISO format.")
    id: str
    inactive_seconds: Optional[float] = None
    keypress_count: Optional[float] = None
    matching_events: Optional[list[MatchedRecording]] = Field(default=None, description="List of matching events. *")
    mouse_activity_count: Optional[float] = Field(
        default=None, description="count of all mouse activity in the recording, not just clicks"
    )
    ongoing: Optional[bool] = Field(
        default=None,
        description=(
            "whether we have received data for this recording in the last 5 minutes (assumes the recording was loaded"
            " from ClickHouse)\n*"
        ),
    )
    person: Optional[PersonType] = None
    recording_duration: float = Field(..., description="Length of recording in seconds.")
    snapshot_source: SnapshotSource
    start_time: str = Field(..., description="When the recording starts in ISO format.")
    start_url: Optional[str] = None
    storage: Optional[Storage] = Field(default=None, description="Where this recording information was loaded from")
    summary: Optional[str] = None
    viewed: bool = Field(..., description="Whether this recording has been viewed already.")


class SessionsTimelineQueryResponse(BaseModel):
    model_config = ConfigDict(
        extra="forbid",
    )
    error: Optional[str] = Field(
        default=None,
        description="Query error. Returned only if 'explain' or `modifiers.debug` is true. Throws an error otherwise.",
    )
    hasMore: Optional[bool] = None
    hogql: Optional[str] = Field(default=None, description="Generated HogQL query.")
    modifiers: Optional[HogQLQueryModifiers] = Field(
        default=None, description="Modifiers used when performing the query"
    )
    query_status: Optional[QueryStatus] = Field(
        default=None, description="Query status indicates whether next to the provided data, a query is still running."
    )
    results: list[TimelineEntry]
    timings: Optional[list[QueryTiming]] = Field(
        default=None, description="Measured timings for different parts of the query generation process"
    )


class StickinessCriteria(BaseModel):
    model_config = ConfigDict(
        extra="forbid",
    )
    operator: StickinessOperator
    value: int


class StickinessFilter(BaseModel):
    model_config = ConfigDict(
        extra="forbid",
    )
    display: Optional[ChartDisplayType] = None
    hiddenLegendIndexes: Optional[list[int]] = None
    showLegend: Optional[bool] = None
    showValuesOnSeries: Optional[bool] = None
    stickinessCriteria: Optional[StickinessCriteria] = None


class StickinessQueryResponse(BaseModel):
    model_config = ConfigDict(
        extra="forbid",
    )
    error: Optional[str] = Field(
        default=None,
        description="Query error. Returned only if 'explain' or `modifiers.debug` is true. Throws an error otherwise.",
    )
    hogql: Optional[str] = Field(default=None, description="Generated HogQL query.")
    modifiers: Optional[HogQLQueryModifiers] = Field(
        default=None, description="Modifiers used when performing the query"
    )
    query_status: Optional[QueryStatus] = Field(
        default=None, description="Query status indicates whether next to the provided data, a query is still running."
    )
    results: list[dict[str, Any]]
    timings: Optional[list[QueryTiming]] = Field(
        default=None, description="Measured timings for different parts of the query generation process"
    )


class SuggestedQuestionsQuery(BaseModel):
    model_config = ConfigDict(
        extra="forbid",
    )
    kind: Literal["SuggestedQuestionsQuery"] = "SuggestedQuestionsQuery"
    modifiers: Optional[HogQLQueryModifiers] = Field(
        default=None, description="Modifiers used when performing the query"
    )
    response: Optional[SuggestedQuestionsQueryResponse] = None


class TableSettings(BaseModel):
    model_config = ConfigDict(
        extra="forbid",
    )
    columns: Optional[list[ChartAxis]] = None
    conditionalFormatting: Optional[list[ConditionalFormattingRule]] = None


class TeamTaxonomyItem(BaseModel):
    model_config = ConfigDict(
        extra="forbid",
    )
    count: int
    event: str


class TestBasicQueryResponse(BaseModel):
    model_config = ConfigDict(
        extra="forbid",
    )
    error: Optional[str] = Field(
        default=None,
        description="Query error. Returned only if 'explain' or `modifiers.debug` is true. Throws an error otherwise.",
    )
    hogql: Optional[str] = Field(default=None, description="Generated HogQL query.")
    modifiers: Optional[HogQLQueryModifiers] = Field(
        default=None, description="Modifiers used when performing the query"
    )
    query_status: Optional[QueryStatus] = Field(
        default=None, description="Query status indicates whether next to the provided data, a query is still running."
    )
    results: list
    timings: Optional[list[QueryTiming]] = Field(
        default=None, description="Measured timings for different parts of the query generation process"
    )


class TestCachedBasicQueryResponse(BaseModel):
    model_config = ConfigDict(
        extra="forbid",
    )
    cache_key: str
    cache_target_age: Optional[AwareDatetime] = None
    calculation_trigger: Optional[str] = Field(
        default=None, description="What triggered the calculation of the query, leave empty if user/immediate"
    )
    error: Optional[str] = Field(
        default=None,
        description="Query error. Returned only if 'explain' or `modifiers.debug` is true. Throws an error otherwise.",
    )
    hogql: Optional[str] = Field(default=None, description="Generated HogQL query.")
    is_cached: bool
    last_refresh: AwareDatetime
    modifiers: Optional[HogQLQueryModifiers] = Field(
        default=None, description="Modifiers used when performing the query"
    )
    next_allowed_client_refresh: AwareDatetime
    query_status: Optional[QueryStatus] = Field(
        default=None, description="Query status indicates whether next to the provided data, a query is still running."
    )
    results: list
    timezone: str
    timings: Optional[list[QueryTiming]] = Field(
        default=None, description="Measured timings for different parts of the query generation process"
    )


class TrendsAlertConfig(BaseModel):
    model_config = ConfigDict(
        extra="forbid",
    )
<<<<<<< HEAD
    columns: Optional[list[str]] = None
    error: Optional[str] = Field(
        default=None,
        description="Query error. Returned only if 'explain' or `modifiers.debug` is true. Throws an error otherwise.",
    )
    hasMore: Optional[bool] = None
    hogql: Optional[str] = Field(default=None, description="Generated HogQL query.")
    limit: Optional[int] = None
    modifiers: Optional[HogQLQueryModifiers] = Field(
        default=None, description="Modifiers used when performing the query"
    )
    offset: Optional[int] = None
    query_status: Optional[QueryStatus] = Field(
        default=None, description="Query status indicates whether next to the provided data, a query is still running."
    )
    results: list[LLMTrace]
    timings: Optional[list[QueryTiming]] = Field(
        default=None, description="Measured timings for different parts of the query generation process"
    )


class QueryResponseAlternative29(BaseModel):
    model_config = ConfigDict(
        extra="forbid",
    )
    error: Optional[str] = Field(
        default=None,
        description="Query error. Returned only if 'explain' or `modifiers.debug` is true. Throws an error otherwise.",
    )
    hasMore: Optional[bool] = Field(default=None, description="Wether more breakdown values are available.")
    hogql: Optional[str] = Field(default=None, description="Generated HogQL query.")
    modifiers: Optional[HogQLQueryModifiers] = Field(
        default=None, description="Modifiers used when performing the query"
    )
    query_status: Optional[QueryStatus] = Field(
        default=None, description="Query status indicates whether next to the provided data, a query is still running."
=======
    check_ongoing_interval: Optional[bool] = None
    series_index: int
    type: Literal["TrendsAlertConfig"] = "TrendsAlertConfig"


class TrendsFilter(BaseModel):
    model_config = ConfigDict(
        extra="forbid",
>>>>>>> 492644d7
    )
    aggregationAxisFormat: Optional[AggregationAxisFormat] = AggregationAxisFormat.NUMERIC
    aggregationAxisPostfix: Optional[str] = None
    aggregationAxisPrefix: Optional[str] = None
    breakdown_histogram_bin_count: Optional[float] = None
    decimalPlaces: Optional[float] = None
    display: Optional[ChartDisplayType] = ChartDisplayType.ACTIONS_LINE_GRAPH
    formula: Optional[str] = None
    hiddenLegendIndexes: Optional[list[int]] = None
    resultCustomizationBy: Optional[ResultCustomizationBy] = Field(
        default=ResultCustomizationBy.VALUE,
        description="Wether result datasets are associated by their values or by their order.",
    )
    resultCustomizations: Optional[
        Union[dict[str, ResultCustomizationByValue], dict[str, ResultCustomizationByPosition]]
    ] = Field(default=None, description="Customizations for the appearance of result datasets.")
    showAlertThresholdLines: Optional[bool] = False
    showLabelsOnSeries: Optional[bool] = None
    showLegend: Optional[bool] = False
    showPercentStackView: Optional[bool] = False
    showValuesOnSeries: Optional[bool] = False
    smoothingIntervals: Optional[int] = 1
    yAxisScaleType: Optional[YAxisScaleType] = YAxisScaleType.LINEAR


<<<<<<< HEAD
class QueryResponseAlternative30(BaseModel):
=======
class TrendsQueryResponse(BaseModel):
>>>>>>> 492644d7
    model_config = ConfigDict(
        extra="forbid",
    )
    error: Optional[str] = Field(
        default=None,
        description="Query error. Returned only if 'explain' or `modifiers.debug` is true. Throws an error otherwise.",
    )
    hasMore: Optional[bool] = Field(default=None, description="Wether more breakdown values are available.")
    hogql: Optional[str] = Field(default=None, description="Generated HogQL query.")
    modifiers: Optional[HogQLQueryModifiers] = Field(
        default=None, description="Modifiers used when performing the query"
    )
    query_status: Optional[QueryStatus] = Field(
        default=None, description="Query status indicates whether next to the provided data, a query is still running."
    )
    results: list[dict[str, Any]]
    timings: Optional[list[QueryTiming]] = Field(
        default=None, description="Measured timings for different parts of the query generation process"
    )


<<<<<<< HEAD
class QueryResponseAlternative32(BaseModel):
=======
class WebExternalClicksTableQueryResponse(BaseModel):
>>>>>>> 492644d7
    model_config = ConfigDict(
        extra="forbid",
    )
    columns: Optional[list] = None
    error: Optional[str] = Field(
        default=None,
        description="Query error. Returned only if 'explain' or `modifiers.debug` is true. Throws an error otherwise.",
    )
    hasMore: Optional[bool] = None
    hogql: Optional[str] = Field(default=None, description="Generated HogQL query.")
    limit: Optional[int] = None
    modifiers: Optional[HogQLQueryModifiers] = Field(
        default=None, description="Modifiers used when performing the query"
    )
    offset: Optional[int] = None
    query_status: Optional[QueryStatus] = Field(
        default=None, description="Query status indicates whether next to the provided data, a query is still running."
    )
    results: list
    samplingRate: Optional[SamplingRate] = None
    timings: Optional[list[QueryTiming]] = Field(
        default=None, description="Measured timings for different parts of the query generation process"
    )
    types: Optional[list] = None


<<<<<<< HEAD
class QueryResponseAlternative35(BaseModel):
=======
class WebGoalsQueryResponse(BaseModel):
>>>>>>> 492644d7
    model_config = ConfigDict(
        extra="forbid",
    )
    columns: Optional[list] = None
    error: Optional[str] = Field(
        default=None,
        description="Query error. Returned only if 'explain' or `modifiers.debug` is true. Throws an error otherwise.",
    )
    hasMore: Optional[bool] = None
    hogql: Optional[str] = Field(default=None, description="Generated HogQL query.")
    limit: Optional[int] = None
    modifiers: Optional[HogQLQueryModifiers] = Field(
        default=None, description="Modifiers used when performing the query"
    )
    offset: Optional[int] = None
    query_status: Optional[QueryStatus] = Field(
        default=None, description="Query status indicates whether next to the provided data, a query is still running."
    )
    results: list
    samplingRate: Optional[SamplingRate] = None
    timings: Optional[list[QueryTiming]] = Field(
        default=None, description="Measured timings for different parts of the query generation process"
    )
    types: Optional[list] = None


<<<<<<< HEAD
class QueryResponseAlternative38(BaseModel):
=======
class WebOverviewItem(BaseModel):
    model_config = ConfigDict(
        extra="forbid",
    )
    changeFromPreviousPct: Optional[float] = None
    isIncreaseBad: Optional[bool] = None
    key: str
    kind: WebOverviewItemKind
    previous: Optional[float] = None
    value: Optional[float] = None


class WebOverviewQueryResponse(BaseModel):
>>>>>>> 492644d7
    model_config = ConfigDict(
        extra="forbid",
    )
    dateFrom: Optional[str] = None
    dateTo: Optional[str] = None
    error: Optional[str] = Field(
        default=None,
        description="Query error. Returned only if 'explain' or `modifiers.debug` is true. Throws an error otherwise.",
    )
    hogql: Optional[str] = Field(default=None, description="Generated HogQL query.")
    modifiers: Optional[HogQLQueryModifiers] = Field(
        default=None, description="Modifiers used when performing the query"
    )
    query_status: Optional[QueryStatus] = Field(
        default=None, description="Query status indicates whether next to the provided data, a query is still running."
    )
    results: list[WebOverviewItem]
    samplingRate: Optional[SamplingRate] = None
    timings: Optional[list[QueryTiming]] = Field(
        default=None, description="Measured timings for different parts of the query generation process"
    )


<<<<<<< HEAD
class QueryResponseAlternative39(BaseModel):
=======
class WebStatsTableQueryResponse(BaseModel):
>>>>>>> 492644d7
    model_config = ConfigDict(
        extra="forbid",
    )
    columns: Optional[list] = None
    error: Optional[str] = Field(
        default=None,
        description="Query error. Returned only if 'explain' or `modifiers.debug` is true. Throws an error otherwise.",
    )
    hasMore: Optional[bool] = None
    hogql: Optional[str] = Field(default=None, description="Generated HogQL query.")
    limit: Optional[int] = None
    modifiers: Optional[HogQLQueryModifiers] = Field(
        default=None, description="Modifiers used when performing the query"
    )
    offset: Optional[int] = None
    query_status: Optional[QueryStatus] = Field(
        default=None, description="Query status indicates whether next to the provided data, a query is still running."
    )
    results: list
    samplingRate: Optional[SamplingRate] = None
    timings: Optional[list[QueryTiming]] = Field(
        default=None, description="Measured timings for different parts of the query generation process"
    )
    types: Optional[list] = None


<<<<<<< HEAD
class QueryResponseAlternative40(BaseModel):
=======
class ActorsPropertyTaxonomyQueryResponse(BaseModel):
>>>>>>> 492644d7
    model_config = ConfigDict(
        extra="forbid",
    )
    error: Optional[str] = Field(
        default=None,
        description="Query error. Returned only if 'explain' or `modifiers.debug` is true. Throws an error otherwise.",
    )
    hogql: Optional[str] = Field(default=None, description="Generated HogQL query.")
    modifiers: Optional[HogQLQueryModifiers] = Field(
        default=None, description="Modifiers used when performing the query"
    )
    query_status: Optional[QueryStatus] = Field(
        default=None, description="Query status indicates whether next to the provided data, a query is still running."
    )
    results: ActorsPropertyTaxonomyResponse
    timings: Optional[list[QueryTiming]] = Field(
        default=None, description="Measured timings for different parts of the query generation process"
    )


<<<<<<< HEAD
class QueryResponseAlternative41(BaseModel):
    model_config = ConfigDict(
        extra="forbid",
    )
    columns: Optional[list[str]] = None
    error: Optional[str] = Field(
        default=None,
        description="Query error. Returned only if 'explain' or `modifiers.debug` is true. Throws an error otherwise.",
    )
    hasMore: Optional[bool] = None
    hogql: Optional[str] = Field(default=None, description="Generated HogQL query.")
    limit: Optional[int] = None
    modifiers: Optional[HogQLQueryModifiers] = Field(
        default=None, description="Modifiers used when performing the query"
    )
    offset: Optional[int] = None
    query_status: Optional[QueryStatus] = Field(
        default=None, description="Query status indicates whether next to the provided data, a query is still running."
    )
    results: list[LLMTrace]
    timings: Optional[list[QueryTiming]] = Field(
        default=None, description="Measured timings for different parts of the query generation process"
    )


class ResultCustomization(RootModel[Union[ResultCustomizationByValue, ResultCustomizationByPosition]]):
    root: Union[ResultCustomizationByValue, ResultCustomizationByPosition]


class RetentionEntity(BaseModel):
=======
class ActorsQueryResponse(BaseModel):
>>>>>>> 492644d7
    model_config = ConfigDict(
        extra="forbid",
    )
    columns: list
    error: Optional[str] = Field(
        default=None,
        description="Query error. Returned only if 'explain' or `modifiers.debug` is true. Throws an error otherwise.",
    )
    hasMore: Optional[bool] = None
    hogql: str = Field(..., description="Generated HogQL query.")
    limit: int
    missing_actors_count: Optional[int] = None
    modifiers: Optional[HogQLQueryModifiers] = Field(
        default=None, description="Modifiers used when performing the query"
    )
    offset: int
    query_status: Optional[QueryStatus] = Field(
        default=None, description="Query status indicates whether next to the provided data, a query is still running."
    )
    results: list[list]
    timings: Optional[list[QueryTiming]] = Field(
        default=None, description="Measured timings for different parts of the query generation process"
    )
    types: list[str]


class AssistantBasePropertyFilter(
    RootModel[
        Union[
            AssistantDateTimePropertyFilter,
            AssistantSetPropertyFilter,
            Union[AssistantSingleValuePropertyFilter, AssistantArrayPropertyFilter],
        ]
    ]
):
    root: Union[
        AssistantDateTimePropertyFilter,
        AssistantSetPropertyFilter,
        Union[AssistantSingleValuePropertyFilter, AssistantArrayPropertyFilter],
    ]


class AssistantFunnelsEventsNode(BaseModel):
    model_config = ConfigDict(
        extra="forbid",
    )
    custom_name: Optional[str] = Field(
        default=None, description="Optional custom name for the event if it is needed to be renamed."
    )
    event: str = Field(..., description="Name of the event.")
    kind: Literal["EventsNode"] = "EventsNode"
    math: Optional[AssistantTrendsMath] = Field(
        default=None,
        description=(
            "Optional math aggregation type for the series. Only specify this math type if the user wants one of these."
            " `first_time_for_user` - counts the number of users who have completed the event for the first time ever."
            " `first_time_for_user_with_filters` - counts the number of users who have completed the event with"
            " specified filters for the first time."
        ),
    )
    properties: Optional[
        list[
            Union[
                Union[
                    AssistantGenericPropertyFilter1,
                    AssistantGenericPropertyFilter2,
                    AssistantGenericPropertyFilter3,
                    AssistantGenericPropertyFilter4,
                ],
                Union[
                    AssistantGroupPropertyFilter1,
                    AssistantGroupPropertyFilter2,
                    AssistantGroupPropertyFilter3,
                    AssistantGroupPropertyFilter4,
                ],
            ]
        ]
    ] = None
    response: Optional[dict[str, Any]] = None


class AssistantFunnelsQuery(BaseModel):
    model_config = ConfigDict(
        extra="forbid",
    )
    aggregation_group_type_index: Optional[int] = Field(
        default=None,
        description=(
            "Use this field to define the aggregation by a specific group from the group mapping that the user has"
            " provided."
        ),
    )
    breakdownFilter: Optional[AssistantFunnelsBreakdownFilter] = Field(
        default=None, description="Breakdown the chart by a property"
    )
    dateRange: Optional[DateRange] = Field(default=None, description="Date range for the query")
    filterTestAccounts: Optional[bool] = Field(
        default=False, description="Exclude internal and test users by applying the respective filters"
    )
    funnelsFilter: Optional[AssistantFunnelsFilter] = Field(
        default=None, description="Properties specific to the funnels insight"
    )
    interval: Optional[IntervalType] = Field(
        default=None, description="Granularity of the response. Can be one of `hour`, `day`, `week` or `month`"
    )
    kind: Literal["FunnelsQuery"] = "FunnelsQuery"
    properties: Optional[
        list[
            Union[
                Union[
                    AssistantGenericPropertyFilter1,
                    AssistantGenericPropertyFilter2,
                    AssistantGenericPropertyFilter3,
                    AssistantGenericPropertyFilter4,
                ],
                Union[
                    AssistantGroupPropertyFilter1,
                    AssistantGroupPropertyFilter2,
                    AssistantGroupPropertyFilter3,
                    AssistantGroupPropertyFilter4,
                ],
            ]
        ]
    ] = Field(default=[], description="Property filters for all series")
    samplingFactor: Optional[float] = Field(
        default=None, description="Sampling rate from 0 to 1 where 1 is 100% of the data."
    )
    series: list[AssistantFunnelsEventsNode] = Field(..., description="Events to include")


class AssistantInsightsQueryBase(BaseModel):
    model_config = ConfigDict(
        extra="forbid",
    )
    dateRange: Optional[DateRange] = Field(default=None, description="Date range for the query")
    filterTestAccounts: Optional[bool] = Field(
        default=False, description="Exclude internal and test users by applying the respective filters"
    )
    properties: Optional[
        list[
            Union[
                Union[
                    AssistantGenericPropertyFilter1,
                    AssistantGenericPropertyFilter2,
                    AssistantGenericPropertyFilter3,
                    AssistantGenericPropertyFilter4,
                ],
                Union[
                    AssistantGroupPropertyFilter1,
                    AssistantGroupPropertyFilter2,
                    AssistantGroupPropertyFilter3,
                    AssistantGroupPropertyFilter4,
                ],
            ]
        ]
    ] = Field(default=[], description="Property filters for all series")
    samplingFactor: Optional[float] = Field(
        default=None, description="Sampling rate from 0 to 1 where 1 is 100% of the data."
    )


class AssistantMessage(BaseModel):
    model_config = ConfigDict(
        extra="forbid",
    )
    content: str
    id: Optional[str] = None
    meta: Optional[AssistantMessageMetadata] = None
    type: Literal["ai"] = "ai"


class AssistantRetentionFilter(BaseModel):
    model_config = ConfigDict(
        extra="forbid",
    )
    cumulative: Optional[bool] = Field(
        default=None,
        description=(
            "Whether retention should be rolling (aka unbounded, cumulative). Rolling retention means that a user"
            " coming back in period 5 makes them count towards all the previous periods."
        ),
    )
    period: Optional[RetentionPeriod] = Field(
        default=RetentionPeriod.DAY, description="Retention period, the interval to track cohorts by."
    )
    retentionReference: Optional[RetentionReference] = Field(
        default=None,
        description="Whether retention is with regard to initial cohort size, or that of the previous period.",
    )
    retentionType: Optional[RetentionType] = Field(
        default=None,
        description=(
            "Retention type: recurring or first time. Recurring retention counts a user as part of a cohort if they"
            " performed the cohort event during that time period, irrespective of it was their first time or not. First"
            " time retention only counts a user as part of the cohort if it was their first time performing the cohort"
            " event."
        ),
    )
    returningEntity: Optional[RetentionEntity] = Field(
        default=None, description="Retention event (event marking the user coming back)."
    )
    showMean: Optional[bool] = Field(
        default=None,
        description=(
            "Whether an additional series should be shown, showing the mean conversion for each period across cohorts."
        ),
    )
    targetEntity: Optional[RetentionEntity] = Field(
        default=None, description="Activation event (event putting the actor into the initial cohort)."
    )
    totalIntervals: Optional[int] = Field(
        default=11,
        description=(
            "How many intervals to show in the chart. The default value is 11 (meaning 10 periods after initial"
            " cohort)."
        ),
    )


class AssistantRetentionQuery(BaseModel):
    model_config = ConfigDict(
        extra="forbid",
    )
    dateRange: Optional[DateRange] = Field(default=None, description="Date range for the query")
    filterTestAccounts: Optional[bool] = Field(
        default=False, description="Exclude internal and test users by applying the respective filters"
    )
    kind: Literal["RetentionQuery"] = "RetentionQuery"
    properties: Optional[
        list[
            Union[
                Union[
                    AssistantGenericPropertyFilter1,
                    AssistantGenericPropertyFilter2,
                    AssistantGenericPropertyFilter3,
                    AssistantGenericPropertyFilter4,
                ],
                Union[
                    AssistantGroupPropertyFilter1,
                    AssistantGroupPropertyFilter2,
                    AssistantGroupPropertyFilter3,
                    AssistantGroupPropertyFilter4,
                ],
            ]
        ]
    ] = Field(default=[], description="Property filters for all series")
    retentionFilter: AssistantRetentionFilter = Field(..., description="Properties specific to the retention insight")
    samplingFactor: Optional[float] = Field(
        default=None, description="Sampling rate from 0 to 1 where 1 is 100% of the data."
    )


class AssistantTrendsEventsNode(BaseModel):
    model_config = ConfigDict(
        extra="forbid",
    )
    custom_name: Optional[str] = None
    event: Optional[str] = Field(default=None, description="The event or `null` for all events.")
    kind: Literal["EventsNode"] = "EventsNode"
    math: Optional[
        Union[
            BaseMathType,
            FunnelMathType,
            PropertyMathType,
            CountPerActorMathType,
            Literal["unique_group"],
            Literal["hogql"],
        ]
    ] = None
    math_group_type_index: Optional[MathGroupTypeIndex] = None
    math_property: Optional[str] = None
    math_property_type: Optional[str] = None
    name: Optional[str] = None
    orderBy: Optional[list[str]] = Field(default=None, description="Columns to order by")
    properties: Optional[
        list[
            Union[
                Union[
                    AssistantGenericPropertyFilter1,
                    AssistantGenericPropertyFilter2,
                    AssistantGenericPropertyFilter3,
                    AssistantGenericPropertyFilter4,
                ],
                Union[
                    AssistantGroupPropertyFilter1,
                    AssistantGroupPropertyFilter2,
                    AssistantGroupPropertyFilter3,
                    AssistantGroupPropertyFilter4,
                ],
            ]
        ]
    ] = None
    response: Optional[dict[str, Any]] = None


class AssistantTrendsQuery(BaseModel):
    model_config = ConfigDict(
        extra="forbid",
    )
    breakdownFilter: Optional[AssistantTrendsBreakdownFilter] = Field(
        default=None, description="Breakdown of the events"
    )
    compareFilter: Optional[CompareFilter] = Field(default=None, description="Compare to date range")
    dateRange: Optional[DateRange] = Field(default=None, description="Date range for the query")
    filterTestAccounts: Optional[bool] = Field(
        default=False, description="Exclude internal and test users by applying the respective filters"
    )
    interval: Optional[IntervalType] = Field(
        default=IntervalType.DAY,
        description="Granularity of the response. Can be one of `hour`, `day`, `week` or `month`",
    )
    kind: Literal["TrendsQuery"] = "TrendsQuery"
    properties: Optional[
        list[
            Union[
                Union[
                    AssistantGenericPropertyFilter1,
                    AssistantGenericPropertyFilter2,
                    AssistantGenericPropertyFilter3,
                    AssistantGenericPropertyFilter4,
                ],
                Union[
                    AssistantGroupPropertyFilter1,
                    AssistantGroupPropertyFilter2,
                    AssistantGroupPropertyFilter3,
                    AssistantGroupPropertyFilter4,
                ],
            ]
        ]
    ] = Field(default=[], description="Property filters for all series")
    samplingFactor: Optional[float] = Field(
        default=None, description="Sampling rate from 0 to 1 where 1 is 100% of the data."
    )
    series: list[AssistantTrendsEventsNode] = Field(..., description="Events to include")
    trendsFilter: Optional[AssistantTrendsFilter] = Field(
        default=None, description="Properties specific to the trends insight"
    )


class BreakdownItem(BaseModel):
    model_config = ConfigDict(
        extra="forbid",
    )
    label: str
    value: Union[str, int]


class CacheMissResponse(BaseModel):
    model_config = ConfigDict(
        extra="forbid",
    )
    cache_key: Optional[str] = None
    query_status: Optional[QueryStatus] = None


class CachedActorsPropertyTaxonomyQueryResponse(BaseModel):
    model_config = ConfigDict(
        extra="forbid",
    )
    cache_key: str
    cache_target_age: Optional[AwareDatetime] = None
    calculation_trigger: Optional[str] = Field(
        default=None, description="What triggered the calculation of the query, leave empty if user/immediate"
    )
    error: Optional[str] = Field(
        default=None,
        description="Query error. Returned only if 'explain' or `modifiers.debug` is true. Throws an error otherwise.",
    )
    hogql: Optional[str] = Field(default=None, description="Generated HogQL query.")
    is_cached: bool
    last_refresh: AwareDatetime
    modifiers: Optional[HogQLQueryModifiers] = Field(
        default=None, description="Modifiers used when performing the query"
    )
    next_allowed_client_refresh: AwareDatetime
    query_status: Optional[QueryStatus] = Field(
        default=None, description="Query status indicates whether next to the provided data, a query is still running."
    )
    results: ActorsPropertyTaxonomyResponse
    timezone: str
    timings: Optional[list[QueryTiming]] = Field(
        default=None, description="Measured timings for different parts of the query generation process"
    )


class CachedActorsQueryResponse(BaseModel):
    model_config = ConfigDict(
        extra="forbid",
    )
    cache_key: str
    cache_target_age: Optional[AwareDatetime] = None
    calculation_trigger: Optional[str] = Field(
        default=None, description="What triggered the calculation of the query, leave empty if user/immediate"
    )
    columns: list
    error: Optional[str] = Field(
        default=None,
        description="Query error. Returned only if 'explain' or `modifiers.debug` is true. Throws an error otherwise.",
    )
    hasMore: Optional[bool] = None
    hogql: str = Field(..., description="Generated HogQL query.")
    is_cached: bool
    last_refresh: AwareDatetime
    limit: int
    missing_actors_count: Optional[int] = None
    modifiers: Optional[HogQLQueryModifiers] = Field(
        default=None, description="Modifiers used when performing the query"
    )
    next_allowed_client_refresh: AwareDatetime
    offset: int
    query_status: Optional[QueryStatus] = Field(
        default=None, description="Query status indicates whether next to the provided data, a query is still running."
    )
    results: list[list]
    timezone: str
    timings: Optional[list[QueryTiming]] = Field(
        default=None, description="Measured timings for different parts of the query generation process"
    )
    types: list[str]


class CachedErrorTrackingQueryResponse(BaseModel):
    model_config = ConfigDict(
        extra="forbid",
    )
    cache_key: str
    cache_target_age: Optional[AwareDatetime] = None
    calculation_trigger: Optional[str] = Field(
        default=None, description="What triggered the calculation of the query, leave empty if user/immediate"
    )
    columns: Optional[list[str]] = None
    error: Optional[str] = Field(
        default=None,
        description="Query error. Returned only if 'explain' or `modifiers.debug` is true. Throws an error otherwise.",
    )
    hasMore: Optional[bool] = None
    hogql: Optional[str] = Field(default=None, description="Generated HogQL query.")
    is_cached: bool
    last_refresh: AwareDatetime
    limit: Optional[int] = None
    modifiers: Optional[HogQLQueryModifiers] = Field(
        default=None, description="Modifiers used when performing the query"
    )
    next_allowed_client_refresh: AwareDatetime
    offset: Optional[int] = None
    query_status: Optional[QueryStatus] = Field(
        default=None, description="Query status indicates whether next to the provided data, a query is still running."
    )
    results: list[ErrorTrackingIssue]
    timezone: str
    timings: Optional[list[QueryTiming]] = Field(
        default=None, description="Measured timings for different parts of the query generation process"
    )


class CachedEventTaxonomyQueryResponse(BaseModel):
    model_config = ConfigDict(
        extra="forbid",
    )
    cache_key: str
    cache_target_age: Optional[AwareDatetime] = None
    calculation_trigger: Optional[str] = Field(
        default=None, description="What triggered the calculation of the query, leave empty if user/immediate"
    )
    error: Optional[str] = Field(
        default=None,
        description="Query error. Returned only if 'explain' or `modifiers.debug` is true. Throws an error otherwise.",
    )
    hogql: Optional[str] = Field(default=None, description="Generated HogQL query.")
    is_cached: bool
    last_refresh: AwareDatetime
    modifiers: Optional[HogQLQueryModifiers] = Field(
        default=None, description="Modifiers used when performing the query"
    )
    next_allowed_client_refresh: AwareDatetime
    query_status: Optional[QueryStatus] = Field(
        default=None, description="Query status indicates whether next to the provided data, a query is still running."
    )
    results: list[EventTaxonomyItem]
    timezone: str
    timings: Optional[list[QueryTiming]] = Field(
        default=None, description="Measured timings for different parts of the query generation process"
    )


<<<<<<< HEAD
class TracesQueryResponse(BaseModel):
    model_config = ConfigDict(
        extra="forbid",
    )
    columns: Optional[list[str]] = None
    error: Optional[str] = Field(
        default=None,
        description="Query error. Returned only if 'explain' or `modifiers.debug` is true. Throws an error otherwise.",
    )
    hasMore: Optional[bool] = None
    hogql: Optional[str] = Field(default=None, description="Generated HogQL query.")
    limit: Optional[int] = None
    modifiers: Optional[HogQLQueryModifiers] = Field(
        default=None, description="Modifiers used when performing the query"
    )
    offset: Optional[int] = None
    query_status: Optional[QueryStatus] = Field(
        default=None, description="Query status indicates whether next to the provided data, a query is still running."
    )
    results: list[LLMTrace]
    timings: Optional[list[QueryTiming]] = Field(
        default=None, description="Measured timings for different parts of the query generation process"
    )


class TrendsQueryResponse(BaseModel):
=======
class CachedEventsQueryResponse(BaseModel):
>>>>>>> 492644d7
    model_config = ConfigDict(
        extra="forbid",
    )
    cache_key: str
    cache_target_age: Optional[AwareDatetime] = None
    calculation_trigger: Optional[str] = Field(
        default=None, description="What triggered the calculation of the query, leave empty if user/immediate"
    )
    columns: list
    error: Optional[str] = Field(
        default=None,
        description="Query error. Returned only if 'explain' or `modifiers.debug` is true. Throws an error otherwise.",
    )
    hasMore: Optional[bool] = None
    hogql: str = Field(..., description="Generated HogQL query.")
    is_cached: bool
    last_refresh: AwareDatetime
    limit: Optional[int] = None
    modifiers: Optional[HogQLQueryModifiers] = Field(
        default=None, description="Modifiers used when performing the query"
    )
    next_allowed_client_refresh: AwareDatetime
    offset: Optional[int] = None
    query_status: Optional[QueryStatus] = Field(
        default=None, description="Query status indicates whether next to the provided data, a query is still running."
    )
    results: list[list]
    timezone: str
    timings: Optional[list[QueryTiming]] = Field(
        default=None, description="Measured timings for different parts of the query generation process"
    )
    types: list[str]


class CachedFunnelCorrelationResponse(BaseModel):
    model_config = ConfigDict(
        extra="forbid",
    )
    cache_key: str
    cache_target_age: Optional[AwareDatetime] = None
    calculation_trigger: Optional[str] = Field(
        default=None, description="What triggered the calculation of the query, leave empty if user/immediate"
    )
    columns: Optional[list] = None
    error: Optional[str] = Field(
        default=None,
        description="Query error. Returned only if 'explain' or `modifiers.debug` is true. Throws an error otherwise.",
    )
    hasMore: Optional[bool] = None
    hogql: Optional[str] = Field(default=None, description="Generated HogQL query.")
    is_cached: bool
    last_refresh: AwareDatetime
    limit: Optional[int] = None
    modifiers: Optional[HogQLQueryModifiers] = Field(
        default=None, description="Modifiers used when performing the query"
    )
    next_allowed_client_refresh: AwareDatetime
    offset: Optional[int] = None
    query_status: Optional[QueryStatus] = Field(
        default=None, description="Query status indicates whether next to the provided data, a query is still running."
    )
    results: FunnelCorrelationResult
    timezone: str
    timings: Optional[list[QueryTiming]] = Field(
        default=None, description="Measured timings for different parts of the query generation process"
    )
    types: Optional[list] = None


class CachedFunnelsQueryResponse(BaseModel):
    model_config = ConfigDict(
        extra="forbid",
    )
    cache_key: str
    cache_target_age: Optional[AwareDatetime] = None
    calculation_trigger: Optional[str] = Field(
        default=None, description="What triggered the calculation of the query, leave empty if user/immediate"
    )
    error: Optional[str] = Field(
        default=None,
        description="Query error. Returned only if 'explain' or `modifiers.debug` is true. Throws an error otherwise.",
    )
    hogql: Optional[str] = Field(default=None, description="Generated HogQL query.")
    isUdf: Optional[bool] = None
    is_cached: bool
    last_refresh: AwareDatetime
    modifiers: Optional[HogQLQueryModifiers] = Field(
        default=None, description="Modifiers used when performing the query"
    )
    next_allowed_client_refresh: AwareDatetime
    query_status: Optional[QueryStatus] = Field(
        default=None, description="Query status indicates whether next to the provided data, a query is still running."
    )
    results: Union[FunnelTimeToConvertResults, list[dict[str, Any]], list[list[dict[str, Any]]]]
    timezone: str
    timings: Optional[list[QueryTiming]] = Field(
        default=None, description="Measured timings for different parts of the query generation process"
    )


class CachedLifecycleQueryResponse(BaseModel):
    model_config = ConfigDict(
        extra="forbid",
    )
    cache_key: str
    cache_target_age: Optional[AwareDatetime] = None
    calculation_trigger: Optional[str] = Field(
        default=None, description="What triggered the calculation of the query, leave empty if user/immediate"
    )
    error: Optional[str] = Field(
        default=None,
        description="Query error. Returned only if 'explain' or `modifiers.debug` is true. Throws an error otherwise.",
    )
    hogql: Optional[str] = Field(default=None, description="Generated HogQL query.")
    is_cached: bool
    last_refresh: AwareDatetime
    modifiers: Optional[HogQLQueryModifiers] = Field(
        default=None, description="Modifiers used when performing the query"
    )
    next_allowed_client_refresh: AwareDatetime
    query_status: Optional[QueryStatus] = Field(
        default=None, description="Query status indicates whether next to the provided data, a query is still running."
    )
    results: list[dict[str, Any]]
    timezone: str
    timings: Optional[list[QueryTiming]] = Field(
        default=None, description="Measured timings for different parts of the query generation process"
    )


class CachedPathsQueryResponse(BaseModel):
    model_config = ConfigDict(
        extra="forbid",
    )
    cache_key: str
    cache_target_age: Optional[AwareDatetime] = None
    calculation_trigger: Optional[str] = Field(
        default=None, description="What triggered the calculation of the query, leave empty if user/immediate"
    )
    error: Optional[str] = Field(
        default=None,
        description="Query error. Returned only if 'explain' or `modifiers.debug` is true. Throws an error otherwise.",
    )
    hogql: Optional[str] = Field(default=None, description="Generated HogQL query.")
    is_cached: bool
    last_refresh: AwareDatetime
    modifiers: Optional[HogQLQueryModifiers] = Field(
        default=None, description="Modifiers used when performing the query"
    )
    next_allowed_client_refresh: AwareDatetime
    query_status: Optional[QueryStatus] = Field(
        default=None, description="Query status indicates whether next to the provided data, a query is still running."
    )
    results: list[dict[str, Any]]
    timezone: str
    timings: Optional[list[QueryTiming]] = Field(
        default=None, description="Measured timings for different parts of the query generation process"
    )


class CachedSessionAttributionExplorerQueryResponse(BaseModel):
    model_config = ConfigDict(
        extra="forbid",
    )
    cache_key: str
    cache_target_age: Optional[AwareDatetime] = None
    calculation_trigger: Optional[str] = Field(
        default=None, description="What triggered the calculation of the query, leave empty if user/immediate"
    )
    columns: Optional[list] = None
    error: Optional[str] = Field(
        default=None,
        description="Query error. Returned only if 'explain' or `modifiers.debug` is true. Throws an error otherwise.",
    )
    hasMore: Optional[bool] = None
    hogql: Optional[str] = Field(default=None, description="Generated HogQL query.")
    is_cached: bool
    last_refresh: AwareDatetime
    limit: Optional[int] = None
    modifiers: Optional[HogQLQueryModifiers] = Field(
        default=None, description="Modifiers used when performing the query"
    )
    next_allowed_client_refresh: AwareDatetime
    offset: Optional[int] = None
    query_status: Optional[QueryStatus] = Field(
        default=None, description="Query status indicates whether next to the provided data, a query is still running."
    )
    results: Any
    timezone: str
    timings: Optional[list[QueryTiming]] = Field(
        default=None, description="Measured timings for different parts of the query generation process"
    )
    types: Optional[list] = None


class CachedSessionsTimelineQueryResponse(BaseModel):
    model_config = ConfigDict(
        extra="forbid",
    )
    cache_key: str
    cache_target_age: Optional[AwareDatetime] = None
    calculation_trigger: Optional[str] = Field(
        default=None, description="What triggered the calculation of the query, leave empty if user/immediate"
    )
    error: Optional[str] = Field(
        default=None,
        description="Query error. Returned only if 'explain' or `modifiers.debug` is true. Throws an error otherwise.",
    )
    hasMore: Optional[bool] = None
    hogql: Optional[str] = Field(default=None, description="Generated HogQL query.")
    is_cached: bool
    last_refresh: AwareDatetime
    modifiers: Optional[HogQLQueryModifiers] = Field(
        default=None, description="Modifiers used when performing the query"
    )
    next_allowed_client_refresh: AwareDatetime
    query_status: Optional[QueryStatus] = Field(
        default=None, description="Query status indicates whether next to the provided data, a query is still running."
    )
    results: list[TimelineEntry]
    timezone: str
    timings: Optional[list[QueryTiming]] = Field(
        default=None, description="Measured timings for different parts of the query generation process"
    )


class CachedStickinessQueryResponse(BaseModel):
    model_config = ConfigDict(
        extra="forbid",
    )
    cache_key: str
    cache_target_age: Optional[AwareDatetime] = None
    calculation_trigger: Optional[str] = Field(
        default=None, description="What triggered the calculation of the query, leave empty if user/immediate"
    )
    error: Optional[str] = Field(
        default=None,
        description="Query error. Returned only if 'explain' or `modifiers.debug` is true. Throws an error otherwise.",
    )
    hogql: Optional[str] = Field(default=None, description="Generated HogQL query.")
    is_cached: bool
    last_refresh: AwareDatetime
    modifiers: Optional[HogQLQueryModifiers] = Field(
        default=None, description="Modifiers used when performing the query"
    )
    next_allowed_client_refresh: AwareDatetime
    query_status: Optional[QueryStatus] = Field(
        default=None, description="Query status indicates whether next to the provided data, a query is still running."
    )
    results: list[dict[str, Any]]
    timezone: str
    timings: Optional[list[QueryTiming]] = Field(
        default=None, description="Measured timings for different parts of the query generation process"
    )


class CachedSuggestedQuestionsQueryResponse(BaseModel):
    model_config = ConfigDict(
        extra="forbid",
    )
    cache_key: str
    cache_target_age: Optional[AwareDatetime] = None
    calculation_trigger: Optional[str] = Field(
        default=None, description="What triggered the calculation of the query, leave empty if user/immediate"
    )
    is_cached: bool
    last_refresh: AwareDatetime
    next_allowed_client_refresh: AwareDatetime
    query_status: Optional[QueryStatus] = Field(
        default=None, description="Query status indicates whether next to the provided data, a query is still running."
    )
    questions: list[str]
    timezone: str


class CachedTeamTaxonomyQueryResponse(BaseModel):
    model_config = ConfigDict(
        extra="forbid",
    )
    cache_key: str
    cache_target_age: Optional[AwareDatetime] = None
    calculation_trigger: Optional[str] = Field(
        default=None, description="What triggered the calculation of the query, leave empty if user/immediate"
    )
    error: Optional[str] = Field(
        default=None,
        description="Query error. Returned only if 'explain' or `modifiers.debug` is true. Throws an error otherwise.",
    )
    hogql: Optional[str] = Field(default=None, description="Generated HogQL query.")
    is_cached: bool
    last_refresh: AwareDatetime
    modifiers: Optional[HogQLQueryModifiers] = Field(
        default=None, description="Modifiers used when performing the query"
    )
    next_allowed_client_refresh: AwareDatetime
    query_status: Optional[QueryStatus] = Field(
        default=None, description="Query status indicates whether next to the provided data, a query is still running."
    )
    results: list[TeamTaxonomyItem]
    timezone: str
    timings: Optional[list[QueryTiming]] = Field(
        default=None, description="Measured timings for different parts of the query generation process"
    )


class CachedTrendsQueryResponse(BaseModel):
    model_config = ConfigDict(
        extra="forbid",
    )
    cache_key: str
    cache_target_age: Optional[AwareDatetime] = None
    calculation_trigger: Optional[str] = Field(
        default=None, description="What triggered the calculation of the query, leave empty if user/immediate"
    )
    error: Optional[str] = Field(
        default=None,
        description="Query error. Returned only if 'explain' or `modifiers.debug` is true. Throws an error otherwise.",
    )
    hasMore: Optional[bool] = Field(default=None, description="Wether more breakdown values are available.")
    hogql: Optional[str] = Field(default=None, description="Generated HogQL query.")
    is_cached: bool
    last_refresh: AwareDatetime
    modifiers: Optional[HogQLQueryModifiers] = Field(
        default=None, description="Modifiers used when performing the query"
    )
    next_allowed_client_refresh: AwareDatetime
    query_status: Optional[QueryStatus] = Field(
        default=None, description="Query status indicates whether next to the provided data, a query is still running."
    )
    results: list[dict[str, Any]]
    timezone: str
    timings: Optional[list[QueryTiming]] = Field(
        default=None, description="Measured timings for different parts of the query generation process"
    )


class CachedWebExternalClicksTableQueryResponse(BaseModel):
    model_config = ConfigDict(
        extra="forbid",
    )
    cache_key: str
    cache_target_age: Optional[AwareDatetime] = None
    calculation_trigger: Optional[str] = Field(
        default=None, description="What triggered the calculation of the query, leave empty if user/immediate"
    )
    columns: Optional[list] = None
    error: Optional[str] = Field(
        default=None,
        description="Query error. Returned only if 'explain' or `modifiers.debug` is true. Throws an error otherwise.",
    )
    hasMore: Optional[bool] = None
    hogql: Optional[str] = Field(default=None, description="Generated HogQL query.")
    is_cached: bool
    last_refresh: AwareDatetime
    limit: Optional[int] = None
    modifiers: Optional[HogQLQueryModifiers] = Field(
        default=None, description="Modifiers used when performing the query"
    )
    next_allowed_client_refresh: AwareDatetime
    offset: Optional[int] = None
    query_status: Optional[QueryStatus] = Field(
        default=None, description="Query status indicates whether next to the provided data, a query is still running."
    )
    results: list
    samplingRate: Optional[SamplingRate] = None
    timezone: str
    timings: Optional[list[QueryTiming]] = Field(
        default=None, description="Measured timings for different parts of the query generation process"
    )
    types: Optional[list] = None


class CachedWebGoalsQueryResponse(BaseModel):
    model_config = ConfigDict(
        extra="forbid",
    )
    cache_key: str
    cache_target_age: Optional[AwareDatetime] = None
    calculation_trigger: Optional[str] = Field(
        default=None, description="What triggered the calculation of the query, leave empty if user/immediate"
    )
    columns: Optional[list] = None
    error: Optional[str] = Field(
        default=None,
        description="Query error. Returned only if 'explain' or `modifiers.debug` is true. Throws an error otherwise.",
    )
    hasMore: Optional[bool] = None
    hogql: Optional[str] = Field(default=None, description="Generated HogQL query.")
    is_cached: bool
    last_refresh: AwareDatetime
    limit: Optional[int] = None
    modifiers: Optional[HogQLQueryModifiers] = Field(
        default=None, description="Modifiers used when performing the query"
    )
    next_allowed_client_refresh: AwareDatetime
    offset: Optional[int] = None
    query_status: Optional[QueryStatus] = Field(
        default=None, description="Query status indicates whether next to the provided data, a query is still running."
    )
    results: list
    samplingRate: Optional[SamplingRate] = None
    timezone: str
    timings: Optional[list[QueryTiming]] = Field(
        default=None, description="Measured timings for different parts of the query generation process"
    )
    types: Optional[list] = None


class CachedWebOverviewQueryResponse(BaseModel):
    model_config = ConfigDict(
        extra="forbid",
    )
    cache_key: str
    cache_target_age: Optional[AwareDatetime] = None
    calculation_trigger: Optional[str] = Field(
        default=None, description="What triggered the calculation of the query, leave empty if user/immediate"
    )
    dateFrom: Optional[str] = None
    dateTo: Optional[str] = None
    error: Optional[str] = Field(
        default=None,
        description="Query error. Returned only if 'explain' or `modifiers.debug` is true. Throws an error otherwise.",
    )
    hogql: Optional[str] = Field(default=None, description="Generated HogQL query.")
    is_cached: bool
    last_refresh: AwareDatetime
    modifiers: Optional[HogQLQueryModifiers] = Field(
        default=None, description="Modifiers used when performing the query"
    )
    next_allowed_client_refresh: AwareDatetime
    query_status: Optional[QueryStatus] = Field(
        default=None, description="Query status indicates whether next to the provided data, a query is still running."
    )
    results: list[WebOverviewItem]
    samplingRate: Optional[SamplingRate] = None
    timezone: str
    timings: Optional[list[QueryTiming]] = Field(
        default=None, description="Measured timings for different parts of the query generation process"
    )


class CachedWebStatsTableQueryResponse(BaseModel):
    model_config = ConfigDict(
        extra="forbid",
    )
    cache_key: str
    cache_target_age: Optional[AwareDatetime] = None
    calculation_trigger: Optional[str] = Field(
        default=None, description="What triggered the calculation of the query, leave empty if user/immediate"
    )
    columns: Optional[list] = None
    error: Optional[str] = Field(
        default=None,
        description="Query error. Returned only if 'explain' or `modifiers.debug` is true. Throws an error otherwise.",
    )
    hasMore: Optional[bool] = None
    hogql: Optional[str] = Field(default=None, description="Generated HogQL query.")
    is_cached: bool
    last_refresh: AwareDatetime
    limit: Optional[int] = None
    modifiers: Optional[HogQLQueryModifiers] = Field(
        default=None, description="Modifiers used when performing the query"
    )
    next_allowed_client_refresh: AwareDatetime
    offset: Optional[int] = None
    query_status: Optional[QueryStatus] = Field(
        default=None, description="Query status indicates whether next to the provided data, a query is still running."
    )
    results: list
    samplingRate: Optional[SamplingRate] = None
    timezone: str
    timings: Optional[list[QueryTiming]] = Field(
        default=None, description="Measured timings for different parts of the query generation process"
    )
    types: Optional[list] = None


class DashboardFilter(BaseModel):
    model_config = ConfigDict(
        extra="forbid",
    )
    date_from: Optional[str] = None
    date_to: Optional[str] = None
    properties: Optional[
        list[
            Union[
                EventPropertyFilter,
                PersonPropertyFilter,
                ElementPropertyFilter,
                SessionPropertyFilter,
                CohortPropertyFilter,
                RecordingPropertyFilter,
                LogEntryPropertyFilter,
                GroupPropertyFilter,
                FeaturePropertyFilter,
                HogQLPropertyFilter,
                EmptyPropertyFilter,
                DataWarehousePropertyFilter,
                DataWarehousePersonPropertyFilter,
            ]
        ]
    ] = None


class Response(BaseModel):
    model_config = ConfigDict(
        extra="forbid",
    )
    columns: list
    error: Optional[str] = Field(
        default=None,
        description="Query error. Returned only if 'explain' or `modifiers.debug` is true. Throws an error otherwise.",
    )
    hasMore: Optional[bool] = None
    hogql: str = Field(..., description="Generated HogQL query.")
    limit: Optional[int] = None
    modifiers: Optional[HogQLQueryModifiers] = Field(
        default=None, description="Modifiers used when performing the query"
    )
    offset: Optional[int] = None
    query_status: Optional[QueryStatus] = Field(
        default=None, description="Query status indicates whether next to the provided data, a query is still running."
    )
    results: list[list]
    timings: Optional[list[QueryTiming]] = Field(
        default=None, description="Measured timings for different parts of the query generation process"
    )
    types: list[str]


class Response1(BaseModel):
    model_config = ConfigDict(
        extra="forbid",
    )
    columns: list
    error: Optional[str] = Field(
        default=None,
        description="Query error. Returned only if 'explain' or `modifiers.debug` is true. Throws an error otherwise.",
    )
    hasMore: Optional[bool] = None
    hogql: str = Field(..., description="Generated HogQL query.")
    limit: int
    missing_actors_count: Optional[int] = None
    modifiers: Optional[HogQLQueryModifiers] = Field(
        default=None, description="Modifiers used when performing the query"
    )
    offset: int
    query_status: Optional[QueryStatus] = Field(
        default=None, description="Query status indicates whether next to the provided data, a query is still running."
    )
    results: list[list]
    timings: Optional[list[QueryTiming]] = Field(
        default=None, description="Measured timings for different parts of the query generation process"
    )
    types: list[str]


class Response3(BaseModel):
    model_config = ConfigDict(
        extra="forbid",
    )
    dateFrom: Optional[str] = None
    dateTo: Optional[str] = None
    error: Optional[str] = Field(
        default=None,
        description="Query error. Returned only if 'explain' or `modifiers.debug` is true. Throws an error otherwise.",
    )
    hogql: Optional[str] = Field(default=None, description="Generated HogQL query.")
    modifiers: Optional[HogQLQueryModifiers] = Field(
        default=None, description="Modifiers used when performing the query"
    )
    query_status: Optional[QueryStatus] = Field(
        default=None, description="Query status indicates whether next to the provided data, a query is still running."
    )
    results: list[WebOverviewItem]
    samplingRate: Optional[SamplingRate] = None
    timings: Optional[list[QueryTiming]] = Field(
        default=None, description="Measured timings for different parts of the query generation process"
    )


class Response4(BaseModel):
    model_config = ConfigDict(
        extra="forbid",
    )
    columns: Optional[list] = None
    error: Optional[str] = Field(
        default=None,
        description="Query error. Returned only if 'explain' or `modifiers.debug` is true. Throws an error otherwise.",
    )
    hasMore: Optional[bool] = None
    hogql: Optional[str] = Field(default=None, description="Generated HogQL query.")
    limit: Optional[int] = None
    modifiers: Optional[HogQLQueryModifiers] = Field(
        default=None, description="Modifiers used when performing the query"
    )
    offset: Optional[int] = None
    query_status: Optional[QueryStatus] = Field(
        default=None, description="Query status indicates whether next to the provided data, a query is still running."
    )
    results: list
    samplingRate: Optional[SamplingRate] = None
    timings: Optional[list[QueryTiming]] = Field(
        default=None, description="Measured timings for different parts of the query generation process"
    )
    types: Optional[list] = None


class Response7(BaseModel):
    model_config = ConfigDict(
        extra="forbid",
    )
    columns: Optional[list] = None
    error: Optional[str] = Field(
        default=None,
        description="Query error. Returned only if 'explain' or `modifiers.debug` is true. Throws an error otherwise.",
    )
    hasMore: Optional[bool] = None
    hogql: Optional[str] = Field(default=None, description="Generated HogQL query.")
    limit: Optional[int] = None
    modifiers: Optional[HogQLQueryModifiers] = Field(
        default=None, description="Modifiers used when performing the query"
    )
    offset: Optional[int] = None
    query_status: Optional[QueryStatus] = Field(
        default=None, description="Query status indicates whether next to the provided data, a query is still running."
    )
    results: Any
    timings: Optional[list[QueryTiming]] = Field(
        default=None, description="Measured timings for different parts of the query generation process"
    )
    types: Optional[list] = None


class Response8(BaseModel):
    model_config = ConfigDict(
        extra="forbid",
    )
    columns: Optional[list[str]] = None
    error: Optional[str] = Field(
        default=None,
        description="Query error. Returned only if 'explain' or `modifiers.debug` is true. Throws an error otherwise.",
    )
    hasMore: Optional[bool] = None
    hogql: Optional[str] = Field(default=None, description="Generated HogQL query.")
    limit: Optional[int] = None
    modifiers: Optional[HogQLQueryModifiers] = Field(
        default=None, description="Modifiers used when performing the query"
    )
    offset: Optional[int] = None
    query_status: Optional[QueryStatus] = Field(
        default=None, description="Query status indicates whether next to the provided data, a query is still running."
    )
    results: list[ErrorTrackingIssue]
    timings: Optional[list[QueryTiming]] = Field(
        default=None, description="Measured timings for different parts of the query generation process"
    )


class DataWarehouseNode(BaseModel):
    model_config = ConfigDict(
        extra="forbid",
    )
    custom_name: Optional[str] = None
    distinct_id_field: str
    fixedProperties: Optional[
        list[
            Union[
                EventPropertyFilter,
                PersonPropertyFilter,
                ElementPropertyFilter,
                SessionPropertyFilter,
                CohortPropertyFilter,
                RecordingPropertyFilter,
                LogEntryPropertyFilter,
                GroupPropertyFilter,
                FeaturePropertyFilter,
                HogQLPropertyFilter,
                EmptyPropertyFilter,
                DataWarehousePropertyFilter,
                DataWarehousePersonPropertyFilter,
            ]
        ]
    ] = Field(
        default=None,
        description="Fixed properties in the query, can't be edited in the interface (e.g. scoping down by person)",
    )
    id: str
    id_field: str
    kind: Literal["DataWarehouseNode"] = "DataWarehouseNode"
    math: Optional[
        Union[
            BaseMathType,
            FunnelMathType,
            PropertyMathType,
            CountPerActorMathType,
            Literal["unique_group"],
            Literal["hogql"],
        ]
    ] = None
    math_group_type_index: Optional[MathGroupTypeIndex] = None
    math_hogql: Optional[str] = None
    math_property: Optional[str] = None
    math_property_type: Optional[str] = None
    name: Optional[str] = None
    properties: Optional[
        list[
            Union[
                EventPropertyFilter,
                PersonPropertyFilter,
                ElementPropertyFilter,
                SessionPropertyFilter,
                CohortPropertyFilter,
                RecordingPropertyFilter,
                LogEntryPropertyFilter,
                GroupPropertyFilter,
                FeaturePropertyFilter,
                HogQLPropertyFilter,
                EmptyPropertyFilter,
                DataWarehousePropertyFilter,
                DataWarehousePersonPropertyFilter,
            ]
        ]
    ] = Field(default=None, description="Properties configurable in the interface")
    response: Optional[dict[str, Any]] = None
    table_name: str
    timestamp_field: str


class DatabaseSchemaBatchExportTable(BaseModel):
    model_config = ConfigDict(
        extra="forbid",
    )
    fields: dict[str, DatabaseSchemaField]
    id: str
    name: str
    type: Literal["batch_export"] = "batch_export"


class DatabaseSchemaDataWarehouseTable(BaseModel):
    model_config = ConfigDict(
        extra="forbid",
    )
    fields: dict[str, DatabaseSchemaField]
    format: str
    id: str
    name: str
    schema_: Optional[DatabaseSchemaSchema] = Field(default=None, alias="schema")
    source: Optional[DatabaseSchemaSource] = None
    type: Literal["data_warehouse"] = "data_warehouse"
    url_pattern: str


class EntityNode(BaseModel):
    model_config = ConfigDict(
        extra="forbid",
    )
    custom_name: Optional[str] = None
    fixedProperties: Optional[
        list[
            Union[
                EventPropertyFilter,
                PersonPropertyFilter,
                ElementPropertyFilter,
                SessionPropertyFilter,
                CohortPropertyFilter,
                RecordingPropertyFilter,
                LogEntryPropertyFilter,
                GroupPropertyFilter,
                FeaturePropertyFilter,
                HogQLPropertyFilter,
                EmptyPropertyFilter,
                DataWarehousePropertyFilter,
                DataWarehousePersonPropertyFilter,
            ]
        ]
    ] = Field(
        default=None,
        description="Fixed properties in the query, can't be edited in the interface (e.g. scoping down by person)",
    )
    kind: NodeKind
    math: Optional[
        Union[
            BaseMathType,
            FunnelMathType,
            PropertyMathType,
            CountPerActorMathType,
            Literal["unique_group"],
            Literal["hogql"],
        ]
    ] = None
    math_group_type_index: Optional[MathGroupTypeIndex] = None
    math_hogql: Optional[str] = None
    math_property: Optional[str] = None
    math_property_type: Optional[str] = None
    name: Optional[str] = None
    properties: Optional[
        list[
            Union[
                EventPropertyFilter,
                PersonPropertyFilter,
                ElementPropertyFilter,
                SessionPropertyFilter,
                CohortPropertyFilter,
                RecordingPropertyFilter,
                LogEntryPropertyFilter,
                GroupPropertyFilter,
                FeaturePropertyFilter,
                HogQLPropertyFilter,
                EmptyPropertyFilter,
                DataWarehousePropertyFilter,
                DataWarehousePersonPropertyFilter,
            ]
        ]
    ] = Field(default=None, description="Properties configurable in the interface")
    response: Optional[dict[str, Any]] = None


class ErrorTrackingQueryResponse(BaseModel):
    model_config = ConfigDict(
        extra="forbid",
    )
    columns: Optional[list[str]] = None
    error: Optional[str] = Field(
        default=None,
        description="Query error. Returned only if 'explain' or `modifiers.debug` is true. Throws an error otherwise.",
    )
    hasMore: Optional[bool] = None
    hogql: Optional[str] = Field(default=None, description="Generated HogQL query.")
    limit: Optional[int] = None
    modifiers: Optional[HogQLQueryModifiers] = Field(
        default=None, description="Modifiers used when performing the query"
    )
    offset: Optional[int] = None
    query_status: Optional[QueryStatus] = Field(
        default=None, description="Query status indicates whether next to the provided data, a query is still running."
    )
    results: list[ErrorTrackingIssue]
    timings: Optional[list[QueryTiming]] = Field(
        default=None, description="Measured timings for different parts of the query generation process"
    )


class EventTaxonomyQueryResponse(BaseModel):
    model_config = ConfigDict(
        extra="forbid",
    )
    error: Optional[str] = Field(
        default=None,
        description="Query error. Returned only if 'explain' or `modifiers.debug` is true. Throws an error otherwise.",
    )
    hogql: Optional[str] = Field(default=None, description="Generated HogQL query.")
    modifiers: Optional[HogQLQueryModifiers] = Field(
        default=None, description="Modifiers used when performing the query"
    )
    query_status: Optional[QueryStatus] = Field(
        default=None, description="Query status indicates whether next to the provided data, a query is still running."
    )
    results: list[EventTaxonomyItem]
    timings: Optional[list[QueryTiming]] = Field(
        default=None, description="Measured timings for different parts of the query generation process"
    )


class EventsNode(BaseModel):
    model_config = ConfigDict(
        extra="forbid",
    )
    custom_name: Optional[str] = None
    event: Optional[str] = Field(default=None, description="The event or `null` for all events.")
    fixedProperties: Optional[
        list[
            Union[
                EventPropertyFilter,
                PersonPropertyFilter,
                ElementPropertyFilter,
                SessionPropertyFilter,
                CohortPropertyFilter,
                RecordingPropertyFilter,
                LogEntryPropertyFilter,
                GroupPropertyFilter,
                FeaturePropertyFilter,
                HogQLPropertyFilter,
                EmptyPropertyFilter,
                DataWarehousePropertyFilter,
                DataWarehousePersonPropertyFilter,
            ]
        ]
    ] = Field(
        default=None,
        description="Fixed properties in the query, can't be edited in the interface (e.g. scoping down by person)",
    )
    kind: Literal["EventsNode"] = "EventsNode"
    limit: Optional[int] = None
    math: Optional[
        Union[
            BaseMathType,
            FunnelMathType,
            PropertyMathType,
            CountPerActorMathType,
            Literal["unique_group"],
            Literal["hogql"],
        ]
    ] = None
    math_group_type_index: Optional[MathGroupTypeIndex] = None
    math_hogql: Optional[str] = None
    math_property: Optional[str] = None
    math_property_type: Optional[str] = None
    name: Optional[str] = None
    orderBy: Optional[list[str]] = Field(default=None, description="Columns to order by")
    properties: Optional[
        list[
            Union[
                EventPropertyFilter,
                PersonPropertyFilter,
                ElementPropertyFilter,
                SessionPropertyFilter,
                CohortPropertyFilter,
                RecordingPropertyFilter,
                LogEntryPropertyFilter,
                GroupPropertyFilter,
                FeaturePropertyFilter,
                HogQLPropertyFilter,
                EmptyPropertyFilter,
                DataWarehousePropertyFilter,
                DataWarehousePersonPropertyFilter,
            ]
        ]
    ] = Field(default=None, description="Properties configurable in the interface")
    response: Optional[dict[str, Any]] = None


class EventsQueryResponse(BaseModel):
    model_config = ConfigDict(
        extra="forbid",
    )
    columns: list
    error: Optional[str] = Field(
        default=None,
        description="Query error. Returned only if 'explain' or `modifiers.debug` is true. Throws an error otherwise.",
    )
    hasMore: Optional[bool] = None
    hogql: str = Field(..., description="Generated HogQL query.")
    limit: Optional[int] = None
    modifiers: Optional[HogQLQueryModifiers] = Field(
        default=None, description="Modifiers used when performing the query"
    )
    offset: Optional[int] = None
    query_status: Optional[QueryStatus] = Field(
        default=None, description="Query status indicates whether next to the provided data, a query is still running."
    )
    results: list[list]
    timings: Optional[list[QueryTiming]] = Field(
        default=None, description="Measured timings for different parts of the query generation process"
    )
    types: list[str]


class FunnelCorrelationResponse(BaseModel):
    model_config = ConfigDict(
        extra="forbid",
    )
    columns: Optional[list] = None
    error: Optional[str] = Field(
        default=None,
        description="Query error. Returned only if 'explain' or `modifiers.debug` is true. Throws an error otherwise.",
    )
    hasMore: Optional[bool] = None
    hogql: Optional[str] = Field(default=None, description="Generated HogQL query.")
    limit: Optional[int] = None
    modifiers: Optional[HogQLQueryModifiers] = Field(
        default=None, description="Modifiers used when performing the query"
    )
    offset: Optional[int] = None
    query_status: Optional[QueryStatus] = Field(
        default=None, description="Query status indicates whether next to the provided data, a query is still running."
    )
    results: FunnelCorrelationResult
    timings: Optional[list[QueryTiming]] = Field(
        default=None, description="Measured timings for different parts of the query generation process"
    )
    types: Optional[list] = None


class FunnelExclusionActionsNode(BaseModel):
    model_config = ConfigDict(
        extra="forbid",
    )
    custom_name: Optional[str] = None
    fixedProperties: Optional[
        list[
            Union[
                EventPropertyFilter,
                PersonPropertyFilter,
                ElementPropertyFilter,
                SessionPropertyFilter,
                CohortPropertyFilter,
                RecordingPropertyFilter,
                LogEntryPropertyFilter,
                GroupPropertyFilter,
                FeaturePropertyFilter,
                HogQLPropertyFilter,
                EmptyPropertyFilter,
                DataWarehousePropertyFilter,
                DataWarehousePersonPropertyFilter,
            ]
        ]
    ] = Field(
        default=None,
        description="Fixed properties in the query, can't be edited in the interface (e.g. scoping down by person)",
    )
    funnelFromStep: int
    funnelToStep: int
    id: int
    kind: Literal["ActionsNode"] = "ActionsNode"
    math: Optional[
        Union[
            BaseMathType,
            FunnelMathType,
            PropertyMathType,
            CountPerActorMathType,
            Literal["unique_group"],
            Literal["hogql"],
        ]
    ] = None
    math_group_type_index: Optional[MathGroupTypeIndex] = None
    math_hogql: Optional[str] = None
    math_property: Optional[str] = None
    math_property_type: Optional[str] = None
    name: Optional[str] = None
    properties: Optional[
        list[
            Union[
                EventPropertyFilter,
                PersonPropertyFilter,
                ElementPropertyFilter,
                SessionPropertyFilter,
                CohortPropertyFilter,
                RecordingPropertyFilter,
                LogEntryPropertyFilter,
                GroupPropertyFilter,
                FeaturePropertyFilter,
                HogQLPropertyFilter,
                EmptyPropertyFilter,
                DataWarehousePropertyFilter,
                DataWarehousePersonPropertyFilter,
            ]
        ]
    ] = Field(default=None, description="Properties configurable in the interface")
    response: Optional[dict[str, Any]] = None


class FunnelExclusionEventsNode(BaseModel):
    model_config = ConfigDict(
        extra="forbid",
    )
    custom_name: Optional[str] = None
    event: Optional[str] = Field(default=None, description="The event or `null` for all events.")
    fixedProperties: Optional[
        list[
            Union[
                EventPropertyFilter,
                PersonPropertyFilter,
                ElementPropertyFilter,
                SessionPropertyFilter,
                CohortPropertyFilter,
                RecordingPropertyFilter,
                LogEntryPropertyFilter,
                GroupPropertyFilter,
                FeaturePropertyFilter,
                HogQLPropertyFilter,
                EmptyPropertyFilter,
                DataWarehousePropertyFilter,
                DataWarehousePersonPropertyFilter,
            ]
        ]
    ] = Field(
        default=None,
        description="Fixed properties in the query, can't be edited in the interface (e.g. scoping down by person)",
    )
    funnelFromStep: int
    funnelToStep: int
    kind: Literal["EventsNode"] = "EventsNode"
    limit: Optional[int] = None
    math: Optional[
        Union[
            BaseMathType,
            FunnelMathType,
            PropertyMathType,
            CountPerActorMathType,
            Literal["unique_group"],
            Literal["hogql"],
        ]
    ] = None
    math_group_type_index: Optional[MathGroupTypeIndex] = None
    math_hogql: Optional[str] = None
    math_property: Optional[str] = None
    math_property_type: Optional[str] = None
    name: Optional[str] = None
    orderBy: Optional[list[str]] = Field(default=None, description="Columns to order by")
    properties: Optional[
        list[
            Union[
                EventPropertyFilter,
                PersonPropertyFilter,
                ElementPropertyFilter,
                SessionPropertyFilter,
                CohortPropertyFilter,
                RecordingPropertyFilter,
                LogEntryPropertyFilter,
                GroupPropertyFilter,
                FeaturePropertyFilter,
                HogQLPropertyFilter,
                EmptyPropertyFilter,
                DataWarehousePropertyFilter,
                DataWarehousePersonPropertyFilter,
            ]
        ]
    ] = Field(default=None, description="Properties configurable in the interface")
    response: Optional[dict[str, Any]] = None


class FunnelsQueryResponse(BaseModel):
    model_config = ConfigDict(
        extra="forbid",
    )
    error: Optional[str] = Field(
        default=None,
        description="Query error. Returned only if 'explain' or `modifiers.debug` is true. Throws an error otherwise.",
    )
    hogql: Optional[str] = Field(default=None, description="Generated HogQL query.")
    isUdf: Optional[bool] = None
    modifiers: Optional[HogQLQueryModifiers] = Field(
        default=None, description="Modifiers used when performing the query"
    )
    query_status: Optional[QueryStatus] = Field(
        default=None, description="Query status indicates whether next to the provided data, a query is still running."
    )
    results: Union[FunnelTimeToConvertResults, list[dict[str, Any]], list[list[dict[str, Any]]]]
    timings: Optional[list[QueryTiming]] = Field(
        default=None, description="Measured timings for different parts of the query generation process"
    )


class GenericCachedQueryResponse(BaseModel):
    cache_key: str
    cache_target_age: Optional[AwareDatetime] = None
    calculation_trigger: Optional[str] = Field(
        default=None, description="What triggered the calculation of the query, leave empty if user/immediate"
    )
    is_cached: bool
    last_refresh: AwareDatetime
    next_allowed_client_refresh: AwareDatetime
    query_status: Optional[QueryStatus] = Field(
        default=None, description="Query status indicates whether next to the provided data, a query is still running."
    )
    timezone: str


class HogQLFilters(BaseModel):
    model_config = ConfigDict(
        extra="forbid",
    )
    dateRange: Optional[DateRange] = None
    filterTestAccounts: Optional[bool] = None
    properties: Optional[
        list[
            Union[
                EventPropertyFilter,
                PersonPropertyFilter,
                ElementPropertyFilter,
                SessionPropertyFilter,
                CohortPropertyFilter,
                RecordingPropertyFilter,
                LogEntryPropertyFilter,
                GroupPropertyFilter,
                FeaturePropertyFilter,
                HogQLPropertyFilter,
                EmptyPropertyFilter,
                DataWarehousePropertyFilter,
                DataWarehousePersonPropertyFilter,
            ]
        ]
    ] = None


<<<<<<< HEAD
class CachedTracesQueryResponse(BaseModel):
    model_config = ConfigDict(
        extra="forbid",
    )
    cache_key: str
    cache_target_age: Optional[AwareDatetime] = None
    calculation_trigger: Optional[str] = Field(
        default=None, description="What triggered the calculation of the query, leave empty if user/immediate"
    )
    columns: Optional[list[str]] = None
    error: Optional[str] = Field(
        default=None,
        description="Query error. Returned only if 'explain' or `modifiers.debug` is true. Throws an error otherwise.",
    )
    hasMore: Optional[bool] = None
    hogql: Optional[str] = Field(default=None, description="Generated HogQL query.")
    is_cached: bool
    last_refresh: AwareDatetime
    limit: Optional[int] = None
    modifiers: Optional[HogQLQueryModifiers] = Field(
        default=None, description="Modifiers used when performing the query"
    )
    next_allowed_client_refresh: AwareDatetime
    offset: Optional[int] = None
    query_status: Optional[QueryStatus] = Field(
        default=None, description="Query status indicates whether next to the provided data, a query is still running."
    )
    results: list[LLMTrace]
    timezone: str
    timings: Optional[list[QueryTiming]] = Field(
        default=None, description="Measured timings for different parts of the query generation process"
    )


class CachedTrendsQueryResponse(BaseModel):
=======
class HogQLMetadataResponse(BaseModel):
>>>>>>> 492644d7
    model_config = ConfigDict(
        extra="forbid",
    )
    errors: list[HogQLNotice]
    isValid: Optional[bool] = None
    isValidView: Optional[bool] = None
    notices: list[HogQLNotice]
    query: Optional[str] = None
    table_names: Optional[list[str]] = None
    warnings: list[HogQLNotice]


class HogQLQueryResponse(BaseModel):
    model_config = ConfigDict(
        extra="forbid",
    )
    clickhouse: Optional[str] = Field(default=None, description="Executed ClickHouse query")
    columns: Optional[list] = Field(default=None, description="Returned columns")
    error: Optional[str] = Field(
        default=None,
        description="Query error. Returned only if 'explain' or `modifiers.debug` is true. Throws an error otherwise.",
    )
    explain: Optional[list[str]] = Field(default=None, description="Query explanation output")
    hasMore: Optional[bool] = None
    hogql: Optional[str] = Field(default=None, description="Generated HogQL query.")
    limit: Optional[int] = None
    metadata: Optional[HogQLMetadataResponse] = Field(default=None, description="Query metadata output")
    modifiers: Optional[HogQLQueryModifiers] = Field(
        default=None, description="Modifiers used when performing the query"
    )
    offset: Optional[int] = None
    query: Optional[str] = Field(default=None, description="Input query string")
    query_status: Optional[QueryStatus] = Field(
        default=None, description="Query status indicates whether next to the provided data, a query is still running."
    )
    results: list
    timings: Optional[list[QueryTiming]] = Field(
        default=None, description="Measured timings for different parts of the query generation process"
    )
    types: Optional[list] = Field(default=None, description="Types of returned columns")


class InsightActorsQueryBase(BaseModel):
    model_config = ConfigDict(
        extra="forbid",
    )
    includeRecordings: Optional[bool] = None
    kind: NodeKind
    modifiers: Optional[HogQLQueryModifiers] = Field(
        default=None, description="Modifiers used when performing the query"
    )
    response: Optional[ActorsQueryResponse] = None


class LifecycleQueryResponse(BaseModel):
    model_config = ConfigDict(
        extra="forbid",
    )
    error: Optional[str] = Field(
        default=None,
        description="Query error. Returned only if 'explain' or `modifiers.debug` is true. Throws an error otherwise.",
    )
    hogql: Optional[str] = Field(default=None, description="Generated HogQL query.")
    modifiers: Optional[HogQLQueryModifiers] = Field(
        default=None, description="Modifiers used when performing the query"
    )
    query_status: Optional[QueryStatus] = Field(
        default=None, description="Query status indicates whether next to the provided data, a query is still running."
    )
    results: list[dict[str, Any]]
    timings: Optional[list[QueryTiming]] = Field(
        default=None, description="Measured timings for different parts of the query generation process"
    )


class MultipleBreakdownOptions(BaseModel):
    model_config = ConfigDict(
        extra="forbid",
    )
    values: list[BreakdownItem]


class PathsQueryResponse(BaseModel):
    model_config = ConfigDict(
        extra="forbid",
    )
    error: Optional[str] = Field(
        default=None,
        description="Query error. Returned only if 'explain' or `modifiers.debug` is true. Throws an error otherwise.",
    )
    hogql: Optional[str] = Field(default=None, description="Generated HogQL query.")
    modifiers: Optional[HogQLQueryModifiers] = Field(
        default=None, description="Modifiers used when performing the query"
    )
    query_status: Optional[QueryStatus] = Field(
        default=None, description="Query status indicates whether next to the provided data, a query is still running."
    )
    results: list[dict[str, Any]]
    timings: Optional[list[QueryTiming]] = Field(
        default=None, description="Measured timings for different parts of the query generation process"
    )


class PersonsNode(BaseModel):
    model_config = ConfigDict(
        extra="forbid",
    )
    cohort: Optional[int] = None
    distinctId: Optional[str] = None
    fixedProperties: Optional[
        list[
            Union[
                EventPropertyFilter,
                PersonPropertyFilter,
                ElementPropertyFilter,
                SessionPropertyFilter,
                CohortPropertyFilter,
                RecordingPropertyFilter,
                LogEntryPropertyFilter,
                GroupPropertyFilter,
                FeaturePropertyFilter,
                HogQLPropertyFilter,
                EmptyPropertyFilter,
                DataWarehousePropertyFilter,
                DataWarehousePersonPropertyFilter,
            ]
        ]
    ] = Field(
        default=None,
        description="Fixed properties in the query, can't be edited in the interface (e.g. scoping down by person)",
    )
    kind: Literal["PersonsNode"] = "PersonsNode"
    limit: Optional[int] = None
    modifiers: Optional[HogQLQueryModifiers] = Field(
        default=None, description="Modifiers used when performing the query"
    )
    offset: Optional[int] = None
    properties: Optional[
        list[
            Union[
                EventPropertyFilter,
                PersonPropertyFilter,
                ElementPropertyFilter,
                SessionPropertyFilter,
                CohortPropertyFilter,
                RecordingPropertyFilter,
                LogEntryPropertyFilter,
                GroupPropertyFilter,
                FeaturePropertyFilter,
                HogQLPropertyFilter,
                EmptyPropertyFilter,
                DataWarehousePropertyFilter,
                DataWarehousePersonPropertyFilter,
            ]
        ]
    ] = Field(default=None, description="Properties configurable in the interface")
    response: Optional[dict[str, Any]] = None
    search: Optional[str] = None


class PropertyGroupFilterValue(BaseModel):
    model_config = ConfigDict(
        extra="forbid",
    )
    type: FilterLogicalOperator
    values: list[
        Union[
            PropertyGroupFilterValue,
            Union[
                EventPropertyFilter,
                PersonPropertyFilter,
                ElementPropertyFilter,
                SessionPropertyFilter,
                CohortPropertyFilter,
                RecordingPropertyFilter,
                LogEntryPropertyFilter,
                GroupPropertyFilter,
                FeaturePropertyFilter,
                HogQLPropertyFilter,
                EmptyPropertyFilter,
                DataWarehousePropertyFilter,
                DataWarehousePersonPropertyFilter,
            ],
        ]
    ]


class QueryResponseAlternative1(BaseModel):
    model_config = ConfigDict(
        extra="forbid",
    )
    columns: list
    error: Optional[str] = Field(
        default=None,
        description="Query error. Returned only if 'explain' or `modifiers.debug` is true. Throws an error otherwise.",
    )
    hasMore: Optional[bool] = None
    hogql: str = Field(..., description="Generated HogQL query.")
    limit: Optional[int] = None
    modifiers: Optional[HogQLQueryModifiers] = Field(
        default=None, description="Modifiers used when performing the query"
    )
    offset: Optional[int] = None
    query_status: Optional[QueryStatus] = Field(
        default=None, description="Query status indicates whether next to the provided data, a query is still running."
    )
    results: list[list]
    timings: Optional[list[QueryTiming]] = Field(
        default=None, description="Measured timings for different parts of the query generation process"
    )
    types: list[str]


class QueryResponseAlternative2(BaseModel):
    model_config = ConfigDict(
        extra="forbid",
    )
    columns: list
    error: Optional[str] = Field(
        default=None,
        description="Query error. Returned only if 'explain' or `modifiers.debug` is true. Throws an error otherwise.",
    )
    hasMore: Optional[bool] = None
    hogql: str = Field(..., description="Generated HogQL query.")
    limit: int
    missing_actors_count: Optional[int] = None
    modifiers: Optional[HogQLQueryModifiers] = Field(
        default=None, description="Modifiers used when performing the query"
    )
    offset: int
    query_status: Optional[QueryStatus] = Field(
        default=None, description="Query status indicates whether next to the provided data, a query is still running."
    )
    results: list[list]
    timings: Optional[list[QueryTiming]] = Field(
        default=None, description="Measured timings for different parts of the query generation process"
    )
    types: list[str]


class QueryResponseAlternative3(BaseModel):
    model_config = ConfigDict(
        extra="forbid",
    )
    breakdown: Optional[list[BreakdownItem]] = None
    breakdowns: Optional[list[MultipleBreakdownOptions]] = None
    compare: Optional[list[CompareItem]] = None
    day: Optional[list[DayItem]] = None
    interval: Optional[list[IntervalItem]] = None
    series: Optional[list[Series]] = None
    status: Optional[list[StatusItem]] = None


class QueryResponseAlternative4(BaseModel):
    model_config = ConfigDict(
        extra="forbid",
    )
    error: Optional[str] = Field(
        default=None,
        description="Query error. Returned only if 'explain' or `modifiers.debug` is true. Throws an error otherwise.",
    )
    hasMore: Optional[bool] = None
    hogql: Optional[str] = Field(default=None, description="Generated HogQL query.")
    modifiers: Optional[HogQLQueryModifiers] = Field(
        default=None, description="Modifiers used when performing the query"
    )
    query_status: Optional[QueryStatus] = Field(
        default=None, description="Query status indicates whether next to the provided data, a query is still running."
    )
    results: list[TimelineEntry]
    timings: Optional[list[QueryTiming]] = Field(
        default=None, description="Measured timings for different parts of the query generation process"
    )


class QueryResponseAlternative6(BaseModel):
    model_config = ConfigDict(
        extra="forbid",
    )
    clickhouse: Optional[str] = Field(default=None, description="Executed ClickHouse query")
    columns: Optional[list] = Field(default=None, description="Returned columns")
    error: Optional[str] = Field(
        default=None,
        description="Query error. Returned only if 'explain' or `modifiers.debug` is true. Throws an error otherwise.",
    )
    explain: Optional[list[str]] = Field(default=None, description="Query explanation output")
    hasMore: Optional[bool] = None
    hogql: Optional[str] = Field(default=None, description="Generated HogQL query.")
    limit: Optional[int] = None
    metadata: Optional[HogQLMetadataResponse] = Field(default=None, description="Query metadata output")
    modifiers: Optional[HogQLQueryModifiers] = Field(
        default=None, description="Modifiers used when performing the query"
    )
    offset: Optional[int] = None
    query: Optional[str] = Field(default=None, description="Input query string")
    query_status: Optional[QueryStatus] = Field(
        default=None, description="Query status indicates whether next to the provided data, a query is still running."
    )
    results: list
    timings: Optional[list[QueryTiming]] = Field(
        default=None, description="Measured timings for different parts of the query generation process"
    )
    types: Optional[list] = Field(default=None, description="Types of returned columns")


class QueryResponseAlternative9(BaseModel):
    model_config = ConfigDict(
        extra="forbid",
    )
    dateFrom: Optional[str] = None
    dateTo: Optional[str] = None
    error: Optional[str] = Field(
        default=None,
        description="Query error. Returned only if 'explain' or `modifiers.debug` is true. Throws an error otherwise.",
    )
    hogql: Optional[str] = Field(default=None, description="Generated HogQL query.")
    modifiers: Optional[HogQLQueryModifiers] = Field(
        default=None, description="Modifiers used when performing the query"
    )
    query_status: Optional[QueryStatus] = Field(
        default=None, description="Query status indicates whether next to the provided data, a query is still running."
    )
    results: list[WebOverviewItem]
    samplingRate: Optional[SamplingRate] = None
    timings: Optional[list[QueryTiming]] = Field(
        default=None, description="Measured timings for different parts of the query generation process"
    )


class QueryResponseAlternative10(BaseModel):
    model_config = ConfigDict(
        extra="forbid",
    )
    columns: Optional[list] = None
    error: Optional[str] = Field(
        default=None,
        description="Query error. Returned only if 'explain' or `modifiers.debug` is true. Throws an error otherwise.",
    )
    hasMore: Optional[bool] = None
    hogql: Optional[str] = Field(default=None, description="Generated HogQL query.")
    limit: Optional[int] = None
    modifiers: Optional[HogQLQueryModifiers] = Field(
        default=None, description="Modifiers used when performing the query"
    )
    offset: Optional[int] = None
    query_status: Optional[QueryStatus] = Field(
        default=None, description="Query status indicates whether next to the provided data, a query is still running."
    )
    results: list
    samplingRate: Optional[SamplingRate] = None
    timings: Optional[list[QueryTiming]] = Field(
        default=None, description="Measured timings for different parts of the query generation process"
    )
    types: Optional[list] = None


class QueryResponseAlternative13(BaseModel):
    model_config = ConfigDict(
        extra="forbid",
    )
    columns: Optional[list] = None
    error: Optional[str] = Field(
        default=None,
        description="Query error. Returned only if 'explain' or `modifiers.debug` is true. Throws an error otherwise.",
    )
    hasMore: Optional[bool] = None
    hogql: Optional[str] = Field(default=None, description="Generated HogQL query.")
    limit: Optional[int] = None
    modifiers: Optional[HogQLQueryModifiers] = Field(
        default=None, description="Modifiers used when performing the query"
    )
    offset: Optional[int] = None
    query_status: Optional[QueryStatus] = Field(
        default=None, description="Query status indicates whether next to the provided data, a query is still running."
    )
    results: Any
    timings: Optional[list[QueryTiming]] = Field(
        default=None, description="Measured timings for different parts of the query generation process"
    )
    types: Optional[list] = None


class QueryResponseAlternative14(BaseModel):
    model_config = ConfigDict(
        extra="forbid",
    )
    columns: Optional[list[str]] = None
    error: Optional[str] = Field(
        default=None,
        description="Query error. Returned only if 'explain' or `modifiers.debug` is true. Throws an error otherwise.",
    )
    hasMore: Optional[bool] = None
    hogql: Optional[str] = Field(default=None, description="Generated HogQL query.")
    limit: Optional[int] = None
    modifiers: Optional[HogQLQueryModifiers] = Field(
        default=None, description="Modifiers used when performing the query"
    )
    offset: Optional[int] = None
    query_status: Optional[QueryStatus] = Field(
        default=None, description="Query status indicates whether next to the provided data, a query is still running."
    )
    results: list[ErrorTrackingIssue]
    timings: Optional[list[QueryTiming]] = Field(
        default=None, description="Measured timings for different parts of the query generation process"
    )


<<<<<<< HEAD
class Response11(BaseModel):
    model_config = ConfigDict(
        extra="forbid",
    )
    columns: Optional[list[str]] = None
    error: Optional[str] = Field(
        default=None,
        description="Query error. Returned only if 'explain' or `modifiers.debug` is true. Throws an error otherwise.",
    )
    hasMore: Optional[bool] = None
    hogql: Optional[str] = Field(default=None, description="Generated HogQL query.")
    limit: Optional[int] = None
    modifiers: Optional[HogQLQueryModifiers] = Field(
        default=None, description="Modifiers used when performing the query"
    )
    offset: Optional[int] = None
    query_status: Optional[QueryStatus] = Field(
        default=None, description="Query status indicates whether next to the provided data, a query is still running."
    )
    results: list[LLMTrace]
    timings: Optional[list[QueryTiming]] = Field(
        default=None, description="Measured timings for different parts of the query generation process"
    )


class DataWarehouseNode(BaseModel):
=======
class QueryResponseAlternative17(BaseModel):
>>>>>>> 492644d7
    model_config = ConfigDict(
        extra="forbid",
    )
    columns: list
    error: Optional[str] = Field(
        default=None,
        description="Query error. Returned only if 'explain' or `modifiers.debug` is true. Throws an error otherwise.",
    )
    hasMore: Optional[bool] = None
    hogql: str = Field(..., description="Generated HogQL query.")
    limit: Optional[int] = None
    modifiers: Optional[HogQLQueryModifiers] = Field(
        default=None, description="Modifiers used when performing the query"
    )
    offset: Optional[int] = None
    query_status: Optional[QueryStatus] = Field(
        default=None, description="Query status indicates whether next to the provided data, a query is still running."
    )
    results: list[list]
    timings: Optional[list[QueryTiming]] = Field(
        default=None, description="Measured timings for different parts of the query generation process"
    )
    types: list[str]


class QueryResponseAlternative18(BaseModel):
    model_config = ConfigDict(
        extra="forbid",
    )
    columns: list
    error: Optional[str] = Field(
        default=None,
        description="Query error. Returned only if 'explain' or `modifiers.debug` is true. Throws an error otherwise.",
    )
    hasMore: Optional[bool] = None
    hogql: str = Field(..., description="Generated HogQL query.")
    limit: int
    missing_actors_count: Optional[int] = None
    modifiers: Optional[HogQLQueryModifiers] = Field(
        default=None, description="Modifiers used when performing the query"
    )
    offset: int
    query_status: Optional[QueryStatus] = Field(
        default=None, description="Query status indicates whether next to the provided data, a query is still running."
    )
    results: list[list]
    timings: Optional[list[QueryTiming]] = Field(
        default=None, description="Measured timings for different parts of the query generation process"
    )
    types: list[str]


class QueryResponseAlternative19(BaseModel):
    model_config = ConfigDict(
        extra="forbid",
    )
    clickhouse: Optional[str] = Field(default=None, description="Executed ClickHouse query")
    columns: Optional[list] = Field(default=None, description="Returned columns")
    error: Optional[str] = Field(
        default=None,
        description="Query error. Returned only if 'explain' or `modifiers.debug` is true. Throws an error otherwise.",
    )
    explain: Optional[list[str]] = Field(default=None, description="Query explanation output")
    hasMore: Optional[bool] = None
    hogql: Optional[str] = Field(default=None, description="Generated HogQL query.")
    limit: Optional[int] = None
    metadata: Optional[HogQLMetadataResponse] = Field(default=None, description="Query metadata output")
    modifiers: Optional[HogQLQueryModifiers] = Field(
        default=None, description="Modifiers used when performing the query"
    )
    offset: Optional[int] = None
    query: Optional[str] = Field(default=None, description="Input query string")
    query_status: Optional[QueryStatus] = Field(
        default=None, description="Query status indicates whether next to the provided data, a query is still running."
    )
    results: list
    timings: Optional[list[QueryTiming]] = Field(
        default=None, description="Measured timings for different parts of the query generation process"
    )
    types: Optional[list] = Field(default=None, description="Types of returned columns")


class QueryResponseAlternative20(BaseModel):
    model_config = ConfigDict(
        extra="forbid",
    )
    dateFrom: Optional[str] = None
    dateTo: Optional[str] = None
    error: Optional[str] = Field(
        default=None,
        description="Query error. Returned only if 'explain' or `modifiers.debug` is true. Throws an error otherwise.",
    )
    hogql: Optional[str] = Field(default=None, description="Generated HogQL query.")
    modifiers: Optional[HogQLQueryModifiers] = Field(
        default=None, description="Modifiers used when performing the query"
    )
    query_status: Optional[QueryStatus] = Field(
        default=None, description="Query status indicates whether next to the provided data, a query is still running."
    )
    results: list[WebOverviewItem]
    samplingRate: Optional[SamplingRate] = None
    timings: Optional[list[QueryTiming]] = Field(
        default=None, description="Measured timings for different parts of the query generation process"
    )


class QueryResponseAlternative21(BaseModel):
    model_config = ConfigDict(
        extra="forbid",
    )
    columns: Optional[list] = None
    error: Optional[str] = Field(
        default=None,
        description="Query error. Returned only if 'explain' or `modifiers.debug` is true. Throws an error otherwise.",
    )
    hasMore: Optional[bool] = None
    hogql: Optional[str] = Field(default=None, description="Generated HogQL query.")
    limit: Optional[int] = None
    modifiers: Optional[HogQLQueryModifiers] = Field(
        default=None, description="Modifiers used when performing the query"
    )
    offset: Optional[int] = None
    query_status: Optional[QueryStatus] = Field(
        default=None, description="Query status indicates whether next to the provided data, a query is still running."
    )
    results: list
    samplingRate: Optional[SamplingRate] = None
    timings: Optional[list[QueryTiming]] = Field(
        default=None, description="Measured timings for different parts of the query generation process"
    )
    types: Optional[list] = None


class QueryResponseAlternative24(BaseModel):
    model_config = ConfigDict(
        extra="forbid",
    )
    columns: Optional[list] = None
    error: Optional[str] = Field(
        default=None,
        description="Query error. Returned only if 'explain' or `modifiers.debug` is true. Throws an error otherwise.",
    )
    hasMore: Optional[bool] = None
    hogql: Optional[str] = Field(default=None, description="Generated HogQL query.")
    limit: Optional[int] = None
    modifiers: Optional[HogQLQueryModifiers] = Field(
        default=None, description="Modifiers used when performing the query"
    )
    offset: Optional[int] = None
    query_status: Optional[QueryStatus] = Field(
        default=None, description="Query status indicates whether next to the provided data, a query is still running."
    )
    results: Any
    timings: Optional[list[QueryTiming]] = Field(
        default=None, description="Measured timings for different parts of the query generation process"
    )
    types: Optional[list] = None


class QueryResponseAlternative25(BaseModel):
    model_config = ConfigDict(
        extra="forbid",
    )
    columns: Optional[list[str]] = None
    error: Optional[str] = Field(
        default=None,
        description="Query error. Returned only if 'explain' or `modifiers.debug` is true. Throws an error otherwise.",
    )
    hasMore: Optional[bool] = None
    hogql: Optional[str] = Field(default=None, description="Generated HogQL query.")
    limit: Optional[int] = None
    modifiers: Optional[HogQLQueryModifiers] = Field(
        default=None, description="Modifiers used when performing the query"
    )
    offset: Optional[int] = None
    query_status: Optional[QueryStatus] = Field(
        default=None, description="Query status indicates whether next to the provided data, a query is still running."
    )
    results: list[ErrorTrackingIssue]
    timings: Optional[list[QueryTiming]] = Field(
        default=None, description="Measured timings for different parts of the query generation process"
    )


class QueryResponseAlternative28(BaseModel):
    model_config = ConfigDict(
        extra="forbid",
    )
    error: Optional[str] = Field(
        default=None,
        description="Query error. Returned only if 'explain' or `modifiers.debug` is true. Throws an error otherwise.",
    )
    hasMore: Optional[bool] = Field(default=None, description="Wether more breakdown values are available.")
    hogql: Optional[str] = Field(default=None, description="Generated HogQL query.")
    modifiers: Optional[HogQLQueryModifiers] = Field(
        default=None, description="Modifiers used when performing the query"
    )
    query_status: Optional[QueryStatus] = Field(
        default=None, description="Query status indicates whether next to the provided data, a query is still running."
    )
    results: list[dict[str, Any]]
    timings: Optional[list[QueryTiming]] = Field(
        default=None, description="Measured timings for different parts of the query generation process"
    )


class QueryResponseAlternative29(BaseModel):
    model_config = ConfigDict(
        extra="forbid",
    )
    error: Optional[str] = Field(
        default=None,
        description="Query error. Returned only if 'explain' or `modifiers.debug` is true. Throws an error otherwise.",
    )
    hogql: Optional[str] = Field(default=None, description="Generated HogQL query.")
    isUdf: Optional[bool] = None
    modifiers: Optional[HogQLQueryModifiers] = Field(
        default=None, description="Modifiers used when performing the query"
    )
    query_status: Optional[QueryStatus] = Field(
        default=None, description="Query status indicates whether next to the provided data, a query is still running."
    )
    results: Union[FunnelTimeToConvertResults, list[dict[str, Any]], list[list[dict[str, Any]]]]
    timings: Optional[list[QueryTiming]] = Field(
        default=None, description="Measured timings for different parts of the query generation process"
    )


class QueryResponseAlternative31(BaseModel):
    model_config = ConfigDict(
        extra="forbid",
    )
    error: Optional[str] = Field(
        default=None,
        description="Query error. Returned only if 'explain' or `modifiers.debug` is true. Throws an error otherwise.",
    )
    hogql: Optional[str] = Field(default=None, description="Generated HogQL query.")
    modifiers: Optional[HogQLQueryModifiers] = Field(
        default=None, description="Modifiers used when performing the query"
    )
    query_status: Optional[QueryStatus] = Field(
        default=None, description="Query status indicates whether next to the provided data, a query is still running."
    )
    results: list[dict[str, Any]]
    timings: Optional[list[QueryTiming]] = Field(
        default=None, description="Measured timings for different parts of the query generation process"
    )


class QueryResponseAlternative34(BaseModel):
    model_config = ConfigDict(
        extra="forbid",
    )
    columns: Optional[list] = None
    error: Optional[str] = Field(
        default=None,
        description="Query error. Returned only if 'explain' or `modifiers.debug` is true. Throws an error otherwise.",
    )
    hasMore: Optional[bool] = None
    hogql: Optional[str] = Field(default=None, description="Generated HogQL query.")
    limit: Optional[int] = None
    modifiers: Optional[HogQLQueryModifiers] = Field(
        default=None, description="Modifiers used when performing the query"
    )
    offset: Optional[int] = None
    query_status: Optional[QueryStatus] = Field(
        default=None, description="Query status indicates whether next to the provided data, a query is still running."
    )
    results: FunnelCorrelationResult
    timings: Optional[list[QueryTiming]] = Field(
        default=None, description="Measured timings for different parts of the query generation process"
    )
    types: Optional[list] = None


class QueryResponseAlternative37(BaseModel):
    model_config = ConfigDict(
        extra="forbid",
    )
    error: Optional[str] = Field(
        default=None,
        description="Query error. Returned only if 'explain' or `modifiers.debug` is true. Throws an error otherwise.",
    )
    hogql: Optional[str] = Field(default=None, description="Generated HogQL query.")
    modifiers: Optional[HogQLQueryModifiers] = Field(
        default=None, description="Modifiers used when performing the query"
    )
    query_status: Optional[QueryStatus] = Field(
        default=None, description="Query status indicates whether next to the provided data, a query is still running."
    )
    results: list[TeamTaxonomyItem]
    timings: Optional[list[QueryTiming]] = Field(
        default=None, description="Measured timings for different parts of the query generation process"
    )


<<<<<<< HEAD
class QueryResponseAlternative31(BaseModel):
=======
class QueryResponseAlternative38(BaseModel):
>>>>>>> 492644d7
    model_config = ConfigDict(
        extra="forbid",
    )
    error: Optional[str] = Field(
        default=None,
        description="Query error. Returned only if 'explain' or `modifiers.debug` is true. Throws an error otherwise.",
    )
    hogql: Optional[str] = Field(default=None, description="Generated HogQL query.")
    modifiers: Optional[HogQLQueryModifiers] = Field(
        default=None, description="Modifiers used when performing the query"
    )
    query_status: Optional[QueryStatus] = Field(
        default=None, description="Query status indicates whether next to the provided data, a query is still running."
    )
    results: list[EventTaxonomyItem]
    timings: Optional[list[QueryTiming]] = Field(
        default=None, description="Measured timings for different parts of the query generation process"
    )


class QueryResponseAlternative39(BaseModel):
    model_config = ConfigDict(
        extra="forbid",
    )
    error: Optional[str] = Field(
        default=None,
        description="Query error. Returned only if 'explain' or `modifiers.debug` is true. Throws an error otherwise.",
    )
    hogql: Optional[str] = Field(default=None, description="Generated HogQL query.")
    modifiers: Optional[HogQLQueryModifiers] = Field(
        default=None, description="Modifiers used when performing the query"
    )
    query_status: Optional[QueryStatus] = Field(
        default=None, description="Query status indicates whether next to the provided data, a query is still running."
    )
    results: ActorsPropertyTaxonomyResponse
    timings: Optional[list[QueryTiming]] = Field(
        default=None, description="Measured timings for different parts of the query generation process"
    )


class RecordingsQueryResponse(BaseModel):
    model_config = ConfigDict(
        extra="forbid",
    )
    has_next: bool
    results: list[SessionRecordingType]


class RetentionResult(BaseModel):
    model_config = ConfigDict(
        extra="forbid",
    )
    date: AwareDatetime
    label: str
    values: list[RetentionValue]


class SessionAttributionExplorerQuery(BaseModel):
    model_config = ConfigDict(
        extra="forbid",
    )
    filters: Optional[Filters] = None
    groupBy: list[SessionAttributionGroupBy]
    kind: Literal["SessionAttributionExplorerQuery"] = "SessionAttributionExplorerQuery"
    limit: Optional[int] = None
    modifiers: Optional[HogQLQueryModifiers] = Field(
        default=None, description="Modifiers used when performing the query"
    )
    offset: Optional[int] = None
    response: Optional[SessionAttributionExplorerQueryResponse] = None


class SessionsTimelineQuery(BaseModel):
    model_config = ConfigDict(
        extra="forbid",
    )
    after: Optional[str] = Field(
        default=None, description="Only fetch sessions that started after this timestamp (default: '-24h')"
    )
    before: Optional[str] = Field(
        default=None, description="Only fetch sessions that started before this timestamp (default: '+5s')"
    )
    kind: Literal["SessionsTimelineQuery"] = "SessionsTimelineQuery"
    modifiers: Optional[HogQLQueryModifiers] = Field(
        default=None, description="Modifiers used when performing the query"
    )
    personId: Optional[str] = Field(default=None, description="Fetch sessions only for a given person")
    response: Optional[SessionsTimelineQueryResponse] = None


class TeamTaxonomyQueryResponse(BaseModel):
    model_config = ConfigDict(
        extra="forbid",
    )
    error: Optional[str] = Field(
        default=None,
        description="Query error. Returned only if 'explain' or `modifiers.debug` is true. Throws an error otherwise.",
    )
    hogql: Optional[str] = Field(default=None, description="Generated HogQL query.")
    modifiers: Optional[HogQLQueryModifiers] = Field(
        default=None, description="Modifiers used when performing the query"
    )
    query_status: Optional[QueryStatus] = Field(
        default=None, description="Query status indicates whether next to the provided data, a query is still running."
    )
    results: list[TeamTaxonomyItem]
    timings: Optional[list[QueryTiming]] = Field(
        default=None, description="Measured timings for different parts of the query generation process"
    )


class TracesQuery(BaseModel):
    model_config = ConfigDict(
        extra="forbid",
    )
    kind: Literal["TracesQuery"] = "TracesQuery"
    limit: Optional[int] = None
    modifiers: Optional[HogQLQueryModifiers] = Field(
        default=None, description="Modifiers used when performing the query"
    )
    offset: Optional[int] = None
    response: Optional[TracesQueryResponse] = None
    traceId: Optional[str] = None


class VisualizationMessage(BaseModel):
    model_config = ConfigDict(
        extra="forbid",
    )
    answer: Optional[Union[AssistantTrendsQuery, AssistantFunnelsQuery, AssistantRetentionQuery]] = None
    id: Optional[str] = None
    initiator: Optional[str] = None
    plan: Optional[str] = None
    type: Literal["ai/viz"] = "ai/viz"


class WebExternalClicksTableQuery(BaseModel):
    model_config = ConfigDict(
        extra="forbid",
    )
    compareFilter: Optional[CompareFilter] = None
    conversionGoal: Optional[Union[ActionConversionGoal, CustomEventConversionGoal]] = None
    dateRange: Optional[DateRange] = None
    filterTestAccounts: Optional[bool] = None
    kind: Literal["WebExternalClicksTableQuery"] = "WebExternalClicksTableQuery"
    limit: Optional[int] = None
    modifiers: Optional[HogQLQueryModifiers] = Field(
        default=None, description="Modifiers used when performing the query"
    )
    properties: list[Union[EventPropertyFilter, PersonPropertyFilter, SessionPropertyFilter]]
    response: Optional[WebExternalClicksTableQueryResponse] = None
    sampling: Optional[Sampling] = None
    stripQueryParams: Optional[bool] = None
    useSessionsTable: Optional[bool] = None


class WebGoalsQuery(BaseModel):
    model_config = ConfigDict(
        extra="forbid",
    )
    compareFilter: Optional[CompareFilter] = None
    conversionGoal: Optional[Union[ActionConversionGoal, CustomEventConversionGoal]] = None
    dateRange: Optional[DateRange] = None
    filterTestAccounts: Optional[bool] = None
    kind: Literal["WebGoalsQuery"] = "WebGoalsQuery"
    limit: Optional[int] = None
    modifiers: Optional[HogQLQueryModifiers] = Field(
        default=None, description="Modifiers used when performing the query"
    )
    properties: list[Union[EventPropertyFilter, PersonPropertyFilter, SessionPropertyFilter]]
    response: Optional[WebGoalsQueryResponse] = None
    sampling: Optional[Sampling] = None
    useSessionsTable: Optional[bool] = None


class WebOverviewQuery(BaseModel):
    model_config = ConfigDict(
        extra="forbid",
    )
    compareFilter: Optional[CompareFilter] = None
    conversionGoal: Optional[Union[ActionConversionGoal, CustomEventConversionGoal]] = None
    dateRange: Optional[DateRange] = None
    filterTestAccounts: Optional[bool] = None
    kind: Literal["WebOverviewQuery"] = "WebOverviewQuery"
    modifiers: Optional[HogQLQueryModifiers] = Field(
        default=None, description="Modifiers used when performing the query"
    )
    properties: list[Union[EventPropertyFilter, PersonPropertyFilter, SessionPropertyFilter]]
    response: Optional[WebOverviewQueryResponse] = None
    sampling: Optional[Sampling] = None
    useSessionsTable: Optional[bool] = None


class WebStatsTableQuery(BaseModel):
    model_config = ConfigDict(
        extra="forbid",
    )
    breakdownBy: WebStatsBreakdown
    compareFilter: Optional[CompareFilter] = None
    conversionGoal: Optional[Union[ActionConversionGoal, CustomEventConversionGoal]] = None
    dateRange: Optional[DateRange] = None
    doPathCleaning: Optional[bool] = None
    filterTestAccounts: Optional[bool] = None
    includeBounceRate: Optional[bool] = None
    includeScrollDepth: Optional[bool] = None
    kind: Literal["WebStatsTableQuery"] = "WebStatsTableQuery"
    limit: Optional[int] = None
    modifiers: Optional[HogQLQueryModifiers] = Field(
        default=None, description="Modifiers used when performing the query"
    )
    properties: list[Union[EventPropertyFilter, PersonPropertyFilter, SessionPropertyFilter]]
    response: Optional[WebStatsTableQueryResponse] = None
    sampling: Optional[Sampling] = None
    useSessionsTable: Optional[bool] = None


class ActionsNode(BaseModel):
    model_config = ConfigDict(
        extra="forbid",
    )
    custom_name: Optional[str] = None
    fixedProperties: Optional[
        list[
            Union[
                EventPropertyFilter,
                PersonPropertyFilter,
                ElementPropertyFilter,
                SessionPropertyFilter,
                CohortPropertyFilter,
                RecordingPropertyFilter,
                LogEntryPropertyFilter,
                GroupPropertyFilter,
                FeaturePropertyFilter,
                HogQLPropertyFilter,
                EmptyPropertyFilter,
                DataWarehousePropertyFilter,
                DataWarehousePersonPropertyFilter,
            ]
        ]
    ] = Field(
        default=None,
        description="Fixed properties in the query, can't be edited in the interface (e.g. scoping down by person)",
    )
    id: int
    kind: Literal["ActionsNode"] = "ActionsNode"
    math: Optional[
        Union[
            BaseMathType,
            FunnelMathType,
            PropertyMathType,
            CountPerActorMathType,
            Literal["unique_group"],
            Literal["hogql"],
        ]
    ] = None
    math_group_type_index: Optional[MathGroupTypeIndex] = None
    math_hogql: Optional[str] = None
    math_property: Optional[str] = None
    math_property_type: Optional[str] = None
    name: Optional[str] = None
    properties: Optional[
        list[
            Union[
                EventPropertyFilter,
                PersonPropertyFilter,
                ElementPropertyFilter,
                SessionPropertyFilter,
                CohortPropertyFilter,
                RecordingPropertyFilter,
                LogEntryPropertyFilter,
                GroupPropertyFilter,
                FeaturePropertyFilter,
                HogQLPropertyFilter,
                EmptyPropertyFilter,
                DataWarehousePropertyFilter,
                DataWarehousePersonPropertyFilter,
            ]
        ]
    ] = Field(default=None, description="Properties configurable in the interface")
    response: Optional[dict[str, Any]] = None


class ActorsPropertyTaxonomyQuery(BaseModel):
    model_config = ConfigDict(
        extra="forbid",
    )
    group_type_index: Optional[int] = None
    kind: Literal["ActorsPropertyTaxonomyQuery"] = "ActorsPropertyTaxonomyQuery"
    modifiers: Optional[HogQLQueryModifiers] = Field(
        default=None, description="Modifiers used when performing the query"
    )
    property: str
    response: Optional[ActorsPropertyTaxonomyQueryResponse] = None


class AnyResponseType(
    RootModel[
        Union[
            dict[str, Any],
            HogQueryResponse,
            HogQLQueryResponse,
            HogQLMetadataResponse,
            HogQLAutocompleteResponse,
            Any,
            EventsQueryResponse,
            ErrorTrackingQueryResponse,
            TracesQueryResponse,
        ]
    ]
):
    root: Union[
        dict[str, Any],
        HogQueryResponse,
        HogQLQueryResponse,
        HogQLMetadataResponse,
        HogQLAutocompleteResponse,
        Any,
        EventsQueryResponse,
        ErrorTrackingQueryResponse,
        TracesQueryResponse,
    ]


class CachedHogQLQueryResponse(BaseModel):
    model_config = ConfigDict(
        extra="forbid",
    )
    cache_key: str
    cache_target_age: Optional[AwareDatetime] = None
    calculation_trigger: Optional[str] = Field(
        default=None, description="What triggered the calculation of the query, leave empty if user/immediate"
    )
    clickhouse: Optional[str] = Field(default=None, description="Executed ClickHouse query")
    columns: Optional[list] = Field(default=None, description="Returned columns")
    error: Optional[str] = Field(
        default=None,
        description="Query error. Returned only if 'explain' or `modifiers.debug` is true. Throws an error otherwise.",
    )
    explain: Optional[list[str]] = Field(default=None, description="Query explanation output")
    hasMore: Optional[bool] = None
    hogql: Optional[str] = Field(default=None, description="Generated HogQL query.")
    is_cached: bool
    last_refresh: AwareDatetime
    limit: Optional[int] = None
    metadata: Optional[HogQLMetadataResponse] = Field(default=None, description="Query metadata output")
    modifiers: Optional[HogQLQueryModifiers] = Field(
        default=None, description="Modifiers used when performing the query"
    )
    next_allowed_client_refresh: AwareDatetime
    offset: Optional[int] = None
    query: Optional[str] = Field(default=None, description="Input query string")
    query_status: Optional[QueryStatus] = Field(
        default=None, description="Query status indicates whether next to the provided data, a query is still running."
    )
    results: list
    timezone: str
    timings: Optional[list[QueryTiming]] = Field(
        default=None, description="Measured timings for different parts of the query generation process"
    )
    types: Optional[list] = Field(default=None, description="Types of returned columns")


class CachedInsightActorsQueryOptionsResponse(BaseModel):
    model_config = ConfigDict(
        extra="forbid",
    )
    breakdown: Optional[list[BreakdownItem]] = None
    breakdowns: Optional[list[MultipleBreakdownOptions]] = None
    cache_key: str
    cache_target_age: Optional[AwareDatetime] = None
    calculation_trigger: Optional[str] = Field(
        default=None, description="What triggered the calculation of the query, leave empty if user/immediate"
    )
    compare: Optional[list[CompareItem]] = None
    day: Optional[list[DayItem]] = None
    interval: Optional[list[IntervalItem]] = None
    is_cached: bool
    last_refresh: AwareDatetime
    next_allowed_client_refresh: AwareDatetime
    query_status: Optional[QueryStatus] = Field(
        default=None, description="Query status indicates whether next to the provided data, a query is still running."
    )
    series: Optional[list[Series]] = None
    status: Optional[list[StatusItem]] = None
    timezone: str


class CachedRetentionQueryResponse(BaseModel):
    model_config = ConfigDict(
        extra="forbid",
    )
    cache_key: str
    cache_target_age: Optional[AwareDatetime] = None
    calculation_trigger: Optional[str] = Field(
        default=None, description="What triggered the calculation of the query, leave empty if user/immediate"
    )
    error: Optional[str] = Field(
        default=None,
        description="Query error. Returned only if 'explain' or `modifiers.debug` is true. Throws an error otherwise.",
    )
    hogql: Optional[str] = Field(default=None, description="Generated HogQL query.")
    is_cached: bool
    last_refresh: AwareDatetime
    modifiers: Optional[HogQLQueryModifiers] = Field(
        default=None, description="Modifiers used when performing the query"
    )
    next_allowed_client_refresh: AwareDatetime
    query_status: Optional[QueryStatus] = Field(
        default=None, description="Query status indicates whether next to the provided data, a query is still running."
    )
    results: list[RetentionResult]
    timezone: str
    timings: Optional[list[QueryTiming]] = Field(
        default=None, description="Measured timings for different parts of the query generation process"
    )


class Response2(BaseModel):
    model_config = ConfigDict(
        extra="forbid",
    )
    clickhouse: Optional[str] = Field(default=None, description="Executed ClickHouse query")
    columns: Optional[list] = Field(default=None, description="Returned columns")
    error: Optional[str] = Field(
        default=None,
        description="Query error. Returned only if 'explain' or `modifiers.debug` is true. Throws an error otherwise.",
    )
    explain: Optional[list[str]] = Field(default=None, description="Query explanation output")
    hasMore: Optional[bool] = None
    hogql: Optional[str] = Field(default=None, description="Generated HogQL query.")
    limit: Optional[int] = None
    metadata: Optional[HogQLMetadataResponse] = Field(default=None, description="Query metadata output")
    modifiers: Optional[HogQLQueryModifiers] = Field(
        default=None, description="Modifiers used when performing the query"
    )
    offset: Optional[int] = None
    query: Optional[str] = Field(default=None, description="Input query string")
    query_status: Optional[QueryStatus] = Field(
        default=None, description="Query status indicates whether next to the provided data, a query is still running."
    )
    results: list
    timings: Optional[list[QueryTiming]] = Field(
        default=None, description="Measured timings for different parts of the query generation process"
    )
    types: Optional[list] = Field(default=None, description="Types of returned columns")


class EventTaxonomyQuery(BaseModel):
    model_config = ConfigDict(
        extra="forbid",
    )
    event: str
    kind: Literal["EventTaxonomyQuery"] = "EventTaxonomyQuery"
    modifiers: Optional[HogQLQueryModifiers] = Field(
        default=None, description="Modifiers used when performing the query"
    )
    properties: Optional[list[str]] = None
    response: Optional[EventTaxonomyQueryResponse] = None


class FunnelsFilter(BaseModel):
    model_config = ConfigDict(
        extra="forbid",
    )
    binCount: Optional[int] = None
    breakdownAttributionType: Optional[BreakdownAttributionType] = BreakdownAttributionType.FIRST_TOUCH
    breakdownAttributionValue: Optional[int] = None
    exclusions: Optional[list[Union[FunnelExclusionEventsNode, FunnelExclusionActionsNode]]] = []
    funnelAggregateByHogQL: Optional[str] = None
    funnelFromStep: Optional[int] = None
    funnelOrderType: Optional[StepOrderValue] = StepOrderValue.ORDERED
    funnelStepReference: Optional[FunnelStepReference] = FunnelStepReference.TOTAL
    funnelToStep: Optional[int] = None
    funnelVizType: Optional[FunnelVizType] = FunnelVizType.STEPS
    funnelWindowInterval: Optional[int] = 14
    funnelWindowIntervalUnit: Optional[FunnelConversionWindowTimeUnit] = FunnelConversionWindowTimeUnit.DAY
    hiddenLegendBreakdowns: Optional[list[str]] = None
    layout: Optional[FunnelLayout] = FunnelLayout.VERTICAL
    resultCustomizations: Optional[dict[str, ResultCustomizationByValue]] = Field(
        default=None, description="Customizations for the appearance of result datasets."
    )
    useUdf: Optional[bool] = None


class HogQLQuery(BaseModel):
    model_config = ConfigDict(
        extra="forbid",
    )
    explain: Optional[bool] = None
    filters: Optional[HogQLFilters] = None
    kind: Literal["HogQLQuery"] = "HogQLQuery"
    modifiers: Optional[HogQLQueryModifiers] = Field(
        default=None, description="Modifiers used when performing the query"
    )
    query: str
    response: Optional[HogQLQueryResponse] = None
    values: Optional[dict[str, Any]] = Field(
        default=None, description="Constant values that can be referenced with the {placeholder} syntax in the query"
    )
    variables: Optional[dict[str, HogQLVariable]] = Field(
        default=None, description="Variables to be subsituted into the query"
    )


class InsightActorsQueryOptionsResponse(BaseModel):
    model_config = ConfigDict(
        extra="forbid",
    )
    breakdown: Optional[list[BreakdownItem]] = None
    breakdowns: Optional[list[MultipleBreakdownOptions]] = None
    compare: Optional[list[CompareItem]] = None
    day: Optional[list[DayItem]] = None
    interval: Optional[list[IntervalItem]] = None
    series: Optional[list[Series]] = None
    status: Optional[list[StatusItem]] = None


class InsightFilter(
    RootModel[Union[TrendsFilter, FunnelsFilter, RetentionFilter, PathsFilter, StickinessFilter, LifecycleFilter]]
):
    root: Union[TrendsFilter, FunnelsFilter, RetentionFilter, PathsFilter, StickinessFilter, LifecycleFilter]


class PropertyGroupFilter(BaseModel):
    model_config = ConfigDict(
        extra="forbid",
    )
    type: FilterLogicalOperator
    values: list[PropertyGroupFilterValue]


class QueryResponseAlternative30(BaseModel):
    model_config = ConfigDict(
        extra="forbid",
    )
    error: Optional[str] = Field(
        default=None,
        description="Query error. Returned only if 'explain' or `modifiers.debug` is true. Throws an error otherwise.",
    )
    hogql: Optional[str] = Field(default=None, description="Generated HogQL query.")
    modifiers: Optional[HogQLQueryModifiers] = Field(
        default=None, description="Modifiers used when performing the query"
    )
    query_status: Optional[QueryStatus] = Field(
        default=None, description="Query status indicates whether next to the provided data, a query is still running."
    )
    results: list[RetentionResult]
    timings: Optional[list[QueryTiming]] = Field(
        default=None, description="Measured timings for different parts of the query generation process"
    )


class RecordingsQuery(BaseModel):
    model_config = ConfigDict(
        extra="forbid",
    )
    actions: Optional[list[dict[str, Any]]] = None
    console_log_filters: Optional[list[LogEntryPropertyFilter]] = None
    date_from: Optional[str] = "-3d"
    date_to: Optional[str] = None
    events: Optional[list[dict[str, Any]]] = None
    filter_test_accounts: Optional[bool] = None
    having_predicates: Optional[
        list[
            Union[
                EventPropertyFilter,
                PersonPropertyFilter,
                ElementPropertyFilter,
                SessionPropertyFilter,
                CohortPropertyFilter,
                RecordingPropertyFilter,
                LogEntryPropertyFilter,
                GroupPropertyFilter,
                FeaturePropertyFilter,
                HogQLPropertyFilter,
                EmptyPropertyFilter,
                DataWarehousePropertyFilter,
                DataWarehousePersonPropertyFilter,
            ]
        ]
    ] = None
    kind: Literal["RecordingsQuery"] = "RecordingsQuery"
    limit: Optional[int] = None
    modifiers: Optional[HogQLQueryModifiers] = Field(
        default=None, description="Modifiers used when performing the query"
    )
    offset: Optional[int] = None
    operand: Optional[FilterLogicalOperator] = FilterLogicalOperator.AND_
    order: Optional[RecordingOrder] = RecordingOrder.START_TIME
    person_uuid: Optional[str] = None
    properties: Optional[
        list[
            Union[
                EventPropertyFilter,
                PersonPropertyFilter,
                ElementPropertyFilter,
                SessionPropertyFilter,
                CohortPropertyFilter,
                RecordingPropertyFilter,
                LogEntryPropertyFilter,
                GroupPropertyFilter,
                FeaturePropertyFilter,
                HogQLPropertyFilter,
                EmptyPropertyFilter,
                DataWarehousePropertyFilter,
                DataWarehousePersonPropertyFilter,
            ]
        ]
    ] = None
    response: Optional[RecordingsQueryResponse] = None
    session_ids: Optional[list[str]] = None
    user_modified_filters: Optional[dict[str, Any]] = None


class RetentionQueryResponse(BaseModel):
    model_config = ConfigDict(
        extra="forbid",
    )
    error: Optional[str] = Field(
        default=None,
        description="Query error. Returned only if 'explain' or `modifiers.debug` is true. Throws an error otherwise.",
    )
    hogql: Optional[str] = Field(default=None, description="Generated HogQL query.")
    modifiers: Optional[HogQLQueryModifiers] = Field(
        default=None, description="Modifiers used when performing the query"
    )
    query_status: Optional[QueryStatus] = Field(
        default=None, description="Query status indicates whether next to the provided data, a query is still running."
    )
    results: list[RetentionResult]
    timings: Optional[list[QueryTiming]] = Field(
        default=None, description="Measured timings for different parts of the query generation process"
    )


class RootAssistantMessage(
    RootModel[
        Union[VisualizationMessage, ReasoningMessage, AssistantMessage, HumanMessage, FailureMessage, RouterMessage]
    ]
):
    root: Union[VisualizationMessage, ReasoningMessage, AssistantMessage, HumanMessage, FailureMessage, RouterMessage]


class StickinessQuery(BaseModel):
    model_config = ConfigDict(
        extra="forbid",
    )
    compareFilter: Optional[CompareFilter] = Field(default=None, description="Compare to date range")
    dataColorTheme: Optional[float] = Field(default=None, description="Colors used in the insight's visualization")
    dateRange: Optional[DateRange] = Field(default=None, description="Date range for the query")
    filterTestAccounts: Optional[bool] = Field(
        default=False, description="Exclude internal and test users by applying the respective filters"
    )
    interval: Optional[IntervalType] = Field(
        default=IntervalType.DAY,
        description="Granularity of the response. Can be one of `hour`, `day`, `week` or `month`",
    )
    kind: Literal["StickinessQuery"] = "StickinessQuery"
    modifiers: Optional[HogQLQueryModifiers] = Field(
        default=None, description="Modifiers used when performing the query"
    )
    properties: Optional[
        Union[
            list[
                Union[
                    EventPropertyFilter,
                    PersonPropertyFilter,
                    ElementPropertyFilter,
                    SessionPropertyFilter,
                    CohortPropertyFilter,
                    RecordingPropertyFilter,
                    LogEntryPropertyFilter,
                    GroupPropertyFilter,
                    FeaturePropertyFilter,
                    HogQLPropertyFilter,
                    EmptyPropertyFilter,
                    DataWarehousePropertyFilter,
                    DataWarehousePersonPropertyFilter,
                ]
            ],
            PropertyGroupFilter,
        ]
    ] = Field(default=[], description="Property filters for all series")
    response: Optional[StickinessQueryResponse] = None
    samplingFactor: Optional[float] = Field(default=None, description="Sampling rate")
    series: list[Union[EventsNode, ActionsNode, DataWarehouseNode]] = Field(
        ..., description="Events and actions to include"
    )
    stickinessFilter: Optional[StickinessFilter] = Field(
        default=None, description="Properties specific to the stickiness insight"
    )


class TeamTaxonomyQuery(BaseModel):
    model_config = ConfigDict(
        extra="forbid",
    )
    kind: Literal["TeamTaxonomyQuery"] = "TeamTaxonomyQuery"
    modifiers: Optional[HogQLQueryModifiers] = Field(
        default=None, description="Modifiers used when performing the query"
    )
    response: Optional[TeamTaxonomyQueryResponse] = None


class TrendsQuery(BaseModel):
    model_config = ConfigDict(
        extra="forbid",
    )
    aggregation_group_type_index: Optional[int] = Field(default=None, description="Groups aggregation")
    breakdownFilter: Optional[BreakdownFilter] = Field(default=None, description="Breakdown of the events and actions")
    compareFilter: Optional[CompareFilter] = Field(default=None, description="Compare to date range")
    conversionGoal: Optional[Union[ActionConversionGoal, CustomEventConversionGoal]] = Field(
        default=None, description="Whether we should be comparing against a specific conversion goal"
    )
    dataColorTheme: Optional[float] = Field(default=None, description="Colors used in the insight's visualization")
    dateRange: Optional[DateRange] = Field(default=None, description="Date range for the query")
    filterTestAccounts: Optional[bool] = Field(
        default=False, description="Exclude internal and test users by applying the respective filters"
    )
    interval: Optional[IntervalType] = Field(
        default=IntervalType.DAY,
        description="Granularity of the response. Can be one of `hour`, `day`, `week` or `month`",
    )
    kind: Literal["TrendsQuery"] = "TrendsQuery"
    modifiers: Optional[HogQLQueryModifiers] = Field(
        default=None, description="Modifiers used when performing the query"
    )
    properties: Optional[
        Union[
            list[
                Union[
                    EventPropertyFilter,
                    PersonPropertyFilter,
                    ElementPropertyFilter,
                    SessionPropertyFilter,
                    CohortPropertyFilter,
                    RecordingPropertyFilter,
                    LogEntryPropertyFilter,
                    GroupPropertyFilter,
                    FeaturePropertyFilter,
                    HogQLPropertyFilter,
                    EmptyPropertyFilter,
                    DataWarehousePropertyFilter,
                    DataWarehousePersonPropertyFilter,
                ]
            ],
            PropertyGroupFilter,
        ]
    ] = Field(default=[], description="Property filters for all series")
    response: Optional[TrendsQueryResponse] = None
    samplingFactor: Optional[float] = Field(default=None, description="Sampling rate")
    series: list[Union[EventsNode, ActionsNode, DataWarehouseNode]] = Field(
        ..., description="Events and actions to include"
    )
    trendsFilter: Optional[TrendsFilter] = Field(default=None, description="Properties specific to the trends insight")


class CachedExperimentTrendsQueryResponse(BaseModel):
    model_config = ConfigDict(
        extra="forbid",
    )
    cache_key: str
    cache_target_age: Optional[AwareDatetime] = None
    calculation_trigger: Optional[str] = Field(
        default=None, description="What triggered the calculation of the query, leave empty if user/immediate"
    )
    count_query: Optional[TrendsQuery] = None
    credible_intervals: dict[str, list[float]]
    exposure_query: Optional[TrendsQuery] = None
    insight: list[dict[str, Any]]
    is_cached: bool
    kind: Literal["ExperimentTrendsQuery"] = "ExperimentTrendsQuery"
    last_refresh: AwareDatetime
    next_allowed_client_refresh: AwareDatetime
    p_value: float
    probability: dict[str, float]
    query_status: Optional[QueryStatus] = Field(
        default=None, description="Query status indicates whether next to the provided data, a query is still running."
    )
    significance_code: ExperimentSignificanceCode
    significant: bool
    stats_version: Optional[int] = None
    timezone: str
    variants: list[ExperimentVariantTrendsBaseStats]


class Response10(BaseModel):
    model_config = ConfigDict(
        extra="forbid",
    )
    count_query: Optional[TrendsQuery] = None
    credible_intervals: dict[str, list[float]]
    exposure_query: Optional[TrendsQuery] = None
    insight: list[dict[str, Any]]
    kind: Literal["ExperimentTrendsQuery"] = "ExperimentTrendsQuery"
    p_value: float
    probability: dict[str, float]
    significance_code: ExperimentSignificanceCode
    significant: bool
    stats_version: Optional[int] = None
    variants: list[ExperimentVariantTrendsBaseStats]


class DataVisualizationNode(BaseModel):
    model_config = ConfigDict(
        extra="forbid",
    )
    chartSettings: Optional[ChartSettings] = None
    display: Optional[ChartDisplayType] = None
    kind: Literal["DataVisualizationNode"] = "DataVisualizationNode"
    source: HogQLQuery
    tableSettings: Optional[TableSettings] = None


class DatabaseSchemaMaterializedViewTable(BaseModel):
    model_config = ConfigDict(
        extra="forbid",
    )
    fields: dict[str, DatabaseSchemaField]
    id: str
    last_run_at: Optional[str] = None
    name: str
    query: HogQLQuery
    status: Optional[str] = None
    type: Literal["materialized_view"] = "materialized_view"


class DatabaseSchemaViewTable(BaseModel):
    model_config = ConfigDict(
        extra="forbid",
    )
    fields: dict[str, DatabaseSchemaField]
    id: str
    name: str
    query: HogQLQuery
    type: Literal["view"] = "view"


class ErrorTrackingQuery(BaseModel):
    model_config = ConfigDict(
        extra="forbid",
    )
    assignee: Optional[int] = None
    dateRange: DateRange
    filterGroup: Optional[PropertyGroupFilter] = None
    filterTestAccounts: Optional[bool] = None
    issueId: Optional[str] = None
    kind: Literal["ErrorTrackingQuery"] = "ErrorTrackingQuery"
    limit: Optional[int] = None
    modifiers: Optional[HogQLQueryModifiers] = Field(
        default=None, description="Modifiers used when performing the query"
    )
    offset: Optional[int] = None
    orderBy: Optional[OrderBy] = None
    response: Optional[ErrorTrackingQueryResponse] = None
    searchQuery: Optional[str] = None
    select: Optional[list[str]] = None


class EventsQuery(BaseModel):
    model_config = ConfigDict(
        extra="forbid",
    )
    actionId: Optional[int] = Field(default=None, description="Show events matching a given action")
    after: Optional[str] = Field(default=None, description="Only fetch events that happened after this timestamp")
    before: Optional[str] = Field(default=None, description="Only fetch events that happened before this timestamp")
    event: Optional[str] = Field(default=None, description="Limit to events matching this string")
    filterTestAccounts: Optional[bool] = Field(default=None, description="Filter test accounts")
    fixedProperties: Optional[
        list[
            Union[
                PropertyGroupFilter,
                PropertyGroupFilterValue,
                Union[
                    EventPropertyFilter,
                    PersonPropertyFilter,
                    ElementPropertyFilter,
                    SessionPropertyFilter,
                    CohortPropertyFilter,
                    RecordingPropertyFilter,
                    LogEntryPropertyFilter,
                    GroupPropertyFilter,
                    FeaturePropertyFilter,
                    HogQLPropertyFilter,
                    EmptyPropertyFilter,
                    DataWarehousePropertyFilter,
                    DataWarehousePersonPropertyFilter,
                ],
            ]
        ]
    ] = Field(
        default=None,
        description="Fixed properties in the query, can't be edited in the interface (e.g. scoping down by person)",
    )
    kind: Literal["EventsQuery"] = "EventsQuery"
    limit: Optional[int] = Field(default=None, description="Number of rows to return")
    modifiers: Optional[HogQLQueryModifiers] = Field(
        default=None, description="Modifiers used when performing the query"
    )
    offset: Optional[int] = Field(default=None, description="Number of rows to skip before returning rows")
    orderBy: Optional[list[str]] = Field(default=None, description="Columns to order by")
    personId: Optional[str] = Field(default=None, description="Show events for a given person")
    properties: Optional[
        list[
            Union[
                EventPropertyFilter,
                PersonPropertyFilter,
                ElementPropertyFilter,
                SessionPropertyFilter,
                CohortPropertyFilter,
                RecordingPropertyFilter,
                LogEntryPropertyFilter,
                GroupPropertyFilter,
                FeaturePropertyFilter,
                HogQLPropertyFilter,
                EmptyPropertyFilter,
                DataWarehousePropertyFilter,
                DataWarehousePersonPropertyFilter,
            ]
        ]
    ] = Field(default=None, description="Properties configurable in the interface")
    response: Optional[EventsQueryResponse] = None
    select: list[str] = Field(..., description="Return a limited set of data. Required.")
    where: Optional[list[str]] = Field(default=None, description="HogQL filters to apply on returned data")


class ExperimentTrendsQueryResponse(BaseModel):
    model_config = ConfigDict(
        extra="forbid",
    )
    count_query: Optional[TrendsQuery] = None
    credible_intervals: dict[str, list[float]]
    exposure_query: Optional[TrendsQuery] = None
    insight: list[dict[str, Any]]
    kind: Literal["ExperimentTrendsQuery"] = "ExperimentTrendsQuery"
    p_value: float
    probability: dict[str, float]
    significance_code: ExperimentSignificanceCode
    significant: bool
    stats_version: Optional[int] = None
    variants: list[ExperimentVariantTrendsBaseStats]


class FunnelsQuery(BaseModel):
    model_config = ConfigDict(
        extra="forbid",
    )
    aggregation_group_type_index: Optional[int] = Field(default=None, description="Groups aggregation")
    breakdownFilter: Optional[BreakdownFilter] = Field(default=None, description="Breakdown of the events and actions")
    dataColorTheme: Optional[float] = Field(default=None, description="Colors used in the insight's visualization")
    dateRange: Optional[DateRange] = Field(default=None, description="Date range for the query")
    filterTestAccounts: Optional[bool] = Field(
        default=False, description="Exclude internal and test users by applying the respective filters"
    )
    funnelsFilter: Optional[FunnelsFilter] = Field(
        default=None, description="Properties specific to the funnels insight"
    )
    interval: Optional[IntervalType] = Field(
        default=None, description="Granularity of the response. Can be one of `hour`, `day`, `week` or `month`"
    )
    kind: Literal["FunnelsQuery"] = "FunnelsQuery"
    modifiers: Optional[HogQLQueryModifiers] = Field(
        default=None, description="Modifiers used when performing the query"
    )
    properties: Optional[
        Union[
            list[
                Union[
                    EventPropertyFilter,
                    PersonPropertyFilter,
                    ElementPropertyFilter,
                    SessionPropertyFilter,
                    CohortPropertyFilter,
                    RecordingPropertyFilter,
                    LogEntryPropertyFilter,
                    GroupPropertyFilter,
                    FeaturePropertyFilter,
                    HogQLPropertyFilter,
                    EmptyPropertyFilter,
                    DataWarehousePropertyFilter,
                    DataWarehousePersonPropertyFilter,
                ]
            ],
            PropertyGroupFilter,
        ]
    ] = Field(default=[], description="Property filters for all series")
    response: Optional[FunnelsQueryResponse] = None
    samplingFactor: Optional[float] = Field(default=None, description="Sampling rate")
    series: list[Union[EventsNode, ActionsNode, DataWarehouseNode]] = Field(
        ..., description="Events and actions to include"
    )


class HasPropertiesNode(RootModel[Union[EventsNode, EventsQuery, PersonsNode]]):
    root: Union[EventsNode, EventsQuery, PersonsNode]


class InsightsQueryBaseFunnelsQueryResponse(BaseModel):
    model_config = ConfigDict(
        extra="forbid",
    )
    aggregation_group_type_index: Optional[int] = Field(default=None, description="Groups aggregation")
    dataColorTheme: Optional[float] = Field(default=None, description="Colors used in the insight's visualization")
    dateRange: Optional[DateRange] = Field(default=None, description="Date range for the query")
    filterTestAccounts: Optional[bool] = Field(
        default=False, description="Exclude internal and test users by applying the respective filters"
    )
    kind: NodeKind
    modifiers: Optional[HogQLQueryModifiers] = Field(
        default=None, description="Modifiers used when performing the query"
    )
    properties: Optional[
        Union[
            list[
                Union[
                    EventPropertyFilter,
                    PersonPropertyFilter,
                    ElementPropertyFilter,
                    SessionPropertyFilter,
                    CohortPropertyFilter,
                    RecordingPropertyFilter,
                    LogEntryPropertyFilter,
                    GroupPropertyFilter,
                    FeaturePropertyFilter,
                    HogQLPropertyFilter,
                    EmptyPropertyFilter,
                    DataWarehousePropertyFilter,
                    DataWarehousePersonPropertyFilter,
                ]
            ],
            PropertyGroupFilter,
        ]
    ] = Field(default=[], description="Property filters for all series")
    response: Optional[FunnelsQueryResponse] = None
    samplingFactor: Optional[float] = Field(default=None, description="Sampling rate")


class InsightsQueryBaseLifecycleQueryResponse(BaseModel):
    model_config = ConfigDict(
        extra="forbid",
    )
    aggregation_group_type_index: Optional[int] = Field(default=None, description="Groups aggregation")
    dataColorTheme: Optional[float] = Field(default=None, description="Colors used in the insight's visualization")
    dateRange: Optional[DateRange] = Field(default=None, description="Date range for the query")
    filterTestAccounts: Optional[bool] = Field(
        default=False, description="Exclude internal and test users by applying the respective filters"
    )
    kind: NodeKind
    modifiers: Optional[HogQLQueryModifiers] = Field(
        default=None, description="Modifiers used when performing the query"
    )
    properties: Optional[
        Union[
            list[
                Union[
                    EventPropertyFilter,
                    PersonPropertyFilter,
                    ElementPropertyFilter,
                    SessionPropertyFilter,
                    CohortPropertyFilter,
                    RecordingPropertyFilter,
                    LogEntryPropertyFilter,
                    GroupPropertyFilter,
                    FeaturePropertyFilter,
                    HogQLPropertyFilter,
                    EmptyPropertyFilter,
                    DataWarehousePropertyFilter,
                    DataWarehousePersonPropertyFilter,
                ]
            ],
            PropertyGroupFilter,
        ]
    ] = Field(default=[], description="Property filters for all series")
    response: Optional[LifecycleQueryResponse] = None
    samplingFactor: Optional[float] = Field(default=None, description="Sampling rate")


class InsightsQueryBasePathsQueryResponse(BaseModel):
    model_config = ConfigDict(
        extra="forbid",
    )
    aggregation_group_type_index: Optional[int] = Field(default=None, description="Groups aggregation")
    dataColorTheme: Optional[float] = Field(default=None, description="Colors used in the insight's visualization")
    dateRange: Optional[DateRange] = Field(default=None, description="Date range for the query")
    filterTestAccounts: Optional[bool] = Field(
        default=False, description="Exclude internal and test users by applying the respective filters"
    )
    kind: NodeKind
    modifiers: Optional[HogQLQueryModifiers] = Field(
        default=None, description="Modifiers used when performing the query"
    )
    properties: Optional[
        Union[
            list[
                Union[
                    EventPropertyFilter,
                    PersonPropertyFilter,
                    ElementPropertyFilter,
                    SessionPropertyFilter,
                    CohortPropertyFilter,
                    RecordingPropertyFilter,
                    LogEntryPropertyFilter,
                    GroupPropertyFilter,
                    FeaturePropertyFilter,
                    HogQLPropertyFilter,
                    EmptyPropertyFilter,
                    DataWarehousePropertyFilter,
                    DataWarehousePersonPropertyFilter,
                ]
            ],
            PropertyGroupFilter,
        ]
    ] = Field(default=[], description="Property filters for all series")
    response: Optional[PathsQueryResponse] = None
    samplingFactor: Optional[float] = Field(default=None, description="Sampling rate")


class InsightsQueryBaseRetentionQueryResponse(BaseModel):
    model_config = ConfigDict(
        extra="forbid",
    )
    aggregation_group_type_index: Optional[int] = Field(default=None, description="Groups aggregation")
    dataColorTheme: Optional[float] = Field(default=None, description="Colors used in the insight's visualization")
    dateRange: Optional[DateRange] = Field(default=None, description="Date range for the query")
    filterTestAccounts: Optional[bool] = Field(
        default=False, description="Exclude internal and test users by applying the respective filters"
    )
    kind: NodeKind
    modifiers: Optional[HogQLQueryModifiers] = Field(
        default=None, description="Modifiers used when performing the query"
    )
    properties: Optional[
        Union[
            list[
                Union[
                    EventPropertyFilter,
                    PersonPropertyFilter,
                    ElementPropertyFilter,
                    SessionPropertyFilter,
                    CohortPropertyFilter,
                    RecordingPropertyFilter,
                    LogEntryPropertyFilter,
                    GroupPropertyFilter,
                    FeaturePropertyFilter,
                    HogQLPropertyFilter,
                    EmptyPropertyFilter,
                    DataWarehousePropertyFilter,
                    DataWarehousePersonPropertyFilter,
                ]
            ],
            PropertyGroupFilter,
        ]
    ] = Field(default=[], description="Property filters for all series")
    response: Optional[RetentionQueryResponse] = None
    samplingFactor: Optional[float] = Field(default=None, description="Sampling rate")


class InsightsQueryBaseTrendsQueryResponse(BaseModel):
    model_config = ConfigDict(
        extra="forbid",
    )
    aggregation_group_type_index: Optional[int] = Field(default=None, description="Groups aggregation")
    dataColorTheme: Optional[float] = Field(default=None, description="Colors used in the insight's visualization")
    dateRange: Optional[DateRange] = Field(default=None, description="Date range for the query")
    filterTestAccounts: Optional[bool] = Field(
        default=False, description="Exclude internal and test users by applying the respective filters"
    )
    kind: NodeKind
    modifiers: Optional[HogQLQueryModifiers] = Field(
        default=None, description="Modifiers used when performing the query"
    )
    properties: Optional[
        Union[
            list[
                Union[
                    EventPropertyFilter,
                    PersonPropertyFilter,
                    ElementPropertyFilter,
                    SessionPropertyFilter,
                    CohortPropertyFilter,
                    RecordingPropertyFilter,
                    LogEntryPropertyFilter,
                    GroupPropertyFilter,
                    FeaturePropertyFilter,
                    HogQLPropertyFilter,
                    EmptyPropertyFilter,
                    DataWarehousePropertyFilter,
                    DataWarehousePersonPropertyFilter,
                ]
            ],
            PropertyGroupFilter,
        ]
    ] = Field(default=[], description="Property filters for all series")
    response: Optional[TrendsQueryResponse] = None
    samplingFactor: Optional[float] = Field(default=None, description="Sampling rate")


class LifecycleQuery(BaseModel):
    model_config = ConfigDict(
        extra="forbid",
    )
    aggregation_group_type_index: Optional[int] = Field(default=None, description="Groups aggregation")
    dataColorTheme: Optional[float] = Field(default=None, description="Colors used in the insight's visualization")
    dateRange: Optional[DateRange] = Field(default=None, description="Date range for the query")
    filterTestAccounts: Optional[bool] = Field(
        default=False, description="Exclude internal and test users by applying the respective filters"
    )
    interval: Optional[IntervalType] = Field(
        default=IntervalType.DAY,
        description="Granularity of the response. Can be one of `hour`, `day`, `week` or `month`",
    )
    kind: Literal["LifecycleQuery"] = "LifecycleQuery"
    lifecycleFilter: Optional[LifecycleFilter] = Field(
        default=None, description="Properties specific to the lifecycle insight"
    )
    modifiers: Optional[HogQLQueryModifiers] = Field(
        default=None, description="Modifiers used when performing the query"
    )
    properties: Optional[
        Union[
            list[
                Union[
                    EventPropertyFilter,
                    PersonPropertyFilter,
                    ElementPropertyFilter,
                    SessionPropertyFilter,
                    CohortPropertyFilter,
                    RecordingPropertyFilter,
                    LogEntryPropertyFilter,
                    GroupPropertyFilter,
                    FeaturePropertyFilter,
                    HogQLPropertyFilter,
                    EmptyPropertyFilter,
                    DataWarehousePropertyFilter,
                    DataWarehousePersonPropertyFilter,
                ]
            ],
            PropertyGroupFilter,
        ]
    ] = Field(default=[], description="Property filters for all series")
    response: Optional[LifecycleQueryResponse] = None
    samplingFactor: Optional[float] = Field(default=None, description="Sampling rate")
    series: list[Union[EventsNode, ActionsNode, DataWarehouseNode]] = Field(
        ..., description="Events and actions to include"
    )


class QueryResponseAlternative15(BaseModel):
    model_config = ConfigDict(
        extra="forbid",
    )
    credible_intervals: dict[str, list[float]]
    expected_loss: float
    funnels_query: Optional[FunnelsQuery] = None
    insight: list[list[dict[str, Any]]]
    kind: Literal["ExperimentFunnelsQuery"] = "ExperimentFunnelsQuery"
    probability: dict[str, float]
    significance_code: ExperimentSignificanceCode
    significant: bool
    stats_version: Optional[int] = None
    variants: list[ExperimentVariantFunnelsBaseStats]


class QueryResponseAlternative16(BaseModel):
    model_config = ConfigDict(
        extra="forbid",
    )
    count_query: Optional[TrendsQuery] = None
    credible_intervals: dict[str, list[float]]
    exposure_query: Optional[TrendsQuery] = None
    insight: list[dict[str, Any]]
    kind: Literal["ExperimentTrendsQuery"] = "ExperimentTrendsQuery"
    p_value: float
    probability: dict[str, float]
    significance_code: ExperimentSignificanceCode
    significant: bool
    stats_version: Optional[int] = None
    variants: list[ExperimentVariantTrendsBaseStats]


class QueryResponseAlternative26(BaseModel):
    model_config = ConfigDict(
        extra="forbid",
    )
    credible_intervals: dict[str, list[float]]
    expected_loss: float
    funnels_query: Optional[FunnelsQuery] = None
    insight: list[list[dict[str, Any]]]
    kind: Literal["ExperimentFunnelsQuery"] = "ExperimentFunnelsQuery"
    probability: dict[str, float]
    significance_code: ExperimentSignificanceCode
    significant: bool
    stats_version: Optional[int] = None
    variants: list[ExperimentVariantFunnelsBaseStats]


class QueryResponseAlternative27(BaseModel):
    model_config = ConfigDict(
        extra="forbid",
    )
    count_query: Optional[TrendsQuery] = None
    credible_intervals: dict[str, list[float]]
    exposure_query: Optional[TrendsQuery] = None
    insight: list[dict[str, Any]]
    kind: Literal["ExperimentTrendsQuery"] = "ExperimentTrendsQuery"
    p_value: float
    probability: dict[str, float]
    significance_code: ExperimentSignificanceCode
    significant: bool
    stats_version: Optional[int] = None
    variants: list[ExperimentVariantTrendsBaseStats]


<<<<<<< HEAD
class QueryResponseAlternative36(BaseModel):
=======
class RetentionQuery(BaseModel):
>>>>>>> 492644d7
    model_config = ConfigDict(
        extra="forbid",
    )
    aggregation_group_type_index: Optional[int] = Field(default=None, description="Groups aggregation")
    dataColorTheme: Optional[float] = Field(default=None, description="Colors used in the insight's visualization")
    dateRange: Optional[DateRange] = Field(default=None, description="Date range for the query")
    filterTestAccounts: Optional[bool] = Field(
        default=False, description="Exclude internal and test users by applying the respective filters"
    )
    kind: Literal["RetentionQuery"] = "RetentionQuery"
    modifiers: Optional[HogQLQueryModifiers] = Field(
        default=None, description="Modifiers used when performing the query"
    )
    properties: Optional[
        Union[
<<<<<<< HEAD
            dict[str, Any],
            QueryResponseAlternative1,
            QueryResponseAlternative2,
            QueryResponseAlternative3,
            QueryResponseAlternative4,
            QueryResponseAlternative5,
            QueryResponseAlternative6,
            QueryResponseAlternative7,
            QueryResponseAlternative8,
            QueryResponseAlternative9,
            QueryResponseAlternative10,
            QueryResponseAlternative13,
            QueryResponseAlternative14,
            QueryResponseAlternative15,
            QueryResponseAlternative16,
            Any,
            QueryResponseAlternative17,
            QueryResponseAlternative18,
            QueryResponseAlternative19,
            QueryResponseAlternative21,
            QueryResponseAlternative24,
            QueryResponseAlternative25,
            QueryResponseAlternative26,
            QueryResponseAlternative27,
            QueryResponseAlternative28,
            QueryResponseAlternative29,
            QueryResponseAlternative30,
            QueryResponseAlternative31,
            QueryResponseAlternative32,
            QueryResponseAlternative35,
            QueryResponseAlternative36,
            QueryResponseAlternative37,
            QueryResponseAlternative38,
            QueryResponseAlternative39,
            QueryResponseAlternative40,
            QueryResponseAlternative41,
        ]
    ]
):
    root: Union[
        dict[str, Any],
        QueryResponseAlternative1,
        QueryResponseAlternative2,
        QueryResponseAlternative3,
        QueryResponseAlternative4,
        QueryResponseAlternative5,
        QueryResponseAlternative6,
        QueryResponseAlternative7,
        QueryResponseAlternative8,
        QueryResponseAlternative9,
        QueryResponseAlternative10,
        QueryResponseAlternative13,
        QueryResponseAlternative14,
        QueryResponseAlternative15,
        QueryResponseAlternative16,
        Any,
        QueryResponseAlternative17,
        QueryResponseAlternative18,
        QueryResponseAlternative19,
        QueryResponseAlternative21,
        QueryResponseAlternative24,
        QueryResponseAlternative25,
        QueryResponseAlternative26,
        QueryResponseAlternative27,
        QueryResponseAlternative28,
        QueryResponseAlternative29,
        QueryResponseAlternative30,
        QueryResponseAlternative31,
        QueryResponseAlternative32,
        QueryResponseAlternative35,
        QueryResponseAlternative36,
        QueryResponseAlternative37,
        QueryResponseAlternative38,
        QueryResponseAlternative39,
        QueryResponseAlternative40,
        QueryResponseAlternative41,
    ]
=======
            list[
                Union[
                    EventPropertyFilter,
                    PersonPropertyFilter,
                    ElementPropertyFilter,
                    SessionPropertyFilter,
                    CohortPropertyFilter,
                    RecordingPropertyFilter,
                    LogEntryPropertyFilter,
                    GroupPropertyFilter,
                    FeaturePropertyFilter,
                    HogQLPropertyFilter,
                    EmptyPropertyFilter,
                    DataWarehousePropertyFilter,
                    DataWarehousePersonPropertyFilter,
                ]
            ],
            PropertyGroupFilter,
        ]
    ] = Field(default=[], description="Property filters for all series")
    response: Optional[RetentionQueryResponse] = None
    retentionFilter: RetentionFilter = Field(..., description="Properties specific to the retention insight")
    samplingFactor: Optional[float] = Field(default=None, description="Sampling rate")
>>>>>>> 492644d7


class CachedExperimentFunnelsQueryResponse(BaseModel):
    model_config = ConfigDict(
        extra="forbid",
    )
    cache_key: str
    cache_target_age: Optional[AwareDatetime] = None
    calculation_trigger: Optional[str] = Field(
        default=None, description="What triggered the calculation of the query, leave empty if user/immediate"
    )
    credible_intervals: dict[str, list[float]]
    expected_loss: float
    funnels_query: Optional[FunnelsQuery] = None
    insight: list[list[dict[str, Any]]]
    is_cached: bool
    kind: Literal["ExperimentFunnelsQuery"] = "ExperimentFunnelsQuery"
    last_refresh: AwareDatetime
    next_allowed_client_refresh: AwareDatetime
    probability: dict[str, float]
    query_status: Optional[QueryStatus] = Field(
        default=None, description="Query status indicates whether next to the provided data, a query is still running."
    )
    significance_code: ExperimentSignificanceCode
    significant: bool
    stats_version: Optional[int] = None
    timezone: str
    variants: list[ExperimentVariantFunnelsBaseStats]


class Response9(BaseModel):
    model_config = ConfigDict(
        extra="forbid",
    )
    credible_intervals: dict[str, list[float]]
    expected_loss: float
    funnels_query: Optional[FunnelsQuery] = None
    insight: list[list[dict[str, Any]]]
    kind: Literal["ExperimentFunnelsQuery"] = "ExperimentFunnelsQuery"
    probability: dict[str, float]
    significance_code: ExperimentSignificanceCode
    significant: bool
    stats_version: Optional[int] = None
    variants: list[ExperimentVariantFunnelsBaseStats]


class ExperimentFunnelsQueryResponse(BaseModel):
    model_config = ConfigDict(
        extra="forbid",
    )
    credible_intervals: dict[str, list[float]]
    expected_loss: float
    funnels_query: Optional[FunnelsQuery] = None
    insight: list[list[dict[str, Any]]]
    kind: Literal["ExperimentFunnelsQuery"] = "ExperimentFunnelsQuery"
    probability: dict[str, float]
    significance_code: ExperimentSignificanceCode
    significant: bool
    stats_version: Optional[int] = None
    variants: list[ExperimentVariantFunnelsBaseStats]


class ExperimentTrendsQuery(BaseModel):
    model_config = ConfigDict(
        extra="forbid",
    )
    count_query: TrendsQuery
    experiment_id: Optional[int] = None
    exposure_query: Optional[TrendsQuery] = None
    kind: Literal["ExperimentTrendsQuery"] = "ExperimentTrendsQuery"
    modifiers: Optional[HogQLQueryModifiers] = Field(
        default=None, description="Modifiers used when performing the query"
    )
    name: Optional[str] = None
    response: Optional[ExperimentTrendsQueryResponse] = None


class FunnelPathsFilter(BaseModel):
    model_config = ConfigDict(
        extra="forbid",
    )
    funnelPathType: Optional[FunnelPathType] = None
    funnelSource: FunnelsQuery
    funnelStep: Optional[int] = None


class FunnelsActorsQuery(BaseModel):
    model_config = ConfigDict(
        extra="forbid",
    )
    funnelCustomSteps: Optional[list[int]] = Field(
        default=None,
        description=(
            "Custom step numbers to get persons for. This overrides `funnelStep`. Primarily for correlation use."
        ),
    )
    funnelStep: Optional[int] = Field(
        default=None,
        description=(
            "Index of the step for which we want to get the timestamp for, per person. Positive for converted persons,"
            " negative for dropped of persons."
        ),
    )
    funnelStepBreakdown: Optional[Union[int, str, float, list[Union[int, str, float]]]] = Field(
        default=None,
        description=(
            "The breakdown value for which to get persons for. This is an array for person and event properties, a"
            " string for groups and an integer for cohorts."
        ),
    )
    funnelTrendsDropOff: Optional[bool] = None
    funnelTrendsEntrancePeriodStart: Optional[str] = Field(
        default=None,
        description="Used together with `funnelTrendsDropOff` for funnels time conversion date for the persons modal.",
    )
    includeRecordings: Optional[bool] = None
    kind: Literal["FunnelsActorsQuery"] = "FunnelsActorsQuery"
    modifiers: Optional[HogQLQueryModifiers] = Field(
        default=None, description="Modifiers used when performing the query"
    )
    response: Optional[ActorsQueryResponse] = None
    source: FunnelsQuery


class PathsQuery(BaseModel):
    model_config = ConfigDict(
        extra="forbid",
    )
    aggregation_group_type_index: Optional[int] = Field(default=None, description="Groups aggregation")
    dataColorTheme: Optional[float] = Field(default=None, description="Colors used in the insight's visualization")
    dateRange: Optional[DateRange] = Field(default=None, description="Date range for the query")
    filterTestAccounts: Optional[bool] = Field(
        default=False, description="Exclude internal and test users by applying the respective filters"
    )
    funnelPathsFilter: Optional[FunnelPathsFilter] = Field(
        default=None, description="Used for displaying paths in relation to funnel steps."
    )
    kind: Literal["PathsQuery"] = "PathsQuery"
    modifiers: Optional[HogQLQueryModifiers] = Field(
        default=None, description="Modifiers used when performing the query"
    )
    pathsFilter: PathsFilter = Field(..., description="Properties specific to the paths insight")
    properties: Optional[
        Union[
            list[
                Union[
                    EventPropertyFilter,
                    PersonPropertyFilter,
                    ElementPropertyFilter,
                    SessionPropertyFilter,
                    CohortPropertyFilter,
                    RecordingPropertyFilter,
                    LogEntryPropertyFilter,
                    GroupPropertyFilter,
                    FeaturePropertyFilter,
                    HogQLPropertyFilter,
                    EmptyPropertyFilter,
                    DataWarehousePropertyFilter,
                    DataWarehousePersonPropertyFilter,
                ]
            ],
            PropertyGroupFilter,
        ]
    ] = Field(default=[], description="Property filters for all series")
    response: Optional[PathsQueryResponse] = None
    samplingFactor: Optional[float] = Field(default=None, description="Sampling rate")


class QueryResponseAlternative35(BaseModel):
    model_config = ConfigDict(
        extra="forbid",
    )
    tables: dict[
        str,
        Union[
            DatabaseSchemaPostHogTable,
            DatabaseSchemaDataWarehouseTable,
            DatabaseSchemaViewTable,
            DatabaseSchemaBatchExportTable,
            DatabaseSchemaMaterializedViewTable,
        ],
    ]


class QueryResponseAlternative(
    RootModel[
        Union[
            dict[str, Any],
            QueryResponseAlternative1,
            QueryResponseAlternative2,
            QueryResponseAlternative3,
            QueryResponseAlternative4,
            QueryResponseAlternative5,
            QueryResponseAlternative6,
            QueryResponseAlternative7,
            QueryResponseAlternative8,
            QueryResponseAlternative9,
            QueryResponseAlternative10,
            QueryResponseAlternative13,
            QueryResponseAlternative14,
            QueryResponseAlternative15,
            QueryResponseAlternative16,
            Any,
            QueryResponseAlternative17,
            QueryResponseAlternative18,
            QueryResponseAlternative19,
            QueryResponseAlternative20,
            QueryResponseAlternative21,
            QueryResponseAlternative24,
            QueryResponseAlternative25,
            QueryResponseAlternative26,
            QueryResponseAlternative27,
            QueryResponseAlternative28,
            QueryResponseAlternative29,
            QueryResponseAlternative30,
            QueryResponseAlternative31,
            QueryResponseAlternative34,
            QueryResponseAlternative35,
            QueryResponseAlternative36,
            QueryResponseAlternative37,
            QueryResponseAlternative38,
            QueryResponseAlternative39,
        ]
    ]
):
    root: Union[
        dict[str, Any],
        QueryResponseAlternative1,
        QueryResponseAlternative2,
        QueryResponseAlternative3,
        QueryResponseAlternative4,
        QueryResponseAlternative5,
        QueryResponseAlternative6,
        QueryResponseAlternative7,
        QueryResponseAlternative8,
        QueryResponseAlternative9,
        QueryResponseAlternative10,
        QueryResponseAlternative13,
        QueryResponseAlternative14,
        QueryResponseAlternative15,
        QueryResponseAlternative16,
        Any,
        QueryResponseAlternative17,
        QueryResponseAlternative18,
        QueryResponseAlternative19,
        QueryResponseAlternative20,
        QueryResponseAlternative21,
        QueryResponseAlternative24,
        QueryResponseAlternative25,
        QueryResponseAlternative26,
        QueryResponseAlternative27,
        QueryResponseAlternative28,
        QueryResponseAlternative29,
        QueryResponseAlternative30,
        QueryResponseAlternative31,
        QueryResponseAlternative34,
        QueryResponseAlternative35,
        QueryResponseAlternative36,
        QueryResponseAlternative37,
        QueryResponseAlternative38,
        QueryResponseAlternative39,
    ]


class DatabaseSchemaQueryResponse(BaseModel):
    model_config = ConfigDict(
        extra="forbid",
    )
    tables: dict[
        str,
        Union[
            DatabaseSchemaPostHogTable,
            DatabaseSchemaDataWarehouseTable,
            DatabaseSchemaViewTable,
            DatabaseSchemaBatchExportTable,
            DatabaseSchemaMaterializedViewTable,
        ],
    ]


class ExperimentFunnelsQuery(BaseModel):
    model_config = ConfigDict(
        extra="forbid",
    )
    experiment_id: Optional[int] = None
    funnels_query: FunnelsQuery
    kind: Literal["ExperimentFunnelsQuery"] = "ExperimentFunnelsQuery"
    modifiers: Optional[HogQLQueryModifiers] = Field(
        default=None, description="Modifiers used when performing the query"
    )
    name: Optional[str] = None
    response: Optional[ExperimentFunnelsQueryResponse] = None


class FunnelCorrelationQuery(BaseModel):
    model_config = ConfigDict(
        extra="forbid",
    )
    funnelCorrelationEventExcludePropertyNames: Optional[list[str]] = None
    funnelCorrelationEventNames: Optional[list[str]] = None
    funnelCorrelationExcludeEventNames: Optional[list[str]] = None
    funnelCorrelationExcludeNames: Optional[list[str]] = None
    funnelCorrelationNames: Optional[list[str]] = None
    funnelCorrelationType: FunnelCorrelationResultsType
    kind: Literal["FunnelCorrelationQuery"] = "FunnelCorrelationQuery"
    response: Optional[FunnelCorrelationResponse] = None
    source: FunnelsActorsQuery


class InsightVizNode(BaseModel):
    model_config = ConfigDict(
        extra="forbid",
    )
    embedded: Optional[bool] = Field(default=None, description="Query is embedded inside another bordered component")
    full: Optional[bool] = Field(
        default=None, description="Show with most visual options enabled. Used in insight scene."
    )
    hidePersonsModal: Optional[bool] = None
    kind: Literal["InsightVizNode"] = "InsightVizNode"
    showCorrelationTable: Optional[bool] = None
    showFilters: Optional[bool] = None
    showHeader: Optional[bool] = None
    showLastComputation: Optional[bool] = None
    showLastComputationRefresh: Optional[bool] = None
    showResults: Optional[bool] = None
    showTable: Optional[bool] = None
    source: Union[TrendsQuery, FunnelsQuery, RetentionQuery, PathsQuery, StickinessQuery, LifecycleQuery] = Field(
        ..., discriminator="kind"
    )
    suppressSessionAnalysisWarning: Optional[bool] = None
    vizSpecificOptions: Optional[VizSpecificOptions] = None


class DatabaseSchemaQuery(BaseModel):
    model_config = ConfigDict(
        extra="forbid",
    )
    kind: Literal["DatabaseSchemaQuery"] = "DatabaseSchemaQuery"
    modifiers: Optional[HogQLQueryModifiers] = Field(
        default=None, description="Modifiers used when performing the query"
    )
    response: Optional[DatabaseSchemaQueryResponse] = None


class FunnelCorrelationActorsQuery(BaseModel):
    model_config = ConfigDict(
        extra="forbid",
    )
    funnelCorrelationPersonConverted: Optional[bool] = None
    funnelCorrelationPersonEntity: Optional[Union[EventsNode, ActionsNode, DataWarehouseNode]] = None
    funnelCorrelationPropertyValues: Optional[
        list[
            Union[
                EventPropertyFilter,
                PersonPropertyFilter,
                ElementPropertyFilter,
                SessionPropertyFilter,
                CohortPropertyFilter,
                RecordingPropertyFilter,
                LogEntryPropertyFilter,
                GroupPropertyFilter,
                FeaturePropertyFilter,
                HogQLPropertyFilter,
                EmptyPropertyFilter,
                DataWarehousePropertyFilter,
                DataWarehousePersonPropertyFilter,
            ]
        ]
    ] = None
    includeRecordings: Optional[bool] = None
    kind: Literal["FunnelCorrelationActorsQuery"] = "FunnelCorrelationActorsQuery"
    modifiers: Optional[HogQLQueryModifiers] = Field(
        default=None, description="Modifiers used when performing the query"
    )
    response: Optional[ActorsQueryResponse] = None
    source: FunnelCorrelationQuery


class InsightActorsQuery(BaseModel):
    model_config = ConfigDict(
        extra="forbid",
    )
    breakdown: Optional[Union[str, list[str], int]] = None
    compare: Optional[Compare] = None
    day: Optional[Union[str, int]] = None
    includeRecordings: Optional[bool] = None
    interval: Optional[int] = Field(
        default=None, description="An interval selected out of available intervals in source query."
    )
    kind: Literal["InsightActorsQuery"] = "InsightActorsQuery"
    modifiers: Optional[HogQLQueryModifiers] = Field(
        default=None, description="Modifiers used when performing the query"
    )
    response: Optional[ActorsQueryResponse] = None
    series: Optional[int] = None
    source: Union[TrendsQuery, FunnelsQuery, RetentionQuery, PathsQuery, StickinessQuery, LifecycleQuery] = Field(
        ..., discriminator="kind"
    )
    status: Optional[str] = None


class InsightActorsQueryOptions(BaseModel):
    model_config = ConfigDict(
        extra="forbid",
    )
    kind: Literal["InsightActorsQueryOptions"] = "InsightActorsQueryOptions"
    response: Optional[InsightActorsQueryOptionsResponse] = None
    source: Union[InsightActorsQuery, FunnelsActorsQuery, FunnelCorrelationActorsQuery]


class ActorsQuery(BaseModel):
    model_config = ConfigDict(
        extra="forbid",
    )
    fixedProperties: Optional[
        list[Union[PersonPropertyFilter, CohortPropertyFilter, HogQLPropertyFilter, EmptyPropertyFilter]]
    ] = Field(
        default=None,
        description=(
            "Currently only person filters supported. No filters for querying groups. See `filter_conditions()` in"
            " actor_strategies.py."
        ),
    )
    kind: Literal["ActorsQuery"] = "ActorsQuery"
    limit: Optional[int] = None
    modifiers: Optional[HogQLQueryModifiers] = Field(
        default=None, description="Modifiers used when performing the query"
    )
    offset: Optional[int] = None
    orderBy: Optional[list[str]] = None
    properties: Optional[
        list[Union[PersonPropertyFilter, CohortPropertyFilter, HogQLPropertyFilter, EmptyPropertyFilter]]
    ] = Field(
        default=None,
        description=(
            "Currently only person filters supported. No filters for querying groups. See `filter_conditions()` in"
            " actor_strategies.py."
        ),
    )
    response: Optional[ActorsQueryResponse] = None
    search: Optional[str] = None
    select: Optional[list[str]] = None
    source: Optional[Union[InsightActorsQuery, FunnelsActorsQuery, FunnelCorrelationActorsQuery, HogQLQuery]] = None


class DataTableNode(BaseModel):
    model_config = ConfigDict(
        extra="forbid",
    )
    allowSorting: Optional[bool] = Field(
        default=None, description="Can the user click on column headers to sort the table? (default: true)"
    )
    columns: Optional[list[str]] = Field(
        default=None, description="Columns shown in the table, unless the `source` provides them."
    )
    embedded: Optional[bool] = Field(default=None, description="Uses the embedded version of LemonTable")
    expandable: Optional[bool] = Field(
        default=None, description="Can expand row to show raw event data (default: true)"
    )
    full: Optional[bool] = Field(default=None, description="Show with most visual options enabled. Used in scenes.")
    hiddenColumns: Optional[list[str]] = Field(
        default=None, description="Columns that aren't shown in the table, even if in columns or returned data"
    )
    kind: Literal["DataTableNode"] = "DataTableNode"
    propertiesViaUrl: Optional[bool] = Field(default=None, description="Link properties via the URL (default: false)")
    response: Optional[
        Union[
            dict[str, Any],
            Response,
            Response1,
            Response2,
            Response3,
            Response4,
            Response7,
            Response8,
            Response9,
            Response10,
            Response11,
        ]
    ] = None
    showActions: Optional[bool] = Field(default=None, description="Show the kebab menu at the end of the row")
    showColumnConfigurator: Optional[bool] = Field(
        default=None, description="Show a button to configure the table's columns if possible"
    )
    showDateRange: Optional[bool] = Field(default=None, description="Show date range selector")
    showElapsedTime: Optional[bool] = Field(default=None, description="Show the time it takes to run a query")
    showEventFilter: Optional[bool] = Field(
        default=None, description="Include an event filter above the table (EventsNode only)"
    )
    showExport: Optional[bool] = Field(default=None, description="Show the export button")
    showHogQLEditor: Optional[bool] = Field(default=None, description="Include a HogQL query editor above HogQL tables")
    showOpenEditorButton: Optional[bool] = Field(
        default=None, description="Show a button to open the current query as a new insight. (default: true)"
    )
    showPersistentColumnConfigurator: Optional[bool] = Field(
        default=None, description="Show a button to configure and persist the table's default columns if possible"
    )
    showPropertyFilter: Optional[Union[bool, list[TaxonomicFilterGroupType]]] = Field(
        default=None, description="Include a property filter above the table"
    )
    showReload: Optional[bool] = Field(default=None, description="Show a reload button")
    showResultsTable: Optional[bool] = Field(default=None, description="Show a results table")
    showSavedQueries: Optional[bool] = Field(default=None, description="Shows a list of saved queries")
    showSearch: Optional[bool] = Field(default=None, description="Include a free text search field (PersonsNode only)")
    showTestAccountFilters: Optional[bool] = Field(default=None, description="Show filter to exclude test accounts")
    showTimings: Optional[bool] = Field(default=None, description="Show a detailed query timing breakdown")
    source: Union[
        EventsNode,
        EventsQuery,
        PersonsNode,
        ActorsQuery,
        HogQLQuery,
        WebOverviewQuery,
        WebStatsTableQuery,
        WebExternalClicksTableQuery,
        WebGoalsQuery,
        SessionAttributionExplorerQuery,
        ErrorTrackingQuery,
        ExperimentFunnelsQuery,
        ExperimentTrendsQuery,
        TracesQuery,
    ] = Field(..., description="Source of the events")


class HogQLAutocomplete(BaseModel):
    model_config = ConfigDict(
        extra="forbid",
    )
    endPosition: int = Field(..., description="End position of the editor word")
    filters: Optional[HogQLFilters] = Field(default=None, description="Table to validate the expression against")
    globals: Optional[dict[str, Any]] = Field(default=None, description="Global values in scope")
    kind: Literal["HogQLAutocomplete"] = "HogQLAutocomplete"
    language: HogLanguage = Field(..., description="Language to validate")
    modifiers: Optional[HogQLQueryModifiers] = Field(
        default=None, description="Modifiers used when performing the query"
    )
    query: str = Field(..., description="Query to validate")
    response: Optional[HogQLAutocompleteResponse] = None
    sourceQuery: Optional[
        Union[
            EventsNode,
            ActionsNode,
            PersonsNode,
            EventsQuery,
            ActorsQuery,
            InsightActorsQuery,
            InsightActorsQueryOptions,
            SessionsTimelineQuery,
            HogQuery,
            HogQLQuery,
            HogQLMetadata,
            HogQLAutocomplete,
            WebOverviewQuery,
            WebStatsTableQuery,
            WebExternalClicksTableQuery,
            WebGoalsQuery,
            SessionAttributionExplorerQuery,
            ErrorTrackingQuery,
            ExperimentFunnelsQuery,
            ExperimentTrendsQuery,
            RecordingsQuery,
            TracesQuery,
        ]
    ] = Field(default=None, description="Query in whose context to validate.")
    startPosition: int = Field(..., description="Start position of the editor word")


class HogQLMetadata(BaseModel):
    model_config = ConfigDict(
        extra="forbid",
    )
    debug: Optional[bool] = Field(
        default=None, description="Enable more verbose output, usually run from the /debug page"
    )
    filters: Optional[HogQLFilters] = Field(default=None, description="Extra filters applied to query via {filters}")
    globals: Optional[dict[str, Any]] = Field(default=None, description="Extra globals for the query")
    kind: Literal["HogQLMetadata"] = "HogQLMetadata"
    language: HogLanguage = Field(..., description="Language to validate")
    modifiers: Optional[HogQLQueryModifiers] = Field(
        default=None, description="Modifiers used when performing the query"
    )
    query: str = Field(..., description="Query to validate")
    response: Optional[HogQLMetadataResponse] = None
    sourceQuery: Optional[
        Union[
            EventsNode,
            ActionsNode,
            PersonsNode,
            EventsQuery,
            ActorsQuery,
            InsightActorsQuery,
            InsightActorsQueryOptions,
            SessionsTimelineQuery,
            HogQuery,
            HogQLQuery,
            HogQLMetadata,
            HogQLAutocomplete,
            WebOverviewQuery,
            WebStatsTableQuery,
            WebExternalClicksTableQuery,
            WebGoalsQuery,
            SessionAttributionExplorerQuery,
            ErrorTrackingQuery,
            ExperimentFunnelsQuery,
            ExperimentTrendsQuery,
            RecordingsQuery,
            TracesQuery,
        ]
    ] = Field(
        default=None,
        description='Query within which "expr" and "template" are validated. Defaults to "select * from events"',
    )
    variables: Optional[dict[str, HogQLVariable]] = Field(
        default=None, description="Variables to be subsituted into the query"
    )


class QueryRequest(BaseModel):
    model_config = ConfigDict(
        extra="forbid",
    )
    async_: Optional[bool] = Field(default=None, alias="async")
    client_query_id: Optional[str] = Field(
        default=None, description="Client provided query ID. Can be used to retrieve the status or cancel the query."
    )
    filters_override: Optional[DashboardFilter] = None
    query: Union[
        EventsNode,
        ActionsNode,
        PersonsNode,
        DataWarehouseNode,
        EventsQuery,
        ActorsQuery,
        InsightActorsQuery,
        InsightActorsQueryOptions,
        SessionsTimelineQuery,
        HogQuery,
        HogQLQuery,
        HogQLMetadata,
        HogQLAutocomplete,
        WebOverviewQuery,
        WebStatsTableQuery,
        WebExternalClicksTableQuery,
        WebGoalsQuery,
        SessionAttributionExplorerQuery,
        ErrorTrackingQuery,
        ExperimentFunnelsQuery,
        ExperimentTrendsQuery,
        DataVisualizationNode,
        DataTableNode,
        SavedInsightNode,
        InsightVizNode,
        TrendsQuery,
        FunnelsQuery,
        RetentionQuery,
        PathsQuery,
        StickinessQuery,
        LifecycleQuery,
        FunnelCorrelationQuery,
        DatabaseSchemaQuery,
        SuggestedQuestionsQuery,
        TeamTaxonomyQuery,
        EventTaxonomyQuery,
        ActorsPropertyTaxonomyQuery,
        TracesQuery,
    ] = Field(
        ...,
        description=(
            "Submit a JSON string representing a query for PostHog data analysis, for example a HogQL query.\n\nExample"
            ' payload:\n\n```\n\n{"query": {"kind": "HogQLQuery", "query": "select * from events limit'
            ' 100"}}\n\n```\n\nFor more details on HogQL queries, see the [PostHog HogQL'
            " documentation](/docs/hogql#api-access)."
        ),
        discriminator="kind",
    )
    refresh: Optional[Union[bool, str]] = Field(
        default="blocking",
        description=(
            "Whether results should be calculated sync or async, and how much to rely on the cache:\n- `'blocking'` -"
            " calculate synchronously (returning only when the query is done), UNLESS there are very fresh results in"
            " the cache\n- `'async'` - kick off background calculation (returning immediately with a query status),"
            " UNLESS there are very fresh results in the cache\n- `'lazy_async'` - kick off background calculation,"
            " UNLESS there are somewhat fresh results in the cache\n- `'force_blocking'` - calculate synchronously,"
            " even if fresh results are already cached\n- `'force_async'` - kick off background calculation, even if"
            " fresh results are already cached\n- `'force_cache'` - return cached data or a cache miss; always"
            " completes immediately as it never calculates Background calculation can be tracked using the"
            " `query_status` response field."
        ),
    )
    variables_override: Optional[dict[str, dict[str, Any]]] = None


class QuerySchemaRoot(
    RootModel[
        Union[
            EventsNode,
            ActionsNode,
            PersonsNode,
            DataWarehouseNode,
            EventsQuery,
            ActorsQuery,
            InsightActorsQuery,
            InsightActorsQueryOptions,
            SessionsTimelineQuery,
            HogQuery,
            HogQLQuery,
            HogQLMetadata,
            HogQLAutocomplete,
            WebOverviewQuery,
            WebStatsTableQuery,
            WebExternalClicksTableQuery,
            WebGoalsQuery,
            SessionAttributionExplorerQuery,
            ErrorTrackingQuery,
            ExperimentFunnelsQuery,
            ExperimentTrendsQuery,
            DataVisualizationNode,
            DataTableNode,
            SavedInsightNode,
            InsightVizNode,
            TrendsQuery,
            FunnelsQuery,
            RetentionQuery,
            PathsQuery,
            StickinessQuery,
            LifecycleQuery,
            FunnelCorrelationQuery,
            DatabaseSchemaQuery,
            SuggestedQuestionsQuery,
            TeamTaxonomyQuery,
            EventTaxonomyQuery,
            ActorsPropertyTaxonomyQuery,
            TracesQuery,
        ]
    ]
):
    root: Union[
        EventsNode,
        ActionsNode,
        PersonsNode,
        DataWarehouseNode,
        EventsQuery,
        ActorsQuery,
        InsightActorsQuery,
        InsightActorsQueryOptions,
        SessionsTimelineQuery,
        HogQuery,
        HogQLQuery,
        HogQLMetadata,
        HogQLAutocomplete,
        WebOverviewQuery,
        WebStatsTableQuery,
        WebExternalClicksTableQuery,
        WebGoalsQuery,
        SessionAttributionExplorerQuery,
        ErrorTrackingQuery,
        ExperimentFunnelsQuery,
        ExperimentTrendsQuery,
        DataVisualizationNode,
        DataTableNode,
        SavedInsightNode,
        InsightVizNode,
        TrendsQuery,
        FunnelsQuery,
        RetentionQuery,
        PathsQuery,
        StickinessQuery,
        LifecycleQuery,
        FunnelCorrelationQuery,
        DatabaseSchemaQuery,
        SuggestedQuestionsQuery,
        TeamTaxonomyQuery,
        EventTaxonomyQuery,
        ActorsPropertyTaxonomyQuery,
        TracesQuery,
    ] = Field(..., discriminator="kind")


PropertyGroupFilterValue.model_rebuild()
QueryRequest.model_rebuild()<|MERGE_RESOLUTION|>--- conflicted
+++ resolved
@@ -1173,24 +1173,7 @@
     stdout: Optional[str] = None
 
 
-<<<<<<< HEAD
-class QueryResponseAlternative7(BaseModel):
-    model_config = ConfigDict(
-        extra="forbid",
-    )
-    errors: list[HogQLNotice]
-    isValid: Optional[bool] = None
-    isValidView: Optional[bool] = None
-    notices: list[HogQLNotice]
-    query: Optional[str] = None
-    table_names: Optional[list[str]] = None
-    warnings: list[HogQLNotice]
-
-
 class QueryResponseAlternative37(BaseModel):
-=======
-class QueryResponseAlternative36(BaseModel):
->>>>>>> 492644d7
     model_config = ConfigDict(
         extra="forbid",
     )
@@ -2711,11 +2694,10 @@
     )
 
 
-class TrendsAlertConfig(BaseModel):
-    model_config = ConfigDict(
-        extra="forbid",
-    )
-<<<<<<< HEAD
+class TracesQueryResponse(BaseModel):
+    model_config = ConfigDict(
+        extra="forbid",
+    )
     columns: Optional[list[str]] = None
     error: Optional[str] = Field(
         default=None,
@@ -2737,22 +2719,10 @@
     )
 
 
-class QueryResponseAlternative29(BaseModel):
-    model_config = ConfigDict(
-        extra="forbid",
-    )
-    error: Optional[str] = Field(
-        default=None,
-        description="Query error. Returned only if 'explain' or `modifiers.debug` is true. Throws an error otherwise.",
-    )
-    hasMore: Optional[bool] = Field(default=None, description="Wether more breakdown values are available.")
-    hogql: Optional[str] = Field(default=None, description="Generated HogQL query.")
-    modifiers: Optional[HogQLQueryModifiers] = Field(
-        default=None, description="Modifiers used when performing the query"
-    )
-    query_status: Optional[QueryStatus] = Field(
-        default=None, description="Query status indicates whether next to the provided data, a query is still running."
-=======
+class TrendsAlertConfig(BaseModel):
+    model_config = ConfigDict(
+        extra="forbid",
+    )
     check_ongoing_interval: Optional[bool] = None
     series_index: int
     type: Literal["TrendsAlertConfig"] = "TrendsAlertConfig"
@@ -2761,7 +2731,6 @@
 class TrendsFilter(BaseModel):
     model_config = ConfigDict(
         extra="forbid",
->>>>>>> 492644d7
     )
     aggregationAxisFormat: Optional[AggregationAxisFormat] = AggregationAxisFormat.NUMERIC
     aggregationAxisPostfix: Optional[str] = None
@@ -2787,11 +2756,7 @@
     yAxisScaleType: Optional[YAxisScaleType] = YAxisScaleType.LINEAR
 
 
-<<<<<<< HEAD
-class QueryResponseAlternative30(BaseModel):
-=======
 class TrendsQueryResponse(BaseModel):
->>>>>>> 492644d7
     model_config = ConfigDict(
         extra="forbid",
     )
@@ -2813,11 +2778,7 @@
     )
 
 
-<<<<<<< HEAD
-class QueryResponseAlternative32(BaseModel):
-=======
 class WebExternalClicksTableQueryResponse(BaseModel):
->>>>>>> 492644d7
     model_config = ConfigDict(
         extra="forbid",
     )
@@ -2844,11 +2805,7 @@
     types: Optional[list] = None
 
 
-<<<<<<< HEAD
-class QueryResponseAlternative35(BaseModel):
-=======
 class WebGoalsQueryResponse(BaseModel):
->>>>>>> 492644d7
     model_config = ConfigDict(
         extra="forbid",
     )
@@ -2875,9 +2832,6 @@
     types: Optional[list] = None
 
 
-<<<<<<< HEAD
-class QueryResponseAlternative38(BaseModel):
-=======
 class WebOverviewItem(BaseModel):
     model_config = ConfigDict(
         extra="forbid",
@@ -2891,7 +2845,6 @@
 
 
 class WebOverviewQueryResponse(BaseModel):
->>>>>>> 492644d7
     model_config = ConfigDict(
         extra="forbid",
     )
@@ -2915,11 +2868,7 @@
     )
 
 
-<<<<<<< HEAD
-class QueryResponseAlternative39(BaseModel):
-=======
 class WebStatsTableQueryResponse(BaseModel):
->>>>>>> 492644d7
     model_config = ConfigDict(
         extra="forbid",
     )
@@ -2946,11 +2895,7 @@
     types: Optional[list] = None
 
 
-<<<<<<< HEAD
-class QueryResponseAlternative40(BaseModel):
-=======
 class ActorsPropertyTaxonomyQueryResponse(BaseModel):
->>>>>>> 492644d7
     model_config = ConfigDict(
         extra="forbid",
     )
@@ -2971,40 +2916,7 @@
     )
 
 
-<<<<<<< HEAD
-class QueryResponseAlternative41(BaseModel):
-    model_config = ConfigDict(
-        extra="forbid",
-    )
-    columns: Optional[list[str]] = None
-    error: Optional[str] = Field(
-        default=None,
-        description="Query error. Returned only if 'explain' or `modifiers.debug` is true. Throws an error otherwise.",
-    )
-    hasMore: Optional[bool] = None
-    hogql: Optional[str] = Field(default=None, description="Generated HogQL query.")
-    limit: Optional[int] = None
-    modifiers: Optional[HogQLQueryModifiers] = Field(
-        default=None, description="Modifiers used when performing the query"
-    )
-    offset: Optional[int] = None
-    query_status: Optional[QueryStatus] = Field(
-        default=None, description="Query status indicates whether next to the provided data, a query is still running."
-    )
-    results: list[LLMTrace]
-    timings: Optional[list[QueryTiming]] = Field(
-        default=None, description="Measured timings for different parts of the query generation process"
-    )
-
-
-class ResultCustomization(RootModel[Union[ResultCustomizationByValue, ResultCustomizationByPosition]]):
-    root: Union[ResultCustomizationByValue, ResultCustomizationByPosition]
-
-
-class RetentionEntity(BaseModel):
-=======
 class ActorsQueryResponse(BaseModel):
->>>>>>> 492644d7
     model_config = ConfigDict(
         extra="forbid",
     )
@@ -3490,36 +3402,7 @@
     )
 
 
-<<<<<<< HEAD
-class TracesQueryResponse(BaseModel):
-    model_config = ConfigDict(
-        extra="forbid",
-    )
-    columns: Optional[list[str]] = None
-    error: Optional[str] = Field(
-        default=None,
-        description="Query error. Returned only if 'explain' or `modifiers.debug` is true. Throws an error otherwise.",
-    )
-    hasMore: Optional[bool] = None
-    hogql: Optional[str] = Field(default=None, description="Generated HogQL query.")
-    limit: Optional[int] = None
-    modifiers: Optional[HogQLQueryModifiers] = Field(
-        default=None, description="Modifiers used when performing the query"
-    )
-    offset: Optional[int] = None
-    query_status: Optional[QueryStatus] = Field(
-        default=None, description="Query status indicates whether next to the provided data, a query is still running."
-    )
-    results: list[LLMTrace]
-    timings: Optional[list[QueryTiming]] = Field(
-        default=None, description="Measured timings for different parts of the query generation process"
-    )
-
-
-class TrendsQueryResponse(BaseModel):
-=======
 class CachedEventsQueryResponse(BaseModel):
->>>>>>> 492644d7
     model_config = ConfigDict(
         extra="forbid",
     )
@@ -3819,6 +3702,40 @@
         default=None, description="Query status indicates whether next to the provided data, a query is still running."
     )
     results: list[TeamTaxonomyItem]
+    timezone: str
+    timings: Optional[list[QueryTiming]] = Field(
+        default=None, description="Measured timings for different parts of the query generation process"
+    )
+
+
+class CachedTracesQueryResponse(BaseModel):
+    model_config = ConfigDict(
+        extra="forbid",
+    )
+    cache_key: str
+    cache_target_age: Optional[AwareDatetime] = None
+    calculation_trigger: Optional[str] = Field(
+        default=None, description="What triggered the calculation of the query, leave empty if user/immediate"
+    )
+    columns: Optional[list[str]] = None
+    error: Optional[str] = Field(
+        default=None,
+        description="Query error. Returned only if 'explain' or `modifiers.debug` is true. Throws an error otherwise.",
+    )
+    hasMore: Optional[bool] = None
+    hogql: Optional[str] = Field(default=None, description="Generated HogQL query.")
+    is_cached: bool
+    last_refresh: AwareDatetime
+    limit: Optional[int] = None
+    modifiers: Optional[HogQLQueryModifiers] = Field(
+        default=None, description="Modifiers used when performing the query"
+    )
+    next_allowed_client_refresh: AwareDatetime
+    offset: Optional[int] = None
+    query_status: Optional[QueryStatus] = Field(
+        default=None, description="Query status indicates whether next to the provided data, a query is still running."
+    )
+    results: list[LLMTrace]
     timezone: str
     timings: Optional[list[QueryTiming]] = Field(
         default=None, description="Measured timings for different parts of the query generation process"
@@ -4174,6 +4091,31 @@
         default=None, description="Query status indicates whether next to the provided data, a query is still running."
     )
     results: list[ErrorTrackingIssue]
+    timings: Optional[list[QueryTiming]] = Field(
+        default=None, description="Measured timings for different parts of the query generation process"
+    )
+
+
+class Response11(BaseModel):
+    model_config = ConfigDict(
+        extra="forbid",
+    )
+    columns: Optional[list[str]] = None
+    error: Optional[str] = Field(
+        default=None,
+        description="Query error. Returned only if 'explain' or `modifiers.debug` is true. Throws an error otherwise.",
+    )
+    hasMore: Optional[bool] = None
+    hogql: Optional[str] = Field(default=None, description="Generated HogQL query.")
+    limit: Optional[int] = None
+    modifiers: Optional[HogQLQueryModifiers] = Field(
+        default=None, description="Modifiers used when performing the query"
+    )
+    offset: Optional[int] = None
+    query_status: Optional[QueryStatus] = Field(
+        default=None, description="Query status indicates whether next to the provided data, a query is still running."
+    )
+    results: list[LLMTrace]
     timings: Optional[list[QueryTiming]] = Field(
         default=None, description="Measured timings for different parts of the query generation process"
     )
@@ -4706,45 +4648,7 @@
     ] = None
 
 
-<<<<<<< HEAD
-class CachedTracesQueryResponse(BaseModel):
-    model_config = ConfigDict(
-        extra="forbid",
-    )
-    cache_key: str
-    cache_target_age: Optional[AwareDatetime] = None
-    calculation_trigger: Optional[str] = Field(
-        default=None, description="What triggered the calculation of the query, leave empty if user/immediate"
-    )
-    columns: Optional[list[str]] = None
-    error: Optional[str] = Field(
-        default=None,
-        description="Query error. Returned only if 'explain' or `modifiers.debug` is true. Throws an error otherwise.",
-    )
-    hasMore: Optional[bool] = None
-    hogql: Optional[str] = Field(default=None, description="Generated HogQL query.")
-    is_cached: bool
-    last_refresh: AwareDatetime
-    limit: Optional[int] = None
-    modifiers: Optional[HogQLQueryModifiers] = Field(
-        default=None, description="Modifiers used when performing the query"
-    )
-    next_allowed_client_refresh: AwareDatetime
-    offset: Optional[int] = None
-    query_status: Optional[QueryStatus] = Field(
-        default=None, description="Query status indicates whether next to the provided data, a query is still running."
-    )
-    results: list[LLMTrace]
-    timezone: str
-    timings: Optional[list[QueryTiming]] = Field(
-        default=None, description="Measured timings for different parts of the query generation process"
-    )
-
-
-class CachedTrendsQueryResponse(BaseModel):
-=======
 class HogQLMetadataResponse(BaseModel):
->>>>>>> 492644d7
     model_config = ConfigDict(
         extra="forbid",
     )
@@ -5152,36 +5056,7 @@
     )
 
 
-<<<<<<< HEAD
-class Response11(BaseModel):
-    model_config = ConfigDict(
-        extra="forbid",
-    )
-    columns: Optional[list[str]] = None
-    error: Optional[str] = Field(
-        default=None,
-        description="Query error. Returned only if 'explain' or `modifiers.debug` is true. Throws an error otherwise.",
-    )
-    hasMore: Optional[bool] = None
-    hogql: Optional[str] = Field(default=None, description="Generated HogQL query.")
-    limit: Optional[int] = None
-    modifiers: Optional[HogQLQueryModifiers] = Field(
-        default=None, description="Modifiers used when performing the query"
-    )
-    offset: Optional[int] = None
-    query_status: Optional[QueryStatus] = Field(
-        default=None, description="Query status indicates whether next to the provided data, a query is still running."
-    )
-    results: list[LLMTrace]
-    timings: Optional[list[QueryTiming]] = Field(
-        default=None, description="Measured timings for different parts of the query generation process"
-    )
-
-
-class DataWarehouseNode(BaseModel):
-=======
 class QueryResponseAlternative17(BaseModel):
->>>>>>> 492644d7
     model_config = ConfigDict(
         extra="forbid",
     )
@@ -5370,72 +5245,7 @@
     model_config = ConfigDict(
         extra="forbid",
     )
-    error: Optional[str] = Field(
-        default=None,
-        description="Query error. Returned only if 'explain' or `modifiers.debug` is true. Throws an error otherwise.",
-    )
-    hasMore: Optional[bool] = Field(default=None, description="Wether more breakdown values are available.")
-    hogql: Optional[str] = Field(default=None, description="Generated HogQL query.")
-    modifiers: Optional[HogQLQueryModifiers] = Field(
-        default=None, description="Modifiers used when performing the query"
-    )
-    query_status: Optional[QueryStatus] = Field(
-        default=None, description="Query status indicates whether next to the provided data, a query is still running."
-    )
-    results: list[dict[str, Any]]
-    timings: Optional[list[QueryTiming]] = Field(
-        default=None, description="Measured timings for different parts of the query generation process"
-    )
-
-
-class QueryResponseAlternative29(BaseModel):
-    model_config = ConfigDict(
-        extra="forbid",
-    )
-    error: Optional[str] = Field(
-        default=None,
-        description="Query error. Returned only if 'explain' or `modifiers.debug` is true. Throws an error otherwise.",
-    )
-    hogql: Optional[str] = Field(default=None, description="Generated HogQL query.")
-    isUdf: Optional[bool] = None
-    modifiers: Optional[HogQLQueryModifiers] = Field(
-        default=None, description="Modifiers used when performing the query"
-    )
-    query_status: Optional[QueryStatus] = Field(
-        default=None, description="Query status indicates whether next to the provided data, a query is still running."
-    )
-    results: Union[FunnelTimeToConvertResults, list[dict[str, Any]], list[list[dict[str, Any]]]]
-    timings: Optional[list[QueryTiming]] = Field(
-        default=None, description="Measured timings for different parts of the query generation process"
-    )
-
-
-class QueryResponseAlternative31(BaseModel):
-    model_config = ConfigDict(
-        extra="forbid",
-    )
-    error: Optional[str] = Field(
-        default=None,
-        description="Query error. Returned only if 'explain' or `modifiers.debug` is true. Throws an error otherwise.",
-    )
-    hogql: Optional[str] = Field(default=None, description="Generated HogQL query.")
-    modifiers: Optional[HogQLQueryModifiers] = Field(
-        default=None, description="Modifiers used when performing the query"
-    )
-    query_status: Optional[QueryStatus] = Field(
-        default=None, description="Query status indicates whether next to the provided data, a query is still running."
-    )
-    results: list[dict[str, Any]]
-    timings: Optional[list[QueryTiming]] = Field(
-        default=None, description="Measured timings for different parts of the query generation process"
-    )
-
-
-class QueryResponseAlternative34(BaseModel):
-    model_config = ConfigDict(
-        extra="forbid",
-    )
-    columns: Optional[list] = None
+    columns: Optional[list[str]] = None
     error: Optional[str] = Field(
         default=None,
         description="Query error. Returned only if 'explain' or `modifiers.debug` is true. Throws an error otherwise.",
@@ -5450,6 +5260,96 @@
     query_status: Optional[QueryStatus] = Field(
         default=None, description="Query status indicates whether next to the provided data, a query is still running."
     )
+    results: list[LLMTrace]
+    timings: Optional[list[QueryTiming]] = Field(
+        default=None, description="Measured timings for different parts of the query generation process"
+    )
+
+
+class QueryResponseAlternative29(BaseModel):
+    model_config = ConfigDict(
+        extra="forbid",
+    )
+    error: Optional[str] = Field(
+        default=None,
+        description="Query error. Returned only if 'explain' or `modifiers.debug` is true. Throws an error otherwise.",
+    )
+    hasMore: Optional[bool] = Field(default=None, description="Wether more breakdown values are available.")
+    hogql: Optional[str] = Field(default=None, description="Generated HogQL query.")
+    modifiers: Optional[HogQLQueryModifiers] = Field(
+        default=None, description="Modifiers used when performing the query"
+    )
+    query_status: Optional[QueryStatus] = Field(
+        default=None, description="Query status indicates whether next to the provided data, a query is still running."
+    )
+    results: list[dict[str, Any]]
+    timings: Optional[list[QueryTiming]] = Field(
+        default=None, description="Measured timings for different parts of the query generation process"
+    )
+
+
+class QueryResponseAlternative30(BaseModel):
+    model_config = ConfigDict(
+        extra="forbid",
+    )
+    error: Optional[str] = Field(
+        default=None,
+        description="Query error. Returned only if 'explain' or `modifiers.debug` is true. Throws an error otherwise.",
+    )
+    hogql: Optional[str] = Field(default=None, description="Generated HogQL query.")
+    isUdf: Optional[bool] = None
+    modifiers: Optional[HogQLQueryModifiers] = Field(
+        default=None, description="Modifiers used when performing the query"
+    )
+    query_status: Optional[QueryStatus] = Field(
+        default=None, description="Query status indicates whether next to the provided data, a query is still running."
+    )
+    results: Union[FunnelTimeToConvertResults, list[dict[str, Any]], list[list[dict[str, Any]]]]
+    timings: Optional[list[QueryTiming]] = Field(
+        default=None, description="Measured timings for different parts of the query generation process"
+    )
+
+
+class QueryResponseAlternative32(BaseModel):
+    model_config = ConfigDict(
+        extra="forbid",
+    )
+    error: Optional[str] = Field(
+        default=None,
+        description="Query error. Returned only if 'explain' or `modifiers.debug` is true. Throws an error otherwise.",
+    )
+    hogql: Optional[str] = Field(default=None, description="Generated HogQL query.")
+    modifiers: Optional[HogQLQueryModifiers] = Field(
+        default=None, description="Modifiers used when performing the query"
+    )
+    query_status: Optional[QueryStatus] = Field(
+        default=None, description="Query status indicates whether next to the provided data, a query is still running."
+    )
+    results: list[dict[str, Any]]
+    timings: Optional[list[QueryTiming]] = Field(
+        default=None, description="Measured timings for different parts of the query generation process"
+    )
+
+
+class QueryResponseAlternative35(BaseModel):
+    model_config = ConfigDict(
+        extra="forbid",
+    )
+    columns: Optional[list] = None
+    error: Optional[str] = Field(
+        default=None,
+        description="Query error. Returned only if 'explain' or `modifiers.debug` is true. Throws an error otherwise.",
+    )
+    hasMore: Optional[bool] = None
+    hogql: Optional[str] = Field(default=None, description="Generated HogQL query.")
+    limit: Optional[int] = None
+    modifiers: Optional[HogQLQueryModifiers] = Field(
+        default=None, description="Modifiers used when performing the query"
+    )
+    offset: Optional[int] = None
+    query_status: Optional[QueryStatus] = Field(
+        default=None, description="Query status indicates whether next to the provided data, a query is still running."
+    )
     results: FunnelCorrelationResult
     timings: Optional[list[QueryTiming]] = Field(
         default=None, description="Measured timings for different parts of the query generation process"
@@ -5457,7 +5357,7 @@
     types: Optional[list] = None
 
 
-class QueryResponseAlternative37(BaseModel):
+class QueryResponseAlternative38(BaseModel):
     model_config = ConfigDict(
         extra="forbid",
     )
@@ -5478,11 +5378,7 @@
     )
 
 
-<<<<<<< HEAD
-class QueryResponseAlternative31(BaseModel):
-=======
-class QueryResponseAlternative38(BaseModel):
->>>>>>> 492644d7
+class QueryResponseAlternative39(BaseModel):
     model_config = ConfigDict(
         extra="forbid",
     )
@@ -5503,7 +5399,7 @@
     )
 
 
-class QueryResponseAlternative39(BaseModel):
+class QueryResponseAlternative40(BaseModel):
     model_config = ConfigDict(
         extra="forbid",
     )
@@ -5519,6 +5415,31 @@
         default=None, description="Query status indicates whether next to the provided data, a query is still running."
     )
     results: ActorsPropertyTaxonomyResponse
+    timings: Optional[list[QueryTiming]] = Field(
+        default=None, description="Measured timings for different parts of the query generation process"
+    )
+
+
+class QueryResponseAlternative41(BaseModel):
+    model_config = ConfigDict(
+        extra="forbid",
+    )
+    columns: Optional[list[str]] = None
+    error: Optional[str] = Field(
+        default=None,
+        description="Query error. Returned only if 'explain' or `modifiers.debug` is true. Throws an error otherwise.",
+    )
+    hasMore: Optional[bool] = None
+    hogql: Optional[str] = Field(default=None, description="Generated HogQL query.")
+    limit: Optional[int] = None
+    modifiers: Optional[HogQLQueryModifiers] = Field(
+        default=None, description="Modifiers used when performing the query"
+    )
+    offset: Optional[int] = None
+    query_status: Optional[QueryStatus] = Field(
+        default=None, description="Query status indicates whether next to the provided data, a query is still running."
+    )
+    results: list[LLMTrace]
     timings: Optional[list[QueryTiming]] = Field(
         default=None, description="Measured timings for different parts of the query generation process"
     )
@@ -6015,7 +5936,7 @@
     values: list[PropertyGroupFilterValue]
 
 
-class QueryResponseAlternative30(BaseModel):
+class QueryResponseAlternative31(BaseModel):
     model_config = ConfigDict(
         extra="forbid",
     )
@@ -6797,11 +6718,7 @@
     variants: list[ExperimentVariantTrendsBaseStats]
 
 
-<<<<<<< HEAD
-class QueryResponseAlternative36(BaseModel):
-=======
 class RetentionQuery(BaseModel):
->>>>>>> 492644d7
     model_config = ConfigDict(
         extra="forbid",
     )
@@ -6817,7 +6734,216 @@
     )
     properties: Optional[
         Union[
-<<<<<<< HEAD
+            list[
+                Union[
+                    EventPropertyFilter,
+                    PersonPropertyFilter,
+                    ElementPropertyFilter,
+                    SessionPropertyFilter,
+                    CohortPropertyFilter,
+                    RecordingPropertyFilter,
+                    LogEntryPropertyFilter,
+                    GroupPropertyFilter,
+                    FeaturePropertyFilter,
+                    HogQLPropertyFilter,
+                    EmptyPropertyFilter,
+                    DataWarehousePropertyFilter,
+                    DataWarehousePersonPropertyFilter,
+                ]
+            ],
+            PropertyGroupFilter,
+        ]
+    ] = Field(default=[], description="Property filters for all series")
+    response: Optional[RetentionQueryResponse] = None
+    retentionFilter: RetentionFilter = Field(..., description="Properties specific to the retention insight")
+    samplingFactor: Optional[float] = Field(default=None, description="Sampling rate")
+
+
+class CachedExperimentFunnelsQueryResponse(BaseModel):
+    model_config = ConfigDict(
+        extra="forbid",
+    )
+    cache_key: str
+    cache_target_age: Optional[AwareDatetime] = None
+    calculation_trigger: Optional[str] = Field(
+        default=None, description="What triggered the calculation of the query, leave empty if user/immediate"
+    )
+    credible_intervals: dict[str, list[float]]
+    expected_loss: float
+    funnels_query: Optional[FunnelsQuery] = None
+    insight: list[list[dict[str, Any]]]
+    is_cached: bool
+    kind: Literal["ExperimentFunnelsQuery"] = "ExperimentFunnelsQuery"
+    last_refresh: AwareDatetime
+    next_allowed_client_refresh: AwareDatetime
+    probability: dict[str, float]
+    query_status: Optional[QueryStatus] = Field(
+        default=None, description="Query status indicates whether next to the provided data, a query is still running."
+    )
+    significance_code: ExperimentSignificanceCode
+    significant: bool
+    stats_version: Optional[int] = None
+    timezone: str
+    variants: list[ExperimentVariantFunnelsBaseStats]
+
+
+class Response9(BaseModel):
+    model_config = ConfigDict(
+        extra="forbid",
+    )
+    credible_intervals: dict[str, list[float]]
+    expected_loss: float
+    funnels_query: Optional[FunnelsQuery] = None
+    insight: list[list[dict[str, Any]]]
+    kind: Literal["ExperimentFunnelsQuery"] = "ExperimentFunnelsQuery"
+    probability: dict[str, float]
+    significance_code: ExperimentSignificanceCode
+    significant: bool
+    stats_version: Optional[int] = None
+    variants: list[ExperimentVariantFunnelsBaseStats]
+
+
+class ExperimentFunnelsQueryResponse(BaseModel):
+    model_config = ConfigDict(
+        extra="forbid",
+    )
+    credible_intervals: dict[str, list[float]]
+    expected_loss: float
+    funnels_query: Optional[FunnelsQuery] = None
+    insight: list[list[dict[str, Any]]]
+    kind: Literal["ExperimentFunnelsQuery"] = "ExperimentFunnelsQuery"
+    probability: dict[str, float]
+    significance_code: ExperimentSignificanceCode
+    significant: bool
+    stats_version: Optional[int] = None
+    variants: list[ExperimentVariantFunnelsBaseStats]
+
+
+class ExperimentTrendsQuery(BaseModel):
+    model_config = ConfigDict(
+        extra="forbid",
+    )
+    count_query: TrendsQuery
+    experiment_id: Optional[int] = None
+    exposure_query: Optional[TrendsQuery] = None
+    kind: Literal["ExperimentTrendsQuery"] = "ExperimentTrendsQuery"
+    modifiers: Optional[HogQLQueryModifiers] = Field(
+        default=None, description="Modifiers used when performing the query"
+    )
+    name: Optional[str] = None
+    response: Optional[ExperimentTrendsQueryResponse] = None
+
+
+class FunnelPathsFilter(BaseModel):
+    model_config = ConfigDict(
+        extra="forbid",
+    )
+    funnelPathType: Optional[FunnelPathType] = None
+    funnelSource: FunnelsQuery
+    funnelStep: Optional[int] = None
+
+
+class FunnelsActorsQuery(BaseModel):
+    model_config = ConfigDict(
+        extra="forbid",
+    )
+    funnelCustomSteps: Optional[list[int]] = Field(
+        default=None,
+        description=(
+            "Custom step numbers to get persons for. This overrides `funnelStep`. Primarily for correlation use."
+        ),
+    )
+    funnelStep: Optional[int] = Field(
+        default=None,
+        description=(
+            "Index of the step for which we want to get the timestamp for, per person. Positive for converted persons,"
+            " negative for dropped of persons."
+        ),
+    )
+    funnelStepBreakdown: Optional[Union[int, str, float, list[Union[int, str, float]]]] = Field(
+        default=None,
+        description=(
+            "The breakdown value for which to get persons for. This is an array for person and event properties, a"
+            " string for groups and an integer for cohorts."
+        ),
+    )
+    funnelTrendsDropOff: Optional[bool] = None
+    funnelTrendsEntrancePeriodStart: Optional[str] = Field(
+        default=None,
+        description="Used together with `funnelTrendsDropOff` for funnels time conversion date for the persons modal.",
+    )
+    includeRecordings: Optional[bool] = None
+    kind: Literal["FunnelsActorsQuery"] = "FunnelsActorsQuery"
+    modifiers: Optional[HogQLQueryModifiers] = Field(
+        default=None, description="Modifiers used when performing the query"
+    )
+    response: Optional[ActorsQueryResponse] = None
+    source: FunnelsQuery
+
+
+class PathsQuery(BaseModel):
+    model_config = ConfigDict(
+        extra="forbid",
+    )
+    aggregation_group_type_index: Optional[int] = Field(default=None, description="Groups aggregation")
+    dataColorTheme: Optional[float] = Field(default=None, description="Colors used in the insight's visualization")
+    dateRange: Optional[DateRange] = Field(default=None, description="Date range for the query")
+    filterTestAccounts: Optional[bool] = Field(
+        default=False, description="Exclude internal and test users by applying the respective filters"
+    )
+    funnelPathsFilter: Optional[FunnelPathsFilter] = Field(
+        default=None, description="Used for displaying paths in relation to funnel steps."
+    )
+    kind: Literal["PathsQuery"] = "PathsQuery"
+    modifiers: Optional[HogQLQueryModifiers] = Field(
+        default=None, description="Modifiers used when performing the query"
+    )
+    pathsFilter: PathsFilter = Field(..., description="Properties specific to the paths insight")
+    properties: Optional[
+        Union[
+            list[
+                Union[
+                    EventPropertyFilter,
+                    PersonPropertyFilter,
+                    ElementPropertyFilter,
+                    SessionPropertyFilter,
+                    CohortPropertyFilter,
+                    RecordingPropertyFilter,
+                    LogEntryPropertyFilter,
+                    GroupPropertyFilter,
+                    FeaturePropertyFilter,
+                    HogQLPropertyFilter,
+                    EmptyPropertyFilter,
+                    DataWarehousePropertyFilter,
+                    DataWarehousePersonPropertyFilter,
+                ]
+            ],
+            PropertyGroupFilter,
+        ]
+    ] = Field(default=[], description="Property filters for all series")
+    response: Optional[PathsQueryResponse] = None
+    samplingFactor: Optional[float] = Field(default=None, description="Sampling rate")
+
+
+class QueryResponseAlternative36(BaseModel):
+    model_config = ConfigDict(
+        extra="forbid",
+    )
+    tables: dict[
+        str,
+        Union[
+            DatabaseSchemaPostHogTable,
+            DatabaseSchemaDataWarehouseTable,
+            DatabaseSchemaViewTable,
+            DatabaseSchemaBatchExportTable,
+            DatabaseSchemaMaterializedViewTable,
+        ],
+    ]
+
+
+class QueryResponseAlternative(
+    RootModel[
+        Union[
             dict[str, Any],
             QueryResponseAlternative1,
             QueryResponseAlternative2,
@@ -6837,6 +6963,7 @@
             QueryResponseAlternative17,
             QueryResponseAlternative18,
             QueryResponseAlternative19,
+            QueryResponseAlternative20,
             QueryResponseAlternative21,
             QueryResponseAlternative24,
             QueryResponseAlternative25,
@@ -6877,6 +7004,7 @@
         QueryResponseAlternative17,
         QueryResponseAlternative18,
         QueryResponseAlternative19,
+        QueryResponseAlternative20,
         QueryResponseAlternative21,
         QueryResponseAlternative24,
         QueryResponseAlternative25,
@@ -6894,293 +7022,6 @@
         QueryResponseAlternative39,
         QueryResponseAlternative40,
         QueryResponseAlternative41,
-    ]
-=======
-            list[
-                Union[
-                    EventPropertyFilter,
-                    PersonPropertyFilter,
-                    ElementPropertyFilter,
-                    SessionPropertyFilter,
-                    CohortPropertyFilter,
-                    RecordingPropertyFilter,
-                    LogEntryPropertyFilter,
-                    GroupPropertyFilter,
-                    FeaturePropertyFilter,
-                    HogQLPropertyFilter,
-                    EmptyPropertyFilter,
-                    DataWarehousePropertyFilter,
-                    DataWarehousePersonPropertyFilter,
-                ]
-            ],
-            PropertyGroupFilter,
-        ]
-    ] = Field(default=[], description="Property filters for all series")
-    response: Optional[RetentionQueryResponse] = None
-    retentionFilter: RetentionFilter = Field(..., description="Properties specific to the retention insight")
-    samplingFactor: Optional[float] = Field(default=None, description="Sampling rate")
->>>>>>> 492644d7
-
-
-class CachedExperimentFunnelsQueryResponse(BaseModel):
-    model_config = ConfigDict(
-        extra="forbid",
-    )
-    cache_key: str
-    cache_target_age: Optional[AwareDatetime] = None
-    calculation_trigger: Optional[str] = Field(
-        default=None, description="What triggered the calculation of the query, leave empty if user/immediate"
-    )
-    credible_intervals: dict[str, list[float]]
-    expected_loss: float
-    funnels_query: Optional[FunnelsQuery] = None
-    insight: list[list[dict[str, Any]]]
-    is_cached: bool
-    kind: Literal["ExperimentFunnelsQuery"] = "ExperimentFunnelsQuery"
-    last_refresh: AwareDatetime
-    next_allowed_client_refresh: AwareDatetime
-    probability: dict[str, float]
-    query_status: Optional[QueryStatus] = Field(
-        default=None, description="Query status indicates whether next to the provided data, a query is still running."
-    )
-    significance_code: ExperimentSignificanceCode
-    significant: bool
-    stats_version: Optional[int] = None
-    timezone: str
-    variants: list[ExperimentVariantFunnelsBaseStats]
-
-
-class Response9(BaseModel):
-    model_config = ConfigDict(
-        extra="forbid",
-    )
-    credible_intervals: dict[str, list[float]]
-    expected_loss: float
-    funnels_query: Optional[FunnelsQuery] = None
-    insight: list[list[dict[str, Any]]]
-    kind: Literal["ExperimentFunnelsQuery"] = "ExperimentFunnelsQuery"
-    probability: dict[str, float]
-    significance_code: ExperimentSignificanceCode
-    significant: bool
-    stats_version: Optional[int] = None
-    variants: list[ExperimentVariantFunnelsBaseStats]
-
-
-class ExperimentFunnelsQueryResponse(BaseModel):
-    model_config = ConfigDict(
-        extra="forbid",
-    )
-    credible_intervals: dict[str, list[float]]
-    expected_loss: float
-    funnels_query: Optional[FunnelsQuery] = None
-    insight: list[list[dict[str, Any]]]
-    kind: Literal["ExperimentFunnelsQuery"] = "ExperimentFunnelsQuery"
-    probability: dict[str, float]
-    significance_code: ExperimentSignificanceCode
-    significant: bool
-    stats_version: Optional[int] = None
-    variants: list[ExperimentVariantFunnelsBaseStats]
-
-
-class ExperimentTrendsQuery(BaseModel):
-    model_config = ConfigDict(
-        extra="forbid",
-    )
-    count_query: TrendsQuery
-    experiment_id: Optional[int] = None
-    exposure_query: Optional[TrendsQuery] = None
-    kind: Literal["ExperimentTrendsQuery"] = "ExperimentTrendsQuery"
-    modifiers: Optional[HogQLQueryModifiers] = Field(
-        default=None, description="Modifiers used when performing the query"
-    )
-    name: Optional[str] = None
-    response: Optional[ExperimentTrendsQueryResponse] = None
-
-
-class FunnelPathsFilter(BaseModel):
-    model_config = ConfigDict(
-        extra="forbid",
-    )
-    funnelPathType: Optional[FunnelPathType] = None
-    funnelSource: FunnelsQuery
-    funnelStep: Optional[int] = None
-
-
-class FunnelsActorsQuery(BaseModel):
-    model_config = ConfigDict(
-        extra="forbid",
-    )
-    funnelCustomSteps: Optional[list[int]] = Field(
-        default=None,
-        description=(
-            "Custom step numbers to get persons for. This overrides `funnelStep`. Primarily for correlation use."
-        ),
-    )
-    funnelStep: Optional[int] = Field(
-        default=None,
-        description=(
-            "Index of the step for which we want to get the timestamp for, per person. Positive for converted persons,"
-            " negative for dropped of persons."
-        ),
-    )
-    funnelStepBreakdown: Optional[Union[int, str, float, list[Union[int, str, float]]]] = Field(
-        default=None,
-        description=(
-            "The breakdown value for which to get persons for. This is an array for person and event properties, a"
-            " string for groups and an integer for cohorts."
-        ),
-    )
-    funnelTrendsDropOff: Optional[bool] = None
-    funnelTrendsEntrancePeriodStart: Optional[str] = Field(
-        default=None,
-        description="Used together with `funnelTrendsDropOff` for funnels time conversion date for the persons modal.",
-    )
-    includeRecordings: Optional[bool] = None
-    kind: Literal["FunnelsActorsQuery"] = "FunnelsActorsQuery"
-    modifiers: Optional[HogQLQueryModifiers] = Field(
-        default=None, description="Modifiers used when performing the query"
-    )
-    response: Optional[ActorsQueryResponse] = None
-    source: FunnelsQuery
-
-
-class PathsQuery(BaseModel):
-    model_config = ConfigDict(
-        extra="forbid",
-    )
-    aggregation_group_type_index: Optional[int] = Field(default=None, description="Groups aggregation")
-    dataColorTheme: Optional[float] = Field(default=None, description="Colors used in the insight's visualization")
-    dateRange: Optional[DateRange] = Field(default=None, description="Date range for the query")
-    filterTestAccounts: Optional[bool] = Field(
-        default=False, description="Exclude internal and test users by applying the respective filters"
-    )
-    funnelPathsFilter: Optional[FunnelPathsFilter] = Field(
-        default=None, description="Used for displaying paths in relation to funnel steps."
-    )
-    kind: Literal["PathsQuery"] = "PathsQuery"
-    modifiers: Optional[HogQLQueryModifiers] = Field(
-        default=None, description="Modifiers used when performing the query"
-    )
-    pathsFilter: PathsFilter = Field(..., description="Properties specific to the paths insight")
-    properties: Optional[
-        Union[
-            list[
-                Union[
-                    EventPropertyFilter,
-                    PersonPropertyFilter,
-                    ElementPropertyFilter,
-                    SessionPropertyFilter,
-                    CohortPropertyFilter,
-                    RecordingPropertyFilter,
-                    LogEntryPropertyFilter,
-                    GroupPropertyFilter,
-                    FeaturePropertyFilter,
-                    HogQLPropertyFilter,
-                    EmptyPropertyFilter,
-                    DataWarehousePropertyFilter,
-                    DataWarehousePersonPropertyFilter,
-                ]
-            ],
-            PropertyGroupFilter,
-        ]
-    ] = Field(default=[], description="Property filters for all series")
-    response: Optional[PathsQueryResponse] = None
-    samplingFactor: Optional[float] = Field(default=None, description="Sampling rate")
-
-
-class QueryResponseAlternative35(BaseModel):
-    model_config = ConfigDict(
-        extra="forbid",
-    )
-    tables: dict[
-        str,
-        Union[
-            DatabaseSchemaPostHogTable,
-            DatabaseSchemaDataWarehouseTable,
-            DatabaseSchemaViewTable,
-            DatabaseSchemaBatchExportTable,
-            DatabaseSchemaMaterializedViewTable,
-        ],
-    ]
-
-
-class QueryResponseAlternative(
-    RootModel[
-        Union[
-            dict[str, Any],
-            QueryResponseAlternative1,
-            QueryResponseAlternative2,
-            QueryResponseAlternative3,
-            QueryResponseAlternative4,
-            QueryResponseAlternative5,
-            QueryResponseAlternative6,
-            QueryResponseAlternative7,
-            QueryResponseAlternative8,
-            QueryResponseAlternative9,
-            QueryResponseAlternative10,
-            QueryResponseAlternative13,
-            QueryResponseAlternative14,
-            QueryResponseAlternative15,
-            QueryResponseAlternative16,
-            Any,
-            QueryResponseAlternative17,
-            QueryResponseAlternative18,
-            QueryResponseAlternative19,
-            QueryResponseAlternative20,
-            QueryResponseAlternative21,
-            QueryResponseAlternative24,
-            QueryResponseAlternative25,
-            QueryResponseAlternative26,
-            QueryResponseAlternative27,
-            QueryResponseAlternative28,
-            QueryResponseAlternative29,
-            QueryResponseAlternative30,
-            QueryResponseAlternative31,
-            QueryResponseAlternative34,
-            QueryResponseAlternative35,
-            QueryResponseAlternative36,
-            QueryResponseAlternative37,
-            QueryResponseAlternative38,
-            QueryResponseAlternative39,
-        ]
-    ]
-):
-    root: Union[
-        dict[str, Any],
-        QueryResponseAlternative1,
-        QueryResponseAlternative2,
-        QueryResponseAlternative3,
-        QueryResponseAlternative4,
-        QueryResponseAlternative5,
-        QueryResponseAlternative6,
-        QueryResponseAlternative7,
-        QueryResponseAlternative8,
-        QueryResponseAlternative9,
-        QueryResponseAlternative10,
-        QueryResponseAlternative13,
-        QueryResponseAlternative14,
-        QueryResponseAlternative15,
-        QueryResponseAlternative16,
-        Any,
-        QueryResponseAlternative17,
-        QueryResponseAlternative18,
-        QueryResponseAlternative19,
-        QueryResponseAlternative20,
-        QueryResponseAlternative21,
-        QueryResponseAlternative24,
-        QueryResponseAlternative25,
-        QueryResponseAlternative26,
-        QueryResponseAlternative27,
-        QueryResponseAlternative28,
-        QueryResponseAlternative29,
-        QueryResponseAlternative30,
-        QueryResponseAlternative31,
-        QueryResponseAlternative34,
-        QueryResponseAlternative35,
-        QueryResponseAlternative36,
-        QueryResponseAlternative37,
-        QueryResponseAlternative38,
-        QueryResponseAlternative39,
     ]
 
 
