# mypy: disable-error-code="assignment"

from __future__ import annotations

from datetime import datetime
from enum import Enum, StrEnum
from typing import Any, Literal, Optional, Union

from pydantic import BaseModel, ConfigDict, Field, RootModel


class SchemaRoot(RootModel[Any]):
    root: Any


class AccessControlLevel(StrEnum):
    NONE = "none"
    MEMBER = "member"
    ADMIN = "admin"
    VIEWER = "viewer"
    EDITOR = "editor"


class MathGroupTypeIndex(float, Enum):
    NUMBER_0 = 0
    NUMBER_1 = 1
    NUMBER_2 = 2
    NUMBER_3 = 3
    NUMBER_4 = 4


class AggregationAxisFormat(StrEnum):
    NUMERIC = "numeric"
    DURATION = "duration"
    DURATION_MS = "duration_ms"
    PERCENTAGE = "percentage"
    PERCENTAGE_SCALED = "percentage_scaled"


class AlertCalculationInterval(StrEnum):
    HOURLY = "hourly"
    DAILY = "daily"
    WEEKLY = "weekly"
    MONTHLY = "monthly"


class AlertConditionType(StrEnum):
    ABSOLUTE_VALUE = "absolute_value"
    RELATIVE_INCREASE = "relative_increase"
    RELATIVE_DECREASE = "relative_decrease"


class AlertState(StrEnum):
    FIRING = "Firing"
    NOT_FIRING = "Not firing"
    ERRORED = "Errored"
    SNOOZED = "Snoozed"


class AssistantArrayPropertyFilterOperator(StrEnum):
    EXACT = "exact"
    IS_NOT = "is_not"


class AssistantBaseMultipleBreakdownFilter(BaseModel):
    model_config = ConfigDict(
        extra="forbid",
    )
    property: str = Field(..., description="Property name from the plan to break down by.")


class AssistantContextualTool(StrEnum):
    SEARCH_SESSION_RECORDINGS = "search_session_recordings"
    GENERATE_HOGQL_QUERY = "generate_hogql_query"
    FIX_HOGQL_QUERY = "fix_hogql_query"
    ANALYZE_USER_INTERVIEWS = "analyze_user_interviews"
    CREATE_AND_QUERY_INSIGHT = "create_and_query_insight"
    CREATE_HOG_TRANSFORMATION_FUNCTION = "create_hog_transformation_function"
    CREATE_HOG_FUNCTION_FILTERS = "create_hog_function_filters"
    CREATE_HOG_FUNCTION_INPUTS = "create_hog_function_inputs"
    NAVIGATE = "navigate"


class AssistantDateRange(BaseModel):
    model_config = ConfigDict(
        extra="forbid",
    )
    date_from: str = Field(..., description="ISO8601 date string.")
    date_to: Optional[str] = Field(default=None, description="ISO8601 date string.")


class AssistantDateTimePropertyFilterOperator(StrEnum):
    IS_DATE_EXACT = "is_date_exact"
    IS_DATE_BEFORE = "is_date_before"
    IS_DATE_AFTER = "is_date_after"


class AssistantDurationRange(BaseModel):
    model_config = ConfigDict(
        extra="forbid",
    )
    date_from: str = Field(
        ...,
        description=(
            "Duration in the past. Supported units are: `h` (hour), `d` (day), `w` (week), `m` (month), `y` (year),"
            " `all` (all time). Use the `Start` suffix to define the exact left date boundary. Examples: `-1d` last day"
            " from now, `-180d` last 180 days from now, `mStart` this month start, `-1dStart` yesterday's start."
        ),
    )


class AssistantEventMultipleBreakdownFilterType(StrEnum):
    PERSON = "person"
    EVENT = "event"
    EVENT_METADATA = "event_metadata"
    SESSION = "session"
    HOGQL = "hogql"


class AssistantEventType(StrEnum):
    STATUS = "status"
    MESSAGE = "message"
    CONVERSATION = "conversation"


class AssistantFormOption(BaseModel):
    model_config = ConfigDict(
        extra="forbid",
    )
    value: str
    variant: Optional[str] = None


class AssistantFunnelsBreakdownType(StrEnum):
    PERSON = "person"
    EVENT = "event"
    GROUP = "group"
    SESSION = "session"


class FunnelAggregateByHogQL(Enum):
    PROPERTIES__SESSION_ID = "properties.$session_id"
    NONE_TYPE_NONE = None


class AssistantFunnelsMath(StrEnum):
    FIRST_TIME_FOR_USER = "first_time_for_user"
    FIRST_TIME_FOR_USER_WITH_FILTERS = "first_time_for_user_with_filters"


class AssistantGenerationStatusType(StrEnum):
    ACK = "ack"
    GENERATION_ERROR = "generation_error"


class AssistantGenericMultipleBreakdownFilter(BaseModel):
    model_config = ConfigDict(
        extra="forbid",
    )
    property: str = Field(..., description="Property name from the plan to break down by.")
    type: AssistantEventMultipleBreakdownFilterType


class AssistantGenericPropertyFilter3(BaseModel):
    model_config = ConfigDict(
        extra="forbid",
    )
    key: str = Field(..., description="Use one of the properties the user has provided in the plan.")
    operator: AssistantArrayPropertyFilterOperator = Field(
        ..., description="`exact` - exact match of any of the values. `is_not` - does not match any of the values."
    )
    type: str
    value: list[str] = Field(
        ...,
        description=(
            "Only use property values from the plan. Always use strings as values. If you have a number, convert it to"
            ' a string first. If you have a boolean, convert it to a string "true" or "false".'
        ),
    )


class AssistantGenericPropertyFilter4(BaseModel):
    model_config = ConfigDict(
        extra="forbid",
    )
    key: str = Field(..., description="Use one of the properties the user has provided in the plan.")
    operator: AssistantDateTimePropertyFilterOperator
    type: str
    value: str = Field(..., description="Value must be a date in ISO 8601 format.")


class AssistantHogQLQuery(BaseModel):
    model_config = ConfigDict(
        extra="forbid",
    )
    kind: Literal["HogQLQuery"] = "HogQLQuery"
    query: str = Field(
        ...,
        description="SQL SELECT statement to execute. Mostly standard ClickHouse SQL with PostHog-specific additions.",
    )


class AssistantMessageType(StrEnum):
    HUMAN = "human"
    TOOL = "tool"
    AI = "ai"
    AI_REASONING = "ai/reasoning"
    AI_VIZ = "ai/viz"
    AI_FAILURE = "ai/failure"


class AssistantNavigateUrls(StrEnum):
    CREATE_ACTION = "createAction"
    ACTIONS = "actions"
    COHORTS = "cohorts"
    PROJECT_HOMEPAGE = "projectHomepage"
    MAX = "max"
    SETTINGS = "settings"
    EVENT_DEFINITIONS = "eventDefinitions"
    PROPERTY_DEFINITIONS = "propertyDefinitions"
    DATABASE = "database"
    ACTIVITY = "activity"
    INGESTION_WARNINGS = "ingestionWarnings"
    INSIGHTS = "insights"
    INSIGHT_NEW = "insightNew"
    SAVED_INSIGHTS = "savedInsights"
    WEB_ANALYTICS = "webAnalytics"
    WEB_ANALYTICS_WEB_VITALS = "webAnalyticsWebVitals"
    ALERTS = "alerts"
    DASHBOARDS = "dashboards"
    EXPERIMENTS = "experiments"
    FEATURE_FLAGS = "featureFlags"
    SURVEYS = "surveys"
    SURVEY_TEMPLATES = "surveyTemplates"
    REPLAY = "replay"
    REPLAY_SETTINGS = "replaySettings"
    PIPELINE = "pipeline"
    SQL_EDITOR = "sqlEditor"
    ANNOTATIONS = "annotations"
    HEATMAPS = "heatmaps"
    EARLY_ACCESS_FEATURES = "earlyAccessFeatures"
    ERROR_TRACKING = "errorTracking"
    GAME368HEDGEHOGS = "game368hedgehogs"
    NOTEBOOKS = "notebooks"
    PERSONS = "persons"
    TOOLBAR_LAUNCH = "toolbarLaunch"


class AssistantNumericValuePropertyFilterOperator(StrEnum):
    EXACT = "exact"
    GT = "gt"
    LT = "lt"


class MeanRetentionCalculation(StrEnum):
    SIMPLE = "simple"
    WEIGHTED = "weighted"
    NONE = "none"


class RetentionReference(StrEnum):
    TOTAL = "total"
    PREVIOUS = "previous"


class AssistantSetPropertyFilterOperator(StrEnum):
    IS_SET = "is_set"
    IS_NOT_SET = "is_not_set"


class AssistantStringOrBooleanValuePropertyFilterOperator(StrEnum):
    EXACT = "exact"
    IS_NOT = "is_not"
    ICONTAINS = "icontains"
    NOT_ICONTAINS = "not_icontains"
    REGEX = "regex"
    NOT_REGEX = "not_regex"


class AssistantToolCall(BaseModel):
    model_config = ConfigDict(
        extra="forbid",
    )
    args: dict[str, Any]
    id: str
    name: str
    type: Literal["tool_call"] = Field(
        default="tool_call", description="`type` needed to conform to the OpenAI shape, which is expected by LangChain"
    )


class AssistantToolCallMessage(BaseModel):
    model_config = ConfigDict(
        extra="forbid",
    )
    content: str
    id: Optional[str] = None
    tool_call_id: str
    type: Literal["tool"] = "tool"
    ui_payload: Optional[dict[str, Any]] = Field(
        default=None,
        description=(
            "Payload passed through to the frontend - specifically for calls of contextual tool. Tool call messages"
            " without a ui_payload are not passed through to the frontend."
        ),
    )
    visible: Optional[bool] = None


class AssistantTrendsDisplayType(RootModel[Union[str, Any]]):
    root: Union[str, Any]


class Display(StrEnum):
    ACTIONS_LINE_GRAPH = "ActionsLineGraph"
    ACTIONS_BAR = "ActionsBar"
    ACTIONS_AREA_GRAPH = "ActionsAreaGraph"
    ACTIONS_LINE_GRAPH_CUMULATIVE = "ActionsLineGraphCumulative"
    BOLD_NUMBER = "BoldNumber"
    ACTIONS_PIE = "ActionsPie"
    ACTIONS_BAR_VALUE = "ActionsBarValue"
    ACTIONS_TABLE = "ActionsTable"
    WORLD_MAP = "WorldMap"


class YAxisScaleType(StrEnum):
    LOG10 = "log10"
    LINEAR = "linear"


class AssistantTrendsFilter(BaseModel):
    model_config = ConfigDict(
        extra="forbid",
    )
    aggregationAxisFormat: Optional[AggregationAxisFormat] = Field(
        default=AggregationAxisFormat.NUMERIC,
        description=(
            "Formats the trends value axis. Do not use the formatting unless you are absolutely sure that formatting"
            " will match the data. `numeric` - no formatting. Prefer this option by default. `duration` - formats the"
            " value in seconds to a human-readable duration, e.g., `132` becomes `2 minutes 12 seconds`. Use this"
            " option only if you are sure that the values are in seconds. `duration_ms` - formats the value in"
            " miliseconds to a human-readable duration, e.g., `1050` becomes `1 second 50 milliseconds`. Use this"
            " option only if you are sure that the values are in miliseconds. `percentage` - adds a percentage sign to"
            " the value, e.g., `50` becomes `50%`. `percentage_scaled` - formats the value as a percentage scaled to"
            " 0-100, e.g., `0.5` becomes `50%`."
        ),
    )
    aggregationAxisPostfix: Optional[str] = Field(
        default=None,
        description=(
            "Custom postfix to add to the aggregation axis, e.g., ` clicks` to format 5 as `5 clicks`. You may need to"
            " add a space before postfix."
        ),
    )
    aggregationAxisPrefix: Optional[str] = Field(
        default=None,
        description=(
            "Custom prefix to add to the aggregation axis, e.g., `$` for USD dollars. You may need to add a space after"
            " prefix."
        ),
    )
    decimalPlaces: Optional[float] = Field(
        default=None,
        description=(
            "Number of decimal places to show. Do not add this unless you are sure that values will have a decimal"
            " point."
        ),
    )
    display: Optional[Display] = Field(
        default=Display.ACTIONS_LINE_GRAPH,
        description=(
            "Visualization type. Available values: `ActionsLineGraph` - time-series line chart; most common option, as"
            " it shows change over time. `ActionsBar` - time-series bar chart. `ActionsAreaGraph` - time-series area"
            " chart. `ActionsLineGraphCumulative` - cumulative time-series line chart; good for cumulative metrics."
            " `BoldNumber` - total value single large number. You can't use this with breakdown or with multiple"
            " series; use when user explicitly asks for a single output number. `ActionsBarValue` - total value (NOT"
            " time-series) bar chart; good for categorical data. `ActionsPie` - total value pie chart; good for"
            " visualizing proportions. `ActionsTable` - total value table; good when using breakdown to list users or"
            " other entities. `WorldMap` - total value world map; use when breaking down by country name using property"
            " `$geoip_country_name`, and only then."
        ),
    )
    formulas: Optional[list[str]] = Field(default=None, description="If the formula is provided, apply it here.")
    showLegend: Optional[bool] = Field(
        default=False, description="Whether to show the legend describing series and breakdowns."
    )
    showPercentStackView: Optional[bool] = Field(
        default=False, description="Whether to show a percentage of each series. Use only with"
    )
    showValuesOnSeries: Optional[bool] = Field(default=False, description="Whether to show a value on each data point.")
    yAxisScaleType: Optional[YAxisScaleType] = Field(
        default=YAxisScaleType.LINEAR, description="Whether to scale the y-axis."
    )


class AutocompleteCompletionItemKind(StrEnum):
    METHOD = "Method"
    FUNCTION = "Function"
    CONSTRUCTOR = "Constructor"
    FIELD = "Field"
    VARIABLE = "Variable"
    CLASS_ = "Class"
    STRUCT = "Struct"
    INTERFACE = "Interface"
    MODULE = "Module"
    PROPERTY = "Property"
    EVENT = "Event"
    OPERATOR = "Operator"
    UNIT = "Unit"
    VALUE = "Value"
    CONSTANT = "Constant"
    ENUM = "Enum"
    ENUM_MEMBER = "EnumMember"
    KEYWORD = "Keyword"
    TEXT = "Text"
    COLOR = "Color"
    FILE = "File"
    REFERENCE = "Reference"
    CUSTOMCOLOR = "Customcolor"
    FOLDER = "Folder"
    TYPE_PARAMETER = "TypeParameter"
    USER = "User"
    ISSUE = "Issue"
    SNIPPET = "Snippet"


class BaseAssistantMessage(BaseModel):
    model_config = ConfigDict(
        extra="forbid",
    )
    id: Optional[str] = None


class BaseMathType(StrEnum):
    TOTAL = "total"
    DAU = "dau"
    WEEKLY_ACTIVE = "weekly_active"
    MONTHLY_ACTIVE = "monthly_active"
    UNIQUE_SESSION = "unique_session"
    FIRST_TIME_FOR_USER = "first_time_for_user"
    FIRST_MATCHING_EVENT_FOR_USER = "first_matching_event_for_user"


class BreakdownAttributionType(StrEnum):
    FIRST_TOUCH = "first_touch"
    LAST_TOUCH = "last_touch"
    ALL_EVENTS = "all_events"
    STEP = "step"


class BreakdownType(StrEnum):
    COHORT = "cohort"
    PERSON = "person"
    EVENT = "event"
    EVENT_METADATA = "event_metadata"
    GROUP = "group"
    SESSION = "session"
    HOGQL = "hogql"
    DATA_WAREHOUSE = "data_warehouse"
    DATA_WAREHOUSE_PERSON_PROPERTY = "data_warehouse_person_property"


class CompareItem(BaseModel):
    model_config = ConfigDict(
        extra="forbid",
    )
    label: str
    value: str


class StatusItem(BaseModel):
    model_config = ConfigDict(
        extra="forbid",
    )
    label: str
    value: str


class CalendarHeatmapFilter(BaseModel):
    model_config = ConfigDict(
        extra="forbid",
    )
    dummy: Optional[str] = None


class CalendarHeatmapMathType(StrEnum):
    TOTAL = "total"
    DAU = "dau"


class ChartDisplayCategory(StrEnum):
    TIME_SERIES = "TimeSeries"
    CUMULATIVE_TIME_SERIES = "CumulativeTimeSeries"
    TOTAL_VALUE = "TotalValue"


class ChartDisplayType(StrEnum):
    ACTIONS_LINE_GRAPH = "ActionsLineGraph"
    ACTIONS_BAR = "ActionsBar"
    ACTIONS_STACKED_BAR = "ActionsStackedBar"
    ACTIONS_AREA_GRAPH = "ActionsAreaGraph"
    ACTIONS_LINE_GRAPH_CUMULATIVE = "ActionsLineGraphCumulative"
    BOLD_NUMBER = "BoldNumber"
    ACTIONS_PIE = "ActionsPie"
    ACTIONS_BAR_VALUE = "ActionsBarValue"
    ACTIONS_TABLE = "ActionsTable"
    WORLD_MAP = "WorldMap"


class DisplayType(StrEnum):
    AUTO = "auto"
    LINE = "line"
    BAR = "bar"


class YAxisPosition(StrEnum):
    LEFT = "left"
    RIGHT = "right"


class ChartSettingsDisplay(BaseModel):
    model_config = ConfigDict(
        extra="forbid",
    )
    color: Optional[str] = None
    displayType: Optional[DisplayType] = None
    label: Optional[str] = None
    trendLine: Optional[bool] = None
    yAxisPosition: Optional[YAxisPosition] = None


class Style(StrEnum):
    NONE = "none"
    NUMBER = "number"
    PERCENT = "percent"


class ChartSettingsFormatting(BaseModel):
    model_config = ConfigDict(
        extra="forbid",
    )
    decimalPlaces: Optional[float] = None
    prefix: Optional[str] = None
    style: Optional[Style] = None
    suffix: Optional[str] = None


class CompareFilter(BaseModel):
    model_config = ConfigDict(
        extra="forbid",
    )
    compare: Optional[bool] = Field(
        default=False, description="Whether to compare the current date range to a previous date range."
    )
    compare_to: Optional[str] = Field(
        default=None,
        description=(
            "The date range to compare to. The value is a relative date. Examples of relative dates are: `-1y` for 1"
            " year ago, `-14m` for 14 months ago, `-100w` for 100 weeks ago, `-14d` for 14 days ago, `-30h` for 30"
            " hours ago."
        ),
    )


class ColorMode(StrEnum):
    LIGHT = "light"
    DARK = "dark"


class ConditionalFormattingRule(BaseModel):
    model_config = ConfigDict(
        extra="forbid",
    )
    bytecode: list
    color: str
    colorMode: Optional[ColorMode] = None
    columnName: str
    id: str
    input: str
    templateId: str


class CountPerActorMathType(StrEnum):
    AVG_COUNT_PER_ACTOR = "avg_count_per_actor"
    MIN_COUNT_PER_ACTOR = "min_count_per_actor"
    MAX_COUNT_PER_ACTOR = "max_count_per_actor"
    MEDIAN_COUNT_PER_ACTOR = "median_count_per_actor"
    P75_COUNT_PER_ACTOR = "p75_count_per_actor"
    P90_COUNT_PER_ACTOR = "p90_count_per_actor"
    P95_COUNT_PER_ACTOR = "p95_count_per_actor"
    P99_COUNT_PER_ACTOR = "p99_count_per_actor"


class CurrencyCode(StrEnum):
    AED = "AED"
    AFN = "AFN"
    ALL = "ALL"
    AMD = "AMD"
    ANG = "ANG"
    AOA = "AOA"
    ARS = "ARS"
    AUD = "AUD"
    AWG = "AWG"
    AZN = "AZN"
    BAM = "BAM"
    BBD = "BBD"
    BDT = "BDT"
    BGN = "BGN"
    BHD = "BHD"
    BIF = "BIF"
    BMD = "BMD"
    BND = "BND"
    BOB = "BOB"
    BRL = "BRL"
    BSD = "BSD"
    BTC = "BTC"
    BTN = "BTN"
    BWP = "BWP"
    BYN = "BYN"
    BZD = "BZD"
    CAD = "CAD"
    CDF = "CDF"
    CHF = "CHF"
    CLP = "CLP"
    CNY = "CNY"
    COP = "COP"
    CRC = "CRC"
    CVE = "CVE"
    CZK = "CZK"
    DJF = "DJF"
    DKK = "DKK"
    DOP = "DOP"
    DZD = "DZD"
    EGP = "EGP"
    ERN = "ERN"
    ETB = "ETB"
    EUR = "EUR"
    FJD = "FJD"
    GBP = "GBP"
    GEL = "GEL"
    GHS = "GHS"
    GIP = "GIP"
    GMD = "GMD"
    GNF = "GNF"
    GTQ = "GTQ"
    GYD = "GYD"
    HKD = "HKD"
    HNL = "HNL"
    HRK = "HRK"
    HTG = "HTG"
    HUF = "HUF"
    IDR = "IDR"
    ILS = "ILS"
    INR = "INR"
    IQD = "IQD"
    IRR = "IRR"
    ISK = "ISK"
    JMD = "JMD"
    JOD = "JOD"
    JPY = "JPY"
    KES = "KES"
    KGS = "KGS"
    KHR = "KHR"
    KMF = "KMF"
    KRW = "KRW"
    KWD = "KWD"
    KYD = "KYD"
    KZT = "KZT"
    LAK = "LAK"
    LBP = "LBP"
    LKR = "LKR"
    LRD = "LRD"
    LTL = "LTL"
    LVL = "LVL"
    LSL = "LSL"
    LYD = "LYD"
    MAD = "MAD"
    MDL = "MDL"
    MGA = "MGA"
    MKD = "MKD"
    MMK = "MMK"
    MNT = "MNT"
    MOP = "MOP"
    MRU = "MRU"
    MTL = "MTL"
    MUR = "MUR"
    MVR = "MVR"
    MWK = "MWK"
    MXN = "MXN"
    MYR = "MYR"
    MZN = "MZN"
    NAD = "NAD"
    NGN = "NGN"
    NIO = "NIO"
    NOK = "NOK"
    NPR = "NPR"
    NZD = "NZD"
    OMR = "OMR"
    PAB = "PAB"
    PEN = "PEN"
    PGK = "PGK"
    PHP = "PHP"
    PKR = "PKR"
    PLN = "PLN"
    PYG = "PYG"
    QAR = "QAR"
    RON = "RON"
    RSD = "RSD"
    RUB = "RUB"
    RWF = "RWF"
    SAR = "SAR"
    SBD = "SBD"
    SCR = "SCR"
    SDG = "SDG"
    SEK = "SEK"
    SGD = "SGD"
    SRD = "SRD"
    SSP = "SSP"
    STN = "STN"
    SYP = "SYP"
    SZL = "SZL"
    THB = "THB"
    TJS = "TJS"
    TMT = "TMT"
    TND = "TND"
    TOP = "TOP"
    TRY_ = "TRY"
    TTD = "TTD"
    TWD = "TWD"
    TZS = "TZS"
    UAH = "UAH"
    UGX = "UGX"
    USD = "USD"
    UYU = "UYU"
    UZS = "UZS"
    VES = "VES"
    VND = "VND"
    VUV = "VUV"
    WST = "WST"
    XAF = "XAF"
    XCD = "XCD"
    XOF = "XOF"
    XPF = "XPF"
    YER = "YER"
    ZAR = "ZAR"
    ZMW = "ZMW"


class CustomChannelField(StrEnum):
    UTM_SOURCE = "utm_source"
    UTM_MEDIUM = "utm_medium"
    UTM_CAMPAIGN = "utm_campaign"
    REFERRING_DOMAIN = "referring_domain"
    URL = "url"
    PATHNAME = "pathname"
    HOSTNAME = "hostname"


class CustomChannelOperator(StrEnum):
    EXACT = "exact"
    IS_NOT = "is_not"
    IS_SET = "is_set"
    IS_NOT_SET = "is_not_set"
    ICONTAINS = "icontains"
    NOT_ICONTAINS = "not_icontains"
    REGEX = "regex"
    NOT_REGEX = "not_regex"


class CustomEventConversionGoal(BaseModel):
    model_config = ConfigDict(
        extra="forbid",
    )
    customEventName: str


class DashboardPrivilegeLevel(float, Enum):
    NUMBER_21 = 21
    NUMBER_37 = 37
    NUMBER_888 = 888
    NUMBER_999 = 999


class DashboardRestrictionLevel(float, Enum):
    NUMBER_21 = 21
    NUMBER_37 = 37


class DashboardTileBasicType(BaseModel):
    model_config = ConfigDict(
        extra="forbid",
    )
    dashboard_id: float
    deleted: Optional[bool] = None
    id: float


class DataColorToken(StrEnum):
    PRESET_1 = "preset-1"
    PRESET_2 = "preset-2"
    PRESET_3 = "preset-3"
    PRESET_4 = "preset-4"
    PRESET_5 = "preset-5"
    PRESET_6 = "preset-6"
    PRESET_7 = "preset-7"
    PRESET_8 = "preset-8"
    PRESET_9 = "preset-9"
    PRESET_10 = "preset-10"
    PRESET_11 = "preset-11"
    PRESET_12 = "preset-12"
    PRESET_13 = "preset-13"
    PRESET_14 = "preset-14"
    PRESET_15 = "preset-15"


class Type(StrEnum):
    EVENT_DEFINITION = "event_definition"
    TEAM_COLUMNS = "team_columns"


class Context(BaseModel):
    model_config = ConfigDict(
        extra="forbid",
    )
    eventDefinitionId: Optional[str] = None
    type: Type


class DataWarehouseEventsModifier(BaseModel):
    model_config = ConfigDict(
        extra="forbid",
    )
    distinct_id_field: str
    id_field: str
    table_name: str
    timestamp_field: str


class DatabaseSchemaManagedViewTableKind(StrEnum):
    REVENUE_ANALYTICS_CHARGE = "revenue_analytics_charge"
    REVENUE_ANALYTICS_CUSTOMER = "revenue_analytics_customer"
    REVENUE_ANALYTICS_INVOICE_ITEM = "revenue_analytics_invoice_item"
    REVENUE_ANALYTICS_PRODUCT = "revenue_analytics_product"
    REVENUE_ANALYTICS_SUBSCRIPTION = "revenue_analytics_subscription"


class DatabaseSchemaSchema(BaseModel):
    model_config = ConfigDict(
        extra="forbid",
    )
    id: str
    incremental: bool
    last_synced_at: Optional[str] = None
    name: str
    should_sync: bool
    status: Optional[str] = None


class DatabaseSchemaSource(BaseModel):
    model_config = ConfigDict(
        extra="forbid",
    )
    id: str
    last_synced_at: Optional[str] = None
    prefix: str
    source_type: str
    status: str


class Type1(StrEnum):
    POSTHOG = "posthog"
    DATA_WAREHOUSE = "data_warehouse"
    VIEW = "view"
    BATCH_EXPORT = "batch_export"
    MATERIALIZED_VIEW = "materialized_view"
    MANAGED_VIEW = "managed_view"


class DatabaseSerializedFieldType(StrEnum):
    INTEGER = "integer"
    FLOAT = "float"
    DECIMAL = "decimal"
    STRING = "string"
    DATETIME = "datetime"
    DATE = "date"
    BOOLEAN = "boolean"
    ARRAY = "array"
    JSON = "json"
    LAZY_TABLE = "lazy_table"
    VIRTUAL_TABLE = "virtual_table"
    FIELD_TRAVERSER = "field_traverser"
    EXPRESSION = "expression"
    VIEW = "view"
    MATERIALIZED_VIEW = "materialized_view"
    UNKNOWN = "unknown"


class DateRange(BaseModel):
    model_config = ConfigDict(
        extra="forbid",
    )
    date_from: Optional[str] = None
    date_to: Optional[str] = None
    explicitDate: Optional[bool] = Field(
        default=False,
        description=(
            "Whether the date_from and date_to should be used verbatim. Disables rounding to the start and end of"
            " period."
        ),
    )


class DatetimeDay(RootModel[datetime]):
    root: datetime


class DefaultChannelTypes(StrEnum):
    CROSS_NETWORK = "Cross Network"
    PAID_SEARCH = "Paid Search"
    PAID_SOCIAL = "Paid Social"
    PAID_VIDEO = "Paid Video"
    PAID_SHOPPING = "Paid Shopping"
    PAID_UNKNOWN = "Paid Unknown"
    DIRECT = "Direct"
    ORGANIC_SEARCH = "Organic Search"
    ORGANIC_SOCIAL = "Organic Social"
    ORGANIC_VIDEO = "Organic Video"
    ORGANIC_SHOPPING = "Organic Shopping"
    PUSH = "Push"
    SMS = "SMS"
    AUDIO = "Audio"
    EMAIL = "Email"
    REFERRAL = "Referral"
    AFFILIATE = "Affiliate"
    UNKNOWN = "Unknown"


class DurationType(StrEnum):
    DURATION = "duration"
    ACTIVE_SECONDS = "active_seconds"
    INACTIVE_SECONDS = "inactive_seconds"


class Key(StrEnum):
    TAG_NAME = "tag_name"
    TEXT = "text"
    HREF = "href"
    SELECTOR = "selector"


class ElementType(BaseModel):
    model_config = ConfigDict(
        extra="forbid",
    )
    attr_class: Optional[list[str]] = None
    attr_id: Optional[str] = None
    attributes: dict[str, str]
    href: Optional[str] = None
    nth_child: Optional[float] = None
    nth_of_type: Optional[float] = None
    order: Optional[float] = None
    tag_name: str
    text: Optional[str] = None


class EmptyPropertyFilter(BaseModel):
    pass
    model_config = ConfigDict(
        extra="forbid",
    )


class EntityType(StrEnum):
    ACTIONS = "actions"
    EVENTS = "events"
    DATA_WAREHOUSE = "data_warehouse"
    NEW_ENTITY = "new_entity"


class FirstEvent(BaseModel):
    model_config = ConfigDict(
        extra="forbid",
    )
    properties: str
    timestamp: str
    uuid: str


class Status(StrEnum):
    ARCHIVED = "archived"
    ACTIVE = "active"
    RESOLVED = "resolved"
    PENDING_RELEASE = "pending_release"
    SUPPRESSED = "suppressed"


class ErrorTrackingIssueAggregations(BaseModel):
    model_config = ConfigDict(
        extra="forbid",
    )
    occurrences: float
    sessions: float
    users: float
    volumeRange: list[float]


class Type2(StrEnum):
    USER = "user"
    ROLE = "role"


class OrderBy(StrEnum):
    LAST_SEEN = "last_seen"
    FIRST_SEEN = "first_seen"
    OCCURRENCES = "occurrences"
    USERS = "users"
    SESSIONS = "sessions"


class OrderDirection(StrEnum):
    ASC = "ASC"
    DESC = "DESC"


class Status1(StrEnum):
    ARCHIVED = "archived"
    ACTIVE = "active"
    RESOLVED = "resolved"
    PENDING_RELEASE = "pending_release"
    SUPPRESSED = "suppressed"
    ALL = "all"


class Status2(StrEnum):
    ARCHIVED = "archived"
    ACTIVE = "active"
    RESOLVED = "resolved"
    PENDING_RELEASE = "pending_release"
    SUPPRESSED = "suppressed"


class EventDefinition(BaseModel):
    model_config = ConfigDict(
        extra="forbid",
    )
    elements: list
    event: str
    properties: dict[str, Any]


class CorrelationType(StrEnum):
    SUCCESS = "success"
    FAILURE = "failure"


class Person(BaseModel):
    model_config = ConfigDict(
        extra="forbid",
    )
    distinct_ids: list[str]
    is_identified: Optional[bool] = None
    properties: dict[str, Any]


class EventType(BaseModel):
    model_config = ConfigDict(
        extra="forbid",
    )
    distinct_id: str
    elements: list[ElementType]
    elements_chain: Optional[str] = None
    event: str
    id: str
    person: Optional[Person] = None
    properties: dict[str, Any]
    timestamp: str
    uuid: Optional[str] = None


class Properties(BaseModel):
    model_config = ConfigDict(
        extra="forbid",
    )
    email: Optional[str] = None
    name: Optional[str] = None


class EventsQueryPersonColumn(BaseModel):
    model_config = ConfigDict(
        extra="forbid",
    )
    created_at: str
    distinct_id: str
    properties: Properties
    uuid: str


class MultipleVariantHandling(StrEnum):
    EXCLUDE = "exclude"
    FIRST_SEEN = "first_seen"


class ExperimentExposureTimeSeries(BaseModel):
    model_config = ConfigDict(
        extra="forbid",
    )
    days: list[str]
    exposure_counts: list[float]
    variant: str


class ExperimentMetricMathType(StrEnum):
    TOTAL = "total"
    SUM = "sum"
    UNIQUE_SESSION = "unique_session"
    MIN = "min"
    MAX = "max"
    AVG = "avg"


class ExperimentMetricOutlierHandling(BaseModel):
    model_config = ConfigDict(
        extra="forbid",
    )
    lower_bound_percentile: Optional[float] = None
    upper_bound_percentile: Optional[float] = None


class ExperimentMetricType(StrEnum):
    FUNNEL = "funnel"
    MEAN = "mean"


class ExperimentSignificanceCode(StrEnum):
    SIGNIFICANT = "significant"
    NOT_ENOUGH_EXPOSURE = "not_enough_exposure"
    LOW_WIN_PROBABILITY = "low_win_probability"
    HIGH_LOSS = "high_loss"
    HIGH_P_VALUE = "high_p_value"


class ExperimentVariantFunnelsBaseStats(BaseModel):
    model_config = ConfigDict(
        extra="forbid",
    )
    failure_count: float
    key: str
    success_count: float


class ExperimentVariantTrendsBaseStats(BaseModel):
    model_config = ConfigDict(
        extra="forbid",
    )
    absolute_exposure: float
    count: float
    exposure: float
    key: str


class ExternalQueryErrorCode(StrEnum):
    PLATFORM_ACCESS_REQUIRED = "platform_access_required"
    QUERY_EXECUTION_FAILED = "query_execution_failed"


class ExternalQueryStatus(StrEnum):
    SUCCESS = "success"
    ERROR = "error"


class FailureMessage(BaseModel):
    model_config = ConfigDict(
        extra="forbid",
    )
    content: Optional[str] = None
    id: Optional[str] = None
    type: Literal["ai/failure"] = "ai/failure"


class FileSystemCount(BaseModel):
    model_config = ConfigDict(
        extra="forbid",
    )
    count: float


class Tag(StrEnum):
    ALPHA = "alpha"
    BETA = "beta"


class FileSystemEntry(BaseModel):
    model_config = ConfigDict(
        extra="forbid",
    )
    field_loading: Optional[bool] = Field(
        default=None, alias="_loading", description="Used to indicate pending actions, frontend only"
    )
    created_at: Optional[str] = Field(
        default=None, description="Timestamp when file was added. Used to check persistence"
    )
    href: Optional[str] = Field(default=None, description="Object's URL")
    id: str = Field(..., description="Unique UUID for tree entry")
    meta: Optional[dict[str, Any]] = Field(default=None, description="Metadata")
    path: str = Field(..., description="Object's name and folder")
    ref: Optional[str] = Field(default=None, description="Object's ID or other unique reference")
    shortcut: Optional[bool] = Field(default=None, description="Whether this is a shortcut or the actual item")
    tags: Optional[list[Tag]] = Field(default=None, description="Tag for the product 'beta' / 'alpha'")
    type: Optional[str] = Field(
        default=None, description="Type of object, used for icon, e.g. feature_flag, insight, etc"
    )
    visualOrder: Optional[float] = Field(default=None, description="Order of object in tree")


class FileSystemIconType(StrEnum):
    PLUG = "plug"
    COHORT = "cohort"
    INSIGHT = "insight"
    DEFINITIONS = "definitions"
    WARNING = "warning"
    ERROR_TRACKING = "errorTracking"
    AI = "ai"
    CURSOR = "cursor"
    HEATMAP = "heatmap"
    DATABASE = "database"
    FOLDER = "folder"
    HAND_MONEY = "handMoney"
    LIVE = "live"
    NOTIFICATION = "notification"
    PIE_CHART = "pieChart"
    PIGGY_BANK = "piggyBank"
    SQL = "sql"
    INSIGHT_FUNNEL = "insightFunnel"
    INSIGHT_TRENDS = "insightTrends"
    INSIGHT_RETENTION = "insightRetention"
    INSIGHT_USER_PATHS = "insightUserPaths"
    INSIGHT_LIFECYCLE = "insightLifecycle"
    INSIGHT_STICKINESS = "insightStickiness"
    INSIGHT_HOG_QL = "insightHogQL"
    INSIGHT_CALENDAR_HEATMAP = "insightCalendarHeatmap"


class FileSystemImport(BaseModel):
    model_config = ConfigDict(
        extra="forbid",
    )
    field_loading: Optional[bool] = Field(
        default=None, alias="_loading", description="Used to indicate pending actions, frontend only"
    )
    category: Optional[str] = Field(default=None, description="Category label to place this under")
    created_at: Optional[str] = Field(
        default=None, description="Timestamp when file was added. Used to check persistence"
    )
    flag: Optional[str] = None
    href: Optional[str] = Field(default=None, description="Object's URL")
    iconType: Optional[FileSystemIconType] = None
    id: Optional[str] = None
    meta: Optional[dict[str, Any]] = Field(default=None, description="Metadata")
    path: str = Field(..., description="Object's name and folder")
    protocol: Optional[str] = Field(default=None, description='Protocol of the item, defaults to "project://"')
    ref: Optional[str] = Field(default=None, description="Object's ID or other unique reference")
    shortcut: Optional[bool] = Field(default=None, description="Whether this is a shortcut or the actual item")
    tags: Optional[list[Tag]] = Field(default=None, description="Tag for the product 'beta' / 'alpha'")
    type: Optional[str] = Field(
        default=None, description="Type of object, used for icon, e.g. feature_flag, insight, etc"
    )
    visualOrder: Optional[float] = Field(default=None, description="Order of object in tree")


class FilterLogicalOperator(StrEnum):
    AND_ = "AND"
    OR_ = "OR"


class FunnelConversionWindowTimeUnit(StrEnum):
    SECOND = "second"
    MINUTE = "minute"
    HOUR = "hour"
    DAY = "day"
    WEEK = "week"
    MONTH = "month"


class FunnelCorrelationResultsType(StrEnum):
    EVENTS = "events"
    PROPERTIES = "properties"
    EVENT_WITH_PROPERTIES = "event_with_properties"


class FunnelExclusionLegacy(BaseModel):
    model_config = ConfigDict(
        extra="forbid",
    )
    custom_name: Optional[str] = None
    funnel_from_step: float
    funnel_to_step: float
    id: Optional[Union[str, float]] = None
    index: Optional[float] = None
    name: Optional[str] = None
    order: Optional[float] = None
    type: Optional[EntityType] = None


class FunnelLayout(StrEnum):
    HORIZONTAL = "horizontal"
    VERTICAL = "vertical"


class FunnelMathType(StrEnum):
    TOTAL = "total"
    FIRST_TIME_FOR_USER = "first_time_for_user"
    FIRST_TIME_FOR_USER_WITH_FILTERS = "first_time_for_user_with_filters"


class FunnelPathType(StrEnum):
    FUNNEL_PATH_BEFORE_STEP = "funnel_path_before_step"
    FUNNEL_PATH_BETWEEN_STEPS = "funnel_path_between_steps"
    FUNNEL_PATH_AFTER_STEP = "funnel_path_after_step"


class FunnelStepReference(StrEnum):
    TOTAL = "total"
    PREVIOUS = "previous"


class FunnelTimeToConvertResults(BaseModel):
    model_config = ConfigDict(
        extra="forbid",
    )
    average_conversion_time: Optional[float] = None
    bins: list[list[int]]


class FunnelVizType(StrEnum):
    STEPS = "steps"
    TIME_TO_CONVERT = "time_to_convert"
    TRENDS = "trends"


class GoalLine(BaseModel):
    model_config = ConfigDict(
        extra="forbid",
    )
    borderColor: Optional[str] = None
    displayIfCrossed: Optional[bool] = None
    displayLabel: Optional[bool] = None
    label: str
    value: float


class HedgehogColorOptions(StrEnum):
    GREEN = "green"
    RED = "red"
    BLUE = "blue"
    PURPLE = "purple"
    DARK = "dark"
    LIGHT = "light"
    SEPIA = "sepia"
    INVERT = "invert"
    INVERT_HUE = "invert-hue"
    GREYSCALE = "greyscale"


class HogCompileResponse(BaseModel):
    model_config = ConfigDict(
        extra="forbid",
    )
    bytecode: list
    locals: list


class HogLanguage(StrEnum):
    HOG = "hog"
    HOG_JSON = "hogJson"
    HOG_QL = "hogQL"
    HOG_QL_EXPR = "hogQLExpr"
    HOG_TEMPLATE = "hogTemplate"


class BounceRatePageViewMode(StrEnum):
    COUNT_PAGEVIEWS = "count_pageviews"
    UNIQ_URLS = "uniq_urls"
    UNIQ_PAGE_SCREEN_AUTOCAPTURES = "uniq_page_screen_autocaptures"


class InCohortVia(StrEnum):
    AUTO = "auto"
    LEFTJOIN = "leftjoin"
    SUBQUERY = "subquery"
    LEFTJOIN_CONJOINED = "leftjoin_conjoined"


class MaterializationMode(StrEnum):
    AUTO = "auto"
    LEGACY_NULL_AS_STRING = "legacy_null_as_string"
    LEGACY_NULL_AS_NULL = "legacy_null_as_null"
    DISABLED = "disabled"


class PersonsArgMaxVersion(StrEnum):
    AUTO = "auto"
    V1 = "v1"
    V2 = "v2"


class PersonsJoinMode(StrEnum):
    INNER = "inner"
    LEFT = "left"


class PersonsOnEventsMode(StrEnum):
    DISABLED = "disabled"
    PERSON_ID_NO_OVERRIDE_PROPERTIES_ON_EVENTS = "person_id_no_override_properties_on_events"
    PERSON_ID_OVERRIDE_PROPERTIES_ON_EVENTS = "person_id_override_properties_on_events"
    PERSON_ID_OVERRIDE_PROPERTIES_JOINED = "person_id_override_properties_joined"


class PropertyGroupsMode(StrEnum):
    ENABLED = "enabled"
    DISABLED = "disabled"
    OPTIMIZED = "optimized"


class SessionTableVersion(StrEnum):
    AUTO = "auto"
    V1 = "v1"
    V2 = "v2"


class SessionsV2JoinMode(StrEnum):
    STRING = "string"
    UUID = "uuid"


class HogQLVariable(BaseModel):
    model_config = ConfigDict(
        extra="forbid",
    )
    code_name: str
    isNull: Optional[bool] = None
    value: Optional[Any] = None
    variableId: str


class HogQueryResponse(BaseModel):
    model_config = ConfigDict(
        extra="forbid",
    )
    bytecode: Optional[list] = None
    coloredBytecode: Optional[list] = None
    results: Any
    stdout: Optional[str] = None


class Compare(StrEnum):
    CURRENT = "current"
    PREVIOUS = "previous"


class InsightFilterProperty(StrEnum):
    TRENDS_FILTER = "trendsFilter"
    FUNNELS_FILTER = "funnelsFilter"
    RETENTION_FILTER = "retentionFilter"
    PATHS_FILTER = "pathsFilter"
    STICKINESS_FILTER = "stickinessFilter"
    CALENDAR_HEATMAP_FILTER = "calendarHeatmapFilter"
    LIFECYCLE_FILTER = "lifecycleFilter"


class InsightNodeKind(StrEnum):
    TRENDS_QUERY = "TrendsQuery"
    FUNNELS_QUERY = "FunnelsQuery"
    RETENTION_QUERY = "RetentionQuery"
    PATHS_QUERY = "PathsQuery"
    STICKINESS_QUERY = "StickinessQuery"
    LIFECYCLE_QUERY = "LifecycleQuery"
    CALENDAR_HEATMAP_QUERY = "CalendarHeatmapQuery"


class InsightThresholdType(StrEnum):
    ABSOLUTE = "absolute"
    PERCENTAGE = "percentage"


class InsightsThresholdBounds(BaseModel):
    model_config = ConfigDict(
        extra="forbid",
    )
    lower: Optional[float] = None
    upper: Optional[float] = None


class IntervalType(StrEnum):
    MINUTE = "minute"
    HOUR = "hour"
    DAY = "day"
    WEEK = "week"
    MONTH = "month"


class LLMTraceEvent(BaseModel):
    model_config = ConfigDict(
        extra="forbid",
    )
    createdAt: str
    event: str
    id: str
    properties: dict[str, Any]


class LLMTracePerson(BaseModel):
    model_config = ConfigDict(
        extra="forbid",
    )
    created_at: str
    distinct_id: str
    properties: dict[str, Any]
    uuid: str


class LifecycleToggle(StrEnum):
    NEW = "new"
    RESURRECTING = "resurrecting"
    RETURNING = "returning"
    DORMANT = "dormant"


class LogSeverityLevel(StrEnum):
    TRACE = "trace"
    DEBUG = "debug"
    INFO = "info"
    WARN = "warn"
    ERROR = "error"
    FATAL = "fatal"


class OrderBy1(StrEnum):
    LATEST = "latest"
    EARLIEST = "earliest"


class MarketingAnalyticsBaseColumns(StrEnum):
    CAMPAIGN = "Campaign"
    SOURCE = "Source"
    TOTAL_COST = "Total Cost"
    TOTAL_CLICKS = "Total Clicks"
    TOTAL_IMPRESSIONS = "Total Impressions"
    COST_PER_CLICK = "Cost per Click"
    CTR = "CTR"


class MarketingAnalyticsColumnsSchemaNames(StrEnum):
    CAMPAIGN = "campaign"
    CLICKS = "clicks"
    COST = "cost"
    CURRENCY = "currency"
    DATE = "date"
    IMPRESSIONS = "impressions"
    SOURCE = "source"


class MarketingAnalyticsHelperForColumnNames(StrEnum):
    GOAL = "Goal"
    COST_PER = "Cost per"


class MarketingAnalyticsOrderByEnum(StrEnum):
    ASC = "ASC"
    DESC = "DESC"


class MarketingAnalyticsSchemaFieldTypes(StrEnum):
    STRING = "string"
    INTEGER = "integer"
    NUMBER = "number"
    FLOAT = "float"
    DATETIME = "datetime"
    DATE = "date"
    BOOLEAN = "boolean"


class MatchedRecordingEvent(BaseModel):
    model_config = ConfigDict(
        extra="forbid",
    )
    uuid: str


class MaxActionContext(BaseModel):
    model_config = ConfigDict(
        extra="forbid",
    )
    description: Optional[str] = None
    id: float
    name: str


class MaxEventContext(BaseModel):
    model_config = ConfigDict(
        extra="forbid",
    )
    description: Optional[str] = None
    id: str
    name: Optional[str] = None


class MinimalHedgehogConfig(BaseModel):
    model_config = ConfigDict(
        extra="forbid",
    )
    accessories: list[str]
    color: Optional[HedgehogColorOptions] = None
    use_as_profile: bool


class MultipleBreakdownType(StrEnum):
    PERSON = "person"
    EVENT = "event"
    EVENT_METADATA = "event_metadata"
    GROUP = "group"
    SESSION = "session"
    HOGQL = "hogql"


class NodeKind(StrEnum):
    EVENTS_NODE = "EventsNode"
    ACTIONS_NODE = "ActionsNode"
    DATA_WAREHOUSE_NODE = "DataWarehouseNode"
    EVENTS_QUERY = "EventsQuery"
    PERSONS_NODE = "PersonsNode"
    HOG_QUERY = "HogQuery"
    HOG_QL_QUERY = "HogQLQuery"
    HOG_QLAST_QUERY = "HogQLASTQuery"
    HOG_QL_METADATA = "HogQLMetadata"
    HOG_QL_AUTOCOMPLETE = "HogQLAutocomplete"
    ACTORS_QUERY = "ActorsQuery"
    GROUPS_QUERY = "GroupsQuery"
    FUNNELS_ACTORS_QUERY = "FunnelsActorsQuery"
    FUNNEL_CORRELATION_ACTORS_QUERY = "FunnelCorrelationActorsQuery"
    SESSIONS_TIMELINE_QUERY = "SessionsTimelineQuery"
    RECORDINGS_QUERY = "RecordingsQuery"
    SESSION_ATTRIBUTION_EXPLORER_QUERY = "SessionAttributionExplorerQuery"
    REVENUE_EXAMPLE_EVENTS_QUERY = "RevenueExampleEventsQuery"
    REVENUE_EXAMPLE_DATA_WAREHOUSE_TABLES_QUERY = "RevenueExampleDataWarehouseTablesQuery"
    ERROR_TRACKING_QUERY = "ErrorTrackingQuery"
    LOGS_QUERY = "LogsQuery"
    DATA_TABLE_NODE = "DataTableNode"
    DATA_VISUALIZATION_NODE = "DataVisualizationNode"
    SAVED_INSIGHT_NODE = "SavedInsightNode"
    INSIGHT_VIZ_NODE = "InsightVizNode"
    TRENDS_QUERY = "TrendsQuery"
    CALENDAR_HEATMAP_QUERY = "CalendarHeatmapQuery"
    FUNNELS_QUERY = "FunnelsQuery"
    RETENTION_QUERY = "RetentionQuery"
    PATHS_QUERY = "PathsQuery"
    STICKINESS_QUERY = "StickinessQuery"
    LIFECYCLE_QUERY = "LifecycleQuery"
    INSIGHT_ACTORS_QUERY = "InsightActorsQuery"
    INSIGHT_ACTORS_QUERY_OPTIONS = "InsightActorsQueryOptions"
    FUNNEL_CORRELATION_QUERY = "FunnelCorrelationQuery"
    WEB_OVERVIEW_QUERY = "WebOverviewQuery"
    WEB_STATS_TABLE_QUERY = "WebStatsTableQuery"
    WEB_EXTERNAL_CLICKS_TABLE_QUERY = "WebExternalClicksTableQuery"
    WEB_GOALS_QUERY = "WebGoalsQuery"
    WEB_VITALS_QUERY = "WebVitalsQuery"
    WEB_VITALS_PATH_BREAKDOWN_QUERY = "WebVitalsPathBreakdownQuery"
    WEB_PAGE_URL_SEARCH_QUERY = "WebPageURLSearchQuery"
    WEB_ANALYTICS_EXTERNAL_SUMMARY_QUERY = "WebAnalyticsExternalSummaryQuery"
    REVENUE_ANALYTICS_CUSTOMER_COUNT_QUERY = "RevenueAnalyticsCustomerCountQuery"
    REVENUE_ANALYTICS_GROWTH_RATE_QUERY = "RevenueAnalyticsGrowthRateQuery"
    REVENUE_ANALYTICS_OVERVIEW_QUERY = "RevenueAnalyticsOverviewQuery"
    REVENUE_ANALYTICS_REVENUE_QUERY = "RevenueAnalyticsRevenueQuery"
    REVENUE_ANALYTICS_TOP_CUSTOMERS_QUERY = "RevenueAnalyticsTopCustomersQuery"
    MARKETING_ANALYTICS_TABLE_QUERY = "MarketingAnalyticsTableQuery"
    EXPERIMENT_METRIC = "ExperimentMetric"
    EXPERIMENT_QUERY = "ExperimentQuery"
    EXPERIMENT_EXPOSURE_QUERY = "ExperimentExposureQuery"
    EXPERIMENT_EVENT_EXPOSURE_CONFIG = "ExperimentEventExposureConfig"
    EXPERIMENT_TRENDS_QUERY = "ExperimentTrendsQuery"
    EXPERIMENT_FUNNELS_QUERY = "ExperimentFunnelsQuery"
    EXPERIMENT_DATA_WAREHOUSE_NODE = "ExperimentDataWarehouseNode"
    DATABASE_SCHEMA_QUERY = "DatabaseSchemaQuery"
    SUGGESTED_QUESTIONS_QUERY = "SuggestedQuestionsQuery"
    TEAM_TAXONOMY_QUERY = "TeamTaxonomyQuery"
    EVENT_TAXONOMY_QUERY = "EventTaxonomyQuery"
    ACTORS_PROPERTY_TAXONOMY_QUERY = "ActorsPropertyTaxonomyQuery"
    TRACES_QUERY = "TracesQuery"
    VECTOR_SEARCH_QUERY = "VectorSearchQuery"


class PageURL(BaseModel):
    model_config = ConfigDict(
        extra="forbid",
    )
    count: float
    url: str


class PathCleaningFilter(BaseModel):
    model_config = ConfigDict(
        extra="forbid",
    )
    alias: Optional[str] = None
    regex: Optional[str] = None


class PathType(StrEnum):
    FIELD_PAGEVIEW = "$pageview"
    FIELD_SCREEN = "$screen"
    CUSTOM_EVENT = "custom_event"
    HOGQL = "hogql"


class PathsFilterLegacy(BaseModel):
    model_config = ConfigDict(
        extra="forbid",
    )
    edge_limit: Optional[int] = None
    end_point: Optional[str] = None
    exclude_events: Optional[list[str]] = None
    funnel_filter: Optional[dict[str, Any]] = None
    funnel_paths: Optional[FunnelPathType] = None
    include_event_types: Optional[list[PathType]] = None
    local_path_cleaning_filters: Optional[list[PathCleaningFilter]] = None
    max_edge_weight: Optional[int] = None
    min_edge_weight: Optional[int] = None
    path_groupings: Optional[list[str]] = None
    path_replacements: Optional[bool] = None
    path_type: Optional[PathType] = None
    paths_hogql_expression: Optional[str] = None
    start_point: Optional[str] = None
    step_limit: Optional[int] = None


class PathsLink(BaseModel):
    model_config = ConfigDict(
        extra="forbid",
    )
    average_conversion_time: float
    source: str
    target: str
    value: float


class PersistedFolder(BaseModel):
    model_config = ConfigDict(
        extra="forbid",
    )
    created_at: str
    id: str
    path: str
    protocol: str
    type: str
    updated_at: str


class PersonType(BaseModel):
    model_config = ConfigDict(
        extra="forbid",
    )
    created_at: Optional[str] = None
    distinct_ids: list[str]
    id: Optional[str] = None
    is_identified: Optional[bool] = None
    name: Optional[str] = None
    properties: dict[str, Any]
    uuid: Optional[str] = None


class PropertyFilterType(StrEnum):
    META = "meta"
    EVENT = "event"
    EVENT_METADATA = "event_metadata"
    PERSON = "person"
    ELEMENT = "element"
    FEATURE = "feature"
    SESSION = "session"
    COHORT = "cohort"
    RECORDING = "recording"
    LOG_ENTRY = "log_entry"
    GROUP = "group"
    HOGQL = "hogql"
    DATA_WAREHOUSE = "data_warehouse"
    DATA_WAREHOUSE_PERSON_PROPERTY = "data_warehouse_person_property"
    ERROR_TRACKING_ISSUE = "error_tracking_issue"
    REVENUE_ANALYTICS = "revenue_analytics"
    LOG = "log"


class PropertyMathType(StrEnum):
    AVG = "avg"
    SUM = "sum"
    MIN = "min"
    MAX = "max"
    MEDIAN = "median"
    P75 = "p75"
    P90 = "p90"
    P95 = "p95"
    P99 = "p99"


class PropertyOperator(StrEnum):
    EXACT = "exact"
    IS_NOT = "is_not"
    ICONTAINS = "icontains"
    NOT_ICONTAINS = "not_icontains"
    REGEX = "regex"
    NOT_REGEX = "not_regex"
    GT = "gt"
    GTE = "gte"
    LT = "lt"
    LTE = "lte"
    IS_SET = "is_set"
    IS_NOT_SET = "is_not_set"
    IS_DATE_EXACT = "is_date_exact"
    IS_DATE_BEFORE = "is_date_before"
    IS_DATE_AFTER = "is_date_after"
    BETWEEN = "between"
    NOT_BETWEEN = "not_between"
    MIN = "min"
    MAX = "max"
    IN_ = "in"
    NOT_IN = "not_in"
    IS_CLEANED_PATH_EXACT = "is_cleaned_path_exact"


class QueryIndexUsage(StrEnum):
    UNDECISIVE = "undecisive"
    NO = "no"
    PARTIAL = "partial"
    YES = "yes"


class QueryLogTags(BaseModel):
    model_config = ConfigDict(
        extra="forbid",
    )
    productKey: Optional[str] = Field(
        default=None,
        description=(
            "Product responsible for this query. Use string, there's no need to churn the Schema when we add a new"
            " product *"
        ),
    )
    scene: Optional[str] = Field(
        default=None,
        description=(
            "Scene where this query is shown in the UI. Use string, there's no need to churn the Schema when we add a"
            " new Scene *"
        ),
    )


class QueryResponseAlternative6(BaseModel):
    model_config = ConfigDict(
        extra="forbid",
    )
    bytecode: Optional[list] = None
    coloredBytecode: Optional[list] = None
    results: Any
    stdout: Optional[str] = None


class QueryResponseAlternative17(BaseModel):
    model_config = ConfigDict(
        extra="forbid",
    )
    date_range: DateRange
    kind: Literal["ExperimentExposureQuery"] = "ExperimentExposureQuery"
    timeseries: list[ExperimentExposureTimeSeries]
    total_exposures: dict[str, float]


class QueryResponseAlternative63(BaseModel):
    model_config = ConfigDict(
        extra="forbid",
    )
    questions: list[str]


class QueryTiming(BaseModel):
    model_config = ConfigDict(
        extra="forbid",
    )
    k: str = Field(..., description="Key. Shortened to 'k' to save on data.")
    t: float = Field(..., description="Time in seconds. Shortened to 't' to save on data.")


class ReasoningMessage(BaseModel):
    model_config = ConfigDict(
        extra="forbid",
    )
    content: str
    id: Optional[str] = None
    substeps: Optional[list[str]] = None
    type: Literal["ai/reasoning"] = "ai/reasoning"


class RecordingDurationFilter(BaseModel):
    model_config = ConfigDict(
        extra="forbid",
    )
    key: DurationType
    label: Optional[str] = None
    operator: PropertyOperator
    type: Literal["recording"] = "recording"
    value: float


class RecordingOrder(StrEnum):
    DURATION = "duration"
    RECORDING_DURATION = "recording_duration"
    INACTIVE_SECONDS = "inactive_seconds"
    ACTIVE_SECONDS = "active_seconds"
    START_TIME = "start_time"
    CONSOLE_ERROR_COUNT = "console_error_count"
    CLICK_COUNT = "click_count"
    KEYPRESS_COUNT = "keypress_count"
    MOUSE_ACTIVITY_COUNT = "mouse_activity_count"
    ACTIVITY_SCORE = "activity_score"


class RecordingPropertyFilter(BaseModel):
    model_config = ConfigDict(
        extra="forbid",
    )
    key: Union[DurationType, str]
    label: Optional[str] = None
    operator: PropertyOperator
    type: Literal["recording"] = "recording"
    value: Optional[Union[list[Union[str, float]], Union[str, float]]] = None


class RefreshType(StrEnum):
    ASYNC_ = "async"
    ASYNC_EXCEPT_ON_CACHE_MISS = "async_except_on_cache_miss"
    BLOCKING = "blocking"
    FORCE_ASYNC = "force_async"
    FORCE_BLOCKING = "force_blocking"
    FORCE_CACHE = "force_cache"
    LAZY_ASYNC = "lazy_async"


class ResolvedDateRangeResponse(BaseModel):
    model_config = ConfigDict(
        extra="forbid",
    )
    date_from: Optional[datetime] = None
    date_to: Optional[datetime] = None


class ResultCustomizationBase(BaseModel):
    model_config = ConfigDict(
        extra="forbid",
    )
    color: DataColorToken


class ResultCustomizationBy(StrEnum):
    VALUE = "value"
    POSITION = "position"


class ResultCustomizationByPosition(BaseModel):
    model_config = ConfigDict(
        extra="forbid",
    )
    assignmentBy: Literal["position"] = "position"
    color: DataColorToken


class ResultCustomizationByValue(BaseModel):
    model_config = ConfigDict(
        extra="forbid",
    )
    assignmentBy: Literal["value"] = "value"
    color: DataColorToken


class RetentionDashboardDisplayType(StrEnum):
    TABLE_ONLY = "table_only"
    GRAPH_ONLY = "graph_only"
    ALL = "all"


class RetentionEntityKind(StrEnum):
    ACTIONS_NODE = "ActionsNode"
    EVENTS_NODE = "EventsNode"


class RetentionPeriod(StrEnum):
    HOUR = "Hour"
    DAY = "Day"
    WEEK = "Week"
    MONTH = "Month"


class RetentionType(StrEnum):
    RETENTION_RECURRING = "retention_recurring"
    RETENTION_FIRST_TIME = "retention_first_time"


class RevenueAnalyticsGoal(BaseModel):
    model_config = ConfigDict(
        extra="forbid",
    )
    due_date: str
    goal: float
    name: str


class RevenueAnalyticsGroupBy(StrEnum):
    COHORT = "cohort"
    COUNTRY = "country"
    COUPON = "coupon"
    COUPON_ID = "coupon_id"
    INITIAL_COUPON = "initial_coupon"
    INITIAL_COUPON_ID = "initial_coupon_id"
    PRODUCT = "product"


class RevenueAnalyticsOverviewItemKey(StrEnum):
    REVENUE = "revenue"
    PAYING_CUSTOMER_COUNT = "paying_customer_count"
    AVG_REVENUE_PER_CUSTOMER = "avg_revenue_per_customer"


class RevenueAnalyticsPropertyFilter(BaseModel):
    model_config = ConfigDict(
        extra="forbid",
    )
    key: str
    label: Optional[str] = None
    operator: PropertyOperator
    type: Literal["revenue_analytics"] = "revenue_analytics"
    value: Optional[Union[list[Union[str, float]], Union[str, float]]] = None


class RevenueAnalyticsRevenueQueryResult(BaseModel):
    model_config = ConfigDict(
        extra="forbid",
    )
    gross: list
    mrr: list


class RevenueAnalyticsTopCustomersGroupBy(StrEnum):
    MONTH = "month"
    ALL = "all"


class RevenueCurrencyPropertyConfig(BaseModel):
    model_config = ConfigDict(
        extra="forbid",
    )
    property: Optional[str] = None
    static: Optional[CurrencyCode] = None


class RootAssistantMessage1(BaseModel):
    model_config = ConfigDict(
        extra="forbid",
    )
    content: str
    id: Optional[str] = None
    tool_call_id: str
    type: Literal["tool"] = "tool"
    ui_payload: Optional[dict[str, Any]] = Field(
        default=None,
        description=(
            "Payload passed through to the frontend - specifically for calls of contextual tool. Tool call messages"
            " without a ui_payload are not passed through to the frontend."
        ),
    )
    visible: Optional[bool] = None


class SamplingRate(BaseModel):
    model_config = ConfigDict(
        extra="forbid",
    )
    denominator: Optional[float] = None
    numerator: float


class Type3(StrEnum):
    EVENT_DEFINITION = "event_definition"
    TEAM_COLUMNS = "team_columns"


class Context1(BaseModel):
    model_config = ConfigDict(
        extra="forbid",
    )
    eventDefinitionId: Optional[str] = None
    type: Type3


class SessionAttributionGroupBy(StrEnum):
    CHANNEL_TYPE = "ChannelType"
    MEDIUM = "Medium"
    SOURCE = "Source"
    CAMPAIGN = "Campaign"
    AD_IDS = "AdIds"
    REFERRING_DOMAIN = "ReferringDomain"
    INITIAL_URL = "InitialURL"


class SessionPropertyFilter(BaseModel):
    model_config = ConfigDict(
        extra="forbid",
    )
    key: str
    label: Optional[str] = None
    operator: PropertyOperator
    type: Literal["session"] = "session"
    value: Optional[Union[list[Union[str, float]], Union[str, float]]] = None


class SnapshotSource(StrEnum):
    WEB = "web"
    MOBILE = "mobile"
    UNKNOWN = "unknown"


class Storage(StrEnum):
    OBJECT_STORAGE_LTS = "object_storage_lts"
    OBJECT_STORAGE = "object_storage"


class SourceMap(BaseModel):
    model_config = ConfigDict(
        extra="forbid",
    )
    campaign: Optional[str] = None
    clicks: Optional[str] = None
    cost: Optional[str] = None
    currency: Optional[str] = None
    date: Optional[str] = None
    impressions: Optional[str] = None
    source: Optional[str] = None


class StepOrderValue(StrEnum):
    STRICT = "strict"
    UNORDERED = "unordered"
    ORDERED = "ordered"


class StickinessComputationMode(StrEnum):
    NON_CUMULATIVE = "non_cumulative"
    CUMULATIVE = "cumulative"


class StickinessFilterLegacy(BaseModel):
    model_config = ConfigDict(
        extra="forbid",
    )
    compare: Optional[bool] = None
    compare_to: Optional[str] = None
    display: Optional[ChartDisplayType] = None
    hidden_legend_keys: Optional[dict[str, Union[bool, Any]]] = None
    show_legend: Optional[bool] = None
    show_multiple_y_axes: Optional[bool] = None
    show_values_on_series: Optional[bool] = None


class StickinessOperator(StrEnum):
    GTE = "gte"
    LTE = "lte"
    EXACT = "exact"


class SuggestedQuestionsQueryResponse(BaseModel):
    model_config = ConfigDict(
        extra="forbid",
    )
    questions: list[str]


class TaxonomicFilterGroupType(StrEnum):
    METADATA = "metadata"
    ACTIONS = "actions"
    COHORTS = "cohorts"
    COHORTS_WITH_ALL = "cohorts_with_all"
    DATA_WAREHOUSE = "data_warehouse"
    DATA_WAREHOUSE_PROPERTIES = "data_warehouse_properties"
    DATA_WAREHOUSE_PERSON_PROPERTIES = "data_warehouse_person_properties"
    ELEMENTS = "elements"
    EVENTS = "events"
    EVENT_PROPERTIES = "event_properties"
    EVENT_FEATURE_FLAGS = "event_feature_flags"
    EVENT_METADATA = "event_metadata"
    NUMERICAL_EVENT_PROPERTIES = "numerical_event_properties"
    PERSON_PROPERTIES = "person_properties"
    PAGEVIEW_URLS = "pageview_urls"
    SCREENS = "screens"
    CUSTOM_EVENTS = "custom_events"
    WILDCARD = "wildcard"
    GROUPS = "groups"
    PERSONS = "persons"
    FEATURE_FLAGS = "feature_flags"
    INSIGHTS = "insights"
    EXPERIMENTS = "experiments"
    PLUGINS = "plugins"
    DASHBOARDS = "dashboards"
    NAME_GROUPS = "name_groups"
    SESSION_PROPERTIES = "session_properties"
    HOGQL_EXPRESSION = "hogql_expression"
    NOTEBOOKS = "notebooks"
    LOG_ENTRIES = "log_entries"
    ERROR_TRACKING_ISSUES = "error_tracking_issues"
    LOG_ATTRIBUTES = "log_attributes"
    REPLAY = "replay"
    REVENUE_ANALYTICS_PROPERTIES = "revenue_analytics_properties"
    RESOURCES = "resources"
    MAX_AI_CONTEXT = "max_ai_context"


class TimelineEntry(BaseModel):
    model_config = ConfigDict(
        extra="forbid",
    )
    events: list[EventType]
    recording_duration_s: Optional[float] = Field(default=None, description="Duration of the recording in seconds.")
    sessionId: Optional[str] = Field(default=None, description="Session ID. None means out-of-session events")


class TrendsFilterLegacy(BaseModel):
    model_config = ConfigDict(
        extra="forbid",
    )
    aggregation_axis_format: Optional[AggregationAxisFormat] = None
    aggregation_axis_postfix: Optional[str] = None
    aggregation_axis_prefix: Optional[str] = None
    breakdown_histogram_bin_count: Optional[float] = None
    compare: Optional[bool] = None
    compare_to: Optional[str] = None
    decimal_places: Optional[float] = None
    display: Optional[ChartDisplayType] = None
    formula: Optional[str] = None
    hidden_legend_keys: Optional[dict[str, Union[bool, Any]]] = None
    min_decimal_places: Optional[float] = None
    show_alert_threshold_lines: Optional[bool] = None
    show_labels_on_series: Optional[bool] = None
    show_legend: Optional[bool] = None
    show_multiple_y_axes: Optional[bool] = None
    show_percent_stack_view: Optional[bool] = None
    show_values_on_series: Optional[bool] = None
    smoothing_intervals: Optional[float] = None
    y_axis_scale_type: Optional[YAxisScaleType] = YAxisScaleType.LINEAR


class TrendsFormulaNode(BaseModel):
    model_config = ConfigDict(
        extra="forbid",
    )
    custom_name: Optional[str] = Field(default=None, description="Optional user-defined name for the formula")
    formula: str


class UserBasicType(BaseModel):
    model_config = ConfigDict(
        extra="forbid",
    )
    distinct_id: str
    email: str
    first_name: str
    hedgehog_config: Optional[MinimalHedgehogConfig] = None
    id: float
    is_email_verified: Optional[Any] = None
    last_name: Optional[str] = None
    uuid: str


class VectorSearchResponseItem(BaseModel):
    model_config = ConfigDict(
        extra="forbid",
    )
    distance: float
    id: str


class ActionsPie(BaseModel):
    model_config = ConfigDict(
        extra="forbid",
    )
    disableHoverOffset: Optional[bool] = None
    hideAggregation: Optional[bool] = None


class RETENTION(BaseModel):
    model_config = ConfigDict(
        extra="forbid",
    )
    hideLineGraph: Optional[bool] = None
    hideSizeColumn: Optional[bool] = None
    useSmallLayout: Optional[bool] = None


class VizSpecificOptions(BaseModel):
    model_config = ConfigDict(
        extra="forbid",
    )
    ActionsPie_1: Optional[ActionsPie] = Field(default=None, alias="ActionsPie")
    RETENTION_1: Optional[RETENTION] = Field(default=None, alias="RETENTION")


class WebAnalyticsExternalSummaryRequest(BaseModel):
    model_config = ConfigDict(
        extra="forbid",
    )
    date_from: str
    date_to: str
    explicit_date: Optional[bool] = None


class WebAnalyticsOrderByDirection(StrEnum):
    ASC = "ASC"
    DESC = "DESC"


class WebAnalyticsOrderByFields(StrEnum):
    VISITORS = "Visitors"
    VIEWS = "Views"
    CLICKS = "Clicks"
    BOUNCE_RATE = "BounceRate"
    AVERAGE_SCROLL_PERCENTAGE = "AverageScrollPercentage"
    SCROLL_GT80_PERCENTAGE = "ScrollGt80Percentage"
    TOTAL_CONVERSIONS = "TotalConversions"
    UNIQUE_CONVERSIONS = "UniqueConversions"
    CONVERSION_RATE = "ConversionRate"
    CONVERTING_USERS = "ConvertingUsers"
    RAGE_CLICKS = "RageClicks"
    DEAD_CLICKS = "DeadClicks"
    ERRORS = "Errors"


class Sampling(BaseModel):
    model_config = ConfigDict(
        extra="forbid",
    )
    enabled: Optional[bool] = None
    forceSamplingRate: Optional[SamplingRate] = None


class WebOverviewItemKind(StrEnum):
    UNIT = "unit"
    DURATION_S = "duration_s"
    PERCENTAGE = "percentage"
    CURRENCY = "currency"


class WebStatsBreakdown(StrEnum):
    PAGE = "Page"
    INITIAL_PAGE = "InitialPage"
    EXIT_PAGE = "ExitPage"
    EXIT_CLICK = "ExitClick"
    SCREEN_NAME = "ScreenName"
    INITIAL_CHANNEL_TYPE = "InitialChannelType"
    INITIAL_REFERRING_DOMAIN = "InitialReferringDomain"
    INITIAL_UTM_SOURCE = "InitialUTMSource"
    INITIAL_UTM_CAMPAIGN = "InitialUTMCampaign"
    INITIAL_UTM_MEDIUM = "InitialUTMMedium"
    INITIAL_UTM_TERM = "InitialUTMTerm"
    INITIAL_UTM_CONTENT = "InitialUTMContent"
    INITIAL_UTM_SOURCE_MEDIUM_CAMPAIGN = "InitialUTMSourceMediumCampaign"
    BROWSER = "Browser"
    OS = "OS"
    VIEWPORT = "Viewport"
    DEVICE_TYPE = "DeviceType"
    COUNTRY = "Country"
    REGION = "Region"
    CITY = "City"
    TIMEZONE = "Timezone"
    LANGUAGE = "Language"
    FRUSTRATION_METRICS = "FrustrationMetrics"


class WebVitalsMetric(StrEnum):
    INP = "INP"
    LCP = "LCP"
    CLS = "CLS"
    FCP = "FCP"


class WebVitalsMetricBand(StrEnum):
    GOOD = "good"
    NEEDS_IMPROVEMENTS = "needs_improvements"
    POOR = "poor"


class WebVitalsPathBreakdownResultItem(BaseModel):
    model_config = ConfigDict(
        extra="forbid",
    )
    path: str
    value: float


class WebVitalsPercentile(StrEnum):
    P75 = "p75"
    P90 = "p90"
    P99 = "p99"


class Scale(StrEnum):
    LINEAR = "linear"
    LOGARITHMIC = "logarithmic"


class YAxisSettings(BaseModel):
    model_config = ConfigDict(
        extra="forbid",
    )
    scale: Optional[Scale] = None
    startAtZero: Optional[bool] = Field(default=None, description="Whether the Y axis should start at zero")


class Integer(RootModel[int]):
    root: int


class ActionConversionGoal(BaseModel):
    model_config = ConfigDict(
        extra="forbid",
    )
    actionId: int


class ActorsPropertyTaxonomyResponse(BaseModel):
    model_config = ConfigDict(
        extra="forbid",
    )
    sample_count: int
    sample_values: list[Union[str, float, bool, int]]


class AlertCondition(BaseModel):
    model_config = ConfigDict(
        extra="forbid",
    )
    type: AlertConditionType


class Query(BaseModel):
    model_config = ConfigDict(
        extra="forbid",
    )
    kind: NodeKind
    response: Optional[dict[str, Any]] = None
    version: Optional[float] = Field(default=None, description="version of the node, used for schema migrations")


class AssistantArrayPropertyFilter(BaseModel):
    model_config = ConfigDict(
        extra="forbid",
    )
    operator: AssistantArrayPropertyFilterOperator = Field(
        ..., description="`exact` - exact match of any of the values. `is_not` - does not match any of the values."
    )
    value: list[str] = Field(
        ...,
        description=(
            "Only use property values from the plan. Always use strings as values. If you have a number, convert it to"
            ' a string first. If you have a boolean, convert it to a string "true" or "false".'
        ),
    )


class AssistantBreakdownFilter(BaseModel):
    model_config = ConfigDict(
        extra="forbid",
    )
    breakdown_limit: Optional[int] = Field(default=25, description="How many distinct values to show.")


class AssistantDateTimePropertyFilter(BaseModel):
    model_config = ConfigDict(
        extra="forbid",
    )
    operator: AssistantDateTimePropertyFilterOperator
    value: str = Field(..., description="Value must be a date in ISO 8601 format.")


class AssistantForm(BaseModel):
    model_config = ConfigDict(
        extra="forbid",
    )
    options: list[AssistantFormOption]


class AssistantFunnelsBreakdownFilter(BaseModel):
    model_config = ConfigDict(
        extra="forbid",
    )
    breakdown: str = Field(..., description="The entity property to break down by.")
    breakdown_group_type_index: Optional[int] = Field(
        default=None,
        description=(
            "If `breakdown_type` is `group`, this is the index of the group. Use the index from the group mapping."
        ),
    )
    breakdown_limit: Optional[int] = Field(default=25, description="How many distinct values to show.")
    breakdown_type: Optional[AssistantFunnelsBreakdownType] = Field(
        default=AssistantFunnelsBreakdownType.EVENT,
        description=(
            "Type of the entity to break down by. If `group` is used, you must also provide"
            " `breakdown_group_type_index` from the group mapping."
        ),
    )


class AssistantFunnelsExclusionEventsNode(BaseModel):
    model_config = ConfigDict(
        extra="forbid",
    )
    event: str
    funnelFromStep: int
    funnelToStep: int
    kind: Literal["EventsNode"] = "EventsNode"


class AssistantFunnelsFilter(BaseModel):
    model_config = ConfigDict(
        extra="forbid",
    )
    binCount: Optional[int] = Field(
        default=None,
        description=(
            "Use this setting only when `funnelVizType` is `time_to_convert`: number of bins to show in histogram."
        ),
    )
    exclusions: Optional[list[AssistantFunnelsExclusionEventsNode]] = Field(
        default=[],
        description=(
            "Users may want to use exclusion events to filter out conversions in which a particular event occurred"
            " between specific steps. These events must not be included in the main sequence. You must include start"
            " and end indexes for each exclusion where the minimum index is one and the maximum index is the number of"
            " steps in the funnel. For example, there is a sequence with three steps: sign up, finish onboarding,"
            " purchase. If the user wants to exclude all conversions in which users left the page before finishing the"
            " onboarding, the exclusion step would be the event `$pageleave` with start index 2 and end index 3."
        ),
    )
    funnelAggregateByHogQL: Optional[FunnelAggregateByHogQL] = Field(
        default=None,
        description="Use this field only if the user explicitly asks to aggregate the funnel by unique sessions.",
    )
    funnelOrderType: Optional[StepOrderValue] = Field(
        default=StepOrderValue.ORDERED,
        description=(
            "Defines the behavior of event matching between steps. Prefer the `strict` option unless explicitly told to"
            " use a different one. `ordered` - defines a sequential funnel. Step B must happen after Step A, but any"
            " number of events can happen between A and B. `strict` - defines a funnel where all events must happen in"
            " order. Step B must happen directly after Step A without any events in between. `any` - order doesn't"
            " matter. Steps can be completed in any sequence."
        ),
    )
    funnelStepReference: Optional[FunnelStepReference] = Field(
        default=FunnelStepReference.TOTAL,
        description=(
            "Whether conversion shown in the graph should be across all steps or just relative to the previous step."
        ),
    )
    funnelVizType: Optional[FunnelVizType] = Field(
        default=FunnelVizType.STEPS,
        description=(
            "Defines the type of visualization to use. The `steps` option is recommended. `steps` - shows a"
            " step-by-step funnel. Perfect to show a conversion rate of a sequence of events (default)."
            " `time_to_convert` - shows a histogram of the time it took to complete the funnel. `trends` - shows trends"
            " of the conversion rate of the whole sequence over time."
        ),
    )
    funnelWindowInterval: Optional[int] = Field(
        default=14,
        description=(
            "Controls a time frame value for a conversion to be considered. Select a reasonable value based on the"
            " user's query. Use in combination with `funnelWindowIntervalUnit`. The default value is 14 days."
        ),
    )
    funnelWindowIntervalUnit: Optional[FunnelConversionWindowTimeUnit] = Field(
        default=FunnelConversionWindowTimeUnit.DAY,
        description=(
            "Controls a time frame interval for a conversion to be considered. Select a reasonable value based on the"
            " user's query. Use in combination with `funnelWindowInterval`. The default value is 14 days."
        ),
    )
    layout: Optional[FunnelLayout] = Field(
        default=FunnelLayout.VERTICAL,
        description="Controls how the funnel chart is displayed: vertically (preferred) or horizontally.",
    )


class AssistantGenerationStatusEvent(BaseModel):
    model_config = ConfigDict(
        extra="forbid",
    )
    type: AssistantGenerationStatusType


class AssistantGenericPropertyFilter1(BaseModel):
    model_config = ConfigDict(
        extra="forbid",
    )
    key: str = Field(..., description="Use one of the properties the user has provided in the plan.")
    operator: AssistantStringOrBooleanValuePropertyFilterOperator = Field(
        ...,
        description=(
            "`icontains` - case insensitive contains. `not_icontains` - case insensitive does not contain. `regex` -"
            " matches the regex pattern. `not_regex` - does not match the regex pattern."
        ),
    )
    type: str
    value: str = Field(
        ...,
        description=(
            "Only use property values from the plan. If the operator is `regex` or `not_regex`, the value must be a"
            " valid ClickHouse regex pattern to match against. Otherwise, the value must be a substring that will be"
            " matched against the property value. Use the string values `true` or `false` for boolean properties."
        ),
    )


class AssistantGenericPropertyFilter2(BaseModel):
    model_config = ConfigDict(
        extra="forbid",
    )
    key: str = Field(..., description="Use one of the properties the user has provided in the plan.")
    operator: AssistantNumericValuePropertyFilterOperator
    type: str
    value: float


class AssistantGenericPropertyFilter5(BaseModel):
    model_config = ConfigDict(
        extra="forbid",
    )
    key: str = Field(..., description="Use one of the properties the user has provided in the plan.")
    operator: AssistantSetPropertyFilterOperator = Field(
        ...,
        description=(
            "`is_set` - the property has any value. `is_not_set` - the property doesn't have a value or wasn't"
            " collected."
        ),
    )
    type: str


class AssistantGroupMultipleBreakdownFilter(BaseModel):
    model_config = ConfigDict(
        extra="forbid",
    )
    group_type_index: Optional[int] = Field(default=None, description="Index of the group type from the group mapping.")
    property: str = Field(..., description="Property name from the plan to break down by.")
    type: Literal["group"] = "group"


class AssistantGroupPropertyFilter1(BaseModel):
    model_config = ConfigDict(
        extra="forbid",
    )
    group_type_index: int = Field(..., description="Index of the group type from the group mapping.")
    key: str = Field(..., description="Use one of the properties the user has provided in the plan.")
    operator: AssistantStringOrBooleanValuePropertyFilterOperator = Field(
        ...,
        description=(
            "`icontains` - case insensitive contains. `not_icontains` - case insensitive does not contain. `regex` -"
            " matches the regex pattern. `not_regex` - does not match the regex pattern."
        ),
    )
    type: Literal["group"] = "group"
    value: str = Field(
        ...,
        description=(
            "Only use property values from the plan. If the operator is `regex` or `not_regex`, the value must be a"
            " valid ClickHouse regex pattern to match against. Otherwise, the value must be a substring that will be"
            " matched against the property value. Use the string values `true` or `false` for boolean properties."
        ),
    )


class AssistantGroupPropertyFilter2(BaseModel):
    model_config = ConfigDict(
        extra="forbid",
    )
    group_type_index: int = Field(..., description="Index of the group type from the group mapping.")
    key: str = Field(..., description="Use one of the properties the user has provided in the plan.")
    operator: AssistantNumericValuePropertyFilterOperator
    type: Literal["group"] = "group"
    value: float


class AssistantGroupPropertyFilter3(BaseModel):
    model_config = ConfigDict(
        extra="forbid",
    )
    group_type_index: int = Field(..., description="Index of the group type from the group mapping.")
    key: str = Field(..., description="Use one of the properties the user has provided in the plan.")
    operator: AssistantArrayPropertyFilterOperator = Field(
        ..., description="`exact` - exact match of any of the values. `is_not` - does not match any of the values."
    )
    type: Literal["group"] = "group"
    value: list[str] = Field(
        ...,
        description=(
            "Only use property values from the plan. Always use strings as values. If you have a number, convert it to"
            ' a string first. If you have a boolean, convert it to a string "true" or "false".'
        ),
    )


class AssistantGroupPropertyFilter4(BaseModel):
    model_config = ConfigDict(
        extra="forbid",
    )
    group_type_index: int = Field(..., description="Index of the group type from the group mapping.")
    key: str = Field(..., description="Use one of the properties the user has provided in the plan.")
    operator: AssistantDateTimePropertyFilterOperator
    type: Literal["group"] = "group"
    value: str = Field(..., description="Value must be a date in ISO 8601 format.")


class AssistantGroupPropertyFilter5(BaseModel):
    model_config = ConfigDict(
        extra="forbid",
    )
    group_type_index: int = Field(..., description="Index of the group type from the group mapping.")
    key: str = Field(..., description="Use one of the properties the user has provided in the plan.")
    operator: AssistantSetPropertyFilterOperator = Field(
        ...,
        description=(
            "`is_set` - the property has any value. `is_not_set` - the property doesn't have a value or wasn't"
            " collected."
        ),
    )
    type: Literal["group"] = "group"


class AssistantMessageMetadata(BaseModel):
    model_config = ConfigDict(
        extra="forbid",
    )
    form: Optional[AssistantForm] = None


class AssistantNumericValuePropertyFilter(BaseModel):
    model_config = ConfigDict(
        extra="forbid",
    )
    operator: AssistantNumericValuePropertyFilterOperator
    value: float


class AssistantRetentionActionsNode(BaseModel):
    model_config = ConfigDict(
        extra="forbid",
    )
    id: float = Field(..., description="Action ID from the plan.")
    name: str = Field(..., description="Action name from the plan.")
    properties: Optional[
        list[
            Union[
                Union[
                    AssistantGenericPropertyFilter1,
                    AssistantGenericPropertyFilter2,
                    AssistantGenericPropertyFilter3,
                    AssistantGenericPropertyFilter4,
                    AssistantGenericPropertyFilter5,
                ],
                Union[
                    AssistantGroupPropertyFilter1,
                    AssistantGroupPropertyFilter2,
                    AssistantGroupPropertyFilter3,
                    AssistantGroupPropertyFilter4,
                    AssistantGroupPropertyFilter5,
                ],
            ]
        ]
    ] = Field(default=None, description="Property filters for the action.")
    type: Literal["actions"] = "actions"


class AssistantRetentionEventsNode(BaseModel):
    model_config = ConfigDict(
        extra="forbid",
    )
    custom_name: Optional[str] = Field(
        default=None, description="Custom name for the event if it is needed to be renamed."
    )
    name: str = Field(..., description="Event name from the plan.")
    properties: Optional[
        list[
            Union[
                Union[
                    AssistantGenericPropertyFilter1,
                    AssistantGenericPropertyFilter2,
                    AssistantGenericPropertyFilter3,
                    AssistantGenericPropertyFilter4,
                    AssistantGenericPropertyFilter5,
                ],
                Union[
                    AssistantGroupPropertyFilter1,
                    AssistantGroupPropertyFilter2,
                    AssistantGroupPropertyFilter3,
                    AssistantGroupPropertyFilter4,
                    AssistantGroupPropertyFilter5,
                ],
            ]
        ]
    ] = Field(default=None, description="Property filters for the event.")
    type: Literal["events"] = "events"


class AssistantSetPropertyFilter(BaseModel):
    model_config = ConfigDict(
        extra="forbid",
    )
    operator: AssistantSetPropertyFilterOperator = Field(
        ...,
        description=(
            "`is_set` - the property has any value. `is_not_set` - the property doesn't have a value or wasn't"
            " collected."
        ),
    )


class AssistantStringOrBooleanValuePropertyFilter(BaseModel):
    model_config = ConfigDict(
        extra="forbid",
    )
    operator: AssistantStringOrBooleanValuePropertyFilterOperator = Field(
        ...,
        description=(
            "`icontains` - case insensitive contains. `not_icontains` - case insensitive does not contain. `regex` -"
            " matches the regex pattern. `not_regex` - does not match the regex pattern."
        ),
    )
    value: str = Field(
        ...,
        description=(
            "Only use property values from the plan. If the operator is `regex` or `not_regex`, the value must be a"
            " valid ClickHouse regex pattern to match against. Otherwise, the value must be a substring that will be"
            " matched against the property value. Use the string values `true` or `false` for boolean properties."
        ),
    )


class AssistantTrendsBreakdownFilter(BaseModel):
    model_config = ConfigDict(
        extra="forbid",
    )
    breakdown_limit: Optional[int] = Field(default=25, description="How many distinct values to show.")
    breakdowns: list[Union[AssistantGroupMultipleBreakdownFilter, AssistantGenericMultipleBreakdownFilter]] = Field(
        ..., description="Use this field to define breakdowns.", max_length=3
    )


class AutocompleteCompletionItem(BaseModel):
    model_config = ConfigDict(
        extra="forbid",
    )
    detail: Optional[str] = Field(
        default=None,
        description=(
            "A human-readable string with additional information about this item, like type or symbol information."
        ),
    )
    documentation: Optional[str] = Field(
        default=None, description="A human-readable string that represents a doc-comment."
    )
    insertText: str = Field(
        ..., description="A string or snippet that should be inserted in a document when selecting this completion."
    )
    kind: AutocompleteCompletionItemKind = Field(
        ..., description="The kind of this completion item. Based on the kind an icon is chosen by the editor."
    )
    label: str = Field(
        ...,
        description=(
            "The label of this completion item. By default this is also the text that is inserted when selecting this"
            " completion."
        ),
    )


class Breakdown(BaseModel):
    model_config = ConfigDict(
        extra="forbid",
    )
    group_type_index: Optional[int] = None
    histogram_bin_count: Optional[int] = None
    normalize_url: Optional[bool] = None
    property: str
    type: Optional[MultipleBreakdownType] = None


class BreakdownFilter(BaseModel):
    model_config = ConfigDict(
        extra="forbid",
    )
    breakdown: Optional[Union[str, list[Union[str, int]], int]] = None
    breakdown_group_type_index: Optional[int] = None
    breakdown_hide_other_aggregation: Optional[bool] = None
    breakdown_histogram_bin_count: Optional[int] = None
    breakdown_limit: Optional[int] = None
    breakdown_normalize_url: Optional[bool] = None
    breakdown_type: Optional[BreakdownType] = BreakdownType.EVENT
    breakdowns: Optional[list[Breakdown]] = Field(default=None, max_length=3)


class IntervalItem(BaseModel):
    model_config = ConfigDict(
        extra="forbid",
    )
    label: str
    value: int = Field(..., description="An interval selected out of available intervals in source query")


class Series(BaseModel):
    model_config = ConfigDict(
        extra="forbid",
    )
    label: str
    value: int


class Settings(BaseModel):
    model_config = ConfigDict(
        extra="forbid",
    )
    display: Optional[ChartSettingsDisplay] = None
    formatting: Optional[ChartSettingsFormatting] = None


class ChartAxis(BaseModel):
    model_config = ConfigDict(
        extra="forbid",
    )
    column: str
    settings: Optional[Settings] = None


class ChartSettings(BaseModel):
    model_config = ConfigDict(
        extra="forbid",
    )
    goalLines: Optional[list[GoalLine]] = None
    leftYAxisSettings: Optional[YAxisSettings] = None
    rightYAxisSettings: Optional[YAxisSettings] = None
    seriesBreakdownColumn: Optional[str] = None
    showLegend: Optional[bool] = None
    showTotalRow: Optional[bool] = None
    stackBars100: Optional[bool] = Field(default=None, description="Whether we fill the bars to 100% in stacked mode")
    xAxis: Optional[ChartAxis] = None
    yAxis: Optional[list[ChartAxis]] = None
    yAxisAtZero: Optional[bool] = Field(
        default=None, description="Deprecated: use `[left|right]YAxisSettings`. Whether the Y axis should start at zero"
    )


class ClickhouseQueryProgress(BaseModel):
    model_config = ConfigDict(
        extra="forbid",
    )
    active_cpu_time: int
    bytes_read: int
    estimated_rows_total: int
    rows_read: int
    time_elapsed: int


class CohortPropertyFilter(BaseModel):
    model_config = ConfigDict(
        extra="forbid",
    )
    cohort_name: Optional[str] = None
    key: Literal["id"] = "id"
    label: Optional[str] = None
    operator: Optional[PropertyOperator] = PropertyOperator.IN_
    type: Literal["cohort"] = "cohort"
    value: int


class CustomChannelCondition(BaseModel):
    model_config = ConfigDict(
        extra="forbid",
    )
    id: str
    key: CustomChannelField
    op: CustomChannelOperator
    value: Optional[Union[str, list[str]]] = None


class CustomChannelRule(BaseModel):
    model_config = ConfigDict(
        extra="forbid",
    )
    channel_type: str
    combiner: FilterLogicalOperator
    id: str
    items: list[CustomChannelCondition]


class DataWarehousePersonPropertyFilter(BaseModel):
    model_config = ConfigDict(
        extra="forbid",
    )
    key: str
    label: Optional[str] = None
    operator: PropertyOperator
    type: Literal["data_warehouse_person_property"] = "data_warehouse_person_property"
    value: Optional[Union[list[Union[str, float]], Union[str, float]]] = None


class DataWarehousePropertyFilter(BaseModel):
    model_config = ConfigDict(
        extra="forbid",
    )
    key: str
    label: Optional[str] = None
    operator: PropertyOperator
    type: Literal["data_warehouse"] = "data_warehouse"
    value: Optional[Union[list[Union[str, float]], Union[str, float]]] = None


class DatabaseSchemaField(BaseModel):
    model_config = ConfigDict(
        extra="forbid",
    )
    chain: Optional[list[Union[str, int]]] = None
    fields: Optional[list[str]] = None
    hogql_value: str
    id: Optional[str] = None
    name: str
    schema_valid: bool
    table: Optional[str] = None
    type: DatabaseSerializedFieldType


class DatabaseSchemaPostHogTable(BaseModel):
    model_config = ConfigDict(
        extra="forbid",
    )
    fields: dict[str, DatabaseSchemaField]
    id: str
    name: str
    row_count: Optional[float] = None
    type: Literal["posthog"] = "posthog"


class DatabaseSchemaTableCommon(BaseModel):
    model_config = ConfigDict(
        extra="forbid",
    )
    fields: dict[str, DatabaseSchemaField]
    id: str
    name: str
    row_count: Optional[float] = None
    type: Type1


class Day(RootModel[int]):
    root: int


class ElementPropertyFilter(BaseModel):
    model_config = ConfigDict(
        extra="forbid",
    )
    key: Key
    label: Optional[str] = None
    operator: PropertyOperator
    type: Literal["element"] = "element"
    value: Optional[Union[list[Union[str, float]], Union[str, float]]] = None


class ErrorTrackingIssueAssignee(BaseModel):
    model_config = ConfigDict(
        extra="forbid",
    )
    id: Union[str, int]
    type: Type2


class ErrorTrackingIssueFilter(BaseModel):
    model_config = ConfigDict(
        extra="forbid",
    )
    key: str
    label: Optional[str] = None
    operator: PropertyOperator
    type: Literal["error_tracking_issue"] = "error_tracking_issue"
    value: Optional[Union[list[Union[str, float]], Union[str, float]]] = None


class ErrorTrackingRelationalIssue(BaseModel):
    model_config = ConfigDict(
        extra="forbid",
    )
    assignee: Optional[ErrorTrackingIssueAssignee] = None
    description: Optional[str] = None
    first_seen: datetime
    id: str
    name: Optional[str] = None
    status: Status2


class EventMetadataPropertyFilter(BaseModel):
    model_config = ConfigDict(
        extra="forbid",
    )
    key: str
    label: Optional[str] = None
    operator: PropertyOperator
    type: Literal["event_metadata"] = "event_metadata"
    value: Optional[Union[list[Union[str, float]], Union[str, float]]] = None


class EventOddsRatioSerialized(BaseModel):
    model_config = ConfigDict(
        extra="forbid",
    )
    correlation_type: CorrelationType
    event: EventDefinition
    failure_count: int
    odds_ratio: float
    success_count: int


class EventPropertyFilter(BaseModel):
    model_config = ConfigDict(
        extra="forbid",
    )
    key: str
    label: Optional[str] = None
    operator: Optional[PropertyOperator] = PropertyOperator.EXACT
    type: Literal["event"] = Field(default="event", description="Event properties")
    value: Optional[Union[list[Union[str, float]], Union[str, float]]] = None


class EventTaxonomyItem(BaseModel):
    model_config = ConfigDict(
        extra="forbid",
    )
    property: str
    sample_count: int
    sample_values: list[str]


class EventsHeatMapColumnAggregationResult(BaseModel):
    model_config = ConfigDict(
        extra="forbid",
    )
    column: int
    value: int


class EventsHeatMapDataResult(BaseModel):
    model_config = ConfigDict(
        extra="forbid",
    )
    column: int
    row: int
    value: int


class EventsHeatMapRowAggregationResult(BaseModel):
    model_config = ConfigDict(
        extra="forbid",
    )
    row: int
    value: int


class EventsHeatMapStructuredResult(BaseModel):
    model_config = ConfigDict(
        extra="forbid",
    )
    allAggregations: int
    columnAggregations: list[EventsHeatMapColumnAggregationResult]
    data: list[EventsHeatMapDataResult]
    rowAggregations: list[EventsHeatMapRowAggregationResult]


class ExperimentExposureQueryResponse(BaseModel):
    model_config = ConfigDict(
        extra="forbid",
    )
    date_range: DateRange
    kind: Literal["ExperimentExposureQuery"] = "ExperimentExposureQuery"
    timeseries: list[ExperimentExposureTimeSeries]
    total_exposures: dict[str, float]


class ExperimentHoldoutType(BaseModel):
    model_config = ConfigDict(
        extra="forbid",
    )
    created_at: Optional[str] = None
    created_by: Optional[UserBasicType] = None
    description: Optional[str] = None
    filters: dict[str, Any]
    id: Optional[float] = None
    name: str
    updated_at: Optional[str] = None


class ExperimentMetricBaseProperties(BaseModel):
    model_config = ConfigDict(
        extra="forbid",
    )
    conversion_window: Optional[int] = None
    conversion_window_unit: Optional[FunnelConversionWindowTimeUnit] = None
    kind: Literal["ExperimentMetric"] = "ExperimentMetric"
    name: Optional[str] = None
    response: Optional[dict[str, Any]] = None
    version: Optional[float] = Field(default=None, description="version of the node, used for schema migrations")


class ExperimentStatsBase(BaseModel):
    model_config = ConfigDict(
        extra="forbid",
    )
    key: str
    number_of_samples: int
    sum: float
    sum_squares: float


class ExperimentVariantResultBayesian(BaseModel):
    model_config = ConfigDict(
        extra="forbid",
    )
    chance_to_win: float
    credible_interval: list[float] = Field(..., max_length=2, min_length=2)
    key: str
    method: Literal["bayesian"] = "bayesian"
    number_of_samples: int
    significant: bool
    sum: float
    sum_squares: float


class ExperimentVariantResultFrequentist(BaseModel):
    model_config = ConfigDict(
        extra="forbid",
    )
    confidence_interval: list[float] = Field(..., max_length=2, min_length=2)
    key: str
    method: Literal["frequentist"] = "frequentist"
    number_of_samples: int
    p_value: float
    significant: bool
    sum: float
    sum_squares: float


class ExternalQueryError(BaseModel):
    model_config = ConfigDict(
        extra="forbid",
    )
    code: ExternalQueryErrorCode
    detail: str


class FeaturePropertyFilter(BaseModel):
    model_config = ConfigDict(
        extra="forbid",
    )
    key: str
    label: Optional[str] = None
    operator: PropertyOperator
    type: Literal["feature"] = Field(default="feature", description='Event property with "$feature/" prepended')
    value: Optional[Union[list[Union[str, float]], Union[str, float]]] = None


class FunnelCorrelationResult(BaseModel):
    model_config = ConfigDict(
        extra="forbid",
    )
    events: list[EventOddsRatioSerialized]
    skewed: bool


class FunnelExclusionSteps(BaseModel):
    model_config = ConfigDict(
        extra="forbid",
    )
    funnelFromStep: int
    funnelToStep: int


class FunnelsFilterLegacy(BaseModel):
    model_config = ConfigDict(
        extra="forbid",
    )
    bin_count: Optional[Union[float, str]] = None
    breakdown_attribution_type: Optional[BreakdownAttributionType] = None
    breakdown_attribution_value: Optional[float] = None
    exclusions: Optional[list[FunnelExclusionLegacy]] = None
    funnel_aggregate_by_hogql: Optional[str] = None
    funnel_from_step: Optional[float] = None
    funnel_order_type: Optional[StepOrderValue] = None
    funnel_step_reference: Optional[FunnelStepReference] = None
    funnel_to_step: Optional[float] = None
    funnel_viz_type: Optional[FunnelVizType] = None
    funnel_window_interval: Optional[float] = None
    funnel_window_interval_unit: Optional[FunnelConversionWindowTimeUnit] = None
    hidden_legend_keys: Optional[dict[str, Union[bool, Any]]] = None
    layout: Optional[FunnelLayout] = None


class GroupPropertyFilter(BaseModel):
    model_config = ConfigDict(
        extra="forbid",
    )
    group_type_index: Optional[int] = None
    key: str
    label: Optional[str] = None
    operator: PropertyOperator
    type: Literal["group"] = "group"
    value: Optional[Union[list[Union[str, float]], Union[str, float]]] = None


class HogQLAutocompleteResponse(BaseModel):
    model_config = ConfigDict(
        extra="forbid",
    )
    incomplete_list: bool = Field(..., description="Whether or not the suggestions returned are complete")
    suggestions: list[AutocompleteCompletionItem]
    timings: Optional[list[QueryTiming]] = Field(
        default=None, description="Measured timings for different parts of the query generation process"
    )


class HogQLNotice(BaseModel):
    model_config = ConfigDict(
        extra="forbid",
    )
    end: Optional[int] = None
    fix: Optional[str] = None
    message: str
    start: Optional[int] = None


class HogQLPropertyFilter(BaseModel):
    model_config = ConfigDict(
        extra="forbid",
    )
    key: str
    label: Optional[str] = None
    type: Literal["hogql"] = "hogql"
    value: Optional[Union[list[Union[str, float]], Union[str, float]]] = None


class HogQLQueryModifiers(BaseModel):
    model_config = ConfigDict(
        extra="forbid",
    )
    bounceRateDurationSeconds: Optional[float] = None
    bounceRatePageViewMode: Optional[BounceRatePageViewMode] = None
    convertToProjectTimezone: Optional[bool] = None
    customChannelTypeRules: Optional[list[CustomChannelRule]] = None
    dataWarehouseEventsModifiers: Optional[list[DataWarehouseEventsModifier]] = None
    debug: Optional[bool] = None
    formatCsvAllowDoubleQuotes: Optional[bool] = None
    inCohortVia: Optional[InCohortVia] = None
    materializationMode: Optional[MaterializationMode] = None
    optimizeJoinedFilters: Optional[bool] = None
    personsArgMaxVersion: Optional[PersonsArgMaxVersion] = None
    personsJoinMode: Optional[PersonsJoinMode] = None
    personsOnEventsMode: Optional[PersonsOnEventsMode] = None
    propertyGroupsMode: Optional[PropertyGroupsMode] = None
    s3TableUseInvalidColumns: Optional[bool] = None
    sessionTableVersion: Optional[SessionTableVersion] = None
    sessionsV2JoinMode: Optional[SessionsV2JoinMode] = None
    useMaterializedViews: Optional[bool] = None
    usePresortedEventsTable: Optional[bool] = None
    useWebAnalyticsPreAggregatedTables: Optional[bool] = None


class HogQuery(BaseModel):
    model_config = ConfigDict(
        extra="forbid",
    )
    code: Optional[str] = None
    kind: Literal["HogQuery"] = "HogQuery"
    modifiers: Optional[HogQLQueryModifiers] = Field(
        default=None, description="Modifiers used when performing the query"
    )
    response: Optional[HogQueryResponse] = None
    tags: Optional[QueryLogTags] = None
    version: Optional[float] = Field(default=None, description="version of the node, used for schema migrations")


class DayItem(BaseModel):
    model_config = ConfigDict(
        extra="forbid",
    )
    label: str
    value: Union[str, datetime, int]


class InsightThreshold(BaseModel):
    model_config = ConfigDict(
        extra="forbid",
    )
    bounds: Optional[InsightsThresholdBounds] = None
    type: InsightThresholdType


class LLMTrace(BaseModel):
    model_config = ConfigDict(
        extra="forbid",
    )
    createdAt: str
    events: list[LLMTraceEvent]
    id: str
    inputCost: Optional[float] = None
    inputState: Optional[Any] = None
    inputTokens: Optional[float] = None
    outputCost: Optional[float] = None
    outputState: Optional[Any] = None
    outputTokens: Optional[float] = None
    person: LLMTracePerson
    totalCost: Optional[float] = None
    totalLatency: Optional[float] = None
    traceName: Optional[str] = None


class LifecycleFilter(BaseModel):
    model_config = ConfigDict(
        extra="forbid",
    )
    showLegend: Optional[bool] = False
    showValuesOnSeries: Optional[bool] = None
    toggledLifecycles: Optional[list[LifecycleToggle]] = None


class LifecycleFilterLegacy(BaseModel):
    model_config = ConfigDict(
        extra="forbid",
    )
    show_legend: Optional[bool] = None
    show_values_on_series: Optional[bool] = None
    toggledLifecycles: Optional[list[LifecycleToggle]] = None


class LogEntryPropertyFilter(BaseModel):
    model_config = ConfigDict(
        extra="forbid",
    )
    key: str
    label: Optional[str] = None
    operator: PropertyOperator
    type: Literal["log_entry"] = "log_entry"
    value: Optional[Union[list[Union[str, float]], Union[str, float]]] = None


class LogMessage(BaseModel):
    model_config = ConfigDict(
        extra="forbid",
    )
    attributes: dict[str, Any]
    body: str
    event_name: str
    instrumentation_scope: str
    level: LogSeverityLevel
    observed_timestamp: datetime
    resource: str
    severity_number: float
    severity_text: LogSeverityLevel
    span_id: str
    timestamp: datetime
    trace_id: str
    uuid: str


class LogPropertyFilter(BaseModel):
    model_config = ConfigDict(
        extra="forbid",
    )
    key: str
    label: Optional[str] = None
    operator: PropertyOperator
    type: Literal["log"] = "log"
    value: Optional[Union[list[Union[str, float]], Union[str, float]]] = None


class MarketingAnalyticsSchemaField(BaseModel):
    model_config = ConfigDict(
        extra="forbid",
    )
    required: bool
    type: list[MarketingAnalyticsSchemaFieldTypes]


class MatchedRecording(BaseModel):
    model_config = ConfigDict(
        extra="forbid",
    )
    events: list[MatchedRecordingEvent]
    session_id: Optional[str] = None


class NewExperimentQueryResponse(BaseModel):
    model_config = ConfigDict(
        extra="forbid",
    )
    baseline: ExperimentStatsBase
    variant_results: Union[list[ExperimentVariantResultFrequentist], list[ExperimentVariantResultBayesian]]


class PathsFilter(BaseModel):
    model_config = ConfigDict(
        extra="forbid",
    )
    edgeLimit: Optional[int] = 50
    endPoint: Optional[str] = None
    excludeEvents: Optional[list[str]] = None
    includeEventTypes: Optional[list[PathType]] = None
    localPathCleaningFilters: Optional[list[PathCleaningFilter]] = None
    maxEdgeWeight: Optional[int] = None
    minEdgeWeight: Optional[int] = None
    pathDropoffKey: Optional[str] = Field(default=None, description="Relevant only within actors query")
    pathEndKey: Optional[str] = Field(default=None, description="Relevant only within actors query")
    pathGroupings: Optional[list[str]] = None
    pathReplacements: Optional[bool] = None
    pathStartKey: Optional[str] = Field(default=None, description="Relevant only within actors query")
    pathsHogQLExpression: Optional[str] = None
    startPoint: Optional[str] = None
    stepLimit: Optional[int] = 5


class PersonPropertyFilter(BaseModel):
    model_config = ConfigDict(
        extra="forbid",
    )
    key: str
    label: Optional[str] = None
    operator: PropertyOperator
    type: Literal["person"] = Field(default="person", description="Person properties")
    value: Optional[Union[list[Union[str, float]], Union[str, float]]] = None


class QueryResponseAlternative8(BaseModel):
    model_config = ConfigDict(
        extra="forbid",
    )
    errors: list[HogQLNotice]
    isUsingIndices: Optional[QueryIndexUsage] = None
    isValid: Optional[bool] = None
    notices: list[HogQLNotice]
    query: Optional[str] = None
    table_names: Optional[list[str]] = None
    warnings: list[HogQLNotice]


class QueryResponseAlternative9(BaseModel):
    model_config = ConfigDict(
        extra="forbid",
    )
    incomplete_list: bool = Field(..., description="Whether or not the suggestions returned are complete")
    suggestions: list[AutocompleteCompletionItem]
    timings: Optional[list[QueryTiming]] = Field(
        default=None, description="Measured timings for different parts of the query generation process"
    )


class QueryResponseAlternative24(BaseModel):
    model_config = ConfigDict(
        extra="forbid",
    )
    data: dict[str, Any]
    error: Optional[ExternalQueryError] = None
    status: ExternalQueryStatus


class QueryStatus(BaseModel):
    model_config = ConfigDict(
        extra="forbid",
    )
    complete: Optional[bool] = Field(
        default=False,
        description=(
            "Whether the query is still running. Will be true if the query is complete, even if it errored. Either"
            " result or error will be set."
        ),
    )
    dashboard_id: Optional[int] = None
    end_time: Optional[datetime] = Field(
        default=None, description="When did the query execution task finish (whether successfully or not)."
    )
    error: Optional[bool] = Field(
        default=False,
        description=(
            "If the query failed, this will be set to true. More information can be found in the error_message field."
        ),
    )
    error_message: Optional[str] = None
    expiration_time: Optional[datetime] = None
    id: str
    insight_id: Optional[int] = None
    labels: Optional[list[str]] = None
    pickup_time: Optional[datetime] = Field(
        default=None, description="When was the query execution task picked up by a worker."
    )
    query_async: Literal[True] = Field(default=True, description="ONLY async queries use QueryStatus.")
    query_progress: Optional[ClickhouseQueryProgress] = None
    results: Optional[Any] = None
    start_time: Optional[datetime] = Field(default=None, description="When was query execution task enqueued.")
    task_id: Optional[str] = None
    team_id: int


class QueryStatusResponse(BaseModel):
    model_config = ConfigDict(
        extra="forbid",
    )
    query_status: QueryStatus


class ResultCustomization(RootModel[Union[ResultCustomizationByValue, ResultCustomizationByPosition]]):
    root: Union[ResultCustomizationByValue, ResultCustomizationByPosition]


class RetentionValue(BaseModel):
    model_config = ConfigDict(
        extra="forbid",
    )
    count: int
    label: Optional[str] = None


class RevenueAnalyticsCustomerCountQueryResponse(BaseModel):
    model_config = ConfigDict(
        extra="forbid",
    )
    columns: Optional[list[str]] = None
    error: Optional[str] = Field(
        default=None,
        description="Query error. Returned only if 'explain' or `modifiers.debug` is true. Throws an error otherwise.",
    )
    hogql: Optional[str] = Field(default=None, description="Generated HogQL query.")
    modifiers: Optional[HogQLQueryModifiers] = Field(
        default=None, description="Modifiers used when performing the query"
    )
    query_status: Optional[QueryStatus] = Field(
        default=None, description="Query status indicates whether next to the provided data, a query is still running."
    )
    results: Any
    timings: Optional[list[QueryTiming]] = Field(
        default=None, description="Measured timings for different parts of the query generation process"
    )


class RevenueAnalyticsEventItem(BaseModel):
    model_config = ConfigDict(
        extra="forbid",
    )
    currencyAwareDecimal: Optional[bool] = Field(
        default=False,
        description=(
            "If true, the revenue will be divided by the smallest unit of the currency.\n\nFor example, in case this is"
            " set to true, if the revenue is 1089 and the currency is USD, the revenue will be $10.89, but if the"
            " currency is JPY, the revenue will be ¥1089."
        ),
    )
    eventName: str
    revenueCurrencyProperty: Optional[RevenueCurrencyPropertyConfig] = Field(
        default_factory=lambda: RevenueCurrencyPropertyConfig.model_validate({"static": "USD"})
    )
    revenueProperty: str


class RevenueAnalyticsGrowthRateQueryResponse(BaseModel):
    model_config = ConfigDict(
        extra="forbid",
    )
    columns: Optional[list[str]] = None
    error: Optional[str] = Field(
        default=None,
        description="Query error. Returned only if 'explain' or `modifiers.debug` is true. Throws an error otherwise.",
    )
    hogql: Optional[str] = Field(default=None, description="Generated HogQL query.")
    modifiers: Optional[HogQLQueryModifiers] = Field(
        default=None, description="Modifiers used when performing the query"
    )
    query_status: Optional[QueryStatus] = Field(
        default=None, description="Query status indicates whether next to the provided data, a query is still running."
    )
    resolved_date_range: Optional[ResolvedDateRangeResponse] = Field(
        default=None, description="The date range used for the query"
    )
    results: Any
    timings: Optional[list[QueryTiming]] = Field(
        default=None, description="Measured timings for different parts of the query generation process"
    )


class RevenueAnalyticsOverviewItem(BaseModel):
    model_config = ConfigDict(
        extra="forbid",
    )
    key: RevenueAnalyticsOverviewItemKey
    value: float


class RevenueAnalyticsOverviewQueryResponse(BaseModel):
    model_config = ConfigDict(
        extra="forbid",
    )
    error: Optional[str] = Field(
        default=None,
        description="Query error. Returned only if 'explain' or `modifiers.debug` is true. Throws an error otherwise.",
    )
    hogql: Optional[str] = Field(default=None, description="Generated HogQL query.")
    modifiers: Optional[HogQLQueryModifiers] = Field(
        default=None, description="Modifiers used when performing the query"
    )
    query_status: Optional[QueryStatus] = Field(
        default=None, description="Query status indicates whether next to the provided data, a query is still running."
    )
    resolved_date_range: Optional[ResolvedDateRangeResponse] = Field(
        default=None, description="The date range used for the query"
    )
    results: list[RevenueAnalyticsOverviewItem]
    timings: Optional[list[QueryTiming]] = Field(
        default=None, description="Measured timings for different parts of the query generation process"
    )


class RevenueAnalyticsRevenueQueryResponse(BaseModel):
    model_config = ConfigDict(
        extra="forbid",
    )
    columns: Optional[list[str]] = None
    error: Optional[str] = Field(
        default=None,
        description="Query error. Returned only if 'explain' or `modifiers.debug` is true. Throws an error otherwise.",
    )
    hogql: Optional[str] = Field(default=None, description="Generated HogQL query.")
    modifiers: Optional[HogQLQueryModifiers] = Field(
        default=None, description="Modifiers used when performing the query"
    )
    query_status: Optional[QueryStatus] = Field(
        default=None, description="Query status indicates whether next to the provided data, a query is still running."
    )
    resolved_date_range: Optional[ResolvedDateRangeResponse] = Field(
        default=None, description="The date range used for the query"
    )
    results: RevenueAnalyticsRevenueQueryResult
    timings: Optional[list[QueryTiming]] = Field(
        default=None, description="Measured timings for different parts of the query generation process"
    )


class RevenueAnalyticsTopCustomersQueryResponse(BaseModel):
    model_config = ConfigDict(
        extra="forbid",
    )
    columns: Optional[list[str]] = None
    error: Optional[str] = Field(
        default=None,
        description="Query error. Returned only if 'explain' or `modifiers.debug` is true. Throws an error otherwise.",
    )
    hogql: Optional[str] = Field(default=None, description="Generated HogQL query.")
    modifiers: Optional[HogQLQueryModifiers] = Field(
        default=None, description="Modifiers used when performing the query"
    )
    query_status: Optional[QueryStatus] = Field(
        default=None, description="Query status indicates whether next to the provided data, a query is still running."
    )
    resolved_date_range: Optional[ResolvedDateRangeResponse] = Field(
        default=None, description="The date range used for the query"
    )
    results: Any
    timings: Optional[list[QueryTiming]] = Field(
        default=None, description="Measured timings for different parts of the query generation process"
    )


class RevenueExampleDataWarehouseTablesQueryResponse(BaseModel):
    model_config = ConfigDict(
        extra="forbid",
    )
    columns: Optional[list] = None
    error: Optional[str] = Field(
        default=None,
        description="Query error. Returned only if 'explain' or `modifiers.debug` is true. Throws an error otherwise.",
    )
    hasMore: Optional[bool] = None
    hogql: Optional[str] = Field(default=None, description="Generated HogQL query.")
    limit: Optional[int] = None
    modifiers: Optional[HogQLQueryModifiers] = Field(
        default=None, description="Modifiers used when performing the query"
    )
    offset: Optional[int] = None
    query_status: Optional[QueryStatus] = Field(
        default=None, description="Query status indicates whether next to the provided data, a query is still running."
    )
    results: Any
    timings: Optional[list[QueryTiming]] = Field(
        default=None, description="Measured timings for different parts of the query generation process"
    )
    types: Optional[list] = None


class RevenueExampleEventsQueryResponse(BaseModel):
    model_config = ConfigDict(
        extra="forbid",
    )
    columns: Optional[list] = None
    error: Optional[str] = Field(
        default=None,
        description="Query error. Returned only if 'explain' or `modifiers.debug` is true. Throws an error otherwise.",
    )
    hasMore: Optional[bool] = None
    hogql: Optional[str] = Field(default=None, description="Generated HogQL query.")
    limit: Optional[int] = None
    modifiers: Optional[HogQLQueryModifiers] = Field(
        default=None, description="Modifiers used when performing the query"
    )
    offset: Optional[int] = None
    query_status: Optional[QueryStatus] = Field(
        default=None, description="Query status indicates whether next to the provided data, a query is still running."
    )
    results: Any
    timings: Optional[list[QueryTiming]] = Field(
        default=None, description="Measured timings for different parts of the query generation process"
    )
    types: Optional[list] = None


class SavedInsightNode(BaseModel):
    model_config = ConfigDict(
        extra="forbid",
    )
    allowSorting: Optional[bool] = Field(
        default=None, description="Can the user click on column headers to sort the table? (default: true)"
    )
    context: Optional[Context1] = Field(
        default=None, description="Context for the table, used by components like ColumnConfigurator"
    )
    embedded: Optional[bool] = Field(default=None, description="Query is embedded inside another bordered component")
    expandable: Optional[bool] = Field(
        default=None, description="Can expand row to show raw event data (default: true)"
    )
    full: Optional[bool] = Field(
        default=None, description="Show with most visual options enabled. Used in insight scene."
    )
    hidePersonsModal: Optional[bool] = None
    hideTooltipOnScroll: Optional[bool] = None
    kind: Literal["SavedInsightNode"] = "SavedInsightNode"
    propertiesViaUrl: Optional[bool] = Field(default=None, description="Link properties via the URL (default: false)")
    shortId: str
    showActions: Optional[bool] = Field(default=None, description="Show the kebab menu at the end of the row")
    showColumnConfigurator: Optional[bool] = Field(
        default=None, description="Show a button to configure the table's columns if possible"
    )
    showCorrelationTable: Optional[bool] = None
    showDateRange: Optional[bool] = Field(default=None, description="Show date range selector")
    showElapsedTime: Optional[bool] = Field(default=None, description="Show the time it takes to run a query")
    showEventFilter: Optional[bool] = Field(
        default=None, description="Include an event filter above the table (EventsNode only)"
    )
    showExport: Optional[bool] = Field(default=None, description="Show the export button")
    showFilters: Optional[bool] = None
    showHeader: Optional[bool] = None
    showHogQLEditor: Optional[bool] = Field(default=None, description="Include a HogQL query editor above HogQL tables")
    showLastComputation: Optional[bool] = None
    showLastComputationRefresh: Optional[bool] = None
    showOpenEditorButton: Optional[bool] = Field(
        default=None, description="Show a button to open the current query as a new insight. (default: true)"
    )
    showPersistentColumnConfigurator: Optional[bool] = Field(
        default=None, description="Show a button to configure and persist the table's default columns if possible"
    )
    showPropertyFilter: Optional[Union[bool, list[TaxonomicFilterGroupType]]] = Field(
        default=None, description="Include a property filter above the table"
    )
    showReload: Optional[bool] = Field(default=None, description="Show a reload button")
    showResults: Optional[bool] = None
    showResultsTable: Optional[bool] = Field(default=None, description="Show a results table")
    showSavedQueries: Optional[bool] = Field(default=None, description="Shows a list of saved queries")
    showSearch: Optional[bool] = Field(default=None, description="Include a free text search field (PersonsNode only)")
    showTable: Optional[bool] = None
    showTestAccountFilters: Optional[bool] = Field(default=None, description="Show filter to exclude test accounts")
    showTimings: Optional[bool] = Field(default=None, description="Show a detailed query timing breakdown")
    suppressSessionAnalysisWarning: Optional[bool] = None
    version: Optional[float] = Field(default=None, description="version of the node, used for schema migrations")
    vizSpecificOptions: Optional[VizSpecificOptions] = None


class Filters(BaseModel):
    model_config = ConfigDict(
        extra="forbid",
    )
    dateRange: Optional[DateRange] = None
    properties: Optional[list[SessionPropertyFilter]] = None


class SessionAttributionExplorerQueryResponse(BaseModel):
    model_config = ConfigDict(
        extra="forbid",
    )
    columns: Optional[list] = None
    error: Optional[str] = Field(
        default=None,
        description="Query error. Returned only if 'explain' or `modifiers.debug` is true. Throws an error otherwise.",
    )
    hasMore: Optional[bool] = None
    hogql: Optional[str] = Field(default=None, description="Generated HogQL query.")
    limit: Optional[int] = None
    modifiers: Optional[HogQLQueryModifiers] = Field(
        default=None, description="Modifiers used when performing the query"
    )
    offset: Optional[int] = None
    query_status: Optional[QueryStatus] = Field(
        default=None, description="Query status indicates whether next to the provided data, a query is still running."
    )
    results: Any
    timings: Optional[list[QueryTiming]] = Field(
        default=None, description="Measured timings for different parts of the query generation process"
    )
    types: Optional[list] = None


class SessionRecordingType(BaseModel):
    model_config = ConfigDict(
        extra="forbid",
    )
    active_seconds: Optional[float] = None
    activity_score: Optional[float] = Field(
        default=None, description="calculated on the backend so that we can sort by it, definition may change over time"
    )
    click_count: Optional[float] = None
    console_error_count: Optional[float] = None
    console_log_count: Optional[float] = None
    console_warn_count: Optional[float] = None
    distinct_id: Optional[str] = None
    email: Optional[str] = None
    end_time: str = Field(..., description="When the recording ends in ISO format.")
    id: str
    inactive_seconds: Optional[float] = None
    keypress_count: Optional[float] = None
    matching_events: Optional[list[MatchedRecording]] = Field(default=None, description="List of matching events. *")
    mouse_activity_count: Optional[float] = Field(
        default=None, description="count of all mouse activity in the recording, not just clicks"
    )
    ongoing: Optional[bool] = Field(
        default=None,
        description=(
            "whether we have received data for this recording in the last 5 minutes (assumes the recording was loaded"
            " from ClickHouse)\n*"
        ),
    )
    person: Optional[PersonType] = None
    recording_duration: float = Field(..., description="Length of recording in seconds.")
    snapshot_source: SnapshotSource
    start_time: str = Field(..., description="When the recording starts in ISO format.")
    start_url: Optional[str] = None
    storage: Optional[Storage] = Field(default=None, description="Where this recording information was loaded from")
    summary: Optional[str] = None
    viewed: bool = Field(..., description="Whether this recording has been viewed by you already.")
    viewers: list[str] = Field(..., description="user ids of other users who have viewed this recording")


class SessionsTimelineQueryResponse(BaseModel):
    model_config = ConfigDict(
        extra="forbid",
    )
    error: Optional[str] = Field(
        default=None,
        description="Query error. Returned only if 'explain' or `modifiers.debug` is true. Throws an error otherwise.",
    )
    hasMore: Optional[bool] = None
    hogql: Optional[str] = Field(default=None, description="Generated HogQL query.")
    modifiers: Optional[HogQLQueryModifiers] = Field(
        default=None, description="Modifiers used when performing the query"
    )
    query_status: Optional[QueryStatus] = Field(
        default=None, description="Query status indicates whether next to the provided data, a query is still running."
    )
    results: list[TimelineEntry]
    timings: Optional[list[QueryTiming]] = Field(
        default=None, description="Measured timings for different parts of the query generation process"
    )


class StickinessCriteria(BaseModel):
    model_config = ConfigDict(
        extra="forbid",
    )
    operator: StickinessOperator
    value: int


class StickinessFilter(BaseModel):
    model_config = ConfigDict(
        extra="forbid",
    )
    computedAs: Optional[StickinessComputationMode] = None
    display: Optional[ChartDisplayType] = None
    hiddenLegendIndexes: Optional[list[int]] = None
    showLegend: Optional[bool] = None
    showMultipleYAxes: Optional[bool] = None
    showValuesOnSeries: Optional[bool] = None
    stickinessCriteria: Optional[StickinessCriteria] = None


class StickinessQueryResponse(BaseModel):
    model_config = ConfigDict(
        extra="forbid",
    )
    error: Optional[str] = Field(
        default=None,
        description="Query error. Returned only if 'explain' or `modifiers.debug` is true. Throws an error otherwise.",
    )
    hogql: Optional[str] = Field(default=None, description="Generated HogQL query.")
    modifiers: Optional[HogQLQueryModifiers] = Field(
        default=None, description="Modifiers used when performing the query"
    )
    query_status: Optional[QueryStatus] = Field(
        default=None, description="Query status indicates whether next to the provided data, a query is still running."
    )
    results: list[dict[str, Any]]
    timings: Optional[list[QueryTiming]] = Field(
        default=None, description="Measured timings for different parts of the query generation process"
    )


class SuggestedQuestionsQuery(BaseModel):
    model_config = ConfigDict(
        extra="forbid",
    )
    kind: Literal["SuggestedQuestionsQuery"] = "SuggestedQuestionsQuery"
    modifiers: Optional[HogQLQueryModifiers] = Field(
        default=None, description="Modifiers used when performing the query"
    )
    response: Optional[SuggestedQuestionsQueryResponse] = None
    tags: Optional[QueryLogTags] = None
    version: Optional[float] = Field(default=None, description="version of the node, used for schema migrations")


class TableSettings(BaseModel):
    model_config = ConfigDict(
        extra="forbid",
    )
    columns: Optional[list[ChartAxis]] = None
    conditionalFormatting: Optional[list[ConditionalFormattingRule]] = None


class TeamTaxonomyItem(BaseModel):
    model_config = ConfigDict(
        extra="forbid",
    )
    count: int
    event: str


class TestBasicQueryResponse(BaseModel):
    model_config = ConfigDict(
        extra="forbid",
    )
    error: Optional[str] = Field(
        default=None,
        description="Query error. Returned only if 'explain' or `modifiers.debug` is true. Throws an error otherwise.",
    )
    hogql: Optional[str] = Field(default=None, description="Generated HogQL query.")
    modifiers: Optional[HogQLQueryModifiers] = Field(
        default=None, description="Modifiers used when performing the query"
    )
    query_status: Optional[QueryStatus] = Field(
        default=None, description="Query status indicates whether next to the provided data, a query is still running."
    )
    results: list
    timings: Optional[list[QueryTiming]] = Field(
        default=None, description="Measured timings for different parts of the query generation process"
    )


class TestCachedBasicQueryResponse(BaseModel):
    model_config = ConfigDict(
        extra="forbid",
    )
    cache_key: str
    cache_target_age: Optional[datetime] = None
    calculation_trigger: Optional[str] = Field(
        default=None, description="What triggered the calculation of the query, leave empty if user/immediate"
    )
    error: Optional[str] = Field(
        default=None,
        description="Query error. Returned only if 'explain' or `modifiers.debug` is true. Throws an error otherwise.",
    )
    hogql: Optional[str] = Field(default=None, description="Generated HogQL query.")
    is_cached: bool
    last_refresh: datetime
    modifiers: Optional[HogQLQueryModifiers] = Field(
        default=None, description="Modifiers used when performing the query"
    )
    next_allowed_client_refresh: datetime
    query_status: Optional[QueryStatus] = Field(
        default=None, description="Query status indicates whether next to the provided data, a query is still running."
    )
    results: list
    timezone: str
    timings: Optional[list[QueryTiming]] = Field(
        default=None, description="Measured timings for different parts of the query generation process"
    )


class TracesQueryResponse(BaseModel):
    model_config = ConfigDict(
        extra="forbid",
    )
    columns: Optional[list[str]] = None
    error: Optional[str] = Field(
        default=None,
        description="Query error. Returned only if 'explain' or `modifiers.debug` is true. Throws an error otherwise.",
    )
    hasMore: Optional[bool] = None
    hogql: Optional[str] = Field(default=None, description="Generated HogQL query.")
    limit: Optional[int] = None
    modifiers: Optional[HogQLQueryModifiers] = Field(
        default=None, description="Modifiers used when performing the query"
    )
    offset: Optional[int] = None
    query_status: Optional[QueryStatus] = Field(
        default=None, description="Query status indicates whether next to the provided data, a query is still running."
    )
    results: list[LLMTrace]
    timings: Optional[list[QueryTiming]] = Field(
        default=None, description="Measured timings for different parts of the query generation process"
    )


class TrendsAlertConfig(BaseModel):
    model_config = ConfigDict(
        extra="forbid",
    )
    check_ongoing_interval: Optional[bool] = None
    series_index: int
    type: Literal["TrendsAlertConfig"] = "TrendsAlertConfig"


class TrendsFilter(BaseModel):
    model_config = ConfigDict(
        extra="forbid",
    )
    aggregationAxisFormat: Optional[AggregationAxisFormat] = AggregationAxisFormat.NUMERIC
    aggregationAxisPostfix: Optional[str] = None
    aggregationAxisPrefix: Optional[str] = None
    breakdown_histogram_bin_count: Optional[float] = None
    decimalPlaces: Optional[float] = None
    display: Optional[ChartDisplayType] = ChartDisplayType.ACTIONS_LINE_GRAPH
    formula: Optional[str] = None
    formulaNodes: Optional[list[TrendsFormulaNode]] = Field(
        default=None,
        description="List of formulas with optional custom names. Takes precedence over formula/formulas if set.",
    )
    formulas: Optional[list[str]] = None
    goalLines: Optional[list[GoalLine]] = Field(default=None, description="Goal Lines")
    hiddenLegendIndexes: Optional[list[int]] = None
    minDecimalPlaces: Optional[float] = None
    resultCustomizationBy: Optional[ResultCustomizationBy] = Field(
        default=ResultCustomizationBy.VALUE,
        description="Wether result datasets are associated by their values or by their order.",
    )
    resultCustomizations: Optional[
        Union[dict[str, ResultCustomizationByValue], dict[str, ResultCustomizationByPosition]]
    ] = Field(default=None, description="Customizations for the appearance of result datasets.")
    showAlertThresholdLines: Optional[bool] = False
    showLabelsOnSeries: Optional[bool] = None
    showLegend: Optional[bool] = False
    showMultipleYAxes: Optional[bool] = False
    showPercentStackView: Optional[bool] = False
    showValuesOnSeries: Optional[bool] = False
    smoothingIntervals: Optional[int] = 1
    yAxisScaleType: Optional[YAxisScaleType] = YAxisScaleType.LINEAR


class TrendsQueryResponse(BaseModel):
    model_config = ConfigDict(
        extra="forbid",
    )
    error: Optional[str] = Field(
        default=None,
        description="Query error. Returned only if 'explain' or `modifiers.debug` is true. Throws an error otherwise.",
    )
    hasMore: Optional[bool] = Field(default=None, description="Wether more breakdown values are available.")
    hogql: Optional[str] = Field(default=None, description="Generated HogQL query.")
    modifiers: Optional[HogQLQueryModifiers] = Field(
        default=None, description="Modifiers used when performing the query"
    )
    query_status: Optional[QueryStatus] = Field(
        default=None, description="Query status indicates whether next to the provided data, a query is still running."
    )
    resolved_date_range: Optional[ResolvedDateRangeResponse] = Field(
        default=None, description="The date range used for the query"
    )
    results: list[dict[str, Any]]
    timings: Optional[list[QueryTiming]] = Field(
        default=None, description="Measured timings for different parts of the query generation process"
    )


class WebAnalyticsExternalSummaryQueryResponse(BaseModel):
    model_config = ConfigDict(
        extra="forbid",
    )
    data: dict[str, Any]
    error: Optional[ExternalQueryError] = None
    status: ExternalQueryStatus


class WebExternalClicksTableQueryResponse(BaseModel):
    model_config = ConfigDict(
        extra="forbid",
    )
    columns: Optional[list] = None
    error: Optional[str] = Field(
        default=None,
        description="Query error. Returned only if 'explain' or `modifiers.debug` is true. Throws an error otherwise.",
    )
    hasMore: Optional[bool] = None
    hogql: Optional[str] = Field(default=None, description="Generated HogQL query.")
    limit: Optional[int] = None
    modifiers: Optional[HogQLQueryModifiers] = Field(
        default=None, description="Modifiers used when performing the query"
    )
    offset: Optional[int] = None
    query_status: Optional[QueryStatus] = Field(
        default=None, description="Query status indicates whether next to the provided data, a query is still running."
    )
    results: list
    samplingRate: Optional[SamplingRate] = None
    timings: Optional[list[QueryTiming]] = Field(
        default=None, description="Measured timings for different parts of the query generation process"
    )
    types: Optional[list] = None


class WebGoalsQueryResponse(BaseModel):
    model_config = ConfigDict(
        extra="forbid",
    )
    columns: Optional[list] = None
    error: Optional[str] = Field(
        default=None,
        description="Query error. Returned only if 'explain' or `modifiers.debug` is true. Throws an error otherwise.",
    )
    hasMore: Optional[bool] = None
    hogql: Optional[str] = Field(default=None, description="Generated HogQL query.")
    limit: Optional[int] = None
    modifiers: Optional[HogQLQueryModifiers] = Field(
        default=None, description="Modifiers used when performing the query"
    )
    offset: Optional[int] = None
    query_status: Optional[QueryStatus] = Field(
        default=None, description="Query status indicates whether next to the provided data, a query is still running."
    )
    results: list
    samplingRate: Optional[SamplingRate] = None
    timings: Optional[list[QueryTiming]] = Field(
        default=None, description="Measured timings for different parts of the query generation process"
    )
    types: Optional[list] = None


class WebOverviewItem(BaseModel):
    model_config = ConfigDict(
        extra="forbid",
    )
    changeFromPreviousPct: Optional[float] = None
    isIncreaseBad: Optional[bool] = None
    key: str
    kind: WebOverviewItemKind
    previous: Optional[float] = None
    usedPreAggregatedTables: Optional[bool] = None
    value: Optional[float] = None


class WebOverviewQueryResponse(BaseModel):
    model_config = ConfigDict(
        extra="forbid",
    )
    dateFrom: Optional[str] = None
    dateTo: Optional[str] = None
    error: Optional[str] = Field(
        default=None,
        description="Query error. Returned only if 'explain' or `modifiers.debug` is true. Throws an error otherwise.",
    )
    hogql: Optional[str] = Field(default=None, description="Generated HogQL query.")
    modifiers: Optional[HogQLQueryModifiers] = Field(
        default=None, description="Modifiers used when performing the query"
    )
    query_status: Optional[QueryStatus] = Field(
        default=None, description="Query status indicates whether next to the provided data, a query is still running."
    )
    results: list[WebOverviewItem]
    samplingRate: Optional[SamplingRate] = None
    timings: Optional[list[QueryTiming]] = Field(
        default=None, description="Measured timings for different parts of the query generation process"
    )
    usedPreAggregatedTables: Optional[bool] = None


class WebPageURLSearchQueryResponse(BaseModel):
    model_config = ConfigDict(
        extra="forbid",
    )
    error: Optional[str] = Field(
        default=None,
        description="Query error. Returned only if 'explain' or `modifiers.debug` is true. Throws an error otherwise.",
    )
    hasMore: Optional[bool] = None
    hogql: Optional[str] = Field(default=None, description="Generated HogQL query.")
    limit: Optional[int] = None
    modifiers: Optional[HogQLQueryModifiers] = Field(
        default=None, description="Modifiers used when performing the query"
    )
    query_status: Optional[QueryStatus] = Field(
        default=None, description="Query status indicates whether next to the provided data, a query is still running."
    )
    results: list[PageURL]
    timings: Optional[list[QueryTiming]] = Field(
        default=None, description="Measured timings for different parts of the query generation process"
    )


class WebStatsTableQueryResponse(BaseModel):
    model_config = ConfigDict(
        extra="forbid",
    )
    columns: Optional[list] = None
    error: Optional[str] = Field(
        default=None,
        description="Query error. Returned only if 'explain' or `modifiers.debug` is true. Throws an error otherwise.",
    )
    hasMore: Optional[bool] = None
    hogql: Optional[str] = Field(default=None, description="Generated HogQL query.")
    limit: Optional[int] = None
    modifiers: Optional[HogQLQueryModifiers] = Field(
        default=None, description="Modifiers used when performing the query"
    )
    offset: Optional[int] = None
    query_status: Optional[QueryStatus] = Field(
        default=None, description="Query status indicates whether next to the provided data, a query is still running."
    )
    results: list
    samplingRate: Optional[SamplingRate] = None
    timings: Optional[list[QueryTiming]] = Field(
        default=None, description="Measured timings for different parts of the query generation process"
    )
    types: Optional[list] = None
    usedPreAggregatedTables: Optional[bool] = None


class WebVitalsItemAction(BaseModel):
    model_config = ConfigDict(
        extra="forbid",
    )
    custom_name: WebVitalsMetric
    math: WebVitalsPercentile


class WebVitalsPathBreakdownResult(BaseModel):
    model_config = ConfigDict(
        extra="forbid",
    )
    good: list[WebVitalsPathBreakdownResultItem]
    needs_improvements: list[WebVitalsPathBreakdownResultItem]
    poor: list[WebVitalsPathBreakdownResultItem]


class ActorsPropertyTaxonomyQueryResponse(BaseModel):
    model_config = ConfigDict(
        extra="forbid",
    )
    error: Optional[str] = Field(
        default=None,
        description="Query error. Returned only if 'explain' or `modifiers.debug` is true. Throws an error otherwise.",
    )
    hogql: Optional[str] = Field(default=None, description="Generated HogQL query.")
    modifiers: Optional[HogQLQueryModifiers] = Field(
        default=None, description="Modifiers used when performing the query"
    )
    query_status: Optional[QueryStatus] = Field(
        default=None, description="Query status indicates whether next to the provided data, a query is still running."
    )
    results: ActorsPropertyTaxonomyResponse
    timings: Optional[list[QueryTiming]] = Field(
        default=None, description="Measured timings for different parts of the query generation process"
    )


class ActorsQueryResponse(BaseModel):
    model_config = ConfigDict(
        extra="forbid",
    )
    columns: list
    error: Optional[str] = Field(
        default=None,
        description="Query error. Returned only if 'explain' or `modifiers.debug` is true. Throws an error otherwise.",
    )
    hasMore: Optional[bool] = None
    hogql: str = Field(..., description="Generated HogQL query.")
    limit: int
    missing_actors_count: Optional[int] = None
    modifiers: Optional[HogQLQueryModifiers] = Field(
        default=None, description="Modifiers used when performing the query"
    )
    offset: int
    query_status: Optional[QueryStatus] = Field(
        default=None, description="Query status indicates whether next to the provided data, a query is still running."
    )
    results: list[list]
    timings: Optional[list[QueryTiming]] = Field(
        default=None, description="Measured timings for different parts of the query generation process"
    )
    types: Optional[list[str]] = None


class AnyResponseType1(BaseModel):
    model_config = ConfigDict(
        extra="forbid",
    )
    field_create_in_folder: Optional[str] = Field(
        default=None, alias="_create_in_folder", description="Only used when creating objects"
    )
    cache_target_age: Optional[str] = None
    created_at: Optional[str] = None
    created_by: Optional[UserBasicType] = None
    dashboard_tiles: Optional[list[DashboardTileBasicType]] = None
    dashboards: Optional[list[float]] = None
    deleted: Optional[bool] = None
    derived_name: Optional[str] = None
    description: Optional[str] = None
    disable_baseline: Optional[bool] = Field(
        default=None, description="Only used in the frontend to toggle showing Baseline in funnels or not"
    )
    effective_privilege_level: Optional[DashboardPrivilegeLevel] = None
    effective_restriction_level: Optional[DashboardRestrictionLevel] = None
    favorited: Optional[bool] = None
    id: Optional[float] = Field(
        default=None, description="The primary key in the database, used as well in API endpoints"
    )
    is_sample: Optional[bool] = None
    last_modified_at: Optional[str] = None
    last_modified_by: Optional[UserBasicType] = None
    last_refresh: Optional[str] = None
    name: Optional[str] = None
    next: Optional[str] = Field(default=None, description="Only used in the frontend to store the next breakdown url")
    next_allowed_client_refresh: Optional[str] = None
    order: Optional[float] = None
    query: Optional[Query] = None
    query_status: Optional[QueryStatus] = None
    result: Optional[Any] = None
    saved: Optional[bool] = None
    short_id: Optional[str] = Field(
        default=None, description="The unique key we use when communicating with the user, e.g. in URLs"
    )
    tags: Optional[list[str]] = None
    timezone: Optional[str] = None
    updated_at: Optional[str] = None
    user_access_level: Optional[AccessControlLevel] = None


class AssistantFunnelNodeShared(BaseModel):
    model_config = ConfigDict(
        extra="forbid",
    )
    math: Optional[AssistantFunnelsMath] = Field(
        default=None,
        description=(
            "Optional math aggregation type for the series. Only specify this math type if the user wants one of these."
            " `first_time_for_user` - counts the number of users who have completed the event for the first time ever."
            " `first_time_for_user_with_filters` - counts the number of users who have completed the event with"
            " specified filters for the first time."
        ),
    )
    properties: Optional[
        list[
            Union[
                Union[
                    AssistantGenericPropertyFilter1,
                    AssistantGenericPropertyFilter2,
                    AssistantGenericPropertyFilter3,
                    AssistantGenericPropertyFilter4,
                    AssistantGenericPropertyFilter5,
                ],
                Union[
                    AssistantGroupPropertyFilter1,
                    AssistantGroupPropertyFilter2,
                    AssistantGroupPropertyFilter3,
                    AssistantGroupPropertyFilter4,
                    AssistantGroupPropertyFilter5,
                ],
            ]
        ]
    ] = None


class AssistantFunnelsActionsNode(BaseModel):
    model_config = ConfigDict(
        extra="forbid",
    )
    id: float = Field(..., description="Action ID from the plan.")
    kind: Literal["ActionsNode"] = "ActionsNode"
    math: Optional[AssistantFunnelsMath] = Field(
        default=None,
        description=(
            "Optional math aggregation type for the series. Only specify this math type if the user wants one of these."
            " `first_time_for_user` - counts the number of users who have completed the event for the first time ever."
            " `first_time_for_user_with_filters` - counts the number of users who have completed the event with"
            " specified filters for the first time."
        ),
    )
    name: str = Field(..., description="Action name from the plan.")
    properties: Optional[
        list[
            Union[
                Union[
                    AssistantGenericPropertyFilter1,
                    AssistantGenericPropertyFilter2,
                    AssistantGenericPropertyFilter3,
                    AssistantGenericPropertyFilter4,
                    AssistantGenericPropertyFilter5,
                ],
                Union[
                    AssistantGroupPropertyFilter1,
                    AssistantGroupPropertyFilter2,
                    AssistantGroupPropertyFilter3,
                    AssistantGroupPropertyFilter4,
                    AssistantGroupPropertyFilter5,
                ],
            ]
        ]
    ] = None
    version: Optional[float] = Field(default=None, description="version of the node, used for schema migrations")


class AssistantFunnelsEventsNode(BaseModel):
    model_config = ConfigDict(
        extra="forbid",
    )
    custom_name: Optional[str] = Field(
        default=None, description="Optional custom name for the event if it is needed to be renamed."
    )
    event: str = Field(..., description="Name of the event.")
    kind: Literal["EventsNode"] = "EventsNode"
    math: Optional[AssistantFunnelsMath] = Field(
        default=None,
        description=(
            "Optional math aggregation type for the series. Only specify this math type if the user wants one of these."
            " `first_time_for_user` - counts the number of users who have completed the event for the first time ever."
            " `first_time_for_user_with_filters` - counts the number of users who have completed the event with"
            " specified filters for the first time."
        ),
    )
    properties: Optional[
        list[
            Union[
                Union[
                    AssistantGenericPropertyFilter1,
                    AssistantGenericPropertyFilter2,
                    AssistantGenericPropertyFilter3,
                    AssistantGenericPropertyFilter4,
                    AssistantGenericPropertyFilter5,
                ],
                Union[
                    AssistantGroupPropertyFilter1,
                    AssistantGroupPropertyFilter2,
                    AssistantGroupPropertyFilter3,
                    AssistantGroupPropertyFilter4,
                    AssistantGroupPropertyFilter5,
                ],
            ]
        ]
    ] = None
    version: Optional[float] = Field(default=None, description="version of the node, used for schema migrations")


class AssistantFunnelsQuery(BaseModel):
    model_config = ConfigDict(
        extra="forbid",
    )
    aggregation_group_type_index: Optional[int] = Field(
        default=None,
        description=(
            "Use this field to define the aggregation by a specific group from the provided group mapping, which is NOT"
            " users or sessions."
        ),
    )
    breakdownFilter: Optional[AssistantFunnelsBreakdownFilter] = Field(
        default=None, description="Breakdown the chart by a property"
    )
    dateRange: Optional[Union[AssistantDateRange, AssistantDurationRange]] = Field(
        default=None, description="Date range for the query"
    )
    filterTestAccounts: Optional[bool] = Field(
        default=False, description="Exclude internal and test users by applying the respective filters"
    )
    funnelsFilter: Optional[AssistantFunnelsFilter] = Field(
        default=None, description="Properties specific to the funnels insight"
    )
    interval: Optional[IntervalType] = Field(
        default=None, description="Granularity of the response. Can be one of `hour`, `day`, `week` or `month`"
    )
    kind: Literal["FunnelsQuery"] = "FunnelsQuery"
    properties: Optional[
        list[
            Union[
                Union[
                    AssistantGenericPropertyFilter1,
                    AssistantGenericPropertyFilter2,
                    AssistantGenericPropertyFilter3,
                    AssistantGenericPropertyFilter4,
                    AssistantGenericPropertyFilter5,
                ],
                Union[
                    AssistantGroupPropertyFilter1,
                    AssistantGroupPropertyFilter2,
                    AssistantGroupPropertyFilter3,
                    AssistantGroupPropertyFilter4,
                    AssistantGroupPropertyFilter5,
                ],
            ]
        ]
    ] = Field(default=[], description="Property filters for all series")
    samplingFactor: Optional[float] = Field(
        default=None, description="Sampling rate from 0 to 1 where 1 is 100% of the data."
    )
    series: list[Union[AssistantFunnelsEventsNode, AssistantFunnelsActionsNode]] = Field(
        ..., description="Events or actions to include"
    )


class AssistantInsightsQueryBase(BaseModel):
    model_config = ConfigDict(
        extra="forbid",
    )
    dateRange: Optional[Union[AssistantDateRange, AssistantDurationRange]] = Field(
        default=None, description="Date range for the query"
    )
    filterTestAccounts: Optional[bool] = Field(
        default=False, description="Exclude internal and test users by applying the respective filters"
    )
    properties: Optional[
        list[
            Union[
                Union[
                    AssistantGenericPropertyFilter1,
                    AssistantGenericPropertyFilter2,
                    AssistantGenericPropertyFilter3,
                    AssistantGenericPropertyFilter4,
                    AssistantGenericPropertyFilter5,
                ],
                Union[
                    AssistantGroupPropertyFilter1,
                    AssistantGroupPropertyFilter2,
                    AssistantGroupPropertyFilter3,
                    AssistantGroupPropertyFilter4,
                    AssistantGroupPropertyFilter5,
                ],
            ]
        ]
    ] = Field(default=[], description="Property filters for all series")
    samplingFactor: Optional[float] = Field(
        default=None, description="Sampling rate from 0 to 1 where 1 is 100% of the data."
    )


class AssistantMessage(BaseModel):
    model_config = ConfigDict(
        extra="forbid",
    )
    content: str
    id: Optional[str] = None
    meta: Optional[AssistantMessageMetadata] = None
    tool_calls: Optional[list[AssistantToolCall]] = None
    type: Literal["ai"] = "ai"


class AssistantRetentionFilter(BaseModel):
    model_config = ConfigDict(
        extra="forbid",
    )
    cumulative: Optional[bool] = Field(
        default=None,
        description=(
            "Whether retention should be rolling (aka unbounded, cumulative). Rolling retention means that a user"
            " coming back in period 5 makes them count towards all the previous periods."
        ),
    )
    meanRetentionCalculation: Optional[MeanRetentionCalculation] = Field(
        default=None,
        description=(
            "Whether an additional series should be shown, showing the mean conversion for each period across cohorts."
        ),
    )
    period: Optional[RetentionPeriod] = Field(
        default=RetentionPeriod.DAY, description="Retention period, the interval to track cohorts by."
    )
    retentionReference: Optional[RetentionReference] = Field(
        default=None,
        description="Whether retention is with regard to initial cohort size, or that of the previous period.",
    )
    retentionType: Optional[RetentionType] = Field(
        default=None,
        description=(
            "Retention type: recurring or first time. Recurring retention counts a user as part of a cohort if they"
            " performed the cohort event during that time period, irrespective of it was their first time or not. First"
            " time retention only counts a user as part of the cohort if it was their first time performing the cohort"
            " event."
        ),
    )
    returningEntity: Union[AssistantRetentionEventsNode, AssistantRetentionActionsNode] = Field(
        ..., description="Retention event (event marking the user coming back)."
    )
    targetEntity: Union[AssistantRetentionEventsNode, AssistantRetentionActionsNode] = Field(
        ..., description="Activation event (event putting the actor into the initial cohort)."
    )
    totalIntervals: Optional[int] = Field(
        default=11,
        description=(
            "How many intervals to show in the chart. The default value is 11 (meaning 10 periods after initial"
            " cohort)."
        ),
    )


class AssistantRetentionQuery(BaseModel):
    model_config = ConfigDict(
        extra="forbid",
    )
    dateRange: Optional[Union[AssistantDateRange, AssistantDurationRange]] = Field(
        default=None, description="Date range for the query"
    )
    filterTestAccounts: Optional[bool] = Field(
        default=False, description="Exclude internal and test users by applying the respective filters"
    )
    kind: Literal["RetentionQuery"] = "RetentionQuery"
    properties: Optional[
        list[
            Union[
                Union[
                    AssistantGenericPropertyFilter1,
                    AssistantGenericPropertyFilter2,
                    AssistantGenericPropertyFilter3,
                    AssistantGenericPropertyFilter4,
                    AssistantGenericPropertyFilter5,
                ],
                Union[
                    AssistantGroupPropertyFilter1,
                    AssistantGroupPropertyFilter2,
                    AssistantGroupPropertyFilter3,
                    AssistantGroupPropertyFilter4,
                    AssistantGroupPropertyFilter5,
                ],
            ]
        ]
    ] = Field(default=[], description="Property filters for all series")
    retentionFilter: AssistantRetentionFilter = Field(..., description="Properties specific to the retention insight")
    samplingFactor: Optional[float] = Field(
        default=None, description="Sampling rate from 0 to 1 where 1 is 100% of the data."
    )


class AssistantTrendsActionsNode(BaseModel):
    model_config = ConfigDict(
        extra="forbid",
    )
    custom_name: Optional[str] = None
    id: int
    kind: Literal["ActionsNode"] = "ActionsNode"
    math: Optional[
        Union[
            BaseMathType,
            FunnelMathType,
            PropertyMathType,
            CountPerActorMathType,
            ExperimentMetricMathType,
            CalendarHeatmapMathType,
            Literal["unique_group"],
            Literal["hogql"],
        ]
    ] = None
    math_group_type_index: Optional[MathGroupTypeIndex] = None
    math_multiplier: Optional[float] = None
    math_property: Optional[str] = None
    math_property_revenue_currency: Optional[RevenueCurrencyPropertyConfig] = None
    math_property_type: Optional[str] = None
    name: str = Field(..., description="Action name from the plan.")
    properties: Optional[
        list[
            Union[
                Union[
                    AssistantGenericPropertyFilter1,
                    AssistantGenericPropertyFilter2,
                    AssistantGenericPropertyFilter3,
                    AssistantGenericPropertyFilter4,
                    AssistantGenericPropertyFilter5,
                ],
                Union[
                    AssistantGroupPropertyFilter1,
                    AssistantGroupPropertyFilter2,
                    AssistantGroupPropertyFilter3,
                    AssistantGroupPropertyFilter4,
                    AssistantGroupPropertyFilter5,
                ],
            ]
        ]
    ] = None
    version: Optional[float] = Field(default=None, description="version of the node, used for schema migrations")


class AssistantTrendsEventsNode(BaseModel):
    model_config = ConfigDict(
        extra="forbid",
    )
    custom_name: Optional[str] = None
    event: Optional[str] = Field(default=None, description="The event or `null` for all events.")
    kind: Literal["EventsNode"] = "EventsNode"
    math: Optional[
        Union[
            BaseMathType,
            FunnelMathType,
            PropertyMathType,
            CountPerActorMathType,
            ExperimentMetricMathType,
            CalendarHeatmapMathType,
            Literal["unique_group"],
            Literal["hogql"],
        ]
    ] = None
    math_group_type_index: Optional[MathGroupTypeIndex] = None
    math_multiplier: Optional[float] = None
    math_property: Optional[str] = None
    math_property_revenue_currency: Optional[RevenueCurrencyPropertyConfig] = None
    math_property_type: Optional[str] = None
    name: Optional[str] = None
    properties: Optional[
        list[
            Union[
                Union[
                    AssistantGenericPropertyFilter1,
                    AssistantGenericPropertyFilter2,
                    AssistantGenericPropertyFilter3,
                    AssistantGenericPropertyFilter4,
                    AssistantGenericPropertyFilter5,
                ],
                Union[
                    AssistantGroupPropertyFilter1,
                    AssistantGroupPropertyFilter2,
                    AssistantGroupPropertyFilter3,
                    AssistantGroupPropertyFilter4,
                    AssistantGroupPropertyFilter5,
                ],
            ]
        ]
    ] = None
    version: Optional[float] = Field(default=None, description="version of the node, used for schema migrations")


class AssistantTrendsQuery(BaseModel):
    model_config = ConfigDict(
        extra="forbid",
    )
    breakdownFilter: Optional[AssistantTrendsBreakdownFilter] = Field(
        default=None, description="Breakdown of the series"
    )
    compareFilter: Optional[CompareFilter] = Field(default=None, description="Compare to date range")
    dateRange: Optional[Union[AssistantDateRange, AssistantDurationRange]] = Field(
        default=None, description="Date range for the query"
    )
    filterTestAccounts: Optional[bool] = Field(
        default=False, description="Exclude internal and test users by applying the respective filters"
    )
    interval: Optional[IntervalType] = Field(
        default=IntervalType.DAY,
        description="Granularity of the response. Can be one of `hour`, `day`, `week` or `month`",
    )
    kind: Literal["TrendsQuery"] = "TrendsQuery"
    properties: Optional[
        list[
            Union[
                Union[
                    AssistantGenericPropertyFilter1,
                    AssistantGenericPropertyFilter2,
                    AssistantGenericPropertyFilter3,
                    AssistantGenericPropertyFilter4,
                    AssistantGenericPropertyFilter5,
                ],
                Union[
                    AssistantGroupPropertyFilter1,
                    AssistantGroupPropertyFilter2,
                    AssistantGroupPropertyFilter3,
                    AssistantGroupPropertyFilter4,
                    AssistantGroupPropertyFilter5,
                ],
            ]
        ]
    ] = Field(default=[], description="Property filters for all series")
    samplingFactor: Optional[float] = Field(
        default=None, description="Sampling rate from 0 to 1 where 1 is 100% of the data."
    )
    series: list[Union[AssistantTrendsEventsNode, AssistantTrendsActionsNode]] = Field(
        ..., description="Events or actions to include"
    )
    trendsFilter: Optional[AssistantTrendsFilter] = Field(
        default=None, description="Properties specific to the trends insight"
    )


class BreakdownItem(BaseModel):
    model_config = ConfigDict(
        extra="forbid",
    )
    label: str
    value: Union[str, int]


class CacheMissResponse(BaseModel):
    model_config = ConfigDict(
        extra="forbid",
    )
    cache_key: Optional[str] = None
    query_status: Optional[QueryStatus] = None


class CachedActorsPropertyTaxonomyQueryResponse(BaseModel):
    model_config = ConfigDict(
        extra="forbid",
    )
    cache_key: str
    cache_target_age: Optional[datetime] = None
    calculation_trigger: Optional[str] = Field(
        default=None, description="What triggered the calculation of the query, leave empty if user/immediate"
    )
    error: Optional[str] = Field(
        default=None,
        description="Query error. Returned only if 'explain' or `modifiers.debug` is true. Throws an error otherwise.",
    )
    hogql: Optional[str] = Field(default=None, description="Generated HogQL query.")
    is_cached: bool
    last_refresh: datetime
    modifiers: Optional[HogQLQueryModifiers] = Field(
        default=None, description="Modifiers used when performing the query"
    )
    next_allowed_client_refresh: datetime
    query_status: Optional[QueryStatus] = Field(
        default=None, description="Query status indicates whether next to the provided data, a query is still running."
    )
    results: ActorsPropertyTaxonomyResponse
    timezone: str
    timings: Optional[list[QueryTiming]] = Field(
        default=None, description="Measured timings for different parts of the query generation process"
    )


class CachedActorsQueryResponse(BaseModel):
    model_config = ConfigDict(
        extra="forbid",
    )
    cache_key: str
    cache_target_age: Optional[datetime] = None
    calculation_trigger: Optional[str] = Field(
        default=None, description="What triggered the calculation of the query, leave empty if user/immediate"
    )
    columns: list
    error: Optional[str] = Field(
        default=None,
        description="Query error. Returned only if 'explain' or `modifiers.debug` is true. Throws an error otherwise.",
    )
    hasMore: Optional[bool] = None
    hogql: str = Field(..., description="Generated HogQL query.")
    is_cached: bool
    last_refresh: datetime
    limit: int
    missing_actors_count: Optional[int] = None
    modifiers: Optional[HogQLQueryModifiers] = Field(
        default=None, description="Modifiers used when performing the query"
    )
    next_allowed_client_refresh: datetime
    offset: int
    query_status: Optional[QueryStatus] = Field(
        default=None, description="Query status indicates whether next to the provided data, a query is still running."
    )
    results: list[list]
    timezone: str
    timings: Optional[list[QueryTiming]] = Field(
        default=None, description="Measured timings for different parts of the query generation process"
    )
    types: Optional[list[str]] = None


class CachedCalendarHeatmapQueryResponse(BaseModel):
    model_config = ConfigDict(
        extra="forbid",
    )
    cache_key: str
    cache_target_age: Optional[datetime] = None
    calculation_trigger: Optional[str] = Field(
        default=None, description="What triggered the calculation of the query, leave empty if user/immediate"
    )
    error: Optional[str] = Field(
        default=None,
        description="Query error. Returned only if 'explain' or `modifiers.debug` is true. Throws an error otherwise.",
    )
    hasMore: Optional[bool] = Field(default=None, description="Wether more breakdown values are available.")
    hogql: Optional[str] = Field(default=None, description="Generated HogQL query.")
    is_cached: bool
    last_refresh: datetime
    modifiers: Optional[HogQLQueryModifiers] = Field(
        default=None, description="Modifiers used when performing the query"
    )
    next_allowed_client_refresh: datetime
    query_status: Optional[QueryStatus] = Field(
        default=None, description="Query status indicates whether next to the provided data, a query is still running."
    )
    results: EventsHeatMapStructuredResult
    timezone: str
    timings: Optional[list[QueryTiming]] = Field(
        default=None, description="Measured timings for different parts of the query generation process"
    )


class CachedEventTaxonomyQueryResponse(BaseModel):
    model_config = ConfigDict(
        extra="forbid",
    )
    cache_key: str
    cache_target_age: Optional[datetime] = None
    calculation_trigger: Optional[str] = Field(
        default=None, description="What triggered the calculation of the query, leave empty if user/immediate"
    )
    error: Optional[str] = Field(
        default=None,
        description="Query error. Returned only if 'explain' or `modifiers.debug` is true. Throws an error otherwise.",
    )
    hogql: Optional[str] = Field(default=None, description="Generated HogQL query.")
    is_cached: bool
    last_refresh: datetime
    modifiers: Optional[HogQLQueryModifiers] = Field(
        default=None, description="Modifiers used when performing the query"
    )
    next_allowed_client_refresh: datetime
    query_status: Optional[QueryStatus] = Field(
        default=None, description="Query status indicates whether next to the provided data, a query is still running."
    )
    results: list[EventTaxonomyItem]
    timezone: str
    timings: Optional[list[QueryTiming]] = Field(
        default=None, description="Measured timings for different parts of the query generation process"
    )


class CachedEventsQueryResponse(BaseModel):
    model_config = ConfigDict(
        extra="forbid",
    )
    cache_key: str
    cache_target_age: Optional[datetime] = None
    calculation_trigger: Optional[str] = Field(
        default=None, description="What triggered the calculation of the query, leave empty if user/immediate"
    )
    columns: list
    error: Optional[str] = Field(
        default=None,
        description="Query error. Returned only if 'explain' or `modifiers.debug` is true. Throws an error otherwise.",
    )
    hasMore: Optional[bool] = None
    hogql: str = Field(..., description="Generated HogQL query.")
    is_cached: bool
    last_refresh: datetime
    limit: Optional[int] = None
    modifiers: Optional[HogQLQueryModifiers] = Field(
        default=None, description="Modifiers used when performing the query"
    )
    next_allowed_client_refresh: datetime
    offset: Optional[int] = None
    query_status: Optional[QueryStatus] = Field(
        default=None, description="Query status indicates whether next to the provided data, a query is still running."
    )
    results: list[list]
    timezone: str
    timings: Optional[list[QueryTiming]] = Field(
        default=None, description="Measured timings for different parts of the query generation process"
    )
    types: list[str]


class CachedExperimentExposureQueryResponse(BaseModel):
    model_config = ConfigDict(
        extra="forbid",
    )
    cache_key: str
    cache_target_age: Optional[datetime] = None
    calculation_trigger: Optional[str] = Field(
        default=None, description="What triggered the calculation of the query, leave empty if user/immediate"
    )
    date_range: DateRange
    is_cached: bool
    kind: Literal["ExperimentExposureQuery"] = "ExperimentExposureQuery"
    last_refresh: datetime
    next_allowed_client_refresh: datetime
    query_status: Optional[QueryStatus] = Field(
        default=None, description="Query status indicates whether next to the provided data, a query is still running."
    )
    timeseries: list[ExperimentExposureTimeSeries]
    timezone: str
    total_exposures: dict[str, float]


class CachedFunnelCorrelationResponse(BaseModel):
    model_config = ConfigDict(
        extra="forbid",
    )
    cache_key: str
    cache_target_age: Optional[datetime] = None
    calculation_trigger: Optional[str] = Field(
        default=None, description="What triggered the calculation of the query, leave empty if user/immediate"
    )
    columns: Optional[list] = None
    error: Optional[str] = Field(
        default=None,
        description="Query error. Returned only if 'explain' or `modifiers.debug` is true. Throws an error otherwise.",
    )
    hasMore: Optional[bool] = None
    hogql: Optional[str] = Field(default=None, description="Generated HogQL query.")
    is_cached: bool
    last_refresh: datetime
    limit: Optional[int] = None
    modifiers: Optional[HogQLQueryModifiers] = Field(
        default=None, description="Modifiers used when performing the query"
    )
    next_allowed_client_refresh: datetime
    offset: Optional[int] = None
    query_status: Optional[QueryStatus] = Field(
        default=None, description="Query status indicates whether next to the provided data, a query is still running."
    )
    results: FunnelCorrelationResult
    timezone: str
    timings: Optional[list[QueryTiming]] = Field(
        default=None, description="Measured timings for different parts of the query generation process"
    )
    types: Optional[list] = None


class CachedFunnelsQueryResponse(BaseModel):
    model_config = ConfigDict(
        extra="forbid",
    )
    cache_key: str
    cache_target_age: Optional[datetime] = None
    calculation_trigger: Optional[str] = Field(
        default=None, description="What triggered the calculation of the query, leave empty if user/immediate"
    )
    error: Optional[str] = Field(
        default=None,
        description="Query error. Returned only if 'explain' or `modifiers.debug` is true. Throws an error otherwise.",
    )
    hogql: Optional[str] = Field(default=None, description="Generated HogQL query.")
    isUdf: Optional[bool] = None
    is_cached: bool
    last_refresh: datetime
    modifiers: Optional[HogQLQueryModifiers] = Field(
        default=None, description="Modifiers used when performing the query"
    )
    next_allowed_client_refresh: datetime
    query_status: Optional[QueryStatus] = Field(
        default=None, description="Query status indicates whether next to the provided data, a query is still running."
    )
    resolved_date_range: Optional[ResolvedDateRangeResponse] = Field(
        default=None, description="The date range used for the query"
    )
    results: Union[FunnelTimeToConvertResults, list[dict[str, Any]], list[list[dict[str, Any]]]]
    timezone: str
    timings: Optional[list[QueryTiming]] = Field(
        default=None, description="Measured timings for different parts of the query generation process"
    )


class CachedGroupsQueryResponse(BaseModel):
    model_config = ConfigDict(
        extra="forbid",
    )
    cache_key: str
    cache_target_age: Optional[datetime] = None
    calculation_trigger: Optional[str] = Field(
        default=None, description="What triggered the calculation of the query, leave empty if user/immediate"
    )
    columns: list
    error: Optional[str] = Field(
        default=None,
        description="Query error. Returned only if 'explain' or `modifiers.debug` is true. Throws an error otherwise.",
    )
    hasMore: Optional[bool] = None
    hogql: str = Field(..., description="Generated HogQL query.")
    is_cached: bool
    kind: Literal["GroupsQuery"] = "GroupsQuery"
    last_refresh: datetime
    limit: int
    modifiers: Optional[HogQLQueryModifiers] = Field(
        default=None, description="Modifiers used when performing the query"
    )
    next_allowed_client_refresh: datetime
    offset: int
    query_status: Optional[QueryStatus] = Field(
        default=None, description="Query status indicates whether next to the provided data, a query is still running."
    )
    results: list[list]
    timezone: str
    timings: Optional[list[QueryTiming]] = Field(
        default=None, description="Measured timings for different parts of the query generation process"
    )
    types: list[str]


class CachedLifecycleQueryResponse(BaseModel):
    model_config = ConfigDict(
        extra="forbid",
    )
    cache_key: str
    cache_target_age: Optional[datetime] = None
    calculation_trigger: Optional[str] = Field(
        default=None, description="What triggered the calculation of the query, leave empty if user/immediate"
    )
    error: Optional[str] = Field(
        default=None,
        description="Query error. Returned only if 'explain' or `modifiers.debug` is true. Throws an error otherwise.",
    )
    hogql: Optional[str] = Field(default=None, description="Generated HogQL query.")
    is_cached: bool
    last_refresh: datetime
    modifiers: Optional[HogQLQueryModifiers] = Field(
        default=None, description="Modifiers used when performing the query"
    )
    next_allowed_client_refresh: datetime
    query_status: Optional[QueryStatus] = Field(
        default=None, description="Query status indicates whether next to the provided data, a query is still running."
    )
    resolved_date_range: Optional[ResolvedDateRangeResponse] = Field(
        default=None, description="The date range used for the query"
    )
    results: list[dict[str, Any]]
    timezone: str
    timings: Optional[list[QueryTiming]] = Field(
        default=None, description="Measured timings for different parts of the query generation process"
    )


class CachedLogsQueryResponse(BaseModel):
    model_config = ConfigDict(
        extra="forbid",
    )
    cache_key: str
    cache_target_age: Optional[datetime] = None
    calculation_trigger: Optional[str] = Field(
        default=None, description="What triggered the calculation of the query, leave empty if user/immediate"
    )
    columns: Optional[list[str]] = None
    error: Optional[str] = Field(
        default=None,
        description="Query error. Returned only if 'explain' or `modifiers.debug` is true. Throws an error otherwise.",
    )
    hasMore: Optional[bool] = None
    hogql: Optional[str] = Field(default=None, description="Generated HogQL query.")
    is_cached: bool
    last_refresh: datetime
    limit: Optional[int] = None
    modifiers: Optional[HogQLQueryModifiers] = Field(
        default=None, description="Modifiers used when performing the query"
    )
    next_allowed_client_refresh: datetime
    offset: Optional[int] = None
    query_status: Optional[QueryStatus] = Field(
        default=None, description="Query status indicates whether next to the provided data, a query is still running."
    )
    results: Any
    timezone: str
    timings: Optional[list[QueryTiming]] = Field(
        default=None, description="Measured timings for different parts of the query generation process"
    )


class CachedMarketingAnalyticsTableQueryResponse(BaseModel):
    model_config = ConfigDict(
        extra="forbid",
    )
    cache_key: str
    cache_target_age: Optional[datetime] = None
    calculation_trigger: Optional[str] = Field(
        default=None, description="What triggered the calculation of the query, leave empty if user/immediate"
    )
    columns: Optional[list] = None
    error: Optional[str] = Field(
        default=None,
        description="Query error. Returned only if 'explain' or `modifiers.debug` is true. Throws an error otherwise.",
    )
    hasMore: Optional[bool] = None
    hogql: Optional[str] = Field(default=None, description="Generated HogQL query.")
    is_cached: bool
    last_refresh: datetime
    limit: Optional[int] = None
    modifiers: Optional[HogQLQueryModifiers] = Field(
        default=None, description="Modifiers used when performing the query"
    )
    next_allowed_client_refresh: datetime
    offset: Optional[int] = None
    query_status: Optional[QueryStatus] = Field(
        default=None, description="Query status indicates whether next to the provided data, a query is still running."
    )
    results: list
    samplingRate: Optional[SamplingRate] = None
    timezone: str
    timings: Optional[list[QueryTiming]] = Field(
        default=None, description="Measured timings for different parts of the query generation process"
    )
    types: Optional[list] = None


class CachedNewExperimentQueryResponse(BaseModel):
    model_config = ConfigDict(
        extra="forbid",
    )
    baseline: ExperimentStatsBase
    cache_key: str
    cache_target_age: Optional[datetime] = None
    calculation_trigger: Optional[str] = Field(
        default=None, description="What triggered the calculation of the query, leave empty if user/immediate"
    )
    is_cached: bool
    last_refresh: datetime
    next_allowed_client_refresh: datetime
    query_status: Optional[QueryStatus] = Field(
        default=None, description="Query status indicates whether next to the provided data, a query is still running."
    )
    timezone: str
    variant_results: Union[list[ExperimentVariantResultFrequentist], list[ExperimentVariantResultBayesian]]


class CachedPathsQueryResponse(BaseModel):
    model_config = ConfigDict(
        extra="forbid",
    )
    cache_key: str
    cache_target_age: Optional[datetime] = None
    calculation_trigger: Optional[str] = Field(
        default=None, description="What triggered the calculation of the query, leave empty if user/immediate"
    )
    error: Optional[str] = Field(
        default=None,
        description="Query error. Returned only if 'explain' or `modifiers.debug` is true. Throws an error otherwise.",
    )
    hogql: Optional[str] = Field(default=None, description="Generated HogQL query.")
    is_cached: bool
    last_refresh: datetime
    modifiers: Optional[HogQLQueryModifiers] = Field(
        default=None, description="Modifiers used when performing the query"
    )
    next_allowed_client_refresh: datetime
    query_status: Optional[QueryStatus] = Field(
        default=None, description="Query status indicates whether next to the provided data, a query is still running."
    )
    results: list[PathsLink]
    timezone: str
    timings: Optional[list[QueryTiming]] = Field(
        default=None, description="Measured timings for different parts of the query generation process"
    )


class CachedRevenueAnalyticsCustomerCountQueryResponse(BaseModel):
    model_config = ConfigDict(
        extra="forbid",
    )
    cache_key: str
    cache_target_age: Optional[datetime] = None
    calculation_trigger: Optional[str] = Field(
        default=None, description="What triggered the calculation of the query, leave empty if user/immediate"
    )
    columns: Optional[list[str]] = None
    error: Optional[str] = Field(
        default=None,
        description="Query error. Returned only if 'explain' or `modifiers.debug` is true. Throws an error otherwise.",
    )
    hogql: Optional[str] = Field(default=None, description="Generated HogQL query.")
    is_cached: bool
    last_refresh: datetime
    modifiers: Optional[HogQLQueryModifiers] = Field(
        default=None, description="Modifiers used when performing the query"
    )
    next_allowed_client_refresh: datetime
    query_status: Optional[QueryStatus] = Field(
        default=None, description="Query status indicates whether next to the provided data, a query is still running."
    )
    results: Any
    timezone: str
    timings: Optional[list[QueryTiming]] = Field(
        default=None, description="Measured timings for different parts of the query generation process"
    )


class CachedRevenueAnalyticsGrowthRateQueryResponse(BaseModel):
    model_config = ConfigDict(
        extra="forbid",
    )
    cache_key: str
    cache_target_age: Optional[datetime] = None
    calculation_trigger: Optional[str] = Field(
        default=None, description="What triggered the calculation of the query, leave empty if user/immediate"
    )
    columns: Optional[list[str]] = None
    error: Optional[str] = Field(
        default=None,
        description="Query error. Returned only if 'explain' or `modifiers.debug` is true. Throws an error otherwise.",
    )
    hogql: Optional[str] = Field(default=None, description="Generated HogQL query.")
    is_cached: bool
    last_refresh: datetime
    modifiers: Optional[HogQLQueryModifiers] = Field(
        default=None, description="Modifiers used when performing the query"
    )
    next_allowed_client_refresh: datetime
    query_status: Optional[QueryStatus] = Field(
        default=None, description="Query status indicates whether next to the provided data, a query is still running."
    )
    resolved_date_range: Optional[ResolvedDateRangeResponse] = Field(
        default=None, description="The date range used for the query"
    )
    results: Any
    timezone: str
    timings: Optional[list[QueryTiming]] = Field(
        default=None, description="Measured timings for different parts of the query generation process"
    )


class CachedRevenueAnalyticsOverviewQueryResponse(BaseModel):
    model_config = ConfigDict(
        extra="forbid",
    )
    cache_key: str
    cache_target_age: Optional[datetime] = None
    calculation_trigger: Optional[str] = Field(
        default=None, description="What triggered the calculation of the query, leave empty if user/immediate"
    )
    error: Optional[str] = Field(
        default=None,
        description="Query error. Returned only if 'explain' or `modifiers.debug` is true. Throws an error otherwise.",
    )
    hogql: Optional[str] = Field(default=None, description="Generated HogQL query.")
    is_cached: bool
    last_refresh: datetime
    modifiers: Optional[HogQLQueryModifiers] = Field(
        default=None, description="Modifiers used when performing the query"
    )
    next_allowed_client_refresh: datetime
    query_status: Optional[QueryStatus] = Field(
        default=None, description="Query status indicates whether next to the provided data, a query is still running."
    )
    resolved_date_range: Optional[ResolvedDateRangeResponse] = Field(
        default=None, description="The date range used for the query"
    )
    results: list[RevenueAnalyticsOverviewItem]
    timezone: str
    timings: Optional[list[QueryTiming]] = Field(
        default=None, description="Measured timings for different parts of the query generation process"
    )


class CachedRevenueAnalyticsRevenueQueryResponse(BaseModel):
    model_config = ConfigDict(
        extra="forbid",
    )
    cache_key: str
    cache_target_age: Optional[datetime] = None
    calculation_trigger: Optional[str] = Field(
        default=None, description="What triggered the calculation of the query, leave empty if user/immediate"
    )
    columns: Optional[list[str]] = None
    error: Optional[str] = Field(
        default=None,
        description="Query error. Returned only if 'explain' or `modifiers.debug` is true. Throws an error otherwise.",
    )
    hogql: Optional[str] = Field(default=None, description="Generated HogQL query.")
    is_cached: bool
    last_refresh: datetime
    modifiers: Optional[HogQLQueryModifiers] = Field(
        default=None, description="Modifiers used when performing the query"
    )
    next_allowed_client_refresh: datetime
    query_status: Optional[QueryStatus] = Field(
        default=None, description="Query status indicates whether next to the provided data, a query is still running."
    )
    resolved_date_range: Optional[ResolvedDateRangeResponse] = Field(
        default=None, description="The date range used for the query"
    )
    results: RevenueAnalyticsRevenueQueryResult
    timezone: str
    timings: Optional[list[QueryTiming]] = Field(
        default=None, description="Measured timings for different parts of the query generation process"
    )


class CachedRevenueAnalyticsTopCustomersQueryResponse(BaseModel):
    model_config = ConfigDict(
        extra="forbid",
    )
    cache_key: str
    cache_target_age: Optional[datetime] = None
    calculation_trigger: Optional[str] = Field(
        default=None, description="What triggered the calculation of the query, leave empty if user/immediate"
    )
    columns: Optional[list[str]] = None
    error: Optional[str] = Field(
        default=None,
        description="Query error. Returned only if 'explain' or `modifiers.debug` is true. Throws an error otherwise.",
    )
    hogql: Optional[str] = Field(default=None, description="Generated HogQL query.")
    is_cached: bool
    last_refresh: datetime
    modifiers: Optional[HogQLQueryModifiers] = Field(
        default=None, description="Modifiers used when performing the query"
    )
    next_allowed_client_refresh: datetime
    query_status: Optional[QueryStatus] = Field(
        default=None, description="Query status indicates whether next to the provided data, a query is still running."
    )
    resolved_date_range: Optional[ResolvedDateRangeResponse] = Field(
        default=None, description="The date range used for the query"
    )
    results: Any
    timezone: str
    timings: Optional[list[QueryTiming]] = Field(
        default=None, description="Measured timings for different parts of the query generation process"
    )


class CachedRevenueExampleDataWarehouseTablesQueryResponse(BaseModel):
    model_config = ConfigDict(
        extra="forbid",
    )
    cache_key: str
    cache_target_age: Optional[datetime] = None
    calculation_trigger: Optional[str] = Field(
        default=None, description="What triggered the calculation of the query, leave empty if user/immediate"
    )
    columns: Optional[list] = None
    error: Optional[str] = Field(
        default=None,
        description="Query error. Returned only if 'explain' or `modifiers.debug` is true. Throws an error otherwise.",
    )
    hasMore: Optional[bool] = None
    hogql: Optional[str] = Field(default=None, description="Generated HogQL query.")
    is_cached: bool
    last_refresh: datetime
    limit: Optional[int] = None
    modifiers: Optional[HogQLQueryModifiers] = Field(
        default=None, description="Modifiers used when performing the query"
    )
    next_allowed_client_refresh: datetime
    offset: Optional[int] = None
    query_status: Optional[QueryStatus] = Field(
        default=None, description="Query status indicates whether next to the provided data, a query is still running."
    )
    results: Any
    timezone: str
    timings: Optional[list[QueryTiming]] = Field(
        default=None, description="Measured timings for different parts of the query generation process"
    )
    types: Optional[list] = None


class CachedRevenueExampleEventsQueryResponse(BaseModel):
    model_config = ConfigDict(
        extra="forbid",
    )
    cache_key: str
    cache_target_age: Optional[datetime] = None
    calculation_trigger: Optional[str] = Field(
        default=None, description="What triggered the calculation of the query, leave empty if user/immediate"
    )
    columns: Optional[list] = None
    error: Optional[str] = Field(
        default=None,
        description="Query error. Returned only if 'explain' or `modifiers.debug` is true. Throws an error otherwise.",
    )
    hasMore: Optional[bool] = None
    hogql: Optional[str] = Field(default=None, description="Generated HogQL query.")
    is_cached: bool
    last_refresh: datetime
    limit: Optional[int] = None
    modifiers: Optional[HogQLQueryModifiers] = Field(
        default=None, description="Modifiers used when performing the query"
    )
    next_allowed_client_refresh: datetime
    offset: Optional[int] = None
    query_status: Optional[QueryStatus] = Field(
        default=None, description="Query status indicates whether next to the provided data, a query is still running."
    )
    results: Any
    timezone: str
    timings: Optional[list[QueryTiming]] = Field(
        default=None, description="Measured timings for different parts of the query generation process"
    )
    types: Optional[list] = None


class CachedSessionAttributionExplorerQueryResponse(BaseModel):
    model_config = ConfigDict(
        extra="forbid",
    )
    cache_key: str
    cache_target_age: Optional[datetime] = None
    calculation_trigger: Optional[str] = Field(
        default=None, description="What triggered the calculation of the query, leave empty if user/immediate"
    )
    columns: Optional[list] = None
    error: Optional[str] = Field(
        default=None,
        description="Query error. Returned only if 'explain' or `modifiers.debug` is true. Throws an error otherwise.",
    )
    hasMore: Optional[bool] = None
    hogql: Optional[str] = Field(default=None, description="Generated HogQL query.")
    is_cached: bool
    last_refresh: datetime
    limit: Optional[int] = None
    modifiers: Optional[HogQLQueryModifiers] = Field(
        default=None, description="Modifiers used when performing the query"
    )
    next_allowed_client_refresh: datetime
    offset: Optional[int] = None
    query_status: Optional[QueryStatus] = Field(
        default=None, description="Query status indicates whether next to the provided data, a query is still running."
    )
    results: Any
    timezone: str
    timings: Optional[list[QueryTiming]] = Field(
        default=None, description="Measured timings for different parts of the query generation process"
    )
    types: Optional[list] = None


class CachedSessionsTimelineQueryResponse(BaseModel):
    model_config = ConfigDict(
        extra="forbid",
    )
    cache_key: str
    cache_target_age: Optional[datetime] = None
    calculation_trigger: Optional[str] = Field(
        default=None, description="What triggered the calculation of the query, leave empty if user/immediate"
    )
    error: Optional[str] = Field(
        default=None,
        description="Query error. Returned only if 'explain' or `modifiers.debug` is true. Throws an error otherwise.",
    )
    hasMore: Optional[bool] = None
    hogql: Optional[str] = Field(default=None, description="Generated HogQL query.")
    is_cached: bool
    last_refresh: datetime
    modifiers: Optional[HogQLQueryModifiers] = Field(
        default=None, description="Modifiers used when performing the query"
    )
    next_allowed_client_refresh: datetime
    query_status: Optional[QueryStatus] = Field(
        default=None, description="Query status indicates whether next to the provided data, a query is still running."
    )
    results: list[TimelineEntry]
    timezone: str
    timings: Optional[list[QueryTiming]] = Field(
        default=None, description="Measured timings for different parts of the query generation process"
    )


class CachedStickinessQueryResponse(BaseModel):
    model_config = ConfigDict(
        extra="forbid",
    )
    cache_key: str
    cache_target_age: Optional[datetime] = None
    calculation_trigger: Optional[str] = Field(
        default=None, description="What triggered the calculation of the query, leave empty if user/immediate"
    )
    error: Optional[str] = Field(
        default=None,
        description="Query error. Returned only if 'explain' or `modifiers.debug` is true. Throws an error otherwise.",
    )
    hogql: Optional[str] = Field(default=None, description="Generated HogQL query.")
    is_cached: bool
    last_refresh: datetime
    modifiers: Optional[HogQLQueryModifiers] = Field(
        default=None, description="Modifiers used when performing the query"
    )
    next_allowed_client_refresh: datetime
    query_status: Optional[QueryStatus] = Field(
        default=None, description="Query status indicates whether next to the provided data, a query is still running."
    )
    results: list[dict[str, Any]]
    timezone: str
    timings: Optional[list[QueryTiming]] = Field(
        default=None, description="Measured timings for different parts of the query generation process"
    )


class CachedSuggestedQuestionsQueryResponse(BaseModel):
    model_config = ConfigDict(
        extra="forbid",
    )
    cache_key: str
    cache_target_age: Optional[datetime] = None
    calculation_trigger: Optional[str] = Field(
        default=None, description="What triggered the calculation of the query, leave empty if user/immediate"
    )
    is_cached: bool
    last_refresh: datetime
    next_allowed_client_refresh: datetime
    query_status: Optional[QueryStatus] = Field(
        default=None, description="Query status indicates whether next to the provided data, a query is still running."
    )
    questions: list[str]
    timezone: str


class CachedTeamTaxonomyQueryResponse(BaseModel):
    model_config = ConfigDict(
        extra="forbid",
    )
    cache_key: str
    cache_target_age: Optional[datetime] = None
    calculation_trigger: Optional[str] = Field(
        default=None, description="What triggered the calculation of the query, leave empty if user/immediate"
    )
    error: Optional[str] = Field(
        default=None,
        description="Query error. Returned only if 'explain' or `modifiers.debug` is true. Throws an error otherwise.",
    )
    hogql: Optional[str] = Field(default=None, description="Generated HogQL query.")
    is_cached: bool
    last_refresh: datetime
    modifiers: Optional[HogQLQueryModifiers] = Field(
        default=None, description="Modifiers used when performing the query"
    )
    next_allowed_client_refresh: datetime
    query_status: Optional[QueryStatus] = Field(
        default=None, description="Query status indicates whether next to the provided data, a query is still running."
    )
    results: list[TeamTaxonomyItem]
    timezone: str
    timings: Optional[list[QueryTiming]] = Field(
        default=None, description="Measured timings for different parts of the query generation process"
    )


class CachedTracesQueryResponse(BaseModel):
    model_config = ConfigDict(
        extra="forbid",
    )
    cache_key: str
    cache_target_age: Optional[datetime] = None
    calculation_trigger: Optional[str] = Field(
        default=None, description="What triggered the calculation of the query, leave empty if user/immediate"
    )
    columns: Optional[list[str]] = None
    error: Optional[str] = Field(
        default=None,
        description="Query error. Returned only if 'explain' or `modifiers.debug` is true. Throws an error otherwise.",
    )
    hasMore: Optional[bool] = None
    hogql: Optional[str] = Field(default=None, description="Generated HogQL query.")
    is_cached: bool
    last_refresh: datetime
    limit: Optional[int] = None
    modifiers: Optional[HogQLQueryModifiers] = Field(
        default=None, description="Modifiers used when performing the query"
    )
    next_allowed_client_refresh: datetime
    offset: Optional[int] = None
    query_status: Optional[QueryStatus] = Field(
        default=None, description="Query status indicates whether next to the provided data, a query is still running."
    )
    results: list[LLMTrace]
    timezone: str
    timings: Optional[list[QueryTiming]] = Field(
        default=None, description="Measured timings for different parts of the query generation process"
    )


class CachedTrendsQueryResponse(BaseModel):
    model_config = ConfigDict(
        extra="forbid",
    )
    cache_key: str
    cache_target_age: Optional[datetime] = None
    calculation_trigger: Optional[str] = Field(
        default=None, description="What triggered the calculation of the query, leave empty if user/immediate"
    )
    error: Optional[str] = Field(
        default=None,
        description="Query error. Returned only if 'explain' or `modifiers.debug` is true. Throws an error otherwise.",
    )
    hasMore: Optional[bool] = Field(default=None, description="Wether more breakdown values are available.")
    hogql: Optional[str] = Field(default=None, description="Generated HogQL query.")
    is_cached: bool
    last_refresh: datetime
    modifiers: Optional[HogQLQueryModifiers] = Field(
        default=None, description="Modifiers used when performing the query"
    )
    next_allowed_client_refresh: datetime
    query_status: Optional[QueryStatus] = Field(
        default=None, description="Query status indicates whether next to the provided data, a query is still running."
    )
    resolved_date_range: Optional[ResolvedDateRangeResponse] = Field(
        default=None, description="The date range used for the query"
    )
    results: list[dict[str, Any]]
    timezone: str
    timings: Optional[list[QueryTiming]] = Field(
        default=None, description="Measured timings for different parts of the query generation process"
    )


class CachedVectorSearchQueryResponse(BaseModel):
    model_config = ConfigDict(
        extra="forbid",
    )
    cache_key: str
    cache_target_age: Optional[datetime] = None
    calculation_trigger: Optional[str] = Field(
        default=None, description="What triggered the calculation of the query, leave empty if user/immediate"
    )
    error: Optional[str] = Field(
        default=None,
        description="Query error. Returned only if 'explain' or `modifiers.debug` is true. Throws an error otherwise.",
    )
    hogql: Optional[str] = Field(default=None, description="Generated HogQL query.")
    is_cached: bool
    last_refresh: datetime
    modifiers: Optional[HogQLQueryModifiers] = Field(
        default=None, description="Modifiers used when performing the query"
    )
    next_allowed_client_refresh: datetime
    query_status: Optional[QueryStatus] = Field(
        default=None, description="Query status indicates whether next to the provided data, a query is still running."
    )
    results: list[VectorSearchResponseItem]
    timezone: str
    timings: Optional[list[QueryTiming]] = Field(
        default=None, description="Measured timings for different parts of the query generation process"
    )


class CachedWebExternalClicksTableQueryResponse(BaseModel):
    model_config = ConfigDict(
        extra="forbid",
    )
    cache_key: str
    cache_target_age: Optional[datetime] = None
    calculation_trigger: Optional[str] = Field(
        default=None, description="What triggered the calculation of the query, leave empty if user/immediate"
    )
    columns: Optional[list] = None
    error: Optional[str] = Field(
        default=None,
        description="Query error. Returned only if 'explain' or `modifiers.debug` is true. Throws an error otherwise.",
    )
    hasMore: Optional[bool] = None
    hogql: Optional[str] = Field(default=None, description="Generated HogQL query.")
    is_cached: bool
    last_refresh: datetime
    limit: Optional[int] = None
    modifiers: Optional[HogQLQueryModifiers] = Field(
        default=None, description="Modifiers used when performing the query"
    )
    next_allowed_client_refresh: datetime
    offset: Optional[int] = None
    query_status: Optional[QueryStatus] = Field(
        default=None, description="Query status indicates whether next to the provided data, a query is still running."
    )
    results: list
    samplingRate: Optional[SamplingRate] = None
    timezone: str
    timings: Optional[list[QueryTiming]] = Field(
        default=None, description="Measured timings for different parts of the query generation process"
    )
    types: Optional[list] = None


class CachedWebGoalsQueryResponse(BaseModel):
    model_config = ConfigDict(
        extra="forbid",
    )
    cache_key: str
    cache_target_age: Optional[datetime] = None
    calculation_trigger: Optional[str] = Field(
        default=None, description="What triggered the calculation of the query, leave empty if user/immediate"
    )
    columns: Optional[list] = None
    error: Optional[str] = Field(
        default=None,
        description="Query error. Returned only if 'explain' or `modifiers.debug` is true. Throws an error otherwise.",
    )
    hasMore: Optional[bool] = None
    hogql: Optional[str] = Field(default=None, description="Generated HogQL query.")
    is_cached: bool
    last_refresh: datetime
    limit: Optional[int] = None
    modifiers: Optional[HogQLQueryModifiers] = Field(
        default=None, description="Modifiers used when performing the query"
    )
    next_allowed_client_refresh: datetime
    offset: Optional[int] = None
    query_status: Optional[QueryStatus] = Field(
        default=None, description="Query status indicates whether next to the provided data, a query is still running."
    )
    results: list
    samplingRate: Optional[SamplingRate] = None
    timezone: str
    timings: Optional[list[QueryTiming]] = Field(
        default=None, description="Measured timings for different parts of the query generation process"
    )
    types: Optional[list] = None


class CachedWebOverviewQueryResponse(BaseModel):
    model_config = ConfigDict(
        extra="forbid",
    )
    cache_key: str
    cache_target_age: Optional[datetime] = None
    calculation_trigger: Optional[str] = Field(
        default=None, description="What triggered the calculation of the query, leave empty if user/immediate"
    )
    dateFrom: Optional[str] = None
    dateTo: Optional[str] = None
    error: Optional[str] = Field(
        default=None,
        description="Query error. Returned only if 'explain' or `modifiers.debug` is true. Throws an error otherwise.",
    )
    hogql: Optional[str] = Field(default=None, description="Generated HogQL query.")
    is_cached: bool
    last_refresh: datetime
    modifiers: Optional[HogQLQueryModifiers] = Field(
        default=None, description="Modifiers used when performing the query"
    )
    next_allowed_client_refresh: datetime
    query_status: Optional[QueryStatus] = Field(
        default=None, description="Query status indicates whether next to the provided data, a query is still running."
    )
    results: list[WebOverviewItem]
    samplingRate: Optional[SamplingRate] = None
    timezone: str
    timings: Optional[list[QueryTiming]] = Field(
        default=None, description="Measured timings for different parts of the query generation process"
    )
    usedPreAggregatedTables: Optional[bool] = None


class CachedWebPageURLSearchQueryResponse(BaseModel):
    model_config = ConfigDict(
        extra="forbid",
    )
    cache_key: str
    cache_target_age: Optional[datetime] = None
    calculation_trigger: Optional[str] = Field(
        default=None, description="What triggered the calculation of the query, leave empty if user/immediate"
    )
    error: Optional[str] = Field(
        default=None,
        description="Query error. Returned only if 'explain' or `modifiers.debug` is true. Throws an error otherwise.",
    )
    hasMore: Optional[bool] = None
    hogql: Optional[str] = Field(default=None, description="Generated HogQL query.")
    is_cached: bool
    last_refresh: datetime
    limit: Optional[int] = None
    modifiers: Optional[HogQLQueryModifiers] = Field(
        default=None, description="Modifiers used when performing the query"
    )
    next_allowed_client_refresh: datetime
    query_status: Optional[QueryStatus] = Field(
        default=None, description="Query status indicates whether next to the provided data, a query is still running."
    )
    results: list[PageURL]
    timezone: str
    timings: Optional[list[QueryTiming]] = Field(
        default=None, description="Measured timings for different parts of the query generation process"
    )


class CachedWebStatsTableQueryResponse(BaseModel):
    model_config = ConfigDict(
        extra="forbid",
    )
    cache_key: str
    cache_target_age: Optional[datetime] = None
    calculation_trigger: Optional[str] = Field(
        default=None, description="What triggered the calculation of the query, leave empty if user/immediate"
    )
    columns: Optional[list] = None
    error: Optional[str] = Field(
        default=None,
        description="Query error. Returned only if 'explain' or `modifiers.debug` is true. Throws an error otherwise.",
    )
    hasMore: Optional[bool] = None
    hogql: Optional[str] = Field(default=None, description="Generated HogQL query.")
    is_cached: bool
    last_refresh: datetime
    limit: Optional[int] = None
    modifiers: Optional[HogQLQueryModifiers] = Field(
        default=None, description="Modifiers used when performing the query"
    )
    next_allowed_client_refresh: datetime
    offset: Optional[int] = None
    query_status: Optional[QueryStatus] = Field(
        default=None, description="Query status indicates whether next to the provided data, a query is still running."
    )
    results: list
    samplingRate: Optional[SamplingRate] = None
    timezone: str
    timings: Optional[list[QueryTiming]] = Field(
        default=None, description="Measured timings for different parts of the query generation process"
    )
    types: Optional[list] = None
    usedPreAggregatedTables: Optional[bool] = None


class CachedWebVitalsPathBreakdownQueryResponse(BaseModel):
    model_config = ConfigDict(
        extra="forbid",
    )
    cache_key: str
    cache_target_age: Optional[datetime] = None
    calculation_trigger: Optional[str] = Field(
        default=None, description="What triggered the calculation of the query, leave empty if user/immediate"
    )
    error: Optional[str] = Field(
        default=None,
        description="Query error. Returned only if 'explain' or `modifiers.debug` is true. Throws an error otherwise.",
    )
    hogql: Optional[str] = Field(default=None, description="Generated HogQL query.")
    is_cached: bool
    last_refresh: datetime
    modifiers: Optional[HogQLQueryModifiers] = Field(
        default=None, description="Modifiers used when performing the query"
    )
    next_allowed_client_refresh: datetime
    query_status: Optional[QueryStatus] = Field(
        default=None, description="Query status indicates whether next to the provided data, a query is still running."
    )
    results: list[WebVitalsPathBreakdownResult] = Field(..., max_length=1, min_length=1)
    timezone: str
    timings: Optional[list[QueryTiming]] = Field(
        default=None, description="Measured timings for different parts of the query generation process"
    )


class CalendarHeatmapResponse(BaseModel):
    model_config = ConfigDict(
        extra="forbid",
    )
    error: Optional[str] = Field(
        default=None,
        description="Query error. Returned only if 'explain' or `modifiers.debug` is true. Throws an error otherwise.",
    )
    hasMore: Optional[bool] = Field(default=None, description="Wether more breakdown values are available.")
    hogql: Optional[str] = Field(default=None, description="Generated HogQL query.")
    modifiers: Optional[HogQLQueryModifiers] = Field(
        default=None, description="Modifiers used when performing the query"
    )
    query_status: Optional[QueryStatus] = Field(
        default=None, description="Query status indicates whether next to the provided data, a query is still running."
    )
    results: EventsHeatMapStructuredResult
    timings: Optional[list[QueryTiming]] = Field(
        default=None, description="Measured timings for different parts of the query generation process"
    )


class ConversionGoalFilter1(BaseModel):
    model_config = ConfigDict(
        extra="forbid",
    )
    conversion_goal_id: str
    conversion_goal_name: str
    custom_name: Optional[str] = None
    event: Optional[str] = Field(default=None, description="The event or `null` for all events.")
    fixedProperties: Optional[
        list[
            Union[
                EventPropertyFilter,
                PersonPropertyFilter,
                ElementPropertyFilter,
                EventMetadataPropertyFilter,
                SessionPropertyFilter,
                CohortPropertyFilter,
                RecordingPropertyFilter,
                LogEntryPropertyFilter,
                GroupPropertyFilter,
                FeaturePropertyFilter,
                HogQLPropertyFilter,
                EmptyPropertyFilter,
                DataWarehousePropertyFilter,
                DataWarehousePersonPropertyFilter,
                ErrorTrackingIssueFilter,
                LogPropertyFilter,
                RevenueAnalyticsPropertyFilter,
            ]
        ]
    ] = Field(
        default=None,
        description="Fixed properties in the query, can't be edited in the interface (e.g. scoping down by person)",
    )
    kind: Literal["EventsNode"] = "EventsNode"
    limit: Optional[int] = None
    math: Optional[
        Union[
            BaseMathType,
            FunnelMathType,
            PropertyMathType,
            CountPerActorMathType,
            ExperimentMetricMathType,
            CalendarHeatmapMathType,
            Literal["unique_group"],
            Literal["hogql"],
        ]
    ] = None
    math_group_type_index: Optional[MathGroupTypeIndex] = None
    math_hogql: Optional[str] = None
    math_multiplier: Optional[float] = None
    math_property: Optional[str] = None
    math_property_revenue_currency: Optional[RevenueCurrencyPropertyConfig] = None
    math_property_type: Optional[str] = None
    name: Optional[str] = None
    orderBy: Optional[list[str]] = Field(default=None, description="Columns to order by")
    properties: Optional[
        list[
            Union[
                EventPropertyFilter,
                PersonPropertyFilter,
                ElementPropertyFilter,
                EventMetadataPropertyFilter,
                SessionPropertyFilter,
                CohortPropertyFilter,
                RecordingPropertyFilter,
                LogEntryPropertyFilter,
                GroupPropertyFilter,
                FeaturePropertyFilter,
                HogQLPropertyFilter,
                EmptyPropertyFilter,
                DataWarehousePropertyFilter,
                DataWarehousePersonPropertyFilter,
                ErrorTrackingIssueFilter,
                LogPropertyFilter,
                RevenueAnalyticsPropertyFilter,
            ]
        ]
    ] = Field(default=None, description="Properties configurable in the interface")
    response: Optional[dict[str, Any]] = None
    schema_map: dict[str, Union[str, Any]]
    version: Optional[float] = Field(default=None, description="version of the node, used for schema migrations")


class ConversionGoalFilter2(BaseModel):
    model_config = ConfigDict(
        extra="forbid",
    )
    conversion_goal_id: str
    conversion_goal_name: str
    custom_name: Optional[str] = None
    fixedProperties: Optional[
        list[
            Union[
                EventPropertyFilter,
                PersonPropertyFilter,
                ElementPropertyFilter,
                EventMetadataPropertyFilter,
                SessionPropertyFilter,
                CohortPropertyFilter,
                RecordingPropertyFilter,
                LogEntryPropertyFilter,
                GroupPropertyFilter,
                FeaturePropertyFilter,
                HogQLPropertyFilter,
                EmptyPropertyFilter,
                DataWarehousePropertyFilter,
                DataWarehousePersonPropertyFilter,
                ErrorTrackingIssueFilter,
                LogPropertyFilter,
                RevenueAnalyticsPropertyFilter,
            ]
        ]
    ] = Field(
        default=None,
        description="Fixed properties in the query, can't be edited in the interface (e.g. scoping down by person)",
    )
    id: int
    kind: Literal["ActionsNode"] = "ActionsNode"
    math: Optional[
        Union[
            BaseMathType,
            FunnelMathType,
            PropertyMathType,
            CountPerActorMathType,
            ExperimentMetricMathType,
            CalendarHeatmapMathType,
            Literal["unique_group"],
            Literal["hogql"],
        ]
    ] = None
    math_group_type_index: Optional[MathGroupTypeIndex] = None
    math_hogql: Optional[str] = None
    math_multiplier: Optional[float] = None
    math_property: Optional[str] = None
    math_property_revenue_currency: Optional[RevenueCurrencyPropertyConfig] = None
    math_property_type: Optional[str] = None
    name: Optional[str] = None
    properties: Optional[
        list[
            Union[
                EventPropertyFilter,
                PersonPropertyFilter,
                ElementPropertyFilter,
                EventMetadataPropertyFilter,
                SessionPropertyFilter,
                CohortPropertyFilter,
                RecordingPropertyFilter,
                LogEntryPropertyFilter,
                GroupPropertyFilter,
                FeaturePropertyFilter,
                HogQLPropertyFilter,
                EmptyPropertyFilter,
                DataWarehousePropertyFilter,
                DataWarehousePersonPropertyFilter,
                ErrorTrackingIssueFilter,
                LogPropertyFilter,
                RevenueAnalyticsPropertyFilter,
            ]
        ]
    ] = Field(default=None, description="Properties configurable in the interface")
    response: Optional[dict[str, Any]] = None
    schema_map: dict[str, Union[str, Any]]
    version: Optional[float] = Field(default=None, description="version of the node, used for schema migrations")


class ConversionGoalFilter3(BaseModel):
    model_config = ConfigDict(
        extra="forbid",
    )
    conversion_goal_id: str
    conversion_goal_name: str
    custom_name: Optional[str] = None
    distinct_id_field: str
    dw_source_type: Optional[str] = None
    fixedProperties: Optional[
        list[
            Union[
                EventPropertyFilter,
                PersonPropertyFilter,
                ElementPropertyFilter,
                EventMetadataPropertyFilter,
                SessionPropertyFilter,
                CohortPropertyFilter,
                RecordingPropertyFilter,
                LogEntryPropertyFilter,
                GroupPropertyFilter,
                FeaturePropertyFilter,
                HogQLPropertyFilter,
                EmptyPropertyFilter,
                DataWarehousePropertyFilter,
                DataWarehousePersonPropertyFilter,
                ErrorTrackingIssueFilter,
                LogPropertyFilter,
                RevenueAnalyticsPropertyFilter,
            ]
        ]
    ] = Field(
        default=None,
        description="Fixed properties in the query, can't be edited in the interface (e.g. scoping down by person)",
    )
    id: str
    id_field: str
    kind: Literal["DataWarehouseNode"] = "DataWarehouseNode"
    math: Optional[
        Union[
            BaseMathType,
            FunnelMathType,
            PropertyMathType,
            CountPerActorMathType,
            ExperimentMetricMathType,
            CalendarHeatmapMathType,
            Literal["unique_group"],
            Literal["hogql"],
        ]
    ] = None
    math_group_type_index: Optional[MathGroupTypeIndex] = None
    math_hogql: Optional[str] = None
    math_multiplier: Optional[float] = None
    math_property: Optional[str] = None
    math_property_revenue_currency: Optional[RevenueCurrencyPropertyConfig] = None
    math_property_type: Optional[str] = None
    name: Optional[str] = None
    properties: Optional[
        list[
            Union[
                EventPropertyFilter,
                PersonPropertyFilter,
                ElementPropertyFilter,
                EventMetadataPropertyFilter,
                SessionPropertyFilter,
                CohortPropertyFilter,
                RecordingPropertyFilter,
                LogEntryPropertyFilter,
                GroupPropertyFilter,
                FeaturePropertyFilter,
                HogQLPropertyFilter,
                EmptyPropertyFilter,
                DataWarehousePropertyFilter,
                DataWarehousePersonPropertyFilter,
                ErrorTrackingIssueFilter,
                LogPropertyFilter,
                RevenueAnalyticsPropertyFilter,
            ]
        ]
    ] = Field(default=None, description="Properties configurable in the interface")
    response: Optional[dict[str, Any]] = None
    schema_map: dict[str, Union[str, Any]]
    table_name: str
    timestamp_field: str
    version: Optional[float] = Field(default=None, description="version of the node, used for schema migrations")


class DashboardFilter(BaseModel):
    model_config = ConfigDict(
        extra="forbid",
    )
    breakdown_filter: Optional[BreakdownFilter] = None
    date_from: Optional[str] = None
    date_to: Optional[str] = None
    properties: Optional[
        list[
            Union[
                EventPropertyFilter,
                PersonPropertyFilter,
                ElementPropertyFilter,
                EventMetadataPropertyFilter,
                SessionPropertyFilter,
                CohortPropertyFilter,
                RecordingPropertyFilter,
                LogEntryPropertyFilter,
                GroupPropertyFilter,
                FeaturePropertyFilter,
                HogQLPropertyFilter,
                EmptyPropertyFilter,
                DataWarehousePropertyFilter,
                DataWarehousePersonPropertyFilter,
                ErrorTrackingIssueFilter,
                LogPropertyFilter,
                RevenueAnalyticsPropertyFilter,
            ]
        ]
    ] = None


class Response(BaseModel):
    model_config = ConfigDict(
        extra="forbid",
    )
    columns: list
    error: Optional[str] = Field(
        default=None,
        description="Query error. Returned only if 'explain' or `modifiers.debug` is true. Throws an error otherwise.",
    )
    hasMore: Optional[bool] = None
    hogql: str = Field(..., description="Generated HogQL query.")
    limit: Optional[int] = None
    modifiers: Optional[HogQLQueryModifiers] = Field(
        default=None, description="Modifiers used when performing the query"
    )
    offset: Optional[int] = None
    query_status: Optional[QueryStatus] = Field(
        default=None, description="Query status indicates whether next to the provided data, a query is still running."
    )
    results: list[list]
    timings: Optional[list[QueryTiming]] = Field(
        default=None, description="Measured timings for different parts of the query generation process"
    )
    types: list[str]


class Response1(BaseModel):
    model_config = ConfigDict(
        extra="forbid",
    )
    columns: list
    error: Optional[str] = Field(
        default=None,
        description="Query error. Returned only if 'explain' or `modifiers.debug` is true. Throws an error otherwise.",
    )
    hasMore: Optional[bool] = None
    hogql: str = Field(..., description="Generated HogQL query.")
    limit: int
    missing_actors_count: Optional[int] = None
    modifiers: Optional[HogQLQueryModifiers] = Field(
        default=None, description="Modifiers used when performing the query"
    )
    offset: int
    query_status: Optional[QueryStatus] = Field(
        default=None, description="Query status indicates whether next to the provided data, a query is still running."
    )
    results: list[list]
    timings: Optional[list[QueryTiming]] = Field(
        default=None, description="Measured timings for different parts of the query generation process"
    )
    types: Optional[list[str]] = None


class Response2(BaseModel):
    model_config = ConfigDict(
        extra="forbid",
    )
    columns: list
    error: Optional[str] = Field(
        default=None,
        description="Query error. Returned only if 'explain' or `modifiers.debug` is true. Throws an error otherwise.",
    )
    hasMore: Optional[bool] = None
    hogql: str = Field(..., description="Generated HogQL query.")
    kind: Literal["GroupsQuery"] = "GroupsQuery"
    limit: int
    modifiers: Optional[HogQLQueryModifiers] = Field(
        default=None, description="Modifiers used when performing the query"
    )
    offset: int
    query_status: Optional[QueryStatus] = Field(
        default=None, description="Query status indicates whether next to the provided data, a query is still running."
    )
    results: list[list]
    timings: Optional[list[QueryTiming]] = Field(
        default=None, description="Measured timings for different parts of the query generation process"
    )
    types: list[str]


class Response4(BaseModel):
    model_config = ConfigDict(
        extra="forbid",
    )
    dateFrom: Optional[str] = None
    dateTo: Optional[str] = None
    error: Optional[str] = Field(
        default=None,
        description="Query error. Returned only if 'explain' or `modifiers.debug` is true. Throws an error otherwise.",
    )
    hogql: Optional[str] = Field(default=None, description="Generated HogQL query.")
    modifiers: Optional[HogQLQueryModifiers] = Field(
        default=None, description="Modifiers used when performing the query"
    )
    query_status: Optional[QueryStatus] = Field(
        default=None, description="Query status indicates whether next to the provided data, a query is still running."
    )
    results: list[WebOverviewItem]
    samplingRate: Optional[SamplingRate] = None
    timings: Optional[list[QueryTiming]] = Field(
        default=None, description="Measured timings for different parts of the query generation process"
    )
    usedPreAggregatedTables: Optional[bool] = None


class Response5(BaseModel):
    model_config = ConfigDict(
        extra="forbid",
    )
    columns: Optional[list] = None
    error: Optional[str] = Field(
        default=None,
        description="Query error. Returned only if 'explain' or `modifiers.debug` is true. Throws an error otherwise.",
    )
    hasMore: Optional[bool] = None
    hogql: Optional[str] = Field(default=None, description="Generated HogQL query.")
    limit: Optional[int] = None
    modifiers: Optional[HogQLQueryModifiers] = Field(
        default=None, description="Modifiers used when performing the query"
    )
    offset: Optional[int] = None
    query_status: Optional[QueryStatus] = Field(
        default=None, description="Query status indicates whether next to the provided data, a query is still running."
    )
    results: list
    samplingRate: Optional[SamplingRate] = None
    timings: Optional[list[QueryTiming]] = Field(
        default=None, description="Measured timings for different parts of the query generation process"
    )
    types: Optional[list] = None
    usedPreAggregatedTables: Optional[bool] = None


class Response6(BaseModel):
    model_config = ConfigDict(
        extra="forbid",
    )
    columns: Optional[list] = None
    error: Optional[str] = Field(
        default=None,
        description="Query error. Returned only if 'explain' or `modifiers.debug` is true. Throws an error otherwise.",
    )
    hasMore: Optional[bool] = None
    hogql: Optional[str] = Field(default=None, description="Generated HogQL query.")
    limit: Optional[int] = None
    modifiers: Optional[HogQLQueryModifiers] = Field(
        default=None, description="Modifiers used when performing the query"
    )
    offset: Optional[int] = None
    query_status: Optional[QueryStatus] = Field(
        default=None, description="Query status indicates whether next to the provided data, a query is still running."
    )
    results: list
    samplingRate: Optional[SamplingRate] = None
    timings: Optional[list[QueryTiming]] = Field(
        default=None, description="Measured timings for different parts of the query generation process"
    )
    types: Optional[list] = None


class Response8(BaseModel):
    model_config = ConfigDict(
        extra="forbid",
    )
    error: Optional[str] = Field(
        default=None,
        description="Query error. Returned only if 'explain' or `modifiers.debug` is true. Throws an error otherwise.",
    )
    hogql: Optional[str] = Field(default=None, description="Generated HogQL query.")
    modifiers: Optional[HogQLQueryModifiers] = Field(
        default=None, description="Modifiers used when performing the query"
    )
    query_status: Optional[QueryStatus] = Field(
        default=None, description="Query status indicates whether next to the provided data, a query is still running."
    )
    results: list[WebVitalsPathBreakdownResult] = Field(..., max_length=1, min_length=1)
    timings: Optional[list[QueryTiming]] = Field(
        default=None, description="Measured timings for different parts of the query generation process"
    )


class Response9(BaseModel):
    model_config = ConfigDict(
        extra="forbid",
    )
    columns: Optional[list] = None
    error: Optional[str] = Field(
        default=None,
        description="Query error. Returned only if 'explain' or `modifiers.debug` is true. Throws an error otherwise.",
    )
    hasMore: Optional[bool] = None
    hogql: Optional[str] = Field(default=None, description="Generated HogQL query.")
    limit: Optional[int] = None
    modifiers: Optional[HogQLQueryModifiers] = Field(
        default=None, description="Modifiers used when performing the query"
    )
    offset: Optional[int] = None
    query_status: Optional[QueryStatus] = Field(
        default=None, description="Query status indicates whether next to the provided data, a query is still running."
    )
    results: Any
    timings: Optional[list[QueryTiming]] = Field(
        default=None, description="Measured timings for different parts of the query generation process"
    )
    types: Optional[list] = None


class Response10(BaseModel):
    model_config = ConfigDict(
        extra="forbid",
    )
    columns: Optional[list[str]] = None
    error: Optional[str] = Field(
        default=None,
        description="Query error. Returned only if 'explain' or `modifiers.debug` is true. Throws an error otherwise.",
    )
    hogql: Optional[str] = Field(default=None, description="Generated HogQL query.")
    modifiers: Optional[HogQLQueryModifiers] = Field(
        default=None, description="Modifiers used when performing the query"
    )
    query_status: Optional[QueryStatus] = Field(
        default=None, description="Query status indicates whether next to the provided data, a query is still running."
    )
    resolved_date_range: Optional[ResolvedDateRangeResponse] = Field(
        default=None, description="The date range used for the query"
    )
    results: Any
    timings: Optional[list[QueryTiming]] = Field(
        default=None, description="Measured timings for different parts of the query generation process"
    )


class Response12(BaseModel):
    model_config = ConfigDict(
        extra="forbid",
    )
    error: Optional[str] = Field(
        default=None,
        description="Query error. Returned only if 'explain' or `modifiers.debug` is true. Throws an error otherwise.",
    )
    hogql: Optional[str] = Field(default=None, description="Generated HogQL query.")
    modifiers: Optional[HogQLQueryModifiers] = Field(
        default=None, description="Modifiers used when performing the query"
    )
    query_status: Optional[QueryStatus] = Field(
        default=None, description="Query status indicates whether next to the provided data, a query is still running."
    )
    resolved_date_range: Optional[ResolvedDateRangeResponse] = Field(
        default=None, description="The date range used for the query"
    )
    results: list[RevenueAnalyticsOverviewItem]
    timings: Optional[list[QueryTiming]] = Field(
        default=None, description="Measured timings for different parts of the query generation process"
    )


class Response13(BaseModel):
    model_config = ConfigDict(
        extra="forbid",
    )
    columns: Optional[list[str]] = None
    error: Optional[str] = Field(
        default=None,
        description="Query error. Returned only if 'explain' or `modifiers.debug` is true. Throws an error otherwise.",
    )
    hogql: Optional[str] = Field(default=None, description="Generated HogQL query.")
    modifiers: Optional[HogQLQueryModifiers] = Field(
        default=None, description="Modifiers used when performing the query"
    )
    query_status: Optional[QueryStatus] = Field(
        default=None, description="Query status indicates whether next to the provided data, a query is still running."
    )
    resolved_date_range: Optional[ResolvedDateRangeResponse] = Field(
        default=None, description="The date range used for the query"
    )
    results: RevenueAnalyticsRevenueQueryResult
    timings: Optional[list[QueryTiming]] = Field(
        default=None, description="Measured timings for different parts of the query generation process"
    )


class Response14(BaseModel):
    model_config = ConfigDict(
        extra="forbid",
    )
    columns: Optional[list[str]] = None
    error: Optional[str] = Field(
        default=None,
        description="Query error. Returned only if 'explain' or `modifiers.debug` is true. Throws an error otherwise.",
    )
    hogql: Optional[str] = Field(default=None, description="Generated HogQL query.")
    modifiers: Optional[HogQLQueryModifiers] = Field(
        default=None, description="Modifiers used when performing the query"
    )
    query_status: Optional[QueryStatus] = Field(
        default=None, description="Query status indicates whether next to the provided data, a query is still running."
    )
    resolved_date_range: Optional[ResolvedDateRangeResponse] = Field(
        default=None, description="The date range used for the query"
    )
    results: Any
    timings: Optional[list[QueryTiming]] = Field(
        default=None, description="Measured timings for different parts of the query generation process"
    )


class Response15(BaseModel):
    model_config = ConfigDict(
        extra="forbid",
    )
    columns: Optional[list] = None
    error: Optional[str] = Field(
        default=None,
        description="Query error. Returned only if 'explain' or `modifiers.debug` is true. Throws an error otherwise.",
    )
    hasMore: Optional[bool] = None
    hogql: Optional[str] = Field(default=None, description="Generated HogQL query.")
    limit: Optional[int] = None
    modifiers: Optional[HogQLQueryModifiers] = Field(
        default=None, description="Modifiers used when performing the query"
    )
    offset: Optional[int] = None
    query_status: Optional[QueryStatus] = Field(
        default=None, description="Query status indicates whether next to the provided data, a query is still running."
    )
    results: Any
    timings: Optional[list[QueryTiming]] = Field(
        default=None, description="Measured timings for different parts of the query generation process"
    )
    types: Optional[list] = None


class Response17(BaseModel):
    model_config = ConfigDict(
        extra="forbid",
    )
    columns: Optional[list] = None
    error: Optional[str] = Field(
        default=None,
        description="Query error. Returned only if 'explain' or `modifiers.debug` is true. Throws an error otherwise.",
    )
    hasMore: Optional[bool] = None
    hogql: Optional[str] = Field(default=None, description="Generated HogQL query.")
    limit: Optional[int] = None
    modifiers: Optional[HogQLQueryModifiers] = Field(
        default=None, description="Modifiers used when performing the query"
    )
    offset: Optional[int] = None
    query_status: Optional[QueryStatus] = Field(
        default=None, description="Query status indicates whether next to the provided data, a query is still running."
    )
    results: list
    samplingRate: Optional[SamplingRate] = None
    timings: Optional[list[QueryTiming]] = Field(
        default=None, description="Measured timings for different parts of the query generation process"
    )
    types: Optional[list] = None


class Response21(BaseModel):
    model_config = ConfigDict(
        extra="forbid",
    )
    columns: Optional[list[str]] = None
    error: Optional[str] = Field(
        default=None,
        description="Query error. Returned only if 'explain' or `modifiers.debug` is true. Throws an error otherwise.",
    )
    hasMore: Optional[bool] = None
    hogql: Optional[str] = Field(default=None, description="Generated HogQL query.")
    limit: Optional[int] = None
    modifiers: Optional[HogQLQueryModifiers] = Field(
        default=None, description="Modifiers used when performing the query"
    )
    offset: Optional[int] = None
    query_status: Optional[QueryStatus] = Field(
        default=None, description="Query status indicates whether next to the provided data, a query is still running."
    )
    results: list[LLMTrace]
    timings: Optional[list[QueryTiming]] = Field(
        default=None, description="Measured timings for different parts of the query generation process"
    )


class DataWarehouseNode(BaseModel):
    model_config = ConfigDict(
        extra="forbid",
    )
    custom_name: Optional[str] = None
    distinct_id_field: str
    dw_source_type: Optional[str] = None
    fixedProperties: Optional[
        list[
            Union[
                EventPropertyFilter,
                PersonPropertyFilter,
                ElementPropertyFilter,
                EventMetadataPropertyFilter,
                SessionPropertyFilter,
                CohortPropertyFilter,
                RecordingPropertyFilter,
                LogEntryPropertyFilter,
                GroupPropertyFilter,
                FeaturePropertyFilter,
                HogQLPropertyFilter,
                EmptyPropertyFilter,
                DataWarehousePropertyFilter,
                DataWarehousePersonPropertyFilter,
                ErrorTrackingIssueFilter,
                LogPropertyFilter,
                RevenueAnalyticsPropertyFilter,
            ]
        ]
    ] = Field(
        default=None,
        description="Fixed properties in the query, can't be edited in the interface (e.g. scoping down by person)",
    )
    id: str
    id_field: str
    kind: Literal["DataWarehouseNode"] = "DataWarehouseNode"
    math: Optional[
        Union[
            BaseMathType,
            FunnelMathType,
            PropertyMathType,
            CountPerActorMathType,
            ExperimentMetricMathType,
            CalendarHeatmapMathType,
            Literal["unique_group"],
            Literal["hogql"],
        ]
    ] = None
    math_group_type_index: Optional[MathGroupTypeIndex] = None
    math_hogql: Optional[str] = None
    math_multiplier: Optional[float] = None
    math_property: Optional[str] = None
    math_property_revenue_currency: Optional[RevenueCurrencyPropertyConfig] = None
    math_property_type: Optional[str] = None
    name: Optional[str] = None
    properties: Optional[
        list[
            Union[
                EventPropertyFilter,
                PersonPropertyFilter,
                ElementPropertyFilter,
                EventMetadataPropertyFilter,
                SessionPropertyFilter,
                CohortPropertyFilter,
                RecordingPropertyFilter,
                LogEntryPropertyFilter,
                GroupPropertyFilter,
                FeaturePropertyFilter,
                HogQLPropertyFilter,
                EmptyPropertyFilter,
                DataWarehousePropertyFilter,
                DataWarehousePersonPropertyFilter,
                ErrorTrackingIssueFilter,
                LogPropertyFilter,
                RevenueAnalyticsPropertyFilter,
            ]
        ]
    ] = Field(default=None, description="Properties configurable in the interface")
    response: Optional[dict[str, Any]] = None
    table_name: str
    timestamp_field: str
    version: Optional[float] = Field(default=None, description="version of the node, used for schema migrations")


class DatabaseSchemaBatchExportTable(BaseModel):
    model_config = ConfigDict(
        extra="forbid",
    )
    fields: dict[str, DatabaseSchemaField]
    id: str
    name: str
    row_count: Optional[float] = None
    type: Literal["batch_export"] = "batch_export"


class DatabaseSchemaDataWarehouseTable(BaseModel):
    model_config = ConfigDict(
        extra="forbid",
    )
    fields: dict[str, DatabaseSchemaField]
    format: str
    id: str
    name: str
    row_count: Optional[float] = None
    schema_: Optional[DatabaseSchemaSchema] = Field(default=None, alias="schema")
    source: Optional[DatabaseSchemaSource] = None
    type: Literal["data_warehouse"] = "data_warehouse"
    url_pattern: str


class EntityNode(BaseModel):
    model_config = ConfigDict(
        extra="forbid",
    )
    custom_name: Optional[str] = None
    fixedProperties: Optional[
        list[
            Union[
                EventPropertyFilter,
                PersonPropertyFilter,
                ElementPropertyFilter,
                EventMetadataPropertyFilter,
                SessionPropertyFilter,
                CohortPropertyFilter,
                RecordingPropertyFilter,
                LogEntryPropertyFilter,
                GroupPropertyFilter,
                FeaturePropertyFilter,
                HogQLPropertyFilter,
                EmptyPropertyFilter,
                DataWarehousePropertyFilter,
                DataWarehousePersonPropertyFilter,
                ErrorTrackingIssueFilter,
                LogPropertyFilter,
                RevenueAnalyticsPropertyFilter,
            ]
        ]
    ] = Field(
        default=None,
        description="Fixed properties in the query, can't be edited in the interface (e.g. scoping down by person)",
    )
    kind: NodeKind
    math: Optional[
        Union[
            BaseMathType,
            FunnelMathType,
            PropertyMathType,
            CountPerActorMathType,
            ExperimentMetricMathType,
            CalendarHeatmapMathType,
            Literal["unique_group"],
            Literal["hogql"],
        ]
    ] = None
    math_group_type_index: Optional[MathGroupTypeIndex] = None
    math_hogql: Optional[str] = None
    math_multiplier: Optional[float] = None
    math_property: Optional[str] = None
    math_property_revenue_currency: Optional[RevenueCurrencyPropertyConfig] = None
    math_property_type: Optional[str] = None
    name: Optional[str] = None
    properties: Optional[
        list[
            Union[
                EventPropertyFilter,
                PersonPropertyFilter,
                ElementPropertyFilter,
                EventMetadataPropertyFilter,
                SessionPropertyFilter,
                CohortPropertyFilter,
                RecordingPropertyFilter,
                LogEntryPropertyFilter,
                GroupPropertyFilter,
                FeaturePropertyFilter,
                HogQLPropertyFilter,
                EmptyPropertyFilter,
                DataWarehousePropertyFilter,
                DataWarehousePersonPropertyFilter,
                ErrorTrackingIssueFilter,
                LogPropertyFilter,
                RevenueAnalyticsPropertyFilter,
            ]
        ]
    ] = Field(default=None, description="Properties configurable in the interface")
    response: Optional[dict[str, Any]] = None
    version: Optional[float] = Field(default=None, description="version of the node, used for schema migrations")


class ErrorTrackingIssue(BaseModel):
    model_config = ConfigDict(
        extra="forbid",
    )
    aggregations: Optional[ErrorTrackingIssueAggregations] = None
    assignee: Optional[ErrorTrackingIssueAssignee] = None
    description: Optional[str] = None
    first_event: Optional[FirstEvent] = None
    first_seen: datetime
    id: str
    last_seen: datetime
    library: Optional[str] = None
    name: Optional[str] = None
    status: Status


class ErrorTrackingQueryResponse(BaseModel):
    model_config = ConfigDict(
        extra="forbid",
    )
    columns: Optional[list[str]] = None
    error: Optional[str] = Field(
        default=None,
        description="Query error. Returned only if 'explain' or `modifiers.debug` is true. Throws an error otherwise.",
    )
    hasMore: Optional[bool] = None
    hogql: Optional[str] = Field(default=None, description="Generated HogQL query.")
    limit: Optional[int] = None
    modifiers: Optional[HogQLQueryModifiers] = Field(
        default=None, description="Modifiers used when performing the query"
    )
    offset: Optional[int] = None
    query_status: Optional[QueryStatus] = Field(
        default=None, description="Query status indicates whether next to the provided data, a query is still running."
    )
    results: list[ErrorTrackingIssue]
    timings: Optional[list[QueryTiming]] = Field(
        default=None, description="Measured timings for different parts of the query generation process"
    )


class EventTaxonomyQueryResponse(BaseModel):
    model_config = ConfigDict(
        extra="forbid",
    )
    error: Optional[str] = Field(
        default=None,
        description="Query error. Returned only if 'explain' or `modifiers.debug` is true. Throws an error otherwise.",
    )
    hogql: Optional[str] = Field(default=None, description="Generated HogQL query.")
    modifiers: Optional[HogQLQueryModifiers] = Field(
        default=None, description="Modifiers used when performing the query"
    )
    query_status: Optional[QueryStatus] = Field(
        default=None, description="Query status indicates whether next to the provided data, a query is still running."
    )
    results: list[EventTaxonomyItem]
    timings: Optional[list[QueryTiming]] = Field(
        default=None, description="Measured timings for different parts of the query generation process"
    )


class EventsNode(BaseModel):
    model_config = ConfigDict(
        extra="forbid",
    )
    custom_name: Optional[str] = None
    event: Optional[str] = Field(default=None, description="The event or `null` for all events.")
    fixedProperties: Optional[
        list[
            Union[
                EventPropertyFilter,
                PersonPropertyFilter,
                ElementPropertyFilter,
                EventMetadataPropertyFilter,
                SessionPropertyFilter,
                CohortPropertyFilter,
                RecordingPropertyFilter,
                LogEntryPropertyFilter,
                GroupPropertyFilter,
                FeaturePropertyFilter,
                HogQLPropertyFilter,
                EmptyPropertyFilter,
                DataWarehousePropertyFilter,
                DataWarehousePersonPropertyFilter,
                ErrorTrackingIssueFilter,
                LogPropertyFilter,
                RevenueAnalyticsPropertyFilter,
            ]
        ]
    ] = Field(
        default=None,
        description="Fixed properties in the query, can't be edited in the interface (e.g. scoping down by person)",
    )
    kind: Literal["EventsNode"] = "EventsNode"
    limit: Optional[int] = None
    math: Optional[
        Union[
            BaseMathType,
            FunnelMathType,
            PropertyMathType,
            CountPerActorMathType,
            ExperimentMetricMathType,
            CalendarHeatmapMathType,
            Literal["unique_group"],
            Literal["hogql"],
        ]
    ] = None
    math_group_type_index: Optional[MathGroupTypeIndex] = None
    math_hogql: Optional[str] = None
    math_multiplier: Optional[float] = None
    math_property: Optional[str] = None
    math_property_revenue_currency: Optional[RevenueCurrencyPropertyConfig] = None
    math_property_type: Optional[str] = None
    name: Optional[str] = None
    orderBy: Optional[list[str]] = Field(default=None, description="Columns to order by")
    properties: Optional[
        list[
            Union[
                EventPropertyFilter,
                PersonPropertyFilter,
                ElementPropertyFilter,
                EventMetadataPropertyFilter,
                SessionPropertyFilter,
                CohortPropertyFilter,
                RecordingPropertyFilter,
                LogEntryPropertyFilter,
                GroupPropertyFilter,
                FeaturePropertyFilter,
                HogQLPropertyFilter,
                EmptyPropertyFilter,
                DataWarehousePropertyFilter,
                DataWarehousePersonPropertyFilter,
                ErrorTrackingIssueFilter,
                LogPropertyFilter,
                RevenueAnalyticsPropertyFilter,
            ]
        ]
    ] = Field(default=None, description="Properties configurable in the interface")
    response: Optional[dict[str, Any]] = None
    version: Optional[float] = Field(default=None, description="version of the node, used for schema migrations")


class EventsQueryResponse(BaseModel):
    model_config = ConfigDict(
        extra="forbid",
    )
    columns: list
    error: Optional[str] = Field(
        default=None,
        description="Query error. Returned only if 'explain' or `modifiers.debug` is true. Throws an error otherwise.",
    )
    hasMore: Optional[bool] = None
    hogql: str = Field(..., description="Generated HogQL query.")
    limit: Optional[int] = None
    modifiers: Optional[HogQLQueryModifiers] = Field(
        default=None, description="Modifiers used when performing the query"
    )
    offset: Optional[int] = None
    query_status: Optional[QueryStatus] = Field(
        default=None, description="Query status indicates whether next to the provided data, a query is still running."
    )
    results: list[list]
    timings: Optional[list[QueryTiming]] = Field(
        default=None, description="Measured timings for different parts of the query generation process"
    )
    types: list[str]


class ExperimentDataWarehouseNode(BaseModel):
    model_config = ConfigDict(
        extra="forbid",
    )
    custom_name: Optional[str] = None
    data_warehouse_join_key: str
    events_join_key: str
    fixedProperties: Optional[
        list[
            Union[
                EventPropertyFilter,
                PersonPropertyFilter,
                ElementPropertyFilter,
                EventMetadataPropertyFilter,
                SessionPropertyFilter,
                CohortPropertyFilter,
                RecordingPropertyFilter,
                LogEntryPropertyFilter,
                GroupPropertyFilter,
                FeaturePropertyFilter,
                HogQLPropertyFilter,
                EmptyPropertyFilter,
                DataWarehousePropertyFilter,
                DataWarehousePersonPropertyFilter,
                ErrorTrackingIssueFilter,
                LogPropertyFilter,
                RevenueAnalyticsPropertyFilter,
            ]
        ]
    ] = Field(
        default=None,
        description="Fixed properties in the query, can't be edited in the interface (e.g. scoping down by person)",
    )
    kind: Literal["ExperimentDataWarehouseNode"] = "ExperimentDataWarehouseNode"
    math: Optional[
        Union[
            BaseMathType,
            FunnelMathType,
            PropertyMathType,
            CountPerActorMathType,
            ExperimentMetricMathType,
            CalendarHeatmapMathType,
            Literal["unique_group"],
            Literal["hogql"],
        ]
    ] = None
    math_group_type_index: Optional[MathGroupTypeIndex] = None
    math_hogql: Optional[str] = None
    math_multiplier: Optional[float] = None
    math_property: Optional[str] = None
    math_property_revenue_currency: Optional[RevenueCurrencyPropertyConfig] = None
    math_property_type: Optional[str] = None
    name: Optional[str] = None
    properties: Optional[
        list[
            Union[
                EventPropertyFilter,
                PersonPropertyFilter,
                ElementPropertyFilter,
                EventMetadataPropertyFilter,
                SessionPropertyFilter,
                CohortPropertyFilter,
                RecordingPropertyFilter,
                LogEntryPropertyFilter,
                GroupPropertyFilter,
                FeaturePropertyFilter,
                HogQLPropertyFilter,
                EmptyPropertyFilter,
                DataWarehousePropertyFilter,
                DataWarehousePersonPropertyFilter,
                ErrorTrackingIssueFilter,
                LogPropertyFilter,
                RevenueAnalyticsPropertyFilter,
            ]
        ]
    ] = Field(default=None, description="Properties configurable in the interface")
    response: Optional[dict[str, Any]] = None
    table_name: str
    timestamp_field: str
    version: Optional[float] = Field(default=None, description="version of the node, used for schema migrations")


class ExperimentEventExposureConfig(BaseModel):
    model_config = ConfigDict(
        extra="forbid",
    )
    event: str
    kind: Literal["ExperimentEventExposureConfig"] = "ExperimentEventExposureConfig"
    properties: list[
        Union[
            EventPropertyFilter,
            PersonPropertyFilter,
            ElementPropertyFilter,
            EventMetadataPropertyFilter,
            SessionPropertyFilter,
            CohortPropertyFilter,
            RecordingPropertyFilter,
            LogEntryPropertyFilter,
            GroupPropertyFilter,
            FeaturePropertyFilter,
            HogQLPropertyFilter,
            EmptyPropertyFilter,
            DataWarehousePropertyFilter,
            DataWarehousePersonPropertyFilter,
            ErrorTrackingIssueFilter,
            LogPropertyFilter,
            RevenueAnalyticsPropertyFilter,
        ]
    ]
    response: Optional[dict[str, Any]] = None
    version: Optional[float] = Field(default=None, description="version of the node, used for schema migrations")


class ExperimentExposureCriteria(BaseModel):
    model_config = ConfigDict(
        extra="forbid",
    )
    exposure_config: Optional[ExperimentEventExposureConfig] = None
    filterTestAccounts: Optional[bool] = None
    multiple_variant_handling: Optional[MultipleVariantHandling] = None


class ExperimentExposureQuery(BaseModel):
    model_config = ConfigDict(
        extra="forbid",
    )
    end_date: Optional[str] = None
    experiment_id: Optional[int] = None
    experiment_name: str
    exposure_criteria: Optional[ExperimentExposureCriteria] = None
    feature_flag: dict[str, Any]
    holdout: Optional[ExperimentHoldoutType] = None
    kind: Literal["ExperimentExposureQuery"] = "ExperimentExposureQuery"
    modifiers: Optional[HogQLQueryModifiers] = Field(
        default=None, description="Modifiers used when performing the query"
    )
    response: Optional[ExperimentExposureQueryResponse] = None
    start_date: Optional[str] = None
    tags: Optional[QueryLogTags] = None
    version: Optional[float] = Field(default=None, description="version of the node, used for schema migrations")


class ExperimentMetricResult(BaseModel):
    model_config = ConfigDict(
        extra="forbid",
    )
    baseline: ExperimentStatsBase
    variants: Union[list[ExperimentVariantResultFrequentist], list[ExperimentVariantResultBayesian]]


class FunnelCorrelationResponse(BaseModel):
    model_config = ConfigDict(
        extra="forbid",
    )
    columns: Optional[list] = None
    error: Optional[str] = Field(
        default=None,
        description="Query error. Returned only if 'explain' or `modifiers.debug` is true. Throws an error otherwise.",
    )
    hasMore: Optional[bool] = None
    hogql: Optional[str] = Field(default=None, description="Generated HogQL query.")
    limit: Optional[int] = None
    modifiers: Optional[HogQLQueryModifiers] = Field(
        default=None, description="Modifiers used when performing the query"
    )
    offset: Optional[int] = None
    query_status: Optional[QueryStatus] = Field(
        default=None, description="Query status indicates whether next to the provided data, a query is still running."
    )
    results: FunnelCorrelationResult
    timings: Optional[list[QueryTiming]] = Field(
        default=None, description="Measured timings for different parts of the query generation process"
    )
    types: Optional[list] = None


class FunnelExclusionActionsNode(BaseModel):
    model_config = ConfigDict(
        extra="forbid",
    )
    custom_name: Optional[str] = None
    fixedProperties: Optional[
        list[
            Union[
                EventPropertyFilter,
                PersonPropertyFilter,
                ElementPropertyFilter,
                EventMetadataPropertyFilter,
                SessionPropertyFilter,
                CohortPropertyFilter,
                RecordingPropertyFilter,
                LogEntryPropertyFilter,
                GroupPropertyFilter,
                FeaturePropertyFilter,
                HogQLPropertyFilter,
                EmptyPropertyFilter,
                DataWarehousePropertyFilter,
                DataWarehousePersonPropertyFilter,
                ErrorTrackingIssueFilter,
                LogPropertyFilter,
                RevenueAnalyticsPropertyFilter,
            ]
        ]
    ] = Field(
        default=None,
        description="Fixed properties in the query, can't be edited in the interface (e.g. scoping down by person)",
    )
    funnelFromStep: int
    funnelToStep: int
    id: int
    kind: Literal["ActionsNode"] = "ActionsNode"
    math: Optional[
        Union[
            BaseMathType,
            FunnelMathType,
            PropertyMathType,
            CountPerActorMathType,
            ExperimentMetricMathType,
            CalendarHeatmapMathType,
            Literal["unique_group"],
            Literal["hogql"],
        ]
    ] = None
    math_group_type_index: Optional[MathGroupTypeIndex] = None
    math_hogql: Optional[str] = None
    math_multiplier: Optional[float] = None
    math_property: Optional[str] = None
    math_property_revenue_currency: Optional[RevenueCurrencyPropertyConfig] = None
    math_property_type: Optional[str] = None
    name: Optional[str] = None
    properties: Optional[
        list[
            Union[
                EventPropertyFilter,
                PersonPropertyFilter,
                ElementPropertyFilter,
                EventMetadataPropertyFilter,
                SessionPropertyFilter,
                CohortPropertyFilter,
                RecordingPropertyFilter,
                LogEntryPropertyFilter,
                GroupPropertyFilter,
                FeaturePropertyFilter,
                HogQLPropertyFilter,
                EmptyPropertyFilter,
                DataWarehousePropertyFilter,
                DataWarehousePersonPropertyFilter,
                ErrorTrackingIssueFilter,
                LogPropertyFilter,
                RevenueAnalyticsPropertyFilter,
            ]
        ]
    ] = Field(default=None, description="Properties configurable in the interface")
    response: Optional[dict[str, Any]] = None
    version: Optional[float] = Field(default=None, description="version of the node, used for schema migrations")


class FunnelExclusionEventsNode(BaseModel):
    model_config = ConfigDict(
        extra="forbid",
    )
    custom_name: Optional[str] = None
    event: Optional[str] = Field(default=None, description="The event or `null` for all events.")
    fixedProperties: Optional[
        list[
            Union[
                EventPropertyFilter,
                PersonPropertyFilter,
                ElementPropertyFilter,
                EventMetadataPropertyFilter,
                SessionPropertyFilter,
                CohortPropertyFilter,
                RecordingPropertyFilter,
                LogEntryPropertyFilter,
                GroupPropertyFilter,
                FeaturePropertyFilter,
                HogQLPropertyFilter,
                EmptyPropertyFilter,
                DataWarehousePropertyFilter,
                DataWarehousePersonPropertyFilter,
                ErrorTrackingIssueFilter,
                LogPropertyFilter,
                RevenueAnalyticsPropertyFilter,
            ]
        ]
    ] = Field(
        default=None,
        description="Fixed properties in the query, can't be edited in the interface (e.g. scoping down by person)",
    )
    funnelFromStep: int
    funnelToStep: int
    kind: Literal["EventsNode"] = "EventsNode"
    limit: Optional[int] = None
    math: Optional[
        Union[
            BaseMathType,
            FunnelMathType,
            PropertyMathType,
            CountPerActorMathType,
            ExperimentMetricMathType,
            CalendarHeatmapMathType,
            Literal["unique_group"],
            Literal["hogql"],
        ]
    ] = None
    math_group_type_index: Optional[MathGroupTypeIndex] = None
    math_hogql: Optional[str] = None
    math_multiplier: Optional[float] = None
    math_property: Optional[str] = None
    math_property_revenue_currency: Optional[RevenueCurrencyPropertyConfig] = None
    math_property_type: Optional[str] = None
    name: Optional[str] = None
    orderBy: Optional[list[str]] = Field(default=None, description="Columns to order by")
    properties: Optional[
        list[
            Union[
                EventPropertyFilter,
                PersonPropertyFilter,
                ElementPropertyFilter,
                EventMetadataPropertyFilter,
                SessionPropertyFilter,
                CohortPropertyFilter,
                RecordingPropertyFilter,
                LogEntryPropertyFilter,
                GroupPropertyFilter,
                FeaturePropertyFilter,
                HogQLPropertyFilter,
                EmptyPropertyFilter,
                DataWarehousePropertyFilter,
                DataWarehousePersonPropertyFilter,
                ErrorTrackingIssueFilter,
                LogPropertyFilter,
                RevenueAnalyticsPropertyFilter,
            ]
        ]
    ] = Field(default=None, description="Properties configurable in the interface")
    response: Optional[dict[str, Any]] = None
    version: Optional[float] = Field(default=None, description="version of the node, used for schema migrations")


class FunnelsQueryResponse(BaseModel):
    model_config = ConfigDict(
        extra="forbid",
    )
    error: Optional[str] = Field(
        default=None,
        description="Query error. Returned only if 'explain' or `modifiers.debug` is true. Throws an error otherwise.",
    )
    hogql: Optional[str] = Field(default=None, description="Generated HogQL query.")
    isUdf: Optional[bool] = None
    modifiers: Optional[HogQLQueryModifiers] = Field(
        default=None, description="Modifiers used when performing the query"
    )
    query_status: Optional[QueryStatus] = Field(
        default=None, description="Query status indicates whether next to the provided data, a query is still running."
    )
    resolved_date_range: Optional[ResolvedDateRangeResponse] = Field(
        default=None, description="The date range used for the query"
    )
    results: Union[FunnelTimeToConvertResults, list[dict[str, Any]], list[list[dict[str, Any]]]]
    timings: Optional[list[QueryTiming]] = Field(
        default=None, description="Measured timings for different parts of the query generation process"
    )


class GenericCachedQueryResponse(BaseModel):
    cache_key: str
    cache_target_age: Optional[datetime] = None
    calculation_trigger: Optional[str] = Field(
        default=None, description="What triggered the calculation of the query, leave empty if user/immediate"
    )
    is_cached: bool
    last_refresh: datetime
    next_allowed_client_refresh: datetime
    query_status: Optional[QueryStatus] = Field(
        default=None, description="Query status indicates whether next to the provided data, a query is still running."
    )
    timezone: str


class GroupsQueryResponse(BaseModel):
    model_config = ConfigDict(
        extra="forbid",
    )
    columns: list
    error: Optional[str] = Field(
        default=None,
        description="Query error. Returned only if 'explain' or `modifiers.debug` is true. Throws an error otherwise.",
    )
    hasMore: Optional[bool] = None
    hogql: str = Field(..., description="Generated HogQL query.")
    kind: Literal["GroupsQuery"] = "GroupsQuery"
    limit: int
    modifiers: Optional[HogQLQueryModifiers] = Field(
        default=None, description="Modifiers used when performing the query"
    )
    offset: int
    query_status: Optional[QueryStatus] = Field(
        default=None, description="Query status indicates whether next to the provided data, a query is still running."
    )
    results: list[list]
    timings: Optional[list[QueryTiming]] = Field(
        default=None, description="Measured timings for different parts of the query generation process"
    )
    types: list[str]


class HeatMapQuerySource(RootModel[EventsNode]):
    root: EventsNode


class HogQLFilters(BaseModel):
    model_config = ConfigDict(
        extra="forbid",
    )
    dateRange: Optional[DateRange] = None
    filterTestAccounts: Optional[bool] = None
    properties: Optional[
        list[
            Union[
                EventPropertyFilter,
                PersonPropertyFilter,
                ElementPropertyFilter,
                EventMetadataPropertyFilter,
                SessionPropertyFilter,
                CohortPropertyFilter,
                RecordingPropertyFilter,
                LogEntryPropertyFilter,
                GroupPropertyFilter,
                FeaturePropertyFilter,
                HogQLPropertyFilter,
                EmptyPropertyFilter,
                DataWarehousePropertyFilter,
                DataWarehousePersonPropertyFilter,
                ErrorTrackingIssueFilter,
                LogPropertyFilter,
                RevenueAnalyticsPropertyFilter,
            ]
        ]
    ] = None


class HogQLMetadataResponse(BaseModel):
    model_config = ConfigDict(
        extra="forbid",
    )
    errors: list[HogQLNotice]
    isUsingIndices: Optional[QueryIndexUsage] = None
    isValid: Optional[bool] = None
    notices: list[HogQLNotice]
    query: Optional[str] = None
    table_names: Optional[list[str]] = None
    warnings: list[HogQLNotice]


class HogQLQueryResponse(BaseModel):
    model_config = ConfigDict(
        extra="forbid",
    )
    clickhouse: Optional[str] = Field(default=None, description="Executed ClickHouse query")
    columns: Optional[list] = Field(default=None, description="Returned columns")
    error: Optional[str] = Field(
        default=None,
        description="Query error. Returned only if 'explain' or `modifiers.debug` is true. Throws an error otherwise.",
    )
    explain: Optional[list[str]] = Field(default=None, description="Query explanation output")
    hasMore: Optional[bool] = None
    hogql: Optional[str] = Field(default=None, description="Generated HogQL query.")
    limit: Optional[int] = None
    metadata: Optional[HogQLMetadataResponse] = Field(default=None, description="Query metadata output")
    modifiers: Optional[HogQLQueryModifiers] = Field(
        default=None, description="Modifiers used when performing the query"
    )
    offset: Optional[int] = None
    query: Optional[str] = Field(default=None, description="Input query string")
    query_status: Optional[QueryStatus] = Field(
        default=None, description="Query status indicates whether next to the provided data, a query is still running."
    )
    results: list
    timings: Optional[list[QueryTiming]] = Field(
        default=None, description="Measured timings for different parts of the query generation process"
    )
    types: Optional[list] = Field(default=None, description="Types of returned columns")


class InsightActorsQueryBase(BaseModel):
    model_config = ConfigDict(
        extra="forbid",
    )
    includeRecordings: Optional[bool] = None
    kind: NodeKind
    modifiers: Optional[HogQLQueryModifiers] = Field(
        default=None, description="Modifiers used when performing the query"
    )
    response: Optional[ActorsQueryResponse] = None
    tags: Optional[QueryLogTags] = None
    version: Optional[float] = Field(default=None, description="version of the node, used for schema migrations")


class LifecycleQueryResponse(BaseModel):
    model_config = ConfigDict(
        extra="forbid",
    )
    error: Optional[str] = Field(
        default=None,
        description="Query error. Returned only if 'explain' or `modifiers.debug` is true. Throws an error otherwise.",
    )
    hogql: Optional[str] = Field(default=None, description="Generated HogQL query.")
    modifiers: Optional[HogQLQueryModifiers] = Field(
        default=None, description="Modifiers used when performing the query"
    )
    query_status: Optional[QueryStatus] = Field(
        default=None, description="Query status indicates whether next to the provided data, a query is still running."
    )
    resolved_date_range: Optional[ResolvedDateRangeResponse] = Field(
        default=None, description="The date range used for the query"
    )
    results: list[dict[str, Any]]
    timings: Optional[list[QueryTiming]] = Field(
        default=None, description="Measured timings for different parts of the query generation process"
    )


class LogsQueryResponse(BaseModel):
    model_config = ConfigDict(
        extra="forbid",
    )
    columns: Optional[list[str]] = None
    error: Optional[str] = Field(
        default=None,
        description="Query error. Returned only if 'explain' or `modifiers.debug` is true. Throws an error otherwise.",
    )
    hasMore: Optional[bool] = None
    hogql: Optional[str] = Field(default=None, description="Generated HogQL query.")
    limit: Optional[int] = None
    modifiers: Optional[HogQLQueryModifiers] = Field(
        default=None, description="Modifiers used when performing the query"
    )
    offset: Optional[int] = None
    query_status: Optional[QueryStatus] = Field(
        default=None, description="Query status indicates whether next to the provided data, a query is still running."
    )
    results: Any
    timings: Optional[list[QueryTiming]] = Field(
        default=None, description="Measured timings for different parts of the query generation process"
    )


class MarketingAnalyticsConfig(BaseModel):
    model_config = ConfigDict(
        extra="forbid",
    )
    conversion_goals: Optional[list[Union[ConversionGoalFilter1, ConversionGoalFilter2, ConversionGoalFilter3]]] = None
    sources_map: Optional[dict[str, SourceMap]] = None


class MarketingAnalyticsTableQueryResponse(BaseModel):
    model_config = ConfigDict(
        extra="forbid",
    )
    columns: Optional[list] = None
    error: Optional[str] = Field(
        default=None,
        description="Query error. Returned only if 'explain' or `modifiers.debug` is true. Throws an error otherwise.",
    )
    hasMore: Optional[bool] = None
    hogql: Optional[str] = Field(default=None, description="Generated HogQL query.")
    limit: Optional[int] = None
    modifiers: Optional[HogQLQueryModifiers] = Field(
        default=None, description="Modifiers used when performing the query"
    )
    offset: Optional[int] = None
    query_status: Optional[QueryStatus] = Field(
        default=None, description="Query status indicates whether next to the provided data, a query is still running."
    )
    results: list
    samplingRate: Optional[SamplingRate] = None
    timings: Optional[list[QueryTiming]] = Field(
        default=None, description="Measured timings for different parts of the query generation process"
    )
    types: Optional[list] = None


class MultipleBreakdownOptions(BaseModel):
    model_config = ConfigDict(
        extra="forbid",
    )
    values: list[BreakdownItem]


class PathsQueryResponse(BaseModel):
    model_config = ConfigDict(
        extra="forbid",
    )
    error: Optional[str] = Field(
        default=None,
        description="Query error. Returned only if 'explain' or `modifiers.debug` is true. Throws an error otherwise.",
    )
    hogql: Optional[str] = Field(default=None, description="Generated HogQL query.")
    modifiers: Optional[HogQLQueryModifiers] = Field(
        default=None, description="Modifiers used when performing the query"
    )
    query_status: Optional[QueryStatus] = Field(
        default=None, description="Query status indicates whether next to the provided data, a query is still running."
    )
    results: list[PathsLink]
    timings: Optional[list[QueryTiming]] = Field(
        default=None, description="Measured timings for different parts of the query generation process"
    )


class PersonsNode(BaseModel):
    model_config = ConfigDict(
        extra="forbid",
    )
    cohort: Optional[int] = None
    distinctId: Optional[str] = None
    fixedProperties: Optional[
        list[
            Union[
                EventPropertyFilter,
                PersonPropertyFilter,
                ElementPropertyFilter,
                EventMetadataPropertyFilter,
                SessionPropertyFilter,
                CohortPropertyFilter,
                RecordingPropertyFilter,
                LogEntryPropertyFilter,
                GroupPropertyFilter,
                FeaturePropertyFilter,
                HogQLPropertyFilter,
                EmptyPropertyFilter,
                DataWarehousePropertyFilter,
                DataWarehousePersonPropertyFilter,
                ErrorTrackingIssueFilter,
                LogPropertyFilter,
                RevenueAnalyticsPropertyFilter,
            ]
        ]
    ] = Field(
        default=None,
        description="Fixed properties in the query, can't be edited in the interface (e.g. scoping down by person)",
    )
    kind: Literal["PersonsNode"] = "PersonsNode"
    limit: Optional[int] = None
    modifiers: Optional[HogQLQueryModifiers] = Field(
        default=None, description="Modifiers used when performing the query"
    )
    offset: Optional[int] = None
    properties: Optional[
        list[
            Union[
                EventPropertyFilter,
                PersonPropertyFilter,
                ElementPropertyFilter,
                EventMetadataPropertyFilter,
                SessionPropertyFilter,
                CohortPropertyFilter,
                RecordingPropertyFilter,
                LogEntryPropertyFilter,
                GroupPropertyFilter,
                FeaturePropertyFilter,
                HogQLPropertyFilter,
                EmptyPropertyFilter,
                DataWarehousePropertyFilter,
                DataWarehousePersonPropertyFilter,
                ErrorTrackingIssueFilter,
                LogPropertyFilter,
                RevenueAnalyticsPropertyFilter,
            ]
        ]
    ] = Field(default=None, description="Properties configurable in the interface")
    response: Optional[dict[str, Any]] = None
    search: Optional[str] = None
    tags: Optional[QueryLogTags] = None
    version: Optional[float] = Field(default=None, description="version of the node, used for schema migrations")


class PropertyGroupFilterValue(BaseModel):
    model_config = ConfigDict(
        extra="forbid",
    )
    type: FilterLogicalOperator
    values: list[
        Union[
            PropertyGroupFilterValue,
            Union[
                EventPropertyFilter,
                PersonPropertyFilter,
                ElementPropertyFilter,
                EventMetadataPropertyFilter,
                SessionPropertyFilter,
                CohortPropertyFilter,
                RecordingPropertyFilter,
                LogEntryPropertyFilter,
                GroupPropertyFilter,
                FeaturePropertyFilter,
                HogQLPropertyFilter,
                EmptyPropertyFilter,
                DataWarehousePropertyFilter,
                DataWarehousePersonPropertyFilter,
                ErrorTrackingIssueFilter,
                LogPropertyFilter,
                RevenueAnalyticsPropertyFilter,
            ],
        ]
    ]


class QueryResponseAlternative1(BaseModel):
    model_config = ConfigDict(
        extra="forbid",
    )
    columns: list
    error: Optional[str] = Field(
        default=None,
        description="Query error. Returned only if 'explain' or `modifiers.debug` is true. Throws an error otherwise.",
    )
    hasMore: Optional[bool] = None
    hogql: str = Field(..., description="Generated HogQL query.")
    limit: Optional[int] = None
    modifiers: Optional[HogQLQueryModifiers] = Field(
        default=None, description="Modifiers used when performing the query"
    )
    offset: Optional[int] = None
    query_status: Optional[QueryStatus] = Field(
        default=None, description="Query status indicates whether next to the provided data, a query is still running."
    )
    results: list[list]
    timings: Optional[list[QueryTiming]] = Field(
        default=None, description="Measured timings for different parts of the query generation process"
    )
    types: list[str]


class QueryResponseAlternative2(BaseModel):
    model_config = ConfigDict(
        extra="forbid",
    )
    columns: list
    error: Optional[str] = Field(
        default=None,
        description="Query error. Returned only if 'explain' or `modifiers.debug` is true. Throws an error otherwise.",
    )
    hasMore: Optional[bool] = None
    hogql: str = Field(..., description="Generated HogQL query.")
    limit: int
    missing_actors_count: Optional[int] = None
    modifiers: Optional[HogQLQueryModifiers] = Field(
        default=None, description="Modifiers used when performing the query"
    )
    offset: int
    query_status: Optional[QueryStatus] = Field(
        default=None, description="Query status indicates whether next to the provided data, a query is still running."
    )
    results: list[list]
    timings: Optional[list[QueryTiming]] = Field(
        default=None, description="Measured timings for different parts of the query generation process"
    )
    types: Optional[list[str]] = None


class QueryResponseAlternative3(BaseModel):
    model_config = ConfigDict(
        extra="forbid",
    )
    columns: list
    error: Optional[str] = Field(
        default=None,
        description="Query error. Returned only if 'explain' or `modifiers.debug` is true. Throws an error otherwise.",
    )
    hasMore: Optional[bool] = None
    hogql: str = Field(..., description="Generated HogQL query.")
    kind: Literal["GroupsQuery"] = "GroupsQuery"
    limit: int
    modifiers: Optional[HogQLQueryModifiers] = Field(
        default=None, description="Modifiers used when performing the query"
    )
    offset: int
    query_status: Optional[QueryStatus] = Field(
        default=None, description="Query status indicates whether next to the provided data, a query is still running."
    )
    results: list[list]
    timings: Optional[list[QueryTiming]] = Field(
        default=None, description="Measured timings for different parts of the query generation process"
    )
    types: list[str]


class QueryResponseAlternative4(BaseModel):
    model_config = ConfigDict(
        extra="forbid",
    )
    breakdown: Optional[list[BreakdownItem]] = None
    breakdowns: Optional[list[MultipleBreakdownOptions]] = None
    compare: Optional[list[CompareItem]] = None
    day: Optional[list[DayItem]] = None
    interval: Optional[list[IntervalItem]] = None
    series: Optional[list[Series]] = None
    status: Optional[list[StatusItem]] = None


class QueryResponseAlternative5(BaseModel):
    model_config = ConfigDict(
        extra="forbid",
    )
    error: Optional[str] = Field(
        default=None,
        description="Query error. Returned only if 'explain' or `modifiers.debug` is true. Throws an error otherwise.",
    )
    hasMore: Optional[bool] = None
    hogql: Optional[str] = Field(default=None, description="Generated HogQL query.")
    modifiers: Optional[HogQLQueryModifiers] = Field(
        default=None, description="Modifiers used when performing the query"
    )
    query_status: Optional[QueryStatus] = Field(
        default=None, description="Query status indicates whether next to the provided data, a query is still running."
    )
    results: list[TimelineEntry]
    timings: Optional[list[QueryTiming]] = Field(
        default=None, description="Measured timings for different parts of the query generation process"
    )


class QueryResponseAlternative7(BaseModel):
    model_config = ConfigDict(
        extra="forbid",
    )
    clickhouse: Optional[str] = Field(default=None, description="Executed ClickHouse query")
    columns: Optional[list] = Field(default=None, description="Returned columns")
    error: Optional[str] = Field(
        default=None,
        description="Query error. Returned only if 'explain' or `modifiers.debug` is true. Throws an error otherwise.",
    )
    explain: Optional[list[str]] = Field(default=None, description="Query explanation output")
    hasMore: Optional[bool] = None
    hogql: Optional[str] = Field(default=None, description="Generated HogQL query.")
    limit: Optional[int] = None
    metadata: Optional[HogQLMetadataResponse] = Field(default=None, description="Query metadata output")
    modifiers: Optional[HogQLQueryModifiers] = Field(
        default=None, description="Modifiers used when performing the query"
    )
    offset: Optional[int] = None
    query: Optional[str] = Field(default=None, description="Input query string")
    query_status: Optional[QueryStatus] = Field(
        default=None, description="Query status indicates whether next to the provided data, a query is still running."
    )
    results: list
    timings: Optional[list[QueryTiming]] = Field(
        default=None, description="Measured timings for different parts of the query generation process"
    )
    types: Optional[list] = Field(default=None, description="Types of returned columns")


class QueryResponseAlternative10(BaseModel):
    model_config = ConfigDict(
        extra="forbid",
    )
    columns: Optional[list] = None
    error: Optional[str] = Field(
        default=None,
        description="Query error. Returned only if 'explain' or `modifiers.debug` is true. Throws an error otherwise.",
    )
    hasMore: Optional[bool] = None
    hogql: Optional[str] = Field(default=None, description="Generated HogQL query.")
    limit: Optional[int] = None
    modifiers: Optional[HogQLQueryModifiers] = Field(
        default=None, description="Modifiers used when performing the query"
    )
    offset: Optional[int] = None
    query_status: Optional[QueryStatus] = Field(
        default=None, description="Query status indicates whether next to the provided data, a query is still running."
    )
    results: Any
    timings: Optional[list[QueryTiming]] = Field(
        default=None, description="Measured timings for different parts of the query generation process"
    )
    types: Optional[list] = None


class QueryResponseAlternative13(BaseModel):
    model_config = ConfigDict(
        extra="forbid",
    )
    columns: Optional[list[str]] = None
    error: Optional[str] = Field(
        default=None,
        description="Query error. Returned only if 'explain' or `modifiers.debug` is true. Throws an error otherwise.",
    )
    hasMore: Optional[bool] = None
    hogql: Optional[str] = Field(default=None, description="Generated HogQL query.")
    limit: Optional[int] = None
    modifiers: Optional[HogQLQueryModifiers] = Field(
        default=None, description="Modifiers used when performing the query"
    )
    offset: Optional[int] = None
    query_status: Optional[QueryStatus] = Field(
        default=None, description="Query status indicates whether next to the provided data, a query is still running."
    )
    results: list[ErrorTrackingIssue]
    timings: Optional[list[QueryTiming]] = Field(
        default=None, description="Measured timings for different parts of the query generation process"
    )


class QueryResponseAlternative18(BaseModel):
    model_config = ConfigDict(
        extra="forbid",
    )
    dateFrom: Optional[str] = None
    dateTo: Optional[str] = None
    error: Optional[str] = Field(
        default=None,
        description="Query error. Returned only if 'explain' or `modifiers.debug` is true. Throws an error otherwise.",
    )
    hogql: Optional[str] = Field(default=None, description="Generated HogQL query.")
    modifiers: Optional[HogQLQueryModifiers] = Field(
        default=None, description="Modifiers used when performing the query"
    )
    query_status: Optional[QueryStatus] = Field(
        default=None, description="Query status indicates whether next to the provided data, a query is still running."
    )
    results: list[WebOverviewItem]
    samplingRate: Optional[SamplingRate] = None
    timings: Optional[list[QueryTiming]] = Field(
        default=None, description="Measured timings for different parts of the query generation process"
    )
    usedPreAggregatedTables: Optional[bool] = None


class QueryResponseAlternative19(BaseModel):
    model_config = ConfigDict(
        extra="forbid",
    )
    columns: Optional[list] = None
    error: Optional[str] = Field(
        default=None,
        description="Query error. Returned only if 'explain' or `modifiers.debug` is true. Throws an error otherwise.",
    )
    hasMore: Optional[bool] = None
    hogql: Optional[str] = Field(default=None, description="Generated HogQL query.")
    limit: Optional[int] = None
    modifiers: Optional[HogQLQueryModifiers] = Field(
        default=None, description="Modifiers used when performing the query"
    )
    offset: Optional[int] = None
    query_status: Optional[QueryStatus] = Field(
        default=None, description="Query status indicates whether next to the provided data, a query is still running."
    )
    results: list
    samplingRate: Optional[SamplingRate] = None
    timings: Optional[list[QueryTiming]] = Field(
        default=None, description="Measured timings for different parts of the query generation process"
    )
    types: Optional[list] = None
    usedPreAggregatedTables: Optional[bool] = None


class QueryResponseAlternative20(BaseModel):
    model_config = ConfigDict(
        extra="forbid",
    )
    columns: Optional[list] = None
    error: Optional[str] = Field(
        default=None,
        description="Query error. Returned only if 'explain' or `modifiers.debug` is true. Throws an error otherwise.",
    )
    hasMore: Optional[bool] = None
    hogql: Optional[str] = Field(default=None, description="Generated HogQL query.")
    limit: Optional[int] = None
    modifiers: Optional[HogQLQueryModifiers] = Field(
        default=None, description="Modifiers used when performing the query"
    )
    offset: Optional[int] = None
    query_status: Optional[QueryStatus] = Field(
        default=None, description="Query status indicates whether next to the provided data, a query is still running."
    )
    results: list
    samplingRate: Optional[SamplingRate] = None
    timings: Optional[list[QueryTiming]] = Field(
        default=None, description="Measured timings for different parts of the query generation process"
    )
    types: Optional[list] = None


class QueryResponseAlternative22(BaseModel):
    model_config = ConfigDict(
        extra="forbid",
    )
    error: Optional[str] = Field(
        default=None,
        description="Query error. Returned only if 'explain' or `modifiers.debug` is true. Throws an error otherwise.",
    )
    hogql: Optional[str] = Field(default=None, description="Generated HogQL query.")
    modifiers: Optional[HogQLQueryModifiers] = Field(
        default=None, description="Modifiers used when performing the query"
    )
    query_status: Optional[QueryStatus] = Field(
        default=None, description="Query status indicates whether next to the provided data, a query is still running."
    )
    results: list[WebVitalsPathBreakdownResult] = Field(..., max_length=1, min_length=1)
    timings: Optional[list[QueryTiming]] = Field(
        default=None, description="Measured timings for different parts of the query generation process"
    )


class QueryResponseAlternative23(BaseModel):
    model_config = ConfigDict(
        extra="forbid",
    )
    error: Optional[str] = Field(
        default=None,
        description="Query error. Returned only if 'explain' or `modifiers.debug` is true. Throws an error otherwise.",
    )
    hasMore: Optional[bool] = None
    hogql: Optional[str] = Field(default=None, description="Generated HogQL query.")
    limit: Optional[int] = None
    modifiers: Optional[HogQLQueryModifiers] = Field(
        default=None, description="Modifiers used when performing the query"
    )
    query_status: Optional[QueryStatus] = Field(
        default=None, description="Query status indicates whether next to the provided data, a query is still running."
    )
    results: list[PageURL]
    timings: Optional[list[QueryTiming]] = Field(
        default=None, description="Measured timings for different parts of the query generation process"
    )


class QueryResponseAlternative25(BaseModel):
    model_config = ConfigDict(
        extra="forbid",
    )
    columns: Optional[list[str]] = None
    error: Optional[str] = Field(
        default=None,
        description="Query error. Returned only if 'explain' or `modifiers.debug` is true. Throws an error otherwise.",
    )
    hogql: Optional[str] = Field(default=None, description="Generated HogQL query.")
    modifiers: Optional[HogQLQueryModifiers] = Field(
        default=None, description="Modifiers used when performing the query"
    )
    query_status: Optional[QueryStatus] = Field(
        default=None, description="Query status indicates whether next to the provided data, a query is still running."
    )
    resolved_date_range: Optional[ResolvedDateRangeResponse] = Field(
        default=None, description="The date range used for the query"
    )
    results: Any
    timings: Optional[list[QueryTiming]] = Field(
        default=None, description="Measured timings for different parts of the query generation process"
    )


class QueryResponseAlternative27(BaseModel):
    model_config = ConfigDict(
        extra="forbid",
    )
    error: Optional[str] = Field(
        default=None,
        description="Query error. Returned only if 'explain' or `modifiers.debug` is true. Throws an error otherwise.",
    )
    hogql: Optional[str] = Field(default=None, description="Generated HogQL query.")
    modifiers: Optional[HogQLQueryModifiers] = Field(
        default=None, description="Modifiers used when performing the query"
    )
    query_status: Optional[QueryStatus] = Field(
        default=None, description="Query status indicates whether next to the provided data, a query is still running."
    )
    resolved_date_range: Optional[ResolvedDateRangeResponse] = Field(
        default=None, description="The date range used for the query"
    )
    results: list[RevenueAnalyticsOverviewItem]
    timings: Optional[list[QueryTiming]] = Field(
        default=None, description="Measured timings for different parts of the query generation process"
    )


class QueryResponseAlternative28(BaseModel):
    model_config = ConfigDict(
        extra="forbid",
    )
    columns: Optional[list[str]] = None
    error: Optional[str] = Field(
        default=None,
        description="Query error. Returned only if 'explain' or `modifiers.debug` is true. Throws an error otherwise.",
    )
    hogql: Optional[str] = Field(default=None, description="Generated HogQL query.")
    modifiers: Optional[HogQLQueryModifiers] = Field(
        default=None, description="Modifiers used when performing the query"
    )
    query_status: Optional[QueryStatus] = Field(
        default=None, description="Query status indicates whether next to the provided data, a query is still running."
    )
    resolved_date_range: Optional[ResolvedDateRangeResponse] = Field(
        default=None, description="The date range used for the query"
    )
    results: RevenueAnalyticsRevenueQueryResult
    timings: Optional[list[QueryTiming]] = Field(
        default=None, description="Measured timings for different parts of the query generation process"
    )


class QueryResponseAlternative29(BaseModel):
    model_config = ConfigDict(
        extra="forbid",
    )
    columns: Optional[list[str]] = None
    error: Optional[str] = Field(
        default=None,
        description="Query error. Returned only if 'explain' or `modifiers.debug` is true. Throws an error otherwise.",
    )
    hogql: Optional[str] = Field(default=None, description="Generated HogQL query.")
    modifiers: Optional[HogQLQueryModifiers] = Field(
        default=None, description="Modifiers used when performing the query"
    )
    query_status: Optional[QueryStatus] = Field(
        default=None, description="Query status indicates whether next to the provided data, a query is still running."
    )
    resolved_date_range: Optional[ResolvedDateRangeResponse] = Field(
        default=None, description="The date range used for the query"
    )
    results: Any
    timings: Optional[list[QueryTiming]] = Field(
        default=None, description="Measured timings for different parts of the query generation process"
    )


class QueryResponseAlternative30(BaseModel):
    model_config = ConfigDict(
        extra="forbid",
    )
    columns: Optional[list] = None
    error: Optional[str] = Field(
        default=None,
        description="Query error. Returned only if 'explain' or `modifiers.debug` is true. Throws an error otherwise.",
    )
    hasMore: Optional[bool] = None
    hogql: Optional[str] = Field(default=None, description="Generated HogQL query.")
    limit: Optional[int] = None
    modifiers: Optional[HogQLQueryModifiers] = Field(
        default=None, description="Modifiers used when performing the query"
    )
    offset: Optional[int] = None
    query_status: Optional[QueryStatus] = Field(
        default=None, description="Query status indicates whether next to the provided data, a query is still running."
    )
    results: list
    samplingRate: Optional[SamplingRate] = None
    timings: Optional[list[QueryTiming]] = Field(
        default=None, description="Measured timings for different parts of the query generation process"
    )
    types: Optional[list] = None


class QueryResponseAlternative31(BaseModel):
    model_config = ConfigDict(
        extra="forbid",
    )
    columns: list
    error: Optional[str] = Field(
        default=None,
        description="Query error. Returned only if 'explain' or `modifiers.debug` is true. Throws an error otherwise.",
    )
    hasMore: Optional[bool] = None
    hogql: str = Field(..., description="Generated HogQL query.")
    limit: Optional[int] = None
    modifiers: Optional[HogQLQueryModifiers] = Field(
        default=None, description="Modifiers used when performing the query"
    )
    offset: Optional[int] = None
    query_status: Optional[QueryStatus] = Field(
        default=None, description="Query status indicates whether next to the provided data, a query is still running."
    )
    results: list[list]
    timings: Optional[list[QueryTiming]] = Field(
        default=None, description="Measured timings for different parts of the query generation process"
    )
    types: list[str]


class QueryResponseAlternative32(BaseModel):
    model_config = ConfigDict(
        extra="forbid",
    )
    columns: list
    error: Optional[str] = Field(
        default=None,
        description="Query error. Returned only if 'explain' or `modifiers.debug` is true. Throws an error otherwise.",
    )
    hasMore: Optional[bool] = None
    hogql: str = Field(..., description="Generated HogQL query.")
    limit: int
    missing_actors_count: Optional[int] = None
    modifiers: Optional[HogQLQueryModifiers] = Field(
        default=None, description="Modifiers used when performing the query"
    )
    offset: int
    query_status: Optional[QueryStatus] = Field(
        default=None, description="Query status indicates whether next to the provided data, a query is still running."
    )
    results: list[list]
    timings: Optional[list[QueryTiming]] = Field(
        default=None, description="Measured timings for different parts of the query generation process"
    )
    types: Optional[list[str]] = None


class QueryResponseAlternative33(BaseModel):
    model_config = ConfigDict(
        extra="forbid",
    )
    columns: list
    error: Optional[str] = Field(
        default=None,
        description="Query error. Returned only if 'explain' or `modifiers.debug` is true. Throws an error otherwise.",
    )
    hasMore: Optional[bool] = None
    hogql: str = Field(..., description="Generated HogQL query.")
    kind: Literal["GroupsQuery"] = "GroupsQuery"
    limit: int
    modifiers: Optional[HogQLQueryModifiers] = Field(
        default=None, description="Modifiers used when performing the query"
    )
    offset: int
    query_status: Optional[QueryStatus] = Field(
        default=None, description="Query status indicates whether next to the provided data, a query is still running."
    )
    results: list[list]
    timings: Optional[list[QueryTiming]] = Field(
        default=None, description="Measured timings for different parts of the query generation process"
    )
    types: list[str]


class QueryResponseAlternative34(BaseModel):
    model_config = ConfigDict(
        extra="forbid",
    )
    clickhouse: Optional[str] = Field(default=None, description="Executed ClickHouse query")
    columns: Optional[list] = Field(default=None, description="Returned columns")
    error: Optional[str] = Field(
        default=None,
        description="Query error. Returned only if 'explain' or `modifiers.debug` is true. Throws an error otherwise.",
    )
    explain: Optional[list[str]] = Field(default=None, description="Query explanation output")
    hasMore: Optional[bool] = None
    hogql: Optional[str] = Field(default=None, description="Generated HogQL query.")
    limit: Optional[int] = None
    metadata: Optional[HogQLMetadataResponse] = Field(default=None, description="Query metadata output")
    modifiers: Optional[HogQLQueryModifiers] = Field(
        default=None, description="Modifiers used when performing the query"
    )
    offset: Optional[int] = None
    query: Optional[str] = Field(default=None, description="Input query string")
    query_status: Optional[QueryStatus] = Field(
        default=None, description="Query status indicates whether next to the provided data, a query is still running."
    )
    results: list
    timings: Optional[list[QueryTiming]] = Field(
        default=None, description="Measured timings for different parts of the query generation process"
    )
    types: Optional[list] = Field(default=None, description="Types of returned columns")


class QueryResponseAlternative35(BaseModel):
    model_config = ConfigDict(
        extra="forbid",
    )
    dateFrom: Optional[str] = None
    dateTo: Optional[str] = None
    error: Optional[str] = Field(
        default=None,
        description="Query error. Returned only if 'explain' or `modifiers.debug` is true. Throws an error otherwise.",
    )
    hogql: Optional[str] = Field(default=None, description="Generated HogQL query.")
    modifiers: Optional[HogQLQueryModifiers] = Field(
        default=None, description="Modifiers used when performing the query"
    )
    query_status: Optional[QueryStatus] = Field(
        default=None, description="Query status indicates whether next to the provided data, a query is still running."
    )
    results: list[WebOverviewItem]
    samplingRate: Optional[SamplingRate] = None
    timings: Optional[list[QueryTiming]] = Field(
        default=None, description="Measured timings for different parts of the query generation process"
    )
    usedPreAggregatedTables: Optional[bool] = None


class QueryResponseAlternative36(BaseModel):
    model_config = ConfigDict(
        extra="forbid",
    )
    columns: Optional[list] = None
    error: Optional[str] = Field(
        default=None,
        description="Query error. Returned only if 'explain' or `modifiers.debug` is true. Throws an error otherwise.",
    )
    hasMore: Optional[bool] = None
    hogql: Optional[str] = Field(default=None, description="Generated HogQL query.")
    limit: Optional[int] = None
    modifiers: Optional[HogQLQueryModifiers] = Field(
        default=None, description="Modifiers used when performing the query"
    )
    offset: Optional[int] = None
    query_status: Optional[QueryStatus] = Field(
        default=None, description="Query status indicates whether next to the provided data, a query is still running."
    )
    results: list
    samplingRate: Optional[SamplingRate] = None
    timings: Optional[list[QueryTiming]] = Field(
        default=None, description="Measured timings for different parts of the query generation process"
    )
    types: Optional[list] = None
    usedPreAggregatedTables: Optional[bool] = None


class QueryResponseAlternative37(BaseModel):
    model_config = ConfigDict(
        extra="forbid",
    )
    columns: Optional[list] = None
    error: Optional[str] = Field(
        default=None,
        description="Query error. Returned only if 'explain' or `modifiers.debug` is true. Throws an error otherwise.",
    )
    hasMore: Optional[bool] = None
    hogql: Optional[str] = Field(default=None, description="Generated HogQL query.")
    limit: Optional[int] = None
    modifiers: Optional[HogQLQueryModifiers] = Field(
        default=None, description="Modifiers used when performing the query"
    )
    offset: Optional[int] = None
    query_status: Optional[QueryStatus] = Field(
        default=None, description="Query status indicates whether next to the provided data, a query is still running."
    )
    results: list
    samplingRate: Optional[SamplingRate] = None
    timings: Optional[list[QueryTiming]] = Field(
        default=None, description="Measured timings for different parts of the query generation process"
    )
    types: Optional[list] = None


class QueryResponseAlternative39(BaseModel):
    model_config = ConfigDict(
        extra="forbid",
    )
    error: Optional[str] = Field(
        default=None,
        description="Query error. Returned only if 'explain' or `modifiers.debug` is true. Throws an error otherwise.",
    )
    hogql: Optional[str] = Field(default=None, description="Generated HogQL query.")
    modifiers: Optional[HogQLQueryModifiers] = Field(
        default=None, description="Modifiers used when performing the query"
    )
    query_status: Optional[QueryStatus] = Field(
        default=None, description="Query status indicates whether next to the provided data, a query is still running."
    )
    results: list[WebVitalsPathBreakdownResult] = Field(..., max_length=1, min_length=1)
    timings: Optional[list[QueryTiming]] = Field(
        default=None, description="Measured timings for different parts of the query generation process"
    )


class QueryResponseAlternative40(BaseModel):
    model_config = ConfigDict(
        extra="forbid",
    )
    columns: Optional[list] = None
    error: Optional[str] = Field(
        default=None,
        description="Query error. Returned only if 'explain' or `modifiers.debug` is true. Throws an error otherwise.",
    )
    hasMore: Optional[bool] = None
    hogql: Optional[str] = Field(default=None, description="Generated HogQL query.")
    limit: Optional[int] = None
    modifiers: Optional[HogQLQueryModifiers] = Field(
        default=None, description="Modifiers used when performing the query"
    )
    offset: Optional[int] = None
    query_status: Optional[QueryStatus] = Field(
        default=None, description="Query status indicates whether next to the provided data, a query is still running."
    )
    results: Any
    timings: Optional[list[QueryTiming]] = Field(
        default=None, description="Measured timings for different parts of the query generation process"
    )
    types: Optional[list] = None


class QueryResponseAlternative41(BaseModel):
    model_config = ConfigDict(
        extra="forbid",
    )
    columns: Optional[list[str]] = None
    error: Optional[str] = Field(
        default=None,
        description="Query error. Returned only if 'explain' or `modifiers.debug` is true. Throws an error otherwise.",
    )
    hogql: Optional[str] = Field(default=None, description="Generated HogQL query.")
    modifiers: Optional[HogQLQueryModifiers] = Field(
        default=None, description="Modifiers used when performing the query"
    )
    query_status: Optional[QueryStatus] = Field(
        default=None, description="Query status indicates whether next to the provided data, a query is still running."
    )
    resolved_date_range: Optional[ResolvedDateRangeResponse] = Field(
        default=None, description="The date range used for the query"
    )
    results: Any
    timings: Optional[list[QueryTiming]] = Field(
        default=None, description="Measured timings for different parts of the query generation process"
    )


class QueryResponseAlternative43(BaseModel):
    model_config = ConfigDict(
        extra="forbid",
    )
    error: Optional[str] = Field(
        default=None,
        description="Query error. Returned only if 'explain' or `modifiers.debug` is true. Throws an error otherwise.",
    )
    hogql: Optional[str] = Field(default=None, description="Generated HogQL query.")
    modifiers: Optional[HogQLQueryModifiers] = Field(
        default=None, description="Modifiers used when performing the query"
    )
    query_status: Optional[QueryStatus] = Field(
        default=None, description="Query status indicates whether next to the provided data, a query is still running."
    )
    resolved_date_range: Optional[ResolvedDateRangeResponse] = Field(
        default=None, description="The date range used for the query"
    )
    results: list[RevenueAnalyticsOverviewItem]
    timings: Optional[list[QueryTiming]] = Field(
        default=None, description="Measured timings for different parts of the query generation process"
    )


class QueryResponseAlternative44(BaseModel):
    model_config = ConfigDict(
        extra="forbid",
    )
    columns: Optional[list[str]] = None
    error: Optional[str] = Field(
        default=None,
        description="Query error. Returned only if 'explain' or `modifiers.debug` is true. Throws an error otherwise.",
    )
    hogql: Optional[str] = Field(default=None, description="Generated HogQL query.")
    modifiers: Optional[HogQLQueryModifiers] = Field(
        default=None, description="Modifiers used when performing the query"
    )
    query_status: Optional[QueryStatus] = Field(
        default=None, description="Query status indicates whether next to the provided data, a query is still running."
    )
    resolved_date_range: Optional[ResolvedDateRangeResponse] = Field(
        default=None, description="The date range used for the query"
    )
    results: RevenueAnalyticsRevenueQueryResult
    timings: Optional[list[QueryTiming]] = Field(
        default=None, description="Measured timings for different parts of the query generation process"
    )


class QueryResponseAlternative45(BaseModel):
    model_config = ConfigDict(
        extra="forbid",
    )
    columns: Optional[list[str]] = None
    error: Optional[str] = Field(
        default=None,
        description="Query error. Returned only if 'explain' or `modifiers.debug` is true. Throws an error otherwise.",
    )
    hogql: Optional[str] = Field(default=None, description="Generated HogQL query.")
    modifiers: Optional[HogQLQueryModifiers] = Field(
        default=None, description="Modifiers used when performing the query"
    )
    query_status: Optional[QueryStatus] = Field(
        default=None, description="Query status indicates whether next to the provided data, a query is still running."
    )
    resolved_date_range: Optional[ResolvedDateRangeResponse] = Field(
        default=None, description="The date range used for the query"
    )
    results: Any
    timings: Optional[list[QueryTiming]] = Field(
        default=None, description="Measured timings for different parts of the query generation process"
    )


class QueryResponseAlternative46(BaseModel):
    model_config = ConfigDict(
        extra="forbid",
    )
    columns: Optional[list] = None
    error: Optional[str] = Field(
        default=None,
        description="Query error. Returned only if 'explain' or `modifiers.debug` is true. Throws an error otherwise.",
    )
    hasMore: Optional[bool] = None
    hogql: Optional[str] = Field(default=None, description="Generated HogQL query.")
    limit: Optional[int] = None
    modifiers: Optional[HogQLQueryModifiers] = Field(
        default=None, description="Modifiers used when performing the query"
    )
    offset: Optional[int] = None
    query_status: Optional[QueryStatus] = Field(
        default=None, description="Query status indicates whether next to the provided data, a query is still running."
    )
    results: Any
    timings: Optional[list[QueryTiming]] = Field(
        default=None, description="Measured timings for different parts of the query generation process"
    )
    types: Optional[list] = None


class QueryResponseAlternative48(BaseModel):
    model_config = ConfigDict(
        extra="forbid",
    )
    columns: Optional[list] = None
    error: Optional[str] = Field(
        default=None,
        description="Query error. Returned only if 'explain' or `modifiers.debug` is true. Throws an error otherwise.",
    )
    hasMore: Optional[bool] = None
    hogql: Optional[str] = Field(default=None, description="Generated HogQL query.")
    limit: Optional[int] = None
    modifiers: Optional[HogQLQueryModifiers] = Field(
        default=None, description="Modifiers used when performing the query"
    )
    offset: Optional[int] = None
    query_status: Optional[QueryStatus] = Field(
        default=None, description="Query status indicates whether next to the provided data, a query is still running."
    )
    results: list
    samplingRate: Optional[SamplingRate] = None
    timings: Optional[list[QueryTiming]] = Field(
        default=None, description="Measured timings for different parts of the query generation process"
    )
    types: Optional[list] = None


class QueryResponseAlternative49(BaseModel):
    model_config = ConfigDict(
        extra="forbid",
    )
    columns: Optional[list[str]] = None
    error: Optional[str] = Field(
        default=None,
        description="Query error. Returned only if 'explain' or `modifiers.debug` is true. Throws an error otherwise.",
    )
    hasMore: Optional[bool] = None
    hogql: Optional[str] = Field(default=None, description="Generated HogQL query.")
    limit: Optional[int] = None
    modifiers: Optional[HogQLQueryModifiers] = Field(
        default=None, description="Modifiers used when performing the query"
    )
    offset: Optional[int] = None
    query_status: Optional[QueryStatus] = Field(
        default=None, description="Query status indicates whether next to the provided data, a query is still running."
    )
    results: list[ErrorTrackingIssue]
    timings: Optional[list[QueryTiming]] = Field(
        default=None, description="Measured timings for different parts of the query generation process"
    )


class QueryResponseAlternative52(BaseModel):
    model_config = ConfigDict(
        extra="forbid",
    )
    columns: Optional[list[str]] = None
    error: Optional[str] = Field(
        default=None,
        description="Query error. Returned only if 'explain' or `modifiers.debug` is true. Throws an error otherwise.",
    )
    hasMore: Optional[bool] = None
    hogql: Optional[str] = Field(default=None, description="Generated HogQL query.")
    limit: Optional[int] = None
    modifiers: Optional[HogQLQueryModifiers] = Field(
        default=None, description="Modifiers used when performing the query"
    )
    offset: Optional[int] = None
    query_status: Optional[QueryStatus] = Field(
        default=None, description="Query status indicates whether next to the provided data, a query is still running."
    )
    results: list[LLMTrace]
    timings: Optional[list[QueryTiming]] = Field(
        default=None, description="Measured timings for different parts of the query generation process"
    )


class QueryResponseAlternative53(BaseModel):
    model_config = ConfigDict(
        extra="forbid",
    )
    error: Optional[str] = Field(
        default=None,
        description="Query error. Returned only if 'explain' or `modifiers.debug` is true. Throws an error otherwise.",
    )
    hasMore: Optional[bool] = Field(default=None, description="Wether more breakdown values are available.")
    hogql: Optional[str] = Field(default=None, description="Generated HogQL query.")
    modifiers: Optional[HogQLQueryModifiers] = Field(
        default=None, description="Modifiers used when performing the query"
    )
    query_status: Optional[QueryStatus] = Field(
        default=None, description="Query status indicates whether next to the provided data, a query is still running."
    )
    resolved_date_range: Optional[ResolvedDateRangeResponse] = Field(
        default=None, description="The date range used for the query"
    )
    results: list[dict[str, Any]]
    timings: Optional[list[QueryTiming]] = Field(
        default=None, description="Measured timings for different parts of the query generation process"
    )


class QueryResponseAlternative54(BaseModel):
    model_config = ConfigDict(
        extra="forbid",
    )
    error: Optional[str] = Field(
        default=None,
        description="Query error. Returned only if 'explain' or `modifiers.debug` is true. Throws an error otherwise.",
    )
    hasMore: Optional[bool] = Field(default=None, description="Wether more breakdown values are available.")
    hogql: Optional[str] = Field(default=None, description="Generated HogQL query.")
    modifiers: Optional[HogQLQueryModifiers] = Field(
        default=None, description="Modifiers used when performing the query"
    )
    query_status: Optional[QueryStatus] = Field(
        default=None, description="Query status indicates whether next to the provided data, a query is still running."
    )
    results: EventsHeatMapStructuredResult
    timings: Optional[list[QueryTiming]] = Field(
        default=None, description="Measured timings for different parts of the query generation process"
    )


class QueryResponseAlternative55(BaseModel):
    model_config = ConfigDict(
        extra="forbid",
    )
    error: Optional[str] = Field(
        default=None,
        description="Query error. Returned only if 'explain' or `modifiers.debug` is true. Throws an error otherwise.",
    )
    hogql: Optional[str] = Field(default=None, description="Generated HogQL query.")
    isUdf: Optional[bool] = None
    modifiers: Optional[HogQLQueryModifiers] = Field(
        default=None, description="Modifiers used when performing the query"
    )
    query_status: Optional[QueryStatus] = Field(
        default=None, description="Query status indicates whether next to the provided data, a query is still running."
    )
    resolved_date_range: Optional[ResolvedDateRangeResponse] = Field(
        default=None, description="The date range used for the query"
    )
    results: Union[FunnelTimeToConvertResults, list[dict[str, Any]], list[list[dict[str, Any]]]]
    timings: Optional[list[QueryTiming]] = Field(
        default=None, description="Measured timings for different parts of the query generation process"
    )


class QueryResponseAlternative57(BaseModel):
    model_config = ConfigDict(
        extra="forbid",
    )
    error: Optional[str] = Field(
        default=None,
        description="Query error. Returned only if 'explain' or `modifiers.debug` is true. Throws an error otherwise.",
    )
    hogql: Optional[str] = Field(default=None, description="Generated HogQL query.")
    modifiers: Optional[HogQLQueryModifiers] = Field(
        default=None, description="Modifiers used when performing the query"
    )
    query_status: Optional[QueryStatus] = Field(
        default=None, description="Query status indicates whether next to the provided data, a query is still running."
    )
    results: list[PathsLink]
    timings: Optional[list[QueryTiming]] = Field(
        default=None, description="Measured timings for different parts of the query generation process"
    )


class QueryResponseAlternative58(BaseModel):
    model_config = ConfigDict(
        extra="forbid",
    )
    error: Optional[str] = Field(
        default=None,
        description="Query error. Returned only if 'explain' or `modifiers.debug` is true. Throws an error otherwise.",
    )
    hogql: Optional[str] = Field(default=None, description="Generated HogQL query.")
    modifiers: Optional[HogQLQueryModifiers] = Field(
        default=None, description="Modifiers used when performing the query"
    )
    query_status: Optional[QueryStatus] = Field(
        default=None, description="Query status indicates whether next to the provided data, a query is still running."
    )
    results: list[dict[str, Any]]
    timings: Optional[list[QueryTiming]] = Field(
        default=None, description="Measured timings for different parts of the query generation process"
    )


<<<<<<< HEAD
class QueryResponseAlternative57(BaseModel):
    model_config = ConfigDict(
        extra="forbid",
    )
    error: Optional[str] = Field(
        default=None,
        description="Query error. Returned only if 'explain' or `modifiers.debug` is true. Throws an error otherwise.",
    )
    hogql: Optional[str] = Field(default=None, description="Generated HogQL query.")
    modifiers: Optional[HogQLQueryModifiers] = Field(
        default=None, description="Modifiers used when performing the query"
    )
    query_status: Optional[QueryStatus] = Field(
        default=None, description="Query status indicates whether next to the provided data, a query is still running."
    )
    resolved_date_range: Optional[ResolvedDateRangeResponse] = Field(
        default=None, description="The date range used for the query"
    )
    results: list[dict[str, Any]]
    timings: Optional[list[QueryTiming]] = Field(
        default=None, description="Measured timings for different parts of the query generation process"
    )


class QueryResponseAlternative58(BaseModel):
=======
class QueryResponseAlternative60(BaseModel):
>>>>>>> fdbedd27
    model_config = ConfigDict(
        extra="forbid",
    )
    columns: Optional[list] = None
    error: Optional[str] = Field(
        default=None,
        description="Query error. Returned only if 'explain' or `modifiers.debug` is true. Throws an error otherwise.",
    )
    hasMore: Optional[bool] = None
    hogql: Optional[str] = Field(default=None, description="Generated HogQL query.")
    limit: Optional[int] = None
    modifiers: Optional[HogQLQueryModifiers] = Field(
        default=None, description="Modifiers used when performing the query"
    )
    offset: Optional[int] = None
    query_status: Optional[QueryStatus] = Field(
        default=None, description="Query status indicates whether next to the provided data, a query is still running."
    )
    results: FunnelCorrelationResult
    timings: Optional[list[QueryTiming]] = Field(
        default=None, description="Measured timings for different parts of the query generation process"
    )
    types: Optional[list] = None


class QueryResponseAlternative62(BaseModel):
    model_config = ConfigDict(
        extra="forbid",
    )
    columns: Optional[list[str]] = None
    error: Optional[str] = Field(
        default=None,
        description="Query error. Returned only if 'explain' or `modifiers.debug` is true. Throws an error otherwise.",
    )
    hasMore: Optional[bool] = None
    hogql: Optional[str] = Field(default=None, description="Generated HogQL query.")
    limit: Optional[int] = None
    modifiers: Optional[HogQLQueryModifiers] = Field(
        default=None, description="Modifiers used when performing the query"
    )
    offset: Optional[int] = None
    query_status: Optional[QueryStatus] = Field(
        default=None, description="Query status indicates whether next to the provided data, a query is still running."
    )
    results: Any
    timings: Optional[list[QueryTiming]] = Field(
        default=None, description="Measured timings for different parts of the query generation process"
    )


class QueryResponseAlternative64(BaseModel):
    model_config = ConfigDict(
        extra="forbid",
    )
    error: Optional[str] = Field(
        default=None,
        description="Query error. Returned only if 'explain' or `modifiers.debug` is true. Throws an error otherwise.",
    )
    hogql: Optional[str] = Field(default=None, description="Generated HogQL query.")
    modifiers: Optional[HogQLQueryModifiers] = Field(
        default=None, description="Modifiers used when performing the query"
    )
    query_status: Optional[QueryStatus] = Field(
        default=None, description="Query status indicates whether next to the provided data, a query is still running."
    )
    results: list[TeamTaxonomyItem]
    timings: Optional[list[QueryTiming]] = Field(
        default=None, description="Measured timings for different parts of the query generation process"
    )


class QueryResponseAlternative65(BaseModel):
    model_config = ConfigDict(
        extra="forbid",
    )
    error: Optional[str] = Field(
        default=None,
        description="Query error. Returned only if 'explain' or `modifiers.debug` is true. Throws an error otherwise.",
    )
    hogql: Optional[str] = Field(default=None, description="Generated HogQL query.")
    modifiers: Optional[HogQLQueryModifiers] = Field(
        default=None, description="Modifiers used when performing the query"
    )
    query_status: Optional[QueryStatus] = Field(
        default=None, description="Query status indicates whether next to the provided data, a query is still running."
    )
    results: list[EventTaxonomyItem]
    timings: Optional[list[QueryTiming]] = Field(
        default=None, description="Measured timings for different parts of the query generation process"
    )


class QueryResponseAlternative66(BaseModel):
    model_config = ConfigDict(
        extra="forbid",
    )
    error: Optional[str] = Field(
        default=None,
        description="Query error. Returned only if 'explain' or `modifiers.debug` is true. Throws an error otherwise.",
    )
    hogql: Optional[str] = Field(default=None, description="Generated HogQL query.")
    modifiers: Optional[HogQLQueryModifiers] = Field(
        default=None, description="Modifiers used when performing the query"
    )
    query_status: Optional[QueryStatus] = Field(
        default=None, description="Query status indicates whether next to the provided data, a query is still running."
    )
    results: ActorsPropertyTaxonomyResponse
    timings: Optional[list[QueryTiming]] = Field(
        default=None, description="Measured timings for different parts of the query generation process"
    )


class QueryResponseAlternative67(BaseModel):
    model_config = ConfigDict(
        extra="forbid",
    )
    columns: Optional[list[str]] = None
    error: Optional[str] = Field(
        default=None,
        description="Query error. Returned only if 'explain' or `modifiers.debug` is true. Throws an error otherwise.",
    )
    hasMore: Optional[bool] = None
    hogql: Optional[str] = Field(default=None, description="Generated HogQL query.")
    limit: Optional[int] = None
    modifiers: Optional[HogQLQueryModifiers] = Field(
        default=None, description="Modifiers used when performing the query"
    )
    offset: Optional[int] = None
    query_status: Optional[QueryStatus] = Field(
        default=None, description="Query status indicates whether next to the provided data, a query is still running."
    )
    results: list[LLMTrace]
    timings: Optional[list[QueryTiming]] = Field(
        default=None, description="Measured timings for different parts of the query generation process"
    )


class QueryResponseAlternative68(BaseModel):
    model_config = ConfigDict(
        extra="forbid",
    )
    error: Optional[str] = Field(
        default=None,
        description="Query error. Returned only if 'explain' or `modifiers.debug` is true. Throws an error otherwise.",
    )
    hogql: Optional[str] = Field(default=None, description="Generated HogQL query.")
    modifiers: Optional[HogQLQueryModifiers] = Field(
        default=None, description="Modifiers used when performing the query"
    )
    query_status: Optional[QueryStatus] = Field(
        default=None, description="Query status indicates whether next to the provided data, a query is still running."
    )
    results: list[VectorSearchResponseItem]
    timings: Optional[list[QueryTiming]] = Field(
        default=None, description="Measured timings for different parts of the query generation process"
    )


class RecordingsQueryResponse(BaseModel):
    model_config = ConfigDict(
        extra="forbid",
    )
    has_next: bool
    results: list[SessionRecordingType]


class RetentionEntity(BaseModel):
    model_config = ConfigDict(
        extra="forbid",
    )
    custom_name: Optional[str] = None
    id: Optional[Union[str, float]] = None
    kind: Optional[RetentionEntityKind] = None
    name: Optional[str] = None
    order: Optional[int] = None
    properties: Optional[
        list[
            Union[
                EventPropertyFilter,
                PersonPropertyFilter,
                ElementPropertyFilter,
                EventMetadataPropertyFilter,
                SessionPropertyFilter,
                CohortPropertyFilter,
                RecordingPropertyFilter,
                LogEntryPropertyFilter,
                GroupPropertyFilter,
                FeaturePropertyFilter,
                HogQLPropertyFilter,
                EmptyPropertyFilter,
                DataWarehousePropertyFilter,
                DataWarehousePersonPropertyFilter,
                ErrorTrackingIssueFilter,
                LogPropertyFilter,
                RevenueAnalyticsPropertyFilter,
            ]
        ]
    ] = Field(default=None, description="filters on the event")
    type: Optional[EntityType] = None
    uuid: Optional[str] = None


class RetentionFilter(BaseModel):
    model_config = ConfigDict(
        extra="forbid",
    )
    cumulative: Optional[bool] = None
    dashboardDisplay: Optional[RetentionDashboardDisplayType] = None
    display: Optional[ChartDisplayType] = Field(default=None, description="controls the display of the retention graph")
    meanRetentionCalculation: Optional[MeanRetentionCalculation] = None
    minimumOccurrences: Optional[int] = None
    period: Optional[RetentionPeriod] = RetentionPeriod.DAY
    retentionReference: Optional[RetentionReference] = Field(
        default=None,
        description="Whether retention is with regard to initial cohort size, or that of the previous period.",
    )
    retentionType: Optional[RetentionType] = None
    returningEntity: Optional[RetentionEntity] = None
    targetEntity: Optional[RetentionEntity] = None
    totalIntervals: Optional[int] = 8


class RetentionFilterLegacy(BaseModel):
    model_config = ConfigDict(
        extra="forbid",
    )
    cumulative: Optional[bool] = None
    mean_retention_calculation: Optional[MeanRetentionCalculation] = None
    period: Optional[RetentionPeriod] = None
    retention_reference: Optional[RetentionReference] = Field(
        default=None,
        description="Whether retention is with regard to initial cohort size, or that of the previous period.",
    )
    retention_type: Optional[RetentionType] = None
    returning_entity: Optional[RetentionEntity] = None
    show_mean: Optional[bool] = None
    target_entity: Optional[RetentionEntity] = None
    total_intervals: Optional[int] = None


class RetentionResult(BaseModel):
    model_config = ConfigDict(
        extra="forbid",
    )
    breakdown_value: Optional[Union[str, float]] = Field(
        default=None, description="Optional breakdown value for retention cohorts"
    )
    date: datetime
    label: str
    values: list[RetentionValue]


class RevenueAnalyticsBaseQueryRevenueAnalyticsCustomerCountQueryResponse(BaseModel):
    model_config = ConfigDict(
        extra="forbid",
    )
    dateRange: Optional[DateRange] = None
    kind: NodeKind
    modifiers: Optional[HogQLQueryModifiers] = Field(
        default=None, description="Modifiers used when performing the query"
    )
    properties: list[RevenueAnalyticsPropertyFilter]
    response: Optional[RevenueAnalyticsCustomerCountQueryResponse] = None
    tags: Optional[QueryLogTags] = None
    version: Optional[float] = Field(default=None, description="version of the node, used for schema migrations")


class RevenueAnalyticsBaseQueryRevenueAnalyticsGrowthRateQueryResponse(BaseModel):
    model_config = ConfigDict(
        extra="forbid",
    )
    dateRange: Optional[DateRange] = None
    kind: NodeKind
    modifiers: Optional[HogQLQueryModifiers] = Field(
        default=None, description="Modifiers used when performing the query"
    )
    properties: list[RevenueAnalyticsPropertyFilter]
    response: Optional[RevenueAnalyticsGrowthRateQueryResponse] = None
    tags: Optional[QueryLogTags] = None
    version: Optional[float] = Field(default=None, description="version of the node, used for schema migrations")


class RevenueAnalyticsBaseQueryRevenueAnalyticsOverviewQueryResponse(BaseModel):
    model_config = ConfigDict(
        extra="forbid",
    )
    dateRange: Optional[DateRange] = None
    kind: NodeKind
    modifiers: Optional[HogQLQueryModifiers] = Field(
        default=None, description="Modifiers used when performing the query"
    )
    properties: list[RevenueAnalyticsPropertyFilter]
    response: Optional[RevenueAnalyticsOverviewQueryResponse] = None
    tags: Optional[QueryLogTags] = None
    version: Optional[float] = Field(default=None, description="version of the node, used for schema migrations")


class RevenueAnalyticsBaseQueryRevenueAnalyticsRevenueQueryResponse(BaseModel):
    model_config = ConfigDict(
        extra="forbid",
    )
    dateRange: Optional[DateRange] = None
    kind: NodeKind
    modifiers: Optional[HogQLQueryModifiers] = Field(
        default=None, description="Modifiers used when performing the query"
    )
    properties: list[RevenueAnalyticsPropertyFilter]
    response: Optional[RevenueAnalyticsRevenueQueryResponse] = None
    tags: Optional[QueryLogTags] = None
    version: Optional[float] = Field(default=None, description="version of the node, used for schema migrations")


class RevenueAnalyticsBaseQueryRevenueAnalyticsTopCustomersQueryResponse(BaseModel):
    model_config = ConfigDict(
        extra="forbid",
    )
    dateRange: Optional[DateRange] = None
    kind: NodeKind
    modifiers: Optional[HogQLQueryModifiers] = Field(
        default=None, description="Modifiers used when performing the query"
    )
    properties: list[RevenueAnalyticsPropertyFilter]
    response: Optional[RevenueAnalyticsTopCustomersQueryResponse] = None
    tags: Optional[QueryLogTags] = None
    version: Optional[float] = Field(default=None, description="version of the node, used for schema migrations")


class RevenueAnalyticsConfig(BaseModel):
    model_config = ConfigDict(
        extra="forbid",
    )
    events: Optional[list[RevenueAnalyticsEventItem]] = []
    filter_test_accounts: Optional[bool] = False
    goals: Optional[list[RevenueAnalyticsGoal]] = []


class RevenueAnalyticsCustomerCountQuery(BaseModel):
    model_config = ConfigDict(
        extra="forbid",
    )
    dateRange: Optional[DateRange] = None
    groupBy: list[RevenueAnalyticsGroupBy]
    interval: IntervalType
    kind: Literal["RevenueAnalyticsCustomerCountQuery"] = "RevenueAnalyticsCustomerCountQuery"
    modifiers: Optional[HogQLQueryModifiers] = Field(
        default=None, description="Modifiers used when performing the query"
    )
    properties: list[RevenueAnalyticsPropertyFilter]
    response: Optional[RevenueAnalyticsCustomerCountQueryResponse] = None
    tags: Optional[QueryLogTags] = None
    version: Optional[float] = Field(default=None, description="version of the node, used for schema migrations")


class RevenueAnalyticsGrowthRateQuery(BaseModel):
    model_config = ConfigDict(
        extra="forbid",
    )
    dateRange: Optional[DateRange] = None
    kind: Literal["RevenueAnalyticsGrowthRateQuery"] = "RevenueAnalyticsGrowthRateQuery"
    modifiers: Optional[HogQLQueryModifiers] = Field(
        default=None, description="Modifiers used when performing the query"
    )
    properties: list[RevenueAnalyticsPropertyFilter]
    response: Optional[RevenueAnalyticsGrowthRateQueryResponse] = None
    tags: Optional[QueryLogTags] = None
    version: Optional[float] = Field(default=None, description="version of the node, used for schema migrations")


class RevenueAnalyticsOverviewQuery(BaseModel):
    model_config = ConfigDict(
        extra="forbid",
    )
    dateRange: Optional[DateRange] = None
    kind: Literal["RevenueAnalyticsOverviewQuery"] = "RevenueAnalyticsOverviewQuery"
    modifiers: Optional[HogQLQueryModifiers] = Field(
        default=None, description="Modifiers used when performing the query"
    )
    properties: list[RevenueAnalyticsPropertyFilter]
    response: Optional[RevenueAnalyticsOverviewQueryResponse] = None
    tags: Optional[QueryLogTags] = None
    version: Optional[float] = Field(default=None, description="version of the node, used for schema migrations")


class RevenueAnalyticsRevenueQuery(BaseModel):
    model_config = ConfigDict(
        extra="forbid",
    )
    dateRange: Optional[DateRange] = None
    groupBy: list[RevenueAnalyticsGroupBy]
    interval: IntervalType
    kind: Literal["RevenueAnalyticsRevenueQuery"] = "RevenueAnalyticsRevenueQuery"
    modifiers: Optional[HogQLQueryModifiers] = Field(
        default=None, description="Modifiers used when performing the query"
    )
    properties: list[RevenueAnalyticsPropertyFilter]
    response: Optional[RevenueAnalyticsRevenueQueryResponse] = None
    tags: Optional[QueryLogTags] = None
    version: Optional[float] = Field(default=None, description="version of the node, used for schema migrations")


class RevenueAnalyticsTopCustomersQuery(BaseModel):
    model_config = ConfigDict(
        extra="forbid",
    )
    dateRange: Optional[DateRange] = None
    groupBy: RevenueAnalyticsTopCustomersGroupBy
    kind: Literal["RevenueAnalyticsTopCustomersQuery"] = "RevenueAnalyticsTopCustomersQuery"
    modifiers: Optional[HogQLQueryModifiers] = Field(
        default=None, description="Modifiers used when performing the query"
    )
    properties: list[RevenueAnalyticsPropertyFilter]
    response: Optional[RevenueAnalyticsTopCustomersQueryResponse] = None
    tags: Optional[QueryLogTags] = None
    version: Optional[float] = Field(default=None, description="version of the node, used for schema migrations")


class RevenueExampleDataWarehouseTablesQuery(BaseModel):
    model_config = ConfigDict(
        extra="forbid",
    )
    kind: Literal["RevenueExampleDataWarehouseTablesQuery"] = "RevenueExampleDataWarehouseTablesQuery"
    limit: Optional[int] = None
    modifiers: Optional[HogQLQueryModifiers] = Field(
        default=None, description="Modifiers used when performing the query"
    )
    offset: Optional[int] = None
    response: Optional[RevenueExampleDataWarehouseTablesQueryResponse] = None
    tags: Optional[QueryLogTags] = None
    version: Optional[float] = Field(default=None, description="version of the node, used for schema migrations")


class RevenueExampleEventsQuery(BaseModel):
    model_config = ConfigDict(
        extra="forbid",
    )
    kind: Literal["RevenueExampleEventsQuery"] = "RevenueExampleEventsQuery"
    limit: Optional[int] = None
    modifiers: Optional[HogQLQueryModifiers] = Field(
        default=None, description="Modifiers used when performing the query"
    )
    offset: Optional[int] = None
    response: Optional[RevenueExampleEventsQueryResponse] = None
    tags: Optional[QueryLogTags] = None
    version: Optional[float] = Field(default=None, description="version of the node, used for schema migrations")


class SessionAttributionExplorerQuery(BaseModel):
    model_config = ConfigDict(
        extra="forbid",
    )
    filters: Optional[Filters] = None
    groupBy: list[SessionAttributionGroupBy]
    kind: Literal["SessionAttributionExplorerQuery"] = "SessionAttributionExplorerQuery"
    limit: Optional[int] = None
    modifiers: Optional[HogQLQueryModifiers] = Field(
        default=None, description="Modifiers used when performing the query"
    )
    offset: Optional[int] = None
    response: Optional[SessionAttributionExplorerQueryResponse] = None
    tags: Optional[QueryLogTags] = None
    version: Optional[float] = Field(default=None, description="version of the node, used for schema migrations")


class SessionsTimelineQuery(BaseModel):
    model_config = ConfigDict(
        extra="forbid",
    )
    after: Optional[str] = Field(
        default=None, description="Only fetch sessions that started after this timestamp (default: '-24h')"
    )
    before: Optional[str] = Field(
        default=None, description="Only fetch sessions that started before this timestamp (default: '+5s')"
    )
    kind: Literal["SessionsTimelineQuery"] = "SessionsTimelineQuery"
    modifiers: Optional[HogQLQueryModifiers] = Field(
        default=None, description="Modifiers used when performing the query"
    )
    personId: Optional[str] = Field(default=None, description="Fetch sessions only for a given person")
    response: Optional[SessionsTimelineQueryResponse] = None
    tags: Optional[QueryLogTags] = None
    version: Optional[float] = Field(default=None, description="version of the node, used for schema migrations")


class TeamTaxonomyQueryResponse(BaseModel):
    model_config = ConfigDict(
        extra="forbid",
    )
    error: Optional[str] = Field(
        default=None,
        description="Query error. Returned only if 'explain' or `modifiers.debug` is true. Throws an error otherwise.",
    )
    hogql: Optional[str] = Field(default=None, description="Generated HogQL query.")
    modifiers: Optional[HogQLQueryModifiers] = Field(
        default=None, description="Modifiers used when performing the query"
    )
    query_status: Optional[QueryStatus] = Field(
        default=None, description="Query status indicates whether next to the provided data, a query is still running."
    )
    results: list[TeamTaxonomyItem]
    timings: Optional[list[QueryTiming]] = Field(
        default=None, description="Measured timings for different parts of the query generation process"
    )


class TracesQuery(BaseModel):
    model_config = ConfigDict(
        extra="forbid",
    )
    dateRange: Optional[DateRange] = None
    filterTestAccounts: Optional[bool] = None
    kind: Literal["TracesQuery"] = "TracesQuery"
    limit: Optional[int] = None
    modifiers: Optional[HogQLQueryModifiers] = Field(
        default=None, description="Modifiers used when performing the query"
    )
    offset: Optional[int] = None
    properties: Optional[
        list[
            Union[
                EventPropertyFilter,
                PersonPropertyFilter,
                ElementPropertyFilter,
                EventMetadataPropertyFilter,
                SessionPropertyFilter,
                CohortPropertyFilter,
                RecordingPropertyFilter,
                LogEntryPropertyFilter,
                GroupPropertyFilter,
                FeaturePropertyFilter,
                HogQLPropertyFilter,
                EmptyPropertyFilter,
                DataWarehousePropertyFilter,
                DataWarehousePersonPropertyFilter,
                ErrorTrackingIssueFilter,
                LogPropertyFilter,
                RevenueAnalyticsPropertyFilter,
            ]
        ]
    ] = Field(default=None, description="Properties configurable in the interface")
    response: Optional[TracesQueryResponse] = None
    showColumnConfigurator: Optional[bool] = None
    tags: Optional[QueryLogTags] = None
    traceId: Optional[str] = None
    version: Optional[float] = Field(default=None, description="version of the node, used for schema migrations")


class VectorSearchQueryResponse(BaseModel):
    model_config = ConfigDict(
        extra="forbid",
    )
    error: Optional[str] = Field(
        default=None,
        description="Query error. Returned only if 'explain' or `modifiers.debug` is true. Throws an error otherwise.",
    )
    hogql: Optional[str] = Field(default=None, description="Generated HogQL query.")
    modifiers: Optional[HogQLQueryModifiers] = Field(
        default=None, description="Modifiers used when performing the query"
    )
    query_status: Optional[QueryStatus] = Field(
        default=None, description="Query status indicates whether next to the provided data, a query is still running."
    )
    results: list[VectorSearchResponseItem]
    timings: Optional[list[QueryTiming]] = Field(
        default=None, description="Measured timings for different parts of the query generation process"
    )


class VisualizationMessage(BaseModel):
    model_config = ConfigDict(
        extra="forbid",
    )
    answer: Union[AssistantTrendsQuery, AssistantFunnelsQuery, AssistantRetentionQuery, AssistantHogQLQuery]
    id: Optional[str] = None
    initiator: Optional[str] = None
    plan: Optional[str] = None
    query: Optional[str] = ""
    type: Literal["ai/viz"] = "ai/viz"


class WebAnalyticsExternalSummaryQuery(BaseModel):
    model_config = ConfigDict(
        extra="forbid",
    )
    dateRange: DateRange
    kind: Literal["WebAnalyticsExternalSummaryQuery"] = "WebAnalyticsExternalSummaryQuery"
    properties: list[Union[EventPropertyFilter, PersonPropertyFilter, SessionPropertyFilter]]
    response: Optional[WebAnalyticsExternalSummaryQueryResponse] = None
    version: Optional[float] = Field(default=None, description="version of the node, used for schema migrations")


class WebExternalClicksTableQuery(BaseModel):
    model_config = ConfigDict(
        extra="forbid",
    )
    compareFilter: Optional[CompareFilter] = None
    conversionGoal: Optional[Union[ActionConversionGoal, CustomEventConversionGoal]] = None
    dateRange: Optional[DateRange] = None
    doPathCleaning: Optional[bool] = None
    filterTestAccounts: Optional[bool] = None
    includeRevenue: Optional[bool] = None
    kind: Literal["WebExternalClicksTableQuery"] = "WebExternalClicksTableQuery"
    limit: Optional[int] = None
    modifiers: Optional[HogQLQueryModifiers] = Field(
        default=None, description="Modifiers used when performing the query"
    )
    orderBy: Optional[list[Union[WebAnalyticsOrderByFields, WebAnalyticsOrderByDirection]]] = None
    properties: list[Union[EventPropertyFilter, PersonPropertyFilter, SessionPropertyFilter]]
    response: Optional[WebExternalClicksTableQueryResponse] = None
    sampling: Optional[Sampling] = None
    stripQueryParams: Optional[bool] = None
    tags: Optional[QueryLogTags] = None
    useSessionsTable: Optional[bool] = None
    version: Optional[float] = Field(default=None, description="version of the node, used for schema migrations")


class WebGoalsQuery(BaseModel):
    model_config = ConfigDict(
        extra="forbid",
    )
    compareFilter: Optional[CompareFilter] = None
    conversionGoal: Optional[Union[ActionConversionGoal, CustomEventConversionGoal]] = None
    dateRange: Optional[DateRange] = None
    doPathCleaning: Optional[bool] = None
    filterTestAccounts: Optional[bool] = None
    includeRevenue: Optional[bool] = None
    kind: Literal["WebGoalsQuery"] = "WebGoalsQuery"
    limit: Optional[int] = None
    modifiers: Optional[HogQLQueryModifiers] = Field(
        default=None, description="Modifiers used when performing the query"
    )
    orderBy: Optional[list[Union[WebAnalyticsOrderByFields, WebAnalyticsOrderByDirection]]] = None
    properties: list[Union[EventPropertyFilter, PersonPropertyFilter, SessionPropertyFilter]]
    response: Optional[WebGoalsQueryResponse] = None
    sampling: Optional[Sampling] = None
    tags: Optional[QueryLogTags] = None
    useSessionsTable: Optional[bool] = None
    version: Optional[float] = Field(default=None, description="version of the node, used for schema migrations")


class WebOverviewQuery(BaseModel):
    model_config = ConfigDict(
        extra="forbid",
    )
    compareFilter: Optional[CompareFilter] = None
    conversionGoal: Optional[Union[ActionConversionGoal, CustomEventConversionGoal]] = None
    dateRange: Optional[DateRange] = None
    doPathCleaning: Optional[bool] = None
    filterTestAccounts: Optional[bool] = None
    includeRevenue: Optional[bool] = None
    kind: Literal["WebOverviewQuery"] = "WebOverviewQuery"
    modifiers: Optional[HogQLQueryModifiers] = Field(
        default=None, description="Modifiers used when performing the query"
    )
    orderBy: Optional[list[Union[WebAnalyticsOrderByFields, WebAnalyticsOrderByDirection]]] = None
    properties: list[Union[EventPropertyFilter, PersonPropertyFilter, SessionPropertyFilter]]
    response: Optional[WebOverviewQueryResponse] = None
    sampling: Optional[Sampling] = None
    tags: Optional[QueryLogTags] = None
    useSessionsTable: Optional[bool] = None
    version: Optional[float] = Field(default=None, description="version of the node, used for schema migrations")


class WebPageURLSearchQuery(BaseModel):
    model_config = ConfigDict(
        extra="forbid",
    )
    compareFilter: Optional[CompareFilter] = None
    conversionGoal: Optional[Union[ActionConversionGoal, CustomEventConversionGoal]] = None
    dateRange: Optional[DateRange] = None
    doPathCleaning: Optional[bool] = None
    filterTestAccounts: Optional[bool] = None
    includeRevenue: Optional[bool] = None
    kind: Literal["WebPageURLSearchQuery"] = "WebPageURLSearchQuery"
    limit: Optional[int] = None
    modifiers: Optional[HogQLQueryModifiers] = Field(
        default=None, description="Modifiers used when performing the query"
    )
    orderBy: Optional[list[Union[WebAnalyticsOrderByFields, WebAnalyticsOrderByDirection]]] = None
    properties: list[Union[EventPropertyFilter, PersonPropertyFilter, SessionPropertyFilter]]
    response: Optional[WebPageURLSearchQueryResponse] = None
    sampling: Optional[Sampling] = None
    searchTerm: Optional[str] = None
    stripQueryParams: Optional[bool] = None
    tags: Optional[QueryLogTags] = None
    useSessionsTable: Optional[bool] = None
    version: Optional[float] = Field(default=None, description="version of the node, used for schema migrations")


class WebStatsTableQuery(BaseModel):
    model_config = ConfigDict(
        extra="forbid",
    )
    breakdownBy: WebStatsBreakdown
    compareFilter: Optional[CompareFilter] = None
    conversionGoal: Optional[Union[ActionConversionGoal, CustomEventConversionGoal]] = None
    dateRange: Optional[DateRange] = None
    doPathCleaning: Optional[bool] = None
    filterTestAccounts: Optional[bool] = None
    includeBounceRate: Optional[bool] = None
    includeRevenue: Optional[bool] = None
    includeScrollDepth: Optional[bool] = None
    kind: Literal["WebStatsTableQuery"] = "WebStatsTableQuery"
    limit: Optional[int] = None
    modifiers: Optional[HogQLQueryModifiers] = Field(
        default=None, description="Modifiers used when performing the query"
    )
    orderBy: Optional[list[Union[WebAnalyticsOrderByFields, WebAnalyticsOrderByDirection]]] = None
    properties: list[Union[EventPropertyFilter, PersonPropertyFilter, SessionPropertyFilter]]
    response: Optional[WebStatsTableQueryResponse] = None
    sampling: Optional[Sampling] = None
    tags: Optional[QueryLogTags] = None
    useSessionsTable: Optional[bool] = None
    version: Optional[float] = Field(default=None, description="version of the node, used for schema migrations")


class WebVitalsItem(BaseModel):
    model_config = ConfigDict(
        extra="forbid",
    )
    action: WebVitalsItemAction
    data: list[float]
    days: list[str]


class WebVitalsPathBreakdownQueryResponse(BaseModel):
    model_config = ConfigDict(
        extra="forbid",
    )
    error: Optional[str] = Field(
        default=None,
        description="Query error. Returned only if 'explain' or `modifiers.debug` is true. Throws an error otherwise.",
    )
    hogql: Optional[str] = Field(default=None, description="Generated HogQL query.")
    modifiers: Optional[HogQLQueryModifiers] = Field(
        default=None, description="Modifiers used when performing the query"
    )
    query_status: Optional[QueryStatus] = Field(
        default=None, description="Query status indicates whether next to the provided data, a query is still running."
    )
    results: list[WebVitalsPathBreakdownResult] = Field(..., max_length=1, min_length=1)
    timings: Optional[list[QueryTiming]] = Field(
        default=None, description="Measured timings for different parts of the query generation process"
    )


class WebVitalsQueryResponse(BaseModel):
    model_config = ConfigDict(
        extra="forbid",
    )
    error: Optional[str] = Field(
        default=None,
        description="Query error. Returned only if 'explain' or `modifiers.debug` is true. Throws an error otherwise.",
    )
    hogql: Optional[str] = Field(default=None, description="Generated HogQL query.")
    modifiers: Optional[HogQLQueryModifiers] = Field(
        default=None, description="Modifiers used when performing the query"
    )
    query_status: Optional[QueryStatus] = Field(
        default=None, description="Query status indicates whether next to the provided data, a query is still running."
    )
    results: list[WebVitalsItem]
    timings: Optional[list[QueryTiming]] = Field(
        default=None, description="Measured timings for different parts of the query generation process"
    )


class ActionsNode(BaseModel):
    model_config = ConfigDict(
        extra="forbid",
    )
    custom_name: Optional[str] = None
    fixedProperties: Optional[
        list[
            Union[
                EventPropertyFilter,
                PersonPropertyFilter,
                ElementPropertyFilter,
                EventMetadataPropertyFilter,
                SessionPropertyFilter,
                CohortPropertyFilter,
                RecordingPropertyFilter,
                LogEntryPropertyFilter,
                GroupPropertyFilter,
                FeaturePropertyFilter,
                HogQLPropertyFilter,
                EmptyPropertyFilter,
                DataWarehousePropertyFilter,
                DataWarehousePersonPropertyFilter,
                ErrorTrackingIssueFilter,
                LogPropertyFilter,
                RevenueAnalyticsPropertyFilter,
            ]
        ]
    ] = Field(
        default=None,
        description="Fixed properties in the query, can't be edited in the interface (e.g. scoping down by person)",
    )
    id: int
    kind: Literal["ActionsNode"] = "ActionsNode"
    math: Optional[
        Union[
            BaseMathType,
            FunnelMathType,
            PropertyMathType,
            CountPerActorMathType,
            ExperimentMetricMathType,
            CalendarHeatmapMathType,
            Literal["unique_group"],
            Literal["hogql"],
        ]
    ] = None
    math_group_type_index: Optional[MathGroupTypeIndex] = None
    math_hogql: Optional[str] = None
    math_multiplier: Optional[float] = None
    math_property: Optional[str] = None
    math_property_revenue_currency: Optional[RevenueCurrencyPropertyConfig] = None
    math_property_type: Optional[str] = None
    name: Optional[str] = None
    properties: Optional[
        list[
            Union[
                EventPropertyFilter,
                PersonPropertyFilter,
                ElementPropertyFilter,
                EventMetadataPropertyFilter,
                SessionPropertyFilter,
                CohortPropertyFilter,
                RecordingPropertyFilter,
                LogEntryPropertyFilter,
                GroupPropertyFilter,
                FeaturePropertyFilter,
                HogQLPropertyFilter,
                EmptyPropertyFilter,
                DataWarehousePropertyFilter,
                DataWarehousePersonPropertyFilter,
                ErrorTrackingIssueFilter,
                LogPropertyFilter,
                RevenueAnalyticsPropertyFilter,
            ]
        ]
    ] = Field(default=None, description="Properties configurable in the interface")
    response: Optional[dict[str, Any]] = None
    version: Optional[float] = Field(default=None, description="version of the node, used for schema migrations")


class ActorsPropertyTaxonomyQuery(BaseModel):
    model_config = ConfigDict(
        extra="forbid",
    )
    group_type_index: Optional[int] = None
    kind: Literal["ActorsPropertyTaxonomyQuery"] = "ActorsPropertyTaxonomyQuery"
    maxPropertyValues: Optional[int] = None
    modifiers: Optional[HogQLQueryModifiers] = Field(
        default=None, description="Modifiers used when performing the query"
    )
    property: str
    response: Optional[ActorsPropertyTaxonomyQueryResponse] = None
    tags: Optional[QueryLogTags] = None
    version: Optional[float] = Field(default=None, description="version of the node, used for schema migrations")


class AnyResponseType(
    RootModel[
        Union[
            dict[str, Any],
            HogQueryResponse,
            HogQLQueryResponse,
            HogQLMetadataResponse,
            HogQLAutocompleteResponse,
            Any,
            EventsQueryResponse,
            ErrorTrackingQueryResponse,
            LogsQueryResponse,
            AnyResponseType1,
        ]
    ]
):
    root: Union[
        dict[str, Any],
        HogQueryResponse,
        HogQLQueryResponse,
        HogQLMetadataResponse,
        HogQLAutocompleteResponse,
        Any,
        EventsQueryResponse,
        ErrorTrackingQueryResponse,
        LogsQueryResponse,
        AnyResponseType1,
    ]


class AssistantBasePropertyFilter(
    RootModel[
        Union[
            AssistantDateTimePropertyFilter,
            AssistantSetPropertyFilter,
            Union[
                AssistantStringOrBooleanValuePropertyFilter,
                AssistantNumericValuePropertyFilter,
                AssistantArrayPropertyFilter,
            ],
        ]
    ]
):
    root: Union[
        AssistantDateTimePropertyFilter,
        AssistantSetPropertyFilter,
        Union[
            AssistantStringOrBooleanValuePropertyFilter,
            AssistantNumericValuePropertyFilter,
            AssistantArrayPropertyFilter,
        ],
    ]


class CachedErrorTrackingQueryResponse(BaseModel):
    model_config = ConfigDict(
        extra="forbid",
    )
    cache_key: str
    cache_target_age: Optional[datetime] = None
    calculation_trigger: Optional[str] = Field(
        default=None, description="What triggered the calculation of the query, leave empty if user/immediate"
    )
    columns: Optional[list[str]] = None
    error: Optional[str] = Field(
        default=None,
        description="Query error. Returned only if 'explain' or `modifiers.debug` is true. Throws an error otherwise.",
    )
    hasMore: Optional[bool] = None
    hogql: Optional[str] = Field(default=None, description="Generated HogQL query.")
    is_cached: bool
    last_refresh: datetime
    limit: Optional[int] = None
    modifiers: Optional[HogQLQueryModifiers] = Field(
        default=None, description="Modifiers used when performing the query"
    )
    next_allowed_client_refresh: datetime
    offset: Optional[int] = None
    query_status: Optional[QueryStatus] = Field(
        default=None, description="Query status indicates whether next to the provided data, a query is still running."
    )
    results: list[ErrorTrackingIssue]
    timezone: str
    timings: Optional[list[QueryTiming]] = Field(
        default=None, description="Measured timings for different parts of the query generation process"
    )


class CachedHogQLQueryResponse(BaseModel):
    model_config = ConfigDict(
        extra="forbid",
    )
    cache_key: str
    cache_target_age: Optional[datetime] = None
    calculation_trigger: Optional[str] = Field(
        default=None, description="What triggered the calculation of the query, leave empty if user/immediate"
    )
    clickhouse: Optional[str] = Field(default=None, description="Executed ClickHouse query")
    columns: Optional[list] = Field(default=None, description="Returned columns")
    error: Optional[str] = Field(
        default=None,
        description="Query error. Returned only if 'explain' or `modifiers.debug` is true. Throws an error otherwise.",
    )
    explain: Optional[list[str]] = Field(default=None, description="Query explanation output")
    hasMore: Optional[bool] = None
    hogql: Optional[str] = Field(default=None, description="Generated HogQL query.")
    is_cached: bool
    last_refresh: datetime
    limit: Optional[int] = None
    metadata: Optional[HogQLMetadataResponse] = Field(default=None, description="Query metadata output")
    modifiers: Optional[HogQLQueryModifiers] = Field(
        default=None, description="Modifiers used when performing the query"
    )
    next_allowed_client_refresh: datetime
    offset: Optional[int] = None
    query: Optional[str] = Field(default=None, description="Input query string")
    query_status: Optional[QueryStatus] = Field(
        default=None, description="Query status indicates whether next to the provided data, a query is still running."
    )
    results: list
    timezone: str
    timings: Optional[list[QueryTiming]] = Field(
        default=None, description="Measured timings for different parts of the query generation process"
    )
    types: Optional[list] = Field(default=None, description="Types of returned columns")


class CachedInsightActorsQueryOptionsResponse(BaseModel):
    model_config = ConfigDict(
        extra="forbid",
    )
    breakdown: Optional[list[BreakdownItem]] = None
    breakdowns: Optional[list[MultipleBreakdownOptions]] = None
    cache_key: str
    cache_target_age: Optional[datetime] = None
    calculation_trigger: Optional[str] = Field(
        default=None, description="What triggered the calculation of the query, leave empty if user/immediate"
    )
    compare: Optional[list[CompareItem]] = None
    day: Optional[list[DayItem]] = None
    interval: Optional[list[IntervalItem]] = None
    is_cached: bool
    last_refresh: datetime
    next_allowed_client_refresh: datetime
    query_status: Optional[QueryStatus] = Field(
        default=None, description="Query status indicates whether next to the provided data, a query is still running."
    )
    series: Optional[list[Series]] = None
    status: Optional[list[StatusItem]] = None
    timezone: str


class CachedRetentionQueryResponse(BaseModel):
    model_config = ConfigDict(
        extra="forbid",
    )
    cache_key: str
    cache_target_age: Optional[datetime] = None
    calculation_trigger: Optional[str] = Field(
        default=None, description="What triggered the calculation of the query, leave empty if user/immediate"
    )
    error: Optional[str] = Field(
        default=None,
        description="Query error. Returned only if 'explain' or `modifiers.debug` is true. Throws an error otherwise.",
    )
    hogql: Optional[str] = Field(default=None, description="Generated HogQL query.")
    is_cached: bool
    last_refresh: datetime
    modifiers: Optional[HogQLQueryModifiers] = Field(
        default=None, description="Modifiers used when performing the query"
    )
    next_allowed_client_refresh: datetime
    query_status: Optional[QueryStatus] = Field(
        default=None, description="Query status indicates whether next to the provided data, a query is still running."
    )
    results: list[RetentionResult]
    timezone: str
    timings: Optional[list[QueryTiming]] = Field(
        default=None, description="Measured timings for different parts of the query generation process"
    )


class CachedWebVitalsQueryResponse(BaseModel):
    model_config = ConfigDict(
        extra="forbid",
    )
    cache_key: str
    cache_target_age: Optional[datetime] = None
    calculation_trigger: Optional[str] = Field(
        default=None, description="What triggered the calculation of the query, leave empty if user/immediate"
    )
    error: Optional[str] = Field(
        default=None,
        description="Query error. Returned only if 'explain' or `modifiers.debug` is true. Throws an error otherwise.",
    )
    hogql: Optional[str] = Field(default=None, description="Generated HogQL query.")
    is_cached: bool
    last_refresh: datetime
    modifiers: Optional[HogQLQueryModifiers] = Field(
        default=None, description="Modifiers used when performing the query"
    )
    next_allowed_client_refresh: datetime
    query_status: Optional[QueryStatus] = Field(
        default=None, description="Query status indicates whether next to the provided data, a query is still running."
    )
    results: list[WebVitalsItem]
    timezone: str
    timings: Optional[list[QueryTiming]] = Field(
        default=None, description="Measured timings for different parts of the query generation process"
    )


class Response3(BaseModel):
    model_config = ConfigDict(
        extra="forbid",
    )
    clickhouse: Optional[str] = Field(default=None, description="Executed ClickHouse query")
    columns: Optional[list] = Field(default=None, description="Returned columns")
    error: Optional[str] = Field(
        default=None,
        description="Query error. Returned only if 'explain' or `modifiers.debug` is true. Throws an error otherwise.",
    )
    explain: Optional[list[str]] = Field(default=None, description="Query explanation output")
    hasMore: Optional[bool] = None
    hogql: Optional[str] = Field(default=None, description="Generated HogQL query.")
    limit: Optional[int] = None
    metadata: Optional[HogQLMetadataResponse] = Field(default=None, description="Query metadata output")
    modifiers: Optional[HogQLQueryModifiers] = Field(
        default=None, description="Modifiers used when performing the query"
    )
    offset: Optional[int] = None
    query: Optional[str] = Field(default=None, description="Input query string")
    query_status: Optional[QueryStatus] = Field(
        default=None, description="Query status indicates whether next to the provided data, a query is still running."
    )
    results: list
    timings: Optional[list[QueryTiming]] = Field(
        default=None, description="Measured timings for different parts of the query generation process"
    )
    types: Optional[list] = Field(default=None, description="Types of returned columns")


class Response18(BaseModel):
    model_config = ConfigDict(
        extra="forbid",
    )
    columns: Optional[list[str]] = None
    error: Optional[str] = Field(
        default=None,
        description="Query error. Returned only if 'explain' or `modifiers.debug` is true. Throws an error otherwise.",
    )
    hasMore: Optional[bool] = None
    hogql: Optional[str] = Field(default=None, description="Generated HogQL query.")
    limit: Optional[int] = None
    modifiers: Optional[HogQLQueryModifiers] = Field(
        default=None, description="Modifiers used when performing the query"
    )
    offset: Optional[int] = None
    query_status: Optional[QueryStatus] = Field(
        default=None, description="Query status indicates whether next to the provided data, a query is still running."
    )
    results: list[ErrorTrackingIssue]
    timings: Optional[list[QueryTiming]] = Field(
        default=None, description="Measured timings for different parts of the query generation process"
    )


class EventTaxonomyQuery(BaseModel):
    model_config = ConfigDict(
        extra="forbid",
    )
    actionId: Optional[int] = None
    event: Optional[str] = None
    kind: Literal["EventTaxonomyQuery"] = "EventTaxonomyQuery"
    maxPropertyValues: Optional[int] = None
    modifiers: Optional[HogQLQueryModifiers] = Field(
        default=None, description="Modifiers used when performing the query"
    )
    properties: Optional[list[str]] = None
    response: Optional[EventTaxonomyQueryResponse] = None
    tags: Optional[QueryLogTags] = None
    version: Optional[float] = Field(default=None, description="version of the node, used for schema migrations")


class ExperimentFunnelMetricTypeProps(BaseModel):
    model_config = ConfigDict(
        extra="forbid",
    )
    funnel_order_type: Optional[StepOrderValue] = None
    metric_type: Literal["funnel"] = "funnel"
    series: list[Union[EventsNode, ActionsNode]]


class FunnelsFilter(BaseModel):
    model_config = ConfigDict(
        extra="forbid",
    )
    binCount: Optional[int] = None
    breakdownAttributionType: Optional[BreakdownAttributionType] = BreakdownAttributionType.FIRST_TOUCH
    breakdownAttributionValue: Optional[int] = None
    exclusions: Optional[list[Union[FunnelExclusionEventsNode, FunnelExclusionActionsNode]]] = []
    funnelAggregateByHogQL: Optional[str] = None
    funnelFromStep: Optional[int] = None
    funnelOrderType: Optional[StepOrderValue] = StepOrderValue.ORDERED
    funnelStepReference: Optional[FunnelStepReference] = FunnelStepReference.TOTAL
    funnelToStep: Optional[int] = Field(
        default=None, description="To select the range of steps for trends & time to convert funnels, 0-indexed"
    )
    funnelVizType: Optional[FunnelVizType] = FunnelVizType.STEPS
    funnelWindowInterval: Optional[int] = 14
    funnelWindowIntervalUnit: Optional[FunnelConversionWindowTimeUnit] = FunnelConversionWindowTimeUnit.DAY
    hiddenLegendBreakdowns: Optional[list[str]] = None
    layout: Optional[FunnelLayout] = FunnelLayout.VERTICAL
    resultCustomizations: Optional[dict[str, ResultCustomizationByValue]] = Field(
        default=None, description="Customizations for the appearance of result datasets."
    )
    useUdf: Optional[bool] = None


class GroupsQuery(BaseModel):
    model_config = ConfigDict(
        extra="forbid",
    )
    group_type_index: int
    kind: Literal["GroupsQuery"] = "GroupsQuery"
    limit: Optional[int] = None
    modifiers: Optional[HogQLQueryModifiers] = Field(
        default=None, description="Modifiers used when performing the query"
    )
    offset: Optional[int] = None
    orderBy: Optional[list[str]] = None
    properties: Optional[list[Union[GroupPropertyFilter, HogQLPropertyFilter]]] = None
    response: Optional[GroupsQueryResponse] = None
    search: Optional[str] = None
    select: Optional[list[str]] = None
    tags: Optional[QueryLogTags] = None
    version: Optional[float] = Field(default=None, description="version of the node, used for schema migrations")


class HogQLASTQuery(BaseModel):
    model_config = ConfigDict(
        extra="forbid",
    )
    explain: Optional[bool] = None
    filters: Optional[HogQLFilters] = None
    kind: Literal["HogQLASTQuery"] = "HogQLASTQuery"
    modifiers: Optional[HogQLQueryModifiers] = Field(
        default=None, description="Modifiers used when performing the query"
    )
    name: Optional[str] = Field(default=None, description="Client provided name of the query")
    query: dict[str, Any]
    response: Optional[HogQLQueryResponse] = None
    tags: Optional[QueryLogTags] = None
    values: Optional[dict[str, Any]] = Field(
        default=None, description="Constant values that can be referenced with the {placeholder} syntax in the query"
    )
    variables: Optional[dict[str, HogQLVariable]] = Field(
        default=None, description="Variables to be substituted into the query"
    )
    version: Optional[float] = Field(default=None, description="version of the node, used for schema migrations")


class HogQLQuery(BaseModel):
    model_config = ConfigDict(
        extra="forbid",
    )
    explain: Optional[bool] = None
    filters: Optional[HogQLFilters] = None
    kind: Literal["HogQLQuery"] = "HogQLQuery"
    modifiers: Optional[HogQLQueryModifiers] = Field(
        default=None, description="Modifiers used when performing the query"
    )
    name: Optional[str] = Field(default=None, description="Client provided name of the query")
    query: str
    response: Optional[HogQLQueryResponse] = None
    tags: Optional[QueryLogTags] = None
    values: Optional[dict[str, Any]] = Field(
        default=None, description="Constant values that can be referenced with the {placeholder} syntax in the query"
    )
    variables: Optional[dict[str, HogQLVariable]] = Field(
        default=None, description="Variables to be substituted into the query"
    )
    version: Optional[float] = Field(default=None, description="version of the node, used for schema migrations")


class InsightActorsQueryOptionsResponse(BaseModel):
    model_config = ConfigDict(
        extra="forbid",
    )
    breakdown: Optional[list[BreakdownItem]] = None
    breakdowns: Optional[list[MultipleBreakdownOptions]] = None
    compare: Optional[list[CompareItem]] = None
    day: Optional[list[DayItem]] = None
    interval: Optional[list[IntervalItem]] = None
    series: Optional[list[Series]] = None
    status: Optional[list[StatusItem]] = None


class InsightFilter(
    RootModel[
        Union[
            TrendsFilter,
            FunnelsFilter,
            RetentionFilter,
            PathsFilter,
            StickinessFilter,
            LifecycleFilter,
            CalendarHeatmapFilter,
        ]
    ]
):
    root: Union[
        TrendsFilter,
        FunnelsFilter,
        RetentionFilter,
        PathsFilter,
        StickinessFilter,
        LifecycleFilter,
        CalendarHeatmapFilter,
    ]


class MarketingAnalyticsTableQuery(BaseModel):
    model_config = ConfigDict(
        extra="forbid",
    )
    compareFilter: Optional[CompareFilter] = None
    conversionGoal: Optional[Union[ActionConversionGoal, CustomEventConversionGoal]] = None
    dateRange: Optional[DateRange] = None
    doPathCleaning: Optional[bool] = None
    dynamicConversionGoal: Optional[Union[ConversionGoalFilter1, ConversionGoalFilter2, ConversionGoalFilter3]] = Field(
        default=None, description="Dynamic conversion goal that can be set in the UI without saving"
    )
    filterTestAccounts: Optional[bool] = Field(default=None, description="Filter test accounts")
    includeRevenue: Optional[bool] = None
    kind: Literal["MarketingAnalyticsTableQuery"] = "MarketingAnalyticsTableQuery"
    limit: Optional[int] = Field(default=None, description="Number of rows to return")
    modifiers: Optional[HogQLQueryModifiers] = Field(
        default=None, description="Modifiers used when performing the query"
    )
    offset: Optional[int] = Field(default=None, description="Number of rows to skip before returning rows")
    orderBy: Optional[list[list[Union[float, MarketingAnalyticsOrderByEnum]]]] = Field(
        default=None, description="Columns to order by - similar to EventsQuery format"
    )
    properties: list[Union[EventPropertyFilter, PersonPropertyFilter, SessionPropertyFilter]]
    response: Optional[MarketingAnalyticsTableQueryResponse] = None
    sampling: Optional[Sampling] = None
    select: Optional[list[str]] = Field(
        default=None, description="Return a limited set of data. Will use default columns if empty."
    )
    tags: Optional[QueryLogTags] = None
    useSessionsTable: Optional[bool] = None
    version: Optional[float] = Field(default=None, description="version of the node, used for schema migrations")


class MaxInnerUniversalFiltersGroup(BaseModel):
    model_config = ConfigDict(
        extra="forbid",
    )
    type: FilterLogicalOperator
    values: list[Union[EventPropertyFilter, PersonPropertyFilter, SessionPropertyFilter, RecordingPropertyFilter]]


class MaxOuterUniversalFiltersGroup(BaseModel):
    model_config = ConfigDict(
        extra="forbid",
    )
    type: FilterLogicalOperator
    values: list[MaxInnerUniversalFiltersGroup]


class MaxRecordingUniversalFilters(BaseModel):
    model_config = ConfigDict(
        extra="forbid",
    )
    date_from: Optional[str] = None
    date_to: Optional[str] = None
    duration: list[RecordingDurationFilter]
    filter_group: MaxOuterUniversalFiltersGroup
    filter_test_accounts: Optional[bool] = None
    order: Optional[RecordingOrder] = RecordingOrder.START_TIME


class PropertyGroupFilter(BaseModel):
    model_config = ConfigDict(
        extra="forbid",
    )
    type: FilterLogicalOperator
    values: list[PropertyGroupFilterValue]


class QueryResponseAlternative56(BaseModel):
    model_config = ConfigDict(
        extra="forbid",
    )
    error: Optional[str] = Field(
        default=None,
        description="Query error. Returned only if 'explain' or `modifiers.debug` is true. Throws an error otherwise.",
    )
    hogql: Optional[str] = Field(default=None, description="Generated HogQL query.")
    modifiers: Optional[HogQLQueryModifiers] = Field(
        default=None, description="Modifiers used when performing the query"
    )
    query_status: Optional[QueryStatus] = Field(
        default=None, description="Query status indicates whether next to the provided data, a query is still running."
    )
    results: list[RetentionResult]
    timings: Optional[list[QueryTiming]] = Field(
        default=None, description="Measured timings for different parts of the query generation process"
    )


class RecordingsQuery(BaseModel):
    model_config = ConfigDict(
        extra="forbid",
    )
    actions: Optional[list[dict[str, Any]]] = None
    console_log_filters: Optional[list[LogEntryPropertyFilter]] = None
    date_from: Optional[str] = "-3d"
    date_to: Optional[str] = None
    distinct_ids: Optional[list[str]] = None
    events: Optional[list[dict[str, Any]]] = None
    filter_test_accounts: Optional[bool] = None
    having_predicates: Optional[
        list[
            Union[
                EventPropertyFilter,
                PersonPropertyFilter,
                ElementPropertyFilter,
                EventMetadataPropertyFilter,
                SessionPropertyFilter,
                CohortPropertyFilter,
                RecordingPropertyFilter,
                LogEntryPropertyFilter,
                GroupPropertyFilter,
                FeaturePropertyFilter,
                HogQLPropertyFilter,
                EmptyPropertyFilter,
                DataWarehousePropertyFilter,
                DataWarehousePersonPropertyFilter,
                ErrorTrackingIssueFilter,
                LogPropertyFilter,
                RevenueAnalyticsPropertyFilter,
            ]
        ]
    ] = None
    kind: Literal["RecordingsQuery"] = "RecordingsQuery"
    limit: Optional[int] = None
    modifiers: Optional[HogQLQueryModifiers] = Field(
        default=None, description="Modifiers used when performing the query"
    )
    offset: Optional[int] = None
    operand: Optional[FilterLogicalOperator] = FilterLogicalOperator.AND_
    order: Optional[RecordingOrder] = RecordingOrder.START_TIME
    person_uuid: Optional[str] = None
    properties: Optional[
        list[
            Union[
                EventPropertyFilter,
                PersonPropertyFilter,
                ElementPropertyFilter,
                EventMetadataPropertyFilter,
                SessionPropertyFilter,
                CohortPropertyFilter,
                RecordingPropertyFilter,
                LogEntryPropertyFilter,
                GroupPropertyFilter,
                FeaturePropertyFilter,
                HogQLPropertyFilter,
                EmptyPropertyFilter,
                DataWarehousePropertyFilter,
                DataWarehousePersonPropertyFilter,
                ErrorTrackingIssueFilter,
                LogPropertyFilter,
                RevenueAnalyticsPropertyFilter,
            ]
        ]
    ] = None
    response: Optional[RecordingsQueryResponse] = None
    session_ids: Optional[list[str]] = None
    tags: Optional[QueryLogTags] = None
    user_modified_filters: Optional[dict[str, Any]] = None
    version: Optional[float] = Field(default=None, description="version of the node, used for schema migrations")


class RetentionQueryResponse(BaseModel):
    model_config = ConfigDict(
        extra="forbid",
    )
    error: Optional[str] = Field(
        default=None,
        description="Query error. Returned only if 'explain' or `modifiers.debug` is true. Throws an error otherwise.",
    )
    hogql: Optional[str] = Field(default=None, description="Generated HogQL query.")
    modifiers: Optional[HogQLQueryModifiers] = Field(
        default=None, description="Modifiers used when performing the query"
    )
    query_status: Optional[QueryStatus] = Field(
        default=None, description="Query status indicates whether next to the provided data, a query is still running."
    )
    results: list[RetentionResult]
    timings: Optional[list[QueryTiming]] = Field(
        default=None, description="Measured timings for different parts of the query generation process"
    )


class StickinessQuery(BaseModel):
    model_config = ConfigDict(
        extra="forbid",
    )
    compareFilter: Optional[CompareFilter] = Field(default=None, description="Compare to date range")
    dataColorTheme: Optional[float] = Field(default=None, description="Colors used in the insight's visualization")
    dateRange: Optional[DateRange] = Field(default=None, description="Date range for the query")
    filterTestAccounts: Optional[bool] = Field(
        default=False, description="Exclude internal and test users by applying the respective filters"
    )
    interval: Optional[IntervalType] = Field(
        default=IntervalType.DAY,
        description="Granularity of the response. Can be one of `hour`, `day`, `week` or `month`",
    )
    intervalCount: Optional[int] = Field(
        default=None, description="How many intervals comprise a period. Only used for cohorts, otherwise default 1."
    )
    kind: Literal["StickinessQuery"] = "StickinessQuery"
    modifiers: Optional[HogQLQueryModifiers] = Field(
        default=None, description="Modifiers used when performing the query"
    )
    properties: Optional[
        Union[
            list[
                Union[
                    EventPropertyFilter,
                    PersonPropertyFilter,
                    ElementPropertyFilter,
                    EventMetadataPropertyFilter,
                    SessionPropertyFilter,
                    CohortPropertyFilter,
                    RecordingPropertyFilter,
                    LogEntryPropertyFilter,
                    GroupPropertyFilter,
                    FeaturePropertyFilter,
                    HogQLPropertyFilter,
                    EmptyPropertyFilter,
                    DataWarehousePropertyFilter,
                    DataWarehousePersonPropertyFilter,
                    ErrorTrackingIssueFilter,
                    LogPropertyFilter,
                    RevenueAnalyticsPropertyFilter,
                ]
            ],
            PropertyGroupFilter,
        ]
    ] = Field(default=[], description="Property filters for all series")
    response: Optional[StickinessQueryResponse] = None
    samplingFactor: Optional[float] = Field(default=None, description="Sampling rate")
    series: list[Union[EventsNode, ActionsNode, DataWarehouseNode]] = Field(
        ..., description="Events and actions to include"
    )
    stickinessFilter: Optional[StickinessFilter] = Field(
        default=None, description="Properties specific to the stickiness insight"
    )
    tags: Optional[QueryLogTags] = Field(default=None, description="Tags that will be added to the Query log comment")
    version: Optional[float] = Field(default=None, description="version of the node, used for schema migrations")


class TeamTaxonomyQuery(BaseModel):
    model_config = ConfigDict(
        extra="forbid",
    )
    kind: Literal["TeamTaxonomyQuery"] = "TeamTaxonomyQuery"
    modifiers: Optional[HogQLQueryModifiers] = Field(
        default=None, description="Modifiers used when performing the query"
    )
    response: Optional[TeamTaxonomyQueryResponse] = None
    tags: Optional[QueryLogTags] = None
    version: Optional[float] = Field(default=None, description="version of the node, used for schema migrations")


class TrendsQuery(BaseModel):
    model_config = ConfigDict(
        extra="forbid",
    )
    aggregation_group_type_index: Optional[int] = Field(default=None, description="Groups aggregation")
    breakdownFilter: Optional[BreakdownFilter] = Field(default=None, description="Breakdown of the events and actions")
    compareFilter: Optional[CompareFilter] = Field(default=None, description="Compare to date range")
    conversionGoal: Optional[Union[ActionConversionGoal, CustomEventConversionGoal]] = Field(
        default=None, description="Whether we should be comparing against a specific conversion goal"
    )
    dataColorTheme: Optional[float] = Field(default=None, description="Colors used in the insight's visualization")
    dateRange: Optional[DateRange] = Field(default=None, description="Date range for the query")
    filterTestAccounts: Optional[bool] = Field(
        default=False, description="Exclude internal and test users by applying the respective filters"
    )
    interval: Optional[IntervalType] = Field(
        default=IntervalType.DAY,
        description="Granularity of the response. Can be one of `hour`, `day`, `week` or `month`",
    )
    kind: Literal["TrendsQuery"] = "TrendsQuery"
    modifiers: Optional[HogQLQueryModifiers] = Field(
        default=None, description="Modifiers used when performing the query"
    )
    properties: Optional[
        Union[
            list[
                Union[
                    EventPropertyFilter,
                    PersonPropertyFilter,
                    ElementPropertyFilter,
                    EventMetadataPropertyFilter,
                    SessionPropertyFilter,
                    CohortPropertyFilter,
                    RecordingPropertyFilter,
                    LogEntryPropertyFilter,
                    GroupPropertyFilter,
                    FeaturePropertyFilter,
                    HogQLPropertyFilter,
                    EmptyPropertyFilter,
                    DataWarehousePropertyFilter,
                    DataWarehousePersonPropertyFilter,
                    ErrorTrackingIssueFilter,
                    LogPropertyFilter,
                    RevenueAnalyticsPropertyFilter,
                ]
            ],
            PropertyGroupFilter,
        ]
    ] = Field(default=[], description="Property filters for all series")
    response: Optional[TrendsQueryResponse] = None
    samplingFactor: Optional[float] = Field(default=None, description="Sampling rate")
    series: list[Union[EventsNode, ActionsNode, DataWarehouseNode]] = Field(
        ..., description="Events and actions to include"
    )
    tags: Optional[QueryLogTags] = Field(default=None, description="Tags that will be added to the Query log comment")
    trendsFilter: Optional[TrendsFilter] = Field(default=None, description="Properties specific to the trends insight")
    version: Optional[float] = Field(default=None, description="version of the node, used for schema migrations")


class VectorSearchQuery(BaseModel):
    model_config = ConfigDict(
        extra="forbid",
    )
    embedding: list[float]
    embeddingVersion: Optional[float] = None
    kind: Literal["VectorSearchQuery"] = "VectorSearchQuery"
    modifiers: Optional[HogQLQueryModifiers] = Field(
        default=None, description="Modifiers used when performing the query"
    )
    response: Optional[VectorSearchQueryResponse] = None
    tags: Optional[QueryLogTags] = None
    version: Optional[float] = Field(default=None, description="version of the node, used for schema migrations")


class WebVitalsPathBreakdownQuery(BaseModel):
    model_config = ConfigDict(
        extra="forbid",
    )
    compareFilter: Optional[CompareFilter] = None
    conversionGoal: Optional[Union[ActionConversionGoal, CustomEventConversionGoal]] = None
    dateRange: Optional[DateRange] = None
    doPathCleaning: Optional[bool] = None
    filterTestAccounts: Optional[bool] = None
    includeRevenue: Optional[bool] = None
    kind: Literal["WebVitalsPathBreakdownQuery"] = "WebVitalsPathBreakdownQuery"
    metric: WebVitalsMetric
    modifiers: Optional[HogQLQueryModifiers] = Field(
        default=None, description="Modifiers used when performing the query"
    )
    orderBy: Optional[list[Union[WebAnalyticsOrderByFields, WebAnalyticsOrderByDirection]]] = None
    percentile: WebVitalsPercentile
    properties: list[Union[EventPropertyFilter, PersonPropertyFilter, SessionPropertyFilter]]
    response: Optional[WebVitalsPathBreakdownQueryResponse] = None
    sampling: Optional[Sampling] = None
    tags: Optional[QueryLogTags] = None
    thresholds: list[float] = Field(..., max_length=2, min_length=2)
    useSessionsTable: Optional[bool] = None
    version: Optional[float] = Field(default=None, description="version of the node, used for schema migrations")


class CachedExperimentTrendsQueryResponse(BaseModel):
    model_config = ConfigDict(
        extra="forbid",
    )
    cache_key: str
    cache_target_age: Optional[datetime] = None
    calculation_trigger: Optional[str] = Field(
        default=None, description="What triggered the calculation of the query, leave empty if user/immediate"
    )
    count_query: Optional[TrendsQuery] = None
    credible_intervals: dict[str, list[float]]
    exposure_query: Optional[TrendsQuery] = None
    insight: list[dict[str, Any]]
    is_cached: bool
    kind: Literal["ExperimentTrendsQuery"] = "ExperimentTrendsQuery"
    last_refresh: datetime
    next_allowed_client_refresh: datetime
    p_value: float
    probability: dict[str, float]
    query_status: Optional[QueryStatus] = Field(
        default=None, description="Query status indicates whether next to the provided data, a query is still running."
    )
    significance_code: ExperimentSignificanceCode
    significant: bool
    stats_version: Optional[int] = None
    timezone: str
    variants: list[ExperimentVariantTrendsBaseStats]


class CalendarHeatmapQuery(BaseModel):
    model_config = ConfigDict(
        extra="forbid",
    )
    aggregation_group_type_index: Optional[int] = Field(default=None, description="Groups aggregation")
    calendarHeatmapFilter: Optional[CalendarHeatmapFilter] = Field(
        default=None, description="Properties specific to the trends insight"
    )
    conversionGoal: Optional[Union[ActionConversionGoal, CustomEventConversionGoal]] = Field(
        default=None, description="Whether we should be comparing against a specific conversion goal"
    )
    dataColorTheme: Optional[float] = Field(default=None, description="Colors used in the insight's visualization")
    dateRange: Optional[DateRange] = Field(default=None, description="Date range for the query")
    filterTestAccounts: Optional[bool] = Field(
        default=False, description="Exclude internal and test users by applying the respective filters"
    )
    interval: Optional[IntervalType] = Field(
        default=IntervalType.DAY,
        description="Granularity of the response. Can be one of `hour`, `day`, `week` or `month`",
    )
    kind: Literal["CalendarHeatmapQuery"] = "CalendarHeatmapQuery"
    modifiers: Optional[HogQLQueryModifiers] = Field(
        default=None, description="Modifiers used when performing the query"
    )
    properties: Optional[
        Union[
            list[
                Union[
                    EventPropertyFilter,
                    PersonPropertyFilter,
                    ElementPropertyFilter,
                    EventMetadataPropertyFilter,
                    SessionPropertyFilter,
                    CohortPropertyFilter,
                    RecordingPropertyFilter,
                    LogEntryPropertyFilter,
                    GroupPropertyFilter,
                    FeaturePropertyFilter,
                    HogQLPropertyFilter,
                    EmptyPropertyFilter,
                    DataWarehousePropertyFilter,
                    DataWarehousePersonPropertyFilter,
                    ErrorTrackingIssueFilter,
                    LogPropertyFilter,
                    RevenueAnalyticsPropertyFilter,
                ]
            ],
            PropertyGroupFilter,
        ]
    ] = Field(default=[], description="Property filters for all series")
    response: Optional[CalendarHeatmapResponse] = None
    samplingFactor: Optional[float] = Field(default=None, description="Sampling rate")
    series: list[Union[EventsNode, ActionsNode, DataWarehouseNode]] = Field(
        ..., description="Events and actions to include"
    )
    tags: Optional[QueryLogTags] = Field(default=None, description="Tags that will be added to the Query log comment")
    version: Optional[float] = Field(default=None, description="version of the node, used for schema migrations")


class Response20(BaseModel):
    model_config = ConfigDict(
        extra="forbid",
    )
    count_query: Optional[TrendsQuery] = None
    credible_intervals: dict[str, list[float]]
    exposure_query: Optional[TrendsQuery] = None
    insight: list[dict[str, Any]]
    kind: Literal["ExperimentTrendsQuery"] = "ExperimentTrendsQuery"
    p_value: float
    probability: dict[str, float]
    significance_code: ExperimentSignificanceCode
    significant: bool
    stats_version: Optional[int] = None
    variants: list[ExperimentVariantTrendsBaseStats]


class DataVisualizationNode(BaseModel):
    model_config = ConfigDict(
        extra="forbid",
    )
    chartSettings: Optional[ChartSettings] = None
    display: Optional[ChartDisplayType] = None
    kind: Literal["DataVisualizationNode"] = "DataVisualizationNode"
    source: HogQLQuery
    tableSettings: Optional[TableSettings] = None
    version: Optional[float] = Field(default=None, description="version of the node, used for schema migrations")


class DatabaseSchemaManagedViewTable(BaseModel):
    model_config = ConfigDict(
        extra="forbid",
    )
    fields: dict[str, DatabaseSchemaField]
    id: str
    kind: DatabaseSchemaManagedViewTableKind
    name: str
    query: HogQLQuery
    row_count: Optional[float] = None
    source_id: Optional[str] = None
    type: Literal["managed_view"] = "managed_view"


class DatabaseSchemaMaterializedViewTable(BaseModel):
    model_config = ConfigDict(
        extra="forbid",
    )
    fields: dict[str, DatabaseSchemaField]
    id: str
    last_run_at: Optional[str] = None
    name: str
    query: HogQLQuery
    row_count: Optional[float] = None
    status: Optional[str] = None
    type: Literal["materialized_view"] = "materialized_view"


class DatabaseSchemaViewTable(BaseModel):
    model_config = ConfigDict(
        extra="forbid",
    )
    fields: dict[str, DatabaseSchemaField]
    id: str
    name: str
    query: HogQLQuery
    row_count: Optional[float] = None
    type: Literal["view"] = "view"


class ErrorTrackingQuery(BaseModel):
    model_config = ConfigDict(
        extra="forbid",
    )
    assignee: Optional[ErrorTrackingIssueAssignee] = None
    dateRange: DateRange
    filterGroup: Optional[PropertyGroupFilter] = None
    filterTestAccounts: Optional[bool] = None
    issueId: Optional[str] = None
    kind: Literal["ErrorTrackingQuery"] = "ErrorTrackingQuery"
    limit: Optional[int] = None
    modifiers: Optional[HogQLQueryModifiers] = Field(
        default=None, description="Modifiers used when performing the query"
    )
    offset: Optional[int] = None
    orderBy: Optional[OrderBy] = None
    orderDirection: Optional[OrderDirection] = None
    response: Optional[ErrorTrackingQueryResponse] = None
    searchQuery: Optional[str] = None
    status: Optional[Status1] = None
    tags: Optional[QueryLogTags] = None
    version: Optional[float] = Field(default=None, description="version of the node, used for schema migrations")
    volumeResolution: int
    withAggregations: Optional[bool] = None
    withFirstEvent: Optional[bool] = None


class ExperimentFunnelMetric(BaseModel):
    model_config = ConfigDict(
        extra="forbid",
    )
    conversion_window: Optional[int] = None
    conversion_window_unit: Optional[FunnelConversionWindowTimeUnit] = None
    funnel_order_type: Optional[StepOrderValue] = None
    kind: Literal["ExperimentMetric"] = "ExperimentMetric"
    metric_type: Literal["funnel"] = "funnel"
    name: Optional[str] = None
    response: Optional[dict[str, Any]] = None
    series: list[Union[EventsNode, ActionsNode]]
    version: Optional[float] = Field(default=None, description="version of the node, used for schema migrations")


class ExperimentMeanMetric(BaseModel):
    model_config = ConfigDict(
        extra="forbid",
    )
    conversion_window: Optional[int] = None
    conversion_window_unit: Optional[FunnelConversionWindowTimeUnit] = None
    kind: Literal["ExperimentMetric"] = "ExperimentMetric"
    lower_bound_percentile: Optional[float] = None
    metric_type: Literal["mean"] = "mean"
    name: Optional[str] = None
    response: Optional[dict[str, Any]] = None
    source: Union[EventsNode, ActionsNode, ExperimentDataWarehouseNode]
    upper_bound_percentile: Optional[float] = None
    version: Optional[float] = Field(default=None, description="version of the node, used for schema migrations")


class ExperimentMeanMetricTypeProps(BaseModel):
    model_config = ConfigDict(
        extra="forbid",
    )
    lower_bound_percentile: Optional[float] = None
    metric_type: Literal["mean"] = "mean"
    source: Union[EventsNode, ActionsNode, ExperimentDataWarehouseNode]
    upper_bound_percentile: Optional[float] = None


class ExperimentMetric(RootModel[Union[ExperimentMeanMetric, ExperimentFunnelMetric]]):
    root: Union[ExperimentMeanMetric, ExperimentFunnelMetric]


class ExperimentMetricTypeProps(RootModel[Union[ExperimentMeanMetricTypeProps, ExperimentFunnelMetricTypeProps]]):
    root: Union[ExperimentMeanMetricTypeProps, ExperimentFunnelMetricTypeProps]


class ExperimentQueryResponse(BaseModel):
    model_config = ConfigDict(
        extra="forbid",
    )
    baseline: Optional[ExperimentStatsBase] = None
    credible_intervals: Optional[dict[str, list[float]]] = None
    insight: Optional[list[dict[str, Any]]] = None
    kind: Literal["ExperimentQuery"] = "ExperimentQuery"
    metric: Optional[Union[ExperimentMeanMetric, ExperimentFunnelMetric]] = None
    p_value: Optional[float] = None
    probability: Optional[dict[str, float]] = None
    significance_code: Optional[ExperimentSignificanceCode] = None
    significant: Optional[bool] = None
    stats_version: Optional[int] = None
    variant_results: Optional[
        Union[list[ExperimentVariantResultFrequentist], list[ExperimentVariantResultBayesian]]
    ] = None
    variants: Optional[Union[list[ExperimentVariantTrendsBaseStats], list[ExperimentVariantFunnelsBaseStats]]] = None


class ExperimentTrendsQueryResponse(BaseModel):
    model_config = ConfigDict(
        extra="forbid",
    )
    count_query: Optional[TrendsQuery] = None
    credible_intervals: dict[str, list[float]]
    exposure_query: Optional[TrendsQuery] = None
    insight: list[dict[str, Any]]
    kind: Literal["ExperimentTrendsQuery"] = "ExperimentTrendsQuery"
    p_value: float
    probability: dict[str, float]
    significance_code: ExperimentSignificanceCode
    significant: bool
    stats_version: Optional[int] = None
    variants: list[ExperimentVariantTrendsBaseStats]


class FunnelsQuery(BaseModel):
    model_config = ConfigDict(
        extra="forbid",
    )
    aggregation_group_type_index: Optional[int] = Field(default=None, description="Groups aggregation")
    breakdownFilter: Optional[BreakdownFilter] = Field(default=None, description="Breakdown of the events and actions")
    dataColorTheme: Optional[float] = Field(default=None, description="Colors used in the insight's visualization")
    dateRange: Optional[DateRange] = Field(default=None, description="Date range for the query")
    filterTestAccounts: Optional[bool] = Field(
        default=False, description="Exclude internal and test users by applying the respective filters"
    )
    funnelsFilter: Optional[FunnelsFilter] = Field(
        default=None, description="Properties specific to the funnels insight"
    )
    interval: Optional[IntervalType] = Field(
        default=None, description="Granularity of the response. Can be one of `hour`, `day`, `week` or `month`"
    )
    kind: Literal["FunnelsQuery"] = "FunnelsQuery"
    modifiers: Optional[HogQLQueryModifiers] = Field(
        default=None, description="Modifiers used when performing the query"
    )
    properties: Optional[
        Union[
            list[
                Union[
                    EventPropertyFilter,
                    PersonPropertyFilter,
                    ElementPropertyFilter,
                    EventMetadataPropertyFilter,
                    SessionPropertyFilter,
                    CohortPropertyFilter,
                    RecordingPropertyFilter,
                    LogEntryPropertyFilter,
                    GroupPropertyFilter,
                    FeaturePropertyFilter,
                    HogQLPropertyFilter,
                    EmptyPropertyFilter,
                    DataWarehousePropertyFilter,
                    DataWarehousePersonPropertyFilter,
                    ErrorTrackingIssueFilter,
                    LogPropertyFilter,
                    RevenueAnalyticsPropertyFilter,
                ]
            ],
            PropertyGroupFilter,
        ]
    ] = Field(default=[], description="Property filters for all series")
    response: Optional[FunnelsQueryResponse] = None
    samplingFactor: Optional[float] = Field(default=None, description="Sampling rate")
    series: list[Union[EventsNode, ActionsNode, DataWarehouseNode]] = Field(
        ..., description="Events and actions to include"
    )
    tags: Optional[QueryLogTags] = Field(default=None, description="Tags that will be added to the Query log comment")
    version: Optional[float] = Field(default=None, description="version of the node, used for schema migrations")


class InsightsQueryBaseCalendarHeatmapResponse(BaseModel):
    model_config = ConfigDict(
        extra="forbid",
    )
    aggregation_group_type_index: Optional[int] = Field(default=None, description="Groups aggregation")
    dataColorTheme: Optional[float] = Field(default=None, description="Colors used in the insight's visualization")
    dateRange: Optional[DateRange] = Field(default=None, description="Date range for the query")
    filterTestAccounts: Optional[bool] = Field(
        default=False, description="Exclude internal and test users by applying the respective filters"
    )
    kind: NodeKind
    modifiers: Optional[HogQLQueryModifiers] = Field(
        default=None, description="Modifiers used when performing the query"
    )
    properties: Optional[
        Union[
            list[
                Union[
                    EventPropertyFilter,
                    PersonPropertyFilter,
                    ElementPropertyFilter,
                    EventMetadataPropertyFilter,
                    SessionPropertyFilter,
                    CohortPropertyFilter,
                    RecordingPropertyFilter,
                    LogEntryPropertyFilter,
                    GroupPropertyFilter,
                    FeaturePropertyFilter,
                    HogQLPropertyFilter,
                    EmptyPropertyFilter,
                    DataWarehousePropertyFilter,
                    DataWarehousePersonPropertyFilter,
                    ErrorTrackingIssueFilter,
                    LogPropertyFilter,
                    RevenueAnalyticsPropertyFilter,
                ]
            ],
            PropertyGroupFilter,
        ]
    ] = Field(default=[], description="Property filters for all series")
    response: Optional[CalendarHeatmapResponse] = None
    samplingFactor: Optional[float] = Field(default=None, description="Sampling rate")
    tags: Optional[QueryLogTags] = Field(default=None, description="Tags that will be added to the Query log comment")
    version: Optional[float] = Field(default=None, description="version of the node, used for schema migrations")


class InsightsQueryBaseFunnelsQueryResponse(BaseModel):
    model_config = ConfigDict(
        extra="forbid",
    )
    aggregation_group_type_index: Optional[int] = Field(default=None, description="Groups aggregation")
    dataColorTheme: Optional[float] = Field(default=None, description="Colors used in the insight's visualization")
    dateRange: Optional[DateRange] = Field(default=None, description="Date range for the query")
    filterTestAccounts: Optional[bool] = Field(
        default=False, description="Exclude internal and test users by applying the respective filters"
    )
    kind: NodeKind
    modifiers: Optional[HogQLQueryModifiers] = Field(
        default=None, description="Modifiers used when performing the query"
    )
    properties: Optional[
        Union[
            list[
                Union[
                    EventPropertyFilter,
                    PersonPropertyFilter,
                    ElementPropertyFilter,
                    EventMetadataPropertyFilter,
                    SessionPropertyFilter,
                    CohortPropertyFilter,
                    RecordingPropertyFilter,
                    LogEntryPropertyFilter,
                    GroupPropertyFilter,
                    FeaturePropertyFilter,
                    HogQLPropertyFilter,
                    EmptyPropertyFilter,
                    DataWarehousePropertyFilter,
                    DataWarehousePersonPropertyFilter,
                    ErrorTrackingIssueFilter,
                    LogPropertyFilter,
                    RevenueAnalyticsPropertyFilter,
                ]
            ],
            PropertyGroupFilter,
        ]
    ] = Field(default=[], description="Property filters for all series")
    response: Optional[FunnelsQueryResponse] = None
    samplingFactor: Optional[float] = Field(default=None, description="Sampling rate")
    tags: Optional[QueryLogTags] = Field(default=None, description="Tags that will be added to the Query log comment")
    version: Optional[float] = Field(default=None, description="version of the node, used for schema migrations")


class InsightsQueryBaseLifecycleQueryResponse(BaseModel):
    model_config = ConfigDict(
        extra="forbid",
    )
    aggregation_group_type_index: Optional[int] = Field(default=None, description="Groups aggregation")
    dataColorTheme: Optional[float] = Field(default=None, description="Colors used in the insight's visualization")
    dateRange: Optional[DateRange] = Field(default=None, description="Date range for the query")
    filterTestAccounts: Optional[bool] = Field(
        default=False, description="Exclude internal and test users by applying the respective filters"
    )
    kind: NodeKind
    modifiers: Optional[HogQLQueryModifiers] = Field(
        default=None, description="Modifiers used when performing the query"
    )
    properties: Optional[
        Union[
            list[
                Union[
                    EventPropertyFilter,
                    PersonPropertyFilter,
                    ElementPropertyFilter,
                    EventMetadataPropertyFilter,
                    SessionPropertyFilter,
                    CohortPropertyFilter,
                    RecordingPropertyFilter,
                    LogEntryPropertyFilter,
                    GroupPropertyFilter,
                    FeaturePropertyFilter,
                    HogQLPropertyFilter,
                    EmptyPropertyFilter,
                    DataWarehousePropertyFilter,
                    DataWarehousePersonPropertyFilter,
                    ErrorTrackingIssueFilter,
                    LogPropertyFilter,
                    RevenueAnalyticsPropertyFilter,
                ]
            ],
            PropertyGroupFilter,
        ]
    ] = Field(default=[], description="Property filters for all series")
    response: Optional[LifecycleQueryResponse] = None
    samplingFactor: Optional[float] = Field(default=None, description="Sampling rate")
    tags: Optional[QueryLogTags] = Field(default=None, description="Tags that will be added to the Query log comment")
    version: Optional[float] = Field(default=None, description="version of the node, used for schema migrations")


class InsightsQueryBasePathsQueryResponse(BaseModel):
    model_config = ConfigDict(
        extra="forbid",
    )
    aggregation_group_type_index: Optional[int] = Field(default=None, description="Groups aggregation")
    dataColorTheme: Optional[float] = Field(default=None, description="Colors used in the insight's visualization")
    dateRange: Optional[DateRange] = Field(default=None, description="Date range for the query")
    filterTestAccounts: Optional[bool] = Field(
        default=False, description="Exclude internal and test users by applying the respective filters"
    )
    kind: NodeKind
    modifiers: Optional[HogQLQueryModifiers] = Field(
        default=None, description="Modifiers used when performing the query"
    )
    properties: Optional[
        Union[
            list[
                Union[
                    EventPropertyFilter,
                    PersonPropertyFilter,
                    ElementPropertyFilter,
                    EventMetadataPropertyFilter,
                    SessionPropertyFilter,
                    CohortPropertyFilter,
                    RecordingPropertyFilter,
                    LogEntryPropertyFilter,
                    GroupPropertyFilter,
                    FeaturePropertyFilter,
                    HogQLPropertyFilter,
                    EmptyPropertyFilter,
                    DataWarehousePropertyFilter,
                    DataWarehousePersonPropertyFilter,
                    ErrorTrackingIssueFilter,
                    LogPropertyFilter,
                    RevenueAnalyticsPropertyFilter,
                ]
            ],
            PropertyGroupFilter,
        ]
    ] = Field(default=[], description="Property filters for all series")
    response: Optional[PathsQueryResponse] = None
    samplingFactor: Optional[float] = Field(default=None, description="Sampling rate")
    tags: Optional[QueryLogTags] = Field(default=None, description="Tags that will be added to the Query log comment")
    version: Optional[float] = Field(default=None, description="version of the node, used for schema migrations")


class InsightsQueryBaseRetentionQueryResponse(BaseModel):
    model_config = ConfigDict(
        extra="forbid",
    )
    aggregation_group_type_index: Optional[int] = Field(default=None, description="Groups aggregation")
    dataColorTheme: Optional[float] = Field(default=None, description="Colors used in the insight's visualization")
    dateRange: Optional[DateRange] = Field(default=None, description="Date range for the query")
    filterTestAccounts: Optional[bool] = Field(
        default=False, description="Exclude internal and test users by applying the respective filters"
    )
    kind: NodeKind
    modifiers: Optional[HogQLQueryModifiers] = Field(
        default=None, description="Modifiers used when performing the query"
    )
    properties: Optional[
        Union[
            list[
                Union[
                    EventPropertyFilter,
                    PersonPropertyFilter,
                    ElementPropertyFilter,
                    EventMetadataPropertyFilter,
                    SessionPropertyFilter,
                    CohortPropertyFilter,
                    RecordingPropertyFilter,
                    LogEntryPropertyFilter,
                    GroupPropertyFilter,
                    FeaturePropertyFilter,
                    HogQLPropertyFilter,
                    EmptyPropertyFilter,
                    DataWarehousePropertyFilter,
                    DataWarehousePersonPropertyFilter,
                    ErrorTrackingIssueFilter,
                    LogPropertyFilter,
                    RevenueAnalyticsPropertyFilter,
                ]
            ],
            PropertyGroupFilter,
        ]
    ] = Field(default=[], description="Property filters for all series")
    response: Optional[RetentionQueryResponse] = None
    samplingFactor: Optional[float] = Field(default=None, description="Sampling rate")
    tags: Optional[QueryLogTags] = Field(default=None, description="Tags that will be added to the Query log comment")
    version: Optional[float] = Field(default=None, description="version of the node, used for schema migrations")


class InsightsQueryBaseTrendsQueryResponse(BaseModel):
    model_config = ConfigDict(
        extra="forbid",
    )
    aggregation_group_type_index: Optional[int] = Field(default=None, description="Groups aggregation")
    dataColorTheme: Optional[float] = Field(default=None, description="Colors used in the insight's visualization")
    dateRange: Optional[DateRange] = Field(default=None, description="Date range for the query")
    filterTestAccounts: Optional[bool] = Field(
        default=False, description="Exclude internal and test users by applying the respective filters"
    )
    kind: NodeKind
    modifiers: Optional[HogQLQueryModifiers] = Field(
        default=None, description="Modifiers used when performing the query"
    )
    properties: Optional[
        Union[
            list[
                Union[
                    EventPropertyFilter,
                    PersonPropertyFilter,
                    ElementPropertyFilter,
                    EventMetadataPropertyFilter,
                    SessionPropertyFilter,
                    CohortPropertyFilter,
                    RecordingPropertyFilter,
                    LogEntryPropertyFilter,
                    GroupPropertyFilter,
                    FeaturePropertyFilter,
                    HogQLPropertyFilter,
                    EmptyPropertyFilter,
                    DataWarehousePropertyFilter,
                    DataWarehousePersonPropertyFilter,
                    ErrorTrackingIssueFilter,
                    LogPropertyFilter,
                    RevenueAnalyticsPropertyFilter,
                ]
            ],
            PropertyGroupFilter,
        ]
    ] = Field(default=[], description="Property filters for all series")
    response: Optional[TrendsQueryResponse] = None
    samplingFactor: Optional[float] = Field(default=None, description="Sampling rate")
    tags: Optional[QueryLogTags] = Field(default=None, description="Tags that will be added to the Query log comment")
    version: Optional[float] = Field(default=None, description="version of the node, used for schema migrations")


class LegacyExperimentQueryResponse(BaseModel):
    model_config = ConfigDict(
        extra="forbid",
    )
    credible_intervals: dict[str, list[float]]
    insight: list[dict[str, Any]]
    kind: Literal["ExperimentQuery"] = "ExperimentQuery"
    metric: Union[ExperimentMeanMetric, ExperimentFunnelMetric]
    p_value: float
    probability: dict[str, float]
    significance_code: ExperimentSignificanceCode
    significant: bool
    stats_version: Optional[int] = None
    variants: Union[list[ExperimentVariantTrendsBaseStats], list[ExperimentVariantFunnelsBaseStats]]


class LifecycleQuery(BaseModel):
    model_config = ConfigDict(
        extra="forbid",
    )
    aggregation_group_type_index: Optional[int] = Field(default=None, description="Groups aggregation")
    dataColorTheme: Optional[float] = Field(default=None, description="Colors used in the insight's visualization")
    dateRange: Optional[DateRange] = Field(default=None, description="Date range for the query")
    filterTestAccounts: Optional[bool] = Field(
        default=False, description="Exclude internal and test users by applying the respective filters"
    )
    interval: Optional[IntervalType] = Field(
        default=IntervalType.DAY,
        description="Granularity of the response. Can be one of `hour`, `day`, `week` or `month`",
    )
    kind: Literal["LifecycleQuery"] = "LifecycleQuery"
    lifecycleFilter: Optional[LifecycleFilter] = Field(
        default=None, description="Properties specific to the lifecycle insight"
    )
    modifiers: Optional[HogQLQueryModifiers] = Field(
        default=None, description="Modifiers used when performing the query"
    )
    properties: Optional[
        Union[
            list[
                Union[
                    EventPropertyFilter,
                    PersonPropertyFilter,
                    ElementPropertyFilter,
                    EventMetadataPropertyFilter,
                    SessionPropertyFilter,
                    CohortPropertyFilter,
                    RecordingPropertyFilter,
                    LogEntryPropertyFilter,
                    GroupPropertyFilter,
                    FeaturePropertyFilter,
                    HogQLPropertyFilter,
                    EmptyPropertyFilter,
                    DataWarehousePropertyFilter,
                    DataWarehousePersonPropertyFilter,
                    ErrorTrackingIssueFilter,
                    LogPropertyFilter,
                    RevenueAnalyticsPropertyFilter,
                ]
            ],
            PropertyGroupFilter,
        ]
    ] = Field(default=[], description="Property filters for all series")
    response: Optional[LifecycleQueryResponse] = None
    samplingFactor: Optional[float] = Field(default=None, description="Sampling rate")
    series: list[Union[EventsNode, ActionsNode, DataWarehouseNode]] = Field(
        ..., description="Events and actions to include"
    )
    tags: Optional[QueryLogTags] = Field(default=None, description="Tags that will be added to the Query log comment")
    version: Optional[float] = Field(default=None, description="version of the node, used for schema migrations")


class LogsQuery(BaseModel):
    model_config = ConfigDict(
        extra="forbid",
    )
    dateRange: DateRange
    filterGroup: PropertyGroupFilter
    kind: Literal["LogsQuery"] = "LogsQuery"
    limit: Optional[int] = None
    modifiers: Optional[HogQLQueryModifiers] = Field(
        default=None, description="Modifiers used when performing the query"
    )
    offset: Optional[int] = None
    orderBy: Optional[OrderBy1] = None
    response: Optional[LogsQueryResponse] = None
    searchTerm: Optional[str] = None
    serviceNames: list[str]
    severityLevels: list[LogSeverityLevel]
    tags: Optional[QueryLogTags] = None
    version: Optional[float] = Field(default=None, description="version of the node, used for schema migrations")


class QueryResponseAlternative14(BaseModel):
    model_config = ConfigDict(
        extra="forbid",
    )
    credible_intervals: dict[str, list[float]]
    expected_loss: float
    funnels_query: Optional[FunnelsQuery] = None
    insight: list[list[dict[str, Any]]]
    kind: Literal["ExperimentFunnelsQuery"] = "ExperimentFunnelsQuery"
    probability: dict[str, float]
    significance_code: ExperimentSignificanceCode
    significant: bool
    stats_version: Optional[int] = None
    variants: list[ExperimentVariantFunnelsBaseStats]


class QueryResponseAlternative15(BaseModel):
    model_config = ConfigDict(
        extra="forbid",
    )
    count_query: Optional[TrendsQuery] = None
    credible_intervals: dict[str, list[float]]
    exposure_query: Optional[TrendsQuery] = None
    insight: list[dict[str, Any]]
    kind: Literal["ExperimentTrendsQuery"] = "ExperimentTrendsQuery"
    p_value: float
    probability: dict[str, float]
    significance_code: ExperimentSignificanceCode
    significant: bool
    stats_version: Optional[int] = None
    variants: list[ExperimentVariantTrendsBaseStats]


class QueryResponseAlternative16(BaseModel):
    model_config = ConfigDict(
        extra="forbid",
    )
    baseline: Optional[ExperimentStatsBase] = None
    credible_intervals: Optional[dict[str, list[float]]] = None
    insight: Optional[list[dict[str, Any]]] = None
    kind: Literal["ExperimentQuery"] = "ExperimentQuery"
    metric: Optional[Union[ExperimentMeanMetric, ExperimentFunnelMetric]] = None
    p_value: Optional[float] = None
    probability: Optional[dict[str, float]] = None
    significance_code: Optional[ExperimentSignificanceCode] = None
    significant: Optional[bool] = None
    stats_version: Optional[int] = None
    variant_results: Optional[
        Union[list[ExperimentVariantResultFrequentist], list[ExperimentVariantResultBayesian]]
    ] = None
    variants: Optional[Union[list[ExperimentVariantTrendsBaseStats], list[ExperimentVariantFunnelsBaseStats]]] = None


class QueryResponseAlternative50(BaseModel):
    model_config = ConfigDict(
        extra="forbid",
    )
    credible_intervals: dict[str, list[float]]
    expected_loss: float
    funnels_query: Optional[FunnelsQuery] = None
    insight: list[list[dict[str, Any]]]
    kind: Literal["ExperimentFunnelsQuery"] = "ExperimentFunnelsQuery"
    probability: dict[str, float]
    significance_code: ExperimentSignificanceCode
    significant: bool
    stats_version: Optional[int] = None
    variants: list[ExperimentVariantFunnelsBaseStats]


class QueryResponseAlternative51(BaseModel):
    model_config = ConfigDict(
        extra="forbid",
    )
    count_query: Optional[TrendsQuery] = None
    credible_intervals: dict[str, list[float]]
    exposure_query: Optional[TrendsQuery] = None
    insight: list[dict[str, Any]]
    kind: Literal["ExperimentTrendsQuery"] = "ExperimentTrendsQuery"
    p_value: float
    probability: dict[str, float]
    significance_code: ExperimentSignificanceCode
    significant: bool
    stats_version: Optional[int] = None
    variants: list[ExperimentVariantTrendsBaseStats]


class RetentionQuery(BaseModel):
    model_config = ConfigDict(
        extra="forbid",
    )
    aggregation_group_type_index: Optional[int] = Field(default=None, description="Groups aggregation")
    breakdownFilter: Optional[BreakdownFilter] = Field(default=None, description="Breakdown of the events and actions")
    dataColorTheme: Optional[float] = Field(default=None, description="Colors used in the insight's visualization")
    dateRange: Optional[DateRange] = Field(default=None, description="Date range for the query")
    filterTestAccounts: Optional[bool] = Field(
        default=False, description="Exclude internal and test users by applying the respective filters"
    )
    kind: Literal["RetentionQuery"] = "RetentionQuery"
    modifiers: Optional[HogQLQueryModifiers] = Field(
        default=None, description="Modifiers used when performing the query"
    )
    properties: Optional[
        Union[
            list[
                Union[
                    EventPropertyFilter,
                    PersonPropertyFilter,
                    ElementPropertyFilter,
                    EventMetadataPropertyFilter,
                    SessionPropertyFilter,
                    CohortPropertyFilter,
                    RecordingPropertyFilter,
                    LogEntryPropertyFilter,
                    GroupPropertyFilter,
                    FeaturePropertyFilter,
                    HogQLPropertyFilter,
                    EmptyPropertyFilter,
                    DataWarehousePropertyFilter,
                    DataWarehousePersonPropertyFilter,
                    ErrorTrackingIssueFilter,
                    LogPropertyFilter,
                    RevenueAnalyticsPropertyFilter,
                ]
            ],
            PropertyGroupFilter,
        ]
    ] = Field(default=[], description="Property filters for all series")
    response: Optional[RetentionQueryResponse] = None
    retentionFilter: RetentionFilter = Field(..., description="Properties specific to the retention insight")
    samplingFactor: Optional[float] = Field(default=None, description="Sampling rate")
    tags: Optional[QueryLogTags] = Field(default=None, description="Tags that will be added to the Query log comment")
    version: Optional[float] = Field(default=None, description="version of the node, used for schema migrations")


class NamedArgs(BaseModel):
    model_config = ConfigDict(
        extra="forbid",
    )
    metric: Union[ExperimentMeanMetric, ExperimentFunnelMetric]


class IsExperimentFunnelMetric(BaseModel):
    namedArgs: Optional[NamedArgs] = None


class IsExperimentMeanMetric(BaseModel):
    namedArgs: Optional[NamedArgs] = None


class CachedExperimentFunnelsQueryResponse(BaseModel):
    model_config = ConfigDict(
        extra="forbid",
    )
    cache_key: str
    cache_target_age: Optional[datetime] = None
    calculation_trigger: Optional[str] = Field(
        default=None, description="What triggered the calculation of the query, leave empty if user/immediate"
    )
    credible_intervals: dict[str, list[float]]
    expected_loss: float
    funnels_query: Optional[FunnelsQuery] = None
    insight: list[list[dict[str, Any]]]
    is_cached: bool
    kind: Literal["ExperimentFunnelsQuery"] = "ExperimentFunnelsQuery"
    last_refresh: datetime
    next_allowed_client_refresh: datetime
    probability: dict[str, float]
    query_status: Optional[QueryStatus] = Field(
        default=None, description="Query status indicates whether next to the provided data, a query is still running."
    )
    significance_code: ExperimentSignificanceCode
    significant: bool
    stats_version: Optional[int] = None
    timezone: str
    variants: list[ExperimentVariantFunnelsBaseStats]


class CachedExperimentQueryResponse(BaseModel):
    model_config = ConfigDict(
        extra="forbid",
    )
    baseline: Optional[ExperimentStatsBase] = None
    cache_key: str
    cache_target_age: Optional[datetime] = None
    calculation_trigger: Optional[str] = Field(
        default=None, description="What triggered the calculation of the query, leave empty if user/immediate"
    )
    credible_intervals: Optional[dict[str, list[float]]] = None
    insight: Optional[list[dict[str, Any]]] = None
    is_cached: bool
    kind: Literal["ExperimentQuery"] = "ExperimentQuery"
    last_refresh: datetime
    metric: Optional[Union[ExperimentMeanMetric, ExperimentFunnelMetric]] = None
    next_allowed_client_refresh: datetime
    p_value: Optional[float] = None
    probability: Optional[dict[str, float]] = None
    query_status: Optional[QueryStatus] = Field(
        default=None, description="Query status indicates whether next to the provided data, a query is still running."
    )
    significance_code: Optional[ExperimentSignificanceCode] = None
    significant: Optional[bool] = None
    stats_version: Optional[int] = None
    timezone: str
    variant_results: Optional[
        Union[list[ExperimentVariantResultFrequentist], list[ExperimentVariantResultBayesian]]
    ] = None
    variants: Optional[Union[list[ExperimentVariantTrendsBaseStats], list[ExperimentVariantFunnelsBaseStats]]] = None


class CachedLegacyExperimentQueryResponse(BaseModel):
    model_config = ConfigDict(
        extra="forbid",
    )
    cache_key: str
    cache_target_age: Optional[datetime] = None
    calculation_trigger: Optional[str] = Field(
        default=None, description="What triggered the calculation of the query, leave empty if user/immediate"
    )
    credible_intervals: dict[str, list[float]]
    insight: list[dict[str, Any]]
    is_cached: bool
    kind: Literal["ExperimentQuery"] = "ExperimentQuery"
    last_refresh: datetime
    metric: Union[ExperimentMeanMetric, ExperimentFunnelMetric]
    next_allowed_client_refresh: datetime
    p_value: float
    probability: dict[str, float]
    query_status: Optional[QueryStatus] = Field(
        default=None, description="Query status indicates whether next to the provided data, a query is still running."
    )
    significance_code: ExperimentSignificanceCode
    significant: bool
    stats_version: Optional[int] = None
    timezone: str
    variants: Union[list[ExperimentVariantTrendsBaseStats], list[ExperimentVariantFunnelsBaseStats]]


class Response19(BaseModel):
    model_config = ConfigDict(
        extra="forbid",
    )
    credible_intervals: dict[str, list[float]]
    expected_loss: float
    funnels_query: Optional[FunnelsQuery] = None
    insight: list[list[dict[str, Any]]]
    kind: Literal["ExperimentFunnelsQuery"] = "ExperimentFunnelsQuery"
    probability: dict[str, float]
    significance_code: ExperimentSignificanceCode
    significant: bool
    stats_version: Optional[int] = None
    variants: list[ExperimentVariantFunnelsBaseStats]


class ExperimentFunnelsQueryResponse(BaseModel):
    model_config = ConfigDict(
        extra="forbid",
    )
    credible_intervals: dict[str, list[float]]
    expected_loss: float
    funnels_query: Optional[FunnelsQuery] = None
    insight: list[list[dict[str, Any]]]
    kind: Literal["ExperimentFunnelsQuery"] = "ExperimentFunnelsQuery"
    probability: dict[str, float]
    significance_code: ExperimentSignificanceCode
    significant: bool
    stats_version: Optional[int] = None
    variants: list[ExperimentVariantFunnelsBaseStats]


class ExperimentQuery(BaseModel):
    model_config = ConfigDict(
        extra="forbid",
    )
    experiment_id: Optional[int] = None
    kind: Literal["ExperimentQuery"] = "ExperimentQuery"
    metric: Union[ExperimentMeanMetric, ExperimentFunnelMetric]
    modifiers: Optional[HogQLQueryModifiers] = Field(
        default=None, description="Modifiers used when performing the query"
    )
    name: Optional[str] = None
    response: Optional[ExperimentQueryResponse] = None
    tags: Optional[QueryLogTags] = None
    version: Optional[float] = Field(default=None, description="version of the node, used for schema migrations")


class ExperimentTrendsQuery(BaseModel):
    model_config = ConfigDict(
        extra="forbid",
    )
    count_query: TrendsQuery
    experiment_id: Optional[int] = None
    exposure_query: Optional[TrendsQuery] = None
    kind: Literal["ExperimentTrendsQuery"] = "ExperimentTrendsQuery"
    modifiers: Optional[HogQLQueryModifiers] = Field(
        default=None, description="Modifiers used when performing the query"
    )
    name: Optional[str] = None
    response: Optional[ExperimentTrendsQueryResponse] = None
    tags: Optional[QueryLogTags] = None
    version: Optional[float] = Field(default=None, description="version of the node, used for schema migrations")


class FunnelPathsFilter(BaseModel):
    model_config = ConfigDict(
        extra="forbid",
    )
    funnelPathType: Optional[FunnelPathType] = None
    funnelSource: FunnelsQuery
    funnelStep: Optional[int] = None


class FunnelsActorsQuery(BaseModel):
    model_config = ConfigDict(
        extra="forbid",
    )
    funnelCustomSteps: Optional[list[int]] = Field(
        default=None,
        description=(
            "Custom step numbers to get persons for. This overrides `funnelStep`. Primarily for correlation use."
        ),
    )
    funnelStep: Optional[int] = Field(
        default=None,
        description=(
            "Index of the step for which we want to get the timestamp for, per person. Positive for converted persons,"
            " negative for dropped of persons."
        ),
    )
    funnelStepBreakdown: Optional[Union[int, str, float, list[Union[int, str, float]]]] = Field(
        default=None,
        description=(
            "The breakdown value for which to get persons for. This is an array for person and event properties, a"
            " string for groups and an integer for cohorts."
        ),
    )
    funnelTrendsDropOff: Optional[bool] = None
    funnelTrendsEntrancePeriodStart: Optional[str] = Field(
        default=None,
        description="Used together with `funnelTrendsDropOff` for funnels time conversion date for the persons modal.",
    )
    includeRecordings: Optional[bool] = None
    kind: Literal["FunnelsActorsQuery"] = "FunnelsActorsQuery"
    modifiers: Optional[HogQLQueryModifiers] = Field(
        default=None, description="Modifiers used when performing the query"
    )
    response: Optional[ActorsQueryResponse] = None
    source: FunnelsQuery
    tags: Optional[QueryLogTags] = None
    version: Optional[float] = Field(default=None, description="version of the node, used for schema migrations")


class PathsQuery(BaseModel):
    model_config = ConfigDict(
        extra="forbid",
    )
    aggregation_group_type_index: Optional[int] = Field(default=None, description="Groups aggregation")
    dataColorTheme: Optional[float] = Field(default=None, description="Colors used in the insight's visualization")
    dateRange: Optional[DateRange] = Field(default=None, description="Date range for the query")
    filterTestAccounts: Optional[bool] = Field(
        default=False, description="Exclude internal and test users by applying the respective filters"
    )
    funnelPathsFilter: Optional[FunnelPathsFilter] = Field(
        default=None, description="Used for displaying paths in relation to funnel steps."
    )
    kind: Literal["PathsQuery"] = "PathsQuery"
    modifiers: Optional[HogQLQueryModifiers] = Field(
        default=None, description="Modifiers used when performing the query"
    )
    pathsFilter: PathsFilter = Field(..., description="Properties specific to the paths insight")
    properties: Optional[
        Union[
            list[
                Union[
                    EventPropertyFilter,
                    PersonPropertyFilter,
                    ElementPropertyFilter,
                    EventMetadataPropertyFilter,
                    SessionPropertyFilter,
                    CohortPropertyFilter,
                    RecordingPropertyFilter,
                    LogEntryPropertyFilter,
                    GroupPropertyFilter,
                    FeaturePropertyFilter,
                    HogQLPropertyFilter,
                    EmptyPropertyFilter,
                    DataWarehousePropertyFilter,
                    DataWarehousePersonPropertyFilter,
                    ErrorTrackingIssueFilter,
                    LogPropertyFilter,
                    RevenueAnalyticsPropertyFilter,
                ]
            ],
            PropertyGroupFilter,
        ]
    ] = Field(default=[], description="Property filters for all series")
    response: Optional[PathsQueryResponse] = None
    samplingFactor: Optional[float] = Field(default=None, description="Sampling rate")
    tags: Optional[QueryLogTags] = Field(default=None, description="Tags that will be added to the Query log comment")
    version: Optional[float] = Field(default=None, description="version of the node, used for schema migrations")


class QueryResponseAlternative61(BaseModel):
    model_config = ConfigDict(
        extra="forbid",
    )
    tables: dict[
        str,
        Union[
            DatabaseSchemaPostHogTable,
            DatabaseSchemaDataWarehouseTable,
            DatabaseSchemaViewTable,
            DatabaseSchemaManagedViewTable,
            DatabaseSchemaBatchExportTable,
            DatabaseSchemaMaterializedViewTable,
        ],
    ]


class QueryResponseAlternative(
    RootModel[
        Union[
            dict[str, Any],
            QueryResponseAlternative1,
            QueryResponseAlternative2,
            QueryResponseAlternative3,
            QueryResponseAlternative4,
            QueryResponseAlternative5,
            QueryResponseAlternative6,
            QueryResponseAlternative7,
            QueryResponseAlternative8,
            QueryResponseAlternative9,
            QueryResponseAlternative10,
            QueryResponseAlternative13,
            QueryResponseAlternative14,
            QueryResponseAlternative15,
            QueryResponseAlternative16,
            QueryResponseAlternative17,
            QueryResponseAlternative18,
            QueryResponseAlternative19,
            QueryResponseAlternative20,
            QueryResponseAlternative22,
            QueryResponseAlternative23,
            QueryResponseAlternative24,
            QueryResponseAlternative25,
            QueryResponseAlternative27,
            QueryResponseAlternative28,
            QueryResponseAlternative29,
            QueryResponseAlternative30,
            Any,
            QueryResponseAlternative31,
            QueryResponseAlternative32,
            QueryResponseAlternative33,
            QueryResponseAlternative34,
            QueryResponseAlternative35,
            QueryResponseAlternative36,
            QueryResponseAlternative37,
            QueryResponseAlternative39,
            QueryResponseAlternative40,
            QueryResponseAlternative41,
            QueryResponseAlternative43,
            QueryResponseAlternative44,
            QueryResponseAlternative45,
            QueryResponseAlternative46,
            QueryResponseAlternative48,
            QueryResponseAlternative49,
            QueryResponseAlternative50,
            QueryResponseAlternative51,
            QueryResponseAlternative52,
            QueryResponseAlternative53,
            QueryResponseAlternative54,
            QueryResponseAlternative55,
            QueryResponseAlternative56,
            QueryResponseAlternative57,
            QueryResponseAlternative58,
            QueryResponseAlternative60,
            QueryResponseAlternative61,
            QueryResponseAlternative62,
            QueryResponseAlternative63,
            QueryResponseAlternative64,
            QueryResponseAlternative65,
            QueryResponseAlternative66,
            QueryResponseAlternative67,
            QueryResponseAlternative68,
        ]
    ]
):
    root: Union[
        dict[str, Any],
        QueryResponseAlternative1,
        QueryResponseAlternative2,
        QueryResponseAlternative3,
        QueryResponseAlternative4,
        QueryResponseAlternative5,
        QueryResponseAlternative6,
        QueryResponseAlternative7,
        QueryResponseAlternative8,
        QueryResponseAlternative9,
        QueryResponseAlternative10,
        QueryResponseAlternative13,
        QueryResponseAlternative14,
        QueryResponseAlternative15,
        QueryResponseAlternative16,
        QueryResponseAlternative17,
        QueryResponseAlternative18,
        QueryResponseAlternative19,
        QueryResponseAlternative20,
        QueryResponseAlternative22,
        QueryResponseAlternative23,
        QueryResponseAlternative24,
        QueryResponseAlternative25,
        QueryResponseAlternative27,
        QueryResponseAlternative28,
        QueryResponseAlternative29,
        QueryResponseAlternative30,
        Any,
        QueryResponseAlternative31,
        QueryResponseAlternative32,
        QueryResponseAlternative33,
        QueryResponseAlternative34,
        QueryResponseAlternative35,
        QueryResponseAlternative36,
        QueryResponseAlternative37,
        QueryResponseAlternative39,
        QueryResponseAlternative40,
        QueryResponseAlternative41,
        QueryResponseAlternative43,
        QueryResponseAlternative44,
        QueryResponseAlternative45,
        QueryResponseAlternative46,
        QueryResponseAlternative48,
        QueryResponseAlternative49,
        QueryResponseAlternative50,
        QueryResponseAlternative51,
        QueryResponseAlternative52,
        QueryResponseAlternative53,
        QueryResponseAlternative54,
        QueryResponseAlternative55,
        QueryResponseAlternative56,
        QueryResponseAlternative57,
        QueryResponseAlternative58,
        QueryResponseAlternative60,
        QueryResponseAlternative61,
        QueryResponseAlternative62,
        QueryResponseAlternative63,
        QueryResponseAlternative64,
        QueryResponseAlternative65,
        QueryResponseAlternative66,
        QueryResponseAlternative67,
        QueryResponseAlternative68,
    ]


class DatabaseSchemaQueryResponse(BaseModel):
    model_config = ConfigDict(
        extra="forbid",
    )
    tables: dict[
        str,
        Union[
            DatabaseSchemaPostHogTable,
            DatabaseSchemaDataWarehouseTable,
            DatabaseSchemaViewTable,
            DatabaseSchemaManagedViewTable,
            DatabaseSchemaBatchExportTable,
            DatabaseSchemaMaterializedViewTable,
        ],
    ]


class ExperimentFunnelsQuery(BaseModel):
    model_config = ConfigDict(
        extra="forbid",
    )
    experiment_id: Optional[int] = None
    funnels_query: FunnelsQuery
    kind: Literal["ExperimentFunnelsQuery"] = "ExperimentFunnelsQuery"
    modifiers: Optional[HogQLQueryModifiers] = Field(
        default=None, description="Modifiers used when performing the query"
    )
    name: Optional[str] = None
    response: Optional[ExperimentFunnelsQueryResponse] = None
    tags: Optional[QueryLogTags] = None
    version: Optional[float] = Field(default=None, description="version of the node, used for schema migrations")


class FunnelCorrelationQuery(BaseModel):
    model_config = ConfigDict(
        extra="forbid",
    )
    funnelCorrelationEventExcludePropertyNames: Optional[list[str]] = None
    funnelCorrelationEventNames: Optional[list[str]] = None
    funnelCorrelationExcludeEventNames: Optional[list[str]] = None
    funnelCorrelationExcludeNames: Optional[list[str]] = None
    funnelCorrelationNames: Optional[list[str]] = None
    funnelCorrelationType: FunnelCorrelationResultsType
    kind: Literal["FunnelCorrelationQuery"] = "FunnelCorrelationQuery"
    response: Optional[FunnelCorrelationResponse] = None
    source: FunnelsActorsQuery
    version: Optional[float] = Field(default=None, description="version of the node, used for schema migrations")


class InsightVizNode(BaseModel):
    model_config = ConfigDict(
        extra="forbid",
    )
    embedded: Optional[bool] = Field(default=None, description="Query is embedded inside another bordered component")
    full: Optional[bool] = Field(
        default=None, description="Show with most visual options enabled. Used in insight scene."
    )
    hidePersonsModal: Optional[bool] = None
    hideTooltipOnScroll: Optional[bool] = None
    kind: Literal["InsightVizNode"] = "InsightVizNode"
    showCorrelationTable: Optional[bool] = None
    showFilters: Optional[bool] = None
    showHeader: Optional[bool] = None
    showLastComputation: Optional[bool] = None
    showLastComputationRefresh: Optional[bool] = None
    showResults: Optional[bool] = None
    showTable: Optional[bool] = None
    source: Union[
        TrendsQuery, FunnelsQuery, RetentionQuery, PathsQuery, StickinessQuery, LifecycleQuery, CalendarHeatmapQuery
    ] = Field(..., discriminator="kind")
    suppressSessionAnalysisWarning: Optional[bool] = None
    version: Optional[float] = Field(default=None, description="version of the node, used for schema migrations")
    vizSpecificOptions: Optional[VizSpecificOptions] = None


class StickinessActorsQuery(BaseModel):
    model_config = ConfigDict(
        extra="forbid",
    )
    breakdown: Optional[Union[str, list[str], int]] = None
    compare: Optional[Compare] = None
    day: Optional[Union[str, int]] = None
    includeRecordings: Optional[bool] = None
    interval: Optional[int] = Field(
        default=None, description="An interval selected out of available intervals in source query."
    )
    kind: Literal["InsightActorsQuery"] = "InsightActorsQuery"
    modifiers: Optional[HogQLQueryModifiers] = Field(
        default=None, description="Modifiers used when performing the query"
    )
    operator: Optional[StickinessOperator] = None
    response: Optional[ActorsQueryResponse] = None
    series: Optional[int] = None
    source: Union[
        TrendsQuery, FunnelsQuery, RetentionQuery, PathsQuery, StickinessQuery, LifecycleQuery, CalendarHeatmapQuery
    ] = Field(..., discriminator="kind")
    status: Optional[str] = None
    tags: Optional[QueryLogTags] = None
    version: Optional[float] = Field(default=None, description="version of the node, used for schema migrations")


class WebVitalsQuery(BaseModel):
    model_config = ConfigDict(
        extra="forbid",
    )
    compareFilter: Optional[CompareFilter] = None
    conversionGoal: Optional[Union[ActionConversionGoal, CustomEventConversionGoal]] = None
    dateRange: Optional[DateRange] = None
    doPathCleaning: Optional[bool] = None
    filterTestAccounts: Optional[bool] = None
    includeRevenue: Optional[bool] = None
    kind: Literal["WebVitalsQuery"] = "WebVitalsQuery"
    modifiers: Optional[HogQLQueryModifiers] = Field(
        default=None, description="Modifiers used when performing the query"
    )
    orderBy: Optional[list[Union[WebAnalyticsOrderByFields, WebAnalyticsOrderByDirection]]] = None
    properties: list[Union[EventPropertyFilter, PersonPropertyFilter, SessionPropertyFilter]]
    response: Optional[WebGoalsQueryResponse] = None
    sampling: Optional[Sampling] = None
    source: Union[
        TrendsQuery, FunnelsQuery, RetentionQuery, PathsQuery, StickinessQuery, LifecycleQuery, CalendarHeatmapQuery
    ] = Field(..., discriminator="kind")
    tags: Optional[QueryLogTags] = None
    useSessionsTable: Optional[bool] = None
    version: Optional[float] = Field(default=None, description="version of the node, used for schema migrations")


class DatabaseSchemaQuery(BaseModel):
    model_config = ConfigDict(
        extra="forbid",
    )
    kind: Literal["DatabaseSchemaQuery"] = "DatabaseSchemaQuery"
    modifiers: Optional[HogQLQueryModifiers] = Field(
        default=None, description="Modifiers used when performing the query"
    )
    response: Optional[DatabaseSchemaQueryResponse] = None
    tags: Optional[QueryLogTags] = None
    version: Optional[float] = Field(default=None, description="version of the node, used for schema migrations")


class FunnelCorrelationActorsQuery(BaseModel):
    model_config = ConfigDict(
        extra="forbid",
    )
    funnelCorrelationPersonConverted: Optional[bool] = None
    funnelCorrelationPersonEntity: Optional[Union[EventsNode, ActionsNode, DataWarehouseNode]] = None
    funnelCorrelationPropertyValues: Optional[
        list[
            Union[
                EventPropertyFilter,
                PersonPropertyFilter,
                ElementPropertyFilter,
                EventMetadataPropertyFilter,
                SessionPropertyFilter,
                CohortPropertyFilter,
                RecordingPropertyFilter,
                LogEntryPropertyFilter,
                GroupPropertyFilter,
                FeaturePropertyFilter,
                HogQLPropertyFilter,
                EmptyPropertyFilter,
                DataWarehousePropertyFilter,
                DataWarehousePersonPropertyFilter,
                ErrorTrackingIssueFilter,
                LogPropertyFilter,
                RevenueAnalyticsPropertyFilter,
            ]
        ]
    ] = None
    includeRecordings: Optional[bool] = None
    kind: Literal["FunnelCorrelationActorsQuery"] = "FunnelCorrelationActorsQuery"
    modifiers: Optional[HogQLQueryModifiers] = Field(
        default=None, description="Modifiers used when performing the query"
    )
    response: Optional[ActorsQueryResponse] = None
    source: FunnelCorrelationQuery
    tags: Optional[QueryLogTags] = None
    version: Optional[float] = Field(default=None, description="version of the node, used for schema migrations")


class InsightActorsQuery(BaseModel):
    model_config = ConfigDict(
        extra="forbid",
    )
    breakdown: Optional[Union[str, list[str], int]] = None
    compare: Optional[Compare] = None
    day: Optional[Union[str, int]] = None
    includeRecordings: Optional[bool] = None
    interval: Optional[int] = Field(
        default=None, description="An interval selected out of available intervals in source query."
    )
    kind: Literal["InsightActorsQuery"] = "InsightActorsQuery"
    modifiers: Optional[HogQLQueryModifiers] = Field(
        default=None, description="Modifiers used when performing the query"
    )
    response: Optional[ActorsQueryResponse] = None
    series: Optional[int] = None
    source: Union[
        TrendsQuery, FunnelsQuery, RetentionQuery, PathsQuery, StickinessQuery, LifecycleQuery, CalendarHeatmapQuery
    ] = Field(..., discriminator="kind")
    status: Optional[str] = None
    tags: Optional[QueryLogTags] = None
    version: Optional[float] = Field(default=None, description="version of the node, used for schema migrations")


class InsightActorsQueryOptions(BaseModel):
    model_config = ConfigDict(
        extra="forbid",
    )
    kind: Literal["InsightActorsQueryOptions"] = "InsightActorsQueryOptions"
    response: Optional[InsightActorsQueryOptionsResponse] = None
    source: Union[InsightActorsQuery, FunnelsActorsQuery, FunnelCorrelationActorsQuery, StickinessActorsQuery]
    version: Optional[float] = Field(default=None, description="version of the node, used for schema migrations")


class ActorsQuery(BaseModel):
    model_config = ConfigDict(
        extra="forbid",
    )
    fixedProperties: Optional[
        list[Union[PersonPropertyFilter, CohortPropertyFilter, HogQLPropertyFilter, EmptyPropertyFilter]]
    ] = Field(
        default=None,
        description=(
            "Currently only person filters supported. No filters for querying groups. See `filter_conditions()` in"
            " actor_strategies.py."
        ),
    )
    kind: Literal["ActorsQuery"] = "ActorsQuery"
    limit: Optional[int] = None
    modifiers: Optional[HogQLQueryModifiers] = Field(
        default=None, description="Modifiers used when performing the query"
    )
    offset: Optional[int] = None
    orderBy: Optional[list[str]] = None
    properties: Optional[
        Union[
            list[Union[PersonPropertyFilter, CohortPropertyFilter, HogQLPropertyFilter, EmptyPropertyFilter]],
            PropertyGroupFilterValue,
        ]
    ] = Field(
        default=None,
        description=(
            "Currently only person filters supported. No filters for querying groups. See `filter_conditions()` in"
            " actor_strategies.py."
        ),
    )
    response: Optional[ActorsQueryResponse] = None
    search: Optional[str] = None
    select: Optional[list[str]] = None
    source: Optional[
        Union[InsightActorsQuery, FunnelsActorsQuery, FunnelCorrelationActorsQuery, StickinessActorsQuery, HogQLQuery]
    ] = None
    tags: Optional[QueryLogTags] = None
    version: Optional[float] = Field(default=None, description="version of the node, used for schema migrations")


class EventsQuery(BaseModel):
    model_config = ConfigDict(
        extra="forbid",
    )
    actionId: Optional[int] = Field(default=None, description="Show events matching a given action")
    after: Optional[str] = Field(default=None, description="Only fetch events that happened after this timestamp")
    before: Optional[str] = Field(default=None, description="Only fetch events that happened before this timestamp")
    event: Optional[str] = Field(default=None, description="Limit to events matching this string")
    filterTestAccounts: Optional[bool] = Field(default=None, description="Filter test accounts")
    fixedProperties: Optional[
        list[
            Union[
                PropertyGroupFilter,
                PropertyGroupFilterValue,
                Union[
                    EventPropertyFilter,
                    PersonPropertyFilter,
                    ElementPropertyFilter,
                    EventMetadataPropertyFilter,
                    SessionPropertyFilter,
                    CohortPropertyFilter,
                    RecordingPropertyFilter,
                    LogEntryPropertyFilter,
                    GroupPropertyFilter,
                    FeaturePropertyFilter,
                    HogQLPropertyFilter,
                    EmptyPropertyFilter,
                    DataWarehousePropertyFilter,
                    DataWarehousePersonPropertyFilter,
                    ErrorTrackingIssueFilter,
                    LogPropertyFilter,
                    RevenueAnalyticsPropertyFilter,
                ],
            ]
        ]
    ] = Field(
        default=None,
        description="Fixed properties in the query, can't be edited in the interface (e.g. scoping down by person)",
    )
    kind: Literal["EventsQuery"] = "EventsQuery"
    limit: Optional[int] = Field(default=None, description="Number of rows to return")
    modifiers: Optional[HogQLQueryModifiers] = Field(
        default=None, description="Modifiers used when performing the query"
    )
    offset: Optional[int] = Field(default=None, description="Number of rows to skip before returning rows")
    orderBy: Optional[list[str]] = Field(default=None, description="Columns to order by")
    personId: Optional[str] = Field(default=None, description="Show events for a given person")
    properties: Optional[
        list[
            Union[
                EventPropertyFilter,
                PersonPropertyFilter,
                ElementPropertyFilter,
                EventMetadataPropertyFilter,
                SessionPropertyFilter,
                CohortPropertyFilter,
                RecordingPropertyFilter,
                LogEntryPropertyFilter,
                GroupPropertyFilter,
                FeaturePropertyFilter,
                HogQLPropertyFilter,
                EmptyPropertyFilter,
                DataWarehousePropertyFilter,
                DataWarehousePersonPropertyFilter,
                ErrorTrackingIssueFilter,
                LogPropertyFilter,
                RevenueAnalyticsPropertyFilter,
            ]
        ]
    ] = Field(default=None, description="Properties configurable in the interface")
    response: Optional[EventsQueryResponse] = None
    select: list[str] = Field(..., description="Return a limited set of data. Required.")
    source: Optional[InsightActorsQuery] = Field(default=None, description="source for querying events for insights")
    tags: Optional[QueryLogTags] = None
    version: Optional[float] = Field(default=None, description="version of the node, used for schema migrations")
    where: Optional[list[str]] = Field(default=None, description="HogQL filters to apply on returned data")


class HasPropertiesNode(RootModel[Union[EventsNode, EventsQuery, PersonsNode]]):
    root: Union[EventsNode, EventsQuery, PersonsNode]


class DataTableNode(BaseModel):
    model_config = ConfigDict(
        extra="forbid",
    )
    allowSorting: Optional[bool] = Field(
        default=None, description="Can the user click on column headers to sort the table? (default: true)"
    )
    columns: Optional[list[str]] = Field(
        default=None, description="Columns shown in the table, unless the `source` provides them."
    )
    context: Optional[Context] = Field(
        default=None, description="Context for the table, used by components like ColumnConfigurator"
    )
    embedded: Optional[bool] = Field(default=None, description="Uses the embedded version of LemonTable")
    expandable: Optional[bool] = Field(
        default=None, description="Can expand row to show raw event data (default: true)"
    )
    full: Optional[bool] = Field(default=None, description="Show with most visual options enabled. Used in scenes.")
    hiddenColumns: Optional[list[str]] = Field(
        default=None, description="Columns that aren't shown in the table, even if in columns or returned data"
    )
    kind: Literal["DataTableNode"] = "DataTableNode"
    propertiesViaUrl: Optional[bool] = Field(default=None, description="Link properties via the URL (default: false)")
    response: Optional[
        Union[
            dict[str, Any],
            Response,
            Response1,
            Response2,
            Response3,
            Response4,
            Response5,
            Response6,
            Response8,
            Response9,
            Response10,
            Response12,
            Response13,
            Response14,
            Response15,
            Response17,
            Response18,
            Response19,
            Response20,
            Response21,
        ]
    ] = None
    showActions: Optional[bool] = Field(default=None, description="Show the kebab menu at the end of the row")
    showColumnConfigurator: Optional[bool] = Field(
        default=None, description="Show a button to configure the table's columns if possible"
    )
    showDateRange: Optional[bool] = Field(default=None, description="Show date range selector")
    showElapsedTime: Optional[bool] = Field(default=None, description="Show the time it takes to run a query")
    showEventFilter: Optional[bool] = Field(
        default=None, description="Include an event filter above the table (EventsNode only)"
    )
    showExport: Optional[bool] = Field(default=None, description="Show the export button")
    showHogQLEditor: Optional[bool] = Field(default=None, description="Include a HogQL query editor above HogQL tables")
    showOpenEditorButton: Optional[bool] = Field(
        default=None, description="Show a button to open the current query as a new insight. (default: true)"
    )
    showPersistentColumnConfigurator: Optional[bool] = Field(
        default=None, description="Show a button to configure and persist the table's default columns if possible"
    )
    showPropertyFilter: Optional[Union[bool, list[TaxonomicFilterGroupType]]] = Field(
        default=None, description="Include a property filter above the table"
    )
    showReload: Optional[bool] = Field(default=None, description="Show a reload button")
    showResultsTable: Optional[bool] = Field(default=None, description="Show a results table")
    showSavedQueries: Optional[bool] = Field(default=None, description="Shows a list of saved queries")
    showSearch: Optional[bool] = Field(default=None, description="Include a free text search field (PersonsNode only)")
    showTestAccountFilters: Optional[bool] = Field(default=None, description="Show filter to exclude test accounts")
    showTimings: Optional[bool] = Field(default=None, description="Show a detailed query timing breakdown")
    source: Union[
        EventsNode,
        EventsQuery,
        PersonsNode,
        ActorsQuery,
        GroupsQuery,
        HogQLQuery,
        WebOverviewQuery,
        WebStatsTableQuery,
        WebExternalClicksTableQuery,
        WebGoalsQuery,
        WebVitalsQuery,
        WebVitalsPathBreakdownQuery,
        SessionAttributionExplorerQuery,
        RevenueAnalyticsCustomerCountQuery,
        RevenueAnalyticsGrowthRateQuery,
        RevenueAnalyticsOverviewQuery,
        RevenueAnalyticsRevenueQuery,
        RevenueAnalyticsTopCustomersQuery,
        RevenueExampleEventsQuery,
        RevenueExampleDataWarehouseTablesQuery,
        MarketingAnalyticsTableQuery,
        ErrorTrackingQuery,
        ExperimentFunnelsQuery,
        ExperimentTrendsQuery,
        TracesQuery,
    ] = Field(..., description="Source of the events")
    version: Optional[float] = Field(default=None, description="version of the node, used for schema migrations")


class HogQLAutocomplete(BaseModel):
    model_config = ConfigDict(
        extra="forbid",
    )
    endPosition: int = Field(..., description="End position of the editor word")
    filters: Optional[HogQLFilters] = Field(default=None, description="Table to validate the expression against")
    globals: Optional[dict[str, Any]] = Field(default=None, description="Global values in scope")
    kind: Literal["HogQLAutocomplete"] = "HogQLAutocomplete"
    language: HogLanguage = Field(..., description="Language to validate")
    modifiers: Optional[HogQLQueryModifiers] = Field(
        default=None, description="Modifiers used when performing the query"
    )
    query: str = Field(..., description="Query to validate")
    response: Optional[HogQLAutocompleteResponse] = None
    sourceQuery: Optional[
        Union[
            EventsNode,
            ActionsNode,
            PersonsNode,
            EventsQuery,
            ActorsQuery,
            GroupsQuery,
            InsightActorsQuery,
            InsightActorsQueryOptions,
            SessionsTimelineQuery,
            HogQuery,
            HogQLQuery,
            HogQLMetadata,
            HogQLAutocomplete,
            RevenueAnalyticsCustomerCountQuery,
            RevenueAnalyticsGrowthRateQuery,
            RevenueAnalyticsOverviewQuery,
            RevenueAnalyticsRevenueQuery,
            RevenueAnalyticsTopCustomersQuery,
            MarketingAnalyticsTableQuery,
            WebOverviewQuery,
            WebStatsTableQuery,
            WebExternalClicksTableQuery,
            WebGoalsQuery,
            WebVitalsQuery,
            WebVitalsPathBreakdownQuery,
            WebPageURLSearchQuery,
            WebAnalyticsExternalSummaryQuery,
            SessionAttributionExplorerQuery,
            RevenueExampleEventsQuery,
            RevenueExampleDataWarehouseTablesQuery,
            ErrorTrackingQuery,
            LogsQuery,
            ExperimentFunnelsQuery,
            ExperimentTrendsQuery,
            CalendarHeatmapQuery,
            RecordingsQuery,
            TracesQuery,
            VectorSearchQuery,
        ]
    ] = Field(default=None, description="Query in whose context to validate.")
    startPosition: int = Field(..., description="Start position of the editor word")
    tags: Optional[QueryLogTags] = None
    version: Optional[float] = Field(default=None, description="version of the node, used for schema migrations")


class HogQLMetadata(BaseModel):
    model_config = ConfigDict(
        extra="forbid",
    )
    debug: Optional[bool] = Field(
        default=None, description="Enable more verbose output, usually run from the /debug page"
    )
    filters: Optional[HogQLFilters] = Field(default=None, description="Extra filters applied to query via {filters}")
    globals: Optional[dict[str, Any]] = Field(default=None, description="Extra globals for the query")
    kind: Literal["HogQLMetadata"] = "HogQLMetadata"
    language: HogLanguage = Field(..., description="Language to validate")
    modifiers: Optional[HogQLQueryModifiers] = Field(
        default=None, description="Modifiers used when performing the query"
    )
    query: str = Field(..., description="Query to validate")
    response: Optional[HogQLMetadataResponse] = None
    sourceQuery: Optional[
        Union[
            EventsNode,
            ActionsNode,
            PersonsNode,
            EventsQuery,
            ActorsQuery,
            GroupsQuery,
            InsightActorsQuery,
            InsightActorsQueryOptions,
            SessionsTimelineQuery,
            HogQuery,
            HogQLQuery,
            HogQLMetadata,
            HogQLAutocomplete,
            RevenueAnalyticsCustomerCountQuery,
            RevenueAnalyticsGrowthRateQuery,
            RevenueAnalyticsOverviewQuery,
            RevenueAnalyticsRevenueQuery,
            RevenueAnalyticsTopCustomersQuery,
            MarketingAnalyticsTableQuery,
            WebOverviewQuery,
            WebStatsTableQuery,
            WebExternalClicksTableQuery,
            WebGoalsQuery,
            WebVitalsQuery,
            WebVitalsPathBreakdownQuery,
            WebPageURLSearchQuery,
            WebAnalyticsExternalSummaryQuery,
            SessionAttributionExplorerQuery,
            RevenueExampleEventsQuery,
            RevenueExampleDataWarehouseTablesQuery,
            ErrorTrackingQuery,
            LogsQuery,
            ExperimentFunnelsQuery,
            ExperimentTrendsQuery,
            CalendarHeatmapQuery,
            RecordingsQuery,
            TracesQuery,
            VectorSearchQuery,
        ]
    ] = Field(
        default=None,
        description='Query within which "expr" and "template" are validated. Defaults to "select * from events"',
    )
    tags: Optional[QueryLogTags] = None
    variables: Optional[dict[str, HogQLVariable]] = Field(
        default=None, description="Variables to be subsituted into the query"
    )
    version: Optional[float] = Field(default=None, description="version of the node, used for schema migrations")


class HumanMessage(BaseModel):
    model_config = ConfigDict(
        extra="forbid",
    )
    content: str
    id: Optional[str] = None
    type: Literal["human"] = "human"
    ui_context: Optional[MaxContextShape] = None


class MaxContextShape(BaseModel):
    model_config = ConfigDict(
        extra="forbid",
    )
    actions: Optional[list[MaxActionContext]] = None
    dashboards: Optional[list[MaxDashboardContext]] = None
    events: Optional[list[MaxEventContext]] = None
    filters_override: Optional[DashboardFilter] = None
    insights: Optional[list[MaxInsightContext]] = None
    variables_override: Optional[dict[str, HogQLVariable]] = None


class MaxDashboardContext(BaseModel):
    model_config = ConfigDict(
        extra="forbid",
    )
    description: Optional[str] = None
    filters: DashboardFilter
    id: float
    insights: list[MaxInsightContext]
    name: Optional[str] = None


class MaxInsightContext(BaseModel):
    model_config = ConfigDict(
        extra="forbid",
    )
    description: Optional[str] = None
    id: str
    name: Optional[str] = None
    query: Union[
        EventsNode,
        ActionsNode,
        PersonsNode,
        DataWarehouseNode,
        EventsQuery,
        ActorsQuery,
        GroupsQuery,
        InsightActorsQuery,
        InsightActorsQueryOptions,
        SessionsTimelineQuery,
        HogQuery,
        HogQLQuery,
        HogQLMetadata,
        HogQLAutocomplete,
        HogQLASTQuery,
        SessionAttributionExplorerQuery,
        RevenueExampleEventsQuery,
        RevenueExampleDataWarehouseTablesQuery,
        ErrorTrackingQuery,
        ExperimentFunnelsQuery,
        ExperimentTrendsQuery,
        ExperimentQuery,
        ExperimentExposureQuery,
        WebOverviewQuery,
        WebStatsTableQuery,
        WebExternalClicksTableQuery,
        WebGoalsQuery,
        WebVitalsQuery,
        WebVitalsPathBreakdownQuery,
        WebPageURLSearchQuery,
        WebAnalyticsExternalSummaryQuery,
        RevenueAnalyticsCustomerCountQuery,
        RevenueAnalyticsGrowthRateQuery,
        RevenueAnalyticsOverviewQuery,
        RevenueAnalyticsRevenueQuery,
        RevenueAnalyticsTopCustomersQuery,
        MarketingAnalyticsTableQuery,
        DataVisualizationNode,
        DataTableNode,
        SavedInsightNode,
        InsightVizNode,
        TrendsQuery,
        CalendarHeatmapQuery,
        FunnelsQuery,
        RetentionQuery,
        PathsQuery,
        StickinessQuery,
        LifecycleQuery,
        FunnelCorrelationQuery,
        DatabaseSchemaQuery,
        LogsQuery,
        SuggestedQuestionsQuery,
        TeamTaxonomyQuery,
        EventTaxonomyQuery,
        ActorsPropertyTaxonomyQuery,
        TracesQuery,
        VectorSearchQuery,
    ] = Field(..., discriminator="kind")


class QueryRequest(BaseModel):
    model_config = ConfigDict(
        extra="forbid",
    )
    async_: Optional[bool] = Field(default=None, alias="async")
    client_query_id: Optional[str] = Field(
        default=None, description="Client provided query ID. Can be used to retrieve the status or cancel the query."
    )
    filters_override: Optional[DashboardFilter] = None
    query: Union[
        EventsNode,
        ActionsNode,
        PersonsNode,
        DataWarehouseNode,
        EventsQuery,
        ActorsQuery,
        GroupsQuery,
        InsightActorsQuery,
        InsightActorsQueryOptions,
        SessionsTimelineQuery,
        HogQuery,
        HogQLQuery,
        HogQLMetadata,
        HogQLAutocomplete,
        HogQLASTQuery,
        SessionAttributionExplorerQuery,
        RevenueExampleEventsQuery,
        RevenueExampleDataWarehouseTablesQuery,
        ErrorTrackingQuery,
        ExperimentFunnelsQuery,
        ExperimentTrendsQuery,
        ExperimentQuery,
        ExperimentExposureQuery,
        WebOverviewQuery,
        WebStatsTableQuery,
        WebExternalClicksTableQuery,
        WebGoalsQuery,
        WebVitalsQuery,
        WebVitalsPathBreakdownQuery,
        WebPageURLSearchQuery,
        WebAnalyticsExternalSummaryQuery,
        RevenueAnalyticsCustomerCountQuery,
        RevenueAnalyticsGrowthRateQuery,
        RevenueAnalyticsOverviewQuery,
        RevenueAnalyticsRevenueQuery,
        RevenueAnalyticsTopCustomersQuery,
        MarketingAnalyticsTableQuery,
        DataVisualizationNode,
        DataTableNode,
        SavedInsightNode,
        InsightVizNode,
        TrendsQuery,
        CalendarHeatmapQuery,
        FunnelsQuery,
        RetentionQuery,
        PathsQuery,
        StickinessQuery,
        LifecycleQuery,
        FunnelCorrelationQuery,
        DatabaseSchemaQuery,
        LogsQuery,
        SuggestedQuestionsQuery,
        TeamTaxonomyQuery,
        EventTaxonomyQuery,
        ActorsPropertyTaxonomyQuery,
        TracesQuery,
        VectorSearchQuery,
    ] = Field(
        ...,
        description=(
            "Submit a JSON string representing a query for PostHog data analysis, for example a HogQL query.\n\nExample"
            ' payload:\n\n```\n\n{"query": {"kind": "HogQLQuery", "query": "select * from events limit'
            ' 100"}}\n\n```\n\nFor more details on HogQL queries, see the [PostHog HogQL'
            " documentation](/docs/hogql#api-access)."
        ),
        discriminator="kind",
    )
    refresh: Optional[RefreshType] = Field(
        default=RefreshType.BLOCKING,
        description=(
            "Whether results should be calculated sync or async, and how much to rely on the cache:\n- `'blocking'` -"
            " calculate synchronously (returning only when the query is done), UNLESS there are very fresh results in"
            " the cache\n- `'async'` - kick off background calculation (returning immediately with a query status),"
            " UNLESS there are very fresh results in the cache\n- `'lazy_async'` - kick off background calculation,"
            " UNLESS there are somewhat fresh results in the cache\n- `'force_blocking'` - calculate synchronously,"
            " even if fresh results are already cached\n- `'force_async'` - kick off background calculation, even if"
            " fresh results are already cached\n- `'force_cache'` - return cached data or a cache miss; always"
            " completes immediately as it never calculates Background calculation can be tracked using the"
            " `query_status` response field."
        ),
    )
    variables_override: Optional[dict[str, dict[str, Any]]] = None


class QuerySchemaRoot(
    RootModel[
        Union[
            EventsNode,
            ActionsNode,
            PersonsNode,
            DataWarehouseNode,
            EventsQuery,
            ActorsQuery,
            GroupsQuery,
            InsightActorsQuery,
            InsightActorsQueryOptions,
            SessionsTimelineQuery,
            HogQuery,
            HogQLQuery,
            HogQLMetadata,
            HogQLAutocomplete,
            HogQLASTQuery,
            SessionAttributionExplorerQuery,
            RevenueExampleEventsQuery,
            RevenueExampleDataWarehouseTablesQuery,
            ErrorTrackingQuery,
            ExperimentFunnelsQuery,
            ExperimentTrendsQuery,
            ExperimentQuery,
            ExperimentExposureQuery,
            WebOverviewQuery,
            WebStatsTableQuery,
            WebExternalClicksTableQuery,
            WebGoalsQuery,
            WebVitalsQuery,
            WebVitalsPathBreakdownQuery,
            WebPageURLSearchQuery,
            WebAnalyticsExternalSummaryQuery,
            RevenueAnalyticsCustomerCountQuery,
            RevenueAnalyticsGrowthRateQuery,
            RevenueAnalyticsOverviewQuery,
            RevenueAnalyticsRevenueQuery,
            RevenueAnalyticsTopCustomersQuery,
            MarketingAnalyticsTableQuery,
            DataVisualizationNode,
            DataTableNode,
            SavedInsightNode,
            InsightVizNode,
            TrendsQuery,
            CalendarHeatmapQuery,
            FunnelsQuery,
            RetentionQuery,
            PathsQuery,
            StickinessQuery,
            LifecycleQuery,
            FunnelCorrelationQuery,
            DatabaseSchemaQuery,
            LogsQuery,
            SuggestedQuestionsQuery,
            TeamTaxonomyQuery,
            EventTaxonomyQuery,
            ActorsPropertyTaxonomyQuery,
            TracesQuery,
            VectorSearchQuery,
        ]
    ]
):
    root: Union[
        EventsNode,
        ActionsNode,
        PersonsNode,
        DataWarehouseNode,
        EventsQuery,
        ActorsQuery,
        GroupsQuery,
        InsightActorsQuery,
        InsightActorsQueryOptions,
        SessionsTimelineQuery,
        HogQuery,
        HogQLQuery,
        HogQLMetadata,
        HogQLAutocomplete,
        HogQLASTQuery,
        SessionAttributionExplorerQuery,
        RevenueExampleEventsQuery,
        RevenueExampleDataWarehouseTablesQuery,
        ErrorTrackingQuery,
        ExperimentFunnelsQuery,
        ExperimentTrendsQuery,
        ExperimentQuery,
        ExperimentExposureQuery,
        WebOverviewQuery,
        WebStatsTableQuery,
        WebExternalClicksTableQuery,
        WebGoalsQuery,
        WebVitalsQuery,
        WebVitalsPathBreakdownQuery,
        WebPageURLSearchQuery,
        WebAnalyticsExternalSummaryQuery,
        RevenueAnalyticsCustomerCountQuery,
        RevenueAnalyticsGrowthRateQuery,
        RevenueAnalyticsOverviewQuery,
        RevenueAnalyticsRevenueQuery,
        RevenueAnalyticsTopCustomersQuery,
        MarketingAnalyticsTableQuery,
        DataVisualizationNode,
        DataTableNode,
        SavedInsightNode,
        InsightVizNode,
        TrendsQuery,
        CalendarHeatmapQuery,
        FunnelsQuery,
        RetentionQuery,
        PathsQuery,
        StickinessQuery,
        LifecycleQuery,
        FunnelCorrelationQuery,
        DatabaseSchemaQuery,
        LogsQuery,
        SuggestedQuestionsQuery,
        TeamTaxonomyQuery,
        EventTaxonomyQuery,
        ActorsPropertyTaxonomyQuery,
        TracesQuery,
        VectorSearchQuery,
    ] = Field(..., discriminator="kind")


class QueryUpgradeRequest(BaseModel):
    model_config = ConfigDict(
        extra="forbid",
    )
    query: Union[
        EventsNode,
        ActionsNode,
        PersonsNode,
        DataWarehouseNode,
        EventsQuery,
        ActorsQuery,
        GroupsQuery,
        InsightActorsQuery,
        InsightActorsQueryOptions,
        SessionsTimelineQuery,
        HogQuery,
        HogQLQuery,
        HogQLMetadata,
        HogQLAutocomplete,
        HogQLASTQuery,
        SessionAttributionExplorerQuery,
        RevenueExampleEventsQuery,
        RevenueExampleDataWarehouseTablesQuery,
        ErrorTrackingQuery,
        ExperimentFunnelsQuery,
        ExperimentTrendsQuery,
        ExperimentQuery,
        ExperimentExposureQuery,
        WebOverviewQuery,
        WebStatsTableQuery,
        WebExternalClicksTableQuery,
        WebGoalsQuery,
        WebVitalsQuery,
        WebVitalsPathBreakdownQuery,
        WebPageURLSearchQuery,
        WebAnalyticsExternalSummaryQuery,
        RevenueAnalyticsCustomerCountQuery,
        RevenueAnalyticsGrowthRateQuery,
        RevenueAnalyticsOverviewQuery,
        RevenueAnalyticsRevenueQuery,
        RevenueAnalyticsTopCustomersQuery,
        MarketingAnalyticsTableQuery,
        DataVisualizationNode,
        DataTableNode,
        SavedInsightNode,
        InsightVizNode,
        TrendsQuery,
        CalendarHeatmapQuery,
        FunnelsQuery,
        RetentionQuery,
        PathsQuery,
        StickinessQuery,
        LifecycleQuery,
        FunnelCorrelationQuery,
        DatabaseSchemaQuery,
        LogsQuery,
        SuggestedQuestionsQuery,
        TeamTaxonomyQuery,
        EventTaxonomyQuery,
        ActorsPropertyTaxonomyQuery,
        TracesQuery,
        VectorSearchQuery,
    ] = Field(..., discriminator="kind")


class QueryUpgradeResponse(BaseModel):
    model_config = ConfigDict(
        extra="forbid",
    )
    query: Union[
        EventsNode,
        ActionsNode,
        PersonsNode,
        DataWarehouseNode,
        EventsQuery,
        ActorsQuery,
        GroupsQuery,
        InsightActorsQuery,
        InsightActorsQueryOptions,
        SessionsTimelineQuery,
        HogQuery,
        HogQLQuery,
        HogQLMetadata,
        HogQLAutocomplete,
        HogQLASTQuery,
        SessionAttributionExplorerQuery,
        RevenueExampleEventsQuery,
        RevenueExampleDataWarehouseTablesQuery,
        ErrorTrackingQuery,
        ExperimentFunnelsQuery,
        ExperimentTrendsQuery,
        ExperimentQuery,
        ExperimentExposureQuery,
        WebOverviewQuery,
        WebStatsTableQuery,
        WebExternalClicksTableQuery,
        WebGoalsQuery,
        WebVitalsQuery,
        WebVitalsPathBreakdownQuery,
        WebPageURLSearchQuery,
        WebAnalyticsExternalSummaryQuery,
        RevenueAnalyticsCustomerCountQuery,
        RevenueAnalyticsGrowthRateQuery,
        RevenueAnalyticsOverviewQuery,
        RevenueAnalyticsRevenueQuery,
        RevenueAnalyticsTopCustomersQuery,
        MarketingAnalyticsTableQuery,
        DataVisualizationNode,
        DataTableNode,
        SavedInsightNode,
        InsightVizNode,
        TrendsQuery,
        CalendarHeatmapQuery,
        FunnelsQuery,
        RetentionQuery,
        PathsQuery,
        StickinessQuery,
        LifecycleQuery,
        FunnelCorrelationQuery,
        DatabaseSchemaQuery,
        LogsQuery,
        SuggestedQuestionsQuery,
        TeamTaxonomyQuery,
        EventTaxonomyQuery,
        ActorsPropertyTaxonomyQuery,
        TracesQuery,
        VectorSearchQuery,
    ] = Field(..., discriminator="kind")


class RootAssistantMessage(
    RootModel[
        Union[
            VisualizationMessage,
            ReasoningMessage,
            AssistantMessage,
            HumanMessage,
            FailureMessage,
            RootAssistantMessage1,
        ]
    ]
):
    root: Union[
        VisualizationMessage, ReasoningMessage, AssistantMessage, HumanMessage, FailureMessage, RootAssistantMessage1
    ]


PropertyGroupFilterValue.model_rebuild()
HumanMessage.model_rebuild()
MaxContextShape.model_rebuild()
MaxDashboardContext.model_rebuild()
MaxInsightContext.model_rebuild()
QueryRequest.model_rebuild()<|MERGE_RESOLUTION|>--- conflicted
+++ resolved
@@ -8812,35 +8812,7 @@
     )
 
 
-<<<<<<< HEAD
-class QueryResponseAlternative57(BaseModel):
-    model_config = ConfigDict(
-        extra="forbid",
-    )
-    error: Optional[str] = Field(
-        default=None,
-        description="Query error. Returned only if 'explain' or `modifiers.debug` is true. Throws an error otherwise.",
-    )
-    hogql: Optional[str] = Field(default=None, description="Generated HogQL query.")
-    modifiers: Optional[HogQLQueryModifiers] = Field(
-        default=None, description="Modifiers used when performing the query"
-    )
-    query_status: Optional[QueryStatus] = Field(
-        default=None, description="Query status indicates whether next to the provided data, a query is still running."
-    )
-    resolved_date_range: Optional[ResolvedDateRangeResponse] = Field(
-        default=None, description="The date range used for the query"
-    )
-    results: list[dict[str, Any]]
-    timings: Optional[list[QueryTiming]] = Field(
-        default=None, description="Measured timings for different parts of the query generation process"
-    )
-
-
-class QueryResponseAlternative58(BaseModel):
-=======
 class QueryResponseAlternative60(BaseModel):
->>>>>>> fdbedd27
     model_config = ConfigDict(
         extra="forbid",
     )
