# mypy: disable-error-code="assignment"

from __future__ import annotations

from datetime import datetime
from enum import Enum, StrEnum
from typing import Any, Literal, Optional, Union

from pydantic import BaseModel, ConfigDict, Field, RootModel


class SchemaRoot(RootModel[Any]):
    root: Any


class MathGroupTypeIndex(float, Enum):
    NUMBER_0 = 0
    NUMBER_1 = 1
    NUMBER_2 = 2
    NUMBER_3 = 3
    NUMBER_4 = 4


class AggregationAxisFormat(StrEnum):
    NUMERIC = "numeric"
    DURATION = "duration"
    DURATION_MS = "duration_ms"
    PERCENTAGE = "percentage"
    PERCENTAGE_SCALED = "percentage_scaled"


class AlertCalculationInterval(StrEnum):
    HOURLY = "hourly"
    DAILY = "daily"
    WEEKLY = "weekly"
    MONTHLY = "monthly"


class AlertConditionType(StrEnum):
    ABSOLUTE_VALUE = "absolute_value"
    RELATIVE_INCREASE = "relative_increase"
    RELATIVE_DECREASE = "relative_decrease"


class AlertState(StrEnum):
    FIRING = "Firing"
    NOT_FIRING = "Not firing"
    ERRORED = "Errored"
    SNOOZED = "Snoozed"


class AssistantArrayPropertyFilterOperator(StrEnum):
    EXACT = "exact"
    IS_NOT = "is_not"


class AssistantBaseMultipleBreakdownFilter(BaseModel):
    model_config = ConfigDict(
        extra="forbid",
    )
    property: str = Field(..., description="Property name from the plan to break down by.")


class AssistantContextualTool(StrEnum):
    SEARCH_SESSION_RECORDINGS = "search_session_recordings"
    GENERATE_HOGQL_QUERY = "generate_hogql_query"
    FIX_HOGQL_QUERY = "fix_hogql_query"
    ANALYZE_USER_INTERVIEWS = "analyze_user_interviews"
    CREATE_AND_QUERY_INSIGHT = "create_and_query_insight"
    CREATE_HOG_TRANSFORMATION_FUNCTION = "create_hog_transformation_function"


class AssistantDateRange(BaseModel):
    model_config = ConfigDict(
        extra="forbid",
    )
    date_from: str = Field(..., description="ISO8601 date string.")
    date_to: Optional[str] = Field(default=None, description="ISO8601 date string.")


class AssistantDateTimePropertyFilterOperator(StrEnum):
    IS_DATE_EXACT = "is_date_exact"
    IS_DATE_BEFORE = "is_date_before"
    IS_DATE_AFTER = "is_date_after"


class AssistantDurationRange(BaseModel):
    model_config = ConfigDict(
        extra="forbid",
    )
    date_from: str = Field(
        ...,
        description=(
            "Duration in the past. Supported units are: `h` (hour), `d` (day), `w` (week), `m` (month), `y` (year),"
            " `all` (all time). Use the `Start` suffix to define the exact left date boundary. Examples: `-1d` last day"
            " from now, `-180d` last 180 days from now, `mStart` this month start, `-1dStart` yesterday's start."
        ),
    )


class AssistantEventMultipleBreakdownFilterType(StrEnum):
    PERSON = "person"
    EVENT = "event"
    EVENT_METADATA = "event_metadata"
    SESSION = "session"
    HOGQL = "hogql"


class AssistantEventType(StrEnum):
    STATUS = "status"
    MESSAGE = "message"
    CONVERSATION = "conversation"


class AssistantFormOption(BaseModel):
    model_config = ConfigDict(
        extra="forbid",
    )
    value: str
    variant: Optional[str] = None


class AssistantFunnelsBreakdownType(StrEnum):
    PERSON = "person"
    EVENT = "event"
    GROUP = "group"
    SESSION = "session"


class AssistantFunnelsMath(StrEnum):
    FIRST_TIME_FOR_USER = "first_time_for_user"
    FIRST_TIME_FOR_USER_WITH_FILTERS = "first_time_for_user_with_filters"


class AssistantGenerationStatusType(StrEnum):
    ACK = "ack"
    GENERATION_ERROR = "generation_error"


class AssistantGenericMultipleBreakdownFilter(BaseModel):
    model_config = ConfigDict(
        extra="forbid",
    )
    property: str = Field(..., description="Property name from the plan to break down by.")
    type: AssistantEventMultipleBreakdownFilterType


class AssistantGenericPropertyFilter2(BaseModel):
    model_config = ConfigDict(
        extra="forbid",
    )
    key: str = Field(..., description="Use one of the properties the user has provided in the plan.")
    operator: AssistantArrayPropertyFilterOperator = Field(
        ..., description="`exact` - exact match of any of the values. `is_not` - does not match any of the values."
    )
    type: str
    value: list[str] = Field(
        ...,
        description=(
            "Only use property values from the plan. Always use strings as values. If you have a number, convert it to"
            ' a string first. If you have a boolean, convert it to a string "true" or "false".'
        ),
    )


class AssistantGenericPropertyFilter3(BaseModel):
    model_config = ConfigDict(
        extra="forbid",
    )
    key: str = Field(..., description="Use one of the properties the user has provided in the plan.")
    operator: AssistantDateTimePropertyFilterOperator
    type: str
    value: str = Field(..., description="Value must be a date in ISO 8601 format.")


class AssistantHogQLQuery(BaseModel):
    model_config = ConfigDict(
        extra="forbid",
    )
    kind: Literal["HogQLQuery"] = "HogQLQuery"
    query: str = Field(
        ...,
        description="SQL SELECT statement to execute. Mostly standard ClickHouse SQL with PostHog-specific additions.",
    )


class AssistantMessageType(StrEnum):
    HUMAN = "human"
    TOOL = "tool"
    AI = "ai"
    AI_REASONING = "ai/reasoning"
    AI_VIZ = "ai/viz"
    AI_FAILURE = "ai/failure"


class MeanRetentionCalculation(StrEnum):
    SIMPLE = "simple"
    WEIGHTED = "weighted"
    NONE = "none"


class RetentionReference(StrEnum):
    TOTAL = "total"
    PREVIOUS = "previous"


class AssistantSetPropertyFilterOperator(StrEnum):
    IS_SET = "is_set"
    IS_NOT_SET = "is_not_set"


class AssistantSingleValuePropertyFilterOperator(StrEnum):
    EXACT = "exact"
    IS_NOT = "is_not"
    ICONTAINS = "icontains"
    NOT_ICONTAINS = "not_icontains"
    REGEX = "regex"
    NOT_REGEX = "not_regex"


class AssistantToolCall(BaseModel):
    model_config = ConfigDict(
        extra="forbid",
    )
    args: dict[str, Any]
    id: str
    name: str
    type: Literal["tool_call"] = Field(
        default="tool_call", description="`type` needed to conform to the OpenAI shape, which is expected by LangChain"
    )


class AssistantToolCallMessage(BaseModel):
    model_config = ConfigDict(
        extra="forbid",
    )
    content: str
    id: Optional[str] = None
    tool_call_id: str
    type: Literal["tool"] = "tool"
    ui_payload: Optional[dict[str, Any]] = Field(
        default=None,
        description=(
            "Payload passed through to the frontend - specifically for calls of contextual tool. Tool call messages"
            " without a ui_payload are not passed through to the frontend."
        ),
    )
    visible: Optional[bool] = None


class AssistantTrendsDisplayType(RootModel[Union[str, Any]]):
    root: Union[str, Any]


class Display(StrEnum):
    ACTIONS_LINE_GRAPH = "ActionsLineGraph"
    ACTIONS_BAR = "ActionsBar"
    ACTIONS_AREA_GRAPH = "ActionsAreaGraph"
    ACTIONS_LINE_GRAPH_CUMULATIVE = "ActionsLineGraphCumulative"
    BOLD_NUMBER = "BoldNumber"
    ACTIONS_PIE = "ActionsPie"
    ACTIONS_BAR_VALUE = "ActionsBarValue"
    ACTIONS_TABLE = "ActionsTable"
    WORLD_MAP = "WorldMap"


class YAxisScaleType(StrEnum):
    LOG10 = "log10"
    LINEAR = "linear"


class AssistantTrendsFilter(BaseModel):
    model_config = ConfigDict(
        extra="forbid",
    )
    aggregationAxisFormat: Optional[AggregationAxisFormat] = Field(
        default=AggregationAxisFormat.NUMERIC,
        description=(
            "Formats the trends value axis. Do not use the formatting unless you are absolutely sure that formatting"
            " will match the data. `numeric` - no formatting. Prefer this option by default. `duration` - formats the"
            " value in seconds to a human-readable duration, e.g., `132` becomes `2 minutes 12 seconds`. Use this"
            " option only if you are sure that the values are in seconds. `duration_ms` - formats the value in"
            " miliseconds to a human-readable duration, e.g., `1050` becomes `1 second 50 milliseconds`. Use this"
            " option only if you are sure that the values are in miliseconds. `percentage` - adds a percentage sign to"
            " the value, e.g., `50` becomes `50%`. `percentage_scaled` - formats the value as a percentage scaled to"
            " 0-100, e.g., `0.5` becomes `50%`."
        ),
    )
    aggregationAxisPostfix: Optional[str] = Field(
        default=None,
        description=(
            "Custom postfix to add to the aggregation axis, e.g., ` clicks` to format 5 as `5 clicks`. You may need to"
            " add a space before postfix."
        ),
    )
    aggregationAxisPrefix: Optional[str] = Field(
        default=None,
        description=(
            "Custom prefix to add to the aggregation axis, e.g., `$` for USD dollars. You may need to add a space after"
            " prefix."
        ),
    )
    decimalPlaces: Optional[float] = Field(
        default=None,
        description=(
            "Number of decimal places to show. Do not add this unless you are sure that values will have a decimal"
            " point."
        ),
    )
    display: Optional[Display] = Field(
        default=Display.ACTIONS_LINE_GRAPH,
        description=(
            "Visualization type. Available values: `ActionsLineGraph` - time-series line chart; most common option, as"
            " it shows change over time. `ActionsBar` - time-series bar chart. `ActionsAreaGraph` - time-series area"
            " chart. `ActionsLineGraphCumulative` - cumulative time-series line chart; good for cumulative metrics."
            " `BoldNumber` - total value single large number. You can't use this with breakdown or with multiple"
            " series; use when user explicitly asks for a single output number. `ActionsBarValue` - total value (NOT"
            " time-series) bar chart; good for categorical data. `ActionsPie` - total value pie chart; good for"
            " visualizing proportions. `ActionsTable` - total value table; good when using breakdown to list users or"
            " other entities. `WorldMap` - total value world map; use when breaking down by country name using property"
            " `$geoip_country_name`, and only then."
        ),
    )
    formulas: Optional[list[str]] = Field(default=None, description="If the formula is provided, apply it here.")
    showLegend: Optional[bool] = Field(
        default=False, description="Whether to show the legend describing series and breakdowns."
    )
    showPercentStackView: Optional[bool] = Field(
        default=False, description="Whether to show a percentage of each series. Use only with"
    )
    showValuesOnSeries: Optional[bool] = Field(default=False, description="Whether to show a value on each data point.")
    yAxisScaleType: Optional[YAxisScaleType] = Field(
        default=YAxisScaleType.LINEAR, description="Whether to scale the y-axis."
    )


class AutocompleteCompletionItemKind(StrEnum):
    METHOD = "Method"
    FUNCTION = "Function"
    CONSTRUCTOR = "Constructor"
    FIELD = "Field"
    VARIABLE = "Variable"
    CLASS_ = "Class"
    STRUCT = "Struct"
    INTERFACE = "Interface"
    MODULE = "Module"
    PROPERTY = "Property"
    EVENT = "Event"
    OPERATOR = "Operator"
    UNIT = "Unit"
    VALUE = "Value"
    CONSTANT = "Constant"
    ENUM = "Enum"
    ENUM_MEMBER = "EnumMember"
    KEYWORD = "Keyword"
    TEXT = "Text"
    COLOR = "Color"
    FILE = "File"
    REFERENCE = "Reference"
    CUSTOMCOLOR = "Customcolor"
    FOLDER = "Folder"
    TYPE_PARAMETER = "TypeParameter"
    USER = "User"
    ISSUE = "Issue"
    SNIPPET = "Snippet"


class BaseAssistantMessage(BaseModel):
    model_config = ConfigDict(
        extra="forbid",
    )
    id: Optional[str] = None


class BaseMathType(StrEnum):
    TOTAL = "total"
    DAU = "dau"
    WEEKLY_ACTIVE = "weekly_active"
    MONTHLY_ACTIVE = "monthly_active"
    UNIQUE_SESSION = "unique_session"
    FIRST_TIME_FOR_USER = "first_time_for_user"
    FIRST_MATCHING_EVENT_FOR_USER = "first_matching_event_for_user"


class BreakdownAttributionType(StrEnum):
    FIRST_TOUCH = "first_touch"
    LAST_TOUCH = "last_touch"
    ALL_EVENTS = "all_events"
    STEP = "step"


class BreakdownType(StrEnum):
    COHORT = "cohort"
    PERSON = "person"
    EVENT = "event"
    EVENT_METADATA = "event_metadata"
    GROUP = "group"
    SESSION = "session"
    HOGQL = "hogql"
    DATA_WAREHOUSE = "data_warehouse"
    DATA_WAREHOUSE_PERSON_PROPERTY = "data_warehouse_person_property"


class CompareItem(BaseModel):
    model_config = ConfigDict(
        extra="forbid",
    )
    label: str
    value: str


class StatusItem(BaseModel):
    model_config = ConfigDict(
        extra="forbid",
    )
    label: str
    value: str


class CalendarHeatmapFilter(BaseModel):
    model_config = ConfigDict(
        extra="forbid",
    )
    dummy: Optional[str] = None


class CalendarHeatmapMathType(StrEnum):
    TOTAL = "total"
    DAU = "dau"


class ChartDisplayCategory(StrEnum):
    TIME_SERIES = "TimeSeries"
    CUMULATIVE_TIME_SERIES = "CumulativeTimeSeries"
    TOTAL_VALUE = "TotalValue"


class ChartDisplayType(StrEnum):
    ACTIONS_LINE_GRAPH = "ActionsLineGraph"
    ACTIONS_BAR = "ActionsBar"
    ACTIONS_STACKED_BAR = "ActionsStackedBar"
    ACTIONS_AREA_GRAPH = "ActionsAreaGraph"
    ACTIONS_LINE_GRAPH_CUMULATIVE = "ActionsLineGraphCumulative"
    BOLD_NUMBER = "BoldNumber"
    ACTIONS_PIE = "ActionsPie"
    ACTIONS_BAR_VALUE = "ActionsBarValue"
    ACTIONS_TABLE = "ActionsTable"
    WORLD_MAP = "WorldMap"


class DisplayType(StrEnum):
    AUTO = "auto"
    LINE = "line"
    BAR = "bar"


class YAxisPosition(StrEnum):
    LEFT = "left"
    RIGHT = "right"


class ChartSettingsDisplay(BaseModel):
    model_config = ConfigDict(
        extra="forbid",
    )
    color: Optional[str] = None
    displayType: Optional[DisplayType] = None
    label: Optional[str] = None
    trendLine: Optional[bool] = None
    yAxisPosition: Optional[YAxisPosition] = None


class Style(StrEnum):
    NONE = "none"
    NUMBER = "number"
    PERCENT = "percent"


class ChartSettingsFormatting(BaseModel):
    model_config = ConfigDict(
        extra="forbid",
    )
    decimalPlaces: Optional[float] = None
    prefix: Optional[str] = None
    style: Optional[Style] = None
    suffix: Optional[str] = None


class CompareFilter(BaseModel):
    model_config = ConfigDict(
        extra="forbid",
    )
    compare: Optional[bool] = Field(
        default=False, description="Whether to compare the current date range to a previous date range."
    )
    compare_to: Optional[str] = Field(
        default=None,
        description=(
            "The date range to compare to. The value is a relative date. Examples of relative dates are: `-1y` for 1"
            " year ago, `-14m` for 14 months ago, `-100w` for 100 weeks ago, `-14d` for 14 days ago, `-30h` for 30"
            " hours ago."
        ),
    )


class ColorMode(StrEnum):
    LIGHT = "light"
    DARK = "dark"


class ConditionalFormattingRule(BaseModel):
    model_config = ConfigDict(
        extra="forbid",
    )
    bytecode: list
    color: str
    colorMode: Optional[ColorMode] = None
    columnName: str
    id: str
    input: str
    templateId: str


class CountPerActorMathType(StrEnum):
    AVG_COUNT_PER_ACTOR = "avg_count_per_actor"
    MIN_COUNT_PER_ACTOR = "min_count_per_actor"
    MAX_COUNT_PER_ACTOR = "max_count_per_actor"
    MEDIAN_COUNT_PER_ACTOR = "median_count_per_actor"
    P75_COUNT_PER_ACTOR = "p75_count_per_actor"
    P90_COUNT_PER_ACTOR = "p90_count_per_actor"
    P95_COUNT_PER_ACTOR = "p95_count_per_actor"
    P99_COUNT_PER_ACTOR = "p99_count_per_actor"


class CurrencyCode(StrEnum):
    AED = "AED"
    AFN = "AFN"
    ALL = "ALL"
    AMD = "AMD"
    ANG = "ANG"
    AOA = "AOA"
    ARS = "ARS"
    AUD = "AUD"
    AWG = "AWG"
    AZN = "AZN"
    BAM = "BAM"
    BBD = "BBD"
    BDT = "BDT"
    BGN = "BGN"
    BHD = "BHD"
    BIF = "BIF"
    BMD = "BMD"
    BND = "BND"
    BOB = "BOB"
    BRL = "BRL"
    BSD = "BSD"
    BTC = "BTC"
    BTN = "BTN"
    BWP = "BWP"
    BYN = "BYN"
    BZD = "BZD"
    CAD = "CAD"
    CDF = "CDF"
    CHF = "CHF"
    CLP = "CLP"
    CNY = "CNY"
    COP = "COP"
    CRC = "CRC"
    CVE = "CVE"
    CZK = "CZK"
    DJF = "DJF"
    DKK = "DKK"
    DOP = "DOP"
    DZD = "DZD"
    EGP = "EGP"
    ERN = "ERN"
    ETB = "ETB"
    EUR = "EUR"
    FJD = "FJD"
    GBP = "GBP"
    GEL = "GEL"
    GHS = "GHS"
    GIP = "GIP"
    GMD = "GMD"
    GNF = "GNF"
    GTQ = "GTQ"
    GYD = "GYD"
    HKD = "HKD"
    HNL = "HNL"
    HRK = "HRK"
    HTG = "HTG"
    HUF = "HUF"
    IDR = "IDR"
    ILS = "ILS"
    INR = "INR"
    IQD = "IQD"
    IRR = "IRR"
    ISK = "ISK"
    JMD = "JMD"
    JOD = "JOD"
    JPY = "JPY"
    KES = "KES"
    KGS = "KGS"
    KHR = "KHR"
    KMF = "KMF"
    KRW = "KRW"
    KWD = "KWD"
    KYD = "KYD"
    KZT = "KZT"
    LAK = "LAK"
    LBP = "LBP"
    LKR = "LKR"
    LRD = "LRD"
    LTL = "LTL"
    LVL = "LVL"
    LSL = "LSL"
    LYD = "LYD"
    MAD = "MAD"
    MDL = "MDL"
    MGA = "MGA"
    MKD = "MKD"
    MMK = "MMK"
    MNT = "MNT"
    MOP = "MOP"
    MRU = "MRU"
    MTL = "MTL"
    MUR = "MUR"
    MVR = "MVR"
    MWK = "MWK"
    MXN = "MXN"
    MYR = "MYR"
    MZN = "MZN"
    NAD = "NAD"
    NGN = "NGN"
    NIO = "NIO"
    NOK = "NOK"
    NPR = "NPR"
    NZD = "NZD"
    OMR = "OMR"
    PAB = "PAB"
    PEN = "PEN"
    PGK = "PGK"
    PHP = "PHP"
    PKR = "PKR"
    PLN = "PLN"
    PYG = "PYG"
    QAR = "QAR"
    RON = "RON"
    RSD = "RSD"
    RUB = "RUB"
    RWF = "RWF"
    SAR = "SAR"
    SBD = "SBD"
    SCR = "SCR"
    SDG = "SDG"
    SEK = "SEK"
    SGD = "SGD"
    SRD = "SRD"
    SSP = "SSP"
    STN = "STN"
    SYP = "SYP"
    SZL = "SZL"
    THB = "THB"
    TJS = "TJS"
    TMT = "TMT"
    TND = "TND"
    TOP = "TOP"
    TRY_ = "TRY"
    TTD = "TTD"
    TWD = "TWD"
    TZS = "TZS"
    UAH = "UAH"
    UGX = "UGX"
    USD = "USD"
    UYU = "UYU"
    UZS = "UZS"
    VES = "VES"
    VND = "VND"
    VUV = "VUV"
    WST = "WST"
    XAF = "XAF"
    XCD = "XCD"
    XOF = "XOF"
    XPF = "XPF"
    YER = "YER"
    ZAR = "ZAR"
    ZMW = "ZMW"


class CustomChannelField(StrEnum):
    UTM_SOURCE = "utm_source"
    UTM_MEDIUM = "utm_medium"
    UTM_CAMPAIGN = "utm_campaign"
    REFERRING_DOMAIN = "referring_domain"
    URL = "url"
    PATHNAME = "pathname"
    HOSTNAME = "hostname"


class CustomChannelOperator(StrEnum):
    EXACT = "exact"
    IS_NOT = "is_not"
    IS_SET = "is_set"
    IS_NOT_SET = "is_not_set"
    ICONTAINS = "icontains"
    NOT_ICONTAINS = "not_icontains"
    REGEX = "regex"
    NOT_REGEX = "not_regex"


class CustomEventConversionGoal(BaseModel):
    model_config = ConfigDict(
        extra="forbid",
    )
    customEventName: str


class DataColorToken(StrEnum):
    PRESET_1 = "preset-1"
    PRESET_2 = "preset-2"
    PRESET_3 = "preset-3"
    PRESET_4 = "preset-4"
    PRESET_5 = "preset-5"
    PRESET_6 = "preset-6"
    PRESET_7 = "preset-7"
    PRESET_8 = "preset-8"
    PRESET_9 = "preset-9"
    PRESET_10 = "preset-10"
    PRESET_11 = "preset-11"
    PRESET_12 = "preset-12"
    PRESET_13 = "preset-13"
    PRESET_14 = "preset-14"
    PRESET_15 = "preset-15"


class Type(StrEnum):
    EVENT_DEFINITION = "event_definition"
    TEAM_COLUMNS = "team_columns"


class Context(BaseModel):
    model_config = ConfigDict(
        extra="forbid",
    )
    eventDefinitionId: Optional[str] = None
    type: Type


class DataWarehouseEventsModifier(BaseModel):
    model_config = ConfigDict(
        extra="forbid",
    )
    distinct_id_field: str
    id_field: str
    table_name: str
    timestamp_field: str


class DatabaseSchemaManagedViewTableKind(StrEnum):
    REVENUE_ANALYTICS_CHARGE = "revenue_analytics_charge"
    REVENUE_ANALYTICS_CUSTOMER = "revenue_analytics_customer"
    REVENUE_ANALYTICS_INVOICE_ITEM = "revenue_analytics_invoice_item"
    REVENUE_ANALYTICS_PRODUCT = "revenue_analytics_product"


class DatabaseSchemaSchema(BaseModel):
    model_config = ConfigDict(
        extra="forbid",
    )
    id: str
    incremental: bool
    last_synced_at: Optional[str] = None
    name: str
    should_sync: bool
    status: Optional[str] = None


class DatabaseSchemaSource(BaseModel):
    model_config = ConfigDict(
        extra="forbid",
    )
    id: str
    last_synced_at: Optional[str] = None
    prefix: str
    source_type: str
    status: str


class Type1(StrEnum):
    POSTHOG = "posthog"
    DATA_WAREHOUSE = "data_warehouse"
    VIEW = "view"
    BATCH_EXPORT = "batch_export"
    MATERIALIZED_VIEW = "materialized_view"
    MANAGED_VIEW = "managed_view"


class DatabaseSerializedFieldType(StrEnum):
    INTEGER = "integer"
    FLOAT = "float"
    DECIMAL = "decimal"
    STRING = "string"
    DATETIME = "datetime"
    DATE = "date"
    BOOLEAN = "boolean"
    ARRAY = "array"
    JSON = "json"
    LAZY_TABLE = "lazy_table"
    VIRTUAL_TABLE = "virtual_table"
    FIELD_TRAVERSER = "field_traverser"
    EXPRESSION = "expression"
    VIEW = "view"
    MATERIALIZED_VIEW = "materialized_view"
    UNKNOWN = "unknown"


class DateRange(BaseModel):
    model_config = ConfigDict(
        extra="forbid",
    )
    date_from: Optional[str] = None
    date_to: Optional[str] = None
    explicitDate: Optional[bool] = Field(
        default=False,
        description=(
            "Whether the date_from and date_to should be used verbatim. Disables rounding to the start and end of"
            " period."
        ),
    )


class DatetimeDay(RootModel[datetime]):
    root: datetime


class DefaultChannelTypes(StrEnum):
    CROSS_NETWORK = "Cross Network"
    PAID_SEARCH = "Paid Search"
    PAID_SOCIAL = "Paid Social"
    PAID_VIDEO = "Paid Video"
    PAID_SHOPPING = "Paid Shopping"
    PAID_UNKNOWN = "Paid Unknown"
    DIRECT = "Direct"
    ORGANIC_SEARCH = "Organic Search"
    ORGANIC_SOCIAL = "Organic Social"
    ORGANIC_VIDEO = "Organic Video"
    ORGANIC_SHOPPING = "Organic Shopping"
    PUSH = "Push"
    SMS = "SMS"
    AUDIO = "Audio"
    EMAIL = "Email"
    REFERRAL = "Referral"
    AFFILIATE = "Affiliate"
    UNKNOWN = "Unknown"


class DurationType(StrEnum):
    DURATION = "duration"
    ACTIVE_SECONDS = "active_seconds"
    INACTIVE_SECONDS = "inactive_seconds"


class Key(StrEnum):
    TAG_NAME = "tag_name"
    TEXT = "text"
    HREF = "href"
    SELECTOR = "selector"


class ElementType(BaseModel):
    model_config = ConfigDict(
        extra="forbid",
    )
    attr_class: Optional[list[str]] = None
    attr_id: Optional[str] = None
    attributes: dict[str, str]
    href: Optional[str] = None
    nth_child: Optional[float] = None
    nth_of_type: Optional[float] = None
    order: Optional[float] = None
    tag_name: str
    text: Optional[str] = None


class EmptyPropertyFilter(BaseModel):
    pass
    model_config = ConfigDict(
        extra="forbid",
    )


class EntityType(StrEnum):
    ACTIONS = "actions"
    EVENTS = "events"
    DATA_WAREHOUSE = "data_warehouse"
    NEW_ENTITY = "new_entity"


class FirstEvent(BaseModel):
    model_config = ConfigDict(
        extra="forbid",
    )
    properties: str
    timestamp: str
    uuid: str


class Status(StrEnum):
    ARCHIVED = "archived"
    ACTIVE = "active"
    RESOLVED = "resolved"
    PENDING_RELEASE = "pending_release"
    SUPPRESSED = "suppressed"


class ErrorTrackingIssueAggregations(BaseModel):
    model_config = ConfigDict(
        extra="forbid",
    )
    occurrences: float
    sessions: float
    users: float
    volumeRange: list[float]


class Type2(StrEnum):
    USER_GROUP = "user_group"
    USER = "user"
    ROLE = "role"


class OrderBy(StrEnum):
    LAST_SEEN = "last_seen"
    FIRST_SEEN = "first_seen"
    OCCURRENCES = "occurrences"
    USERS = "users"
    SESSIONS = "sessions"


class OrderDirection(StrEnum):
    ASC = "ASC"
    DESC = "DESC"


class Status1(StrEnum):
    ARCHIVED = "archived"
    ACTIVE = "active"
    RESOLVED = "resolved"
    PENDING_RELEASE = "pending_release"
    SUPPRESSED = "suppressed"
    ALL = "all"


class Status2(StrEnum):
    ARCHIVED = "archived"
    ACTIVE = "active"
    RESOLVED = "resolved"
    PENDING_RELEASE = "pending_release"
    SUPPRESSED = "suppressed"


class EventDefinition(BaseModel):
    model_config = ConfigDict(
        extra="forbid",
    )
    elements: list
    event: str
    properties: dict[str, Any]


class CorrelationType(StrEnum):
    SUCCESS = "success"
    FAILURE = "failure"


class Person(BaseModel):
    model_config = ConfigDict(
        extra="forbid",
    )
    distinct_ids: list[str]
    is_identified: Optional[bool] = None
    properties: dict[str, Any]


class EventType(BaseModel):
    model_config = ConfigDict(
        extra="forbid",
    )
    distinct_id: str
    elements: list[ElementType]
    elements_chain: Optional[str] = None
    event: str
    id: str
    person: Optional[Person] = None
    properties: dict[str, Any]
    timestamp: str
    uuid: Optional[str] = None


class Properties(BaseModel):
    model_config = ConfigDict(
        extra="forbid",
    )
    email: Optional[str] = None
    name: Optional[str] = None


class EventsQueryPersonColumn(BaseModel):
    model_config = ConfigDict(
        extra="forbid",
    )
    created_at: str
    distinct_id: str
    properties: Properties
    uuid: str


class ExperimentExposureTimeSeries(BaseModel):
    model_config = ConfigDict(
        extra="forbid",
    )
    days: list[str]
    exposure_counts: list[float]
    variant: str


class ExperimentMetricMathType(StrEnum):
    TOTAL = "total"
    SUM = "sum"
    UNIQUE_SESSION = "unique_session"
    MIN = "min"
    MAX = "max"
    AVG = "avg"


class ExperimentMetricOutlierHandling(BaseModel):
    model_config = ConfigDict(
        extra="forbid",
    )
    lower_bound_percentile: Optional[float] = None
    upper_bound_percentile: Optional[float] = None


class ExperimentMetricType(StrEnum):
    FUNNEL = "funnel"
    MEAN = "mean"


class ExperimentSignificanceCode(StrEnum):
    SIGNIFICANT = "significant"
    NOT_ENOUGH_EXPOSURE = "not_enough_exposure"
    LOW_WIN_PROBABILITY = "low_win_probability"
    HIGH_LOSS = "high_loss"
    HIGH_P_VALUE = "high_p_value"


class ExperimentVariantFunnelsBaseStats(BaseModel):
    model_config = ConfigDict(
        extra="forbid",
    )
    failure_count: float
    key: str
    success_count: float


class ExperimentVariantTrendsBaseStats(BaseModel):
    model_config = ConfigDict(
        extra="forbid",
    )
    absolute_exposure: float
    count: float
    exposure: float
    key: str


class FailureMessage(BaseModel):
    model_config = ConfigDict(
        extra="forbid",
    )
    content: Optional[str] = None
    id: Optional[str] = None
    type: Literal["ai/failure"] = "ai/failure"


class FileSystemCount(BaseModel):
    model_config = ConfigDict(
        extra="forbid",
    )
    count: float


class Tag(StrEnum):
    ALPHA = "alpha"
    BETA = "beta"


class FileSystemEntry(BaseModel):
    model_config = ConfigDict(
        extra="forbid",
    )
    field_loading: Optional[bool] = Field(
        default=None, alias="_loading", description="Used to indicate pending actions, frontend only"
    )
    created_at: Optional[str] = Field(
        default=None, description="Timestamp when file was added. Used to check persistence"
    )
    href: Optional[str] = Field(default=None, description="Object's URL")
    id: str = Field(..., description="Unique UUID for tree entry")
    meta: Optional[dict[str, Any]] = Field(default=None, description="Metadata")
    path: str = Field(..., description="Object's name and folder")
    ref: Optional[str] = Field(default=None, description="Object's ID or other unique reference")
    shortcut: Optional[bool] = Field(default=None, description="Whether this is a shortcut or the actual item")
    tags: Optional[list[Tag]] = Field(default=None, description="Tag for the product 'beta' / 'alpha'")
    type: Optional[str] = Field(
        default=None, description="Type of object, used for icon, e.g. feature_flag, insight, etc"
    )
    visualOrder: Optional[float] = Field(default=None, description="Order of object in tree")


class FileSystemIconType(StrEnum):
    PLUG = "plug"
    COHORT = "cohort"
    INSIGHT = "insight"
    DEFINITIONS = "definitions"
    WARNING = "warning"
    ERROR_TRACKING = "errorTracking"
    AI = "ai"
    CURSOR = "cursor"
    HEATMAP = "heatmap"
    DATABASE = "database"
    FOLDER = "folder"
    HAND_MONEY = "handMoney"
    LIVE = "live"
    NOTIFICATION = "notification"
    PIE_CHART = "pieChart"
    PIGGY_BANK = "piggyBank"
    SQL = "sql"
    INSIGHT_FUNNEL = "insightFunnel"
    INSIGHT_TRENDS = "insightTrends"
    INSIGHT_RETENTION = "insightRetention"
    INSIGHT_USER_PATHS = "insightUserPaths"
    INSIGHT_LIFECYCLE = "insightLifecycle"
    INSIGHT_STICKINESS = "insightStickiness"
    INSIGHT_HOG_QL = "insightHogQL"


class FileSystemImport(BaseModel):
    model_config = ConfigDict(
        extra="forbid",
    )
    field_loading: Optional[bool] = Field(
        default=None, alias="_loading", description="Used to indicate pending actions, frontend only"
    )
    category: Optional[str] = Field(default=None, description="Category label to place this under")
    created_at: Optional[str] = Field(
        default=None, description="Timestamp when file was added. Used to check persistence"
    )
    flag: Optional[str] = None
    href: Optional[str] = Field(default=None, description="Object's URL")
    iconType: Optional[FileSystemIconType] = None
    id: Optional[str] = None
    meta: Optional[dict[str, Any]] = Field(default=None, description="Metadata")
    path: str = Field(..., description="Object's name and folder")
    protocol: Optional[str] = Field(default=None, description='Protocol of the item, defaults to "project://"')
    ref: Optional[str] = Field(default=None, description="Object's ID or other unique reference")
    shortcut: Optional[bool] = Field(default=None, description="Whether this is a shortcut or the actual item")
    tags: Optional[list[Tag]] = Field(default=None, description="Tag for the product 'beta' / 'alpha'")
    type: Optional[str] = Field(
        default=None, description="Type of object, used for icon, e.g. feature_flag, insight, etc"
    )
    visualOrder: Optional[float] = Field(default=None, description="Order of object in tree")


class FilterLogicalOperator(StrEnum):
    AND_ = "AND"
    OR_ = "OR"


class FunnelConversionWindowTimeUnit(StrEnum):
    SECOND = "second"
    MINUTE = "minute"
    HOUR = "hour"
    DAY = "day"
    WEEK = "week"
    MONTH = "month"


class FunnelCorrelationResultsType(StrEnum):
    EVENTS = "events"
    PROPERTIES = "properties"
    EVENT_WITH_PROPERTIES = "event_with_properties"


class FunnelExclusionLegacy(BaseModel):
    model_config = ConfigDict(
        extra="forbid",
    )
    custom_name: Optional[str] = None
    funnel_from_step: float
    funnel_to_step: float
    id: Optional[Union[str, float]] = None
    index: Optional[float] = None
    name: Optional[str] = None
    order: Optional[float] = None
    type: Optional[EntityType] = None


class FunnelLayout(StrEnum):
    HORIZONTAL = "horizontal"
    VERTICAL = "vertical"


class FunnelMathType(StrEnum):
    TOTAL = "total"
    FIRST_TIME_FOR_USER = "first_time_for_user"
    FIRST_TIME_FOR_USER_WITH_FILTERS = "first_time_for_user_with_filters"


class FunnelPathType(StrEnum):
    FUNNEL_PATH_BEFORE_STEP = "funnel_path_before_step"
    FUNNEL_PATH_BETWEEN_STEPS = "funnel_path_between_steps"
    FUNNEL_PATH_AFTER_STEP = "funnel_path_after_step"


class FunnelStepReference(StrEnum):
    TOTAL = "total"
    PREVIOUS = "previous"


class FunnelTimeToConvertResults(BaseModel):
    model_config = ConfigDict(
        extra="forbid",
    )
    average_conversion_time: Optional[float] = None
    bins: list[list[int]]


class FunnelVizType(StrEnum):
    STEPS = "steps"
    TIME_TO_CONVERT = "time_to_convert"
    TRENDS = "trends"


class GoalLine(BaseModel):
    model_config = ConfigDict(
        extra="forbid",
    )
    borderColor: Optional[str] = None
    displayIfCrossed: Optional[bool] = None
    displayLabel: Optional[bool] = None
    label: str
    value: float


class HedgehogColorOptions(StrEnum):
    GREEN = "green"
    RED = "red"
    BLUE = "blue"
    PURPLE = "purple"
    DARK = "dark"
    LIGHT = "light"
    SEPIA = "sepia"
    INVERT = "invert"
    INVERT_HUE = "invert-hue"
    GREYSCALE = "greyscale"


class HogCompileResponse(BaseModel):
    model_config = ConfigDict(
        extra="forbid",
    )
    bytecode: list
    locals: list


class HogLanguage(StrEnum):
    HOG = "hog"
    HOG_JSON = "hogJson"
    HOG_QL = "hogQL"
    HOG_QL_EXPR = "hogQLExpr"
    HOG_TEMPLATE = "hogTemplate"


class BounceRatePageViewMode(StrEnum):
    COUNT_PAGEVIEWS = "count_pageviews"
    UNIQ_URLS = "uniq_urls"
    UNIQ_PAGE_SCREEN_AUTOCAPTURES = "uniq_page_screen_autocaptures"


class InCohortVia(StrEnum):
    AUTO = "auto"
    LEFTJOIN = "leftjoin"
    SUBQUERY = "subquery"
    LEFTJOIN_CONJOINED = "leftjoin_conjoined"


class MaterializationMode(StrEnum):
    AUTO = "auto"
    LEGACY_NULL_AS_STRING = "legacy_null_as_string"
    LEGACY_NULL_AS_NULL = "legacy_null_as_null"
    DISABLED = "disabled"


class PersonsArgMaxVersion(StrEnum):
    AUTO = "auto"
    V1 = "v1"
    V2 = "v2"


class PersonsJoinMode(StrEnum):
    INNER = "inner"
    LEFT = "left"


class PersonsOnEventsMode(StrEnum):
    DISABLED = "disabled"
    PERSON_ID_NO_OVERRIDE_PROPERTIES_ON_EVENTS = "person_id_no_override_properties_on_events"
    PERSON_ID_OVERRIDE_PROPERTIES_ON_EVENTS = "person_id_override_properties_on_events"
    PERSON_ID_OVERRIDE_PROPERTIES_JOINED = "person_id_override_properties_joined"


class PropertyGroupsMode(StrEnum):
    ENABLED = "enabled"
    DISABLED = "disabled"
    OPTIMIZED = "optimized"


class SessionTableVersion(StrEnum):
    AUTO = "auto"
    V1 = "v1"
    V2 = "v2"


class SessionsV2JoinMode(StrEnum):
    STRING = "string"
    UUID = "uuid"


class HogQLVariable(BaseModel):
    model_config = ConfigDict(
        extra="forbid",
    )
    code_name: str
    isNull: Optional[bool] = None
    value: Optional[Any] = None
    variableId: str


class HogQueryResponse(BaseModel):
    model_config = ConfigDict(
        extra="forbid",
    )
    bytecode: Optional[list] = None
    coloredBytecode: Optional[list] = None
    results: Any
    stdout: Optional[str] = None


class HumanMessage(BaseModel):
    model_config = ConfigDict(
        extra="forbid",
    )
    content: str
    id: Optional[str] = None
    type: Literal["human"] = "human"


class Compare(StrEnum):
    CURRENT = "current"
    PREVIOUS = "previous"


class InsightFilterProperty(StrEnum):
    TRENDS_FILTER = "trendsFilter"
    FUNNELS_FILTER = "funnelsFilter"
    RETENTION_FILTER = "retentionFilter"
    PATHS_FILTER = "pathsFilter"
    STICKINESS_FILTER = "stickinessFilter"
    CALENDAR_HEATMAP_FILTER = "calendarHeatmapFilter"
    LIFECYCLE_FILTER = "lifecycleFilter"


class InsightNodeKind(StrEnum):
    TRENDS_QUERY = "TrendsQuery"
    FUNNELS_QUERY = "FunnelsQuery"
    RETENTION_QUERY = "RetentionQuery"
    PATHS_QUERY = "PathsQuery"
    STICKINESS_QUERY = "StickinessQuery"
    LIFECYCLE_QUERY = "LifecycleQuery"
    CALENDAR_HEATMAP_QUERY = "CalendarHeatmapQuery"


class InsightThresholdType(StrEnum):
    ABSOLUTE = "absolute"
    PERCENTAGE = "percentage"


class InsightsThresholdBounds(BaseModel):
    model_config = ConfigDict(
        extra="forbid",
    )
    lower: Optional[float] = None
    upper: Optional[float] = None


class IntervalType(StrEnum):
    MINUTE = "minute"
    HOUR = "hour"
    DAY = "day"
    WEEK = "week"
    MONTH = "month"


class LLMTraceEvent(BaseModel):
    model_config = ConfigDict(
        extra="forbid",
    )
    createdAt: str
    event: str
    id: str
    properties: dict[str, Any]


class LLMTracePerson(BaseModel):
    model_config = ConfigDict(
        extra="forbid",
    )
    created_at: str
    distinct_id: str
    properties: dict[str, Any]
    uuid: str


class LifecycleToggle(StrEnum):
    NEW = "new"
    RESURRECTING = "resurrecting"
    RETURNING = "returning"
    DORMANT = "dormant"


class LogSeverityLevel(StrEnum):
    TRACE = "trace"
    DEBUG = "debug"
    INFO = "info"
    WARN = "warn"
    ERROR = "error"
    FATAL = "fatal"


class OrderBy1(StrEnum):
    LATEST = "latest"
    EARLIEST = "earliest"


class MatchedRecordingEvent(BaseModel):
    model_config = ConfigDict(
        extra="forbid",
    )
    uuid: str


class MinimalHedgehogConfig(BaseModel):
    model_config = ConfigDict(
        extra="forbid",
    )
    accessories: list[str]
    color: Optional[HedgehogColorOptions] = None
    use_as_profile: bool


class MultipleBreakdownType(StrEnum):
    PERSON = "person"
    EVENT = "event"
    EVENT_METADATA = "event_metadata"
    GROUP = "group"
    SESSION = "session"
    HOGQL = "hogql"


class NodeKind(StrEnum):
    EVENTS_NODE = "EventsNode"
    ACTIONS_NODE = "ActionsNode"
    DATA_WAREHOUSE_NODE = "DataWarehouseNode"
    EVENTS_QUERY = "EventsQuery"
    PERSONS_NODE = "PersonsNode"
    HOG_QUERY = "HogQuery"
    HOG_QL_QUERY = "HogQLQuery"
    HOG_QLAST_QUERY = "HogQLASTQuery"
    HOG_QL_METADATA = "HogQLMetadata"
    HOG_QL_AUTOCOMPLETE = "HogQLAutocomplete"
    ACTORS_QUERY = "ActorsQuery"
    GROUPS_QUERY = "GroupsQuery"
    FUNNELS_ACTORS_QUERY = "FunnelsActorsQuery"
    FUNNEL_CORRELATION_ACTORS_QUERY = "FunnelCorrelationActorsQuery"
    SESSIONS_TIMELINE_QUERY = "SessionsTimelineQuery"
    RECORDINGS_QUERY = "RecordingsQuery"
    SESSION_ATTRIBUTION_EXPLORER_QUERY = "SessionAttributionExplorerQuery"
    REVENUE_EXAMPLE_EVENTS_QUERY = "RevenueExampleEventsQuery"
    REVENUE_EXAMPLE_DATA_WAREHOUSE_TABLES_QUERY = "RevenueExampleDataWarehouseTablesQuery"
    ERROR_TRACKING_QUERY = "ErrorTrackingQuery"
    LOGS_QUERY = "LogsQuery"
    DATA_TABLE_NODE = "DataTableNode"
    DATA_VISUALIZATION_NODE = "DataVisualizationNode"
    SAVED_INSIGHT_NODE = "SavedInsightNode"
    INSIGHT_VIZ_NODE = "InsightVizNode"
    TRENDS_QUERY = "TrendsQuery"
    CALENDAR_HEATMAP_QUERY = "CalendarHeatmapQuery"
    FUNNELS_QUERY = "FunnelsQuery"
    RETENTION_QUERY = "RetentionQuery"
    PATHS_QUERY = "PathsQuery"
    STICKINESS_QUERY = "StickinessQuery"
    LIFECYCLE_QUERY = "LifecycleQuery"
    INSIGHT_ACTORS_QUERY = "InsightActorsQuery"
    INSIGHT_ACTORS_QUERY_OPTIONS = "InsightActorsQueryOptions"
    FUNNEL_CORRELATION_QUERY = "FunnelCorrelationQuery"
    WEB_OVERVIEW_QUERY = "WebOverviewQuery"
    WEB_STATS_TABLE_QUERY = "WebStatsTableQuery"
    WEB_EXTERNAL_CLICKS_TABLE_QUERY = "WebExternalClicksTableQuery"
    WEB_GOALS_QUERY = "WebGoalsQuery"
    WEB_VITALS_QUERY = "WebVitalsQuery"
    WEB_VITALS_PATH_BREAKDOWN_QUERY = "WebVitalsPathBreakdownQuery"
    WEB_PAGE_URL_SEARCH_QUERY = "WebPageURLSearchQuery"
    REVENUE_ANALYTICS_GROWTH_RATE_QUERY = "RevenueAnalyticsGrowthRateQuery"
    REVENUE_ANALYTICS_INSIGHTS_QUERY = "RevenueAnalyticsInsightsQuery"
    REVENUE_ANALYTICS_OVERVIEW_QUERY = "RevenueAnalyticsOverviewQuery"
    REVENUE_ANALYTICS_TOP_CUSTOMERS_QUERY = "RevenueAnalyticsTopCustomersQuery"
    EXPERIMENT_METRIC = "ExperimentMetric"
    EXPERIMENT_QUERY = "ExperimentQuery"
    EXPERIMENT_EXPOSURE_QUERY = "ExperimentExposureQuery"
    EXPERIMENT_EVENT_EXPOSURE_CONFIG = "ExperimentEventExposureConfig"
    EXPERIMENT_TRENDS_QUERY = "ExperimentTrendsQuery"
    EXPERIMENT_FUNNELS_QUERY = "ExperimentFunnelsQuery"
    EXPERIMENT_DATA_WAREHOUSE_NODE = "ExperimentDataWarehouseNode"
    DATABASE_SCHEMA_QUERY = "DatabaseSchemaQuery"
    SUGGESTED_QUESTIONS_QUERY = "SuggestedQuestionsQuery"
    TEAM_TAXONOMY_QUERY = "TeamTaxonomyQuery"
    EVENT_TAXONOMY_QUERY = "EventTaxonomyQuery"
    ACTORS_PROPERTY_TAXONOMY_QUERY = "ActorsPropertyTaxonomyQuery"
    TRACES_QUERY = "TracesQuery"
    VECTOR_SEARCH_QUERY = "VectorSearchQuery"


class PageURL(BaseModel):
    model_config = ConfigDict(
        extra="forbid",
    )
    count: float
    url: str


class PathCleaningFilter(BaseModel):
    model_config = ConfigDict(
        extra="forbid",
    )
    alias: Optional[str] = None
    regex: Optional[str] = None


class PathType(StrEnum):
    FIELD_PAGEVIEW = "$pageview"
    FIELD_SCREEN = "$screen"
    CUSTOM_EVENT = "custom_event"
    HOGQL = "hogql"


class PathsFilterLegacy(BaseModel):
    model_config = ConfigDict(
        extra="forbid",
    )
    edge_limit: Optional[int] = None
    end_point: Optional[str] = None
    exclude_events: Optional[list[str]] = None
    funnel_filter: Optional[dict[str, Any]] = None
    funnel_paths: Optional[FunnelPathType] = None
    include_event_types: Optional[list[PathType]] = None
    local_path_cleaning_filters: Optional[list[PathCleaningFilter]] = None
    max_edge_weight: Optional[int] = None
    min_edge_weight: Optional[int] = None
    path_groupings: Optional[list[str]] = None
    path_replacements: Optional[bool] = None
    path_type: Optional[PathType] = None
    paths_hogql_expression: Optional[str] = None
    start_point: Optional[str] = None
    step_limit: Optional[int] = None


class PathsLink(BaseModel):
    model_config = ConfigDict(
        extra="forbid",
    )
    average_conversion_time: float
    source: str
    target: str
    value: float


class PersistedFolder(BaseModel):
    model_config = ConfigDict(
        extra="forbid",
    )
    created_at: str
    id: str
    path: str
    protocol: str
    type: str
    updated_at: str


class PersonType(BaseModel):
    model_config = ConfigDict(
        extra="forbid",
    )
    created_at: Optional[str] = None
    distinct_ids: list[str]
    id: Optional[str] = None
    is_identified: Optional[bool] = None
    name: Optional[str] = None
    properties: dict[str, Any]
    uuid: Optional[str] = None


class PropertyFilterType(StrEnum):
    META = "meta"
    EVENT = "event"
    EVENT_METADATA = "event_metadata"
    PERSON = "person"
    ELEMENT = "element"
    FEATURE = "feature"
    SESSION = "session"
    COHORT = "cohort"
    RECORDING = "recording"
    LOG_ENTRY = "log_entry"
    GROUP = "group"
    HOGQL = "hogql"
    DATA_WAREHOUSE = "data_warehouse"
    DATA_WAREHOUSE_PERSON_PROPERTY = "data_warehouse_person_property"
    ERROR_TRACKING_ISSUE = "error_tracking_issue"
    REVENUE_ANALYTICS = "revenue_analytics"
    LOG = "log"


class PropertyMathType(StrEnum):
    AVG = "avg"
    SUM = "sum"
    MIN = "min"
    MAX = "max"
    MEDIAN = "median"
    P75 = "p75"
    P90 = "p90"
    P95 = "p95"
    P99 = "p99"


class PropertyOperator(StrEnum):
    EXACT = "exact"
    IS_NOT = "is_not"
    ICONTAINS = "icontains"
    NOT_ICONTAINS = "not_icontains"
    REGEX = "regex"
    NOT_REGEX = "not_regex"
    GT = "gt"
    GTE = "gte"
    LT = "lt"
    LTE = "lte"
    IS_SET = "is_set"
    IS_NOT_SET = "is_not_set"
    IS_DATE_EXACT = "is_date_exact"
    IS_DATE_BEFORE = "is_date_before"
    IS_DATE_AFTER = "is_date_after"
    BETWEEN = "between"
    NOT_BETWEEN = "not_between"
    MIN = "min"
    MAX = "max"
    IN_ = "in"
    NOT_IN = "not_in"
    IS_CLEANED_PATH_EXACT = "is_cleaned_path_exact"


class QueryIndexUsage(StrEnum):
    UNDECISIVE = "undecisive"
    NO = "no"
    PARTIAL = "partial"
    YES = "yes"


class QueryResponseAlternative6(BaseModel):
    model_config = ConfigDict(
        extra="forbid",
    )
    bytecode: Optional[list] = None
    coloredBytecode: Optional[list] = None
    results: Any
    stdout: Optional[str] = None


class QueryResponseAlternative17(BaseModel):
    model_config = ConfigDict(
        extra="forbid",
    )
    date_range: DateRange
    kind: Literal["ExperimentExposureQuery"] = "ExperimentExposureQuery"
    timeseries: list[ExperimentExposureTimeSeries]
    total_exposures: dict[str, float]


class QueryResponseAlternative58(BaseModel):
    model_config = ConfigDict(
        extra="forbid",
    )
    questions: list[str]


class QueryTiming(BaseModel):
    model_config = ConfigDict(
        extra="forbid",
    )
    k: str = Field(..., description="Key. Shortened to 'k' to save on data.")
    t: float = Field(..., description="Time in seconds. Shortened to 't' to save on data.")


class ReasoningMessage(BaseModel):
    model_config = ConfigDict(
        extra="forbid",
    )
    content: str
    id: Optional[str] = None
    substeps: Optional[list[str]] = None
    type: Literal["ai/reasoning"] = "ai/reasoning"


class RecordingDurationFilter(BaseModel):
    model_config = ConfigDict(
        extra="forbid",
    )
    key: DurationType
    label: Optional[str] = None
    operator: PropertyOperator
    type: Literal["recording"] = "recording"
    value: float


class RecordingOrder(StrEnum):
    DURATION = "duration"
    RECORDING_DURATION = "recording_duration"
    INACTIVE_SECONDS = "inactive_seconds"
    ACTIVE_SECONDS = "active_seconds"
    START_TIME = "start_time"
    CONSOLE_ERROR_COUNT = "console_error_count"
    CLICK_COUNT = "click_count"
    KEYPRESS_COUNT = "keypress_count"
    MOUSE_ACTIVITY_COUNT = "mouse_activity_count"
    ACTIVITY_SCORE = "activity_score"


class RefreshType(StrEnum):
    ASYNC_ = "async"
    ASYNC_EXCEPT_ON_CACHE_MISS = "async_except_on_cache_miss"
    BLOCKING = "blocking"
    FORCE_ASYNC = "force_async"
    FORCE_BLOCKING = "force_blocking"
    FORCE_CACHE = "force_cache"
    LAZY_ASYNC = "lazy_async"


class ResultCustomizationBase(BaseModel):
    model_config = ConfigDict(
        extra="forbid",
    )
    color: DataColorToken


class ResultCustomizationBy(StrEnum):
    VALUE = "value"
    POSITION = "position"


class ResultCustomizationByPosition(BaseModel):
    model_config = ConfigDict(
        extra="forbid",
    )
    assignmentBy: Literal["position"] = "position"
    color: DataColorToken


class ResultCustomizationByValue(BaseModel):
    model_config = ConfigDict(
        extra="forbid",
    )
    assignmentBy: Literal["value"] = "value"
    color: DataColorToken


class RetentionDashboardDisplayType(StrEnum):
    TABLE_ONLY = "table_only"
    GRAPH_ONLY = "graph_only"
    ALL = "all"


class RetentionEntityKind(StrEnum):
    ACTIONS_NODE = "ActionsNode"
    EVENTS_NODE = "EventsNode"


class RetentionPeriod(StrEnum):
    HOUR = "Hour"
    DAY = "Day"
    WEEK = "Week"
    MONTH = "Month"


class RetentionType(StrEnum):
    RETENTION_RECURRING = "retention_recurring"
    RETENTION_FIRST_TIME = "retention_first_time"


class RevenueAnalyticsGoal(BaseModel):
    model_config = ConfigDict(
        extra="forbid",
    )
    due_date: str
    goal: float
    name: str


class RevenueAnalyticsInsightsQueryGroupBy(StrEnum):
    ALL = "all"
    PRODUCT = "product"
    COHORT = "cohort"


class RevenueAnalyticsOverviewItemKey(StrEnum):
    REVENUE = "revenue"
    PAYING_CUSTOMER_COUNT = "paying_customer_count"
    AVG_REVENUE_PER_CUSTOMER = "avg_revenue_per_customer"


class RevenueAnalyticsTopCustomersGroupBy(StrEnum):
    MONTH = "month"
    ALL = "all"


class RevenueCurrencyPropertyConfig(BaseModel):
    model_config = ConfigDict(
        extra="forbid",
    )
    property: Optional[str] = None
    static: Optional[CurrencyCode] = None


class RootAssistantMessage1(BaseModel):
    model_config = ConfigDict(
        extra="forbid",
    )
    content: str
    id: Optional[str] = None
    tool_call_id: str
    type: Literal["tool"] = "tool"
    ui_payload: Optional[dict[str, Any]] = Field(
        default=None,
        description=(
            "Payload passed through to the frontend - specifically for calls of contextual tool. Tool call messages"
            " without a ui_payload are not passed through to the frontend."
        ),
    )
    visible: Optional[bool] = None


class SamplingRate(BaseModel):
    model_config = ConfigDict(
        extra="forbid",
    )
    denominator: Optional[float] = None
    numerator: float


class Type3(StrEnum):
    EVENT_DEFINITION = "event_definition"
    TEAM_COLUMNS = "team_columns"


class Context1(BaseModel):
    model_config = ConfigDict(
        extra="forbid",
    )
    eventDefinitionId: Optional[str] = None
    type: Type3


class SessionAttributionGroupBy(StrEnum):
    CHANNEL_TYPE = "ChannelType"
    MEDIUM = "Medium"
    SOURCE = "Source"
    CAMPAIGN = "Campaign"
    AD_IDS = "AdIds"
    REFERRING_DOMAIN = "ReferringDomain"
    INITIAL_URL = "InitialURL"


class SnapshotSource(StrEnum):
    WEB = "web"
    MOBILE = "mobile"
    UNKNOWN = "unknown"


class Storage(StrEnum):
    OBJECT_STORAGE_LTS = "object_storage_lts"
    OBJECT_STORAGE = "object_storage"


class StepOrderValue(StrEnum):
    STRICT = "strict"
    UNORDERED = "unordered"
    ORDERED = "ordered"


class StickinessComputationMode(StrEnum):
    NON_CUMULATIVE = "non_cumulative"
    CUMULATIVE = "cumulative"


class StickinessFilterLegacy(BaseModel):
    model_config = ConfigDict(
        extra="forbid",
    )
    compare: Optional[bool] = None
    compare_to: Optional[str] = None
    display: Optional[ChartDisplayType] = None
    hidden_legend_keys: Optional[dict[str, Union[bool, Any]]] = None
    show_legend: Optional[bool] = None
    show_multiple_y_axes: Optional[bool] = None
    show_values_on_series: Optional[bool] = None


class StickinessOperator(StrEnum):
    GTE = "gte"
    LTE = "lte"
    EXACT = "exact"


class SuggestedQuestionsQueryResponse(BaseModel):
    model_config = ConfigDict(
        extra="forbid",
    )
    questions: list[str]


class TaxonomicFilterGroupType(StrEnum):
    METADATA = "metadata"
    ACTIONS = "actions"
    COHORTS = "cohorts"
    COHORTS_WITH_ALL = "cohorts_with_all"
    DATA_WAREHOUSE = "data_warehouse"
    DATA_WAREHOUSE_PROPERTIES = "data_warehouse_properties"
    DATA_WAREHOUSE_PERSON_PROPERTIES = "data_warehouse_person_properties"
    ELEMENTS = "elements"
    EVENTS = "events"
    EVENT_PROPERTIES = "event_properties"
    EVENT_FEATURE_FLAGS = "event_feature_flags"
    EVENT_METADATA = "event_metadata"
    NUMERICAL_EVENT_PROPERTIES = "numerical_event_properties"
    PERSON_PROPERTIES = "person_properties"
    PAGEVIEW_URLS = "pageview_urls"
    SCREENS = "screens"
    CUSTOM_EVENTS = "custom_events"
    WILDCARD = "wildcard"
    GROUPS = "groups"
    PERSONS = "persons"
    FEATURE_FLAGS = "feature_flags"
    INSIGHTS = "insights"
    EXPERIMENTS = "experiments"
    PLUGINS = "plugins"
    DASHBOARDS = "dashboards"
    NAME_GROUPS = "name_groups"
    SESSION_PROPERTIES = "session_properties"
    HOGQL_EXPRESSION = "hogql_expression"
    NOTEBOOKS = "notebooks"
    LOG_ENTRIES = "log_entries"
    ERROR_TRACKING_ISSUES = "error_tracking_issues"
    LOGS = "logs"
    REPLAY = "replay"
    REVENUE_ANALYTICS_PROPERTIES = "revenue_analytics_properties"
    RESOURCES = "resources"


class TimelineEntry(BaseModel):
    model_config = ConfigDict(
        extra="forbid",
    )
    events: list[EventType]
    recording_duration_s: Optional[float] = Field(default=None, description="Duration of the recording in seconds.")
    sessionId: Optional[str] = Field(default=None, description="Session ID. None means out-of-session events")


class TrendsFilterLegacy(BaseModel):
    model_config = ConfigDict(
        extra="forbid",
    )
    aggregation_axis_format: Optional[AggregationAxisFormat] = None
    aggregation_axis_postfix: Optional[str] = None
    aggregation_axis_prefix: Optional[str] = None
    breakdown_histogram_bin_count: Optional[float] = None
    compare: Optional[bool] = None
    compare_to: Optional[str] = None
    decimal_places: Optional[float] = None
    display: Optional[ChartDisplayType] = None
    formula: Optional[str] = None
    hidden_legend_keys: Optional[dict[str, Union[bool, Any]]] = None
    min_decimal_places: Optional[float] = None
    show_alert_threshold_lines: Optional[bool] = None
    show_labels_on_series: Optional[bool] = None
    show_legend: Optional[bool] = None
    show_multiple_y_axes: Optional[bool] = None
    show_percent_stack_view: Optional[bool] = None
    show_values_on_series: Optional[bool] = None
    smoothing_intervals: Optional[float] = None
    y_axis_scale_type: Optional[YAxisScaleType] = YAxisScaleType.LINEAR


class TrendsFormulaNode(BaseModel):
    model_config = ConfigDict(
        extra="forbid",
    )
    custom_name: Optional[str] = Field(default=None, description="Optional user-defined name for the formula")
    formula: str


class UserBasicType(BaseModel):
    model_config = ConfigDict(
        extra="forbid",
    )
    distinct_id: str
    email: str
    first_name: str
    hedgehog_config: Optional[MinimalHedgehogConfig] = None
    id: float
    is_email_verified: Optional[Any] = None
    last_name: Optional[str] = None
    uuid: str


class VectorSearchResponseItem(BaseModel):
    model_config = ConfigDict(
        extra="forbid",
    )
    distance: float
    id: str


class ActionsPie(BaseModel):
    model_config = ConfigDict(
        extra="forbid",
    )
    disableHoverOffset: Optional[bool] = None
    hideAggregation: Optional[bool] = None


class RETENTION(BaseModel):
    model_config = ConfigDict(
        extra="forbid",
    )
    hideLineGraph: Optional[bool] = None
    hideSizeColumn: Optional[bool] = None
    useSmallLayout: Optional[bool] = None


class VizSpecificOptions(BaseModel):
    model_config = ConfigDict(
        extra="forbid",
    )
    ActionsPie_1: Optional[ActionsPie] = Field(default=None, alias="ActionsPie")
    RETENTION_1: Optional[RETENTION] = Field(default=None, alias="RETENTION")


class WebAnalyticsOrderByDirection(StrEnum):
    ASC = "ASC"
    DESC = "DESC"


class WebAnalyticsOrderByFields(StrEnum):
    VISITORS = "Visitors"
    VIEWS = "Views"
    CLICKS = "Clicks"
    BOUNCE_RATE = "BounceRate"
    AVERAGE_SCROLL_PERCENTAGE = "AverageScrollPercentage"
    SCROLL_GT80_PERCENTAGE = "ScrollGt80Percentage"
    TOTAL_CONVERSIONS = "TotalConversions"
    UNIQUE_CONVERSIONS = "UniqueConversions"
    CONVERSION_RATE = "ConversionRate"
    CONVERTING_USERS = "ConvertingUsers"
    RAGE_CLICKS = "RageClicks"
    DEAD_CLICKS = "DeadClicks"
    ERRORS = "Errors"


class Sampling(BaseModel):
    model_config = ConfigDict(
        extra="forbid",
    )
    enabled: Optional[bool] = None
    forceSamplingRate: Optional[SamplingRate] = None


class WebOverviewItemKind(StrEnum):
    UNIT = "unit"
    DURATION_S = "duration_s"
    PERCENTAGE = "percentage"
    CURRENCY = "currency"


class WebStatsBreakdown(StrEnum):
    PAGE = "Page"
    INITIAL_PAGE = "InitialPage"
    EXIT_PAGE = "ExitPage"
    EXIT_CLICK = "ExitClick"
    SCREEN_NAME = "ScreenName"
    INITIAL_CHANNEL_TYPE = "InitialChannelType"
    INITIAL_REFERRING_DOMAIN = "InitialReferringDomain"
    INITIAL_UTM_SOURCE = "InitialUTMSource"
    INITIAL_UTM_CAMPAIGN = "InitialUTMCampaign"
    INITIAL_UTM_MEDIUM = "InitialUTMMedium"
    INITIAL_UTM_TERM = "InitialUTMTerm"
    INITIAL_UTM_CONTENT = "InitialUTMContent"
    INITIAL_UTM_SOURCE_MEDIUM_CAMPAIGN = "InitialUTMSourceMediumCampaign"
    BROWSER = "Browser"
    OS = "OS"
    VIEWPORT = "Viewport"
    DEVICE_TYPE = "DeviceType"
    COUNTRY = "Country"
    REGION = "Region"
    CITY = "City"
    TIMEZONE = "Timezone"
    LANGUAGE = "Language"
    FRUSTRATION_METRICS = "FrustrationMetrics"


class WebVitalsMetric(StrEnum):
    INP = "INP"
    LCP = "LCP"
    CLS = "CLS"
    FCP = "FCP"


class WebVitalsMetricBand(StrEnum):
    GOOD = "good"
    NEEDS_IMPROVEMENTS = "needs_improvements"
    POOR = "poor"


class WebVitalsPathBreakdownResultItem(BaseModel):
    model_config = ConfigDict(
        extra="forbid",
    )
    path: str
    value: float


class WebVitalsPercentile(StrEnum):
    P75 = "p75"
    P90 = "p90"
    P99 = "p99"


class Scale(StrEnum):
    LINEAR = "linear"
    LOGARITHMIC = "logarithmic"


class YAxisSettings(BaseModel):
    model_config = ConfigDict(
        extra="forbid",
    )
    scale: Optional[Scale] = None
    startAtZero: Optional[bool] = Field(default=None, description="Whether the Y axis should start at zero")


class Integer(RootModel[int]):
    root: int


class ActionConversionGoal(BaseModel):
    model_config = ConfigDict(
        extra="forbid",
    )
    actionId: int


class ActorsPropertyTaxonomyResponse(BaseModel):
    model_config = ConfigDict(
        extra="forbid",
    )
    sample_count: int
    sample_values: list[Union[str, float, bool, int]]


class AlertCondition(BaseModel):
    model_config = ConfigDict(
        extra="forbid",
    )
    type: AlertConditionType


class AssistantArrayPropertyFilter(BaseModel):
    model_config = ConfigDict(
        extra="forbid",
    )
    operator: AssistantArrayPropertyFilterOperator = Field(
        ..., description="`exact` - exact match of any of the values. `is_not` - does not match any of the values."
    )
    value: list[str] = Field(
        ...,
        description=(
            "Only use property values from the plan. Always use strings as values. If you have a number, convert it to"
            ' a string first. If you have a boolean, convert it to a string "true" or "false".'
        ),
    )


class AssistantBreakdownFilter(BaseModel):
    model_config = ConfigDict(
        extra="forbid",
    )
    breakdown_limit: Optional[int] = Field(default=25, description="How many distinct values to show.")


class AssistantDateTimePropertyFilter(BaseModel):
    model_config = ConfigDict(
        extra="forbid",
    )
    operator: AssistantDateTimePropertyFilterOperator
    value: str = Field(..., description="Value must be a date in ISO 8601 format.")


class AssistantForm(BaseModel):
    model_config = ConfigDict(
        extra="forbid",
    )
    options: list[AssistantFormOption]


class AssistantFunnelsBreakdownFilter(BaseModel):
    model_config = ConfigDict(
        extra="forbid",
    )
    breakdown: str = Field(..., description="The entity property to break down by.")
    breakdown_group_type_index: Optional[int] = Field(
        default=None,
        description=(
            "If `breakdown_type` is `group`, this is the index of the group. Use the index from the group mapping."
        ),
    )
    breakdown_limit: Optional[int] = Field(default=25, description="How many distinct values to show.")
    breakdown_type: Optional[AssistantFunnelsBreakdownType] = Field(
        default=AssistantFunnelsBreakdownType.EVENT,
        description=(
            "Type of the entity to break down by. If `group` is used, you must also provide"
            " `breakdown_group_type_index` from the group mapping."
        ),
    )


class AssistantFunnelsExclusionEventsNode(BaseModel):
    model_config = ConfigDict(
        extra="forbid",
    )
    event: str
    funnelFromStep: int
    funnelToStep: int
    kind: Literal["EventsNode"] = "EventsNode"


class AssistantFunnelsFilter(BaseModel):
    model_config = ConfigDict(
        extra="forbid",
    )
    binCount: Optional[int] = Field(
        default=None,
        description=(
            "Use this setting only when `funnelVizType` is `time_to_convert`: number of bins to show in histogram."
        ),
    )
    exclusions: Optional[list[AssistantFunnelsExclusionEventsNode]] = Field(
        default=[],
        description=(
            "Users may want to use exclusion events to filter out conversions in which a particular event occurred"
            " between specific steps. These events must not be included in the main sequence. You must include start"
            " and end indexes for each exclusion where the minimum index is one and the maximum index is the number of"
            " steps in the funnel. For example, there is a sequence with three steps: sign up, finish onboarding,"
            " purchase. If the user wants to exclude all conversions in which users left the page before finishing the"
            " onboarding, the exclusion step would be the event `$pageleave` with start index 2 and end index 3."
        ),
    )
    funnelAggregateByHogQL: Literal["properties.$session_id"] = Field(
        default="properties.$session_id",
        description="Use this field only if the user explicitly asks to aggregate the funnel by unique sessions.",
    )
    funnelOrderType: Optional[StepOrderValue] = Field(
        default=StepOrderValue.ORDERED,
        description=(
            "Defines the behavior of event matching between steps. Prefer the `strict` option unless explicitly told to"
            " use a different one. `ordered` - defines a sequential funnel. Step B must happen after Step A, but any"
            " number of events can happen between A and B. `strict` - defines a funnel where all events must happen in"
            " order. Step B must happen directly after Step A without any events in between. `any` - order doesn't"
            " matter. Steps can be completed in any sequence."
        ),
    )
    funnelStepReference: Optional[FunnelStepReference] = Field(
        default=FunnelStepReference.TOTAL,
        description=(
            "Whether conversion shown in the graph should be across all steps or just relative to the previous step."
        ),
    )
    funnelVizType: Optional[FunnelVizType] = Field(
        default=FunnelVizType.STEPS,
        description=(
            "Defines the type of visualization to use. The `steps` option is recommended. `steps` - shows a"
            " step-by-step funnel. Perfect to show a conversion rate of a sequence of events (default)."
            " `time_to_convert` - shows a histogram of the time it took to complete the funnel. `trends` - shows trends"
            " of the conversion rate of the whole sequence over time."
        ),
    )
    funnelWindowInterval: Optional[int] = Field(
        default=14,
        description=(
            "Controls a time frame value for a conversion to be considered. Select a reasonable value based on the"
            " user's query. Use in combination with `funnelWindowIntervalUnit`. The default value is 14 days."
        ),
    )
    funnelWindowIntervalUnit: Optional[FunnelConversionWindowTimeUnit] = Field(
        default=FunnelConversionWindowTimeUnit.DAY,
        description=(
            "Controls a time frame interval for a conversion to be considered. Select a reasonable value based on the"
            " user's query. Use in combination with `funnelWindowInterval`. The default value is 14 days."
        ),
    )
    layout: Optional[FunnelLayout] = Field(
        default=FunnelLayout.VERTICAL,
        description="Controls how the funnel chart is displayed: vertically (preferred) or horizontally.",
    )


class AssistantGenerationStatusEvent(BaseModel):
    model_config = ConfigDict(
        extra="forbid",
    )
    type: AssistantGenerationStatusType


class AssistantGenericPropertyFilter1(BaseModel):
    model_config = ConfigDict(
        extra="forbid",
    )
    key: str = Field(..., description="Use one of the properties the user has provided in the plan.")
    operator: AssistantSingleValuePropertyFilterOperator = Field(
        ...,
        description=(
            "`icontains` - case insensitive contains. `not_icontains` - case insensitive does not contain. `regex` -"
            " matches the regex pattern. `not_regex` - does not match the regex pattern."
        ),
    )
    type: str
    value: str = Field(
        ...,
        description=(
            "Only use property values from the plan. If the operator is `regex` or `not_regex`, the value must be a"
            " valid ClickHouse regex pattern to match against. Otherwise, the value must be a substring that will be"
            " matched against the property value."
        ),
    )


class AssistantGenericPropertyFilter4(BaseModel):
    model_config = ConfigDict(
        extra="forbid",
    )
    key: str = Field(..., description="Use one of the properties the user has provided in the plan.")
    operator: AssistantSetPropertyFilterOperator = Field(
        ...,
        description=(
            "`is_set` - the property has any value. `is_not_set` - the property doesn't have a value or wasn't"
            " collected."
        ),
    )
    type: str


class AssistantGroupMultipleBreakdownFilter(BaseModel):
    model_config = ConfigDict(
        extra="forbid",
    )
    group_type_index: Optional[int] = Field(default=None, description="Index of the group type from the group mapping.")
    property: str = Field(..., description="Property name from the plan to break down by.")
    type: Literal["group"] = "group"


class AssistantGroupPropertyFilter1(BaseModel):
    model_config = ConfigDict(
        extra="forbid",
    )
    group_type_index: int = Field(..., description="Index of the group type from the group mapping.")
    key: str = Field(..., description="Use one of the properties the user has provided in the plan.")
    operator: AssistantSingleValuePropertyFilterOperator = Field(
        ...,
        description=(
            "`icontains` - case insensitive contains. `not_icontains` - case insensitive does not contain. `regex` -"
            " matches the regex pattern. `not_regex` - does not match the regex pattern."
        ),
    )
    type: Literal["group"] = "group"
    value: str = Field(
        ...,
        description=(
            "Only use property values from the plan. If the operator is `regex` or `not_regex`, the value must be a"
            " valid ClickHouse regex pattern to match against. Otherwise, the value must be a substring that will be"
            " matched against the property value."
        ),
    )


class AssistantGroupPropertyFilter2(BaseModel):
    model_config = ConfigDict(
        extra="forbid",
    )
    group_type_index: int = Field(..., description="Index of the group type from the group mapping.")
    key: str = Field(..., description="Use one of the properties the user has provided in the plan.")
    operator: AssistantArrayPropertyFilterOperator = Field(
        ..., description="`exact` - exact match of any of the values. `is_not` - does not match any of the values."
    )
    type: Literal["group"] = "group"
    value: list[str] = Field(
        ...,
        description=(
            "Only use property values from the plan. Always use strings as values. If you have a number, convert it to"
            ' a string first. If you have a boolean, convert it to a string "true" or "false".'
        ),
    )


class AssistantGroupPropertyFilter3(BaseModel):
    model_config = ConfigDict(
        extra="forbid",
    )
    group_type_index: int = Field(..., description="Index of the group type from the group mapping.")
    key: str = Field(..., description="Use one of the properties the user has provided in the plan.")
    operator: AssistantDateTimePropertyFilterOperator
    type: Literal["group"] = "group"
    value: str = Field(..., description="Value must be a date in ISO 8601 format.")


class AssistantGroupPropertyFilter4(BaseModel):
    model_config = ConfigDict(
        extra="forbid",
    )
    group_type_index: int = Field(..., description="Index of the group type from the group mapping.")
    key: str = Field(..., description="Use one of the properties the user has provided in the plan.")
    operator: AssistantSetPropertyFilterOperator = Field(
        ...,
        description=(
            "`is_set` - the property has any value. `is_not_set` - the property doesn't have a value or wasn't"
            " collected."
        ),
    )
    type: Literal["group"] = "group"


class AssistantMessageMetadata(BaseModel):
    model_config = ConfigDict(
        extra="forbid",
    )
    form: Optional[AssistantForm] = None


class AssistantRetentionActionsNode(BaseModel):
    model_config = ConfigDict(
        extra="forbid",
    )
    id: float = Field(..., description="Action ID from the plan.")
    name: str = Field(..., description="Action name from the plan.")
    properties: Optional[
        list[
            Union[
                Union[
                    AssistantGenericPropertyFilter1,
                    AssistantGenericPropertyFilter2,
                    AssistantGenericPropertyFilter3,
                    AssistantGenericPropertyFilter4,
                ],
                Union[
                    AssistantGroupPropertyFilter1,
                    AssistantGroupPropertyFilter2,
                    AssistantGroupPropertyFilter3,
                    AssistantGroupPropertyFilter4,
                ],
            ]
        ]
    ] = Field(default=None, description="Property filters for the action.")
    type: Literal["actions"] = "actions"


class AssistantRetentionEventsNode(BaseModel):
    model_config = ConfigDict(
        extra="forbid",
    )
    custom_name: Optional[str] = Field(
        default=None, description="Custom name for the event if it is needed to be renamed."
    )
    name: str = Field(..., description="Event name from the plan.")
    properties: Optional[
        list[
            Union[
                Union[
                    AssistantGenericPropertyFilter1,
                    AssistantGenericPropertyFilter2,
                    AssistantGenericPropertyFilter3,
                    AssistantGenericPropertyFilter4,
                ],
                Union[
                    AssistantGroupPropertyFilter1,
                    AssistantGroupPropertyFilter2,
                    AssistantGroupPropertyFilter3,
                    AssistantGroupPropertyFilter4,
                ],
            ]
        ]
    ] = Field(default=None, description="Property filters for the event.")
    type: Literal["events"] = "events"


class AssistantSetPropertyFilter(BaseModel):
    model_config = ConfigDict(
        extra="forbid",
    )
    operator: AssistantSetPropertyFilterOperator = Field(
        ...,
        description=(
            "`is_set` - the property has any value. `is_not_set` - the property doesn't have a value or wasn't"
            " collected."
        ),
    )


class AssistantSingleValuePropertyFilter(BaseModel):
    model_config = ConfigDict(
        extra="forbid",
    )
    operator: AssistantSingleValuePropertyFilterOperator = Field(
        ...,
        description=(
            "`icontains` - case insensitive contains. `not_icontains` - case insensitive does not contain. `regex` -"
            " matches the regex pattern. `not_regex` - does not match the regex pattern."
        ),
    )
    value: str = Field(
        ...,
        description=(
            "Only use property values from the plan. If the operator is `regex` or `not_regex`, the value must be a"
            " valid ClickHouse regex pattern to match against. Otherwise, the value must be a substring that will be"
            " matched against the property value."
        ),
    )


class AssistantTrendsBreakdownFilter(BaseModel):
    model_config = ConfigDict(
        extra="forbid",
    )
    breakdown_limit: Optional[int] = Field(default=25, description="How many distinct values to show.")
    breakdowns: list[Union[AssistantGroupMultipleBreakdownFilter, AssistantGenericMultipleBreakdownFilter]] = Field(
        ..., description="Use this field to define breakdowns.", max_length=3
    )


class AutocompleteCompletionItem(BaseModel):
    model_config = ConfigDict(
        extra="forbid",
    )
    detail: Optional[str] = Field(
        default=None,
        description=(
            "A human-readable string with additional information about this item, like type or symbol information."
        ),
    )
    documentation: Optional[str] = Field(
        default=None, description="A human-readable string that represents a doc-comment."
    )
    insertText: str = Field(
        ..., description="A string or snippet that should be inserted in a document when selecting this completion."
    )
    kind: AutocompleteCompletionItemKind = Field(
        ..., description="The kind of this completion item. Based on the kind an icon is chosen by the editor."
    )
    label: str = Field(
        ...,
        description=(
            "The label of this completion item. By default this is also the text that is inserted when selecting this"
            " completion."
        ),
    )


class Breakdown(BaseModel):
    model_config = ConfigDict(
        extra="forbid",
    )
    group_type_index: Optional[int] = None
    histogram_bin_count: Optional[int] = None
    normalize_url: Optional[bool] = None
    property: str
    type: Optional[MultipleBreakdownType] = None


class BreakdownFilter(BaseModel):
    model_config = ConfigDict(
        extra="forbid",
    )
    breakdown: Optional[Union[str, list[Union[str, int]], int]] = None
    breakdown_group_type_index: Optional[int] = None
    breakdown_hide_other_aggregation: Optional[bool] = None
    breakdown_histogram_bin_count: Optional[int] = None
    breakdown_limit: Optional[int] = None
    breakdown_normalize_url: Optional[bool] = None
    breakdown_type: Optional[BreakdownType] = BreakdownType.EVENT
    breakdowns: Optional[list[Breakdown]] = Field(default=None, max_length=3)


class IntervalItem(BaseModel):
    model_config = ConfigDict(
        extra="forbid",
    )
    label: str
    value: int = Field(..., description="An interval selected out of available intervals in source query")


class Series(BaseModel):
    model_config = ConfigDict(
        extra="forbid",
    )
    label: str
    value: int


class Settings(BaseModel):
    model_config = ConfigDict(
        extra="forbid",
    )
    display: Optional[ChartSettingsDisplay] = None
    formatting: Optional[ChartSettingsFormatting] = None


class ChartAxis(BaseModel):
    model_config = ConfigDict(
        extra="forbid",
    )
    column: str
    settings: Optional[Settings] = None


class ChartSettings(BaseModel):
    model_config = ConfigDict(
        extra="forbid",
    )
    goalLines: Optional[list[GoalLine]] = None
    leftYAxisSettings: Optional[YAxisSettings] = None
    rightYAxisSettings: Optional[YAxisSettings] = None
    seriesBreakdownColumn: Optional[str] = None
    showLegend: Optional[bool] = None
    showTotalRow: Optional[bool] = None
    stackBars100: Optional[bool] = Field(default=None, description="Whether we fill the bars to 100% in stacked mode")
    xAxis: Optional[ChartAxis] = None
    yAxis: Optional[list[ChartAxis]] = None
    yAxisAtZero: Optional[bool] = Field(
        default=None, description="Deprecated: use `[left|right]YAxisSettings`. Whether the Y axis should start at zero"
    )


class ClickhouseQueryProgress(BaseModel):
    model_config = ConfigDict(
        extra="forbid",
    )
    active_cpu_time: int
    bytes_read: int
    estimated_rows_total: int
    rows_read: int
    time_elapsed: int


class CohortPropertyFilter(BaseModel):
    model_config = ConfigDict(
        extra="forbid",
    )
    cohort_name: Optional[str] = None
    key: Literal["id"] = "id"
    label: Optional[str] = None
    operator: Optional[PropertyOperator] = PropertyOperator.IN_
    type: Literal["cohort"] = "cohort"
    value: int


class CustomChannelCondition(BaseModel):
    model_config = ConfigDict(
        extra="forbid",
    )
    id: str
    key: CustomChannelField
    op: CustomChannelOperator
    value: Optional[Union[str, list[str]]] = None


class CustomChannelRule(BaseModel):
    model_config = ConfigDict(
        extra="forbid",
    )
    channel_type: str
    combiner: FilterLogicalOperator
    id: str
    items: list[CustomChannelCondition]


class DatabaseSchemaField(BaseModel):
    model_config = ConfigDict(
        extra="forbid",
    )
    chain: Optional[list[Union[str, int]]] = None
    fields: Optional[list[str]] = None
    hogql_value: str
    id: Optional[str] = None
    name: str
    schema_valid: bool
    table: Optional[str] = None
    type: DatabaseSerializedFieldType


class DatabaseSchemaPostHogTable(BaseModel):
    model_config = ConfigDict(
        extra="forbid",
    )
    fields: dict[str, DatabaseSchemaField]
    id: str
    name: str
    row_count: Optional[float] = None
    type: Literal["posthog"] = "posthog"


class DatabaseSchemaTableCommon(BaseModel):
    model_config = ConfigDict(
        extra="forbid",
    )
    fields: dict[str, DatabaseSchemaField]
    id: str
    name: str
    row_count: Optional[float] = None
    type: Type1


class Day(RootModel[int]):
    root: int


class ErrorTrackingIssueAssignee(BaseModel):
    model_config = ConfigDict(
        extra="forbid",
    )
    id: Union[str, int]
    type: Type2


class ErrorTrackingRelationalIssue(BaseModel):
    model_config = ConfigDict(
        extra="forbid",
    )
    assignee: Optional[ErrorTrackingIssueAssignee] = None
    description: Optional[str] = None
    first_seen: datetime
    id: str
    name: Optional[str] = None
    status: Status2


class EventOddsRatioSerialized(BaseModel):
    model_config = ConfigDict(
        extra="forbid",
    )
    correlation_type: CorrelationType
    event: EventDefinition
    failure_count: int
    odds_ratio: float
    success_count: int


class EventTaxonomyItem(BaseModel):
    model_config = ConfigDict(
        extra="forbid",
    )
    property: str
    sample_count: int
    sample_values: list[str]


class EventsHeatMapColumnAggregationResult(BaseModel):
    model_config = ConfigDict(
        extra="forbid",
    )
    column: int
    value: int


class EventsHeatMapDataResult(BaseModel):
    model_config = ConfigDict(
        extra="forbid",
    )
    column: int
    row: int
    value: int


class EventsHeatMapRowAggregationResult(BaseModel):
    model_config = ConfigDict(
        extra="forbid",
    )
    row: int
    value: int


class EventsHeatMapStructuredResult(BaseModel):
    model_config = ConfigDict(
        extra="forbid",
    )
    allAggregations: int
    columnAggregations: list[EventsHeatMapColumnAggregationResult]
    data: list[EventsHeatMapDataResult]
    rowAggregations: list[EventsHeatMapRowAggregationResult]


class ExperimentExposureQueryResponse(BaseModel):
    model_config = ConfigDict(
        extra="forbid",
    )
    date_range: DateRange
    kind: Literal["ExperimentExposureQuery"] = "ExperimentExposureQuery"
    timeseries: list[ExperimentExposureTimeSeries]
    total_exposures: dict[str, float]


class ExperimentHoldoutType(BaseModel):
    model_config = ConfigDict(
        extra="forbid",
    )
    created_at: Optional[str] = None
    created_by: Optional[UserBasicType] = None
    description: Optional[str] = None
    filters: dict[str, Any]
    id: Optional[float] = None
    name: str
    updated_at: Optional[str] = None


class ExperimentMetricBaseProperties(BaseModel):
    model_config = ConfigDict(
        extra="forbid",
    )
    conversion_window: Optional[int] = None
    conversion_window_unit: Optional[FunnelConversionWindowTimeUnit] = None
    kind: Literal["ExperimentMetric"] = "ExperimentMetric"
    name: Optional[str] = None


class ExperimentStatsBase(BaseModel):
    model_config = ConfigDict(
        extra="forbid",
    )
    key: str
    number_of_samples: int
    sum: float
    sum_squares: float


class ExperimentVariantResultBayesian(BaseModel):
    model_config = ConfigDict(
        extra="forbid",
    )
    chance_to_win: float
    credible_interval: list[float] = Field(..., max_length=2, min_length=2)
    key: str
    method: Literal["bayesian"] = "bayesian"
    number_of_samples: int
    significant: bool
    sum: float
    sum_squares: float


class ExperimentVariantResultFrequentist(BaseModel):
    model_config = ConfigDict(
        extra="forbid",
    )
    confidence_interval: list[float] = Field(..., max_length=2, min_length=2)
    key: str
    method: Literal["frequentist"] = "frequentist"
    number_of_samples: int
    p_value: float
    significant: bool
    sum: float
    sum_squares: float


class FunnelCorrelationResult(BaseModel):
    model_config = ConfigDict(
        extra="forbid",
    )
    events: list[EventOddsRatioSerialized]
    skewed: bool


class FunnelExclusionSteps(BaseModel):
    model_config = ConfigDict(
        extra="forbid",
    )
    funnelFromStep: int
    funnelToStep: int


class FunnelsFilterLegacy(BaseModel):
    model_config = ConfigDict(
        extra="forbid",
    )
    bin_count: Optional[Union[float, str]] = None
    breakdown_attribution_type: Optional[BreakdownAttributionType] = None
    breakdown_attribution_value: Optional[float] = None
    exclusions: Optional[list[FunnelExclusionLegacy]] = None
    funnel_aggregate_by_hogql: Optional[str] = None
    funnel_from_step: Optional[float] = None
    funnel_order_type: Optional[StepOrderValue] = None
    funnel_step_reference: Optional[FunnelStepReference] = None
    funnel_to_step: Optional[float] = None
    funnel_viz_type: Optional[FunnelVizType] = None
    funnel_window_interval: Optional[float] = None
    funnel_window_interval_unit: Optional[FunnelConversionWindowTimeUnit] = None
    hidden_legend_keys: Optional[dict[str, Union[bool, Any]]] = None
    layout: Optional[FunnelLayout] = None


class HogQLAutocompleteResponse(BaseModel):
    model_config = ConfigDict(
        extra="forbid",
    )
    incomplete_list: bool = Field(..., description="Whether or not the suggestions returned are complete")
    suggestions: list[AutocompleteCompletionItem]
    timings: Optional[list[QueryTiming]] = Field(
        default=None, description="Measured timings for different parts of the query generation process"
    )


class HogQLNotice(BaseModel):
    model_config = ConfigDict(
        extra="forbid",
    )
    end: Optional[int] = None
    fix: Optional[str] = None
    message: str
    start: Optional[int] = None


class HogQLQueryModifiers(BaseModel):
    model_config = ConfigDict(
        extra="forbid",
    )
    bounceRateDurationSeconds: Optional[float] = None
    bounceRatePageViewMode: Optional[BounceRatePageViewMode] = None
    convertToProjectTimezone: Optional[bool] = None
    customChannelTypeRules: Optional[list[CustomChannelRule]] = None
    dataWarehouseEventsModifiers: Optional[list[DataWarehouseEventsModifier]] = None
    debug: Optional[bool] = None
    formatCsvAllowDoubleQuotes: Optional[bool] = None
    inCohortVia: Optional[InCohortVia] = None
    materializationMode: Optional[MaterializationMode] = None
    optimizeJoinedFilters: Optional[bool] = None
    personsArgMaxVersion: Optional[PersonsArgMaxVersion] = None
    personsJoinMode: Optional[PersonsJoinMode] = None
    personsOnEventsMode: Optional[PersonsOnEventsMode] = None
    propertyGroupsMode: Optional[PropertyGroupsMode] = None
    s3TableUseInvalidColumns: Optional[bool] = None
    sessionTableVersion: Optional[SessionTableVersion] = None
    sessionsV2JoinMode: Optional[SessionsV2JoinMode] = None
    useMaterializedViews: Optional[bool] = None
    usePresortedEventsTable: Optional[bool] = None
    useWebAnalyticsPreAggregatedTables: Optional[bool] = None


class HogQuery(BaseModel):
    model_config = ConfigDict(
        extra="forbid",
    )
    code: Optional[str] = None
    kind: Literal["HogQuery"] = "HogQuery"
    modifiers: Optional[HogQLQueryModifiers] = Field(
        default=None, description="Modifiers used when performing the query"
    )
    response: Optional[HogQueryResponse] = None
    version: Optional[float] = Field(default=None, description="version of the node, used for schema migrations")


class DayItem(BaseModel):
    model_config = ConfigDict(
        extra="forbid",
    )
    label: str
    value: Union[str, datetime, int]


class InsightThreshold(BaseModel):
    model_config = ConfigDict(
        extra="forbid",
    )
    bounds: Optional[InsightsThresholdBounds] = None
    type: InsightThresholdType


class LLMTrace(BaseModel):
    model_config = ConfigDict(
        extra="forbid",
    )
    createdAt: str
    events: list[LLMTraceEvent]
    id: str
    inputCost: Optional[float] = None
    inputState: Optional[Any] = None
    inputTokens: Optional[float] = None
    outputCost: Optional[float] = None
    outputState: Optional[Any] = None
    outputTokens: Optional[float] = None
    person: LLMTracePerson
    totalCost: Optional[float] = None
    totalLatency: Optional[float] = None
    traceName: Optional[str] = None


class LifecycleFilter(BaseModel):
    model_config = ConfigDict(
        extra="forbid",
    )
    showLegend: Optional[bool] = False
    showValuesOnSeries: Optional[bool] = None
    toggledLifecycles: Optional[list[LifecycleToggle]] = None


class LifecycleFilterLegacy(BaseModel):
    model_config = ConfigDict(
        extra="forbid",
    )
    show_legend: Optional[bool] = None
    show_values_on_series: Optional[bool] = None
    toggledLifecycles: Optional[list[LifecycleToggle]] = None


class LogMessage(BaseModel):
    model_config = ConfigDict(
        extra="forbid",
    )
    attributes: dict[str, Any]
    body: str
    event_name: str
    instrumentation_scope: str
    level: LogSeverityLevel
    observed_timestamp: datetime
    resource: str
    severity_number: float
    severity_text: LogSeverityLevel
    span_id: str
    timestamp: datetime
    trace_id: str
    uuid: str


class MarketingAnalyticsConfig(BaseModel):
    model_config = ConfigDict(
        extra="forbid",
    )
    sources_map: Optional[dict[str, dict[str, Union[str, Any]]]] = None


class MatchedRecording(BaseModel):
    model_config = ConfigDict(
        extra="forbid",
    )
    events: list[MatchedRecordingEvent]
    session_id: Optional[str] = None


class NewExperimentQueryResponse(BaseModel):
    model_config = ConfigDict(
        extra="forbid",
    )
    baseline: ExperimentStatsBase
    variant_results: Union[list[ExperimentVariantResultFrequentist], list[ExperimentVariantResultBayesian]]


class PathsFilter(BaseModel):
    model_config = ConfigDict(
        extra="forbid",
    )
    edgeLimit: Optional[int] = 50
    endPoint: Optional[str] = None
    excludeEvents: Optional[list[str]] = None
    includeEventTypes: Optional[list[PathType]] = None
    localPathCleaningFilters: Optional[list[PathCleaningFilter]] = None
    maxEdgeWeight: Optional[int] = None
    minEdgeWeight: Optional[int] = None
    pathDropoffKey: Optional[str] = Field(default=None, description="Relevant only within actors query")
    pathEndKey: Optional[str] = Field(default=None, description="Relevant only within actors query")
    pathGroupings: Optional[list[str]] = None
    pathReplacements: Optional[bool] = None
    pathStartKey: Optional[str] = Field(default=None, description="Relevant only within actors query")
    pathsHogQLExpression: Optional[str] = None
    startPoint: Optional[str] = None
    stepLimit: Optional[int] = 5


class QueryResponseAlternative8(BaseModel):
    model_config = ConfigDict(
        extra="forbid",
    )
    errors: list[HogQLNotice]
    isUsingIndices: Optional[QueryIndexUsage] = None
    isValid: Optional[bool] = None
    notices: list[HogQLNotice]
    query: Optional[str] = None
    table_names: Optional[list[str]] = None
    warnings: list[HogQLNotice]


class QueryResponseAlternative9(BaseModel):
    model_config = ConfigDict(
        extra="forbid",
    )
    incomplete_list: bool = Field(..., description="Whether or not the suggestions returned are complete")
    suggestions: list[AutocompleteCompletionItem]
    timings: Optional[list[QueryTiming]] = Field(
        default=None, description="Measured timings for different parts of the query generation process"
    )


class QueryStatus(BaseModel):
    model_config = ConfigDict(
        extra="forbid",
    )
    complete: Optional[bool] = Field(
        default=False,
        description=(
            "Whether the query is still running. Will be true if the query is complete, even if it errored. Either"
            " result or error will be set."
        ),
    )
    dashboard_id: Optional[int] = None
    end_time: Optional[datetime] = Field(
        default=None, description="When did the query execution task finish (whether successfully or not)."
    )
    error: Optional[bool] = Field(
        default=False,
        description=(
            "If the query failed, this will be set to true. More information can be found in the error_message field."
        ),
    )
    error_message: Optional[str] = None
    expiration_time: Optional[datetime] = None
    id: str
    insight_id: Optional[int] = None
    labels: Optional[list[str]] = None
    pickup_time: Optional[datetime] = Field(
        default=None, description="When was the query execution task picked up by a worker."
    )
    query_async: Literal[True] = Field(default=True, description="ONLY async queries use QueryStatus.")
    query_progress: Optional[ClickhouseQueryProgress] = None
    results: Optional[Any] = None
    start_time: Optional[datetime] = Field(default=None, description="When was query execution task enqueued.")
    task_id: Optional[str] = None
    team_id: int


class QueryStatusResponse(BaseModel):
    model_config = ConfigDict(
        extra="forbid",
    )
    query_status: QueryStatus


class RecordingPropertyFilter(BaseModel):
    model_config = ConfigDict(
        extra="forbid",
    )
    key: Union[DurationType, str]
    label: Optional[str] = None
    operator: PropertyOperator
    type: Literal["recording"] = "recording"
    value: Optional[
        Union[list[Union[str, float, ErrorTrackingIssueAssignee]], Union[str, float, ErrorTrackingIssueAssignee]]
    ] = None


class ResultCustomization(RootModel[Union[ResultCustomizationByValue, ResultCustomizationByPosition]]):
    root: Union[ResultCustomizationByValue, ResultCustomizationByPosition]


class RetentionValue(BaseModel):
    model_config = ConfigDict(
        extra="forbid",
    )
    count: int
    label: Optional[str] = None


class RevenueAnalyticsEventItem(BaseModel):
    model_config = ConfigDict(
        extra="forbid",
    )
    currencyAwareDecimal: Optional[bool] = Field(
        default=False,
        description=(
            "If true, the revenue will be divided by the smallest unit of the currency.\n\nFor example, in case this is"
            " set to true, if the revenue is 1089 and the currency is USD, the revenue will be $10.89, but if the"
            " currency is JPY, the revenue will be ¥1089."
        ),
    )
    eventName: str
    revenueCurrencyProperty: Optional[RevenueCurrencyPropertyConfig] = Field(
        default_factory=lambda: RevenueCurrencyPropertyConfig.model_validate({"static": "USD"})
    )
    revenueProperty: str


class RevenueAnalyticsGrowthRateQueryResponse(BaseModel):
    model_config = ConfigDict(
        extra="forbid",
    )
    columns: Optional[list[str]] = None
    error: Optional[str] = Field(
        default=None,
        description="Query error. Returned only if 'explain' or `modifiers.debug` is true. Throws an error otherwise.",
    )
    hogql: Optional[str] = Field(default=None, description="Generated HogQL query.")
    modifiers: Optional[HogQLQueryModifiers] = Field(
        default=None, description="Modifiers used when performing the query"
    )
    query_status: Optional[QueryStatus] = Field(
        default=None, description="Query status indicates whether next to the provided data, a query is still running."
    )
    results: Any
    timings: Optional[list[QueryTiming]] = Field(
        default=None, description="Measured timings for different parts of the query generation process"
    )


class RevenueAnalyticsInsightsQueryResponse(BaseModel):
    model_config = ConfigDict(
        extra="forbid",
    )
    columns: Optional[list[str]] = None
    error: Optional[str] = Field(
        default=None,
        description="Query error. Returned only if 'explain' or `modifiers.debug` is true. Throws an error otherwise.",
    )
    hogql: Optional[str] = Field(default=None, description="Generated HogQL query.")
    modifiers: Optional[HogQLQueryModifiers] = Field(
        default=None, description="Modifiers used when performing the query"
    )
    query_status: Optional[QueryStatus] = Field(
        default=None, description="Query status indicates whether next to the provided data, a query is still running."
    )
    results: Any
    timings: Optional[list[QueryTiming]] = Field(
        default=None, description="Measured timings for different parts of the query generation process"
    )


class RevenueAnalyticsOverviewItem(BaseModel):
    model_config = ConfigDict(
        extra="forbid",
    )
    key: RevenueAnalyticsOverviewItemKey
    value: float


class RevenueAnalyticsOverviewQueryResponse(BaseModel):
    model_config = ConfigDict(
        extra="forbid",
    )
    error: Optional[str] = Field(
        default=None,
        description="Query error. Returned only if 'explain' or `modifiers.debug` is true. Throws an error otherwise.",
    )
    hogql: Optional[str] = Field(default=None, description="Generated HogQL query.")
    modifiers: Optional[HogQLQueryModifiers] = Field(
        default=None, description="Modifiers used when performing the query"
    )
    query_status: Optional[QueryStatus] = Field(
        default=None, description="Query status indicates whether next to the provided data, a query is still running."
    )
    results: list[RevenueAnalyticsOverviewItem]
    timings: Optional[list[QueryTiming]] = Field(
        default=None, description="Measured timings for different parts of the query generation process"
    )


class RevenueAnalyticsPropertyFilter(BaseModel):
    model_config = ConfigDict(
        extra="forbid",
    )
    key: str
    label: Optional[str] = None
    operator: PropertyOperator
    type: Literal["revenue_analytics"] = "revenue_analytics"
    value: Optional[
        Union[list[Union[str, float, ErrorTrackingIssueAssignee]], Union[str, float, ErrorTrackingIssueAssignee]]
    ] = None


class RevenueAnalyticsTopCustomersQueryResponse(BaseModel):
    model_config = ConfigDict(
        extra="forbid",
    )
    columns: Optional[list[str]] = None
    error: Optional[str] = Field(
        default=None,
        description="Query error. Returned only if 'explain' or `modifiers.debug` is true. Throws an error otherwise.",
    )
    hogql: Optional[str] = Field(default=None, description="Generated HogQL query.")
    modifiers: Optional[HogQLQueryModifiers] = Field(
        default=None, description="Modifiers used when performing the query"
    )
    query_status: Optional[QueryStatus] = Field(
        default=None, description="Query status indicates whether next to the provided data, a query is still running."
    )
    results: Any
    timings: Optional[list[QueryTiming]] = Field(
        default=None, description="Measured timings for different parts of the query generation process"
    )


class RevenueExampleDataWarehouseTablesQueryResponse(BaseModel):
    model_config = ConfigDict(
        extra="forbid",
    )
    columns: Optional[list] = None
    error: Optional[str] = Field(
        default=None,
        description="Query error. Returned only if 'explain' or `modifiers.debug` is true. Throws an error otherwise.",
    )
    hasMore: Optional[bool] = None
    hogql: Optional[str] = Field(default=None, description="Generated HogQL query.")
    limit: Optional[int] = None
    modifiers: Optional[HogQLQueryModifiers] = Field(
        default=None, description="Modifiers used when performing the query"
    )
    offset: Optional[int] = None
    query_status: Optional[QueryStatus] = Field(
        default=None, description="Query status indicates whether next to the provided data, a query is still running."
    )
    results: Any
    timings: Optional[list[QueryTiming]] = Field(
        default=None, description="Measured timings for different parts of the query generation process"
    )
    types: Optional[list] = None


class RevenueExampleEventsQueryResponse(BaseModel):
    model_config = ConfigDict(
        extra="forbid",
    )
    columns: Optional[list] = None
    error: Optional[str] = Field(
        default=None,
        description="Query error. Returned only if 'explain' or `modifiers.debug` is true. Throws an error otherwise.",
    )
    hasMore: Optional[bool] = None
    hogql: Optional[str] = Field(default=None, description="Generated HogQL query.")
    limit: Optional[int] = None
    modifiers: Optional[HogQLQueryModifiers] = Field(
        default=None, description="Modifiers used when performing the query"
    )
    offset: Optional[int] = None
    query_status: Optional[QueryStatus] = Field(
        default=None, description="Query status indicates whether next to the provided data, a query is still running."
    )
    results: Any
    timings: Optional[list[QueryTiming]] = Field(
        default=None, description="Measured timings for different parts of the query generation process"
    )
    types: Optional[list] = None


class SavedInsightNode(BaseModel):
    model_config = ConfigDict(
        extra="forbid",
    )
    allowSorting: Optional[bool] = Field(
        default=None, description="Can the user click on column headers to sort the table? (default: true)"
    )
    context: Optional[Context1] = Field(
        default=None, description="Context for the table, used by components like ColumnConfigurator"
    )
    embedded: Optional[bool] = Field(default=None, description="Query is embedded inside another bordered component")
    expandable: Optional[bool] = Field(
        default=None, description="Can expand row to show raw event data (default: true)"
    )
    full: Optional[bool] = Field(
        default=None, description="Show with most visual options enabled. Used in insight scene."
    )
    hidePersonsModal: Optional[bool] = None
    hideTooltipOnScroll: Optional[bool] = None
    kind: Literal["SavedInsightNode"] = "SavedInsightNode"
    propertiesViaUrl: Optional[bool] = Field(default=None, description="Link properties via the URL (default: false)")
    shortId: str
    showActions: Optional[bool] = Field(default=None, description="Show the kebab menu at the end of the row")
    showColumnConfigurator: Optional[bool] = Field(
        default=None, description="Show a button to configure the table's columns if possible"
    )
    showCorrelationTable: Optional[bool] = None
    showDateRange: Optional[bool] = Field(default=None, description="Show date range selector")
    showElapsedTime: Optional[bool] = Field(default=None, description="Show the time it takes to run a query")
    showEventFilter: Optional[bool] = Field(
        default=None, description="Include an event filter above the table (EventsNode only)"
    )
    showExport: Optional[bool] = Field(default=None, description="Show the export button")
    showFilters: Optional[bool] = None
    showHeader: Optional[bool] = None
    showHogQLEditor: Optional[bool] = Field(default=None, description="Include a HogQL query editor above HogQL tables")
    showLastComputation: Optional[bool] = None
    showLastComputationRefresh: Optional[bool] = None
    showOpenEditorButton: Optional[bool] = Field(
        default=None, description="Show a button to open the current query as a new insight. (default: true)"
    )
    showPersistentColumnConfigurator: Optional[bool] = Field(
        default=None, description="Show a button to configure and persist the table's default columns if possible"
    )
    showPropertyFilter: Optional[Union[bool, list[TaxonomicFilterGroupType]]] = Field(
        default=None, description="Include a property filter above the table"
    )
    showReload: Optional[bool] = Field(default=None, description="Show a reload button")
    showResults: Optional[bool] = None
    showResultsTable: Optional[bool] = Field(default=None, description="Show a results table")
    showSavedQueries: Optional[bool] = Field(default=None, description="Shows a list of saved queries")
    showSearch: Optional[bool] = Field(default=None, description="Include a free text search field (PersonsNode only)")
    showTable: Optional[bool] = None
    showTestAccountFilters: Optional[bool] = Field(default=None, description="Show filter to exclude test accounts")
    showTimings: Optional[bool] = Field(default=None, description="Show a detailed query timing breakdown")
    suppressSessionAnalysisWarning: Optional[bool] = None
    version: Optional[float] = Field(default=None, description="version of the node, used for schema migrations")
    vizSpecificOptions: Optional[VizSpecificOptions] = None


class SessionAttributionExplorerQueryResponse(BaseModel):
    model_config = ConfigDict(
        extra="forbid",
    )
    columns: Optional[list] = None
    error: Optional[str] = Field(
        default=None,
        description="Query error. Returned only if 'explain' or `modifiers.debug` is true. Throws an error otherwise.",
    )
    hasMore: Optional[bool] = None
    hogql: Optional[str] = Field(default=None, description="Generated HogQL query.")
    limit: Optional[int] = None
    modifiers: Optional[HogQLQueryModifiers] = Field(
        default=None, description="Modifiers used when performing the query"
    )
    offset: Optional[int] = None
    query_status: Optional[QueryStatus] = Field(
        default=None, description="Query status indicates whether next to the provided data, a query is still running."
    )
    results: Any
    timings: Optional[list[QueryTiming]] = Field(
        default=None, description="Measured timings for different parts of the query generation process"
    )
    types: Optional[list] = None


class SessionPropertyFilter(BaseModel):
    model_config = ConfigDict(
        extra="forbid",
    )
    key: str
    label: Optional[str] = None
    operator: PropertyOperator
    type: Literal["session"] = "session"
    value: Optional[
        Union[list[Union[str, float, ErrorTrackingIssueAssignee]], Union[str, float, ErrorTrackingIssueAssignee]]
    ] = None


class SessionRecordingType(BaseModel):
    model_config = ConfigDict(
        extra="forbid",
    )
    active_seconds: Optional[float] = None
    activity_score: Optional[float] = Field(
        default=None, description="calculated on the backend so that we can sort by it, definition may change over time"
    )
    click_count: Optional[float] = None
    console_error_count: Optional[float] = None
    console_log_count: Optional[float] = None
    console_warn_count: Optional[float] = None
    distinct_id: Optional[str] = None
    email: Optional[str] = None
    end_time: str = Field(..., description="When the recording ends in ISO format.")
    id: str
    inactive_seconds: Optional[float] = None
    keypress_count: Optional[float] = None
    matching_events: Optional[list[MatchedRecording]] = Field(default=None, description="List of matching events. *")
    mouse_activity_count: Optional[float] = Field(
        default=None, description="count of all mouse activity in the recording, not just clicks"
    )
    ongoing: Optional[bool] = Field(
        default=None,
        description=(
            "whether we have received data for this recording in the last 5 minutes (assumes the recording was loaded"
            " from ClickHouse)\n*"
        ),
    )
    person: Optional[PersonType] = None
    recording_duration: float = Field(..., description="Length of recording in seconds.")
    snapshot_source: SnapshotSource
    start_time: str = Field(..., description="When the recording starts in ISO format.")
    start_url: Optional[str] = None
    storage: Optional[Storage] = Field(default=None, description="Where this recording information was loaded from")
    summary: Optional[str] = None
    viewed: bool = Field(..., description="Whether this recording has been viewed by you already.")
    viewers: list[str] = Field(..., description="user ids of other users who have viewed this recording")


class SessionsTimelineQueryResponse(BaseModel):
    model_config = ConfigDict(
        extra="forbid",
    )
    error: Optional[str] = Field(
        default=None,
        description="Query error. Returned only if 'explain' or `modifiers.debug` is true. Throws an error otherwise.",
    )
    hasMore: Optional[bool] = None
    hogql: Optional[str] = Field(default=None, description="Generated HogQL query.")
    modifiers: Optional[HogQLQueryModifiers] = Field(
        default=None, description="Modifiers used when performing the query"
    )
    query_status: Optional[QueryStatus] = Field(
        default=None, description="Query status indicates whether next to the provided data, a query is still running."
    )
    results: list[TimelineEntry]
    timings: Optional[list[QueryTiming]] = Field(
        default=None, description="Measured timings for different parts of the query generation process"
    )


class StickinessCriteria(BaseModel):
    model_config = ConfigDict(
        extra="forbid",
    )
    operator: StickinessOperator
    value: int


class StickinessFilter(BaseModel):
    model_config = ConfigDict(
        extra="forbid",
    )
    computedAs: Optional[StickinessComputationMode] = None
    display: Optional[ChartDisplayType] = None
    hiddenLegendIndexes: Optional[list[int]] = None
    showLegend: Optional[bool] = None
    showMultipleYAxes: Optional[bool] = None
    showValuesOnSeries: Optional[bool] = None
    stickinessCriteria: Optional[StickinessCriteria] = None


class StickinessQueryResponse(BaseModel):
    model_config = ConfigDict(
        extra="forbid",
    )
    error: Optional[str] = Field(
        default=None,
        description="Query error. Returned only if 'explain' or `modifiers.debug` is true. Throws an error otherwise.",
    )
    hogql: Optional[str] = Field(default=None, description="Generated HogQL query.")
    modifiers: Optional[HogQLQueryModifiers] = Field(
        default=None, description="Modifiers used when performing the query"
    )
    query_status: Optional[QueryStatus] = Field(
        default=None, description="Query status indicates whether next to the provided data, a query is still running."
    )
    results: list[dict[str, Any]]
    timings: Optional[list[QueryTiming]] = Field(
        default=None, description="Measured timings for different parts of the query generation process"
    )


class SuggestedQuestionsQuery(BaseModel):
    model_config = ConfigDict(
        extra="forbid",
    )
    kind: Literal["SuggestedQuestionsQuery"] = "SuggestedQuestionsQuery"
    modifiers: Optional[HogQLQueryModifiers] = Field(
        default=None, description="Modifiers used when performing the query"
    )
    response: Optional[SuggestedQuestionsQueryResponse] = None
    version: Optional[float] = Field(default=None, description="version of the node, used for schema migrations")


class TableSettings(BaseModel):
    model_config = ConfigDict(
        extra="forbid",
    )
    columns: Optional[list[ChartAxis]] = None
    conditionalFormatting: Optional[list[ConditionalFormattingRule]] = None


class TeamTaxonomyItem(BaseModel):
    model_config = ConfigDict(
        extra="forbid",
    )
    count: int
    event: str


class TestBasicQueryResponse(BaseModel):
    model_config = ConfigDict(
        extra="forbid",
    )
    error: Optional[str] = Field(
        default=None,
        description="Query error. Returned only if 'explain' or `modifiers.debug` is true. Throws an error otherwise.",
    )
    hogql: Optional[str] = Field(default=None, description="Generated HogQL query.")
    modifiers: Optional[HogQLQueryModifiers] = Field(
        default=None, description="Modifiers used when performing the query"
    )
    query_status: Optional[QueryStatus] = Field(
        default=None, description="Query status indicates whether next to the provided data, a query is still running."
    )
    results: list
    timings: Optional[list[QueryTiming]] = Field(
        default=None, description="Measured timings for different parts of the query generation process"
    )


class TestCachedBasicQueryResponse(BaseModel):
    model_config = ConfigDict(
        extra="forbid",
    )
    cache_key: str
    cache_target_age: Optional[datetime] = None
    calculation_trigger: Optional[str] = Field(
        default=None, description="What triggered the calculation of the query, leave empty if user/immediate"
    )
    error: Optional[str] = Field(
        default=None,
        description="Query error. Returned only if 'explain' or `modifiers.debug` is true. Throws an error otherwise.",
    )
    hogql: Optional[str] = Field(default=None, description="Generated HogQL query.")
    is_cached: bool
    last_refresh: datetime
    modifiers: Optional[HogQLQueryModifiers] = Field(
        default=None, description="Modifiers used when performing the query"
    )
    next_allowed_client_refresh: datetime
    query_status: Optional[QueryStatus] = Field(
        default=None, description="Query status indicates whether next to the provided data, a query is still running."
    )
    results: list
    timezone: str
    timings: Optional[list[QueryTiming]] = Field(
        default=None, description="Measured timings for different parts of the query generation process"
    )


class TracesQueryResponse(BaseModel):
    model_config = ConfigDict(
        extra="forbid",
    )
    columns: Optional[list[str]] = None
    error: Optional[str] = Field(
        default=None,
        description="Query error. Returned only if 'explain' or `modifiers.debug` is true. Throws an error otherwise.",
    )
    hasMore: Optional[bool] = None
    hogql: Optional[str] = Field(default=None, description="Generated HogQL query.")
    limit: Optional[int] = None
    modifiers: Optional[HogQLQueryModifiers] = Field(
        default=None, description="Modifiers used when performing the query"
    )
    offset: Optional[int] = None
    query_status: Optional[QueryStatus] = Field(
        default=None, description="Query status indicates whether next to the provided data, a query is still running."
    )
    results: list[LLMTrace]
    timings: Optional[list[QueryTiming]] = Field(
        default=None, description="Measured timings for different parts of the query generation process"
    )


class TrendsAlertConfig(BaseModel):
    model_config = ConfigDict(
        extra="forbid",
    )
    check_ongoing_interval: Optional[bool] = None
    series_index: int
    type: Literal["TrendsAlertConfig"] = "TrendsAlertConfig"


class TrendsFilter(BaseModel):
    model_config = ConfigDict(
        extra="forbid",
    )
    aggregationAxisFormat: Optional[AggregationAxisFormat] = AggregationAxisFormat.NUMERIC
    aggregationAxisPostfix: Optional[str] = None
    aggregationAxisPrefix: Optional[str] = None
    breakdown_histogram_bin_count: Optional[float] = None
    decimalPlaces: Optional[float] = None
    display: Optional[ChartDisplayType] = ChartDisplayType.ACTIONS_LINE_GRAPH
    formula: Optional[str] = None
    formulaNodes: Optional[list[TrendsFormulaNode]] = Field(
        default=None,
        description="List of formulas with optional custom names. Takes precedence over formula/formulas if set.",
    )
    formulas: Optional[list[str]] = None
    goalLines: Optional[list[GoalLine]] = Field(default=None, description="Goal Lines")
    hiddenLegendIndexes: Optional[list[int]] = None
    minDecimalPlaces: Optional[float] = None
    resultCustomizationBy: Optional[ResultCustomizationBy] = Field(
        default=ResultCustomizationBy.VALUE,
        description="Wether result datasets are associated by their values or by their order.",
    )
    resultCustomizations: Optional[
        Union[dict[str, ResultCustomizationByValue], dict[str, ResultCustomizationByPosition]]
    ] = Field(default=None, description="Customizations for the appearance of result datasets.")
    showAlertThresholdLines: Optional[bool] = False
    showLabelsOnSeries: Optional[bool] = None
    showLegend: Optional[bool] = False
    showMultipleYAxes: Optional[bool] = False
    showPercentStackView: Optional[bool] = False
    showValuesOnSeries: Optional[bool] = False
    smoothingIntervals: Optional[int] = 1
    yAxisScaleType: Optional[YAxisScaleType] = YAxisScaleType.LINEAR


class TrendsQueryResponse(BaseModel):
    model_config = ConfigDict(
        extra="forbid",
    )
    error: Optional[str] = Field(
        default=None,
        description="Query error. Returned only if 'explain' or `modifiers.debug` is true. Throws an error otherwise.",
    )
    hasMore: Optional[bool] = Field(default=None, description="Wether more breakdown values are available.")
    hogql: Optional[str] = Field(default=None, description="Generated HogQL query.")
    modifiers: Optional[HogQLQueryModifiers] = Field(
        default=None, description="Modifiers used when performing the query"
    )
    query_status: Optional[QueryStatus] = Field(
        default=None, description="Query status indicates whether next to the provided data, a query is still running."
    )
    results: list[dict[str, Any]]
    timings: Optional[list[QueryTiming]] = Field(
        default=None, description="Measured timings for different parts of the query generation process"
    )


class WebExternalClicksTableQueryResponse(BaseModel):
    model_config = ConfigDict(
        extra="forbid",
    )
    columns: Optional[list] = None
    error: Optional[str] = Field(
        default=None,
        description="Query error. Returned only if 'explain' or `modifiers.debug` is true. Throws an error otherwise.",
    )
    hasMore: Optional[bool] = None
    hogql: Optional[str] = Field(default=None, description="Generated HogQL query.")
    limit: Optional[int] = None
    modifiers: Optional[HogQLQueryModifiers] = Field(
        default=None, description="Modifiers used when performing the query"
    )
    offset: Optional[int] = None
    query_status: Optional[QueryStatus] = Field(
        default=None, description="Query status indicates whether next to the provided data, a query is still running."
    )
    results: list
    samplingRate: Optional[SamplingRate] = None
    timings: Optional[list[QueryTiming]] = Field(
        default=None, description="Measured timings for different parts of the query generation process"
    )
    types: Optional[list] = None


class WebGoalsQueryResponse(BaseModel):
    model_config = ConfigDict(
        extra="forbid",
    )
    columns: Optional[list] = None
    error: Optional[str] = Field(
        default=None,
        description="Query error. Returned only if 'explain' or `modifiers.debug` is true. Throws an error otherwise.",
    )
    hasMore: Optional[bool] = None
    hogql: Optional[str] = Field(default=None, description="Generated HogQL query.")
    limit: Optional[int] = None
    modifiers: Optional[HogQLQueryModifiers] = Field(
        default=None, description="Modifiers used when performing the query"
    )
    offset: Optional[int] = None
    query_status: Optional[QueryStatus] = Field(
        default=None, description="Query status indicates whether next to the provided data, a query is still running."
    )
    results: list
    samplingRate: Optional[SamplingRate] = None
    timings: Optional[list[QueryTiming]] = Field(
        default=None, description="Measured timings for different parts of the query generation process"
    )
    types: Optional[list] = None


class WebOverviewItem(BaseModel):
    model_config = ConfigDict(
        extra="forbid",
    )
    changeFromPreviousPct: Optional[float] = None
    isIncreaseBad: Optional[bool] = None
    key: str
    kind: WebOverviewItemKind
    previous: Optional[float] = None
    usedPreAggregatedTables: Optional[bool] = None
    value: Optional[float] = None


class WebOverviewQueryResponse(BaseModel):
    model_config = ConfigDict(
        extra="forbid",
    )
    dateFrom: Optional[str] = None
    dateTo: Optional[str] = None
    error: Optional[str] = Field(
        default=None,
        description="Query error. Returned only if 'explain' or `modifiers.debug` is true. Throws an error otherwise.",
    )
    hogql: Optional[str] = Field(default=None, description="Generated HogQL query.")
    modifiers: Optional[HogQLQueryModifiers] = Field(
        default=None, description="Modifiers used when performing the query"
    )
    query_status: Optional[QueryStatus] = Field(
        default=None, description="Query status indicates whether next to the provided data, a query is still running."
    )
    results: list[WebOverviewItem]
    samplingRate: Optional[SamplingRate] = None
    timings: Optional[list[QueryTiming]] = Field(
        default=None, description="Measured timings for different parts of the query generation process"
    )
    usedPreAggregatedTables: Optional[bool] = None


class WebPageURLSearchQueryResponse(BaseModel):
    model_config = ConfigDict(
        extra="forbid",
    )
    error: Optional[str] = Field(
        default=None,
        description="Query error. Returned only if 'explain' or `modifiers.debug` is true. Throws an error otherwise.",
    )
    hasMore: Optional[bool] = None
    hogql: Optional[str] = Field(default=None, description="Generated HogQL query.")
    limit: Optional[int] = None
    modifiers: Optional[HogQLQueryModifiers] = Field(
        default=None, description="Modifiers used when performing the query"
    )
    query_status: Optional[QueryStatus] = Field(
        default=None, description="Query status indicates whether next to the provided data, a query is still running."
    )
    results: list[PageURL]
    timings: Optional[list[QueryTiming]] = Field(
        default=None, description="Measured timings for different parts of the query generation process"
    )


class WebStatsTableQueryResponse(BaseModel):
    model_config = ConfigDict(
        extra="forbid",
    )
    columns: Optional[list] = None
    error: Optional[str] = Field(
        default=None,
        description="Query error. Returned only if 'explain' or `modifiers.debug` is true. Throws an error otherwise.",
    )
    hasMore: Optional[bool] = None
    hogql: Optional[str] = Field(default=None, description="Generated HogQL query.")
    limit: Optional[int] = None
    modifiers: Optional[HogQLQueryModifiers] = Field(
        default=None, description="Modifiers used when performing the query"
    )
    offset: Optional[int] = None
    query_status: Optional[QueryStatus] = Field(
        default=None, description="Query status indicates whether next to the provided data, a query is still running."
    )
    results: list
    samplingRate: Optional[SamplingRate] = None
    timings: Optional[list[QueryTiming]] = Field(
        default=None, description="Measured timings for different parts of the query generation process"
    )
    types: Optional[list] = None
    usedPreAggregatedTables: Optional[bool] = None


class WebVitalsItemAction(BaseModel):
    model_config = ConfigDict(
        extra="forbid",
    )
    custom_name: WebVitalsMetric
    math: WebVitalsPercentile


class WebVitalsPathBreakdownResult(BaseModel):
    model_config = ConfigDict(
        extra="forbid",
    )
    good: list[WebVitalsPathBreakdownResultItem]
    needs_improvements: list[WebVitalsPathBreakdownResultItem]
    poor: list[WebVitalsPathBreakdownResultItem]


class ActorsPropertyTaxonomyQueryResponse(BaseModel):
    model_config = ConfigDict(
        extra="forbid",
    )
    error: Optional[str] = Field(
        default=None,
        description="Query error. Returned only if 'explain' or `modifiers.debug` is true. Throws an error otherwise.",
    )
    hogql: Optional[str] = Field(default=None, description="Generated HogQL query.")
    modifiers: Optional[HogQLQueryModifiers] = Field(
        default=None, description="Modifiers used when performing the query"
    )
    query_status: Optional[QueryStatus] = Field(
        default=None, description="Query status indicates whether next to the provided data, a query is still running."
    )
    results: ActorsPropertyTaxonomyResponse
    timings: Optional[list[QueryTiming]] = Field(
        default=None, description="Measured timings for different parts of the query generation process"
    )


class ActorsQueryResponse(BaseModel):
    model_config = ConfigDict(
        extra="forbid",
    )
    columns: list
    error: Optional[str] = Field(
        default=None,
        description="Query error. Returned only if 'explain' or `modifiers.debug` is true. Throws an error otherwise.",
    )
    hasMore: Optional[bool] = None
    hogql: str = Field(..., description="Generated HogQL query.")
    limit: int
    missing_actors_count: Optional[int] = None
    modifiers: Optional[HogQLQueryModifiers] = Field(
        default=None, description="Modifiers used when performing the query"
    )
    offset: int
    query_status: Optional[QueryStatus] = Field(
        default=None, description="Query status indicates whether next to the provided data, a query is still running."
    )
    results: list[list]
    timings: Optional[list[QueryTiming]] = Field(
        default=None, description="Measured timings for different parts of the query generation process"
    )
    types: list[str]


class AssistantBasePropertyFilter(
    RootModel[
        Union[
            AssistantDateTimePropertyFilter,
            AssistantSetPropertyFilter,
            Union[AssistantSingleValuePropertyFilter, AssistantArrayPropertyFilter],
        ]
    ]
):
    root: Union[
        AssistantDateTimePropertyFilter,
        AssistantSetPropertyFilter,
        Union[AssistantSingleValuePropertyFilter, AssistantArrayPropertyFilter],
    ]


class AssistantFunnelNodeShared(BaseModel):
    model_config = ConfigDict(
        extra="forbid",
    )
    math: Optional[AssistantFunnelsMath] = Field(
        default=None,
        description=(
            "Optional math aggregation type for the series. Only specify this math type if the user wants one of these."
            " `first_time_for_user` - counts the number of users who have completed the event for the first time ever."
            " `first_time_for_user_with_filters` - counts the number of users who have completed the event with"
            " specified filters for the first time."
        ),
    )
    properties: Optional[
        list[
            Union[
                Union[
                    AssistantGenericPropertyFilter1,
                    AssistantGenericPropertyFilter2,
                    AssistantGenericPropertyFilter3,
                    AssistantGenericPropertyFilter4,
                ],
                Union[
                    AssistantGroupPropertyFilter1,
                    AssistantGroupPropertyFilter2,
                    AssistantGroupPropertyFilter3,
                    AssistantGroupPropertyFilter4,
                ],
            ]
        ]
    ] = None


class AssistantFunnelsActionsNode(BaseModel):
    model_config = ConfigDict(
        extra="forbid",
    )
    id: float = Field(..., description="Action ID from the plan.")
    kind: Literal["ActionsNode"] = "ActionsNode"
    math: Optional[AssistantFunnelsMath] = Field(
        default=None,
        description=(
            "Optional math aggregation type for the series. Only specify this math type if the user wants one of these."
            " `first_time_for_user` - counts the number of users who have completed the event for the first time ever."
            " `first_time_for_user_with_filters` - counts the number of users who have completed the event with"
            " specified filters for the first time."
        ),
    )
    name: str = Field(..., description="Action name from the plan.")
    properties: Optional[
        list[
            Union[
                Union[
                    AssistantGenericPropertyFilter1,
                    AssistantGenericPropertyFilter2,
                    AssistantGenericPropertyFilter3,
                    AssistantGenericPropertyFilter4,
                ],
                Union[
                    AssistantGroupPropertyFilter1,
                    AssistantGroupPropertyFilter2,
                    AssistantGroupPropertyFilter3,
                    AssistantGroupPropertyFilter4,
                ],
            ]
        ]
    ] = None
    version: Optional[float] = Field(default=None, description="version of the node, used for schema migrations")


class AssistantFunnelsEventsNode(BaseModel):
    model_config = ConfigDict(
        extra="forbid",
    )
    custom_name: Optional[str] = Field(
        default=None, description="Optional custom name for the event if it is needed to be renamed."
    )
    event: str = Field(..., description="Name of the event.")
    kind: Literal["EventsNode"] = "EventsNode"
    math: Optional[AssistantFunnelsMath] = Field(
        default=None,
        description=(
            "Optional math aggregation type for the series. Only specify this math type if the user wants one of these."
            " `first_time_for_user` - counts the number of users who have completed the event for the first time ever."
            " `first_time_for_user_with_filters` - counts the number of users who have completed the event with"
            " specified filters for the first time."
        ),
    )
    properties: Optional[
        list[
            Union[
                Union[
                    AssistantGenericPropertyFilter1,
                    AssistantGenericPropertyFilter2,
                    AssistantGenericPropertyFilter3,
                    AssistantGenericPropertyFilter4,
                ],
                Union[
                    AssistantGroupPropertyFilter1,
                    AssistantGroupPropertyFilter2,
                    AssistantGroupPropertyFilter3,
                    AssistantGroupPropertyFilter4,
                ],
            ]
        ]
    ] = None
    version: Optional[float] = Field(default=None, description="version of the node, used for schema migrations")


class AssistantFunnelsQuery(BaseModel):
    model_config = ConfigDict(
        extra="forbid",
    )
    aggregation_group_type_index: Optional[int] = Field(
        default=None,
        description=(
            "Use this field to define the aggregation by a specific group from the group mapping that the user has"
            " provided."
        ),
    )
    breakdownFilter: Optional[AssistantFunnelsBreakdownFilter] = Field(
        default=None, description="Breakdown the chart by a property"
    )
    dateRange: Optional[Union[AssistantDateRange, AssistantDurationRange]] = Field(
        default=None, description="Date range for the query"
    )
    filterTestAccounts: Optional[bool] = Field(
        default=False, description="Exclude internal and test users by applying the respective filters"
    )
    funnelsFilter: Optional[AssistantFunnelsFilter] = Field(
        default=None, description="Properties specific to the funnels insight"
    )
    interval: Optional[IntervalType] = Field(
        default=None, description="Granularity of the response. Can be one of `hour`, `day`, `week` or `month`"
    )
    kind: Literal["FunnelsQuery"] = "FunnelsQuery"
    properties: Optional[
        list[
            Union[
                Union[
                    AssistantGenericPropertyFilter1,
                    AssistantGenericPropertyFilter2,
                    AssistantGenericPropertyFilter3,
                    AssistantGenericPropertyFilter4,
                ],
                Union[
                    AssistantGroupPropertyFilter1,
                    AssistantGroupPropertyFilter2,
                    AssistantGroupPropertyFilter3,
                    AssistantGroupPropertyFilter4,
                ],
            ]
        ]
    ] = Field(default=[], description="Property filters for all series")
    samplingFactor: Optional[float] = Field(
        default=None, description="Sampling rate from 0 to 1 where 1 is 100% of the data."
    )
    series: list[Union[AssistantFunnelsEventsNode, AssistantFunnelsActionsNode]] = Field(
        ..., description="Events or actions to include"
    )


class AssistantInsightsQueryBase(BaseModel):
    model_config = ConfigDict(
        extra="forbid",
    )
    dateRange: Optional[Union[AssistantDateRange, AssistantDurationRange]] = Field(
        default=None, description="Date range for the query"
    )
    filterTestAccounts: Optional[bool] = Field(
        default=False, description="Exclude internal and test users by applying the respective filters"
    )
    properties: Optional[
        list[
            Union[
                Union[
                    AssistantGenericPropertyFilter1,
                    AssistantGenericPropertyFilter2,
                    AssistantGenericPropertyFilter3,
                    AssistantGenericPropertyFilter4,
                ],
                Union[
                    AssistantGroupPropertyFilter1,
                    AssistantGroupPropertyFilter2,
                    AssistantGroupPropertyFilter3,
                    AssistantGroupPropertyFilter4,
                ],
            ]
        ]
    ] = Field(default=[], description="Property filters for all series")
    samplingFactor: Optional[float] = Field(
        default=None, description="Sampling rate from 0 to 1 where 1 is 100% of the data."
    )


class AssistantMessage(BaseModel):
    model_config = ConfigDict(
        extra="forbid",
    )
    content: str
    id: Optional[str] = None
    meta: Optional[AssistantMessageMetadata] = None
    tool_calls: Optional[list[AssistantToolCall]] = None
    type: Literal["ai"] = "ai"


class AssistantRetentionFilter(BaseModel):
    model_config = ConfigDict(
        extra="forbid",
    )
    cumulative: Optional[bool] = Field(
        default=None,
        description=(
            "Whether retention should be rolling (aka unbounded, cumulative). Rolling retention means that a user"
            " coming back in period 5 makes them count towards all the previous periods."
        ),
    )
    meanRetentionCalculation: Optional[MeanRetentionCalculation] = Field(
        default=None,
        description=(
            "Whether an additional series should be shown, showing the mean conversion for each period across cohorts."
        ),
    )
    period: Optional[RetentionPeriod] = Field(
        default=RetentionPeriod.DAY, description="Retention period, the interval to track cohorts by."
    )
    retentionReference: Optional[RetentionReference] = Field(
        default=None,
        description="Whether retention is with regard to initial cohort size, or that of the previous period.",
    )
    retentionType: Optional[RetentionType] = Field(
        default=None,
        description=(
            "Retention type: recurring or first time. Recurring retention counts a user as part of a cohort if they"
            " performed the cohort event during that time period, irrespective of it was their first time or not. First"
            " time retention only counts a user as part of the cohort if it was their first time performing the cohort"
            " event."
        ),
    )
    returningEntity: Union[AssistantRetentionEventsNode, AssistantRetentionActionsNode] = Field(
        ..., description="Retention event (event marking the user coming back)."
    )
    targetEntity: Union[AssistantRetentionEventsNode, AssistantRetentionActionsNode] = Field(
        ..., description="Activation event (event putting the actor into the initial cohort)."
    )
    totalIntervals: Optional[int] = Field(
        default=11,
        description=(
            "How many intervals to show in the chart. The default value is 11 (meaning 10 periods after initial"
            " cohort)."
        ),
    )


class AssistantRetentionQuery(BaseModel):
    model_config = ConfigDict(
        extra="forbid",
    )
    dateRange: Optional[Union[AssistantDateRange, AssistantDurationRange]] = Field(
        default=None, description="Date range for the query"
    )
    filterTestAccounts: Optional[bool] = Field(
        default=False, description="Exclude internal and test users by applying the respective filters"
    )
    kind: Literal["RetentionQuery"] = "RetentionQuery"
    properties: Optional[
        list[
            Union[
                Union[
                    AssistantGenericPropertyFilter1,
                    AssistantGenericPropertyFilter2,
                    AssistantGenericPropertyFilter3,
                    AssistantGenericPropertyFilter4,
                ],
                Union[
                    AssistantGroupPropertyFilter1,
                    AssistantGroupPropertyFilter2,
                    AssistantGroupPropertyFilter3,
                    AssistantGroupPropertyFilter4,
                ],
            ]
        ]
    ] = Field(default=[], description="Property filters for all series")
    retentionFilter: AssistantRetentionFilter = Field(..., description="Properties specific to the retention insight")
    samplingFactor: Optional[float] = Field(
        default=None, description="Sampling rate from 0 to 1 where 1 is 100% of the data."
    )


class AssistantTrendsActionsNode(BaseModel):
    model_config = ConfigDict(
        extra="forbid",
    )
    custom_name: Optional[str] = None
    id: int
    kind: Literal["ActionsNode"] = "ActionsNode"
    math: Optional[
        Union[
            BaseMathType,
            FunnelMathType,
            PropertyMathType,
            CountPerActorMathType,
            ExperimentMetricMathType,
            CalendarHeatmapMathType,
            Literal["unique_group"],
            Literal["hogql"],
        ]
    ] = None
    math_group_type_index: Optional[MathGroupTypeIndex] = None
    math_property: Optional[str] = None
    math_property_revenue_currency: Optional[RevenueCurrencyPropertyConfig] = None
    math_property_type: Optional[str] = None
    name: str = Field(..., description="Action name from the plan.")
    properties: Optional[
        list[
            Union[
                Union[
                    AssistantGenericPropertyFilter1,
                    AssistantGenericPropertyFilter2,
                    AssistantGenericPropertyFilter3,
                    AssistantGenericPropertyFilter4,
                ],
                Union[
                    AssistantGroupPropertyFilter1,
                    AssistantGroupPropertyFilter2,
                    AssistantGroupPropertyFilter3,
                    AssistantGroupPropertyFilter4,
                ],
            ]
        ]
    ] = None
    version: Optional[float] = Field(default=None, description="version of the node, used for schema migrations")


class AssistantTrendsEventsNode(BaseModel):
    model_config = ConfigDict(
        extra="forbid",
    )
    custom_name: Optional[str] = None
    event: Optional[str] = Field(default=None, description="The event or `null` for all events.")
    kind: Literal["EventsNode"] = "EventsNode"
    math: Optional[
        Union[
            BaseMathType,
            FunnelMathType,
            PropertyMathType,
            CountPerActorMathType,
            ExperimentMetricMathType,
            CalendarHeatmapMathType,
            Literal["unique_group"],
            Literal["hogql"],
        ]
    ] = None
    math_group_type_index: Optional[MathGroupTypeIndex] = None
    math_property: Optional[str] = None
    math_property_revenue_currency: Optional[RevenueCurrencyPropertyConfig] = None
    math_property_type: Optional[str] = None
    name: Optional[str] = None
    properties: Optional[
        list[
            Union[
                Union[
                    AssistantGenericPropertyFilter1,
                    AssistantGenericPropertyFilter2,
                    AssistantGenericPropertyFilter3,
                    AssistantGenericPropertyFilter4,
                ],
                Union[
                    AssistantGroupPropertyFilter1,
                    AssistantGroupPropertyFilter2,
                    AssistantGroupPropertyFilter3,
                    AssistantGroupPropertyFilter4,
                ],
            ]
        ]
    ] = None
    version: Optional[float] = Field(default=None, description="version of the node, used for schema migrations")


class AssistantTrendsQuery(BaseModel):
    model_config = ConfigDict(
        extra="forbid",
    )
    breakdownFilter: Optional[AssistantTrendsBreakdownFilter] = Field(
        default=None, description="Breakdown of the series"
    )
    compareFilter: Optional[CompareFilter] = Field(default=None, description="Compare to date range")
    dateRange: Optional[Union[AssistantDateRange, AssistantDurationRange]] = Field(
        default=None, description="Date range for the query"
    )
    filterTestAccounts: Optional[bool] = Field(
        default=False, description="Exclude internal and test users by applying the respective filters"
    )
    interval: Optional[IntervalType] = Field(
        default=IntervalType.DAY,
        description="Granularity of the response. Can be one of `hour`, `day`, `week` or `month`",
    )
    kind: Literal["TrendsQuery"] = "TrendsQuery"
    properties: Optional[
        list[
            Union[
                Union[
                    AssistantGenericPropertyFilter1,
                    AssistantGenericPropertyFilter2,
                    AssistantGenericPropertyFilter3,
                    AssistantGenericPropertyFilter4,
                ],
                Union[
                    AssistantGroupPropertyFilter1,
                    AssistantGroupPropertyFilter2,
                    AssistantGroupPropertyFilter3,
                    AssistantGroupPropertyFilter4,
                ],
            ]
        ]
    ] = Field(default=[], description="Property filters for all series")
    samplingFactor: Optional[float] = Field(
        default=None, description="Sampling rate from 0 to 1 where 1 is 100% of the data."
    )
    series: list[Union[AssistantTrendsEventsNode, AssistantTrendsActionsNode]] = Field(
        ..., description="Events or actions to include"
    )
    trendsFilter: Optional[AssistantTrendsFilter] = Field(
        default=None, description="Properties specific to the trends insight"
    )


class BreakdownItem(BaseModel):
    model_config = ConfigDict(
        extra="forbid",
    )
    label: str
    value: Union[str, int]


class CacheMissResponse(BaseModel):
    model_config = ConfigDict(
        extra="forbid",
    )
    cache_key: Optional[str] = None
    query_status: Optional[QueryStatus] = None


class CachedActorsPropertyTaxonomyQueryResponse(BaseModel):
    model_config = ConfigDict(
        extra="forbid",
    )
    cache_key: str
    cache_target_age: Optional[datetime] = None
    calculation_trigger: Optional[str] = Field(
        default=None, description="What triggered the calculation of the query, leave empty if user/immediate"
    )
    error: Optional[str] = Field(
        default=None,
        description="Query error. Returned only if 'explain' or `modifiers.debug` is true. Throws an error otherwise.",
    )
    hogql: Optional[str] = Field(default=None, description="Generated HogQL query.")
    is_cached: bool
    last_refresh: datetime
    modifiers: Optional[HogQLQueryModifiers] = Field(
        default=None, description="Modifiers used when performing the query"
    )
    next_allowed_client_refresh: datetime
    query_status: Optional[QueryStatus] = Field(
        default=None, description="Query status indicates whether next to the provided data, a query is still running."
    )
    results: ActorsPropertyTaxonomyResponse
    timezone: str
    timings: Optional[list[QueryTiming]] = Field(
        default=None, description="Measured timings for different parts of the query generation process"
    )


class CachedActorsQueryResponse(BaseModel):
    model_config = ConfigDict(
        extra="forbid",
    )
    cache_key: str
    cache_target_age: Optional[datetime] = None
    calculation_trigger: Optional[str] = Field(
        default=None, description="What triggered the calculation of the query, leave empty if user/immediate"
    )
    columns: list
    error: Optional[str] = Field(
        default=None,
        description="Query error. Returned only if 'explain' or `modifiers.debug` is true. Throws an error otherwise.",
    )
    hasMore: Optional[bool] = None
    hogql: str = Field(..., description="Generated HogQL query.")
    is_cached: bool
    last_refresh: datetime
    limit: int
    missing_actors_count: Optional[int] = None
    modifiers: Optional[HogQLQueryModifiers] = Field(
        default=None, description="Modifiers used when performing the query"
    )
    next_allowed_client_refresh: datetime
    offset: int
    query_status: Optional[QueryStatus] = Field(
        default=None, description="Query status indicates whether next to the provided data, a query is still running."
    )
    results: list[list]
    timezone: str
    timings: Optional[list[QueryTiming]] = Field(
        default=None, description="Measured timings for different parts of the query generation process"
    )
    types: list[str]


class CachedCalendarHeatmapQueryResponse(BaseModel):
    model_config = ConfigDict(
        extra="forbid",
    )
    cache_key: str
    cache_target_age: Optional[datetime] = None
    calculation_trigger: Optional[str] = Field(
        default=None, description="What triggered the calculation of the query, leave empty if user/immediate"
    )
    error: Optional[str] = Field(
        default=None,
        description="Query error. Returned only if 'explain' or `modifiers.debug` is true. Throws an error otherwise.",
    )
    hasMore: Optional[bool] = Field(default=None, description="Wether more breakdown values are available.")
    hogql: Optional[str] = Field(default=None, description="Generated HogQL query.")
    is_cached: bool
    last_refresh: datetime
    modifiers: Optional[HogQLQueryModifiers] = Field(
        default=None, description="Modifiers used when performing the query"
    )
    next_allowed_client_refresh: datetime
    query_status: Optional[QueryStatus] = Field(
        default=None, description="Query status indicates whether next to the provided data, a query is still running."
    )
    results: EventsHeatMapStructuredResult
    timezone: str
    timings: Optional[list[QueryTiming]] = Field(
        default=None, description="Measured timings for different parts of the query generation process"
    )


class CachedEventTaxonomyQueryResponse(BaseModel):
    model_config = ConfigDict(
        extra="forbid",
    )
    cache_key: str
    cache_target_age: Optional[datetime] = None
    calculation_trigger: Optional[str] = Field(
        default=None, description="What triggered the calculation of the query, leave empty if user/immediate"
    )
    error: Optional[str] = Field(
        default=None,
        description="Query error. Returned only if 'explain' or `modifiers.debug` is true. Throws an error otherwise.",
    )
    hogql: Optional[str] = Field(default=None, description="Generated HogQL query.")
    is_cached: bool
    last_refresh: datetime
    modifiers: Optional[HogQLQueryModifiers] = Field(
        default=None, description="Modifiers used when performing the query"
    )
    next_allowed_client_refresh: datetime
    query_status: Optional[QueryStatus] = Field(
        default=None, description="Query status indicates whether next to the provided data, a query is still running."
    )
    results: list[EventTaxonomyItem]
    timezone: str
    timings: Optional[list[QueryTiming]] = Field(
        default=None, description="Measured timings for different parts of the query generation process"
    )


class CachedEventsQueryResponse(BaseModel):
    model_config = ConfigDict(
        extra="forbid",
    )
    cache_key: str
    cache_target_age: Optional[datetime] = None
    calculation_trigger: Optional[str] = Field(
        default=None, description="What triggered the calculation of the query, leave empty if user/immediate"
    )
    columns: list
    error: Optional[str] = Field(
        default=None,
        description="Query error. Returned only if 'explain' or `modifiers.debug` is true. Throws an error otherwise.",
    )
    hasMore: Optional[bool] = None
    hogql: str = Field(..., description="Generated HogQL query.")
    is_cached: bool
    last_refresh: datetime
    limit: Optional[int] = None
    modifiers: Optional[HogQLQueryModifiers] = Field(
        default=None, description="Modifiers used when performing the query"
    )
    next_allowed_client_refresh: datetime
    offset: Optional[int] = None
    query_status: Optional[QueryStatus] = Field(
        default=None, description="Query status indicates whether next to the provided data, a query is still running."
    )
    results: list[list]
    timezone: str
    timings: Optional[list[QueryTiming]] = Field(
        default=None, description="Measured timings for different parts of the query generation process"
    )
    types: list[str]


class CachedExperimentExposureQueryResponse(BaseModel):
    model_config = ConfigDict(
        extra="forbid",
    )
    cache_key: str
    cache_target_age: Optional[datetime] = None
    calculation_trigger: Optional[str] = Field(
        default=None, description="What triggered the calculation of the query, leave empty if user/immediate"
    )
    date_range: DateRange
    is_cached: bool
    kind: Literal["ExperimentExposureQuery"] = "ExperimentExposureQuery"
    last_refresh: datetime
    next_allowed_client_refresh: datetime
    query_status: Optional[QueryStatus] = Field(
        default=None, description="Query status indicates whether next to the provided data, a query is still running."
    )
    timeseries: list[ExperimentExposureTimeSeries]
    timezone: str
    total_exposures: dict[str, float]


class CachedFunnelCorrelationResponse(BaseModel):
    model_config = ConfigDict(
        extra="forbid",
    )
    cache_key: str
    cache_target_age: Optional[datetime] = None
    calculation_trigger: Optional[str] = Field(
        default=None, description="What triggered the calculation of the query, leave empty if user/immediate"
    )
    columns: Optional[list] = None
    error: Optional[str] = Field(
        default=None,
        description="Query error. Returned only if 'explain' or `modifiers.debug` is true. Throws an error otherwise.",
    )
    hasMore: Optional[bool] = None
    hogql: Optional[str] = Field(default=None, description="Generated HogQL query.")
    is_cached: bool
    last_refresh: datetime
    limit: Optional[int] = None
    modifiers: Optional[HogQLQueryModifiers] = Field(
        default=None, description="Modifiers used when performing the query"
    )
    next_allowed_client_refresh: datetime
    offset: Optional[int] = None
    query_status: Optional[QueryStatus] = Field(
        default=None, description="Query status indicates whether next to the provided data, a query is still running."
    )
    results: FunnelCorrelationResult
    timezone: str
    timings: Optional[list[QueryTiming]] = Field(
        default=None, description="Measured timings for different parts of the query generation process"
    )
    types: Optional[list] = None


class CachedFunnelsQueryResponse(BaseModel):
    model_config = ConfigDict(
        extra="forbid",
    )
    cache_key: str
    cache_target_age: Optional[datetime] = None
    calculation_trigger: Optional[str] = Field(
        default=None, description="What triggered the calculation of the query, leave empty if user/immediate"
    )
    error: Optional[str] = Field(
        default=None,
        description="Query error. Returned only if 'explain' or `modifiers.debug` is true. Throws an error otherwise.",
    )
    hogql: Optional[str] = Field(default=None, description="Generated HogQL query.")
    isUdf: Optional[bool] = None
    is_cached: bool
    last_refresh: datetime
    modifiers: Optional[HogQLQueryModifiers] = Field(
        default=None, description="Modifiers used when performing the query"
    )
    next_allowed_client_refresh: datetime
    query_status: Optional[QueryStatus] = Field(
        default=None, description="Query status indicates whether next to the provided data, a query is still running."
    )
    results: Union[FunnelTimeToConvertResults, list[dict[str, Any]], list[list[dict[str, Any]]]]
    timezone: str
    timings: Optional[list[QueryTiming]] = Field(
        default=None, description="Measured timings for different parts of the query generation process"
    )


class CachedGroupsQueryResponse(BaseModel):
    model_config = ConfigDict(
        extra="forbid",
    )
    cache_key: str
    cache_target_age: Optional[datetime] = None
    calculation_trigger: Optional[str] = Field(
        default=None, description="What triggered the calculation of the query, leave empty if user/immediate"
    )
    columns: list
    error: Optional[str] = Field(
        default=None,
        description="Query error. Returned only if 'explain' or `modifiers.debug` is true. Throws an error otherwise.",
    )
    hasMore: Optional[bool] = None
    hogql: str = Field(..., description="Generated HogQL query.")
    is_cached: bool
    kind: Literal["GroupsQuery"] = "GroupsQuery"
    last_refresh: datetime
    limit: int
    modifiers: Optional[HogQLQueryModifiers] = Field(
        default=None, description="Modifiers used when performing the query"
    )
    next_allowed_client_refresh: datetime
    offset: int
    query_status: Optional[QueryStatus] = Field(
        default=None, description="Query status indicates whether next to the provided data, a query is still running."
    )
    results: list[list]
    timezone: str
    timings: Optional[list[QueryTiming]] = Field(
        default=None, description="Measured timings for different parts of the query generation process"
    )
    types: list[str]


class CachedLifecycleQueryResponse(BaseModel):
    model_config = ConfigDict(
        extra="forbid",
    )
    cache_key: str
    cache_target_age: Optional[datetime] = None
    calculation_trigger: Optional[str] = Field(
        default=None, description="What triggered the calculation of the query, leave empty if user/immediate"
    )
    error: Optional[str] = Field(
        default=None,
        description="Query error. Returned only if 'explain' or `modifiers.debug` is true. Throws an error otherwise.",
    )
    hogql: Optional[str] = Field(default=None, description="Generated HogQL query.")
    is_cached: bool
    last_refresh: datetime
    modifiers: Optional[HogQLQueryModifiers] = Field(
        default=None, description="Modifiers used when performing the query"
    )
    next_allowed_client_refresh: datetime
    query_status: Optional[QueryStatus] = Field(
        default=None, description="Query status indicates whether next to the provided data, a query is still running."
    )
    results: list[dict[str, Any]]
    timezone: str
    timings: Optional[list[QueryTiming]] = Field(
        default=None, description="Measured timings for different parts of the query generation process"
    )


class CachedLogsQueryResponse(BaseModel):
    model_config = ConfigDict(
        extra="forbid",
    )
    cache_key: str
    cache_target_age: Optional[datetime] = None
    calculation_trigger: Optional[str] = Field(
        default=None, description="What triggered the calculation of the query, leave empty if user/immediate"
    )
    columns: Optional[list[str]] = None
    error: Optional[str] = Field(
        default=None,
        description="Query error. Returned only if 'explain' or `modifiers.debug` is true. Throws an error otherwise.",
    )
    hasMore: Optional[bool] = None
    hogql: Optional[str] = Field(default=None, description="Generated HogQL query.")
    is_cached: bool
    last_refresh: datetime
    limit: Optional[int] = None
    modifiers: Optional[HogQLQueryModifiers] = Field(
        default=None, description="Modifiers used when performing the query"
    )
    next_allowed_client_refresh: datetime
    offset: Optional[int] = None
    query_status: Optional[QueryStatus] = Field(
        default=None, description="Query status indicates whether next to the provided data, a query is still running."
    )
    results: Any
    timezone: str
    timings: Optional[list[QueryTiming]] = Field(
        default=None, description="Measured timings for different parts of the query generation process"
    )


class CachedNewExperimentQueryResponse(BaseModel):
    model_config = ConfigDict(
        extra="forbid",
    )
    baseline: ExperimentStatsBase
    cache_key: str
    cache_target_age: Optional[datetime] = None
    calculation_trigger: Optional[str] = Field(
        default=None, description="What triggered the calculation of the query, leave empty if user/immediate"
    )
    is_cached: bool
    last_refresh: datetime
    next_allowed_client_refresh: datetime
    query_status: Optional[QueryStatus] = Field(
        default=None, description="Query status indicates whether next to the provided data, a query is still running."
    )
    timezone: str
    variant_results: Union[list[ExperimentVariantResultFrequentist], list[ExperimentVariantResultBayesian]]


class CachedPathsQueryResponse(BaseModel):
    model_config = ConfigDict(
        extra="forbid",
    )
    cache_key: str
    cache_target_age: Optional[datetime] = None
    calculation_trigger: Optional[str] = Field(
        default=None, description="What triggered the calculation of the query, leave empty if user/immediate"
    )
    error: Optional[str] = Field(
        default=None,
        description="Query error. Returned only if 'explain' or `modifiers.debug` is true. Throws an error otherwise.",
    )
    hogql: Optional[str] = Field(default=None, description="Generated HogQL query.")
    is_cached: bool
    last_refresh: datetime
    modifiers: Optional[HogQLQueryModifiers] = Field(
        default=None, description="Modifiers used when performing the query"
    )
    next_allowed_client_refresh: datetime
    query_status: Optional[QueryStatus] = Field(
        default=None, description="Query status indicates whether next to the provided data, a query is still running."
    )
    results: list[PathsLink]
    timezone: str
    timings: Optional[list[QueryTiming]] = Field(
        default=None, description="Measured timings for different parts of the query generation process"
    )


class CachedRevenueAnalyticsGrowthRateQueryResponse(BaseModel):
    model_config = ConfigDict(
        extra="forbid",
    )
    cache_key: str
    cache_target_age: Optional[datetime] = None
    calculation_trigger: Optional[str] = Field(
        default=None, description="What triggered the calculation of the query, leave empty if user/immediate"
    )
    columns: Optional[list[str]] = None
    error: Optional[str] = Field(
        default=None,
        description="Query error. Returned only if 'explain' or `modifiers.debug` is true. Throws an error otherwise.",
    )
    hogql: Optional[str] = Field(default=None, description="Generated HogQL query.")
    is_cached: bool
    last_refresh: datetime
    modifiers: Optional[HogQLQueryModifiers] = Field(
        default=None, description="Modifiers used when performing the query"
    )
    next_allowed_client_refresh: datetime
    query_status: Optional[QueryStatus] = Field(
        default=None, description="Query status indicates whether next to the provided data, a query is still running."
    )
    results: Any
    timezone: str
    timings: Optional[list[QueryTiming]] = Field(
        default=None, description="Measured timings for different parts of the query generation process"
    )


class CachedRevenueAnalyticsInsightsQueryResponse(BaseModel):
    model_config = ConfigDict(
        extra="forbid",
    )
    cache_key: str
    cache_target_age: Optional[datetime] = None
    calculation_trigger: Optional[str] = Field(
        default=None, description="What triggered the calculation of the query, leave empty if user/immediate"
    )
    columns: Optional[list[str]] = None
    error: Optional[str] = Field(
        default=None,
        description="Query error. Returned only if 'explain' or `modifiers.debug` is true. Throws an error otherwise.",
    )
    hogql: Optional[str] = Field(default=None, description="Generated HogQL query.")
    is_cached: bool
    last_refresh: datetime
    modifiers: Optional[HogQLQueryModifiers] = Field(
        default=None, description="Modifiers used when performing the query"
    )
    next_allowed_client_refresh: datetime
    query_status: Optional[QueryStatus] = Field(
        default=None, description="Query status indicates whether next to the provided data, a query is still running."
    )
    results: Any
    timezone: str
    timings: Optional[list[QueryTiming]] = Field(
        default=None, description="Measured timings for different parts of the query generation process"
    )


class CachedRevenueAnalyticsOverviewQueryResponse(BaseModel):
    model_config = ConfigDict(
        extra="forbid",
    )
    cache_key: str
    cache_target_age: Optional[datetime] = None
    calculation_trigger: Optional[str] = Field(
        default=None, description="What triggered the calculation of the query, leave empty if user/immediate"
    )
    error: Optional[str] = Field(
        default=None,
        description="Query error. Returned only if 'explain' or `modifiers.debug` is true. Throws an error otherwise.",
    )
    hogql: Optional[str] = Field(default=None, description="Generated HogQL query.")
    is_cached: bool
    last_refresh: datetime
    modifiers: Optional[HogQLQueryModifiers] = Field(
        default=None, description="Modifiers used when performing the query"
    )
    next_allowed_client_refresh: datetime
    query_status: Optional[QueryStatus] = Field(
        default=None, description="Query status indicates whether next to the provided data, a query is still running."
    )
    results: list[RevenueAnalyticsOverviewItem]
    timezone: str
    timings: Optional[list[QueryTiming]] = Field(
        default=None, description="Measured timings for different parts of the query generation process"
    )


class CachedRevenueAnalyticsTopCustomersQueryResponse(BaseModel):
    model_config = ConfigDict(
        extra="forbid",
    )
    cache_key: str
    cache_target_age: Optional[datetime] = None
    calculation_trigger: Optional[str] = Field(
        default=None, description="What triggered the calculation of the query, leave empty if user/immediate"
    )
    columns: Optional[list[str]] = None
    error: Optional[str] = Field(
        default=None,
        description="Query error. Returned only if 'explain' or `modifiers.debug` is true. Throws an error otherwise.",
    )
    hogql: Optional[str] = Field(default=None, description="Generated HogQL query.")
    is_cached: bool
    last_refresh: datetime
    modifiers: Optional[HogQLQueryModifiers] = Field(
        default=None, description="Modifiers used when performing the query"
    )
    next_allowed_client_refresh: datetime
    query_status: Optional[QueryStatus] = Field(
        default=None, description="Query status indicates whether next to the provided data, a query is still running."
    )
    results: Any
    timezone: str
    timings: Optional[list[QueryTiming]] = Field(
        default=None, description="Measured timings for different parts of the query generation process"
    )


class CachedRevenueExampleDataWarehouseTablesQueryResponse(BaseModel):
    model_config = ConfigDict(
        extra="forbid",
    )
    cache_key: str
    cache_target_age: Optional[datetime] = None
    calculation_trigger: Optional[str] = Field(
        default=None, description="What triggered the calculation of the query, leave empty if user/immediate"
    )
    columns: Optional[list] = None
    error: Optional[str] = Field(
        default=None,
        description="Query error. Returned only if 'explain' or `modifiers.debug` is true. Throws an error otherwise.",
    )
    hasMore: Optional[bool] = None
    hogql: Optional[str] = Field(default=None, description="Generated HogQL query.")
    is_cached: bool
    last_refresh: datetime
    limit: Optional[int] = None
    modifiers: Optional[HogQLQueryModifiers] = Field(
        default=None, description="Modifiers used when performing the query"
    )
    next_allowed_client_refresh: datetime
    offset: Optional[int] = None
    query_status: Optional[QueryStatus] = Field(
        default=None, description="Query status indicates whether next to the provided data, a query is still running."
    )
    results: Any
    timezone: str
    timings: Optional[list[QueryTiming]] = Field(
        default=None, description="Measured timings for different parts of the query generation process"
    )
    types: Optional[list] = None


class CachedRevenueExampleEventsQueryResponse(BaseModel):
    model_config = ConfigDict(
        extra="forbid",
    )
    cache_key: str
    cache_target_age: Optional[datetime] = None
    calculation_trigger: Optional[str] = Field(
        default=None, description="What triggered the calculation of the query, leave empty if user/immediate"
    )
    columns: Optional[list] = None
    error: Optional[str] = Field(
        default=None,
        description="Query error. Returned only if 'explain' or `modifiers.debug` is true. Throws an error otherwise.",
    )
    hasMore: Optional[bool] = None
    hogql: Optional[str] = Field(default=None, description="Generated HogQL query.")
    is_cached: bool
    last_refresh: datetime
    limit: Optional[int] = None
    modifiers: Optional[HogQLQueryModifiers] = Field(
        default=None, description="Modifiers used when performing the query"
    )
    next_allowed_client_refresh: datetime
    offset: Optional[int] = None
    query_status: Optional[QueryStatus] = Field(
        default=None, description="Query status indicates whether next to the provided data, a query is still running."
    )
    results: Any
    timezone: str
    timings: Optional[list[QueryTiming]] = Field(
        default=None, description="Measured timings for different parts of the query generation process"
    )
    types: Optional[list] = None


class CachedSessionAttributionExplorerQueryResponse(BaseModel):
    model_config = ConfigDict(
        extra="forbid",
    )
    cache_key: str
    cache_target_age: Optional[datetime] = None
    calculation_trigger: Optional[str] = Field(
        default=None, description="What triggered the calculation of the query, leave empty if user/immediate"
    )
    columns: Optional[list] = None
    error: Optional[str] = Field(
        default=None,
        description="Query error. Returned only if 'explain' or `modifiers.debug` is true. Throws an error otherwise.",
    )
    hasMore: Optional[bool] = None
    hogql: Optional[str] = Field(default=None, description="Generated HogQL query.")
    is_cached: bool
    last_refresh: datetime
    limit: Optional[int] = None
    modifiers: Optional[HogQLQueryModifiers] = Field(
        default=None, description="Modifiers used when performing the query"
    )
    next_allowed_client_refresh: datetime
    offset: Optional[int] = None
    query_status: Optional[QueryStatus] = Field(
        default=None, description="Query status indicates whether next to the provided data, a query is still running."
    )
    results: Any
    timezone: str
    timings: Optional[list[QueryTiming]] = Field(
        default=None, description="Measured timings for different parts of the query generation process"
    )
    types: Optional[list] = None


class CachedSessionsTimelineQueryResponse(BaseModel):
    model_config = ConfigDict(
        extra="forbid",
    )
    cache_key: str
    cache_target_age: Optional[datetime] = None
    calculation_trigger: Optional[str] = Field(
        default=None, description="What triggered the calculation of the query, leave empty if user/immediate"
    )
    error: Optional[str] = Field(
        default=None,
        description="Query error. Returned only if 'explain' or `modifiers.debug` is true. Throws an error otherwise.",
    )
    hasMore: Optional[bool] = None
    hogql: Optional[str] = Field(default=None, description="Generated HogQL query.")
    is_cached: bool
    last_refresh: datetime
    modifiers: Optional[HogQLQueryModifiers] = Field(
        default=None, description="Modifiers used when performing the query"
    )
    next_allowed_client_refresh: datetime
    query_status: Optional[QueryStatus] = Field(
        default=None, description="Query status indicates whether next to the provided data, a query is still running."
    )
    results: list[TimelineEntry]
    timezone: str
    timings: Optional[list[QueryTiming]] = Field(
        default=None, description="Measured timings for different parts of the query generation process"
    )


class CachedStickinessQueryResponse(BaseModel):
    model_config = ConfigDict(
        extra="forbid",
    )
    cache_key: str
    cache_target_age: Optional[datetime] = None
    calculation_trigger: Optional[str] = Field(
        default=None, description="What triggered the calculation of the query, leave empty if user/immediate"
    )
    error: Optional[str] = Field(
        default=None,
        description="Query error. Returned only if 'explain' or `modifiers.debug` is true. Throws an error otherwise.",
    )
    hogql: Optional[str] = Field(default=None, description="Generated HogQL query.")
    is_cached: bool
    last_refresh: datetime
    modifiers: Optional[HogQLQueryModifiers] = Field(
        default=None, description="Modifiers used when performing the query"
    )
    next_allowed_client_refresh: datetime
    query_status: Optional[QueryStatus] = Field(
        default=None, description="Query status indicates whether next to the provided data, a query is still running."
    )
    results: list[dict[str, Any]]
    timezone: str
    timings: Optional[list[QueryTiming]] = Field(
        default=None, description="Measured timings for different parts of the query generation process"
    )


class CachedSuggestedQuestionsQueryResponse(BaseModel):
    model_config = ConfigDict(
        extra="forbid",
    )
    cache_key: str
    cache_target_age: Optional[datetime] = None
    calculation_trigger: Optional[str] = Field(
        default=None, description="What triggered the calculation of the query, leave empty if user/immediate"
    )
    is_cached: bool
    last_refresh: datetime
    next_allowed_client_refresh: datetime
    query_status: Optional[QueryStatus] = Field(
        default=None, description="Query status indicates whether next to the provided data, a query is still running."
    )
    questions: list[str]
    timezone: str


class CachedTeamTaxonomyQueryResponse(BaseModel):
    model_config = ConfigDict(
        extra="forbid",
    )
    cache_key: str
    cache_target_age: Optional[datetime] = None
    calculation_trigger: Optional[str] = Field(
        default=None, description="What triggered the calculation of the query, leave empty if user/immediate"
    )
    error: Optional[str] = Field(
        default=None,
        description="Query error. Returned only if 'explain' or `modifiers.debug` is true. Throws an error otherwise.",
    )
    hogql: Optional[str] = Field(default=None, description="Generated HogQL query.")
    is_cached: bool
    last_refresh: datetime
    modifiers: Optional[HogQLQueryModifiers] = Field(
        default=None, description="Modifiers used when performing the query"
    )
    next_allowed_client_refresh: datetime
    query_status: Optional[QueryStatus] = Field(
        default=None, description="Query status indicates whether next to the provided data, a query is still running."
    )
    results: list[TeamTaxonomyItem]
    timezone: str
    timings: Optional[list[QueryTiming]] = Field(
        default=None, description="Measured timings for different parts of the query generation process"
    )


class CachedTracesQueryResponse(BaseModel):
    model_config = ConfigDict(
        extra="forbid",
    )
    cache_key: str
    cache_target_age: Optional[datetime] = None
    calculation_trigger: Optional[str] = Field(
        default=None, description="What triggered the calculation of the query, leave empty if user/immediate"
    )
    columns: Optional[list[str]] = None
    error: Optional[str] = Field(
        default=None,
        description="Query error. Returned only if 'explain' or `modifiers.debug` is true. Throws an error otherwise.",
    )
    hasMore: Optional[bool] = None
    hogql: Optional[str] = Field(default=None, description="Generated HogQL query.")
    is_cached: bool
    last_refresh: datetime
    limit: Optional[int] = None
    modifiers: Optional[HogQLQueryModifiers] = Field(
        default=None, description="Modifiers used when performing the query"
    )
    next_allowed_client_refresh: datetime
    offset: Optional[int] = None
    query_status: Optional[QueryStatus] = Field(
        default=None, description="Query status indicates whether next to the provided data, a query is still running."
    )
    results: list[LLMTrace]
    timezone: str
    timings: Optional[list[QueryTiming]] = Field(
        default=None, description="Measured timings for different parts of the query generation process"
    )


class CachedTrendsQueryResponse(BaseModel):
    model_config = ConfigDict(
        extra="forbid",
    )
    cache_key: str
    cache_target_age: Optional[datetime] = None
    calculation_trigger: Optional[str] = Field(
        default=None, description="What triggered the calculation of the query, leave empty if user/immediate"
    )
    error: Optional[str] = Field(
        default=None,
        description="Query error. Returned only if 'explain' or `modifiers.debug` is true. Throws an error otherwise.",
    )
    hasMore: Optional[bool] = Field(default=None, description="Wether more breakdown values are available.")
    hogql: Optional[str] = Field(default=None, description="Generated HogQL query.")
    is_cached: bool
    last_refresh: datetime
    modifiers: Optional[HogQLQueryModifiers] = Field(
        default=None, description="Modifiers used when performing the query"
    )
    next_allowed_client_refresh: datetime
    query_status: Optional[QueryStatus] = Field(
        default=None, description="Query status indicates whether next to the provided data, a query is still running."
    )
    results: list[dict[str, Any]]
    timezone: str
    timings: Optional[list[QueryTiming]] = Field(
        default=None, description="Measured timings for different parts of the query generation process"
    )


class CachedVectorSearchQueryResponse(BaseModel):
    model_config = ConfigDict(
        extra="forbid",
    )
    cache_key: str
    cache_target_age: Optional[datetime] = None
    calculation_trigger: Optional[str] = Field(
        default=None, description="What triggered the calculation of the query, leave empty if user/immediate"
    )
    error: Optional[str] = Field(
        default=None,
        description="Query error. Returned only if 'explain' or `modifiers.debug` is true. Throws an error otherwise.",
    )
    hogql: Optional[str] = Field(default=None, description="Generated HogQL query.")
    is_cached: bool
    last_refresh: datetime
    modifiers: Optional[HogQLQueryModifiers] = Field(
        default=None, description="Modifiers used when performing the query"
    )
    next_allowed_client_refresh: datetime
    query_status: Optional[QueryStatus] = Field(
        default=None, description="Query status indicates whether next to the provided data, a query is still running."
    )
    results: list[VectorSearchResponseItem]
    timezone: str
    timings: Optional[list[QueryTiming]] = Field(
        default=None, description="Measured timings for different parts of the query generation process"
    )


class CachedWebExternalClicksTableQueryResponse(BaseModel):
    model_config = ConfigDict(
        extra="forbid",
    )
    cache_key: str
    cache_target_age: Optional[datetime] = None
    calculation_trigger: Optional[str] = Field(
        default=None, description="What triggered the calculation of the query, leave empty if user/immediate"
    )
    columns: Optional[list] = None
    error: Optional[str] = Field(
        default=None,
        description="Query error. Returned only if 'explain' or `modifiers.debug` is true. Throws an error otherwise.",
    )
    hasMore: Optional[bool] = None
    hogql: Optional[str] = Field(default=None, description="Generated HogQL query.")
    is_cached: bool
    last_refresh: datetime
    limit: Optional[int] = None
    modifiers: Optional[HogQLQueryModifiers] = Field(
        default=None, description="Modifiers used when performing the query"
    )
    next_allowed_client_refresh: datetime
    offset: Optional[int] = None
    query_status: Optional[QueryStatus] = Field(
        default=None, description="Query status indicates whether next to the provided data, a query is still running."
    )
    results: list
    samplingRate: Optional[SamplingRate] = None
    timezone: str
    timings: Optional[list[QueryTiming]] = Field(
        default=None, description="Measured timings for different parts of the query generation process"
    )
    types: Optional[list] = None


class CachedWebGoalsQueryResponse(BaseModel):
    model_config = ConfigDict(
        extra="forbid",
    )
    cache_key: str
    cache_target_age: Optional[datetime] = None
    calculation_trigger: Optional[str] = Field(
        default=None, description="What triggered the calculation of the query, leave empty if user/immediate"
    )
    columns: Optional[list] = None
    error: Optional[str] = Field(
        default=None,
        description="Query error. Returned only if 'explain' or `modifiers.debug` is true. Throws an error otherwise.",
    )
    hasMore: Optional[bool] = None
    hogql: Optional[str] = Field(default=None, description="Generated HogQL query.")
    is_cached: bool
    last_refresh: datetime
    limit: Optional[int] = None
    modifiers: Optional[HogQLQueryModifiers] = Field(
        default=None, description="Modifiers used when performing the query"
    )
    next_allowed_client_refresh: datetime
    offset: Optional[int] = None
    query_status: Optional[QueryStatus] = Field(
        default=None, description="Query status indicates whether next to the provided data, a query is still running."
    )
    results: list
    samplingRate: Optional[SamplingRate] = None
    timezone: str
    timings: Optional[list[QueryTiming]] = Field(
        default=None, description="Measured timings for different parts of the query generation process"
    )
    types: Optional[list] = None


class CachedWebOverviewQueryResponse(BaseModel):
    model_config = ConfigDict(
        extra="forbid",
    )
    cache_key: str
    cache_target_age: Optional[datetime] = None
    calculation_trigger: Optional[str] = Field(
        default=None, description="What triggered the calculation of the query, leave empty if user/immediate"
    )
    dateFrom: Optional[str] = None
    dateTo: Optional[str] = None
    error: Optional[str] = Field(
        default=None,
        description="Query error. Returned only if 'explain' or `modifiers.debug` is true. Throws an error otherwise.",
    )
    hogql: Optional[str] = Field(default=None, description="Generated HogQL query.")
    is_cached: bool
    last_refresh: datetime
    modifiers: Optional[HogQLQueryModifiers] = Field(
        default=None, description="Modifiers used when performing the query"
    )
    next_allowed_client_refresh: datetime
    query_status: Optional[QueryStatus] = Field(
        default=None, description="Query status indicates whether next to the provided data, a query is still running."
    )
    results: list[WebOverviewItem]
    samplingRate: Optional[SamplingRate] = None
    timezone: str
    timings: Optional[list[QueryTiming]] = Field(
        default=None, description="Measured timings for different parts of the query generation process"
    )
    usedPreAggregatedTables: Optional[bool] = None


class CachedWebPageURLSearchQueryResponse(BaseModel):
    model_config = ConfigDict(
        extra="forbid",
    )
    cache_key: str
    cache_target_age: Optional[datetime] = None
    calculation_trigger: Optional[str] = Field(
        default=None, description="What triggered the calculation of the query, leave empty if user/immediate"
    )
    error: Optional[str] = Field(
        default=None,
        description="Query error. Returned only if 'explain' or `modifiers.debug` is true. Throws an error otherwise.",
    )
    hasMore: Optional[bool] = None
    hogql: Optional[str] = Field(default=None, description="Generated HogQL query.")
    is_cached: bool
    last_refresh: datetime
    limit: Optional[int] = None
    modifiers: Optional[HogQLQueryModifiers] = Field(
        default=None, description="Modifiers used when performing the query"
    )
    next_allowed_client_refresh: datetime
    query_status: Optional[QueryStatus] = Field(
        default=None, description="Query status indicates whether next to the provided data, a query is still running."
    )
    results: list[PageURL]
    timezone: str
    timings: Optional[list[QueryTiming]] = Field(
        default=None, description="Measured timings for different parts of the query generation process"
    )


class CachedWebStatsTableQueryResponse(BaseModel):
    model_config = ConfigDict(
        extra="forbid",
    )
    cache_key: str
    cache_target_age: Optional[datetime] = None
    calculation_trigger: Optional[str] = Field(
        default=None, description="What triggered the calculation of the query, leave empty if user/immediate"
    )
    columns: Optional[list] = None
    error: Optional[str] = Field(
        default=None,
        description="Query error. Returned only if 'explain' or `modifiers.debug` is true. Throws an error otherwise.",
    )
    hasMore: Optional[bool] = None
    hogql: Optional[str] = Field(default=None, description="Generated HogQL query.")
    is_cached: bool
    last_refresh: datetime
    limit: Optional[int] = None
    modifiers: Optional[HogQLQueryModifiers] = Field(
        default=None, description="Modifiers used when performing the query"
    )
    next_allowed_client_refresh: datetime
    offset: Optional[int] = None
    query_status: Optional[QueryStatus] = Field(
        default=None, description="Query status indicates whether next to the provided data, a query is still running."
    )
    results: list
    samplingRate: Optional[SamplingRate] = None
    timezone: str
    timings: Optional[list[QueryTiming]] = Field(
        default=None, description="Measured timings for different parts of the query generation process"
    )
    types: Optional[list] = None
    usedPreAggregatedTables: Optional[bool] = None


class CachedWebVitalsPathBreakdownQueryResponse(BaseModel):
    model_config = ConfigDict(
        extra="forbid",
    )
    cache_key: str
    cache_target_age: Optional[datetime] = None
    calculation_trigger: Optional[str] = Field(
        default=None, description="What triggered the calculation of the query, leave empty if user/immediate"
    )
    error: Optional[str] = Field(
        default=None,
        description="Query error. Returned only if 'explain' or `modifiers.debug` is true. Throws an error otherwise.",
    )
    hogql: Optional[str] = Field(default=None, description="Generated HogQL query.")
    is_cached: bool
    last_refresh: datetime
    modifiers: Optional[HogQLQueryModifiers] = Field(
        default=None, description="Modifiers used when performing the query"
    )
    next_allowed_client_refresh: datetime
    query_status: Optional[QueryStatus] = Field(
        default=None, description="Query status indicates whether next to the provided data, a query is still running."
    )
    results: list[WebVitalsPathBreakdownResult] = Field(..., max_length=1, min_length=1)
    timezone: str
    timings: Optional[list[QueryTiming]] = Field(
        default=None, description="Measured timings for different parts of the query generation process"
    )


class CalendarHeatmapResponse(BaseModel):
    model_config = ConfigDict(
        extra="forbid",
    )
    error: Optional[str] = Field(
        default=None,
        description="Query error. Returned only if 'explain' or `modifiers.debug` is true. Throws an error otherwise.",
    )
    hasMore: Optional[bool] = Field(default=None, description="Wether more breakdown values are available.")
    hogql: Optional[str] = Field(default=None, description="Generated HogQL query.")
    modifiers: Optional[HogQLQueryModifiers] = Field(
        default=None, description="Modifiers used when performing the query"
    )
    query_status: Optional[QueryStatus] = Field(
        default=None, description="Query status indicates whether next to the provided data, a query is still running."
    )
    results: EventsHeatMapStructuredResult
    timings: Optional[list[QueryTiming]] = Field(
        default=None, description="Measured timings for different parts of the query generation process"
    )


class Response(BaseModel):
    model_config = ConfigDict(
        extra="forbid",
    )
    columns: list
    error: Optional[str] = Field(
        default=None,
        description="Query error. Returned only if 'explain' or `modifiers.debug` is true. Throws an error otherwise.",
    )
    hasMore: Optional[bool] = None
    hogql: str = Field(..., description="Generated HogQL query.")
    limit: Optional[int] = None
    modifiers: Optional[HogQLQueryModifiers] = Field(
        default=None, description="Modifiers used when performing the query"
    )
    offset: Optional[int] = None
    query_status: Optional[QueryStatus] = Field(
        default=None, description="Query status indicates whether next to the provided data, a query is still running."
    )
    results: list[list]
    timings: Optional[list[QueryTiming]] = Field(
        default=None, description="Measured timings for different parts of the query generation process"
    )
    types: list[str]


class Response1(BaseModel):
    model_config = ConfigDict(
        extra="forbid",
    )
    columns: list
    error: Optional[str] = Field(
        default=None,
        description="Query error. Returned only if 'explain' or `modifiers.debug` is true. Throws an error otherwise.",
    )
    hasMore: Optional[bool] = None
    hogql: str = Field(..., description="Generated HogQL query.")
    limit: int
    missing_actors_count: Optional[int] = None
    modifiers: Optional[HogQLQueryModifiers] = Field(
        default=None, description="Modifiers used when performing the query"
    )
    offset: int
    query_status: Optional[QueryStatus] = Field(
        default=None, description="Query status indicates whether next to the provided data, a query is still running."
    )
    results: list[list]
    timings: Optional[list[QueryTiming]] = Field(
        default=None, description="Measured timings for different parts of the query generation process"
    )
    types: list[str]


class Response2(BaseModel):
    model_config = ConfigDict(
        extra="forbid",
    )
    columns: list
    error: Optional[str] = Field(
        default=None,
        description="Query error. Returned only if 'explain' or `modifiers.debug` is true. Throws an error otherwise.",
    )
    hasMore: Optional[bool] = None
    hogql: str = Field(..., description="Generated HogQL query.")
    kind: Literal["GroupsQuery"] = "GroupsQuery"
    limit: int
    modifiers: Optional[HogQLQueryModifiers] = Field(
        default=None, description="Modifiers used when performing the query"
    )
    offset: int
    query_status: Optional[QueryStatus] = Field(
        default=None, description="Query status indicates whether next to the provided data, a query is still running."
    )
    results: list[list]
    timings: Optional[list[QueryTiming]] = Field(
        default=None, description="Measured timings for different parts of the query generation process"
    )
    types: list[str]


class Response4(BaseModel):
    model_config = ConfigDict(
        extra="forbid",
    )
    dateFrom: Optional[str] = None
    dateTo: Optional[str] = None
    error: Optional[str] = Field(
        default=None,
        description="Query error. Returned only if 'explain' or `modifiers.debug` is true. Throws an error otherwise.",
    )
    hogql: Optional[str] = Field(default=None, description="Generated HogQL query.")
    modifiers: Optional[HogQLQueryModifiers] = Field(
        default=None, description="Modifiers used when performing the query"
    )
    query_status: Optional[QueryStatus] = Field(
        default=None, description="Query status indicates whether next to the provided data, a query is still running."
    )
    results: list[WebOverviewItem]
    samplingRate: Optional[SamplingRate] = None
    timings: Optional[list[QueryTiming]] = Field(
        default=None, description="Measured timings for different parts of the query generation process"
    )
    usedPreAggregatedTables: Optional[bool] = None


class Response5(BaseModel):
    model_config = ConfigDict(
        extra="forbid",
    )
    columns: Optional[list] = None
    error: Optional[str] = Field(
        default=None,
        description="Query error. Returned only if 'explain' or `modifiers.debug` is true. Throws an error otherwise.",
    )
    hasMore: Optional[bool] = None
    hogql: Optional[str] = Field(default=None, description="Generated HogQL query.")
    limit: Optional[int] = None
    modifiers: Optional[HogQLQueryModifiers] = Field(
        default=None, description="Modifiers used when performing the query"
    )
    offset: Optional[int] = None
    query_status: Optional[QueryStatus] = Field(
        default=None, description="Query status indicates whether next to the provided data, a query is still running."
    )
    results: list
    samplingRate: Optional[SamplingRate] = None
    timings: Optional[list[QueryTiming]] = Field(
        default=None, description="Measured timings for different parts of the query generation process"
    )
    types: Optional[list] = None
    usedPreAggregatedTables: Optional[bool] = None


class Response6(BaseModel):
    model_config = ConfigDict(
        extra="forbid",
    )
    columns: Optional[list] = None
    error: Optional[str] = Field(
        default=None,
        description="Query error. Returned only if 'explain' or `modifiers.debug` is true. Throws an error otherwise.",
    )
    hasMore: Optional[bool] = None
    hogql: Optional[str] = Field(default=None, description="Generated HogQL query.")
    limit: Optional[int] = None
    modifiers: Optional[HogQLQueryModifiers] = Field(
        default=None, description="Modifiers used when performing the query"
    )
    offset: Optional[int] = None
    query_status: Optional[QueryStatus] = Field(
        default=None, description="Query status indicates whether next to the provided data, a query is still running."
    )
    results: list
    samplingRate: Optional[SamplingRate] = None
    timings: Optional[list[QueryTiming]] = Field(
        default=None, description="Measured timings for different parts of the query generation process"
    )
    types: Optional[list] = None


class Response8(BaseModel):
    model_config = ConfigDict(
        extra="forbid",
    )
    error: Optional[str] = Field(
        default=None,
        description="Query error. Returned only if 'explain' or `modifiers.debug` is true. Throws an error otherwise.",
    )
    hogql: Optional[str] = Field(default=None, description="Generated HogQL query.")
    modifiers: Optional[HogQLQueryModifiers] = Field(
        default=None, description="Modifiers used when performing the query"
    )
    query_status: Optional[QueryStatus] = Field(
        default=None, description="Query status indicates whether next to the provided data, a query is still running."
    )
    results: list[WebVitalsPathBreakdownResult] = Field(..., max_length=1, min_length=1)
    timings: Optional[list[QueryTiming]] = Field(
        default=None, description="Measured timings for different parts of the query generation process"
    )


class Response9(BaseModel):
    model_config = ConfigDict(
        extra="forbid",
    )
    columns: Optional[list] = None
    error: Optional[str] = Field(
        default=None,
        description="Query error. Returned only if 'explain' or `modifiers.debug` is true. Throws an error otherwise.",
    )
    hasMore: Optional[bool] = None
    hogql: Optional[str] = Field(default=None, description="Generated HogQL query.")
    limit: Optional[int] = None
    modifiers: Optional[HogQLQueryModifiers] = Field(
        default=None, description="Modifiers used when performing the query"
    )
    offset: Optional[int] = None
    query_status: Optional[QueryStatus] = Field(
        default=None, description="Query status indicates whether next to the provided data, a query is still running."
    )
    results: Any
    timings: Optional[list[QueryTiming]] = Field(
        default=None, description="Measured timings for different parts of the query generation process"
    )
    types: Optional[list] = None


class Response10(BaseModel):
    model_config = ConfigDict(
        extra="forbid",
    )
    columns: Optional[list[str]] = None
    error: Optional[str] = Field(
        default=None,
        description="Query error. Returned only if 'explain' or `modifiers.debug` is true. Throws an error otherwise.",
    )
    hogql: Optional[str] = Field(default=None, description="Generated HogQL query.")
    modifiers: Optional[HogQLQueryModifiers] = Field(
        default=None, description="Modifiers used when performing the query"
    )
    query_status: Optional[QueryStatus] = Field(
        default=None, description="Query status indicates whether next to the provided data, a query is still running."
    )
    results: Any
    timings: Optional[list[QueryTiming]] = Field(
        default=None, description="Measured timings for different parts of the query generation process"
    )


class Response12(BaseModel):
    model_config = ConfigDict(
        extra="forbid",
    )
    error: Optional[str] = Field(
        default=None,
        description="Query error. Returned only if 'explain' or `modifiers.debug` is true. Throws an error otherwise.",
    )
    hogql: Optional[str] = Field(default=None, description="Generated HogQL query.")
    modifiers: Optional[HogQLQueryModifiers] = Field(
        default=None, description="Modifiers used when performing the query"
    )
    query_status: Optional[QueryStatus] = Field(
        default=None, description="Query status indicates whether next to the provided data, a query is still running."
    )
    results: list[RevenueAnalyticsOverviewItem]
    timings: Optional[list[QueryTiming]] = Field(
        default=None, description="Measured timings for different parts of the query generation process"
    )


class Response13(BaseModel):
    model_config = ConfigDict(
        extra="forbid",
    )
    columns: Optional[list[str]] = None
    error: Optional[str] = Field(
        default=None,
        description="Query error. Returned only if 'explain' or `modifiers.debug` is true. Throws an error otherwise.",
    )
    hogql: Optional[str] = Field(default=None, description="Generated HogQL query.")
    modifiers: Optional[HogQLQueryModifiers] = Field(
        default=None, description="Modifiers used when performing the query"
    )
    query_status: Optional[QueryStatus] = Field(
        default=None, description="Query status indicates whether next to the provided data, a query is still running."
    )
    results: Any
    timings: Optional[list[QueryTiming]] = Field(
        default=None, description="Measured timings for different parts of the query generation process"
    )


class Response14(BaseModel):
    model_config = ConfigDict(
        extra="forbid",
    )
    columns: Optional[list] = None
    error: Optional[str] = Field(
        default=None,
        description="Query error. Returned only if 'explain' or `modifiers.debug` is true. Throws an error otherwise.",
    )
    hasMore: Optional[bool] = None
    hogql: Optional[str] = Field(default=None, description="Generated HogQL query.")
    limit: Optional[int] = None
    modifiers: Optional[HogQLQueryModifiers] = Field(
        default=None, description="Modifiers used when performing the query"
    )
    offset: Optional[int] = None
    query_status: Optional[QueryStatus] = Field(
        default=None, description="Query status indicates whether next to the provided data, a query is still running."
    )
    results: Any
    timings: Optional[list[QueryTiming]] = Field(
        default=None, description="Measured timings for different parts of the query generation process"
    )
    types: Optional[list] = None


class Response19(BaseModel):
    model_config = ConfigDict(
        extra="forbid",
    )
    columns: Optional[list[str]] = None
    error: Optional[str] = Field(
        default=None,
        description="Query error. Returned only if 'explain' or `modifiers.debug` is true. Throws an error otherwise.",
    )
    hasMore: Optional[bool] = None
    hogql: Optional[str] = Field(default=None, description="Generated HogQL query.")
    limit: Optional[int] = None
    modifiers: Optional[HogQLQueryModifiers] = Field(
        default=None, description="Modifiers used when performing the query"
    )
    offset: Optional[int] = None
    query_status: Optional[QueryStatus] = Field(
        default=None, description="Query status indicates whether next to the provided data, a query is still running."
    )
    results: list[LLMTrace]
    timings: Optional[list[QueryTiming]] = Field(
        default=None, description="Measured timings for different parts of the query generation process"
    )


class DataWarehousePersonPropertyFilter(BaseModel):
    model_config = ConfigDict(
        extra="forbid",
    )
    key: str
    label: Optional[str] = None
    operator: PropertyOperator
    type: Literal["data_warehouse_person_property"] = "data_warehouse_person_property"
    value: Optional[
        Union[list[Union[str, float, ErrorTrackingIssueAssignee]], Union[str, float, ErrorTrackingIssueAssignee]]
    ] = None


class DataWarehousePropertyFilter(BaseModel):
    model_config = ConfigDict(
        extra="forbid",
    )
    key: str
    label: Optional[str] = None
    operator: PropertyOperator
    type: Literal["data_warehouse"] = "data_warehouse"
    value: Optional[
        Union[list[Union[str, float, ErrorTrackingIssueAssignee]], Union[str, float, ErrorTrackingIssueAssignee]]
    ] = None


class DatabaseSchemaBatchExportTable(BaseModel):
    model_config = ConfigDict(
        extra="forbid",
    )
    fields: dict[str, DatabaseSchemaField]
    id: str
    name: str
    row_count: Optional[float] = None
    type: Literal["batch_export"] = "batch_export"


class DatabaseSchemaDataWarehouseTable(BaseModel):
    model_config = ConfigDict(
        extra="forbid",
    )
    fields: dict[str, DatabaseSchemaField]
    format: str
    id: str
    name: str
    row_count: Optional[float] = None
    schema_: Optional[DatabaseSchemaSchema] = Field(default=None, alias="schema")
    source: Optional[DatabaseSchemaSource] = None
    type: Literal["data_warehouse"] = "data_warehouse"
    url_pattern: str


class ElementPropertyFilter(BaseModel):
    model_config = ConfigDict(
        extra="forbid",
    )
    key: Key
    label: Optional[str] = None
    operator: PropertyOperator
    type: Literal["element"] = "element"
    value: Optional[
        Union[list[Union[str, float, ErrorTrackingIssueAssignee]], Union[str, float, ErrorTrackingIssueAssignee]]
    ] = None


class ErrorTrackingIssue(BaseModel):
    model_config = ConfigDict(
        extra="forbid",
    )
    aggregations: Optional[ErrorTrackingIssueAggregations] = None
    assignee: Optional[ErrorTrackingIssueAssignee] = None
    description: Optional[str] = None
    first_event: Optional[FirstEvent] = None
    first_seen: datetime
    id: str
    last_seen: datetime
    library: Optional[str] = None
    name: Optional[str] = None
    status: Status


class ErrorTrackingIssueFilter(BaseModel):
    model_config = ConfigDict(
        extra="forbid",
    )
    key: str
    label: Optional[str] = None
    operator: PropertyOperator
    type: Literal["error_tracking_issue"] = "error_tracking_issue"
    value: Optional[
        Union[list[Union[str, float, ErrorTrackingIssueAssignee]], Union[str, float, ErrorTrackingIssueAssignee]]
    ] = None


class ErrorTrackingQueryResponse(BaseModel):
    model_config = ConfigDict(
        extra="forbid",
    )
    columns: Optional[list[str]] = None
    error: Optional[str] = Field(
        default=None,
        description="Query error. Returned only if 'explain' or `modifiers.debug` is true. Throws an error otherwise.",
    )
    hasMore: Optional[bool] = None
    hogql: Optional[str] = Field(default=None, description="Generated HogQL query.")
    limit: Optional[int] = None
    modifiers: Optional[HogQLQueryModifiers] = Field(
        default=None, description="Modifiers used when performing the query"
    )
    offset: Optional[int] = None
    query_status: Optional[QueryStatus] = Field(
        default=None, description="Query status indicates whether next to the provided data, a query is still running."
    )
    results: list[ErrorTrackingIssue]
    timings: Optional[list[QueryTiming]] = Field(
        default=None, description="Measured timings for different parts of the query generation process"
    )


class EventMetadataPropertyFilter(BaseModel):
    model_config = ConfigDict(
        extra="forbid",
    )
    key: str
    label: Optional[str] = None
    operator: PropertyOperator
    type: Literal["event_metadata"] = "event_metadata"
    value: Optional[
        Union[list[Union[str, float, ErrorTrackingIssueAssignee]], Union[str, float, ErrorTrackingIssueAssignee]]
    ] = None


class EventPropertyFilter(BaseModel):
    model_config = ConfigDict(
        extra="forbid",
    )
    key: str
    label: Optional[str] = None
    operator: Optional[PropertyOperator] = PropertyOperator.EXACT
    type: Literal["event"] = Field(default="event", description="Event properties")
    value: Optional[
        Union[list[Union[str, float, ErrorTrackingIssueAssignee]], Union[str, float, ErrorTrackingIssueAssignee]]
    ] = None


class EventTaxonomyQueryResponse(BaseModel):
    model_config = ConfigDict(
        extra="forbid",
    )
    error: Optional[str] = Field(
        default=None,
        description="Query error. Returned only if 'explain' or `modifiers.debug` is true. Throws an error otherwise.",
    )
    hogql: Optional[str] = Field(default=None, description="Generated HogQL query.")
    modifiers: Optional[HogQLQueryModifiers] = Field(
        default=None, description="Modifiers used when performing the query"
    )
    query_status: Optional[QueryStatus] = Field(
        default=None, description="Query status indicates whether next to the provided data, a query is still running."
    )
    results: list[EventTaxonomyItem]
    timings: Optional[list[QueryTiming]] = Field(
        default=None, description="Measured timings for different parts of the query generation process"
    )


class EventsQueryResponse(BaseModel):
    model_config = ConfigDict(
        extra="forbid",
    )
    columns: list
    error: Optional[str] = Field(
        default=None,
        description="Query error. Returned only if 'explain' or `modifiers.debug` is true. Throws an error otherwise.",
    )
    hasMore: Optional[bool] = None
    hogql: str = Field(..., description="Generated HogQL query.")
    limit: Optional[int] = None
    modifiers: Optional[HogQLQueryModifiers] = Field(
        default=None, description="Modifiers used when performing the query"
    )
    offset: Optional[int] = None
    query_status: Optional[QueryStatus] = Field(
        default=None, description="Query status indicates whether next to the provided data, a query is still running."
    )
    results: list[list]
    timings: Optional[list[QueryTiming]] = Field(
        default=None, description="Measured timings for different parts of the query generation process"
    )
    types: list[str]


class ExperimentMetricResult(BaseModel):
    model_config = ConfigDict(
        extra="forbid",
    )
    baseline: ExperimentStatsBase
    variants: Union[list[ExperimentVariantResultFrequentist], list[ExperimentVariantResultBayesian]]


class FeaturePropertyFilter(BaseModel):
    model_config = ConfigDict(
        extra="forbid",
    )
    key: str
    label: Optional[str] = None
    operator: PropertyOperator
    type: Literal["feature"] = Field(default="feature", description='Event property with "$feature/" prepended')
    value: Optional[
        Union[list[Union[str, float, ErrorTrackingIssueAssignee]], Union[str, float, ErrorTrackingIssueAssignee]]
    ] = None


class FunnelCorrelationResponse(BaseModel):
    model_config = ConfigDict(
        extra="forbid",
    )
    columns: Optional[list] = None
    error: Optional[str] = Field(
        default=None,
        description="Query error. Returned only if 'explain' or `modifiers.debug` is true. Throws an error otherwise.",
    )
    hasMore: Optional[bool] = None
    hogql: Optional[str] = Field(default=None, description="Generated HogQL query.")
    limit: Optional[int] = None
    modifiers: Optional[HogQLQueryModifiers] = Field(
        default=None, description="Modifiers used when performing the query"
    )
    offset: Optional[int] = None
    query_status: Optional[QueryStatus] = Field(
        default=None, description="Query status indicates whether next to the provided data, a query is still running."
    )
    results: FunnelCorrelationResult
    timings: Optional[list[QueryTiming]] = Field(
        default=None, description="Measured timings for different parts of the query generation process"
    )
    types: Optional[list] = None


class FunnelsQueryResponse(BaseModel):
    model_config = ConfigDict(
        extra="forbid",
    )
    error: Optional[str] = Field(
        default=None,
        description="Query error. Returned only if 'explain' or `modifiers.debug` is true. Throws an error otherwise.",
    )
    hogql: Optional[str] = Field(default=None, description="Generated HogQL query.")
    isUdf: Optional[bool] = None
    modifiers: Optional[HogQLQueryModifiers] = Field(
        default=None, description="Modifiers used when performing the query"
    )
    query_status: Optional[QueryStatus] = Field(
        default=None, description="Query status indicates whether next to the provided data, a query is still running."
    )
    results: Union[FunnelTimeToConvertResults, list[dict[str, Any]], list[list[dict[str, Any]]]]
    timings: Optional[list[QueryTiming]] = Field(
        default=None, description="Measured timings for different parts of the query generation process"
    )


class GenericCachedQueryResponse(BaseModel):
    cache_key: str
    cache_target_age: Optional[datetime] = None
    calculation_trigger: Optional[str] = Field(
        default=None, description="What triggered the calculation of the query, leave empty if user/immediate"
    )
    is_cached: bool
    last_refresh: datetime
    next_allowed_client_refresh: datetime
    query_status: Optional[QueryStatus] = Field(
        default=None, description="Query status indicates whether next to the provided data, a query is still running."
    )
    timezone: str


class GroupPropertyFilter(BaseModel):
    model_config = ConfigDict(
        extra="forbid",
    )
    group_type_index: Optional[int] = None
    key: str
    label: Optional[str] = None
    operator: PropertyOperator
    type: Literal["group"] = "group"
    value: Optional[
        Union[list[Union[str, float, ErrorTrackingIssueAssignee]], Union[str, float, ErrorTrackingIssueAssignee]]
    ] = None


class GroupsQueryResponse(BaseModel):
    model_config = ConfigDict(
        extra="forbid",
    )
    columns: list
    error: Optional[str] = Field(
        default=None,
        description="Query error. Returned only if 'explain' or `modifiers.debug` is true. Throws an error otherwise.",
    )
    hasMore: Optional[bool] = None
    hogql: str = Field(..., description="Generated HogQL query.")
    kind: Literal["GroupsQuery"] = "GroupsQuery"
    limit: int
    modifiers: Optional[HogQLQueryModifiers] = Field(
        default=None, description="Modifiers used when performing the query"
    )
    offset: int
    query_status: Optional[QueryStatus] = Field(
        default=None, description="Query status indicates whether next to the provided data, a query is still running."
    )
    results: list[list]
    timings: Optional[list[QueryTiming]] = Field(
        default=None, description="Measured timings for different parts of the query generation process"
    )
    types: list[str]


class HogQLMetadataResponse(BaseModel):
    model_config = ConfigDict(
        extra="forbid",
    )
    errors: list[HogQLNotice]
    isUsingIndices: Optional[QueryIndexUsage] = None
    isValid: Optional[bool] = None
    notices: list[HogQLNotice]
    query: Optional[str] = None
    table_names: Optional[list[str]] = None
    warnings: list[HogQLNotice]


class HogQLPropertyFilter(BaseModel):
    model_config = ConfigDict(
        extra="forbid",
    )
    key: str
    label: Optional[str] = None
    type: Literal["hogql"] = "hogql"
    value: Optional[
        Union[list[Union[str, float, ErrorTrackingIssueAssignee]], Union[str, float, ErrorTrackingIssueAssignee]]
    ] = None


class HogQLQueryResponse(BaseModel):
    model_config = ConfigDict(
        extra="forbid",
    )
    clickhouse: Optional[str] = Field(default=None, description="Executed ClickHouse query")
    columns: Optional[list] = Field(default=None, description="Returned columns")
    error: Optional[str] = Field(
        default=None,
        description="Query error. Returned only if 'explain' or `modifiers.debug` is true. Throws an error otherwise.",
    )
    explain: Optional[list[str]] = Field(default=None, description="Query explanation output")
    hasMore: Optional[bool] = None
    hogql: Optional[str] = Field(default=None, description="Generated HogQL query.")
    limit: Optional[int] = None
    metadata: Optional[HogQLMetadataResponse] = Field(default=None, description="Query metadata output")
    modifiers: Optional[HogQLQueryModifiers] = Field(
        default=None, description="Modifiers used when performing the query"
    )
    offset: Optional[int] = None
    query: Optional[str] = Field(default=None, description="Input query string")
    query_status: Optional[QueryStatus] = Field(
        default=None, description="Query status indicates whether next to the provided data, a query is still running."
    )
    results: list
    timings: Optional[list[QueryTiming]] = Field(
        default=None, description="Measured timings for different parts of the query generation process"
    )
    types: Optional[list] = Field(default=None, description="Types of returned columns")


class InsightActorsQueryBase(BaseModel):
    model_config = ConfigDict(
        extra="forbid",
    )
    includeRecordings: Optional[bool] = None
    kind: NodeKind
    modifiers: Optional[HogQLQueryModifiers] = Field(
        default=None, description="Modifiers used when performing the query"
    )
    response: Optional[ActorsQueryResponse] = None
    version: Optional[float] = Field(default=None, description="version of the node, used for schema migrations")


class LifecycleQueryResponse(BaseModel):
    model_config = ConfigDict(
        extra="forbid",
    )
    error: Optional[str] = Field(
        default=None,
        description="Query error. Returned only if 'explain' or `modifiers.debug` is true. Throws an error otherwise.",
    )
    hogql: Optional[str] = Field(default=None, description="Generated HogQL query.")
    modifiers: Optional[HogQLQueryModifiers] = Field(
        default=None, description="Modifiers used when performing the query"
    )
    query_status: Optional[QueryStatus] = Field(
        default=None, description="Query status indicates whether next to the provided data, a query is still running."
    )
    results: list[dict[str, Any]]
    timings: Optional[list[QueryTiming]] = Field(
        default=None, description="Measured timings for different parts of the query generation process"
    )


class LogEntryPropertyFilter(BaseModel):
    model_config = ConfigDict(
        extra="forbid",
    )
    key: str
    label: Optional[str] = None
    operator: PropertyOperator
    type: Literal["log_entry"] = "log_entry"
    value: Optional[
        Union[list[Union[str, float, ErrorTrackingIssueAssignee]], Union[str, float, ErrorTrackingIssueAssignee]]
    ] = None


class LogPropertyFilter(BaseModel):
    model_config = ConfigDict(
        extra="forbid",
    )
    key: str
    label: Optional[str] = None
    operator: PropertyOperator
    type: Literal["log"] = "log"
    value: Optional[
        Union[list[Union[str, float, ErrorTrackingIssueAssignee]], Union[str, float, ErrorTrackingIssueAssignee]]
    ] = None


class LogsQueryResponse(BaseModel):
    model_config = ConfigDict(
        extra="forbid",
    )
    columns: Optional[list[str]] = None
    error: Optional[str] = Field(
        default=None,
        description="Query error. Returned only if 'explain' or `modifiers.debug` is true. Throws an error otherwise.",
    )
    hasMore: Optional[bool] = None
    hogql: Optional[str] = Field(default=None, description="Generated HogQL query.")
    limit: Optional[int] = None
    modifiers: Optional[HogQLQueryModifiers] = Field(
        default=None, description="Modifiers used when performing the query"
    )
    offset: Optional[int] = None
    query_status: Optional[QueryStatus] = Field(
        default=None, description="Query status indicates whether next to the provided data, a query is still running."
    )
    results: Any
    timings: Optional[list[QueryTiming]] = Field(
        default=None, description="Measured timings for different parts of the query generation process"
    )


class MultipleBreakdownOptions(BaseModel):
    model_config = ConfigDict(
        extra="forbid",
    )
    values: list[BreakdownItem]


class PathsQueryResponse(BaseModel):
    model_config = ConfigDict(
        extra="forbid",
    )
    error: Optional[str] = Field(
        default=None,
        description="Query error. Returned only if 'explain' or `modifiers.debug` is true. Throws an error otherwise.",
    )
    hogql: Optional[str] = Field(default=None, description="Generated HogQL query.")
    modifiers: Optional[HogQLQueryModifiers] = Field(
        default=None, description="Modifiers used when performing the query"
    )
    query_status: Optional[QueryStatus] = Field(
        default=None, description="Query status indicates whether next to the provided data, a query is still running."
    )
    results: list[PathsLink]
    timings: Optional[list[QueryTiming]] = Field(
        default=None, description="Measured timings for different parts of the query generation process"
    )


class PersonPropertyFilter(BaseModel):
    model_config = ConfigDict(
        extra="forbid",
    )
    key: str
    label: Optional[str] = None
    operator: PropertyOperator
    type: Literal["person"] = Field(default="person", description="Person properties")
    value: Optional[
        Union[list[Union[str, float, ErrorTrackingIssueAssignee]], Union[str, float, ErrorTrackingIssueAssignee]]
    ] = None


class QueryResponseAlternative1(BaseModel):
    model_config = ConfigDict(
        extra="forbid",
    )
    columns: list
    error: Optional[str] = Field(
        default=None,
        description="Query error. Returned only if 'explain' or `modifiers.debug` is true. Throws an error otherwise.",
    )
    hasMore: Optional[bool] = None
    hogql: str = Field(..., description="Generated HogQL query.")
    limit: Optional[int] = None
    modifiers: Optional[HogQLQueryModifiers] = Field(
        default=None, description="Modifiers used when performing the query"
    )
    offset: Optional[int] = None
    query_status: Optional[QueryStatus] = Field(
        default=None, description="Query status indicates whether next to the provided data, a query is still running."
    )
    results: list[list]
    timings: Optional[list[QueryTiming]] = Field(
        default=None, description="Measured timings for different parts of the query generation process"
    )
    types: list[str]


class QueryResponseAlternative2(BaseModel):
    model_config = ConfigDict(
        extra="forbid",
    )
    columns: list
    error: Optional[str] = Field(
        default=None,
        description="Query error. Returned only if 'explain' or `modifiers.debug` is true. Throws an error otherwise.",
    )
    hasMore: Optional[bool] = None
    hogql: str = Field(..., description="Generated HogQL query.")
    limit: int
    missing_actors_count: Optional[int] = None
    modifiers: Optional[HogQLQueryModifiers] = Field(
        default=None, description="Modifiers used when performing the query"
    )
    offset: int
    query_status: Optional[QueryStatus] = Field(
        default=None, description="Query status indicates whether next to the provided data, a query is still running."
    )
    results: list[list]
    timings: Optional[list[QueryTiming]] = Field(
        default=None, description="Measured timings for different parts of the query generation process"
    )
    types: list[str]


class QueryResponseAlternative3(BaseModel):
    model_config = ConfigDict(
        extra="forbid",
    )
    columns: list
    error: Optional[str] = Field(
        default=None,
        description="Query error. Returned only if 'explain' or `modifiers.debug` is true. Throws an error otherwise.",
    )
    hasMore: Optional[bool] = None
    hogql: str = Field(..., description="Generated HogQL query.")
    kind: Literal["GroupsQuery"] = "GroupsQuery"
    limit: int
    modifiers: Optional[HogQLQueryModifiers] = Field(
        default=None, description="Modifiers used when performing the query"
    )
    offset: int
    query_status: Optional[QueryStatus] = Field(
        default=None, description="Query status indicates whether next to the provided data, a query is still running."
    )
    results: list[list]
    timings: Optional[list[QueryTiming]] = Field(
        default=None, description="Measured timings for different parts of the query generation process"
    )
    types: list[str]


class QueryResponseAlternative4(BaseModel):
    model_config = ConfigDict(
        extra="forbid",
    )
    breakdown: Optional[list[BreakdownItem]] = None
    breakdowns: Optional[list[MultipleBreakdownOptions]] = None
    compare: Optional[list[CompareItem]] = None
    day: Optional[list[DayItem]] = None
    interval: Optional[list[IntervalItem]] = None
    series: Optional[list[Series]] = None
    status: Optional[list[StatusItem]] = None


class QueryResponseAlternative5(BaseModel):
    model_config = ConfigDict(
        extra="forbid",
    )
    error: Optional[str] = Field(
        default=None,
        description="Query error. Returned only if 'explain' or `modifiers.debug` is true. Throws an error otherwise.",
    )
    hasMore: Optional[bool] = None
    hogql: Optional[str] = Field(default=None, description="Generated HogQL query.")
    modifiers: Optional[HogQLQueryModifiers] = Field(
        default=None, description="Modifiers used when performing the query"
    )
    query_status: Optional[QueryStatus] = Field(
        default=None, description="Query status indicates whether next to the provided data, a query is still running."
    )
    results: list[TimelineEntry]
    timings: Optional[list[QueryTiming]] = Field(
        default=None, description="Measured timings for different parts of the query generation process"
    )


class QueryResponseAlternative7(BaseModel):
    model_config = ConfigDict(
        extra="forbid",
    )
    clickhouse: Optional[str] = Field(default=None, description="Executed ClickHouse query")
    columns: Optional[list] = Field(default=None, description="Returned columns")
    error: Optional[str] = Field(
        default=None,
        description="Query error. Returned only if 'explain' or `modifiers.debug` is true. Throws an error otherwise.",
    )
    explain: Optional[list[str]] = Field(default=None, description="Query explanation output")
    hasMore: Optional[bool] = None
    hogql: Optional[str] = Field(default=None, description="Generated HogQL query.")
    limit: Optional[int] = None
    metadata: Optional[HogQLMetadataResponse] = Field(default=None, description="Query metadata output")
    modifiers: Optional[HogQLQueryModifiers] = Field(
        default=None, description="Modifiers used when performing the query"
    )
    offset: Optional[int] = None
    query: Optional[str] = Field(default=None, description="Input query string")
    query_status: Optional[QueryStatus] = Field(
        default=None, description="Query status indicates whether next to the provided data, a query is still running."
    )
    results: list
    timings: Optional[list[QueryTiming]] = Field(
        default=None, description="Measured timings for different parts of the query generation process"
    )
    types: Optional[list] = Field(default=None, description="Types of returned columns")


class QueryResponseAlternative10(BaseModel):
    model_config = ConfigDict(
        extra="forbid",
    )
    columns: Optional[list] = None
    error: Optional[str] = Field(
        default=None,
        description="Query error. Returned only if 'explain' or `modifiers.debug` is true. Throws an error otherwise.",
    )
    hasMore: Optional[bool] = None
    hogql: Optional[str] = Field(default=None, description="Generated HogQL query.")
    limit: Optional[int] = None
    modifiers: Optional[HogQLQueryModifiers] = Field(
        default=None, description="Modifiers used when performing the query"
    )
    offset: Optional[int] = None
    query_status: Optional[QueryStatus] = Field(
        default=None, description="Query status indicates whether next to the provided data, a query is still running."
    )
    results: Any
    timings: Optional[list[QueryTiming]] = Field(
        default=None, description="Measured timings for different parts of the query generation process"
    )
    types: Optional[list] = None


class QueryResponseAlternative13(BaseModel):
    model_config = ConfigDict(
        extra="forbid",
    )
    columns: Optional[list[str]] = None
    error: Optional[str] = Field(
        default=None,
        description="Query error. Returned only if 'explain' or `modifiers.debug` is true. Throws an error otherwise.",
    )
    hasMore: Optional[bool] = None
    hogql: Optional[str] = Field(default=None, description="Generated HogQL query.")
    limit: Optional[int] = None
    modifiers: Optional[HogQLQueryModifiers] = Field(
        default=None, description="Modifiers used when performing the query"
    )
    offset: Optional[int] = None
    query_status: Optional[QueryStatus] = Field(
        default=None, description="Query status indicates whether next to the provided data, a query is still running."
    )
    results: list[ErrorTrackingIssue]
    timings: Optional[list[QueryTiming]] = Field(
        default=None, description="Measured timings for different parts of the query generation process"
    )


class QueryResponseAlternative18(BaseModel):
    model_config = ConfigDict(
        extra="forbid",
    )
    dateFrom: Optional[str] = None
    dateTo: Optional[str] = None
    error: Optional[str] = Field(
        default=None,
        description="Query error. Returned only if 'explain' or `modifiers.debug` is true. Throws an error otherwise.",
    )
    hogql: Optional[str] = Field(default=None, description="Generated HogQL query.")
    modifiers: Optional[HogQLQueryModifiers] = Field(
        default=None, description="Modifiers used when performing the query"
    )
    query_status: Optional[QueryStatus] = Field(
        default=None, description="Query status indicates whether next to the provided data, a query is still running."
    )
    results: list[WebOverviewItem]
    samplingRate: Optional[SamplingRate] = None
    timings: Optional[list[QueryTiming]] = Field(
        default=None, description="Measured timings for different parts of the query generation process"
    )
    usedPreAggregatedTables: Optional[bool] = None


class QueryResponseAlternative19(BaseModel):
    model_config = ConfigDict(
        extra="forbid",
    )
    columns: Optional[list] = None
    error: Optional[str] = Field(
        default=None,
        description="Query error. Returned only if 'explain' or `modifiers.debug` is true. Throws an error otherwise.",
    )
    hasMore: Optional[bool] = None
    hogql: Optional[str] = Field(default=None, description="Generated HogQL query.")
    limit: Optional[int] = None
    modifiers: Optional[HogQLQueryModifiers] = Field(
        default=None, description="Modifiers used when performing the query"
    )
    offset: Optional[int] = None
    query_status: Optional[QueryStatus] = Field(
        default=None, description="Query status indicates whether next to the provided data, a query is still running."
    )
    results: list
    samplingRate: Optional[SamplingRate] = None
    timings: Optional[list[QueryTiming]] = Field(
        default=None, description="Measured timings for different parts of the query generation process"
    )
    types: Optional[list] = None
    usedPreAggregatedTables: Optional[bool] = None


class QueryResponseAlternative20(BaseModel):
    model_config = ConfigDict(
        extra="forbid",
    )
    columns: Optional[list] = None
    error: Optional[str] = Field(
        default=None,
        description="Query error. Returned only if 'explain' or `modifiers.debug` is true. Throws an error otherwise.",
    )
    hasMore: Optional[bool] = None
    hogql: Optional[str] = Field(default=None, description="Generated HogQL query.")
    limit: Optional[int] = None
    modifiers: Optional[HogQLQueryModifiers] = Field(
        default=None, description="Modifiers used when performing the query"
    )
    offset: Optional[int] = None
    query_status: Optional[QueryStatus] = Field(
        default=None, description="Query status indicates whether next to the provided data, a query is still running."
    )
    results: list
    samplingRate: Optional[SamplingRate] = None
    timings: Optional[list[QueryTiming]] = Field(
        default=None, description="Measured timings for different parts of the query generation process"
    )
    types: Optional[list] = None


class QueryResponseAlternative22(BaseModel):
    model_config = ConfigDict(
        extra="forbid",
    )
    error: Optional[str] = Field(
        default=None,
        description="Query error. Returned only if 'explain' or `modifiers.debug` is true. Throws an error otherwise.",
    )
    hogql: Optional[str] = Field(default=None, description="Generated HogQL query.")
    modifiers: Optional[HogQLQueryModifiers] = Field(
        default=None, description="Modifiers used when performing the query"
    )
    query_status: Optional[QueryStatus] = Field(
        default=None, description="Query status indicates whether next to the provided data, a query is still running."
    )
    results: list[WebVitalsPathBreakdownResult] = Field(..., max_length=1, min_length=1)
    timings: Optional[list[QueryTiming]] = Field(
        default=None, description="Measured timings for different parts of the query generation process"
    )


class QueryResponseAlternative23(BaseModel):
    model_config = ConfigDict(
        extra="forbid",
    )
    error: Optional[str] = Field(
        default=None,
        description="Query error. Returned only if 'explain' or `modifiers.debug` is true. Throws an error otherwise.",
    )
    hasMore: Optional[bool] = None
    hogql: Optional[str] = Field(default=None, description="Generated HogQL query.")
    limit: Optional[int] = None
    modifiers: Optional[HogQLQueryModifiers] = Field(
        default=None, description="Modifiers used when performing the query"
    )
    query_status: Optional[QueryStatus] = Field(
        default=None, description="Query status indicates whether next to the provided data, a query is still running."
    )
    results: list[PageURL]
    timings: Optional[list[QueryTiming]] = Field(
        default=None, description="Measured timings for different parts of the query generation process"
    )


class QueryResponseAlternative24(BaseModel):
    model_config = ConfigDict(
        extra="forbid",
    )
    columns: Optional[list[str]] = None
    error: Optional[str] = Field(
        default=None,
        description="Query error. Returned only if 'explain' or `modifiers.debug` is true. Throws an error otherwise.",
    )
    hogql: Optional[str] = Field(default=None, description="Generated HogQL query.")
    modifiers: Optional[HogQLQueryModifiers] = Field(
        default=None, description="Modifiers used when performing the query"
    )
    query_status: Optional[QueryStatus] = Field(
        default=None, description="Query status indicates whether next to the provided data, a query is still running."
    )
    results: Any
    timings: Optional[list[QueryTiming]] = Field(
        default=None, description="Measured timings for different parts of the query generation process"
    )


class QueryResponseAlternative26(BaseModel):
    model_config = ConfigDict(
        extra="forbid",
    )
    error: Optional[str] = Field(
        default=None,
        description="Query error. Returned only if 'explain' or `modifiers.debug` is true. Throws an error otherwise.",
    )
    hogql: Optional[str] = Field(default=None, description="Generated HogQL query.")
    modifiers: Optional[HogQLQueryModifiers] = Field(
        default=None, description="Modifiers used when performing the query"
    )
    query_status: Optional[QueryStatus] = Field(
        default=None, description="Query status indicates whether next to the provided data, a query is still running."
    )
    results: list[RevenueAnalyticsOverviewItem]
    timings: Optional[list[QueryTiming]] = Field(
        default=None, description="Measured timings for different parts of the query generation process"
    )


class QueryResponseAlternative27(BaseModel):
    model_config = ConfigDict(
        extra="forbid",
    )
    columns: Optional[list[str]] = None
    error: Optional[str] = Field(
        default=None,
        description="Query error. Returned only if 'explain' or `modifiers.debug` is true. Throws an error otherwise.",
    )
    hogql: Optional[str] = Field(default=None, description="Generated HogQL query.")
    modifiers: Optional[HogQLQueryModifiers] = Field(
        default=None, description="Modifiers used when performing the query"
    )
    query_status: Optional[QueryStatus] = Field(
        default=None, description="Query status indicates whether next to the provided data, a query is still running."
    )
    results: Any
    timings: Optional[list[QueryTiming]] = Field(
        default=None, description="Measured timings for different parts of the query generation process"
    )


class QueryResponseAlternative28(BaseModel):
    model_config = ConfigDict(
        extra="forbid",
    )
    columns: list
    error: Optional[str] = Field(
        default=None,
        description="Query error. Returned only if 'explain' or `modifiers.debug` is true. Throws an error otherwise.",
    )
    hasMore: Optional[bool] = None
    hogql: str = Field(..., description="Generated HogQL query.")
    limit: Optional[int] = None
    modifiers: Optional[HogQLQueryModifiers] = Field(
        default=None, description="Modifiers used when performing the query"
    )
    offset: Optional[int] = None
    query_status: Optional[QueryStatus] = Field(
        default=None, description="Query status indicates whether next to the provided data, a query is still running."
    )
    results: list[list]
    timings: Optional[list[QueryTiming]] = Field(
        default=None, description="Measured timings for different parts of the query generation process"
    )
    types: list[str]


class QueryResponseAlternative29(BaseModel):
    model_config = ConfigDict(
        extra="forbid",
    )
    columns: list
    error: Optional[str] = Field(
        default=None,
        description="Query error. Returned only if 'explain' or `modifiers.debug` is true. Throws an error otherwise.",
    )
    hasMore: Optional[bool] = None
    hogql: str = Field(..., description="Generated HogQL query.")
    limit: int
    missing_actors_count: Optional[int] = None
    modifiers: Optional[HogQLQueryModifiers] = Field(
        default=None, description="Modifiers used when performing the query"
    )
    offset: int
    query_status: Optional[QueryStatus] = Field(
        default=None, description="Query status indicates whether next to the provided data, a query is still running."
    )
    results: list[list]
    timings: Optional[list[QueryTiming]] = Field(
        default=None, description="Measured timings for different parts of the query generation process"
    )
    types: list[str]


class QueryResponseAlternative30(BaseModel):
    model_config = ConfigDict(
        extra="forbid",
    )
    columns: list
    error: Optional[str] = Field(
        default=None,
        description="Query error. Returned only if 'explain' or `modifiers.debug` is true. Throws an error otherwise.",
    )
    hasMore: Optional[bool] = None
    hogql: str = Field(..., description="Generated HogQL query.")
    kind: Literal["GroupsQuery"] = "GroupsQuery"
    limit: int
    modifiers: Optional[HogQLQueryModifiers] = Field(
        default=None, description="Modifiers used when performing the query"
    )
    offset: int
    query_status: Optional[QueryStatus] = Field(
        default=None, description="Query status indicates whether next to the provided data, a query is still running."
    )
    results: list[list]
    timings: Optional[list[QueryTiming]] = Field(
        default=None, description="Measured timings for different parts of the query generation process"
    )
    types: list[str]


class QueryResponseAlternative31(BaseModel):
    model_config = ConfigDict(
        extra="forbid",
    )
    clickhouse: Optional[str] = Field(default=None, description="Executed ClickHouse query")
    columns: Optional[list] = Field(default=None, description="Returned columns")
    error: Optional[str] = Field(
        default=None,
        description="Query error. Returned only if 'explain' or `modifiers.debug` is true. Throws an error otherwise.",
    )
    explain: Optional[list[str]] = Field(default=None, description="Query explanation output")
    hasMore: Optional[bool] = None
    hogql: Optional[str] = Field(default=None, description="Generated HogQL query.")
    limit: Optional[int] = None
    metadata: Optional[HogQLMetadataResponse] = Field(default=None, description="Query metadata output")
    modifiers: Optional[HogQLQueryModifiers] = Field(
        default=None, description="Modifiers used when performing the query"
    )
    offset: Optional[int] = None
    query: Optional[str] = Field(default=None, description="Input query string")
    query_status: Optional[QueryStatus] = Field(
        default=None, description="Query status indicates whether next to the provided data, a query is still running."
    )
    results: list
    timings: Optional[list[QueryTiming]] = Field(
        default=None, description="Measured timings for different parts of the query generation process"
    )
    types: Optional[list] = Field(default=None, description="Types of returned columns")


class QueryResponseAlternative32(BaseModel):
    model_config = ConfigDict(
        extra="forbid",
    )
    dateFrom: Optional[str] = None
    dateTo: Optional[str] = None
    error: Optional[str] = Field(
        default=None,
        description="Query error. Returned only if 'explain' or `modifiers.debug` is true. Throws an error otherwise.",
    )
    hogql: Optional[str] = Field(default=None, description="Generated HogQL query.")
    modifiers: Optional[HogQLQueryModifiers] = Field(
        default=None, description="Modifiers used when performing the query"
    )
    query_status: Optional[QueryStatus] = Field(
        default=None, description="Query status indicates whether next to the provided data, a query is still running."
    )
    results: list[WebOverviewItem]
    samplingRate: Optional[SamplingRate] = None
    timings: Optional[list[QueryTiming]] = Field(
        default=None, description="Measured timings for different parts of the query generation process"
    )
    usedPreAggregatedTables: Optional[bool] = None


class QueryResponseAlternative33(BaseModel):
    model_config = ConfigDict(
        extra="forbid",
    )
    columns: Optional[list] = None
    error: Optional[str] = Field(
        default=None,
        description="Query error. Returned only if 'explain' or `modifiers.debug` is true. Throws an error otherwise.",
    )
    hasMore: Optional[bool] = None
    hogql: Optional[str] = Field(default=None, description="Generated HogQL query.")
    limit: Optional[int] = None
    modifiers: Optional[HogQLQueryModifiers] = Field(
        default=None, description="Modifiers used when performing the query"
    )
    offset: Optional[int] = None
    query_status: Optional[QueryStatus] = Field(
        default=None, description="Query status indicates whether next to the provided data, a query is still running."
    )
    results: list
    samplingRate: Optional[SamplingRate] = None
    timings: Optional[list[QueryTiming]] = Field(
        default=None, description="Measured timings for different parts of the query generation process"
    )
    types: Optional[list] = None
    usedPreAggregatedTables: Optional[bool] = None


class QueryResponseAlternative34(BaseModel):
    model_config = ConfigDict(
        extra="forbid",
    )
    columns: Optional[list] = None
    error: Optional[str] = Field(
        default=None,
        description="Query error. Returned only if 'explain' or `modifiers.debug` is true. Throws an error otherwise.",
    )
    hasMore: Optional[bool] = None
    hogql: Optional[str] = Field(default=None, description="Generated HogQL query.")
    limit: Optional[int] = None
    modifiers: Optional[HogQLQueryModifiers] = Field(
        default=None, description="Modifiers used when performing the query"
    )
    offset: Optional[int] = None
    query_status: Optional[QueryStatus] = Field(
        default=None, description="Query status indicates whether next to the provided data, a query is still running."
    )
    results: list
    samplingRate: Optional[SamplingRate] = None
    timings: Optional[list[QueryTiming]] = Field(
        default=None, description="Measured timings for different parts of the query generation process"
    )
    types: Optional[list] = None


class QueryResponseAlternative36(BaseModel):
    model_config = ConfigDict(
        extra="forbid",
    )
    error: Optional[str] = Field(
        default=None,
        description="Query error. Returned only if 'explain' or `modifiers.debug` is true. Throws an error otherwise.",
    )
    hogql: Optional[str] = Field(default=None, description="Generated HogQL query.")
    modifiers: Optional[HogQLQueryModifiers] = Field(
        default=None, description="Modifiers used when performing the query"
    )
    query_status: Optional[QueryStatus] = Field(
        default=None, description="Query status indicates whether next to the provided data, a query is still running."
    )
    results: list[WebVitalsPathBreakdownResult] = Field(..., max_length=1, min_length=1)
    timings: Optional[list[QueryTiming]] = Field(
        default=None, description="Measured timings for different parts of the query generation process"
    )


class QueryResponseAlternative37(BaseModel):
    model_config = ConfigDict(
        extra="forbid",
    )
    columns: Optional[list] = None
    error: Optional[str] = Field(
        default=None,
        description="Query error. Returned only if 'explain' or `modifiers.debug` is true. Throws an error otherwise.",
    )
    hasMore: Optional[bool] = None
    hogql: Optional[str] = Field(default=None, description="Generated HogQL query.")
    limit: Optional[int] = None
    modifiers: Optional[HogQLQueryModifiers] = Field(
        default=None, description="Modifiers used when performing the query"
    )
    offset: Optional[int] = None
    query_status: Optional[QueryStatus] = Field(
        default=None, description="Query status indicates whether next to the provided data, a query is still running."
    )
    results: Any
    timings: Optional[list[QueryTiming]] = Field(
        default=None, description="Measured timings for different parts of the query generation process"
    )
    types: Optional[list] = None


class QueryResponseAlternative38(BaseModel):
    model_config = ConfigDict(
        extra="forbid",
    )
    columns: Optional[list[str]] = None
    error: Optional[str] = Field(
        default=None,
        description="Query error. Returned only if 'explain' or `modifiers.debug` is true. Throws an error otherwise.",
    )
    hogql: Optional[str] = Field(default=None, description="Generated HogQL query.")
    modifiers: Optional[HogQLQueryModifiers] = Field(
        default=None, description="Modifiers used when performing the query"
    )
    query_status: Optional[QueryStatus] = Field(
        default=None, description="Query status indicates whether next to the provided data, a query is still running."
    )
    results: Any
    timings: Optional[list[QueryTiming]] = Field(
        default=None, description="Measured timings for different parts of the query generation process"
    )


class QueryResponseAlternative40(BaseModel):
    model_config = ConfigDict(
        extra="forbid",
    )
    error: Optional[str] = Field(
        default=None,
        description="Query error. Returned only if 'explain' or `modifiers.debug` is true. Throws an error otherwise.",
    )
    hogql: Optional[str] = Field(default=None, description="Generated HogQL query.")
    modifiers: Optional[HogQLQueryModifiers] = Field(
        default=None, description="Modifiers used when performing the query"
    )
    query_status: Optional[QueryStatus] = Field(
        default=None, description="Query status indicates whether next to the provided data, a query is still running."
    )
    results: list[RevenueAnalyticsOverviewItem]
    timings: Optional[list[QueryTiming]] = Field(
        default=None, description="Measured timings for different parts of the query generation process"
    )


class QueryResponseAlternative41(BaseModel):
    model_config = ConfigDict(
        extra="forbid",
    )
    columns: Optional[list[str]] = None
    error: Optional[str] = Field(
        default=None,
        description="Query error. Returned only if 'explain' or `modifiers.debug` is true. Throws an error otherwise.",
    )
    hogql: Optional[str] = Field(default=None, description="Generated HogQL query.")
    modifiers: Optional[HogQLQueryModifiers] = Field(
        default=None, description="Modifiers used when performing the query"
    )
    query_status: Optional[QueryStatus] = Field(
        default=None, description="Query status indicates whether next to the provided data, a query is still running."
    )
    results: Any
    timings: Optional[list[QueryTiming]] = Field(
        default=None, description="Measured timings for different parts of the query generation process"
    )


class QueryResponseAlternative42(BaseModel):
    model_config = ConfigDict(
        extra="forbid",
    )
    columns: Optional[list] = None
    error: Optional[str] = Field(
        default=None,
        description="Query error. Returned only if 'explain' or `modifiers.debug` is true. Throws an error otherwise.",
    )
    hasMore: Optional[bool] = None
    hogql: Optional[str] = Field(default=None, description="Generated HogQL query.")
    limit: Optional[int] = None
    modifiers: Optional[HogQLQueryModifiers] = Field(
        default=None, description="Modifiers used when performing the query"
    )
    offset: Optional[int] = None
    query_status: Optional[QueryStatus] = Field(
        default=None, description="Query status indicates whether next to the provided data, a query is still running."
    )
    results: Any
    timings: Optional[list[QueryTiming]] = Field(
        default=None, description="Measured timings for different parts of the query generation process"
    )
    types: Optional[list] = None


class QueryResponseAlternative44(BaseModel):
    model_config = ConfigDict(
        extra="forbid",
    )
    columns: Optional[list[str]] = None
    error: Optional[str] = Field(
        default=None,
        description="Query error. Returned only if 'explain' or `modifiers.debug` is true. Throws an error otherwise.",
    )
    hasMore: Optional[bool] = None
    hogql: Optional[str] = Field(default=None, description="Generated HogQL query.")
    limit: Optional[int] = None
    modifiers: Optional[HogQLQueryModifiers] = Field(
        default=None, description="Modifiers used when performing the query"
    )
    offset: Optional[int] = None
    query_status: Optional[QueryStatus] = Field(
        default=None, description="Query status indicates whether next to the provided data, a query is still running."
    )
    results: list[ErrorTrackingIssue]
    timings: Optional[list[QueryTiming]] = Field(
        default=None, description="Measured timings for different parts of the query generation process"
    )


class QueryResponseAlternative47(BaseModel):
    model_config = ConfigDict(
        extra="forbid",
    )
    columns: Optional[list[str]] = None
    error: Optional[str] = Field(
        default=None,
        description="Query error. Returned only if 'explain' or `modifiers.debug` is true. Throws an error otherwise.",
    )
    hasMore: Optional[bool] = None
    hogql: Optional[str] = Field(default=None, description="Generated HogQL query.")
    limit: Optional[int] = None
    modifiers: Optional[HogQLQueryModifiers] = Field(
        default=None, description="Modifiers used when performing the query"
    )
    offset: Optional[int] = None
    query_status: Optional[QueryStatus] = Field(
        default=None, description="Query status indicates whether next to the provided data, a query is still running."
    )
    results: list[LLMTrace]
    timings: Optional[list[QueryTiming]] = Field(
        default=None, description="Measured timings for different parts of the query generation process"
    )


class QueryResponseAlternative48(BaseModel):
    model_config = ConfigDict(
        extra="forbid",
    )
    error: Optional[str] = Field(
        default=None,
        description="Query error. Returned only if 'explain' or `modifiers.debug` is true. Throws an error otherwise.",
    )
    hasMore: Optional[bool] = Field(default=None, description="Wether more breakdown values are available.")
    hogql: Optional[str] = Field(default=None, description="Generated HogQL query.")
    modifiers: Optional[HogQLQueryModifiers] = Field(
        default=None, description="Modifiers used when performing the query"
    )
    query_status: Optional[QueryStatus] = Field(
        default=None, description="Query status indicates whether next to the provided data, a query is still running."
    )
    results: list[dict[str, Any]]
    timings: Optional[list[QueryTiming]] = Field(
        default=None, description="Measured timings for different parts of the query generation process"
    )


class QueryResponseAlternative49(BaseModel):
    model_config = ConfigDict(
        extra="forbid",
    )
    error: Optional[str] = Field(
        default=None,
        description="Query error. Returned only if 'explain' or `modifiers.debug` is true. Throws an error otherwise.",
    )
    hasMore: Optional[bool] = Field(default=None, description="Wether more breakdown values are available.")
    hogql: Optional[str] = Field(default=None, description="Generated HogQL query.")
    modifiers: Optional[HogQLQueryModifiers] = Field(
        default=None, description="Modifiers used when performing the query"
    )
    query_status: Optional[QueryStatus] = Field(
        default=None, description="Query status indicates whether next to the provided data, a query is still running."
    )
    results: EventsHeatMapStructuredResult
    timings: Optional[list[QueryTiming]] = Field(
        default=None, description="Measured timings for different parts of the query generation process"
    )


class QueryResponseAlternative50(BaseModel):
    model_config = ConfigDict(
        extra="forbid",
    )
    error: Optional[str] = Field(
        default=None,
        description="Query error. Returned only if 'explain' or `modifiers.debug` is true. Throws an error otherwise.",
    )
    hogql: Optional[str] = Field(default=None, description="Generated HogQL query.")
    isUdf: Optional[bool] = None
    modifiers: Optional[HogQLQueryModifiers] = Field(
        default=None, description="Modifiers used when performing the query"
    )
    query_status: Optional[QueryStatus] = Field(
        default=None, description="Query status indicates whether next to the provided data, a query is still running."
    )
    results: Union[FunnelTimeToConvertResults, list[dict[str, Any]], list[list[dict[str, Any]]]]
    timings: Optional[list[QueryTiming]] = Field(
        default=None, description="Measured timings for different parts of the query generation process"
    )


class QueryResponseAlternative52(BaseModel):
    model_config = ConfigDict(
        extra="forbid",
    )
    error: Optional[str] = Field(
        default=None,
        description="Query error. Returned only if 'explain' or `modifiers.debug` is true. Throws an error otherwise.",
    )
    hogql: Optional[str] = Field(default=None, description="Generated HogQL query.")
    modifiers: Optional[HogQLQueryModifiers] = Field(
        default=None, description="Modifiers used when performing the query"
    )
    query_status: Optional[QueryStatus] = Field(
        default=None, description="Query status indicates whether next to the provided data, a query is still running."
    )
    results: list[PathsLink]
    timings: Optional[list[QueryTiming]] = Field(
        default=None, description="Measured timings for different parts of the query generation process"
    )


class QueryResponseAlternative53(BaseModel):
    model_config = ConfigDict(
        extra="forbid",
    )
    error: Optional[str] = Field(
        default=None,
        description="Query error. Returned only if 'explain' or `modifiers.debug` is true. Throws an error otherwise.",
    )
    hogql: Optional[str] = Field(default=None, description="Generated HogQL query.")
    modifiers: Optional[HogQLQueryModifiers] = Field(
        default=None, description="Modifiers used when performing the query"
    )
    query_status: Optional[QueryStatus] = Field(
        default=None, description="Query status indicates whether next to the provided data, a query is still running."
    )
    results: list[dict[str, Any]]
    timings: Optional[list[QueryTiming]] = Field(
        default=None, description="Measured timings for different parts of the query generation process"
    )


class QueryResponseAlternative55(BaseModel):
    model_config = ConfigDict(
        extra="forbid",
    )
    columns: Optional[list] = None
    error: Optional[str] = Field(
        default=None,
        description="Query error. Returned only if 'explain' or `modifiers.debug` is true. Throws an error otherwise.",
    )
    hasMore: Optional[bool] = None
    hogql: Optional[str] = Field(default=None, description="Generated HogQL query.")
    limit: Optional[int] = None
    modifiers: Optional[HogQLQueryModifiers] = Field(
        default=None, description="Modifiers used when performing the query"
    )
    offset: Optional[int] = None
    query_status: Optional[QueryStatus] = Field(
        default=None, description="Query status indicates whether next to the provided data, a query is still running."
    )
    results: FunnelCorrelationResult
    timings: Optional[list[QueryTiming]] = Field(
        default=None, description="Measured timings for different parts of the query generation process"
    )
    types: Optional[list] = None


class QueryResponseAlternative57(BaseModel):
    model_config = ConfigDict(
        extra="forbid",
    )
    columns: Optional[list[str]] = None
    error: Optional[str] = Field(
        default=None,
        description="Query error. Returned only if 'explain' or `modifiers.debug` is true. Throws an error otherwise.",
    )
    hasMore: Optional[bool] = None
    hogql: Optional[str] = Field(default=None, description="Generated HogQL query.")
    limit: Optional[int] = None
    modifiers: Optional[HogQLQueryModifiers] = Field(
        default=None, description="Modifiers used when performing the query"
    )
    offset: Optional[int] = None
    query_status: Optional[QueryStatus] = Field(
        default=None, description="Query status indicates whether next to the provided data, a query is still running."
    )
    results: Any
    timings: Optional[list[QueryTiming]] = Field(
        default=None, description="Measured timings for different parts of the query generation process"
    )


class QueryResponseAlternative59(BaseModel):
    model_config = ConfigDict(
        extra="forbid",
    )
    error: Optional[str] = Field(
        default=None,
        description="Query error. Returned only if 'explain' or `modifiers.debug` is true. Throws an error otherwise.",
    )
    hogql: Optional[str] = Field(default=None, description="Generated HogQL query.")
    modifiers: Optional[HogQLQueryModifiers] = Field(
        default=None, description="Modifiers used when performing the query"
    )
    query_status: Optional[QueryStatus] = Field(
        default=None, description="Query status indicates whether next to the provided data, a query is still running."
    )
    results: list[TeamTaxonomyItem]
    timings: Optional[list[QueryTiming]] = Field(
        default=None, description="Measured timings for different parts of the query generation process"
    )


class QueryResponseAlternative60(BaseModel):
    model_config = ConfigDict(
        extra="forbid",
    )
    error: Optional[str] = Field(
        default=None,
        description="Query error. Returned only if 'explain' or `modifiers.debug` is true. Throws an error otherwise.",
    )
    hogql: Optional[str] = Field(default=None, description="Generated HogQL query.")
    modifiers: Optional[HogQLQueryModifiers] = Field(
        default=None, description="Modifiers used when performing the query"
    )
    query_status: Optional[QueryStatus] = Field(
        default=None, description="Query status indicates whether next to the provided data, a query is still running."
    )
    results: list[EventTaxonomyItem]
    timings: Optional[list[QueryTiming]] = Field(
        default=None, description="Measured timings for different parts of the query generation process"
    )


class QueryResponseAlternative61(BaseModel):
    model_config = ConfigDict(
        extra="forbid",
    )
    error: Optional[str] = Field(
        default=None,
        description="Query error. Returned only if 'explain' or `modifiers.debug` is true. Throws an error otherwise.",
    )
    hogql: Optional[str] = Field(default=None, description="Generated HogQL query.")
    modifiers: Optional[HogQLQueryModifiers] = Field(
        default=None, description="Modifiers used when performing the query"
    )
    query_status: Optional[QueryStatus] = Field(
        default=None, description="Query status indicates whether next to the provided data, a query is still running."
    )
    results: ActorsPropertyTaxonomyResponse
    timings: Optional[list[QueryTiming]] = Field(
        default=None, description="Measured timings for different parts of the query generation process"
    )


class QueryResponseAlternative62(BaseModel):
    model_config = ConfigDict(
        extra="forbid",
    )
    columns: Optional[list[str]] = None
    error: Optional[str] = Field(
        default=None,
        description="Query error. Returned only if 'explain' or `modifiers.debug` is true. Throws an error otherwise.",
    )
    hasMore: Optional[bool] = None
    hogql: Optional[str] = Field(default=None, description="Generated HogQL query.")
    limit: Optional[int] = None
    modifiers: Optional[HogQLQueryModifiers] = Field(
        default=None, description="Modifiers used when performing the query"
    )
    offset: Optional[int] = None
    query_status: Optional[QueryStatus] = Field(
        default=None, description="Query status indicates whether next to the provided data, a query is still running."
    )
    results: list[LLMTrace]
    timings: Optional[list[QueryTiming]] = Field(
        default=None, description="Measured timings for different parts of the query generation process"
    )


class QueryResponseAlternative63(BaseModel):
    model_config = ConfigDict(
        extra="forbid",
    )
    error: Optional[str] = Field(
        default=None,
        description="Query error. Returned only if 'explain' or `modifiers.debug` is true. Throws an error otherwise.",
    )
    hogql: Optional[str] = Field(default=None, description="Generated HogQL query.")
    modifiers: Optional[HogQLQueryModifiers] = Field(
        default=None, description="Modifiers used when performing the query"
    )
    query_status: Optional[QueryStatus] = Field(
        default=None, description="Query status indicates whether next to the provided data, a query is still running."
    )
    results: list[VectorSearchResponseItem]
    timings: Optional[list[QueryTiming]] = Field(
        default=None, description="Measured timings for different parts of the query generation process"
    )


class RecordingsQueryResponse(BaseModel):
    model_config = ConfigDict(
        extra="forbid",
    )
    has_next: bool
    results: list[SessionRecordingType]


class RetentionResult(BaseModel):
    model_config = ConfigDict(
        extra="forbid",
    )
    breakdown_value: Optional[Union[str, float]] = Field(
        default=None, description="Optional breakdown value for retention cohorts"
    )
    date: datetime
    label: str
    values: list[RetentionValue]


class RevenueAnalyticsBaseQueryRevenueAnalyticsGrowthRateQueryResponse(BaseModel):
    model_config = ConfigDict(
        extra="forbid",
    )
    dateRange: Optional[DateRange] = None
    kind: NodeKind
    modifiers: Optional[HogQLQueryModifiers] = Field(
        default=None, description="Modifiers used when performing the query"
    )
    properties: list[RevenueAnalyticsPropertyFilter]
    response: Optional[RevenueAnalyticsGrowthRateQueryResponse] = None
<<<<<<< HEAD
    revenueSources: RevenueSources
    version: Optional[float] = Field(default=None, description="version of the node, used for schema migrations")
=======
>>>>>>> 4e798596


class RevenueAnalyticsBaseQueryRevenueAnalyticsInsightsQueryResponse(BaseModel):
    model_config = ConfigDict(
        extra="forbid",
    )
    dateRange: Optional[DateRange] = None
    kind: NodeKind
    modifiers: Optional[HogQLQueryModifiers] = Field(
        default=None, description="Modifiers used when performing the query"
    )
    properties: list[RevenueAnalyticsPropertyFilter]
    response: Optional[RevenueAnalyticsInsightsQueryResponse] = None
<<<<<<< HEAD
    revenueSources: RevenueSources
    version: Optional[float] = Field(default=None, description="version of the node, used for schema migrations")
=======
>>>>>>> 4e798596


class RevenueAnalyticsBaseQueryRevenueAnalyticsOverviewQueryResponse(BaseModel):
    model_config = ConfigDict(
        extra="forbid",
    )
    dateRange: Optional[DateRange] = None
    kind: NodeKind
    modifiers: Optional[HogQLQueryModifiers] = Field(
        default=None, description="Modifiers used when performing the query"
    )
    properties: list[RevenueAnalyticsPropertyFilter]
    response: Optional[RevenueAnalyticsOverviewQueryResponse] = None
<<<<<<< HEAD
    revenueSources: RevenueSources
    version: Optional[float] = Field(default=None, description="version of the node, used for schema migrations")
=======
>>>>>>> 4e798596


class RevenueAnalyticsBaseQueryRevenueAnalyticsTopCustomersQueryResponse(BaseModel):
    model_config = ConfigDict(
        extra="forbid",
    )
    dateRange: Optional[DateRange] = None
    kind: NodeKind
    modifiers: Optional[HogQLQueryModifiers] = Field(
        default=None, description="Modifiers used when performing the query"
    )
    properties: list[RevenueAnalyticsPropertyFilter]
    response: Optional[RevenueAnalyticsTopCustomersQueryResponse] = None
<<<<<<< HEAD
    revenueSources: RevenueSources
    version: Optional[float] = Field(default=None, description="version of the node, used for schema migrations")
=======
>>>>>>> 4e798596


class RevenueAnalyticsConfig(BaseModel):
    model_config = ConfigDict(
        extra="forbid",
    )
    events: Optional[list[RevenueAnalyticsEventItem]] = []
    goals: Optional[list[RevenueAnalyticsGoal]] = []


class RevenueAnalyticsGrowthRateQuery(BaseModel):
    model_config = ConfigDict(
        extra="forbid",
    )
    dateRange: Optional[DateRange] = None
    kind: Literal["RevenueAnalyticsGrowthRateQuery"] = "RevenueAnalyticsGrowthRateQuery"
    modifiers: Optional[HogQLQueryModifiers] = Field(
        default=None, description="Modifiers used when performing the query"
    )
    properties: list[RevenueAnalyticsPropertyFilter]
    response: Optional[RevenueAnalyticsGrowthRateQueryResponse] = None
<<<<<<< HEAD
    revenueSources: RevenueSources
    version: Optional[float] = Field(default=None, description="version of the node, used for schema migrations")
=======
>>>>>>> 4e798596


class RevenueAnalyticsInsightsQuery(BaseModel):
    model_config = ConfigDict(
        extra="forbid",
    )
    dateRange: Optional[DateRange] = None
    groupBy: RevenueAnalyticsInsightsQueryGroupBy
    interval: IntervalType
    kind: Literal["RevenueAnalyticsInsightsQuery"] = "RevenueAnalyticsInsightsQuery"
    modifiers: Optional[HogQLQueryModifiers] = Field(
        default=None, description="Modifiers used when performing the query"
    )
    properties: list[RevenueAnalyticsPropertyFilter]
    response: Optional[RevenueAnalyticsInsightsQueryResponse] = None
<<<<<<< HEAD
    revenueSources: RevenueSources
    version: Optional[float] = Field(default=None, description="version of the node, used for schema migrations")
=======
>>>>>>> 4e798596


class RevenueAnalyticsOverviewQuery(BaseModel):
    model_config = ConfigDict(
        extra="forbid",
    )
    dateRange: Optional[DateRange] = None
    kind: Literal["RevenueAnalyticsOverviewQuery"] = "RevenueAnalyticsOverviewQuery"
    modifiers: Optional[HogQLQueryModifiers] = Field(
        default=None, description="Modifiers used when performing the query"
    )
    properties: list[RevenueAnalyticsPropertyFilter]
    response: Optional[RevenueAnalyticsOverviewQueryResponse] = None
<<<<<<< HEAD
    revenueSources: RevenueSources
    version: Optional[float] = Field(default=None, description="version of the node, used for schema migrations")
=======
>>>>>>> 4e798596


class RevenueAnalyticsTopCustomersQuery(BaseModel):
    model_config = ConfigDict(
        extra="forbid",
    )
    dateRange: Optional[DateRange] = None
    groupBy: RevenueAnalyticsTopCustomersGroupBy
    kind: Literal["RevenueAnalyticsTopCustomersQuery"] = "RevenueAnalyticsTopCustomersQuery"
    modifiers: Optional[HogQLQueryModifiers] = Field(
        default=None, description="Modifiers used when performing the query"
    )
    properties: list[RevenueAnalyticsPropertyFilter]
    response: Optional[RevenueAnalyticsTopCustomersQueryResponse] = None
<<<<<<< HEAD
    revenueSources: RevenueSources
    version: Optional[float] = Field(default=None, description="version of the node, used for schema migrations")
=======
>>>>>>> 4e798596


class RevenueExampleDataWarehouseTablesQuery(BaseModel):
    model_config = ConfigDict(
        extra="forbid",
    )
    kind: Literal["RevenueExampleDataWarehouseTablesQuery"] = "RevenueExampleDataWarehouseTablesQuery"
    limit: Optional[int] = None
    modifiers: Optional[HogQLQueryModifiers] = Field(
        default=None, description="Modifiers used when performing the query"
    )
    offset: Optional[int] = None
    response: Optional[RevenueExampleDataWarehouseTablesQueryResponse] = None
    version: Optional[float] = Field(default=None, description="version of the node, used for schema migrations")


class RevenueExampleEventsQuery(BaseModel):
    model_config = ConfigDict(
        extra="forbid",
    )
    kind: Literal["RevenueExampleEventsQuery"] = "RevenueExampleEventsQuery"
    limit: Optional[int] = None
    modifiers: Optional[HogQLQueryModifiers] = Field(
        default=None, description="Modifiers used when performing the query"
    )
    offset: Optional[int] = None
    response: Optional[RevenueExampleEventsQueryResponse] = None
    version: Optional[float] = Field(default=None, description="version of the node, used for schema migrations")


class Filters(BaseModel):
    model_config = ConfigDict(
        extra="forbid",
    )
    dateRange: Optional[DateRange] = None
    properties: Optional[list[SessionPropertyFilter]] = None


class SessionAttributionExplorerQuery(BaseModel):
    model_config = ConfigDict(
        extra="forbid",
    )
    filters: Optional[Filters] = None
    groupBy: list[SessionAttributionGroupBy]
    kind: Literal["SessionAttributionExplorerQuery"] = "SessionAttributionExplorerQuery"
    limit: Optional[int] = None
    modifiers: Optional[HogQLQueryModifiers] = Field(
        default=None, description="Modifiers used when performing the query"
    )
    offset: Optional[int] = None
    response: Optional[SessionAttributionExplorerQueryResponse] = None
    version: Optional[float] = Field(default=None, description="version of the node, used for schema migrations")


class SessionsTimelineQuery(BaseModel):
    model_config = ConfigDict(
        extra="forbid",
    )
    after: Optional[str] = Field(
        default=None, description="Only fetch sessions that started after this timestamp (default: '-24h')"
    )
    before: Optional[str] = Field(
        default=None, description="Only fetch sessions that started before this timestamp (default: '+5s')"
    )
    kind: Literal["SessionsTimelineQuery"] = "SessionsTimelineQuery"
    modifiers: Optional[HogQLQueryModifiers] = Field(
        default=None, description="Modifiers used when performing the query"
    )
    personId: Optional[str] = Field(default=None, description="Fetch sessions only for a given person")
    response: Optional[SessionsTimelineQueryResponse] = None
    version: Optional[float] = Field(default=None, description="version of the node, used for schema migrations")


class TeamTaxonomyQueryResponse(BaseModel):
    model_config = ConfigDict(
        extra="forbid",
    )
    error: Optional[str] = Field(
        default=None,
        description="Query error. Returned only if 'explain' or `modifiers.debug` is true. Throws an error otherwise.",
    )
    hogql: Optional[str] = Field(default=None, description="Generated HogQL query.")
    modifiers: Optional[HogQLQueryModifiers] = Field(
        default=None, description="Modifiers used when performing the query"
    )
    query_status: Optional[QueryStatus] = Field(
        default=None, description="Query status indicates whether next to the provided data, a query is still running."
    )
    results: list[TeamTaxonomyItem]
    timings: Optional[list[QueryTiming]] = Field(
        default=None, description="Measured timings for different parts of the query generation process"
    )


class VectorSearchQueryResponse(BaseModel):
    model_config = ConfigDict(
        extra="forbid",
    )
    error: Optional[str] = Field(
        default=None,
        description="Query error. Returned only if 'explain' or `modifiers.debug` is true. Throws an error otherwise.",
    )
    hogql: Optional[str] = Field(default=None, description="Generated HogQL query.")
    modifiers: Optional[HogQLQueryModifiers] = Field(
        default=None, description="Modifiers used when performing the query"
    )
    query_status: Optional[QueryStatus] = Field(
        default=None, description="Query status indicates whether next to the provided data, a query is still running."
    )
    results: list[VectorSearchResponseItem]
    timings: Optional[list[QueryTiming]] = Field(
        default=None, description="Measured timings for different parts of the query generation process"
    )


class VisualizationMessage(BaseModel):
    model_config = ConfigDict(
        extra="forbid",
    )
    answer: Union[AssistantTrendsQuery, AssistantFunnelsQuery, AssistantRetentionQuery, AssistantHogQLQuery]
    id: Optional[str] = None
    initiator: Optional[str] = None
    plan: Optional[str] = None
    query: Optional[str] = ""
    type: Literal["ai/viz"] = "ai/viz"


class WebExternalClicksTableQuery(BaseModel):
    model_config = ConfigDict(
        extra="forbid",
    )
    compareFilter: Optional[CompareFilter] = None
    conversionGoal: Optional[Union[ActionConversionGoal, CustomEventConversionGoal]] = None
    dateRange: Optional[DateRange] = None
    doPathCleaning: Optional[bool] = None
    filterTestAccounts: Optional[bool] = None
    includeRevenue: Optional[bool] = None
    kind: Literal["WebExternalClicksTableQuery"] = "WebExternalClicksTableQuery"
    limit: Optional[int] = None
    modifiers: Optional[HogQLQueryModifiers] = Field(
        default=None, description="Modifiers used when performing the query"
    )
    orderBy: Optional[list[Union[WebAnalyticsOrderByFields, WebAnalyticsOrderByDirection]]] = None
    properties: list[Union[EventPropertyFilter, PersonPropertyFilter, SessionPropertyFilter]]
    response: Optional[WebExternalClicksTableQueryResponse] = None
    sampling: Optional[Sampling] = None
    stripQueryParams: Optional[bool] = None
    useSessionsTable: Optional[bool] = None
    version: Optional[float] = Field(default=None, description="version of the node, used for schema migrations")


class WebGoalsQuery(BaseModel):
    model_config = ConfigDict(
        extra="forbid",
    )
    compareFilter: Optional[CompareFilter] = None
    conversionGoal: Optional[Union[ActionConversionGoal, CustomEventConversionGoal]] = None
    dateRange: Optional[DateRange] = None
    doPathCleaning: Optional[bool] = None
    filterTestAccounts: Optional[bool] = None
    includeRevenue: Optional[bool] = None
    kind: Literal["WebGoalsQuery"] = "WebGoalsQuery"
    limit: Optional[int] = None
    modifiers: Optional[HogQLQueryModifiers] = Field(
        default=None, description="Modifiers used when performing the query"
    )
    orderBy: Optional[list[Union[WebAnalyticsOrderByFields, WebAnalyticsOrderByDirection]]] = None
    properties: list[Union[EventPropertyFilter, PersonPropertyFilter, SessionPropertyFilter]]
    response: Optional[WebGoalsQueryResponse] = None
    sampling: Optional[Sampling] = None
    useSessionsTable: Optional[bool] = None
    version: Optional[float] = Field(default=None, description="version of the node, used for schema migrations")


class WebOverviewQuery(BaseModel):
    model_config = ConfigDict(
        extra="forbid",
    )
    compareFilter: Optional[CompareFilter] = None
    conversionGoal: Optional[Union[ActionConversionGoal, CustomEventConversionGoal]] = None
    dateRange: Optional[DateRange] = None
    doPathCleaning: Optional[bool] = None
    filterTestAccounts: Optional[bool] = None
    includeRevenue: Optional[bool] = None
    kind: Literal["WebOverviewQuery"] = "WebOverviewQuery"
    modifiers: Optional[HogQLQueryModifiers] = Field(
        default=None, description="Modifiers used when performing the query"
    )
    orderBy: Optional[list[Union[WebAnalyticsOrderByFields, WebAnalyticsOrderByDirection]]] = None
    properties: list[Union[EventPropertyFilter, PersonPropertyFilter, SessionPropertyFilter]]
    response: Optional[WebOverviewQueryResponse] = None
    sampling: Optional[Sampling] = None
    useSessionsTable: Optional[bool] = None
    version: Optional[float] = Field(default=None, description="version of the node, used for schema migrations")


class WebPageURLSearchQuery(BaseModel):
    model_config = ConfigDict(
        extra="forbid",
    )
    compareFilter: Optional[CompareFilter] = None
    conversionGoal: Optional[Union[ActionConversionGoal, CustomEventConversionGoal]] = None
    dateRange: Optional[DateRange] = None
    doPathCleaning: Optional[bool] = None
    filterTestAccounts: Optional[bool] = None
    includeRevenue: Optional[bool] = None
    kind: Literal["WebPageURLSearchQuery"] = "WebPageURLSearchQuery"
    limit: Optional[int] = None
    modifiers: Optional[HogQLQueryModifiers] = Field(
        default=None, description="Modifiers used when performing the query"
    )
    orderBy: Optional[list[Union[WebAnalyticsOrderByFields, WebAnalyticsOrderByDirection]]] = None
    properties: list[Union[EventPropertyFilter, PersonPropertyFilter, SessionPropertyFilter]]
    response: Optional[WebPageURLSearchQueryResponse] = None
    sampling: Optional[Sampling] = None
    searchTerm: Optional[str] = None
    stripQueryParams: Optional[bool] = None
    useSessionsTable: Optional[bool] = None
    version: Optional[float] = Field(default=None, description="version of the node, used for schema migrations")


class WebStatsTableQuery(BaseModel):
    model_config = ConfigDict(
        extra="forbid",
    )
    breakdownBy: WebStatsBreakdown
    compareFilter: Optional[CompareFilter] = None
    conversionGoal: Optional[Union[ActionConversionGoal, CustomEventConversionGoal]] = None
    dateRange: Optional[DateRange] = None
    doPathCleaning: Optional[bool] = None
    filterTestAccounts: Optional[bool] = None
    includeBounceRate: Optional[bool] = None
    includeRevenue: Optional[bool] = None
    includeScrollDepth: Optional[bool] = None
    kind: Literal["WebStatsTableQuery"] = "WebStatsTableQuery"
    limit: Optional[int] = None
    modifiers: Optional[HogQLQueryModifiers] = Field(
        default=None, description="Modifiers used when performing the query"
    )
    orderBy: Optional[list[Union[WebAnalyticsOrderByFields, WebAnalyticsOrderByDirection]]] = None
    properties: list[Union[EventPropertyFilter, PersonPropertyFilter, SessionPropertyFilter]]
    response: Optional[WebStatsTableQueryResponse] = None
    sampling: Optional[Sampling] = None
    useSessionsTable: Optional[bool] = None
    version: Optional[float] = Field(default=None, description="version of the node, used for schema migrations")


class WebVitalsItem(BaseModel):
    model_config = ConfigDict(
        extra="forbid",
    )
    action: WebVitalsItemAction
    data: list[float]
    days: list[str]


class WebVitalsPathBreakdownQueryResponse(BaseModel):
    model_config = ConfigDict(
        extra="forbid",
    )
    error: Optional[str] = Field(
        default=None,
        description="Query error. Returned only if 'explain' or `modifiers.debug` is true. Throws an error otherwise.",
    )
    hogql: Optional[str] = Field(default=None, description="Generated HogQL query.")
    modifiers: Optional[HogQLQueryModifiers] = Field(
        default=None, description="Modifiers used when performing the query"
    )
    query_status: Optional[QueryStatus] = Field(
        default=None, description="Query status indicates whether next to the provided data, a query is still running."
    )
    results: list[WebVitalsPathBreakdownResult] = Field(..., max_length=1, min_length=1)
    timings: Optional[list[QueryTiming]] = Field(
        default=None, description="Measured timings for different parts of the query generation process"
    )


class WebVitalsQueryResponse(BaseModel):
    model_config = ConfigDict(
        extra="forbid",
    )
    error: Optional[str] = Field(
        default=None,
        description="Query error. Returned only if 'explain' or `modifiers.debug` is true. Throws an error otherwise.",
    )
    hogql: Optional[str] = Field(default=None, description="Generated HogQL query.")
    modifiers: Optional[HogQLQueryModifiers] = Field(
        default=None, description="Modifiers used when performing the query"
    )
    query_status: Optional[QueryStatus] = Field(
        default=None, description="Query status indicates whether next to the provided data, a query is still running."
    )
    results: list[WebVitalsItem]
    timings: Optional[list[QueryTiming]] = Field(
        default=None, description="Measured timings for different parts of the query generation process"
    )


class ActorsPropertyTaxonomyQuery(BaseModel):
    model_config = ConfigDict(
        extra="forbid",
    )
    group_type_index: Optional[int] = None
    kind: Literal["ActorsPropertyTaxonomyQuery"] = "ActorsPropertyTaxonomyQuery"
    maxPropertyValues: Optional[int] = None
    modifiers: Optional[HogQLQueryModifiers] = Field(
        default=None, description="Modifiers used when performing the query"
    )
    property: str
    response: Optional[ActorsPropertyTaxonomyQueryResponse] = None
    version: Optional[float] = Field(default=None, description="version of the node, used for schema migrations")


class AnyResponseType(
    RootModel[
        Union[
            dict[str, Any],
            HogQueryResponse,
            HogQLQueryResponse,
            HogQLMetadataResponse,
            HogQLAutocompleteResponse,
            Any,
            EventsQueryResponse,
            ErrorTrackingQueryResponse,
            LogsQueryResponse,
        ]
    ]
):
    root: Union[
        dict[str, Any],
        HogQueryResponse,
        HogQLQueryResponse,
        HogQLMetadataResponse,
        HogQLAutocompleteResponse,
        Any,
        EventsQueryResponse,
        ErrorTrackingQueryResponse,
        LogsQueryResponse,
    ]


class CachedErrorTrackingQueryResponse(BaseModel):
    model_config = ConfigDict(
        extra="forbid",
    )
    cache_key: str
    cache_target_age: Optional[datetime] = None
    calculation_trigger: Optional[str] = Field(
        default=None, description="What triggered the calculation of the query, leave empty if user/immediate"
    )
    columns: Optional[list[str]] = None
    error: Optional[str] = Field(
        default=None,
        description="Query error. Returned only if 'explain' or `modifiers.debug` is true. Throws an error otherwise.",
    )
    hasMore: Optional[bool] = None
    hogql: Optional[str] = Field(default=None, description="Generated HogQL query.")
    is_cached: bool
    last_refresh: datetime
    limit: Optional[int] = None
    modifiers: Optional[HogQLQueryModifiers] = Field(
        default=None, description="Modifiers used when performing the query"
    )
    next_allowed_client_refresh: datetime
    offset: Optional[int] = None
    query_status: Optional[QueryStatus] = Field(
        default=None, description="Query status indicates whether next to the provided data, a query is still running."
    )
    results: list[ErrorTrackingIssue]
    timezone: str
    timings: Optional[list[QueryTiming]] = Field(
        default=None, description="Measured timings for different parts of the query generation process"
    )


class CachedHogQLQueryResponse(BaseModel):
    model_config = ConfigDict(
        extra="forbid",
    )
    cache_key: str
    cache_target_age: Optional[datetime] = None
    calculation_trigger: Optional[str] = Field(
        default=None, description="What triggered the calculation of the query, leave empty if user/immediate"
    )
    clickhouse: Optional[str] = Field(default=None, description="Executed ClickHouse query")
    columns: Optional[list] = Field(default=None, description="Returned columns")
    error: Optional[str] = Field(
        default=None,
        description="Query error. Returned only if 'explain' or `modifiers.debug` is true. Throws an error otherwise.",
    )
    explain: Optional[list[str]] = Field(default=None, description="Query explanation output")
    hasMore: Optional[bool] = None
    hogql: Optional[str] = Field(default=None, description="Generated HogQL query.")
    is_cached: bool
    last_refresh: datetime
    limit: Optional[int] = None
    metadata: Optional[HogQLMetadataResponse] = Field(default=None, description="Query metadata output")
    modifiers: Optional[HogQLQueryModifiers] = Field(
        default=None, description="Modifiers used when performing the query"
    )
    next_allowed_client_refresh: datetime
    offset: Optional[int] = None
    query: Optional[str] = Field(default=None, description="Input query string")
    query_status: Optional[QueryStatus] = Field(
        default=None, description="Query status indicates whether next to the provided data, a query is still running."
    )
    results: list
    timezone: str
    timings: Optional[list[QueryTiming]] = Field(
        default=None, description="Measured timings for different parts of the query generation process"
    )
    types: Optional[list] = Field(default=None, description="Types of returned columns")


class CachedInsightActorsQueryOptionsResponse(BaseModel):
    model_config = ConfigDict(
        extra="forbid",
    )
    breakdown: Optional[list[BreakdownItem]] = None
    breakdowns: Optional[list[MultipleBreakdownOptions]] = None
    cache_key: str
    cache_target_age: Optional[datetime] = None
    calculation_trigger: Optional[str] = Field(
        default=None, description="What triggered the calculation of the query, leave empty if user/immediate"
    )
    compare: Optional[list[CompareItem]] = None
    day: Optional[list[DayItem]] = None
    interval: Optional[list[IntervalItem]] = None
    is_cached: bool
    last_refresh: datetime
    next_allowed_client_refresh: datetime
    query_status: Optional[QueryStatus] = Field(
        default=None, description="Query status indicates whether next to the provided data, a query is still running."
    )
    series: Optional[list[Series]] = None
    status: Optional[list[StatusItem]] = None
    timezone: str


class CachedRetentionQueryResponse(BaseModel):
    model_config = ConfigDict(
        extra="forbid",
    )
    cache_key: str
    cache_target_age: Optional[datetime] = None
    calculation_trigger: Optional[str] = Field(
        default=None, description="What triggered the calculation of the query, leave empty if user/immediate"
    )
    error: Optional[str] = Field(
        default=None,
        description="Query error. Returned only if 'explain' or `modifiers.debug` is true. Throws an error otherwise.",
    )
    hogql: Optional[str] = Field(default=None, description="Generated HogQL query.")
    is_cached: bool
    last_refresh: datetime
    modifiers: Optional[HogQLQueryModifiers] = Field(
        default=None, description="Modifiers used when performing the query"
    )
    next_allowed_client_refresh: datetime
    query_status: Optional[QueryStatus] = Field(
        default=None, description="Query status indicates whether next to the provided data, a query is still running."
    )
    results: list[RetentionResult]
    timezone: str
    timings: Optional[list[QueryTiming]] = Field(
        default=None, description="Measured timings for different parts of the query generation process"
    )


class CachedWebVitalsQueryResponse(BaseModel):
    model_config = ConfigDict(
        extra="forbid",
    )
    cache_key: str
    cache_target_age: Optional[datetime] = None
    calculation_trigger: Optional[str] = Field(
        default=None, description="What triggered the calculation of the query, leave empty if user/immediate"
    )
    error: Optional[str] = Field(
        default=None,
        description="Query error. Returned only if 'explain' or `modifiers.debug` is true. Throws an error otherwise.",
    )
    hogql: Optional[str] = Field(default=None, description="Generated HogQL query.")
    is_cached: bool
    last_refresh: datetime
    modifiers: Optional[HogQLQueryModifiers] = Field(
        default=None, description="Modifiers used when performing the query"
    )
    next_allowed_client_refresh: datetime
    query_status: Optional[QueryStatus] = Field(
        default=None, description="Query status indicates whether next to the provided data, a query is still running."
    )
    results: list[WebVitalsItem]
    timezone: str
    timings: Optional[list[QueryTiming]] = Field(
        default=None, description="Measured timings for different parts of the query generation process"
    )


class DashboardFilter(BaseModel):
    model_config = ConfigDict(
        extra="forbid",
    )
    breakdown_filter: Optional[BreakdownFilter] = None
    date_from: Optional[str] = None
    date_to: Optional[str] = None
    properties: Optional[
        list[
            Union[
                EventPropertyFilter,
                PersonPropertyFilter,
                ElementPropertyFilter,
                EventMetadataPropertyFilter,
                SessionPropertyFilter,
                CohortPropertyFilter,
                RecordingPropertyFilter,
                LogEntryPropertyFilter,
                GroupPropertyFilter,
                FeaturePropertyFilter,
                HogQLPropertyFilter,
                EmptyPropertyFilter,
                DataWarehousePropertyFilter,
                DataWarehousePersonPropertyFilter,
                ErrorTrackingIssueFilter,
                LogPropertyFilter,
                RevenueAnalyticsPropertyFilter,
            ]
        ]
    ] = None


class Response3(BaseModel):
    model_config = ConfigDict(
        extra="forbid",
    )
    clickhouse: Optional[str] = Field(default=None, description="Executed ClickHouse query")
    columns: Optional[list] = Field(default=None, description="Returned columns")
    error: Optional[str] = Field(
        default=None,
        description="Query error. Returned only if 'explain' or `modifiers.debug` is true. Throws an error otherwise.",
    )
    explain: Optional[list[str]] = Field(default=None, description="Query explanation output")
    hasMore: Optional[bool] = None
    hogql: Optional[str] = Field(default=None, description="Generated HogQL query.")
    limit: Optional[int] = None
    metadata: Optional[HogQLMetadataResponse] = Field(default=None, description="Query metadata output")
    modifiers: Optional[HogQLQueryModifiers] = Field(
        default=None, description="Modifiers used when performing the query"
    )
    offset: Optional[int] = None
    query: Optional[str] = Field(default=None, description="Input query string")
    query_status: Optional[QueryStatus] = Field(
        default=None, description="Query status indicates whether next to the provided data, a query is still running."
    )
    results: list
    timings: Optional[list[QueryTiming]] = Field(
        default=None, description="Measured timings for different parts of the query generation process"
    )
    types: Optional[list] = Field(default=None, description="Types of returned columns")


class Response16(BaseModel):
    model_config = ConfigDict(
        extra="forbid",
    )
    columns: Optional[list[str]] = None
    error: Optional[str] = Field(
        default=None,
        description="Query error. Returned only if 'explain' or `modifiers.debug` is true. Throws an error otherwise.",
    )
    hasMore: Optional[bool] = None
    hogql: Optional[str] = Field(default=None, description="Generated HogQL query.")
    limit: Optional[int] = None
    modifiers: Optional[HogQLQueryModifiers] = Field(
        default=None, description="Modifiers used when performing the query"
    )
    offset: Optional[int] = None
    query_status: Optional[QueryStatus] = Field(
        default=None, description="Query status indicates whether next to the provided data, a query is still running."
    )
    results: list[ErrorTrackingIssue]
    timings: Optional[list[QueryTiming]] = Field(
        default=None, description="Measured timings for different parts of the query generation process"
    )


class DataWarehouseNode(BaseModel):
    model_config = ConfigDict(
        extra="forbid",
    )
    custom_name: Optional[str] = None
    distinct_id_field: str
    fixedProperties: Optional[
        list[
            Union[
                EventPropertyFilter,
                PersonPropertyFilter,
                ElementPropertyFilter,
                EventMetadataPropertyFilter,
                SessionPropertyFilter,
                CohortPropertyFilter,
                RecordingPropertyFilter,
                LogEntryPropertyFilter,
                GroupPropertyFilter,
                FeaturePropertyFilter,
                HogQLPropertyFilter,
                EmptyPropertyFilter,
                DataWarehousePropertyFilter,
                DataWarehousePersonPropertyFilter,
                ErrorTrackingIssueFilter,
                LogPropertyFilter,
                RevenueAnalyticsPropertyFilter,
            ]
        ]
    ] = Field(
        default=None,
        description="Fixed properties in the query, can't be edited in the interface (e.g. scoping down by person)",
    )
    id: str
    id_field: str
    kind: Literal["DataWarehouseNode"] = "DataWarehouseNode"
    math: Optional[
        Union[
            BaseMathType,
            FunnelMathType,
            PropertyMathType,
            CountPerActorMathType,
            ExperimentMetricMathType,
            CalendarHeatmapMathType,
            Literal["unique_group"],
            Literal["hogql"],
        ]
    ] = None
    math_group_type_index: Optional[MathGroupTypeIndex] = None
    math_hogql: Optional[str] = None
    math_property: Optional[str] = None
    math_property_revenue_currency: Optional[RevenueCurrencyPropertyConfig] = None
    math_property_type: Optional[str] = None
    name: Optional[str] = None
    properties: Optional[
        list[
            Union[
                EventPropertyFilter,
                PersonPropertyFilter,
                ElementPropertyFilter,
                EventMetadataPropertyFilter,
                SessionPropertyFilter,
                CohortPropertyFilter,
                RecordingPropertyFilter,
                LogEntryPropertyFilter,
                GroupPropertyFilter,
                FeaturePropertyFilter,
                HogQLPropertyFilter,
                EmptyPropertyFilter,
                DataWarehousePropertyFilter,
                DataWarehousePersonPropertyFilter,
                ErrorTrackingIssueFilter,
                LogPropertyFilter,
                RevenueAnalyticsPropertyFilter,
            ]
        ]
    ] = Field(default=None, description="Properties configurable in the interface")
    response: Optional[dict[str, Any]] = None
    table_name: str
    timestamp_field: str
    version: Optional[float] = Field(default=None, description="version of the node, used for schema migrations")


class EntityNode(BaseModel):
    model_config = ConfigDict(
        extra="forbid",
    )
    custom_name: Optional[str] = None
    fixedProperties: Optional[
        list[
            Union[
                EventPropertyFilter,
                PersonPropertyFilter,
                ElementPropertyFilter,
                EventMetadataPropertyFilter,
                SessionPropertyFilter,
                CohortPropertyFilter,
                RecordingPropertyFilter,
                LogEntryPropertyFilter,
                GroupPropertyFilter,
                FeaturePropertyFilter,
                HogQLPropertyFilter,
                EmptyPropertyFilter,
                DataWarehousePropertyFilter,
                DataWarehousePersonPropertyFilter,
                ErrorTrackingIssueFilter,
                LogPropertyFilter,
                RevenueAnalyticsPropertyFilter,
            ]
        ]
    ] = Field(
        default=None,
        description="Fixed properties in the query, can't be edited in the interface (e.g. scoping down by person)",
    )
    kind: NodeKind
    math: Optional[
        Union[
            BaseMathType,
            FunnelMathType,
            PropertyMathType,
            CountPerActorMathType,
            ExperimentMetricMathType,
            CalendarHeatmapMathType,
            Literal["unique_group"],
            Literal["hogql"],
        ]
    ] = None
    math_group_type_index: Optional[MathGroupTypeIndex] = None
    math_hogql: Optional[str] = None
    math_property: Optional[str] = None
    math_property_revenue_currency: Optional[RevenueCurrencyPropertyConfig] = None
    math_property_type: Optional[str] = None
    name: Optional[str] = None
    properties: Optional[
        list[
            Union[
                EventPropertyFilter,
                PersonPropertyFilter,
                ElementPropertyFilter,
                EventMetadataPropertyFilter,
                SessionPropertyFilter,
                CohortPropertyFilter,
                RecordingPropertyFilter,
                LogEntryPropertyFilter,
                GroupPropertyFilter,
                FeaturePropertyFilter,
                HogQLPropertyFilter,
                EmptyPropertyFilter,
                DataWarehousePropertyFilter,
                DataWarehousePersonPropertyFilter,
                ErrorTrackingIssueFilter,
                LogPropertyFilter,
                RevenueAnalyticsPropertyFilter,
            ]
        ]
    ] = Field(default=None, description="Properties configurable in the interface")
    response: Optional[dict[str, Any]] = None
    version: Optional[float] = Field(default=None, description="version of the node, used for schema migrations")


class EventTaxonomyQuery(BaseModel):
    model_config = ConfigDict(
        extra="forbid",
    )
    actionId: Optional[int] = None
    event: Optional[str] = None
    kind: Literal["EventTaxonomyQuery"] = "EventTaxonomyQuery"
    maxPropertyValues: Optional[int] = None
    modifiers: Optional[HogQLQueryModifiers] = Field(
        default=None, description="Modifiers used when performing the query"
    )
    properties: Optional[list[str]] = None
    response: Optional[EventTaxonomyQueryResponse] = None
    version: Optional[float] = Field(default=None, description="version of the node, used for schema migrations")


class EventsNode(BaseModel):
    model_config = ConfigDict(
        extra="forbid",
    )
    custom_name: Optional[str] = None
    event: Optional[str] = Field(default=None, description="The event or `null` for all events.")
    fixedProperties: Optional[
        list[
            Union[
                EventPropertyFilter,
                PersonPropertyFilter,
                ElementPropertyFilter,
                EventMetadataPropertyFilter,
                SessionPropertyFilter,
                CohortPropertyFilter,
                RecordingPropertyFilter,
                LogEntryPropertyFilter,
                GroupPropertyFilter,
                FeaturePropertyFilter,
                HogQLPropertyFilter,
                EmptyPropertyFilter,
                DataWarehousePropertyFilter,
                DataWarehousePersonPropertyFilter,
                ErrorTrackingIssueFilter,
                LogPropertyFilter,
                RevenueAnalyticsPropertyFilter,
            ]
        ]
    ] = Field(
        default=None,
        description="Fixed properties in the query, can't be edited in the interface (e.g. scoping down by person)",
    )
    kind: Literal["EventsNode"] = "EventsNode"
    limit: Optional[int] = None
    math: Optional[
        Union[
            BaseMathType,
            FunnelMathType,
            PropertyMathType,
            CountPerActorMathType,
            ExperimentMetricMathType,
            CalendarHeatmapMathType,
            Literal["unique_group"],
            Literal["hogql"],
        ]
    ] = None
    math_group_type_index: Optional[MathGroupTypeIndex] = None
    math_hogql: Optional[str] = None
    math_property: Optional[str] = None
    math_property_revenue_currency: Optional[RevenueCurrencyPropertyConfig] = None
    math_property_type: Optional[str] = None
    name: Optional[str] = None
    orderBy: Optional[list[str]] = Field(default=None, description="Columns to order by")
    properties: Optional[
        list[
            Union[
                EventPropertyFilter,
                PersonPropertyFilter,
                ElementPropertyFilter,
                EventMetadataPropertyFilter,
                SessionPropertyFilter,
                CohortPropertyFilter,
                RecordingPropertyFilter,
                LogEntryPropertyFilter,
                GroupPropertyFilter,
                FeaturePropertyFilter,
                HogQLPropertyFilter,
                EmptyPropertyFilter,
                DataWarehousePropertyFilter,
                DataWarehousePersonPropertyFilter,
                ErrorTrackingIssueFilter,
                LogPropertyFilter,
                RevenueAnalyticsPropertyFilter,
            ]
        ]
    ] = Field(default=None, description="Properties configurable in the interface")
    response: Optional[dict[str, Any]] = None
    version: Optional[float] = Field(default=None, description="version of the node, used for schema migrations")


class ExperimentDataWarehouseNode(BaseModel):
    model_config = ConfigDict(
        extra="forbid",
    )
    custom_name: Optional[str] = None
    data_warehouse_join_key: str
    events_join_key: str
    fixedProperties: Optional[
        list[
            Union[
                EventPropertyFilter,
                PersonPropertyFilter,
                ElementPropertyFilter,
                EventMetadataPropertyFilter,
                SessionPropertyFilter,
                CohortPropertyFilter,
                RecordingPropertyFilter,
                LogEntryPropertyFilter,
                GroupPropertyFilter,
                FeaturePropertyFilter,
                HogQLPropertyFilter,
                EmptyPropertyFilter,
                DataWarehousePropertyFilter,
                DataWarehousePersonPropertyFilter,
                ErrorTrackingIssueFilter,
                LogPropertyFilter,
                RevenueAnalyticsPropertyFilter,
            ]
        ]
    ] = Field(
        default=None,
        description="Fixed properties in the query, can't be edited in the interface (e.g. scoping down by person)",
    )
    kind: Literal["ExperimentDataWarehouseNode"] = "ExperimentDataWarehouseNode"
    math: Optional[
        Union[
            BaseMathType,
            FunnelMathType,
            PropertyMathType,
            CountPerActorMathType,
            ExperimentMetricMathType,
            CalendarHeatmapMathType,
            Literal["unique_group"],
            Literal["hogql"],
        ]
    ] = None
    math_group_type_index: Optional[MathGroupTypeIndex] = None
    math_hogql: Optional[str] = None
    math_property: Optional[str] = None
    math_property_revenue_currency: Optional[RevenueCurrencyPropertyConfig] = None
    math_property_type: Optional[str] = None
    name: Optional[str] = None
    properties: Optional[
        list[
            Union[
                EventPropertyFilter,
                PersonPropertyFilter,
                ElementPropertyFilter,
                EventMetadataPropertyFilter,
                SessionPropertyFilter,
                CohortPropertyFilter,
                RecordingPropertyFilter,
                LogEntryPropertyFilter,
                GroupPropertyFilter,
                FeaturePropertyFilter,
                HogQLPropertyFilter,
                EmptyPropertyFilter,
                DataWarehousePropertyFilter,
                DataWarehousePersonPropertyFilter,
                ErrorTrackingIssueFilter,
                LogPropertyFilter,
                RevenueAnalyticsPropertyFilter,
            ]
        ]
    ] = Field(default=None, description="Properties configurable in the interface")
    response: Optional[dict[str, Any]] = None
    table_name: str
    timestamp_field: str
    version: Optional[float] = Field(default=None, description="version of the node, used for schema migrations")


class ExperimentEventExposureConfig(BaseModel):
    model_config = ConfigDict(
        extra="forbid",
    )
    event: str
    kind: Literal["ExperimentEventExposureConfig"] = "ExperimentEventExposureConfig"
    properties: list[
        Union[
            EventPropertyFilter,
            PersonPropertyFilter,
            ElementPropertyFilter,
            EventMetadataPropertyFilter,
            SessionPropertyFilter,
            CohortPropertyFilter,
            RecordingPropertyFilter,
            LogEntryPropertyFilter,
            GroupPropertyFilter,
            FeaturePropertyFilter,
            HogQLPropertyFilter,
            EmptyPropertyFilter,
            DataWarehousePropertyFilter,
            DataWarehousePersonPropertyFilter,
            ErrorTrackingIssueFilter,
            LogPropertyFilter,
            RevenueAnalyticsPropertyFilter,
        ]
    ]


class ExperimentExposureCriteria(BaseModel):
    model_config = ConfigDict(
        extra="forbid",
    )
    exposure_config: Optional[ExperimentEventExposureConfig] = None
    filterTestAccounts: Optional[bool] = None


class ExperimentExposureQuery(BaseModel):
    model_config = ConfigDict(
        extra="forbid",
    )
    end_date: Optional[str] = None
    experiment_id: Optional[int] = None
    experiment_name: str
    exposure_criteria: Optional[ExperimentExposureCriteria] = None
    feature_flag: dict[str, Any]
    holdout: Optional[ExperimentHoldoutType] = None
    kind: Literal["ExperimentExposureQuery"] = "ExperimentExposureQuery"
    modifiers: Optional[HogQLQueryModifiers] = Field(
        default=None, description="Modifiers used when performing the query"
    )
    response: Optional[ExperimentExposureQueryResponse] = None
    start_date: Optional[str] = None
    version: Optional[float] = Field(default=None, description="version of the node, used for schema migrations")


class FunnelExclusionActionsNode(BaseModel):
    model_config = ConfigDict(
        extra="forbid",
    )
    custom_name: Optional[str] = None
    fixedProperties: Optional[
        list[
            Union[
                EventPropertyFilter,
                PersonPropertyFilter,
                ElementPropertyFilter,
                EventMetadataPropertyFilter,
                SessionPropertyFilter,
                CohortPropertyFilter,
                RecordingPropertyFilter,
                LogEntryPropertyFilter,
                GroupPropertyFilter,
                FeaturePropertyFilter,
                HogQLPropertyFilter,
                EmptyPropertyFilter,
                DataWarehousePropertyFilter,
                DataWarehousePersonPropertyFilter,
                ErrorTrackingIssueFilter,
                LogPropertyFilter,
                RevenueAnalyticsPropertyFilter,
            ]
        ]
    ] = Field(
        default=None,
        description="Fixed properties in the query, can't be edited in the interface (e.g. scoping down by person)",
    )
    funnelFromStep: int
    funnelToStep: int
    id: int
    kind: Literal["ActionsNode"] = "ActionsNode"
    math: Optional[
        Union[
            BaseMathType,
            FunnelMathType,
            PropertyMathType,
            CountPerActorMathType,
            ExperimentMetricMathType,
            CalendarHeatmapMathType,
            Literal["unique_group"],
            Literal["hogql"],
        ]
    ] = None
    math_group_type_index: Optional[MathGroupTypeIndex] = None
    math_hogql: Optional[str] = None
    math_property: Optional[str] = None
    math_property_revenue_currency: Optional[RevenueCurrencyPropertyConfig] = None
    math_property_type: Optional[str] = None
    name: Optional[str] = None
    properties: Optional[
        list[
            Union[
                EventPropertyFilter,
                PersonPropertyFilter,
                ElementPropertyFilter,
                EventMetadataPropertyFilter,
                SessionPropertyFilter,
                CohortPropertyFilter,
                RecordingPropertyFilter,
                LogEntryPropertyFilter,
                GroupPropertyFilter,
                FeaturePropertyFilter,
                HogQLPropertyFilter,
                EmptyPropertyFilter,
                DataWarehousePropertyFilter,
                DataWarehousePersonPropertyFilter,
                ErrorTrackingIssueFilter,
                LogPropertyFilter,
                RevenueAnalyticsPropertyFilter,
            ]
        ]
    ] = Field(default=None, description="Properties configurable in the interface")
    response: Optional[dict[str, Any]] = None
    version: Optional[float] = Field(default=None, description="version of the node, used for schema migrations")


class FunnelExclusionEventsNode(BaseModel):
    model_config = ConfigDict(
        extra="forbid",
    )
    custom_name: Optional[str] = None
    event: Optional[str] = Field(default=None, description="The event or `null` for all events.")
    fixedProperties: Optional[
        list[
            Union[
                EventPropertyFilter,
                PersonPropertyFilter,
                ElementPropertyFilter,
                EventMetadataPropertyFilter,
                SessionPropertyFilter,
                CohortPropertyFilter,
                RecordingPropertyFilter,
                LogEntryPropertyFilter,
                GroupPropertyFilter,
                FeaturePropertyFilter,
                HogQLPropertyFilter,
                EmptyPropertyFilter,
                DataWarehousePropertyFilter,
                DataWarehousePersonPropertyFilter,
                ErrorTrackingIssueFilter,
                LogPropertyFilter,
                RevenueAnalyticsPropertyFilter,
            ]
        ]
    ] = Field(
        default=None,
        description="Fixed properties in the query, can't be edited in the interface (e.g. scoping down by person)",
    )
    funnelFromStep: int
    funnelToStep: int
    kind: Literal["EventsNode"] = "EventsNode"
    limit: Optional[int] = None
    math: Optional[
        Union[
            BaseMathType,
            FunnelMathType,
            PropertyMathType,
            CountPerActorMathType,
            ExperimentMetricMathType,
            CalendarHeatmapMathType,
            Literal["unique_group"],
            Literal["hogql"],
        ]
    ] = None
    math_group_type_index: Optional[MathGroupTypeIndex] = None
    math_hogql: Optional[str] = None
    math_property: Optional[str] = None
    math_property_revenue_currency: Optional[RevenueCurrencyPropertyConfig] = None
    math_property_type: Optional[str] = None
    name: Optional[str] = None
    orderBy: Optional[list[str]] = Field(default=None, description="Columns to order by")
    properties: Optional[
        list[
            Union[
                EventPropertyFilter,
                PersonPropertyFilter,
                ElementPropertyFilter,
                EventMetadataPropertyFilter,
                SessionPropertyFilter,
                CohortPropertyFilter,
                RecordingPropertyFilter,
                LogEntryPropertyFilter,
                GroupPropertyFilter,
                FeaturePropertyFilter,
                HogQLPropertyFilter,
                EmptyPropertyFilter,
                DataWarehousePropertyFilter,
                DataWarehousePersonPropertyFilter,
                ErrorTrackingIssueFilter,
                LogPropertyFilter,
                RevenueAnalyticsPropertyFilter,
            ]
        ]
    ] = Field(default=None, description="Properties configurable in the interface")
    response: Optional[dict[str, Any]] = None
    version: Optional[float] = Field(default=None, description="version of the node, used for schema migrations")


class GroupsQuery(BaseModel):
    model_config = ConfigDict(
        extra="forbid",
    )
    group_type_index: int
    kind: Literal["GroupsQuery"] = "GroupsQuery"
    limit: Optional[int] = None
    modifiers: Optional[HogQLQueryModifiers] = Field(
        default=None, description="Modifiers used when performing the query"
    )
    offset: Optional[int] = None
    orderBy: Optional[list[str]] = None
    properties: Optional[list[Union[GroupPropertyFilter, HogQLPropertyFilter]]] = None
    response: Optional[GroupsQueryResponse] = None
    search: Optional[str] = None
    select: Optional[list[str]] = None
    version: Optional[float] = Field(default=None, description="version of the node, used for schema migrations")


class HeatMapQuerySource(RootModel[EventsNode]):
    root: EventsNode


class HogQLFilters(BaseModel):
    model_config = ConfigDict(
        extra="forbid",
    )
    dateRange: Optional[DateRange] = None
    filterTestAccounts: Optional[bool] = None
    properties: Optional[
        list[
            Union[
                EventPropertyFilter,
                PersonPropertyFilter,
                ElementPropertyFilter,
                EventMetadataPropertyFilter,
                SessionPropertyFilter,
                CohortPropertyFilter,
                RecordingPropertyFilter,
                LogEntryPropertyFilter,
                GroupPropertyFilter,
                FeaturePropertyFilter,
                HogQLPropertyFilter,
                EmptyPropertyFilter,
                DataWarehousePropertyFilter,
                DataWarehousePersonPropertyFilter,
                ErrorTrackingIssueFilter,
                LogPropertyFilter,
                RevenueAnalyticsPropertyFilter,
            ]
        ]
    ] = None


class HogQLQuery(BaseModel):
    model_config = ConfigDict(
        extra="forbid",
    )
    explain: Optional[bool] = None
    filters: Optional[HogQLFilters] = None
    kind: Literal["HogQLQuery"] = "HogQLQuery"
    modifiers: Optional[HogQLQueryModifiers] = Field(
        default=None, description="Modifiers used when performing the query"
    )
    name: Optional[str] = Field(default=None, description="Client provided name of the query")
    query: str
    response: Optional[HogQLQueryResponse] = None
    values: Optional[dict[str, Any]] = Field(
        default=None, description="Constant values that can be referenced with the {placeholder} syntax in the query"
    )
    variables: Optional[dict[str, HogQLVariable]] = Field(
        default=None, description="Variables to be substituted into the query"
    )
    version: Optional[float] = Field(default=None, description="version of the node, used for schema migrations")


class InsightActorsQueryOptionsResponse(BaseModel):
    model_config = ConfigDict(
        extra="forbid",
    )
    breakdown: Optional[list[BreakdownItem]] = None
    breakdowns: Optional[list[MultipleBreakdownOptions]] = None
    compare: Optional[list[CompareItem]] = None
    day: Optional[list[DayItem]] = None
    interval: Optional[list[IntervalItem]] = None
    series: Optional[list[Series]] = None
    status: Optional[list[StatusItem]] = None


class PersonsNode(BaseModel):
    model_config = ConfigDict(
        extra="forbid",
    )
    cohort: Optional[int] = None
    distinctId: Optional[str] = None
    fixedProperties: Optional[
        list[
            Union[
                EventPropertyFilter,
                PersonPropertyFilter,
                ElementPropertyFilter,
                EventMetadataPropertyFilter,
                SessionPropertyFilter,
                CohortPropertyFilter,
                RecordingPropertyFilter,
                LogEntryPropertyFilter,
                GroupPropertyFilter,
                FeaturePropertyFilter,
                HogQLPropertyFilter,
                EmptyPropertyFilter,
                DataWarehousePropertyFilter,
                DataWarehousePersonPropertyFilter,
                ErrorTrackingIssueFilter,
                LogPropertyFilter,
                RevenueAnalyticsPropertyFilter,
            ]
        ]
    ] = Field(
        default=None,
        description="Fixed properties in the query, can't be edited in the interface (e.g. scoping down by person)",
    )
    kind: Literal["PersonsNode"] = "PersonsNode"
    limit: Optional[int] = None
    modifiers: Optional[HogQLQueryModifiers] = Field(
        default=None, description="Modifiers used when performing the query"
    )
    offset: Optional[int] = None
    properties: Optional[
        list[
            Union[
                EventPropertyFilter,
                PersonPropertyFilter,
                ElementPropertyFilter,
                EventMetadataPropertyFilter,
                SessionPropertyFilter,
                CohortPropertyFilter,
                RecordingPropertyFilter,
                LogEntryPropertyFilter,
                GroupPropertyFilter,
                FeaturePropertyFilter,
                HogQLPropertyFilter,
                EmptyPropertyFilter,
                DataWarehousePropertyFilter,
                DataWarehousePersonPropertyFilter,
                ErrorTrackingIssueFilter,
                LogPropertyFilter,
                RevenueAnalyticsPropertyFilter,
            ]
        ]
    ] = Field(default=None, description="Properties configurable in the interface")
    response: Optional[dict[str, Any]] = None
    search: Optional[str] = None
    version: Optional[float] = Field(default=None, description="version of the node, used for schema migrations")


class PropertyGroupFilterValue(BaseModel):
    model_config = ConfigDict(
        extra="forbid",
    )
    type: FilterLogicalOperator
    values: list[
        Union[
            PropertyGroupFilterValue,
            Union[
                EventPropertyFilter,
                PersonPropertyFilter,
                ElementPropertyFilter,
                EventMetadataPropertyFilter,
                SessionPropertyFilter,
                CohortPropertyFilter,
                RecordingPropertyFilter,
                LogEntryPropertyFilter,
                GroupPropertyFilter,
                FeaturePropertyFilter,
                HogQLPropertyFilter,
                EmptyPropertyFilter,
                DataWarehousePropertyFilter,
                DataWarehousePersonPropertyFilter,
                ErrorTrackingIssueFilter,
                LogPropertyFilter,
                RevenueAnalyticsPropertyFilter,
            ],
        ]
    ]


class QueryResponseAlternative51(BaseModel):
    model_config = ConfigDict(
        extra="forbid",
    )
    error: Optional[str] = Field(
        default=None,
        description="Query error. Returned only if 'explain' or `modifiers.debug` is true. Throws an error otherwise.",
    )
    hogql: Optional[str] = Field(default=None, description="Generated HogQL query.")
    modifiers: Optional[HogQLQueryModifiers] = Field(
        default=None, description="Modifiers used when performing the query"
    )
    query_status: Optional[QueryStatus] = Field(
        default=None, description="Query status indicates whether next to the provided data, a query is still running."
    )
    results: list[RetentionResult]
    timings: Optional[list[QueryTiming]] = Field(
        default=None, description="Measured timings for different parts of the query generation process"
    )


class RecordingsQuery(BaseModel):
    model_config = ConfigDict(
        extra="forbid",
    )
    actions: Optional[list[dict[str, Any]]] = None
    console_log_filters: Optional[list[LogEntryPropertyFilter]] = None
    date_from: Optional[str] = "-3d"
    date_to: Optional[str] = None
    distinct_ids: Optional[list[str]] = None
    events: Optional[list[dict[str, Any]]] = None
    filter_test_accounts: Optional[bool] = None
    having_predicates: Optional[
        list[
            Union[
                EventPropertyFilter,
                PersonPropertyFilter,
                ElementPropertyFilter,
                EventMetadataPropertyFilter,
                SessionPropertyFilter,
                CohortPropertyFilter,
                RecordingPropertyFilter,
                LogEntryPropertyFilter,
                GroupPropertyFilter,
                FeaturePropertyFilter,
                HogQLPropertyFilter,
                EmptyPropertyFilter,
                DataWarehousePropertyFilter,
                DataWarehousePersonPropertyFilter,
                ErrorTrackingIssueFilter,
                LogPropertyFilter,
                RevenueAnalyticsPropertyFilter,
            ]
        ]
    ] = None
    kind: Literal["RecordingsQuery"] = "RecordingsQuery"
    limit: Optional[int] = None
    modifiers: Optional[HogQLQueryModifiers] = Field(
        default=None, description="Modifiers used when performing the query"
    )
    offset: Optional[int] = None
    operand: Optional[FilterLogicalOperator] = FilterLogicalOperator.AND_
    order: Optional[RecordingOrder] = RecordingOrder.START_TIME
    person_uuid: Optional[str] = None
    properties: Optional[
        list[
            Union[
                EventPropertyFilter,
                PersonPropertyFilter,
                ElementPropertyFilter,
                EventMetadataPropertyFilter,
                SessionPropertyFilter,
                CohortPropertyFilter,
                RecordingPropertyFilter,
                LogEntryPropertyFilter,
                GroupPropertyFilter,
                FeaturePropertyFilter,
                HogQLPropertyFilter,
                EmptyPropertyFilter,
                DataWarehousePropertyFilter,
                DataWarehousePersonPropertyFilter,
                ErrorTrackingIssueFilter,
                LogPropertyFilter,
                RevenueAnalyticsPropertyFilter,
            ]
        ]
    ] = None
    response: Optional[RecordingsQueryResponse] = None
    session_ids: Optional[list[str]] = None
    user_modified_filters: Optional[dict[str, Any]] = None
    version: Optional[float] = Field(default=None, description="version of the node, used for schema migrations")


class RetentionEntity(BaseModel):
    model_config = ConfigDict(
        extra="forbid",
    )
    custom_name: Optional[str] = None
    id: Optional[Union[str, float]] = None
    kind: Optional[RetentionEntityKind] = None
    name: Optional[str] = None
    order: Optional[int] = None
    properties: Optional[
        list[
            Union[
                EventPropertyFilter,
                PersonPropertyFilter,
                ElementPropertyFilter,
                EventMetadataPropertyFilter,
                SessionPropertyFilter,
                CohortPropertyFilter,
                RecordingPropertyFilter,
                LogEntryPropertyFilter,
                GroupPropertyFilter,
                FeaturePropertyFilter,
                HogQLPropertyFilter,
                EmptyPropertyFilter,
                DataWarehousePropertyFilter,
                DataWarehousePersonPropertyFilter,
                ErrorTrackingIssueFilter,
                LogPropertyFilter,
                RevenueAnalyticsPropertyFilter,
            ]
        ]
    ] = Field(default=None, description="filters on the event")
    type: Optional[EntityType] = None
    uuid: Optional[str] = None


class RetentionFilter(BaseModel):
    model_config = ConfigDict(
        extra="forbid",
    )
    cumulative: Optional[bool] = None
    dashboardDisplay: Optional[RetentionDashboardDisplayType] = None
    display: Optional[ChartDisplayType] = Field(default=None, description="controls the display of the retention graph")
    meanRetentionCalculation: Optional[MeanRetentionCalculation] = None
    period: Optional[RetentionPeriod] = RetentionPeriod.DAY
    retentionReference: Optional[RetentionReference] = Field(
        default=None,
        description="Whether retention is with regard to initial cohort size, or that of the previous period.",
    )
    retentionType: Optional[RetentionType] = None
    returningEntity: Optional[RetentionEntity] = None
    targetEntity: Optional[RetentionEntity] = None
    totalIntervals: Optional[int] = 8


class RetentionFilterLegacy(BaseModel):
    model_config = ConfigDict(
        extra="forbid",
    )
    cumulative: Optional[bool] = None
    mean_retention_calculation: Optional[MeanRetentionCalculation] = None
    period: Optional[RetentionPeriod] = None
    retention_reference: Optional[RetentionReference] = Field(
        default=None,
        description="Whether retention is with regard to initial cohort size, or that of the previous period.",
    )
    retention_type: Optional[RetentionType] = None
    returning_entity: Optional[RetentionEntity] = None
    show_mean: Optional[bool] = None
    target_entity: Optional[RetentionEntity] = None
    total_intervals: Optional[int] = None


class RetentionQueryResponse(BaseModel):
    model_config = ConfigDict(
        extra="forbid",
    )
    error: Optional[str] = Field(
        default=None,
        description="Query error. Returned only if 'explain' or `modifiers.debug` is true. Throws an error otherwise.",
    )
    hogql: Optional[str] = Field(default=None, description="Generated HogQL query.")
    modifiers: Optional[HogQLQueryModifiers] = Field(
        default=None, description="Modifiers used when performing the query"
    )
    query_status: Optional[QueryStatus] = Field(
        default=None, description="Query status indicates whether next to the provided data, a query is still running."
    )
    results: list[RetentionResult]
    timings: Optional[list[QueryTiming]] = Field(
        default=None, description="Measured timings for different parts of the query generation process"
    )


class RootAssistantMessage(
    RootModel[
        Union[
            VisualizationMessage,
            ReasoningMessage,
            AssistantMessage,
            HumanMessage,
            FailureMessage,
            RootAssistantMessage1,
        ]
    ]
):
    root: Union[
        VisualizationMessage, ReasoningMessage, AssistantMessage, HumanMessage, FailureMessage, RootAssistantMessage1
    ]


class TeamTaxonomyQuery(BaseModel):
    model_config = ConfigDict(
        extra="forbid",
    )
    kind: Literal["TeamTaxonomyQuery"] = "TeamTaxonomyQuery"
    modifiers: Optional[HogQLQueryModifiers] = Field(
        default=None, description="Modifiers used when performing the query"
    )
    response: Optional[TeamTaxonomyQueryResponse] = None
    version: Optional[float] = Field(default=None, description="version of the node, used for schema migrations")


class TracesQuery(BaseModel):
    model_config = ConfigDict(
        extra="forbid",
    )
    dateRange: Optional[DateRange] = None
    filterTestAccounts: Optional[bool] = None
    kind: Literal["TracesQuery"] = "TracesQuery"
    limit: Optional[int] = None
    modifiers: Optional[HogQLQueryModifiers] = Field(
        default=None, description="Modifiers used when performing the query"
    )
    offset: Optional[int] = None
    properties: Optional[
        list[
            Union[
                EventPropertyFilter,
                PersonPropertyFilter,
                ElementPropertyFilter,
                EventMetadataPropertyFilter,
                SessionPropertyFilter,
                CohortPropertyFilter,
                RecordingPropertyFilter,
                LogEntryPropertyFilter,
                GroupPropertyFilter,
                FeaturePropertyFilter,
                HogQLPropertyFilter,
                EmptyPropertyFilter,
                DataWarehousePropertyFilter,
                DataWarehousePersonPropertyFilter,
                ErrorTrackingIssueFilter,
                LogPropertyFilter,
                RevenueAnalyticsPropertyFilter,
            ]
        ]
    ] = Field(default=None, description="Properties configurable in the interface")
    response: Optional[TracesQueryResponse] = None
    showColumnConfigurator: Optional[bool] = None
    traceId: Optional[str] = None
    version: Optional[float] = Field(default=None, description="version of the node, used for schema migrations")


class VectorSearchQuery(BaseModel):
    model_config = ConfigDict(
        extra="forbid",
    )
    embedding: list[float]
    embeddingVersion: Optional[float] = None
    kind: Literal["VectorSearchQuery"] = "VectorSearchQuery"
    modifiers: Optional[HogQLQueryModifiers] = Field(
        default=None, description="Modifiers used when performing the query"
    )
    response: Optional[VectorSearchQueryResponse] = None
    version: Optional[float] = Field(default=None, description="version of the node, used for schema migrations")


class WebVitalsPathBreakdownQuery(BaseModel):
    model_config = ConfigDict(
        extra="forbid",
    )
    compareFilter: Optional[CompareFilter] = None
    conversionGoal: Optional[Union[ActionConversionGoal, CustomEventConversionGoal]] = None
    dateRange: Optional[DateRange] = None
    doPathCleaning: Optional[bool] = None
    filterTestAccounts: Optional[bool] = None
    includeRevenue: Optional[bool] = None
    kind: Literal["WebVitalsPathBreakdownQuery"] = "WebVitalsPathBreakdownQuery"
    metric: WebVitalsMetric
    modifiers: Optional[HogQLQueryModifiers] = Field(
        default=None, description="Modifiers used when performing the query"
    )
    orderBy: Optional[list[Union[WebAnalyticsOrderByFields, WebAnalyticsOrderByDirection]]] = None
    percentile: WebVitalsPercentile
    properties: list[Union[EventPropertyFilter, PersonPropertyFilter, SessionPropertyFilter]]
    response: Optional[WebVitalsPathBreakdownQueryResponse] = None
    sampling: Optional[Sampling] = None
    thresholds: list[float] = Field(..., max_length=2, min_length=2)
    useSessionsTable: Optional[bool] = None
    version: Optional[float] = Field(default=None, description="version of the node, used for schema migrations")


class ActionsNode(BaseModel):
    model_config = ConfigDict(
        extra="forbid",
    )
    custom_name: Optional[str] = None
    fixedProperties: Optional[
        list[
            Union[
                EventPropertyFilter,
                PersonPropertyFilter,
                ElementPropertyFilter,
                EventMetadataPropertyFilter,
                SessionPropertyFilter,
                CohortPropertyFilter,
                RecordingPropertyFilter,
                LogEntryPropertyFilter,
                GroupPropertyFilter,
                FeaturePropertyFilter,
                HogQLPropertyFilter,
                EmptyPropertyFilter,
                DataWarehousePropertyFilter,
                DataWarehousePersonPropertyFilter,
                ErrorTrackingIssueFilter,
                LogPropertyFilter,
                RevenueAnalyticsPropertyFilter,
            ]
        ]
    ] = Field(
        default=None,
        description="Fixed properties in the query, can't be edited in the interface (e.g. scoping down by person)",
    )
    id: int
    kind: Literal["ActionsNode"] = "ActionsNode"
    math: Optional[
        Union[
            BaseMathType,
            FunnelMathType,
            PropertyMathType,
            CountPerActorMathType,
            ExperimentMetricMathType,
            CalendarHeatmapMathType,
            Literal["unique_group"],
            Literal["hogql"],
        ]
    ] = None
    math_group_type_index: Optional[MathGroupTypeIndex] = None
    math_hogql: Optional[str] = None
    math_property: Optional[str] = None
    math_property_revenue_currency: Optional[RevenueCurrencyPropertyConfig] = None
    math_property_type: Optional[str] = None
    name: Optional[str] = None
    properties: Optional[
        list[
            Union[
                EventPropertyFilter,
                PersonPropertyFilter,
                ElementPropertyFilter,
                EventMetadataPropertyFilter,
                SessionPropertyFilter,
                CohortPropertyFilter,
                RecordingPropertyFilter,
                LogEntryPropertyFilter,
                GroupPropertyFilter,
                FeaturePropertyFilter,
                HogQLPropertyFilter,
                EmptyPropertyFilter,
                DataWarehousePropertyFilter,
                DataWarehousePersonPropertyFilter,
                ErrorTrackingIssueFilter,
                LogPropertyFilter,
                RevenueAnalyticsPropertyFilter,
            ]
        ]
    ] = Field(default=None, description="Properties configurable in the interface")
    response: Optional[dict[str, Any]] = None
    version: Optional[float] = Field(default=None, description="version of the node, used for schema migrations")


class DataVisualizationNode(BaseModel):
    model_config = ConfigDict(
        extra="forbid",
    )
    chartSettings: Optional[ChartSettings] = None
    display: Optional[ChartDisplayType] = None
    kind: Literal["DataVisualizationNode"] = "DataVisualizationNode"
    source: HogQLQuery
    tableSettings: Optional[TableSettings] = None
    version: Optional[float] = Field(default=None, description="version of the node, used for schema migrations")


class DatabaseSchemaManagedViewTable(BaseModel):
    model_config = ConfigDict(
        extra="forbid",
    )
    fields: dict[str, DatabaseSchemaField]
    id: str
    kind: DatabaseSchemaManagedViewTableKind
    name: str
    query: HogQLQuery
    row_count: Optional[float] = None
    source_id: Optional[str] = None
    type: Literal["managed_view"] = "managed_view"


class DatabaseSchemaMaterializedViewTable(BaseModel):
    model_config = ConfigDict(
        extra="forbid",
    )
    fields: dict[str, DatabaseSchemaField]
    id: str
    last_run_at: Optional[str] = None
    name: str
    query: HogQLQuery
    row_count: Optional[float] = None
    status: Optional[str] = None
    type: Literal["materialized_view"] = "materialized_view"


class DatabaseSchemaViewTable(BaseModel):
    model_config = ConfigDict(
        extra="forbid",
    )
    fields: dict[str, DatabaseSchemaField]
    id: str
    name: str
    query: HogQLQuery
    row_count: Optional[float] = None
    type: Literal["view"] = "view"


class ExperimentFunnelMetricTypeProps(BaseModel):
    model_config = ConfigDict(
        extra="forbid",
    )
    metric_type: Literal["funnel"] = "funnel"
    series: list[Union[EventsNode, ActionsNode]]


class FunnelsFilter(BaseModel):
    model_config = ConfigDict(
        extra="forbid",
    )
    binCount: Optional[int] = None
    breakdownAttributionType: Optional[BreakdownAttributionType] = BreakdownAttributionType.FIRST_TOUCH
    breakdownAttributionValue: Optional[int] = None
    exclusions: Optional[list[Union[FunnelExclusionEventsNode, FunnelExclusionActionsNode]]] = []
    funnelAggregateByHogQL: Optional[str] = None
    funnelFromStep: Optional[int] = None
    funnelOrderType: Optional[StepOrderValue] = StepOrderValue.ORDERED
    funnelStepReference: Optional[FunnelStepReference] = FunnelStepReference.TOTAL
    funnelToStep: Optional[int] = Field(
        default=None, description="To select the range of steps for trends & time to convert funnels, 0-indexed"
    )
    funnelVizType: Optional[FunnelVizType] = FunnelVizType.STEPS
    funnelWindowInterval: Optional[int] = 14
    funnelWindowIntervalUnit: Optional[FunnelConversionWindowTimeUnit] = FunnelConversionWindowTimeUnit.DAY
    hiddenLegendBreakdowns: Optional[list[str]] = None
    layout: Optional[FunnelLayout] = FunnelLayout.VERTICAL
    resultCustomizations: Optional[dict[str, ResultCustomizationByValue]] = Field(
        default=None, description="Customizations for the appearance of result datasets."
    )
    useUdf: Optional[bool] = None


class HogQLASTQuery(BaseModel):
    model_config = ConfigDict(
        extra="forbid",
    )
    explain: Optional[bool] = None
    filters: Optional[HogQLFilters] = None
    kind: Literal["HogQLASTQuery"] = "HogQLASTQuery"
    modifiers: Optional[HogQLQueryModifiers] = Field(
        default=None, description="Modifiers used when performing the query"
    )
    name: Optional[str] = Field(default=None, description="Client provided name of the query")
    query: dict[str, Any]
    response: Optional[HogQLQueryResponse] = None
    values: Optional[dict[str, Any]] = Field(
        default=None, description="Constant values that can be referenced with the {placeholder} syntax in the query"
    )
    variables: Optional[dict[str, HogQLVariable]] = Field(
        default=None, description="Variables to be substituted into the query"
    )
    version: Optional[float] = Field(default=None, description="version of the node, used for schema migrations")


class InsightFilter(
    RootModel[
        Union[
            TrendsFilter,
            FunnelsFilter,
            RetentionFilter,
            PathsFilter,
            StickinessFilter,
            LifecycleFilter,
            CalendarHeatmapFilter,
        ]
    ]
):
    root: Union[
        TrendsFilter,
        FunnelsFilter,
        RetentionFilter,
        PathsFilter,
        StickinessFilter,
        LifecycleFilter,
        CalendarHeatmapFilter,
    ]


class MaxInnerUniversalFiltersGroup(BaseModel):
    model_config = ConfigDict(
        extra="forbid",
    )
    type: FilterLogicalOperator
    values: list[Union[EventPropertyFilter, PersonPropertyFilter, SessionPropertyFilter, RecordingPropertyFilter]]


class MaxOuterUniversalFiltersGroup(BaseModel):
    model_config = ConfigDict(
        extra="forbid",
    )
    type: FilterLogicalOperator
    values: list[MaxInnerUniversalFiltersGroup]


class MaxRecordingUniversalFilters(BaseModel):
    model_config = ConfigDict(
        extra="forbid",
    )
    date_from: Optional[str] = None
    date_to: Optional[str] = None
    duration: list[RecordingDurationFilter]
    filter_group: MaxOuterUniversalFiltersGroup
    filter_test_accounts: Optional[bool] = None
    order: Optional[RecordingOrder] = RecordingOrder.START_TIME


class PropertyGroupFilter(BaseModel):
    model_config = ConfigDict(
        extra="forbid",
    )
    type: FilterLogicalOperator
    values: list[PropertyGroupFilterValue]


class RetentionQuery(BaseModel):
    model_config = ConfigDict(
        extra="forbid",
    )
    aggregation_group_type_index: Optional[int] = Field(default=None, description="Groups aggregation")
    breakdownFilter: Optional[BreakdownFilter] = Field(default=None, description="Breakdown of the events and actions")
    dataColorTheme: Optional[float] = Field(default=None, description="Colors used in the insight's visualization")
    dateRange: Optional[DateRange] = Field(default=None, description="Date range for the query")
    filterTestAccounts: Optional[bool] = Field(
        default=False, description="Exclude internal and test users by applying the respective filters"
    )
    kind: Literal["RetentionQuery"] = "RetentionQuery"
    modifiers: Optional[HogQLQueryModifiers] = Field(
        default=None, description="Modifiers used when performing the query"
    )
    properties: Optional[
        Union[
            list[
                Union[
                    EventPropertyFilter,
                    PersonPropertyFilter,
                    ElementPropertyFilter,
                    EventMetadataPropertyFilter,
                    SessionPropertyFilter,
                    CohortPropertyFilter,
                    RecordingPropertyFilter,
                    LogEntryPropertyFilter,
                    GroupPropertyFilter,
                    FeaturePropertyFilter,
                    HogQLPropertyFilter,
                    EmptyPropertyFilter,
                    DataWarehousePropertyFilter,
                    DataWarehousePersonPropertyFilter,
                    ErrorTrackingIssueFilter,
                    LogPropertyFilter,
                    RevenueAnalyticsPropertyFilter,
                ]
            ],
            PropertyGroupFilter,
        ]
    ] = Field(default=[], description="Property filters for all series")
    response: Optional[RetentionQueryResponse] = None
    retentionFilter: RetentionFilter = Field(..., description="Properties specific to the retention insight")
    samplingFactor: Optional[float] = Field(default=None, description="Sampling rate")
    version: Optional[float] = Field(default=None, description="version of the node, used for schema migrations")


class StickinessQuery(BaseModel):
    model_config = ConfigDict(
        extra="forbid",
    )
    compareFilter: Optional[CompareFilter] = Field(default=None, description="Compare to date range")
    dataColorTheme: Optional[float] = Field(default=None, description="Colors used in the insight's visualization")
    dateRange: Optional[DateRange] = Field(default=None, description="Date range for the query")
    filterTestAccounts: Optional[bool] = Field(
        default=False, description="Exclude internal and test users by applying the respective filters"
    )
    interval: Optional[IntervalType] = Field(
        default=IntervalType.DAY,
        description="Granularity of the response. Can be one of `hour`, `day`, `week` or `month`",
    )
    intervalCount: Optional[int] = Field(
        default=None, description="How many intervals comprise a period. Only used for cohorts, otherwise default 1."
    )
    kind: Literal["StickinessQuery"] = "StickinessQuery"
    modifiers: Optional[HogQLQueryModifiers] = Field(
        default=None, description="Modifiers used when performing the query"
    )
    properties: Optional[
        Union[
            list[
                Union[
                    EventPropertyFilter,
                    PersonPropertyFilter,
                    ElementPropertyFilter,
                    EventMetadataPropertyFilter,
                    SessionPropertyFilter,
                    CohortPropertyFilter,
                    RecordingPropertyFilter,
                    LogEntryPropertyFilter,
                    GroupPropertyFilter,
                    FeaturePropertyFilter,
                    HogQLPropertyFilter,
                    EmptyPropertyFilter,
                    DataWarehousePropertyFilter,
                    DataWarehousePersonPropertyFilter,
                    ErrorTrackingIssueFilter,
                    LogPropertyFilter,
                    RevenueAnalyticsPropertyFilter,
                ]
            ],
            PropertyGroupFilter,
        ]
    ] = Field(default=[], description="Property filters for all series")
    response: Optional[StickinessQueryResponse] = None
    samplingFactor: Optional[float] = Field(default=None, description="Sampling rate")
    series: list[Union[EventsNode, ActionsNode, DataWarehouseNode]] = Field(
        ..., description="Events and actions to include"
    )
    stickinessFilter: Optional[StickinessFilter] = Field(
        default=None, description="Properties specific to the stickiness insight"
    )
    version: Optional[float] = Field(default=None, description="version of the node, used for schema migrations")


class TrendsQuery(BaseModel):
    model_config = ConfigDict(
        extra="forbid",
    )
    aggregation_group_type_index: Optional[int] = Field(default=None, description="Groups aggregation")
    breakdownFilter: Optional[BreakdownFilter] = Field(default=None, description="Breakdown of the events and actions")
    compareFilter: Optional[CompareFilter] = Field(default=None, description="Compare to date range")
    conversionGoal: Optional[Union[ActionConversionGoal, CustomEventConversionGoal]] = Field(
        default=None, description="Whether we should be comparing against a specific conversion goal"
    )
    dataColorTheme: Optional[float] = Field(default=None, description="Colors used in the insight's visualization")
    dateRange: Optional[DateRange] = Field(default=None, description="Date range for the query")
    filterTestAccounts: Optional[bool] = Field(
        default=False, description="Exclude internal and test users by applying the respective filters"
    )
    interval: Optional[IntervalType] = Field(
        default=IntervalType.DAY,
        description="Granularity of the response. Can be one of `hour`, `day`, `week` or `month`",
    )
    kind: Literal["TrendsQuery"] = "TrendsQuery"
    modifiers: Optional[HogQLQueryModifiers] = Field(
        default=None, description="Modifiers used when performing the query"
    )
    properties: Optional[
        Union[
            list[
                Union[
                    EventPropertyFilter,
                    PersonPropertyFilter,
                    ElementPropertyFilter,
                    EventMetadataPropertyFilter,
                    SessionPropertyFilter,
                    CohortPropertyFilter,
                    RecordingPropertyFilter,
                    LogEntryPropertyFilter,
                    GroupPropertyFilter,
                    FeaturePropertyFilter,
                    HogQLPropertyFilter,
                    EmptyPropertyFilter,
                    DataWarehousePropertyFilter,
                    DataWarehousePersonPropertyFilter,
                    ErrorTrackingIssueFilter,
                    LogPropertyFilter,
                    RevenueAnalyticsPropertyFilter,
                ]
            ],
            PropertyGroupFilter,
        ]
    ] = Field(default=[], description="Property filters for all series")
    response: Optional[TrendsQueryResponse] = None
    samplingFactor: Optional[float] = Field(default=None, description="Sampling rate")
    series: list[Union[EventsNode, ActionsNode, DataWarehouseNode]] = Field(
        ..., description="Events and actions to include"
    )
    trendsFilter: Optional[TrendsFilter] = Field(default=None, description="Properties specific to the trends insight")
    version: Optional[float] = Field(default=None, description="version of the node, used for schema migrations")


class CachedExperimentTrendsQueryResponse(BaseModel):
    model_config = ConfigDict(
        extra="forbid",
    )
    cache_key: str
    cache_target_age: Optional[datetime] = None
    calculation_trigger: Optional[str] = Field(
        default=None, description="What triggered the calculation of the query, leave empty if user/immediate"
    )
    count_query: Optional[TrendsQuery] = None
    credible_intervals: dict[str, list[float]]
    exposure_query: Optional[TrendsQuery] = None
    insight: list[dict[str, Any]]
    is_cached: bool
    kind: Literal["ExperimentTrendsQuery"] = "ExperimentTrendsQuery"
    last_refresh: datetime
    next_allowed_client_refresh: datetime
    p_value: float
    probability: dict[str, float]
    query_status: Optional[QueryStatus] = Field(
        default=None, description="Query status indicates whether next to the provided data, a query is still running."
    )
    significance_code: ExperimentSignificanceCode
    significant: bool
    stats_version: Optional[int] = None
    timezone: str
    variants: list[ExperimentVariantTrendsBaseStats]


class CalendarHeatmapQuery(BaseModel):
    model_config = ConfigDict(
        extra="forbid",
    )
    aggregation_group_type_index: Optional[int] = Field(default=None, description="Groups aggregation")
    calendarHeatmapFilter: Optional[CalendarHeatmapFilter] = Field(
        default=None, description="Properties specific to the trends insight"
    )
    conversionGoal: Optional[Union[ActionConversionGoal, CustomEventConversionGoal]] = Field(
        default=None, description="Whether we should be comparing against a specific conversion goal"
    )
    dataColorTheme: Optional[float] = Field(default=None, description="Colors used in the insight's visualization")
    dateRange: Optional[DateRange] = Field(default=None, description="Date range for the query")
    filterTestAccounts: Optional[bool] = Field(
        default=False, description="Exclude internal and test users by applying the respective filters"
    )
    interval: Optional[IntervalType] = Field(
        default=IntervalType.DAY,
        description="Granularity of the response. Can be one of `hour`, `day`, `week` or `month`",
    )
    kind: Literal["CalendarHeatmapQuery"] = "CalendarHeatmapQuery"
    modifiers: Optional[HogQLQueryModifiers] = Field(
        default=None, description="Modifiers used when performing the query"
    )
    properties: Optional[
        Union[
            list[
                Union[
                    EventPropertyFilter,
                    PersonPropertyFilter,
                    ElementPropertyFilter,
                    EventMetadataPropertyFilter,
                    SessionPropertyFilter,
                    CohortPropertyFilter,
                    RecordingPropertyFilter,
                    LogEntryPropertyFilter,
                    GroupPropertyFilter,
                    FeaturePropertyFilter,
                    HogQLPropertyFilter,
                    EmptyPropertyFilter,
                    DataWarehousePropertyFilter,
                    DataWarehousePersonPropertyFilter,
                    ErrorTrackingIssueFilter,
                    LogPropertyFilter,
                    RevenueAnalyticsPropertyFilter,
                ]
            ],
            PropertyGroupFilter,
        ]
    ] = Field(default=[], description="Property filters for all series")
    response: Optional[CalendarHeatmapResponse] = None
    samplingFactor: Optional[float] = Field(default=None, description="Sampling rate")
    series: list[Union[EventsNode, ActionsNode, DataWarehouseNode]] = Field(
        ..., description="Events and actions to include"
    )
    version: Optional[float] = Field(default=None, description="version of the node, used for schema migrations")


class Response18(BaseModel):
    model_config = ConfigDict(
        extra="forbid",
    )
    count_query: Optional[TrendsQuery] = None
    credible_intervals: dict[str, list[float]]
    exposure_query: Optional[TrendsQuery] = None
    insight: list[dict[str, Any]]
    kind: Literal["ExperimentTrendsQuery"] = "ExperimentTrendsQuery"
    p_value: float
    probability: dict[str, float]
    significance_code: ExperimentSignificanceCode
    significant: bool
    stats_version: Optional[int] = None
    variants: list[ExperimentVariantTrendsBaseStats]


class ErrorTrackingQuery(BaseModel):
    model_config = ConfigDict(
        extra="forbid",
    )
    assignee: Optional[ErrorTrackingIssueAssignee] = None
    dateRange: DateRange
    filterGroup: Optional[PropertyGroupFilter] = None
    filterTestAccounts: Optional[bool] = None
    issueId: Optional[str] = None
    kind: Literal["ErrorTrackingQuery"] = "ErrorTrackingQuery"
    limit: Optional[int] = None
    modifiers: Optional[HogQLQueryModifiers] = Field(
        default=None, description="Modifiers used when performing the query"
    )
    offset: Optional[int] = None
    orderBy: Optional[OrderBy] = None
    orderDirection: Optional[OrderDirection] = None
    response: Optional[ErrorTrackingQueryResponse] = None
    searchQuery: Optional[str] = None
    status: Optional[Status1] = None
    version: Optional[float] = Field(default=None, description="version of the node, used for schema migrations")
    volumeResolution: int
    withAggregations: Optional[bool] = None
    withFirstEvent: Optional[bool] = None


class ExperimentFunnelMetric(BaseModel):
    model_config = ConfigDict(
        extra="forbid",
    )
    conversion_window: Optional[int] = None
    conversion_window_unit: Optional[FunnelConversionWindowTimeUnit] = None
    kind: Literal["ExperimentMetric"] = "ExperimentMetric"
    metric_type: Literal["funnel"] = "funnel"
    name: Optional[str] = None
    series: list[Union[EventsNode, ActionsNode]]


class ExperimentMeanMetric(BaseModel):
    model_config = ConfigDict(
        extra="forbid",
    )
    conversion_window: Optional[int] = None
    conversion_window_unit: Optional[FunnelConversionWindowTimeUnit] = None
    kind: Literal["ExperimentMetric"] = "ExperimentMetric"
    lower_bound_percentile: Optional[float] = None
    metric_type: Literal["mean"] = "mean"
    name: Optional[str] = None
    source: Union[EventsNode, ActionsNode, ExperimentDataWarehouseNode]
    upper_bound_percentile: Optional[float] = None


class ExperimentMeanMetricTypeProps(BaseModel):
    model_config = ConfigDict(
        extra="forbid",
    )
    lower_bound_percentile: Optional[float] = None
    metric_type: Literal["mean"] = "mean"
    source: Union[EventsNode, ActionsNode, ExperimentDataWarehouseNode]
    upper_bound_percentile: Optional[float] = None


class ExperimentMetric(RootModel[Union[ExperimentMeanMetric, ExperimentFunnelMetric]]):
    root: Union[ExperimentMeanMetric, ExperimentFunnelMetric]


class ExperimentMetricTypeProps(RootModel[Union[ExperimentMeanMetricTypeProps, ExperimentFunnelMetricTypeProps]]):
    root: Union[ExperimentMeanMetricTypeProps, ExperimentFunnelMetricTypeProps]


class ExperimentQueryResponse(BaseModel):
    model_config = ConfigDict(
        extra="forbid",
    )
    baseline: Optional[ExperimentStatsBase] = None
    credible_intervals: Optional[dict[str, list[float]]] = None
    insight: Optional[list[dict[str, Any]]] = None
    kind: Literal["ExperimentQuery"] = "ExperimentQuery"
    metric: Optional[Union[ExperimentMeanMetric, ExperimentFunnelMetric]] = None
    p_value: Optional[float] = None
    probability: Optional[dict[str, float]] = None
    significance_code: Optional[ExperimentSignificanceCode] = None
    significant: Optional[bool] = None
    stats_version: Optional[int] = None
    variant_results: Optional[
        Union[list[ExperimentVariantResultFrequentist], list[ExperimentVariantResultBayesian]]
    ] = None
    variants: Optional[Union[list[ExperimentVariantTrendsBaseStats], list[ExperimentVariantFunnelsBaseStats]]] = None


class ExperimentTrendsQueryResponse(BaseModel):
    model_config = ConfigDict(
        extra="forbid",
    )
    count_query: Optional[TrendsQuery] = None
    credible_intervals: dict[str, list[float]]
    exposure_query: Optional[TrendsQuery] = None
    insight: list[dict[str, Any]]
    kind: Literal["ExperimentTrendsQuery"] = "ExperimentTrendsQuery"
    p_value: float
    probability: dict[str, float]
    significance_code: ExperimentSignificanceCode
    significant: bool
    stats_version: Optional[int] = None
    variants: list[ExperimentVariantTrendsBaseStats]


class FunnelsQuery(BaseModel):
    model_config = ConfigDict(
        extra="forbid",
    )
    aggregation_group_type_index: Optional[int] = Field(default=None, description="Groups aggregation")
    breakdownFilter: Optional[BreakdownFilter] = Field(default=None, description="Breakdown of the events and actions")
    dataColorTheme: Optional[float] = Field(default=None, description="Colors used in the insight's visualization")
    dateRange: Optional[DateRange] = Field(default=None, description="Date range for the query")
    filterTestAccounts: Optional[bool] = Field(
        default=False, description="Exclude internal and test users by applying the respective filters"
    )
    funnelsFilter: Optional[FunnelsFilter] = Field(
        default=None, description="Properties specific to the funnels insight"
    )
    interval: Optional[IntervalType] = Field(
        default=None, description="Granularity of the response. Can be one of `hour`, `day`, `week` or `month`"
    )
    kind: Literal["FunnelsQuery"] = "FunnelsQuery"
    modifiers: Optional[HogQLQueryModifiers] = Field(
        default=None, description="Modifiers used when performing the query"
    )
    properties: Optional[
        Union[
            list[
                Union[
                    EventPropertyFilter,
                    PersonPropertyFilter,
                    ElementPropertyFilter,
                    EventMetadataPropertyFilter,
                    SessionPropertyFilter,
                    CohortPropertyFilter,
                    RecordingPropertyFilter,
                    LogEntryPropertyFilter,
                    GroupPropertyFilter,
                    FeaturePropertyFilter,
                    HogQLPropertyFilter,
                    EmptyPropertyFilter,
                    DataWarehousePropertyFilter,
                    DataWarehousePersonPropertyFilter,
                    ErrorTrackingIssueFilter,
                    LogPropertyFilter,
                    RevenueAnalyticsPropertyFilter,
                ]
            ],
            PropertyGroupFilter,
        ]
    ] = Field(default=[], description="Property filters for all series")
    response: Optional[FunnelsQueryResponse] = None
    samplingFactor: Optional[float] = Field(default=None, description="Sampling rate")
    series: list[Union[EventsNode, ActionsNode, DataWarehouseNode]] = Field(
        ..., description="Events and actions to include"
    )
    version: Optional[float] = Field(default=None, description="version of the node, used for schema migrations")


class InsightsQueryBaseCalendarHeatmapResponse(BaseModel):
    model_config = ConfigDict(
        extra="forbid",
    )
    aggregation_group_type_index: Optional[int] = Field(default=None, description="Groups aggregation")
    dataColorTheme: Optional[float] = Field(default=None, description="Colors used in the insight's visualization")
    dateRange: Optional[DateRange] = Field(default=None, description="Date range for the query")
    filterTestAccounts: Optional[bool] = Field(
        default=False, description="Exclude internal and test users by applying the respective filters"
    )
    kind: NodeKind
    modifiers: Optional[HogQLQueryModifiers] = Field(
        default=None, description="Modifiers used when performing the query"
    )
    properties: Optional[
        Union[
            list[
                Union[
                    EventPropertyFilter,
                    PersonPropertyFilter,
                    ElementPropertyFilter,
                    EventMetadataPropertyFilter,
                    SessionPropertyFilter,
                    CohortPropertyFilter,
                    RecordingPropertyFilter,
                    LogEntryPropertyFilter,
                    GroupPropertyFilter,
                    FeaturePropertyFilter,
                    HogQLPropertyFilter,
                    EmptyPropertyFilter,
                    DataWarehousePropertyFilter,
                    DataWarehousePersonPropertyFilter,
                    ErrorTrackingIssueFilter,
                    LogPropertyFilter,
                    RevenueAnalyticsPropertyFilter,
                ]
            ],
            PropertyGroupFilter,
        ]
    ] = Field(default=[], description="Property filters for all series")
    response: Optional[CalendarHeatmapResponse] = None
    samplingFactor: Optional[float] = Field(default=None, description="Sampling rate")
    version: Optional[float] = Field(default=None, description="version of the node, used for schema migrations")


class InsightsQueryBaseFunnelsQueryResponse(BaseModel):
    model_config = ConfigDict(
        extra="forbid",
    )
    aggregation_group_type_index: Optional[int] = Field(default=None, description="Groups aggregation")
    dataColorTheme: Optional[float] = Field(default=None, description="Colors used in the insight's visualization")
    dateRange: Optional[DateRange] = Field(default=None, description="Date range for the query")
    filterTestAccounts: Optional[bool] = Field(
        default=False, description="Exclude internal and test users by applying the respective filters"
    )
    kind: NodeKind
    modifiers: Optional[HogQLQueryModifiers] = Field(
        default=None, description="Modifiers used when performing the query"
    )
    properties: Optional[
        Union[
            list[
                Union[
                    EventPropertyFilter,
                    PersonPropertyFilter,
                    ElementPropertyFilter,
                    EventMetadataPropertyFilter,
                    SessionPropertyFilter,
                    CohortPropertyFilter,
                    RecordingPropertyFilter,
                    LogEntryPropertyFilter,
                    GroupPropertyFilter,
                    FeaturePropertyFilter,
                    HogQLPropertyFilter,
                    EmptyPropertyFilter,
                    DataWarehousePropertyFilter,
                    DataWarehousePersonPropertyFilter,
                    ErrorTrackingIssueFilter,
                    LogPropertyFilter,
                    RevenueAnalyticsPropertyFilter,
                ]
            ],
            PropertyGroupFilter,
        ]
    ] = Field(default=[], description="Property filters for all series")
    response: Optional[FunnelsQueryResponse] = None
    samplingFactor: Optional[float] = Field(default=None, description="Sampling rate")
    version: Optional[float] = Field(default=None, description="version of the node, used for schema migrations")


class InsightsQueryBaseLifecycleQueryResponse(BaseModel):
    model_config = ConfigDict(
        extra="forbid",
    )
    aggregation_group_type_index: Optional[int] = Field(default=None, description="Groups aggregation")
    dataColorTheme: Optional[float] = Field(default=None, description="Colors used in the insight's visualization")
    dateRange: Optional[DateRange] = Field(default=None, description="Date range for the query")
    filterTestAccounts: Optional[bool] = Field(
        default=False, description="Exclude internal and test users by applying the respective filters"
    )
    kind: NodeKind
    modifiers: Optional[HogQLQueryModifiers] = Field(
        default=None, description="Modifiers used when performing the query"
    )
    properties: Optional[
        Union[
            list[
                Union[
                    EventPropertyFilter,
                    PersonPropertyFilter,
                    ElementPropertyFilter,
                    EventMetadataPropertyFilter,
                    SessionPropertyFilter,
                    CohortPropertyFilter,
                    RecordingPropertyFilter,
                    LogEntryPropertyFilter,
                    GroupPropertyFilter,
                    FeaturePropertyFilter,
                    HogQLPropertyFilter,
                    EmptyPropertyFilter,
                    DataWarehousePropertyFilter,
                    DataWarehousePersonPropertyFilter,
                    ErrorTrackingIssueFilter,
                    LogPropertyFilter,
                    RevenueAnalyticsPropertyFilter,
                ]
            ],
            PropertyGroupFilter,
        ]
    ] = Field(default=[], description="Property filters for all series")
    response: Optional[LifecycleQueryResponse] = None
    samplingFactor: Optional[float] = Field(default=None, description="Sampling rate")
    version: Optional[float] = Field(default=None, description="version of the node, used for schema migrations")


class InsightsQueryBasePathsQueryResponse(BaseModel):
    model_config = ConfigDict(
        extra="forbid",
    )
    aggregation_group_type_index: Optional[int] = Field(default=None, description="Groups aggregation")
    dataColorTheme: Optional[float] = Field(default=None, description="Colors used in the insight's visualization")
    dateRange: Optional[DateRange] = Field(default=None, description="Date range for the query")
    filterTestAccounts: Optional[bool] = Field(
        default=False, description="Exclude internal and test users by applying the respective filters"
    )
    kind: NodeKind
    modifiers: Optional[HogQLQueryModifiers] = Field(
        default=None, description="Modifiers used when performing the query"
    )
    properties: Optional[
        Union[
            list[
                Union[
                    EventPropertyFilter,
                    PersonPropertyFilter,
                    ElementPropertyFilter,
                    EventMetadataPropertyFilter,
                    SessionPropertyFilter,
                    CohortPropertyFilter,
                    RecordingPropertyFilter,
                    LogEntryPropertyFilter,
                    GroupPropertyFilter,
                    FeaturePropertyFilter,
                    HogQLPropertyFilter,
                    EmptyPropertyFilter,
                    DataWarehousePropertyFilter,
                    DataWarehousePersonPropertyFilter,
                    ErrorTrackingIssueFilter,
                    LogPropertyFilter,
                    RevenueAnalyticsPropertyFilter,
                ]
            ],
            PropertyGroupFilter,
        ]
    ] = Field(default=[], description="Property filters for all series")
    response: Optional[PathsQueryResponse] = None
    samplingFactor: Optional[float] = Field(default=None, description="Sampling rate")
    version: Optional[float] = Field(default=None, description="version of the node, used for schema migrations")


class InsightsQueryBaseRetentionQueryResponse(BaseModel):
    model_config = ConfigDict(
        extra="forbid",
    )
    aggregation_group_type_index: Optional[int] = Field(default=None, description="Groups aggregation")
    dataColorTheme: Optional[float] = Field(default=None, description="Colors used in the insight's visualization")
    dateRange: Optional[DateRange] = Field(default=None, description="Date range for the query")
    filterTestAccounts: Optional[bool] = Field(
        default=False, description="Exclude internal and test users by applying the respective filters"
    )
    kind: NodeKind
    modifiers: Optional[HogQLQueryModifiers] = Field(
        default=None, description="Modifiers used when performing the query"
    )
    properties: Optional[
        Union[
            list[
                Union[
                    EventPropertyFilter,
                    PersonPropertyFilter,
                    ElementPropertyFilter,
                    EventMetadataPropertyFilter,
                    SessionPropertyFilter,
                    CohortPropertyFilter,
                    RecordingPropertyFilter,
                    LogEntryPropertyFilter,
                    GroupPropertyFilter,
                    FeaturePropertyFilter,
                    HogQLPropertyFilter,
                    EmptyPropertyFilter,
                    DataWarehousePropertyFilter,
                    DataWarehousePersonPropertyFilter,
                    ErrorTrackingIssueFilter,
                    LogPropertyFilter,
                    RevenueAnalyticsPropertyFilter,
                ]
            ],
            PropertyGroupFilter,
        ]
    ] = Field(default=[], description="Property filters for all series")
    response: Optional[RetentionQueryResponse] = None
    samplingFactor: Optional[float] = Field(default=None, description="Sampling rate")
    version: Optional[float] = Field(default=None, description="version of the node, used for schema migrations")


class InsightsQueryBaseTrendsQueryResponse(BaseModel):
    model_config = ConfigDict(
        extra="forbid",
    )
    aggregation_group_type_index: Optional[int] = Field(default=None, description="Groups aggregation")
    dataColorTheme: Optional[float] = Field(default=None, description="Colors used in the insight's visualization")
    dateRange: Optional[DateRange] = Field(default=None, description="Date range for the query")
    filterTestAccounts: Optional[bool] = Field(
        default=False, description="Exclude internal and test users by applying the respective filters"
    )
    kind: NodeKind
    modifiers: Optional[HogQLQueryModifiers] = Field(
        default=None, description="Modifiers used when performing the query"
    )
    properties: Optional[
        Union[
            list[
                Union[
                    EventPropertyFilter,
                    PersonPropertyFilter,
                    ElementPropertyFilter,
                    EventMetadataPropertyFilter,
                    SessionPropertyFilter,
                    CohortPropertyFilter,
                    RecordingPropertyFilter,
                    LogEntryPropertyFilter,
                    GroupPropertyFilter,
                    FeaturePropertyFilter,
                    HogQLPropertyFilter,
                    EmptyPropertyFilter,
                    DataWarehousePropertyFilter,
                    DataWarehousePersonPropertyFilter,
                    ErrorTrackingIssueFilter,
                    LogPropertyFilter,
                    RevenueAnalyticsPropertyFilter,
                ]
            ],
            PropertyGroupFilter,
        ]
    ] = Field(default=[], description="Property filters for all series")
    response: Optional[TrendsQueryResponse] = None
    samplingFactor: Optional[float] = Field(default=None, description="Sampling rate")
    version: Optional[float] = Field(default=None, description="version of the node, used for schema migrations")


class LegacyExperimentQueryResponse(BaseModel):
    model_config = ConfigDict(
        extra="forbid",
    )
    credible_intervals: dict[str, list[float]]
    insight: list[dict[str, Any]]
    kind: Literal["ExperimentQuery"] = "ExperimentQuery"
    metric: Union[ExperimentMeanMetric, ExperimentFunnelMetric]
    p_value: float
    probability: dict[str, float]
    significance_code: ExperimentSignificanceCode
    significant: bool
    stats_version: Optional[int] = None
    variants: Union[list[ExperimentVariantTrendsBaseStats], list[ExperimentVariantFunnelsBaseStats]]


class LifecycleQuery(BaseModel):
    model_config = ConfigDict(
        extra="forbid",
    )
    aggregation_group_type_index: Optional[int] = Field(default=None, description="Groups aggregation")
    dataColorTheme: Optional[float] = Field(default=None, description="Colors used in the insight's visualization")
    dateRange: Optional[DateRange] = Field(default=None, description="Date range for the query")
    filterTestAccounts: Optional[bool] = Field(
        default=False, description="Exclude internal and test users by applying the respective filters"
    )
    interval: Optional[IntervalType] = Field(
        default=IntervalType.DAY,
        description="Granularity of the response. Can be one of `hour`, `day`, `week` or `month`",
    )
    kind: Literal["LifecycleQuery"] = "LifecycleQuery"
    lifecycleFilter: Optional[LifecycleFilter] = Field(
        default=None, description="Properties specific to the lifecycle insight"
    )
    modifiers: Optional[HogQLQueryModifiers] = Field(
        default=None, description="Modifiers used when performing the query"
    )
    properties: Optional[
        Union[
            list[
                Union[
                    EventPropertyFilter,
                    PersonPropertyFilter,
                    ElementPropertyFilter,
                    EventMetadataPropertyFilter,
                    SessionPropertyFilter,
                    CohortPropertyFilter,
                    RecordingPropertyFilter,
                    LogEntryPropertyFilter,
                    GroupPropertyFilter,
                    FeaturePropertyFilter,
                    HogQLPropertyFilter,
                    EmptyPropertyFilter,
                    DataWarehousePropertyFilter,
                    DataWarehousePersonPropertyFilter,
                    ErrorTrackingIssueFilter,
                    LogPropertyFilter,
                    RevenueAnalyticsPropertyFilter,
                ]
            ],
            PropertyGroupFilter,
        ]
    ] = Field(default=[], description="Property filters for all series")
    response: Optional[LifecycleQueryResponse] = None
    samplingFactor: Optional[float] = Field(default=None, description="Sampling rate")
    series: list[Union[EventsNode, ActionsNode, DataWarehouseNode]] = Field(
        ..., description="Events and actions to include"
    )
    version: Optional[float] = Field(default=None, description="version of the node, used for schema migrations")


class LogsQuery(BaseModel):
    model_config = ConfigDict(
        extra="forbid",
    )
    dateRange: DateRange
    filterGroup: PropertyGroupFilter
    kind: Literal["LogsQuery"] = "LogsQuery"
    limit: Optional[int] = None
    modifiers: Optional[HogQLQueryModifiers] = Field(
        default=None, description="Modifiers used when performing the query"
    )
    offset: Optional[int] = None
    orderBy: Optional[OrderBy1] = None
    resource: Optional[str] = None
    response: Optional[LogsQueryResponse] = None
    searchTerm: Optional[str] = None
    severityLevels: list[LogSeverityLevel]
    version: Optional[float] = Field(default=None, description="version of the node, used for schema migrations")


class QueryResponseAlternative14(BaseModel):
    model_config = ConfigDict(
        extra="forbid",
    )
    credible_intervals: dict[str, list[float]]
    expected_loss: float
    funnels_query: Optional[FunnelsQuery] = None
    insight: list[list[dict[str, Any]]]
    kind: Literal["ExperimentFunnelsQuery"] = "ExperimentFunnelsQuery"
    probability: dict[str, float]
    significance_code: ExperimentSignificanceCode
    significant: bool
    stats_version: Optional[int] = None
    variants: list[ExperimentVariantFunnelsBaseStats]


class QueryResponseAlternative15(BaseModel):
    model_config = ConfigDict(
        extra="forbid",
    )
    count_query: Optional[TrendsQuery] = None
    credible_intervals: dict[str, list[float]]
    exposure_query: Optional[TrendsQuery] = None
    insight: list[dict[str, Any]]
    kind: Literal["ExperimentTrendsQuery"] = "ExperimentTrendsQuery"
    p_value: float
    probability: dict[str, float]
    significance_code: ExperimentSignificanceCode
    significant: bool
    stats_version: Optional[int] = None
    variants: list[ExperimentVariantTrendsBaseStats]


class QueryResponseAlternative16(BaseModel):
    model_config = ConfigDict(
        extra="forbid",
    )
    baseline: Optional[ExperimentStatsBase] = None
    credible_intervals: Optional[dict[str, list[float]]] = None
    insight: Optional[list[dict[str, Any]]] = None
    kind: Literal["ExperimentQuery"] = "ExperimentQuery"
    metric: Optional[Union[ExperimentMeanMetric, ExperimentFunnelMetric]] = None
    p_value: Optional[float] = None
    probability: Optional[dict[str, float]] = None
    significance_code: Optional[ExperimentSignificanceCode] = None
    significant: Optional[bool] = None
    stats_version: Optional[int] = None
    variant_results: Optional[
        Union[list[ExperimentVariantResultFrequentist], list[ExperimentVariantResultBayesian]]
    ] = None
    variants: Optional[Union[list[ExperimentVariantTrendsBaseStats], list[ExperimentVariantFunnelsBaseStats]]] = None


class QueryResponseAlternative45(BaseModel):
    model_config = ConfigDict(
        extra="forbid",
    )
    credible_intervals: dict[str, list[float]]
    expected_loss: float
    funnels_query: Optional[FunnelsQuery] = None
    insight: list[list[dict[str, Any]]]
    kind: Literal["ExperimentFunnelsQuery"] = "ExperimentFunnelsQuery"
    probability: dict[str, float]
    significance_code: ExperimentSignificanceCode
    significant: bool
    stats_version: Optional[int] = None
    variants: list[ExperimentVariantFunnelsBaseStats]


class QueryResponseAlternative46(BaseModel):
    model_config = ConfigDict(
        extra="forbid",
    )
    count_query: Optional[TrendsQuery] = None
    credible_intervals: dict[str, list[float]]
    exposure_query: Optional[TrendsQuery] = None
    insight: list[dict[str, Any]]
    kind: Literal["ExperimentTrendsQuery"] = "ExperimentTrendsQuery"
    p_value: float
    probability: dict[str, float]
    significance_code: ExperimentSignificanceCode
    significant: bool
    stats_version: Optional[int] = None
    variants: list[ExperimentVariantTrendsBaseStats]


class QueryResponseAlternative56(BaseModel):
    model_config = ConfigDict(
        extra="forbid",
    )
    tables: dict[
        str,
        Union[
            DatabaseSchemaPostHogTable,
            DatabaseSchemaDataWarehouseTable,
            DatabaseSchemaViewTable,
            DatabaseSchemaManagedViewTable,
            DatabaseSchemaBatchExportTable,
            DatabaseSchemaMaterializedViewTable,
        ],
    ]


class QueryResponseAlternative(
    RootModel[
        Union[
            dict[str, Any],
            QueryResponseAlternative1,
            QueryResponseAlternative2,
            QueryResponseAlternative3,
            QueryResponseAlternative4,
            QueryResponseAlternative5,
            QueryResponseAlternative6,
            QueryResponseAlternative7,
            QueryResponseAlternative8,
            QueryResponseAlternative9,
            QueryResponseAlternative10,
            QueryResponseAlternative13,
            QueryResponseAlternative14,
            QueryResponseAlternative15,
            QueryResponseAlternative16,
            QueryResponseAlternative17,
            QueryResponseAlternative18,
            QueryResponseAlternative19,
            QueryResponseAlternative20,
            QueryResponseAlternative22,
            QueryResponseAlternative23,
            QueryResponseAlternative24,
            QueryResponseAlternative26,
            QueryResponseAlternative27,
            Any,
            QueryResponseAlternative28,
            QueryResponseAlternative29,
            QueryResponseAlternative30,
            QueryResponseAlternative31,
            QueryResponseAlternative32,
            QueryResponseAlternative33,
            QueryResponseAlternative34,
            QueryResponseAlternative36,
            QueryResponseAlternative37,
            QueryResponseAlternative38,
            QueryResponseAlternative40,
            QueryResponseAlternative41,
            QueryResponseAlternative42,
            QueryResponseAlternative44,
            QueryResponseAlternative45,
            QueryResponseAlternative46,
            QueryResponseAlternative47,
            QueryResponseAlternative48,
            QueryResponseAlternative49,
            QueryResponseAlternative50,
            QueryResponseAlternative51,
            QueryResponseAlternative52,
            QueryResponseAlternative53,
            QueryResponseAlternative55,
            QueryResponseAlternative56,
            QueryResponseAlternative57,
            QueryResponseAlternative58,
            QueryResponseAlternative59,
            QueryResponseAlternative60,
            QueryResponseAlternative61,
            QueryResponseAlternative62,
            QueryResponseAlternative63,
        ]
    ]
):
    root: Union[
        dict[str, Any],
        QueryResponseAlternative1,
        QueryResponseAlternative2,
        QueryResponseAlternative3,
        QueryResponseAlternative4,
        QueryResponseAlternative5,
        QueryResponseAlternative6,
        QueryResponseAlternative7,
        QueryResponseAlternative8,
        QueryResponseAlternative9,
        QueryResponseAlternative10,
        QueryResponseAlternative13,
        QueryResponseAlternative14,
        QueryResponseAlternative15,
        QueryResponseAlternative16,
        QueryResponseAlternative17,
        QueryResponseAlternative18,
        QueryResponseAlternative19,
        QueryResponseAlternative20,
        QueryResponseAlternative22,
        QueryResponseAlternative23,
        QueryResponseAlternative24,
        QueryResponseAlternative26,
        QueryResponseAlternative27,
        Any,
        QueryResponseAlternative28,
        QueryResponseAlternative29,
        QueryResponseAlternative30,
        QueryResponseAlternative31,
        QueryResponseAlternative32,
        QueryResponseAlternative33,
        QueryResponseAlternative34,
        QueryResponseAlternative36,
        QueryResponseAlternative37,
        QueryResponseAlternative38,
        QueryResponseAlternative40,
        QueryResponseAlternative41,
        QueryResponseAlternative42,
        QueryResponseAlternative44,
        QueryResponseAlternative45,
        QueryResponseAlternative46,
        QueryResponseAlternative47,
        QueryResponseAlternative48,
        QueryResponseAlternative49,
        QueryResponseAlternative50,
        QueryResponseAlternative51,
        QueryResponseAlternative52,
        QueryResponseAlternative53,
        QueryResponseAlternative55,
        QueryResponseAlternative56,
        QueryResponseAlternative57,
        QueryResponseAlternative58,
        QueryResponseAlternative59,
        QueryResponseAlternative60,
        QueryResponseAlternative61,
        QueryResponseAlternative62,
        QueryResponseAlternative63,
    ]


class NamedArgs(BaseModel):
    model_config = ConfigDict(
        extra="forbid",
    )
    metric: Union[ExperimentMeanMetric, ExperimentFunnelMetric]


class IsExperimentFunnelMetric(BaseModel):
    namedArgs: Optional[NamedArgs] = None


class IsExperimentMeanMetric(BaseModel):
    namedArgs: Optional[NamedArgs] = None


class CachedExperimentFunnelsQueryResponse(BaseModel):
    model_config = ConfigDict(
        extra="forbid",
    )
    cache_key: str
    cache_target_age: Optional[datetime] = None
    calculation_trigger: Optional[str] = Field(
        default=None, description="What triggered the calculation of the query, leave empty if user/immediate"
    )
    credible_intervals: dict[str, list[float]]
    expected_loss: float
    funnels_query: Optional[FunnelsQuery] = None
    insight: list[list[dict[str, Any]]]
    is_cached: bool
    kind: Literal["ExperimentFunnelsQuery"] = "ExperimentFunnelsQuery"
    last_refresh: datetime
    next_allowed_client_refresh: datetime
    probability: dict[str, float]
    query_status: Optional[QueryStatus] = Field(
        default=None, description="Query status indicates whether next to the provided data, a query is still running."
    )
    significance_code: ExperimentSignificanceCode
    significant: bool
    stats_version: Optional[int] = None
    timezone: str
    variants: list[ExperimentVariantFunnelsBaseStats]


class CachedExperimentQueryResponse(BaseModel):
    model_config = ConfigDict(
        extra="forbid",
    )
    baseline: Optional[ExperimentStatsBase] = None
    cache_key: str
    cache_target_age: Optional[datetime] = None
    calculation_trigger: Optional[str] = Field(
        default=None, description="What triggered the calculation of the query, leave empty if user/immediate"
    )
    credible_intervals: Optional[dict[str, list[float]]] = None
    insight: Optional[list[dict[str, Any]]] = None
    is_cached: bool
    kind: Literal["ExperimentQuery"] = "ExperimentQuery"
    last_refresh: datetime
    metric: Optional[Union[ExperimentMeanMetric, ExperimentFunnelMetric]] = None
    next_allowed_client_refresh: datetime
    p_value: Optional[float] = None
    probability: Optional[dict[str, float]] = None
    query_status: Optional[QueryStatus] = Field(
        default=None, description="Query status indicates whether next to the provided data, a query is still running."
    )
    significance_code: Optional[ExperimentSignificanceCode] = None
    significant: Optional[bool] = None
    stats_version: Optional[int] = None
    timezone: str
    variant_results: Optional[
        Union[list[ExperimentVariantResultFrequentist], list[ExperimentVariantResultBayesian]]
    ] = None
    variants: Optional[Union[list[ExperimentVariantTrendsBaseStats], list[ExperimentVariantFunnelsBaseStats]]] = None


class CachedLegacyExperimentQueryResponse(BaseModel):
    model_config = ConfigDict(
        extra="forbid",
    )
    cache_key: str
    cache_target_age: Optional[datetime] = None
    calculation_trigger: Optional[str] = Field(
        default=None, description="What triggered the calculation of the query, leave empty if user/immediate"
    )
    credible_intervals: dict[str, list[float]]
    insight: list[dict[str, Any]]
    is_cached: bool
    kind: Literal["ExperimentQuery"] = "ExperimentQuery"
    last_refresh: datetime
    metric: Union[ExperimentMeanMetric, ExperimentFunnelMetric]
    next_allowed_client_refresh: datetime
    p_value: float
    probability: dict[str, float]
    query_status: Optional[QueryStatus] = Field(
        default=None, description="Query status indicates whether next to the provided data, a query is still running."
    )
    significance_code: ExperimentSignificanceCode
    significant: bool
    stats_version: Optional[int] = None
    timezone: str
    variants: Union[list[ExperimentVariantTrendsBaseStats], list[ExperimentVariantFunnelsBaseStats]]


class Response17(BaseModel):
    model_config = ConfigDict(
        extra="forbid",
    )
    credible_intervals: dict[str, list[float]]
    expected_loss: float
    funnels_query: Optional[FunnelsQuery] = None
    insight: list[list[dict[str, Any]]]
    kind: Literal["ExperimentFunnelsQuery"] = "ExperimentFunnelsQuery"
    probability: dict[str, float]
    significance_code: ExperimentSignificanceCode
    significant: bool
    stats_version: Optional[int] = None
    variants: list[ExperimentVariantFunnelsBaseStats]


class DatabaseSchemaQueryResponse(BaseModel):
    model_config = ConfigDict(
        extra="forbid",
    )
    tables: dict[
        str,
        Union[
            DatabaseSchemaPostHogTable,
            DatabaseSchemaDataWarehouseTable,
            DatabaseSchemaViewTable,
            DatabaseSchemaManagedViewTable,
            DatabaseSchemaBatchExportTable,
            DatabaseSchemaMaterializedViewTable,
        ],
    ]


class ExperimentFunnelsQueryResponse(BaseModel):
    model_config = ConfigDict(
        extra="forbid",
    )
    credible_intervals: dict[str, list[float]]
    expected_loss: float
    funnels_query: Optional[FunnelsQuery] = None
    insight: list[list[dict[str, Any]]]
    kind: Literal["ExperimentFunnelsQuery"] = "ExperimentFunnelsQuery"
    probability: dict[str, float]
    significance_code: ExperimentSignificanceCode
    significant: bool
    stats_version: Optional[int] = None
    variants: list[ExperimentVariantFunnelsBaseStats]


class ExperimentQuery(BaseModel):
    model_config = ConfigDict(
        extra="forbid",
    )
    experiment_id: Optional[int] = None
    kind: Literal["ExperimentQuery"] = "ExperimentQuery"
    metric: Union[ExperimentMeanMetric, ExperimentFunnelMetric]
    modifiers: Optional[HogQLQueryModifiers] = Field(
        default=None, description="Modifiers used when performing the query"
    )
    name: Optional[str] = None
    response: Optional[ExperimentQueryResponse] = None
    version: Optional[float] = Field(default=None, description="version of the node, used for schema migrations")


class ExperimentTrendsQuery(BaseModel):
    model_config = ConfigDict(
        extra="forbid",
    )
    count_query: TrendsQuery
    experiment_id: Optional[int] = None
    exposure_query: Optional[TrendsQuery] = None
    kind: Literal["ExperimentTrendsQuery"] = "ExperimentTrendsQuery"
    modifiers: Optional[HogQLQueryModifiers] = Field(
        default=None, description="Modifiers used when performing the query"
    )
    name: Optional[str] = None
    response: Optional[ExperimentTrendsQueryResponse] = None
    version: Optional[float] = Field(default=None, description="version of the node, used for schema migrations")


class FunnelPathsFilter(BaseModel):
    model_config = ConfigDict(
        extra="forbid",
    )
    funnelPathType: Optional[FunnelPathType] = None
    funnelSource: FunnelsQuery
    funnelStep: Optional[int] = None


class FunnelsActorsQuery(BaseModel):
    model_config = ConfigDict(
        extra="forbid",
    )
    funnelCustomSteps: Optional[list[int]] = Field(
        default=None,
        description=(
            "Custom step numbers to get persons for. This overrides `funnelStep`. Primarily for correlation use."
        ),
    )
    funnelStep: Optional[int] = Field(
        default=None,
        description=(
            "Index of the step for which we want to get the timestamp for, per person. Positive for converted persons,"
            " negative for dropped of persons."
        ),
    )
    funnelStepBreakdown: Optional[Union[int, str, float, list[Union[int, str, float]]]] = Field(
        default=None,
        description=(
            "The breakdown value for which to get persons for. This is an array for person and event properties, a"
            " string for groups and an integer for cohorts."
        ),
    )
    funnelTrendsDropOff: Optional[bool] = None
    funnelTrendsEntrancePeriodStart: Optional[str] = Field(
        default=None,
        description="Used together with `funnelTrendsDropOff` for funnels time conversion date for the persons modal.",
    )
    includeRecordings: Optional[bool] = None
    kind: Literal["FunnelsActorsQuery"] = "FunnelsActorsQuery"
    modifiers: Optional[HogQLQueryModifiers] = Field(
        default=None, description="Modifiers used when performing the query"
    )
    response: Optional[ActorsQueryResponse] = None
    source: FunnelsQuery
    version: Optional[float] = Field(default=None, description="version of the node, used for schema migrations")


class PathsQuery(BaseModel):
    model_config = ConfigDict(
        extra="forbid",
    )
    aggregation_group_type_index: Optional[int] = Field(default=None, description="Groups aggregation")
    dataColorTheme: Optional[float] = Field(default=None, description="Colors used in the insight's visualization")
    dateRange: Optional[DateRange] = Field(default=None, description="Date range for the query")
    filterTestAccounts: Optional[bool] = Field(
        default=False, description="Exclude internal and test users by applying the respective filters"
    )
    funnelPathsFilter: Optional[FunnelPathsFilter] = Field(
        default=None, description="Used for displaying paths in relation to funnel steps."
    )
    kind: Literal["PathsQuery"] = "PathsQuery"
    modifiers: Optional[HogQLQueryModifiers] = Field(
        default=None, description="Modifiers used when performing the query"
    )
    pathsFilter: PathsFilter = Field(..., description="Properties specific to the paths insight")
    properties: Optional[
        Union[
            list[
                Union[
                    EventPropertyFilter,
                    PersonPropertyFilter,
                    ElementPropertyFilter,
                    EventMetadataPropertyFilter,
                    SessionPropertyFilter,
                    CohortPropertyFilter,
                    RecordingPropertyFilter,
                    LogEntryPropertyFilter,
                    GroupPropertyFilter,
                    FeaturePropertyFilter,
                    HogQLPropertyFilter,
                    EmptyPropertyFilter,
                    DataWarehousePropertyFilter,
                    DataWarehousePersonPropertyFilter,
                    ErrorTrackingIssueFilter,
                    LogPropertyFilter,
                    RevenueAnalyticsPropertyFilter,
                ]
            ],
            PropertyGroupFilter,
        ]
    ] = Field(default=[], description="Property filters for all series")
    response: Optional[PathsQueryResponse] = None
    samplingFactor: Optional[float] = Field(default=None, description="Sampling rate")
    version: Optional[float] = Field(default=None, description="version of the node, used for schema migrations")


class DatabaseSchemaQuery(BaseModel):
    model_config = ConfigDict(
        extra="forbid",
    )
    kind: Literal["DatabaseSchemaQuery"] = "DatabaseSchemaQuery"
    modifiers: Optional[HogQLQueryModifiers] = Field(
        default=None, description="Modifiers used when performing the query"
    )
    response: Optional[DatabaseSchemaQueryResponse] = None
    version: Optional[float] = Field(default=None, description="version of the node, used for schema migrations")


class ExperimentFunnelsQuery(BaseModel):
    model_config = ConfigDict(
        extra="forbid",
    )
    experiment_id: Optional[int] = None
    funnels_query: FunnelsQuery
    kind: Literal["ExperimentFunnelsQuery"] = "ExperimentFunnelsQuery"
    modifiers: Optional[HogQLQueryModifiers] = Field(
        default=None, description="Modifiers used when performing the query"
    )
    name: Optional[str] = None
    response: Optional[ExperimentFunnelsQueryResponse] = None
    version: Optional[float] = Field(default=None, description="version of the node, used for schema migrations")


class FunnelCorrelationQuery(BaseModel):
    model_config = ConfigDict(
        extra="forbid",
    )
    funnelCorrelationEventExcludePropertyNames: Optional[list[str]] = None
    funnelCorrelationEventNames: Optional[list[str]] = None
    funnelCorrelationExcludeEventNames: Optional[list[str]] = None
    funnelCorrelationExcludeNames: Optional[list[str]] = None
    funnelCorrelationNames: Optional[list[str]] = None
    funnelCorrelationType: FunnelCorrelationResultsType
    kind: Literal["FunnelCorrelationQuery"] = "FunnelCorrelationQuery"
    response: Optional[FunnelCorrelationResponse] = None
    source: FunnelsActorsQuery
    version: Optional[float] = Field(default=None, description="version of the node, used for schema migrations")


class InsightVizNode(BaseModel):
    model_config = ConfigDict(
        extra="forbid",
    )
    embedded: Optional[bool] = Field(default=None, description="Query is embedded inside another bordered component")
    full: Optional[bool] = Field(
        default=None, description="Show with most visual options enabled. Used in insight scene."
    )
    hidePersonsModal: Optional[bool] = None
    hideTooltipOnScroll: Optional[bool] = None
    kind: Literal["InsightVizNode"] = "InsightVizNode"
    showCorrelationTable: Optional[bool] = None
    showFilters: Optional[bool] = None
    showHeader: Optional[bool] = None
    showLastComputation: Optional[bool] = None
    showLastComputationRefresh: Optional[bool] = None
    showResults: Optional[bool] = None
    showTable: Optional[bool] = None
    source: Union[
        TrendsQuery, FunnelsQuery, RetentionQuery, PathsQuery, StickinessQuery, LifecycleQuery, CalendarHeatmapQuery
    ] = Field(..., discriminator="kind")
    suppressSessionAnalysisWarning: Optional[bool] = None
    version: Optional[float] = Field(default=None, description="version of the node, used for schema migrations")
    vizSpecificOptions: Optional[VizSpecificOptions] = None


class StickinessActorsQuery(BaseModel):
    model_config = ConfigDict(
        extra="forbid",
    )
    breakdown: Optional[Union[str, list[str], int]] = None
    compare: Optional[Compare] = None
    day: Optional[Union[str, int]] = None
    includeRecordings: Optional[bool] = None
    interval: Optional[int] = Field(
        default=None, description="An interval selected out of available intervals in source query."
    )
    kind: Literal["InsightActorsQuery"] = "InsightActorsQuery"
    modifiers: Optional[HogQLQueryModifiers] = Field(
        default=None, description="Modifiers used when performing the query"
    )
    operator: Optional[StickinessOperator] = None
    response: Optional[ActorsQueryResponse] = None
    series: Optional[int] = None
    source: Union[
        TrendsQuery, FunnelsQuery, RetentionQuery, PathsQuery, StickinessQuery, LifecycleQuery, CalendarHeatmapQuery
    ] = Field(..., discriminator="kind")
    status: Optional[str] = None
    version: Optional[float] = Field(default=None, description="version of the node, used for schema migrations")


class WebVitalsQuery(BaseModel):
    model_config = ConfigDict(
        extra="forbid",
    )
    compareFilter: Optional[CompareFilter] = None
    conversionGoal: Optional[Union[ActionConversionGoal, CustomEventConversionGoal]] = None
    dateRange: Optional[DateRange] = None
    doPathCleaning: Optional[bool] = None
    filterTestAccounts: Optional[bool] = None
    includeRevenue: Optional[bool] = None
    kind: Literal["WebVitalsQuery"] = "WebVitalsQuery"
    modifiers: Optional[HogQLQueryModifiers] = Field(
        default=None, description="Modifiers used when performing the query"
    )
    orderBy: Optional[list[Union[WebAnalyticsOrderByFields, WebAnalyticsOrderByDirection]]] = None
    properties: list[Union[EventPropertyFilter, PersonPropertyFilter, SessionPropertyFilter]]
    response: Optional[WebGoalsQueryResponse] = None
    sampling: Optional[Sampling] = None
    source: Union[
        TrendsQuery, FunnelsQuery, RetentionQuery, PathsQuery, StickinessQuery, LifecycleQuery, CalendarHeatmapQuery
    ] = Field(..., discriminator="kind")
    useSessionsTable: Optional[bool] = None
    version: Optional[float] = Field(default=None, description="version of the node, used for schema migrations")


class FunnelCorrelationActorsQuery(BaseModel):
    model_config = ConfigDict(
        extra="forbid",
    )
    funnelCorrelationPersonConverted: Optional[bool] = None
    funnelCorrelationPersonEntity: Optional[Union[EventsNode, ActionsNode, DataWarehouseNode]] = None
    funnelCorrelationPropertyValues: Optional[
        list[
            Union[
                EventPropertyFilter,
                PersonPropertyFilter,
                ElementPropertyFilter,
                EventMetadataPropertyFilter,
                SessionPropertyFilter,
                CohortPropertyFilter,
                RecordingPropertyFilter,
                LogEntryPropertyFilter,
                GroupPropertyFilter,
                FeaturePropertyFilter,
                HogQLPropertyFilter,
                EmptyPropertyFilter,
                DataWarehousePropertyFilter,
                DataWarehousePersonPropertyFilter,
                ErrorTrackingIssueFilter,
                LogPropertyFilter,
                RevenueAnalyticsPropertyFilter,
            ]
        ]
    ] = None
    includeRecordings: Optional[bool] = None
    kind: Literal["FunnelCorrelationActorsQuery"] = "FunnelCorrelationActorsQuery"
    modifiers: Optional[HogQLQueryModifiers] = Field(
        default=None, description="Modifiers used when performing the query"
    )
    response: Optional[ActorsQueryResponse] = None
    source: FunnelCorrelationQuery
    version: Optional[float] = Field(default=None, description="version of the node, used for schema migrations")


class InsightActorsQuery(BaseModel):
    model_config = ConfigDict(
        extra="forbid",
    )
    breakdown: Optional[Union[str, list[str], int]] = None
    compare: Optional[Compare] = None
    day: Optional[Union[str, int]] = None
    includeRecordings: Optional[bool] = None
    interval: Optional[int] = Field(
        default=None, description="An interval selected out of available intervals in source query."
    )
    kind: Literal["InsightActorsQuery"] = "InsightActorsQuery"
    modifiers: Optional[HogQLQueryModifiers] = Field(
        default=None, description="Modifiers used when performing the query"
    )
    response: Optional[ActorsQueryResponse] = None
    series: Optional[int] = None
    source: Union[
        TrendsQuery, FunnelsQuery, RetentionQuery, PathsQuery, StickinessQuery, LifecycleQuery, CalendarHeatmapQuery
    ] = Field(..., discriminator="kind")
    status: Optional[str] = None
    version: Optional[float] = Field(default=None, description="version of the node, used for schema migrations")


class InsightActorsQueryOptions(BaseModel):
    model_config = ConfigDict(
        extra="forbid",
    )
    kind: Literal["InsightActorsQueryOptions"] = "InsightActorsQueryOptions"
    response: Optional[InsightActorsQueryOptionsResponse] = None
    source: Union[InsightActorsQuery, FunnelsActorsQuery, FunnelCorrelationActorsQuery, StickinessActorsQuery]
    version: Optional[float] = Field(default=None, description="version of the node, used for schema migrations")


class ActorsQuery(BaseModel):
    model_config = ConfigDict(
        extra="forbid",
    )
    fixedProperties: Optional[
        list[Union[PersonPropertyFilter, CohortPropertyFilter, HogQLPropertyFilter, EmptyPropertyFilter]]
    ] = Field(
        default=None,
        description=(
            "Currently only person filters supported. No filters for querying groups. See `filter_conditions()` in"
            " actor_strategies.py."
        ),
    )
    kind: Literal["ActorsQuery"] = "ActorsQuery"
    limit: Optional[int] = None
    modifiers: Optional[HogQLQueryModifiers] = Field(
        default=None, description="Modifiers used when performing the query"
    )
    offset: Optional[int] = None
    orderBy: Optional[list[str]] = None
    properties: Optional[
        Union[
            list[Union[PersonPropertyFilter, CohortPropertyFilter, HogQLPropertyFilter, EmptyPropertyFilter]],
            PropertyGroupFilterValue,
        ]
    ] = Field(
        default=None,
        description=(
            "Currently only person filters supported. No filters for querying groups. See `filter_conditions()` in"
            " actor_strategies.py."
        ),
    )
    response: Optional[ActorsQueryResponse] = None
    search: Optional[str] = None
    select: Optional[list[str]] = None
    source: Optional[
        Union[InsightActorsQuery, FunnelsActorsQuery, FunnelCorrelationActorsQuery, StickinessActorsQuery, HogQLQuery]
    ] = None
    version: Optional[float] = Field(default=None, description="version of the node, used for schema migrations")


class EventsQuery(BaseModel):
    model_config = ConfigDict(
        extra="forbid",
    )
    actionId: Optional[int] = Field(default=None, description="Show events matching a given action")
    after: Optional[str] = Field(default=None, description="Only fetch events that happened after this timestamp")
    before: Optional[str] = Field(default=None, description="Only fetch events that happened before this timestamp")
    event: Optional[str] = Field(default=None, description="Limit to events matching this string")
    filterTestAccounts: Optional[bool] = Field(default=None, description="Filter test accounts")
    fixedProperties: Optional[
        list[
            Union[
                PropertyGroupFilter,
                PropertyGroupFilterValue,
                Union[
                    EventPropertyFilter,
                    PersonPropertyFilter,
                    ElementPropertyFilter,
                    EventMetadataPropertyFilter,
                    SessionPropertyFilter,
                    CohortPropertyFilter,
                    RecordingPropertyFilter,
                    LogEntryPropertyFilter,
                    GroupPropertyFilter,
                    FeaturePropertyFilter,
                    HogQLPropertyFilter,
                    EmptyPropertyFilter,
                    DataWarehousePropertyFilter,
                    DataWarehousePersonPropertyFilter,
                    ErrorTrackingIssueFilter,
                    LogPropertyFilter,
                    RevenueAnalyticsPropertyFilter,
                ],
            ]
        ]
    ] = Field(
        default=None,
        description="Fixed properties in the query, can't be edited in the interface (e.g. scoping down by person)",
    )
    kind: Literal["EventsQuery"] = "EventsQuery"
    limit: Optional[int] = Field(default=None, description="Number of rows to return")
    modifiers: Optional[HogQLQueryModifiers] = Field(
        default=None, description="Modifiers used when performing the query"
    )
    offset: Optional[int] = Field(default=None, description="Number of rows to skip before returning rows")
    orderBy: Optional[list[str]] = Field(default=None, description="Columns to order by")
    personId: Optional[str] = Field(default=None, description="Show events for a given person")
    properties: Optional[
        list[
            Union[
                EventPropertyFilter,
                PersonPropertyFilter,
                ElementPropertyFilter,
                EventMetadataPropertyFilter,
                SessionPropertyFilter,
                CohortPropertyFilter,
                RecordingPropertyFilter,
                LogEntryPropertyFilter,
                GroupPropertyFilter,
                FeaturePropertyFilter,
                HogQLPropertyFilter,
                EmptyPropertyFilter,
                DataWarehousePropertyFilter,
                DataWarehousePersonPropertyFilter,
                ErrorTrackingIssueFilter,
                LogPropertyFilter,
                RevenueAnalyticsPropertyFilter,
            ]
        ]
    ] = Field(default=None, description="Properties configurable in the interface")
    response: Optional[EventsQueryResponse] = None
    select: list[str] = Field(..., description="Return a limited set of data. Required.")
    source: Optional[InsightActorsQuery] = Field(default=None, description="source for querying events for insights")
    version: Optional[float] = Field(default=None, description="version of the node, used for schema migrations")
    where: Optional[list[str]] = Field(default=None, description="HogQL filters to apply on returned data")


class HasPropertiesNode(RootModel[Union[EventsNode, EventsQuery, PersonsNode]]):
    root: Union[EventsNode, EventsQuery, PersonsNode]


class DataTableNode(BaseModel):
    model_config = ConfigDict(
        extra="forbid",
    )
    allowSorting: Optional[bool] = Field(
        default=None, description="Can the user click on column headers to sort the table? (default: true)"
    )
    columns: Optional[list[str]] = Field(
        default=None, description="Columns shown in the table, unless the `source` provides them."
    )
    context: Optional[Context] = Field(
        default=None, description="Context for the table, used by components like ColumnConfigurator"
    )
    embedded: Optional[bool] = Field(default=None, description="Uses the embedded version of LemonTable")
    expandable: Optional[bool] = Field(
        default=None, description="Can expand row to show raw event data (default: true)"
    )
    full: Optional[bool] = Field(default=None, description="Show with most visual options enabled. Used in scenes.")
    hiddenColumns: Optional[list[str]] = Field(
        default=None, description="Columns that aren't shown in the table, even if in columns or returned data"
    )
    kind: Literal["DataTableNode"] = "DataTableNode"
    propertiesViaUrl: Optional[bool] = Field(default=None, description="Link properties via the URL (default: false)")
    response: Optional[
        Union[
            dict[str, Any],
            Response,
            Response1,
            Response2,
            Response3,
            Response4,
            Response5,
            Response6,
            Response8,
            Response9,
            Response10,
            Response12,
            Response13,
            Response14,
            Response16,
            Response17,
            Response18,
            Response19,
        ]
    ] = None
    showActions: Optional[bool] = Field(default=None, description="Show the kebab menu at the end of the row")
    showColumnConfigurator: Optional[bool] = Field(
        default=None, description="Show a button to configure the table's columns if possible"
    )
    showDateRange: Optional[bool] = Field(default=None, description="Show date range selector")
    showElapsedTime: Optional[bool] = Field(default=None, description="Show the time it takes to run a query")
    showEventFilter: Optional[bool] = Field(
        default=None, description="Include an event filter above the table (EventsNode only)"
    )
    showExport: Optional[bool] = Field(default=None, description="Show the export button")
    showHogQLEditor: Optional[bool] = Field(default=None, description="Include a HogQL query editor above HogQL tables")
    showOpenEditorButton: Optional[bool] = Field(
        default=None, description="Show a button to open the current query as a new insight. (default: true)"
    )
    showPersistentColumnConfigurator: Optional[bool] = Field(
        default=None, description="Show a button to configure and persist the table's default columns if possible"
    )
    showPropertyFilter: Optional[Union[bool, list[TaxonomicFilterGroupType]]] = Field(
        default=None, description="Include a property filter above the table"
    )
    showReload: Optional[bool] = Field(default=None, description="Show a reload button")
    showResultsTable: Optional[bool] = Field(default=None, description="Show a results table")
    showSavedQueries: Optional[bool] = Field(default=None, description="Shows a list of saved queries")
    showSearch: Optional[bool] = Field(default=None, description="Include a free text search field (PersonsNode only)")
    showTestAccountFilters: Optional[bool] = Field(default=None, description="Show filter to exclude test accounts")
    showTimings: Optional[bool] = Field(default=None, description="Show a detailed query timing breakdown")
    source: Union[
        EventsNode,
        EventsQuery,
        PersonsNode,
        ActorsQuery,
        GroupsQuery,
        HogQLQuery,
        WebOverviewQuery,
        WebStatsTableQuery,
        WebExternalClicksTableQuery,
        WebGoalsQuery,
        WebVitalsQuery,
        WebVitalsPathBreakdownQuery,
        SessionAttributionExplorerQuery,
        RevenueAnalyticsGrowthRateQuery,
        RevenueAnalyticsInsightsQuery,
        RevenueAnalyticsOverviewQuery,
        RevenueAnalyticsTopCustomersQuery,
        RevenueExampleEventsQuery,
        RevenueExampleDataWarehouseTablesQuery,
        ErrorTrackingQuery,
        ExperimentFunnelsQuery,
        ExperimentTrendsQuery,
        TracesQuery,
    ] = Field(..., description="Source of the events")
    version: Optional[float] = Field(default=None, description="version of the node, used for schema migrations")


class HogQLAutocomplete(BaseModel):
    model_config = ConfigDict(
        extra="forbid",
    )
    endPosition: int = Field(..., description="End position of the editor word")
    filters: Optional[HogQLFilters] = Field(default=None, description="Table to validate the expression against")
    globals: Optional[dict[str, Any]] = Field(default=None, description="Global values in scope")
    kind: Literal["HogQLAutocomplete"] = "HogQLAutocomplete"
    language: HogLanguage = Field(..., description="Language to validate")
    modifiers: Optional[HogQLQueryModifiers] = Field(
        default=None, description="Modifiers used when performing the query"
    )
    query: str = Field(..., description="Query to validate")
    response: Optional[HogQLAutocompleteResponse] = None
    sourceQuery: Optional[
        Union[
            EventsNode,
            ActionsNode,
            PersonsNode,
            EventsQuery,
            ActorsQuery,
            GroupsQuery,
            InsightActorsQuery,
            InsightActorsQueryOptions,
            SessionsTimelineQuery,
            HogQuery,
            HogQLQuery,
            HogQLMetadata,
            HogQLAutocomplete,
            RevenueAnalyticsGrowthRateQuery,
            RevenueAnalyticsInsightsQuery,
            RevenueAnalyticsOverviewQuery,
            RevenueAnalyticsTopCustomersQuery,
            WebOverviewQuery,
            WebStatsTableQuery,
            WebExternalClicksTableQuery,
            WebGoalsQuery,
            WebVitalsQuery,
            WebVitalsPathBreakdownQuery,
            WebPageURLSearchQuery,
            SessionAttributionExplorerQuery,
            RevenueExampleEventsQuery,
            RevenueExampleDataWarehouseTablesQuery,
            ErrorTrackingQuery,
            LogsQuery,
            ExperimentFunnelsQuery,
            ExperimentTrendsQuery,
            CalendarHeatmapQuery,
            RecordingsQuery,
            TracesQuery,
            VectorSearchQuery,
        ]
    ] = Field(default=None, description="Query in whose context to validate.")
    startPosition: int = Field(..., description="Start position of the editor word")
    version: Optional[float] = Field(default=None, description="version of the node, used for schema migrations")


class HogQLMetadata(BaseModel):
    model_config = ConfigDict(
        extra="forbid",
    )
    debug: Optional[bool] = Field(
        default=None, description="Enable more verbose output, usually run from the /debug page"
    )
    filters: Optional[HogQLFilters] = Field(default=None, description="Extra filters applied to query via {filters}")
    globals: Optional[dict[str, Any]] = Field(default=None, description="Extra globals for the query")
    kind: Literal["HogQLMetadata"] = "HogQLMetadata"
    language: HogLanguage = Field(..., description="Language to validate")
    modifiers: Optional[HogQLQueryModifiers] = Field(
        default=None, description="Modifiers used when performing the query"
    )
    query: str = Field(..., description="Query to validate")
    response: Optional[HogQLMetadataResponse] = None
    sourceQuery: Optional[
        Union[
            EventsNode,
            ActionsNode,
            PersonsNode,
            EventsQuery,
            ActorsQuery,
            GroupsQuery,
            InsightActorsQuery,
            InsightActorsQueryOptions,
            SessionsTimelineQuery,
            HogQuery,
            HogQLQuery,
            HogQLMetadata,
            HogQLAutocomplete,
            RevenueAnalyticsGrowthRateQuery,
            RevenueAnalyticsInsightsQuery,
            RevenueAnalyticsOverviewQuery,
            RevenueAnalyticsTopCustomersQuery,
            WebOverviewQuery,
            WebStatsTableQuery,
            WebExternalClicksTableQuery,
            WebGoalsQuery,
            WebVitalsQuery,
            WebVitalsPathBreakdownQuery,
            WebPageURLSearchQuery,
            SessionAttributionExplorerQuery,
            RevenueExampleEventsQuery,
            RevenueExampleDataWarehouseTablesQuery,
            ErrorTrackingQuery,
            LogsQuery,
            ExperimentFunnelsQuery,
            ExperimentTrendsQuery,
            CalendarHeatmapQuery,
            RecordingsQuery,
            TracesQuery,
            VectorSearchQuery,
        ]
    ] = Field(
        default=None,
        description='Query within which "expr" and "template" are validated. Defaults to "select * from events"',
    )
    variables: Optional[dict[str, HogQLVariable]] = Field(
        default=None, description="Variables to be subsituted into the query"
    )
    version: Optional[float] = Field(default=None, description="version of the node, used for schema migrations")


class QueryRequest(BaseModel):
    model_config = ConfigDict(
        extra="forbid",
    )
    async_: Optional[bool] = Field(default=None, alias="async")
    client_query_id: Optional[str] = Field(
        default=None, description="Client provided query ID. Can be used to retrieve the status or cancel the query."
    )
    filters_override: Optional[DashboardFilter] = None
    query: Union[
        EventsNode,
        ActionsNode,
        PersonsNode,
        DataWarehouseNode,
        EventsQuery,
        ActorsQuery,
        GroupsQuery,
        InsightActorsQuery,
        InsightActorsQueryOptions,
        SessionsTimelineQuery,
        HogQuery,
        HogQLQuery,
        HogQLMetadata,
        HogQLAutocomplete,
        HogQLASTQuery,
        SessionAttributionExplorerQuery,
        RevenueExampleEventsQuery,
        RevenueExampleDataWarehouseTablesQuery,
        ErrorTrackingQuery,
        ExperimentFunnelsQuery,
        ExperimentTrendsQuery,
        ExperimentQuery,
        ExperimentExposureQuery,
        WebOverviewQuery,
        WebStatsTableQuery,
        WebExternalClicksTableQuery,
        WebGoalsQuery,
        WebVitalsQuery,
        WebVitalsPathBreakdownQuery,
        WebPageURLSearchQuery,
        RevenueAnalyticsGrowthRateQuery,
        RevenueAnalyticsInsightsQuery,
        RevenueAnalyticsOverviewQuery,
        RevenueAnalyticsTopCustomersQuery,
        DataVisualizationNode,
        DataTableNode,
        SavedInsightNode,
        InsightVizNode,
        TrendsQuery,
        CalendarHeatmapQuery,
        FunnelsQuery,
        RetentionQuery,
        PathsQuery,
        StickinessQuery,
        LifecycleQuery,
        FunnelCorrelationQuery,
        DatabaseSchemaQuery,
        LogsQuery,
        SuggestedQuestionsQuery,
        TeamTaxonomyQuery,
        EventTaxonomyQuery,
        ActorsPropertyTaxonomyQuery,
        TracesQuery,
        VectorSearchQuery,
    ] = Field(
        ...,
        description=(
            "Submit a JSON string representing a query for PostHog data analysis, for example a HogQL query.\n\nExample"
            ' payload:\n\n```\n\n{"query": {"kind": "HogQLQuery", "query": "select * from events limit'
            ' 100"}}\n\n```\n\nFor more details on HogQL queries, see the [PostHog HogQL'
            " documentation](/docs/hogql#api-access)."
        ),
        discriminator="kind",
    )
    refresh: Optional[RefreshType] = Field(
        default=RefreshType.BLOCKING,
        description=(
            "Whether results should be calculated sync or async, and how much to rely on the cache:\n- `'blocking'` -"
            " calculate synchronously (returning only when the query is done), UNLESS there are very fresh results in"
            " the cache\n- `'async'` - kick off background calculation (returning immediately with a query status),"
            " UNLESS there are very fresh results in the cache\n- `'lazy_async'` - kick off background calculation,"
            " UNLESS there are somewhat fresh results in the cache\n- `'force_blocking'` - calculate synchronously,"
            " even if fresh results are already cached\n- `'force_async'` - kick off background calculation, even if"
            " fresh results are already cached\n- `'force_cache'` - return cached data or a cache miss; always"
            " completes immediately as it never calculates Background calculation can be tracked using the"
            " `query_status` response field."
        ),
    )
    variables_override: Optional[dict[str, dict[str, Any]]] = None


class QuerySchemaRoot(
    RootModel[
        Union[
            EventsNode,
            ActionsNode,
            PersonsNode,
            DataWarehouseNode,
            EventsQuery,
            ActorsQuery,
            GroupsQuery,
            InsightActorsQuery,
            InsightActorsQueryOptions,
            SessionsTimelineQuery,
            HogQuery,
            HogQLQuery,
            HogQLMetadata,
            HogQLAutocomplete,
            HogQLASTQuery,
            SessionAttributionExplorerQuery,
            RevenueExampleEventsQuery,
            RevenueExampleDataWarehouseTablesQuery,
            ErrorTrackingQuery,
            ExperimentFunnelsQuery,
            ExperimentTrendsQuery,
            ExperimentQuery,
            ExperimentExposureQuery,
            WebOverviewQuery,
            WebStatsTableQuery,
            WebExternalClicksTableQuery,
            WebGoalsQuery,
            WebVitalsQuery,
            WebVitalsPathBreakdownQuery,
            WebPageURLSearchQuery,
            RevenueAnalyticsGrowthRateQuery,
            RevenueAnalyticsInsightsQuery,
            RevenueAnalyticsOverviewQuery,
            RevenueAnalyticsTopCustomersQuery,
            DataVisualizationNode,
            DataTableNode,
            SavedInsightNode,
            InsightVizNode,
            TrendsQuery,
            CalendarHeatmapQuery,
            FunnelsQuery,
            RetentionQuery,
            PathsQuery,
            StickinessQuery,
            LifecycleQuery,
            FunnelCorrelationQuery,
            DatabaseSchemaQuery,
            LogsQuery,
            SuggestedQuestionsQuery,
            TeamTaxonomyQuery,
            EventTaxonomyQuery,
            ActorsPropertyTaxonomyQuery,
            TracesQuery,
            VectorSearchQuery,
        ]
    ]
):
    root: Union[
        EventsNode,
        ActionsNode,
        PersonsNode,
        DataWarehouseNode,
        EventsQuery,
        ActorsQuery,
        GroupsQuery,
        InsightActorsQuery,
        InsightActorsQueryOptions,
        SessionsTimelineQuery,
        HogQuery,
        HogQLQuery,
        HogQLMetadata,
        HogQLAutocomplete,
        HogQLASTQuery,
        SessionAttributionExplorerQuery,
        RevenueExampleEventsQuery,
        RevenueExampleDataWarehouseTablesQuery,
        ErrorTrackingQuery,
        ExperimentFunnelsQuery,
        ExperimentTrendsQuery,
        ExperimentQuery,
        ExperimentExposureQuery,
        WebOverviewQuery,
        WebStatsTableQuery,
        WebExternalClicksTableQuery,
        WebGoalsQuery,
        WebVitalsQuery,
        WebVitalsPathBreakdownQuery,
        WebPageURLSearchQuery,
        RevenueAnalyticsGrowthRateQuery,
        RevenueAnalyticsInsightsQuery,
        RevenueAnalyticsOverviewQuery,
        RevenueAnalyticsTopCustomersQuery,
        DataVisualizationNode,
        DataTableNode,
        SavedInsightNode,
        InsightVizNode,
        TrendsQuery,
        CalendarHeatmapQuery,
        FunnelsQuery,
        RetentionQuery,
        PathsQuery,
        StickinessQuery,
        LifecycleQuery,
        FunnelCorrelationQuery,
        DatabaseSchemaQuery,
        LogsQuery,
        SuggestedQuestionsQuery,
        TeamTaxonomyQuery,
        EventTaxonomyQuery,
        ActorsPropertyTaxonomyQuery,
        TracesQuery,
        VectorSearchQuery,
    ] = Field(..., discriminator="kind")


PropertyGroupFilterValue.model_rebuild()
QueryRequest.model_rebuild()<|MERGE_RESOLUTION|>--- conflicted
+++ resolved
@@ -7369,11 +7369,7 @@
     )
     properties: list[RevenueAnalyticsPropertyFilter]
     response: Optional[RevenueAnalyticsGrowthRateQueryResponse] = None
-<<<<<<< HEAD
-    revenueSources: RevenueSources
     version: Optional[float] = Field(default=None, description="version of the node, used for schema migrations")
-=======
->>>>>>> 4e798596
 
 
 class RevenueAnalyticsBaseQueryRevenueAnalyticsInsightsQueryResponse(BaseModel):
@@ -7387,11 +7383,7 @@
     )
     properties: list[RevenueAnalyticsPropertyFilter]
     response: Optional[RevenueAnalyticsInsightsQueryResponse] = None
-<<<<<<< HEAD
-    revenueSources: RevenueSources
     version: Optional[float] = Field(default=None, description="version of the node, used for schema migrations")
-=======
->>>>>>> 4e798596
 
 
 class RevenueAnalyticsBaseQueryRevenueAnalyticsOverviewQueryResponse(BaseModel):
@@ -7405,11 +7397,7 @@
     )
     properties: list[RevenueAnalyticsPropertyFilter]
     response: Optional[RevenueAnalyticsOverviewQueryResponse] = None
-<<<<<<< HEAD
-    revenueSources: RevenueSources
     version: Optional[float] = Field(default=None, description="version of the node, used for schema migrations")
-=======
->>>>>>> 4e798596
 
 
 class RevenueAnalyticsBaseQueryRevenueAnalyticsTopCustomersQueryResponse(BaseModel):
@@ -7423,11 +7411,7 @@
     )
     properties: list[RevenueAnalyticsPropertyFilter]
     response: Optional[RevenueAnalyticsTopCustomersQueryResponse] = None
-<<<<<<< HEAD
-    revenueSources: RevenueSources
     version: Optional[float] = Field(default=None, description="version of the node, used for schema migrations")
-=======
->>>>>>> 4e798596
 
 
 class RevenueAnalyticsConfig(BaseModel):
@@ -7449,11 +7433,7 @@
     )
     properties: list[RevenueAnalyticsPropertyFilter]
     response: Optional[RevenueAnalyticsGrowthRateQueryResponse] = None
-<<<<<<< HEAD
-    revenueSources: RevenueSources
     version: Optional[float] = Field(default=None, description="version of the node, used for schema migrations")
-=======
->>>>>>> 4e798596
 
 
 class RevenueAnalyticsInsightsQuery(BaseModel):
@@ -7469,11 +7449,7 @@
     )
     properties: list[RevenueAnalyticsPropertyFilter]
     response: Optional[RevenueAnalyticsInsightsQueryResponse] = None
-<<<<<<< HEAD
-    revenueSources: RevenueSources
     version: Optional[float] = Field(default=None, description="version of the node, used for schema migrations")
-=======
->>>>>>> 4e798596
 
 
 class RevenueAnalyticsOverviewQuery(BaseModel):
@@ -7487,11 +7463,7 @@
     )
     properties: list[RevenueAnalyticsPropertyFilter]
     response: Optional[RevenueAnalyticsOverviewQueryResponse] = None
-<<<<<<< HEAD
-    revenueSources: RevenueSources
     version: Optional[float] = Field(default=None, description="version of the node, used for schema migrations")
-=======
->>>>>>> 4e798596
 
 
 class RevenueAnalyticsTopCustomersQuery(BaseModel):
@@ -7506,11 +7478,7 @@
     )
     properties: list[RevenueAnalyticsPropertyFilter]
     response: Optional[RevenueAnalyticsTopCustomersQueryResponse] = None
-<<<<<<< HEAD
-    revenueSources: RevenueSources
     version: Optional[float] = Field(default=None, description="version of the node, used for schema migrations")
-=======
->>>>>>> 4e798596
 
 
 class RevenueExampleDataWarehouseTablesQuery(BaseModel):
