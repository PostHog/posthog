# mypy: disable-error-code="assignment"

from __future__ import annotations

from datetime import datetime
from enum import Enum, StrEnum
from typing import Any, Literal, Optional, Union

from pydantic import BaseModel, ConfigDict, Field, RootModel


class SchemaRoot(RootModel[Any]):
    root: Any


class AccessControlLevel(StrEnum):
    NONE = "none"
    MEMBER = "member"
    ADMIN = "admin"
    VIEWER = "viewer"
    EDITOR = "editor"


class MathGroupTypeIndex(float, Enum):
    NUMBER_0 = 0
    NUMBER_1 = 1
    NUMBER_2 = 2
    NUMBER_3 = 3
    NUMBER_4 = 4


class AggregationAxisFormat(StrEnum):
    NUMERIC = "numeric"
    DURATION = "duration"
    DURATION_MS = "duration_ms"
    PERCENTAGE = "percentage"
    PERCENTAGE_SCALED = "percentage_scaled"


class AlertCalculationInterval(StrEnum):
    HOURLY = "hourly"
    DAILY = "daily"
    WEEKLY = "weekly"
    MONTHLY = "monthly"


class AlertConditionType(StrEnum):
    ABSOLUTE_VALUE = "absolute_value"
    RELATIVE_INCREASE = "relative_increase"
    RELATIVE_DECREASE = "relative_decrease"


class AlertState(StrEnum):
    FIRING = "Firing"
    NOT_FIRING = "Not firing"
    ERRORED = "Errored"
    SNOOZED = "Snoozed"


class AssistantArrayPropertyFilterOperator(StrEnum):
    EXACT = "exact"
    IS_NOT = "is_not"


class AssistantBaseMultipleBreakdownFilter(BaseModel):
    model_config = ConfigDict(
        extra="forbid",
    )
    property: str = Field(..., description="Property name from the plan to break down by.")


class AssistantContextualTool(StrEnum):
    SEARCH_SESSION_RECORDINGS = "search_session_recordings"
    GENERATE_HOGQL_QUERY = "generate_hogql_query"
    FIX_HOGQL_QUERY = "fix_hogql_query"
    ANALYZE_USER_INTERVIEWS = "analyze_user_interviews"
    CREATE_AND_QUERY_INSIGHT = "create_and_query_insight"
    CREATE_HOG_TRANSFORMATION_FUNCTION = "create_hog_transformation_function"


class AssistantDateRange(BaseModel):
    model_config = ConfigDict(
        extra="forbid",
    )
    date_from: str = Field(..., description="ISO8601 date string.")
    date_to: Optional[str] = Field(default=None, description="ISO8601 date string.")


class AssistantDateTimePropertyFilterOperator(StrEnum):
    IS_DATE_EXACT = "is_date_exact"
    IS_DATE_BEFORE = "is_date_before"
    IS_DATE_AFTER = "is_date_after"


class AssistantDurationRange(BaseModel):
    model_config = ConfigDict(
        extra="forbid",
    )
    date_from: str = Field(
        ...,
        description=(
            "Duration in the past. Supported units are: `h` (hour), `d` (day), `w` (week), `m` (month), `y` (year),"
            " `all` (all time). Use the `Start` suffix to define the exact left date boundary. Examples: `-1d` last day"
            " from now, `-180d` last 180 days from now, `mStart` this month start, `-1dStart` yesterday's start."
        ),
    )


class AssistantEventMultipleBreakdownFilterType(StrEnum):
    PERSON = "person"
    EVENT = "event"
    EVENT_METADATA = "event_metadata"
    SESSION = "session"
    HOGQL = "hogql"


class AssistantEventType(StrEnum):
    STATUS = "status"
    MESSAGE = "message"
    CONVERSATION = "conversation"


class AssistantFormOption(BaseModel):
    model_config = ConfigDict(
        extra="forbid",
    )
    value: str
    variant: Optional[str] = None


class AssistantFunnelsBreakdownType(StrEnum):
    PERSON = "person"
    EVENT = "event"
    GROUP = "group"
    SESSION = "session"


class FunnelAggregateByHogQL(Enum):
    PROPERTIES__SESSION_ID = "properties.$session_id"
    NONE_TYPE_NONE = None


class AssistantFunnelsMath(StrEnum):
    FIRST_TIME_FOR_USER = "first_time_for_user"
    FIRST_TIME_FOR_USER_WITH_FILTERS = "first_time_for_user_with_filters"


class AssistantGenerationStatusType(StrEnum):
    ACK = "ack"
    GENERATION_ERROR = "generation_error"


class AssistantGenericMultipleBreakdownFilter(BaseModel):
    model_config = ConfigDict(
        extra="forbid",
    )
    property: str = Field(..., description="Property name from the plan to break down by.")
    type: AssistantEventMultipleBreakdownFilterType


class AssistantGenericPropertyFilter2(BaseModel):
    model_config = ConfigDict(
        extra="forbid",
    )
    key: str = Field(..., description="Use one of the properties the user has provided in the plan.")
    operator: AssistantArrayPropertyFilterOperator = Field(
        ..., description="`exact` - exact match of any of the values. `is_not` - does not match any of the values."
    )
    type: str
    value: list[str] = Field(
        ...,
        description=(
            "Only use property values from the plan. Always use strings as values. If you have a number, convert it to"
            ' a string first. If you have a boolean, convert it to a string "true" or "false".'
        ),
    )


class AssistantGenericPropertyFilter3(BaseModel):
    model_config = ConfigDict(
        extra="forbid",
    )
    key: str = Field(..., description="Use one of the properties the user has provided in the plan.")
    operator: AssistantDateTimePropertyFilterOperator
    type: str
    value: str = Field(..., description="Value must be a date in ISO 8601 format.")


class AssistantHogQLQuery(BaseModel):
    model_config = ConfigDict(
        extra="forbid",
    )
    kind: Literal["HogQLQuery"] = "HogQLQuery"
    query: str = Field(
        ...,
        description="SQL SELECT statement to execute. Mostly standard ClickHouse SQL with PostHog-specific additions.",
    )


class AssistantMessageType(StrEnum):
    HUMAN = "human"
    TOOL = "tool"
    AI = "ai"
    AI_REASONING = "ai/reasoning"
    AI_VIZ = "ai/viz"
    AI_FAILURE = "ai/failure"


class MeanRetentionCalculation(StrEnum):
    SIMPLE = "simple"
    WEIGHTED = "weighted"
    NONE = "none"


class RetentionReference(StrEnum):
    TOTAL = "total"
    PREVIOUS = "previous"


class AssistantSetPropertyFilterOperator(StrEnum):
    IS_SET = "is_set"
    IS_NOT_SET = "is_not_set"


class AssistantSingleValuePropertyFilterOperator(StrEnum):
    EXACT = "exact"
    IS_NOT = "is_not"
    ICONTAINS = "icontains"
    NOT_ICONTAINS = "not_icontains"
    REGEX = "regex"
    NOT_REGEX = "not_regex"


class AssistantToolCall(BaseModel):
    model_config = ConfigDict(
        extra="forbid",
    )
    args: dict[str, Any]
    id: str
    name: str
    type: Literal["tool_call"] = Field(
        default="tool_call", description="`type` needed to conform to the OpenAI shape, which is expected by LangChain"
    )


class AssistantToolCallMessage(BaseModel):
    model_config = ConfigDict(
        extra="forbid",
    )
    content: str
    id: Optional[str] = None
    tool_call_id: str
    type: Literal["tool"] = "tool"
    ui_payload: Optional[dict[str, Any]] = Field(
        default=None,
        description=(
            "Payload passed through to the frontend - specifically for calls of contextual tool. Tool call messages"
            " without a ui_payload are not passed through to the frontend."
        ),
    )
    visible: Optional[bool] = None


class AssistantTrendsDisplayType(RootModel[Union[str, Any]]):
    root: Union[str, Any]


class Display(StrEnum):
    ACTIONS_LINE_GRAPH = "ActionsLineGraph"
    ACTIONS_BAR = "ActionsBar"
    ACTIONS_AREA_GRAPH = "ActionsAreaGraph"
    ACTIONS_LINE_GRAPH_CUMULATIVE = "ActionsLineGraphCumulative"
    BOLD_NUMBER = "BoldNumber"
    ACTIONS_PIE = "ActionsPie"
    ACTIONS_BAR_VALUE = "ActionsBarValue"
    ACTIONS_TABLE = "ActionsTable"
    WORLD_MAP = "WorldMap"


class YAxisScaleType(StrEnum):
    LOG10 = "log10"
    LINEAR = "linear"


class AssistantTrendsFilter(BaseModel):
    model_config = ConfigDict(
        extra="forbid",
    )
    aggregationAxisFormat: Optional[AggregationAxisFormat] = Field(
        default=AggregationAxisFormat.NUMERIC,
        description=(
            "Formats the trends value axis. Do not use the formatting unless you are absolutely sure that formatting"
            " will match the data. `numeric` - no formatting. Prefer this option by default. `duration` - formats the"
            " value in seconds to a human-readable duration, e.g., `132` becomes `2 minutes 12 seconds`. Use this"
            " option only if you are sure that the values are in seconds. `duration_ms` - formats the value in"
            " miliseconds to a human-readable duration, e.g., `1050` becomes `1 second 50 milliseconds`. Use this"
            " option only if you are sure that the values are in miliseconds. `percentage` - adds a percentage sign to"
            " the value, e.g., `50` becomes `50%`. `percentage_scaled` - formats the value as a percentage scaled to"
            " 0-100, e.g., `0.5` becomes `50%`."
        ),
    )
    aggregationAxisPostfix: Optional[str] = Field(
        default=None,
        description=(
            "Custom postfix to add to the aggregation axis, e.g., ` clicks` to format 5 as `5 clicks`. You may need to"
            " add a space before postfix."
        ),
    )
    aggregationAxisPrefix: Optional[str] = Field(
        default=None,
        description=(
            "Custom prefix to add to the aggregation axis, e.g., `$` for USD dollars. You may need to add a space after"
            " prefix."
        ),
    )
    decimalPlaces: Optional[float] = Field(
        default=None,
        description=(
            "Number of decimal places to show. Do not add this unless you are sure that values will have a decimal"
            " point."
        ),
    )
    display: Optional[Display] = Field(
        default=Display.ACTIONS_LINE_GRAPH,
        description=(
            "Visualization type. Available values: `ActionsLineGraph` - time-series line chart; most common option, as"
            " it shows change over time. `ActionsBar` - time-series bar chart. `ActionsAreaGraph` - time-series area"
            " chart. `ActionsLineGraphCumulative` - cumulative time-series line chart; good for cumulative metrics."
            " `BoldNumber` - total value single large number. You can't use this with breakdown or with multiple"
            " series; use when user explicitly asks for a single output number. `ActionsBarValue` - total value (NOT"
            " time-series) bar chart; good for categorical data. `ActionsPie` - total value pie chart; good for"
            " visualizing proportions. `ActionsTable` - total value table; good when using breakdown to list users or"
            " other entities. `WorldMap` - total value world map; use when breaking down by country name using property"
            " `$geoip_country_name`, and only then."
        ),
    )
    formulas: Optional[list[str]] = Field(default=None, description="If the formula is provided, apply it here.")
    showLegend: Optional[bool] = Field(
        default=False, description="Whether to show the legend describing series and breakdowns."
    )
    showPercentStackView: Optional[bool] = Field(
        default=False, description="Whether to show a percentage of each series. Use only with"
    )
    showValuesOnSeries: Optional[bool] = Field(default=False, description="Whether to show a value on each data point.")
    yAxisScaleType: Optional[YAxisScaleType] = Field(
        default=YAxisScaleType.LINEAR, description="Whether to scale the y-axis."
    )


class AutocompleteCompletionItemKind(StrEnum):
    METHOD = "Method"
    FUNCTION = "Function"
    CONSTRUCTOR = "Constructor"
    FIELD = "Field"
    VARIABLE = "Variable"
    CLASS_ = "Class"
    STRUCT = "Struct"
    INTERFACE = "Interface"
    MODULE = "Module"
    PROPERTY = "Property"
    EVENT = "Event"
    OPERATOR = "Operator"
    UNIT = "Unit"
    VALUE = "Value"
    CONSTANT = "Constant"
    ENUM = "Enum"
    ENUM_MEMBER = "EnumMember"
    KEYWORD = "Keyword"
    TEXT = "Text"
    COLOR = "Color"
    FILE = "File"
    REFERENCE = "Reference"
    CUSTOMCOLOR = "Customcolor"
    FOLDER = "Folder"
    TYPE_PARAMETER = "TypeParameter"
    USER = "User"
    ISSUE = "Issue"
    SNIPPET = "Snippet"


class BaseAssistantMessage(BaseModel):
    model_config = ConfigDict(
        extra="forbid",
    )
    id: Optional[str] = None


class BaseMathType(StrEnum):
    TOTAL = "total"
    DAU = "dau"
    WEEKLY_ACTIVE = "weekly_active"
    MONTHLY_ACTIVE = "monthly_active"
    UNIQUE_SESSION = "unique_session"
    FIRST_TIME_FOR_USER = "first_time_for_user"
    FIRST_MATCHING_EVENT_FOR_USER = "first_matching_event_for_user"


class BreakdownAttributionType(StrEnum):
    FIRST_TOUCH = "first_touch"
    LAST_TOUCH = "last_touch"
    ALL_EVENTS = "all_events"
    STEP = "step"


class BreakdownType(StrEnum):
    COHORT = "cohort"
    PERSON = "person"
    EVENT = "event"
    EVENT_METADATA = "event_metadata"
    GROUP = "group"
    SESSION = "session"
    HOGQL = "hogql"
    DATA_WAREHOUSE = "data_warehouse"
    DATA_WAREHOUSE_PERSON_PROPERTY = "data_warehouse_person_property"


class CompareItem(BaseModel):
    model_config = ConfigDict(
        extra="forbid",
    )
    label: str
    value: str


class StatusItem(BaseModel):
    model_config = ConfigDict(
        extra="forbid",
    )
    label: str
    value: str


class CalendarHeatmapFilter(BaseModel):
    model_config = ConfigDict(
        extra="forbid",
    )
    dummy: Optional[str] = None


class CalendarHeatmapMathType(StrEnum):
    TOTAL = "total"
    DAU = "dau"


class ChartDisplayCategory(StrEnum):
    TIME_SERIES = "TimeSeries"
    CUMULATIVE_TIME_SERIES = "CumulativeTimeSeries"
    TOTAL_VALUE = "TotalValue"


class ChartDisplayType(StrEnum):
    ACTIONS_LINE_GRAPH = "ActionsLineGraph"
    ACTIONS_BAR = "ActionsBar"
    ACTIONS_STACKED_BAR = "ActionsStackedBar"
    ACTIONS_AREA_GRAPH = "ActionsAreaGraph"
    ACTIONS_LINE_GRAPH_CUMULATIVE = "ActionsLineGraphCumulative"
    BOLD_NUMBER = "BoldNumber"
    ACTIONS_PIE = "ActionsPie"
    ACTIONS_BAR_VALUE = "ActionsBarValue"
    ACTIONS_TABLE = "ActionsTable"
    WORLD_MAP = "WorldMap"


class DisplayType(StrEnum):
    AUTO = "auto"
    LINE = "line"
    BAR = "bar"


class YAxisPosition(StrEnum):
    LEFT = "left"
    RIGHT = "right"


class ChartSettingsDisplay(BaseModel):
    model_config = ConfigDict(
        extra="forbid",
    )
    color: Optional[str] = None
    displayType: Optional[DisplayType] = None
    label: Optional[str] = None
    trendLine: Optional[bool] = None
    yAxisPosition: Optional[YAxisPosition] = None


class Style(StrEnum):
    NONE = "none"
    NUMBER = "number"
    PERCENT = "percent"


class ChartSettingsFormatting(BaseModel):
    model_config = ConfigDict(
        extra="forbid",
    )
    decimalPlaces: Optional[float] = None
    prefix: Optional[str] = None
    style: Optional[Style] = None
    suffix: Optional[str] = None


class CompareFilter(BaseModel):
    model_config = ConfigDict(
        extra="forbid",
    )
    compare: Optional[bool] = Field(
        default=False, description="Whether to compare the current date range to a previous date range."
    )
    compare_to: Optional[str] = Field(
        default=None,
        description=(
            "The date range to compare to. The value is a relative date. Examples of relative dates are: `-1y` for 1"
            " year ago, `-14m` for 14 months ago, `-100w` for 100 weeks ago, `-14d` for 14 days ago, `-30h` for 30"
            " hours ago."
        ),
    )


class ColorMode(StrEnum):
    LIGHT = "light"
    DARK = "dark"


class ConditionalFormattingRule(BaseModel):
    model_config = ConfigDict(
        extra="forbid",
    )
    bytecode: list
    color: str
    colorMode: Optional[ColorMode] = None
    columnName: str
    id: str
    input: str
    templateId: str


class CountPerActorMathType(StrEnum):
    AVG_COUNT_PER_ACTOR = "avg_count_per_actor"
    MIN_COUNT_PER_ACTOR = "min_count_per_actor"
    MAX_COUNT_PER_ACTOR = "max_count_per_actor"
    MEDIAN_COUNT_PER_ACTOR = "median_count_per_actor"
    P75_COUNT_PER_ACTOR = "p75_count_per_actor"
    P90_COUNT_PER_ACTOR = "p90_count_per_actor"
    P95_COUNT_PER_ACTOR = "p95_count_per_actor"
    P99_COUNT_PER_ACTOR = "p99_count_per_actor"


class CurrencyCode(StrEnum):
    AED = "AED"
    AFN = "AFN"
    ALL = "ALL"
    AMD = "AMD"
    ANG = "ANG"
    AOA = "AOA"
    ARS = "ARS"
    AUD = "AUD"
    AWG = "AWG"
    AZN = "AZN"
    BAM = "BAM"
    BBD = "BBD"
    BDT = "BDT"
    BGN = "BGN"
    BHD = "BHD"
    BIF = "BIF"
    BMD = "BMD"
    BND = "BND"
    BOB = "BOB"
    BRL = "BRL"
    BSD = "BSD"
    BTC = "BTC"
    BTN = "BTN"
    BWP = "BWP"
    BYN = "BYN"
    BZD = "BZD"
    CAD = "CAD"
    CDF = "CDF"
    CHF = "CHF"
    CLP = "CLP"
    CNY = "CNY"
    COP = "COP"
    CRC = "CRC"
    CVE = "CVE"
    CZK = "CZK"
    DJF = "DJF"
    DKK = "DKK"
    DOP = "DOP"
    DZD = "DZD"
    EGP = "EGP"
    ERN = "ERN"
    ETB = "ETB"
    EUR = "EUR"
    FJD = "FJD"
    GBP = "GBP"
    GEL = "GEL"
    GHS = "GHS"
    GIP = "GIP"
    GMD = "GMD"
    GNF = "GNF"
    GTQ = "GTQ"
    GYD = "GYD"
    HKD = "HKD"
    HNL = "HNL"
    HRK = "HRK"
    HTG = "HTG"
    HUF = "HUF"
    IDR = "IDR"
    ILS = "ILS"
    INR = "INR"
    IQD = "IQD"
    IRR = "IRR"
    ISK = "ISK"
    JMD = "JMD"
    JOD = "JOD"
    JPY = "JPY"
    KES = "KES"
    KGS = "KGS"
    KHR = "KHR"
    KMF = "KMF"
    KRW = "KRW"
    KWD = "KWD"
    KYD = "KYD"
    KZT = "KZT"
    LAK = "LAK"
    LBP = "LBP"
    LKR = "LKR"
    LRD = "LRD"
    LTL = "LTL"
    LVL = "LVL"
    LSL = "LSL"
    LYD = "LYD"
    MAD = "MAD"
    MDL = "MDL"
    MGA = "MGA"
    MKD = "MKD"
    MMK = "MMK"
    MNT = "MNT"
    MOP = "MOP"
    MRU = "MRU"
    MTL = "MTL"
    MUR = "MUR"
    MVR = "MVR"
    MWK = "MWK"
    MXN = "MXN"
    MYR = "MYR"
    MZN = "MZN"
    NAD = "NAD"
    NGN = "NGN"
    NIO = "NIO"
    NOK = "NOK"
    NPR = "NPR"
    NZD = "NZD"
    OMR = "OMR"
    PAB = "PAB"
    PEN = "PEN"
    PGK = "PGK"
    PHP = "PHP"
    PKR = "PKR"
    PLN = "PLN"
    PYG = "PYG"
    QAR = "QAR"
    RON = "RON"
    RSD = "RSD"
    RUB = "RUB"
    RWF = "RWF"
    SAR = "SAR"
    SBD = "SBD"
    SCR = "SCR"
    SDG = "SDG"
    SEK = "SEK"
    SGD = "SGD"
    SRD = "SRD"
    SSP = "SSP"
    STN = "STN"
    SYP = "SYP"
    SZL = "SZL"
    THB = "THB"
    TJS = "TJS"
    TMT = "TMT"
    TND = "TND"
    TOP = "TOP"
    TRY_ = "TRY"
    TTD = "TTD"
    TWD = "TWD"
    TZS = "TZS"
    UAH = "UAH"
    UGX = "UGX"
    USD = "USD"
    UYU = "UYU"
    UZS = "UZS"
    VES = "VES"
    VND = "VND"
    VUV = "VUV"
    WST = "WST"
    XAF = "XAF"
    XCD = "XCD"
    XOF = "XOF"
    XPF = "XPF"
    YER = "YER"
    ZAR = "ZAR"
    ZMW = "ZMW"


class CustomChannelField(StrEnum):
    UTM_SOURCE = "utm_source"
    UTM_MEDIUM = "utm_medium"
    UTM_CAMPAIGN = "utm_campaign"
    REFERRING_DOMAIN = "referring_domain"
    URL = "url"
    PATHNAME = "pathname"
    HOSTNAME = "hostname"


class CustomChannelOperator(StrEnum):
    EXACT = "exact"
    IS_NOT = "is_not"
    IS_SET = "is_set"
    IS_NOT_SET = "is_not_set"
    ICONTAINS = "icontains"
    NOT_ICONTAINS = "not_icontains"
    REGEX = "regex"
    NOT_REGEX = "not_regex"


class CustomEventConversionGoal(BaseModel):
    model_config = ConfigDict(
        extra="forbid",
    )
    customEventName: str


class DashboardPrivilegeLevel(float, Enum):
    NUMBER_21 = 21
    NUMBER_37 = 37
    NUMBER_888 = 888
    NUMBER_999 = 999


class DashboardRestrictionLevel(float, Enum):
    NUMBER_21 = 21
    NUMBER_37 = 37


class DashboardTileBasicType(BaseModel):
    model_config = ConfigDict(
        extra="forbid",
    )
    dashboard_id: float
    deleted: Optional[bool] = None
    id: float


class DataColorToken(StrEnum):
    PRESET_1 = "preset-1"
    PRESET_2 = "preset-2"
    PRESET_3 = "preset-3"
    PRESET_4 = "preset-4"
    PRESET_5 = "preset-5"
    PRESET_6 = "preset-6"
    PRESET_7 = "preset-7"
    PRESET_8 = "preset-8"
    PRESET_9 = "preset-9"
    PRESET_10 = "preset-10"
    PRESET_11 = "preset-11"
    PRESET_12 = "preset-12"
    PRESET_13 = "preset-13"
    PRESET_14 = "preset-14"
    PRESET_15 = "preset-15"


class Type(StrEnum):
    EVENT_DEFINITION = "event_definition"
    TEAM_COLUMNS = "team_columns"


class Context(BaseModel):
    model_config = ConfigDict(
        extra="forbid",
    )
    eventDefinitionId: Optional[str] = None
    type: Type


class DataWarehouseEventsModifier(BaseModel):
    model_config = ConfigDict(
        extra="forbid",
    )
    distinct_id_field: str
    id_field: str
    table_name: str
    timestamp_field: str


class DatabaseSchemaManagedViewTableKind(StrEnum):
    REVENUE_ANALYTICS_CHARGE = "revenue_analytics_charge"
    REVENUE_ANALYTICS_CUSTOMER = "revenue_analytics_customer"
    REVENUE_ANALYTICS_INVOICE_ITEM = "revenue_analytics_invoice_item"
    REVENUE_ANALYTICS_PRODUCT = "revenue_analytics_product"
    REVENUE_ANALYTICS_SUBSCRIPTION = "revenue_analytics_subscription"


class DatabaseSchemaSchema(BaseModel):
    model_config = ConfigDict(
        extra="forbid",
    )
    id: str
    incremental: bool
    last_synced_at: Optional[str] = None
    name: str
    should_sync: bool
    status: Optional[str] = None


class DatabaseSchemaSource(BaseModel):
    model_config = ConfigDict(
        extra="forbid",
    )
    id: str
    last_synced_at: Optional[str] = None
    prefix: str
    source_type: str
    status: str


class Type1(StrEnum):
    POSTHOG = "posthog"
    DATA_WAREHOUSE = "data_warehouse"
    VIEW = "view"
    BATCH_EXPORT = "batch_export"
    MATERIALIZED_VIEW = "materialized_view"
    MANAGED_VIEW = "managed_view"


class DatabaseSerializedFieldType(StrEnum):
    INTEGER = "integer"
    FLOAT = "float"
    DECIMAL = "decimal"
    STRING = "string"
    DATETIME = "datetime"
    DATE = "date"
    BOOLEAN = "boolean"
    ARRAY = "array"
    JSON = "json"
    LAZY_TABLE = "lazy_table"
    VIRTUAL_TABLE = "virtual_table"
    FIELD_TRAVERSER = "field_traverser"
    EXPRESSION = "expression"
    VIEW = "view"
    MATERIALIZED_VIEW = "materialized_view"
    UNKNOWN = "unknown"


class DateRange(BaseModel):
    model_config = ConfigDict(
        extra="forbid",
    )
    date_from: Optional[str] = None
    date_to: Optional[str] = None
    explicitDate: Optional[bool] = Field(
        default=False,
        description=(
            "Whether the date_from and date_to should be used verbatim. Disables rounding to the start and end of"
            " period."
        ),
    )


class DatetimeDay(RootModel[datetime]):
    root: datetime


class DefaultChannelTypes(StrEnum):
    CROSS_NETWORK = "Cross Network"
    PAID_SEARCH = "Paid Search"
    PAID_SOCIAL = "Paid Social"
    PAID_VIDEO = "Paid Video"
    PAID_SHOPPING = "Paid Shopping"
    PAID_UNKNOWN = "Paid Unknown"
    DIRECT = "Direct"
    ORGANIC_SEARCH = "Organic Search"
    ORGANIC_SOCIAL = "Organic Social"
    ORGANIC_VIDEO = "Organic Video"
    ORGANIC_SHOPPING = "Organic Shopping"
    PUSH = "Push"
    SMS = "SMS"
    AUDIO = "Audio"
    EMAIL = "Email"
    REFERRAL = "Referral"
    AFFILIATE = "Affiliate"
    UNKNOWN = "Unknown"


class DurationType(StrEnum):
    DURATION = "duration"
    ACTIVE_SECONDS = "active_seconds"
    INACTIVE_SECONDS = "inactive_seconds"


class Key(StrEnum):
    TAG_NAME = "tag_name"
    TEXT = "text"
    HREF = "href"
    SELECTOR = "selector"


class ElementType(BaseModel):
    model_config = ConfigDict(
        extra="forbid",
    )
    attr_class: Optional[list[str]] = None
    attr_id: Optional[str] = None
    attributes: dict[str, str]
    href: Optional[str] = None
    nth_child: Optional[float] = None
    nth_of_type: Optional[float] = None
    order: Optional[float] = None
    tag_name: str
    text: Optional[str] = None


class EmptyPropertyFilter(BaseModel):
    pass
    model_config = ConfigDict(
        extra="forbid",
    )


class EntityType(StrEnum):
    ACTIONS = "actions"
    EVENTS = "events"
    DATA_WAREHOUSE = "data_warehouse"
    NEW_ENTITY = "new_entity"


class FirstEvent(BaseModel):
    model_config = ConfigDict(
        extra="forbid",
    )
    properties: str
    timestamp: str
    uuid: str


class Status(StrEnum):
    ARCHIVED = "archived"
    ACTIVE = "active"
    RESOLVED = "resolved"
    PENDING_RELEASE = "pending_release"
    SUPPRESSED = "suppressed"


class ErrorTrackingIssueAggregations(BaseModel):
    model_config = ConfigDict(
        extra="forbid",
    )
    occurrences: float
    sessions: float
    users: float
    volumeRange: list[float]


class Type2(StrEnum):
    USER = "user"
    ROLE = "role"


class OrderBy(StrEnum):
    LAST_SEEN = "last_seen"
    FIRST_SEEN = "first_seen"
    OCCURRENCES = "occurrences"
    USERS = "users"
    SESSIONS = "sessions"


class OrderDirection(StrEnum):
    ASC = "ASC"
    DESC = "DESC"


class Status1(StrEnum):
    ARCHIVED = "archived"
    ACTIVE = "active"
    RESOLVED = "resolved"
    PENDING_RELEASE = "pending_release"
    SUPPRESSED = "suppressed"
    ALL = "all"


class Status2(StrEnum):
    ARCHIVED = "archived"
    ACTIVE = "active"
    RESOLVED = "resolved"
    PENDING_RELEASE = "pending_release"
    SUPPRESSED = "suppressed"


class EventDefinition(BaseModel):
    model_config = ConfigDict(
        extra="forbid",
    )
    elements: list
    event: str
    properties: dict[str, Any]


class CorrelationType(StrEnum):
    SUCCESS = "success"
    FAILURE = "failure"


class Person(BaseModel):
    model_config = ConfigDict(
        extra="forbid",
    )
    distinct_ids: list[str]
    is_identified: Optional[bool] = None
    properties: dict[str, Any]


class EventType(BaseModel):
    model_config = ConfigDict(
        extra="forbid",
    )
    distinct_id: str
    elements: list[ElementType]
    elements_chain: Optional[str] = None
    event: str
    id: str
    person: Optional[Person] = None
    properties: dict[str, Any]
    timestamp: str
    uuid: Optional[str] = None


class Properties(BaseModel):
    model_config = ConfigDict(
        extra="forbid",
    )
    email: Optional[str] = None
    name: Optional[str] = None


class EventsQueryPersonColumn(BaseModel):
    model_config = ConfigDict(
        extra="forbid",
    )
    created_at: str
    distinct_id: str
    properties: Properties
    uuid: str


class MultipleVariantHandling(StrEnum):
    EXCLUDE = "exclude"
    FIRST_SEEN = "first_seen"


class ExperimentExposureTimeSeries(BaseModel):
    model_config = ConfigDict(
        extra="forbid",
    )
    days: list[str]
    exposure_counts: list[float]
    variant: str


class ExperimentMetricMathType(StrEnum):
    TOTAL = "total"
    SUM = "sum"
    UNIQUE_SESSION = "unique_session"
    MIN = "min"
    MAX = "max"
    AVG = "avg"


class ExperimentMetricOutlierHandling(BaseModel):
    model_config = ConfigDict(
        extra="forbid",
    )
    lower_bound_percentile: Optional[float] = None
    upper_bound_percentile: Optional[float] = None


class ExperimentMetricType(StrEnum):
    FUNNEL = "funnel"
    MEAN = "mean"


class ExperimentSignificanceCode(StrEnum):
    SIGNIFICANT = "significant"
    NOT_ENOUGH_EXPOSURE = "not_enough_exposure"
    LOW_WIN_PROBABILITY = "low_win_probability"
    HIGH_LOSS = "high_loss"
    HIGH_P_VALUE = "high_p_value"


class ExperimentVariantFunnelsBaseStats(BaseModel):
    model_config = ConfigDict(
        extra="forbid",
    )
    failure_count: float
    key: str
    success_count: float


class ExperimentVariantTrendsBaseStats(BaseModel):
    model_config = ConfigDict(
        extra="forbid",
    )
    absolute_exposure: float
    count: float
    exposure: float
    key: str


class ExternalQueryErrorCode(StrEnum):
    PLATFORM_ACCESS_REQUIRED = "platform_access_required"
    QUERY_EXECUTION_FAILED = "query_execution_failed"


class ExternalQueryStatus(StrEnum):
    SUCCESS = "success"
    ERROR = "error"


class FailureMessage(BaseModel):
    model_config = ConfigDict(
        extra="forbid",
    )
    content: Optional[str] = None
    id: Optional[str] = None
    type: Literal["ai/failure"] = "ai/failure"


class FileSystemCount(BaseModel):
    model_config = ConfigDict(
        extra="forbid",
    )
    count: float


class Tag(StrEnum):
    ALPHA = "alpha"
    BETA = "beta"


class FileSystemEntry(BaseModel):
    model_config = ConfigDict(
        extra="forbid",
    )
    field_loading: Optional[bool] = Field(
        default=None, alias="_loading", description="Used to indicate pending actions, frontend only"
    )
    created_at: Optional[str] = Field(
        default=None, description="Timestamp when file was added. Used to check persistence"
    )
    href: Optional[str] = Field(default=None, description="Object's URL")
    id: str = Field(..., description="Unique UUID for tree entry")
    meta: Optional[dict[str, Any]] = Field(default=None, description="Metadata")
    path: str = Field(..., description="Object's name and folder")
    ref: Optional[str] = Field(default=None, description="Object's ID or other unique reference")
    shortcut: Optional[bool] = Field(default=None, description="Whether this is a shortcut or the actual item")
    tags: Optional[list[Tag]] = Field(default=None, description="Tag for the product 'beta' / 'alpha'")
    type: Optional[str] = Field(
        default=None, description="Type of object, used for icon, e.g. feature_flag, insight, etc"
    )
    visualOrder: Optional[float] = Field(default=None, description="Order of object in tree")


class FileSystemIconType(StrEnum):
    PLUG = "plug"
    COHORT = "cohort"
    INSIGHT = "insight"
    DEFINITIONS = "definitions"
    WARNING = "warning"
    ERROR_TRACKING = "errorTracking"
    AI = "ai"
    CURSOR = "cursor"
    HEATMAP = "heatmap"
    DATABASE = "database"
    FOLDER = "folder"
    HAND_MONEY = "handMoney"
    LIVE = "live"
    NOTIFICATION = "notification"
    PIE_CHART = "pieChart"
    PIGGY_BANK = "piggyBank"
    SQL = "sql"
    INSIGHT_FUNNEL = "insightFunnel"
    INSIGHT_TRENDS = "insightTrends"
    INSIGHT_RETENTION = "insightRetention"
    INSIGHT_USER_PATHS = "insightUserPaths"
    INSIGHT_LIFECYCLE = "insightLifecycle"
    INSIGHT_STICKINESS = "insightStickiness"
    INSIGHT_HOG_QL = "insightHogQL"
    INSIGHT_CALENDAR_HEATMAP = "insightCalendarHeatmap"


class FileSystemImport(BaseModel):
    model_config = ConfigDict(
        extra="forbid",
    )
    field_loading: Optional[bool] = Field(
        default=None, alias="_loading", description="Used to indicate pending actions, frontend only"
    )
    category: Optional[str] = Field(default=None, description="Category label to place this under")
    created_at: Optional[str] = Field(
        default=None, description="Timestamp when file was added. Used to check persistence"
    )
    flag: Optional[str] = None
    href: Optional[str] = Field(default=None, description="Object's URL")
    iconType: Optional[FileSystemIconType] = None
    id: Optional[str] = None
    meta: Optional[dict[str, Any]] = Field(default=None, description="Metadata")
    path: str = Field(..., description="Object's name and folder")
    protocol: Optional[str] = Field(default=None, description='Protocol of the item, defaults to "project://"')
    ref: Optional[str] = Field(default=None, description="Object's ID or other unique reference")
    shortcut: Optional[bool] = Field(default=None, description="Whether this is a shortcut or the actual item")
    tags: Optional[list[Tag]] = Field(default=None, description="Tag for the product 'beta' / 'alpha'")
    type: Optional[str] = Field(
        default=None, description="Type of object, used for icon, e.g. feature_flag, insight, etc"
    )
    visualOrder: Optional[float] = Field(default=None, description="Order of object in tree")


class FilterLogicalOperator(StrEnum):
    AND_ = "AND"
    OR_ = "OR"


class FunnelConversionWindowTimeUnit(StrEnum):
    SECOND = "second"
    MINUTE = "minute"
    HOUR = "hour"
    DAY = "day"
    WEEK = "week"
    MONTH = "month"


class FunnelCorrelationResultsType(StrEnum):
    EVENTS = "events"
    PROPERTIES = "properties"
    EVENT_WITH_PROPERTIES = "event_with_properties"


class FunnelExclusionLegacy(BaseModel):
    model_config = ConfigDict(
        extra="forbid",
    )
    custom_name: Optional[str] = None
    funnel_from_step: float
    funnel_to_step: float
    id: Optional[Union[str, float]] = None
    index: Optional[float] = None
    name: Optional[str] = None
    order: Optional[float] = None
    type: Optional[EntityType] = None


class FunnelLayout(StrEnum):
    HORIZONTAL = "horizontal"
    VERTICAL = "vertical"


class FunnelMathType(StrEnum):
    TOTAL = "total"
    FIRST_TIME_FOR_USER = "first_time_for_user"
    FIRST_TIME_FOR_USER_WITH_FILTERS = "first_time_for_user_with_filters"


class FunnelPathType(StrEnum):
    FUNNEL_PATH_BEFORE_STEP = "funnel_path_before_step"
    FUNNEL_PATH_BETWEEN_STEPS = "funnel_path_between_steps"
    FUNNEL_PATH_AFTER_STEP = "funnel_path_after_step"


class FunnelStepReference(StrEnum):
    TOTAL = "total"
    PREVIOUS = "previous"


class FunnelTimeToConvertResults(BaseModel):
    model_config = ConfigDict(
        extra="forbid",
    )
    average_conversion_time: Optional[float] = None
    bins: list[list[int]]


class FunnelVizType(StrEnum):
    STEPS = "steps"
    TIME_TO_CONVERT = "time_to_convert"
    TRENDS = "trends"


class GoalLine(BaseModel):
    model_config = ConfigDict(
        extra="forbid",
    )
    borderColor: Optional[str] = None
    displayIfCrossed: Optional[bool] = None
    displayLabel: Optional[bool] = None
    label: str
    value: float


class HedgehogColorOptions(StrEnum):
    GREEN = "green"
    RED = "red"
    BLUE = "blue"
    PURPLE = "purple"
    DARK = "dark"
    LIGHT = "light"
    SEPIA = "sepia"
    INVERT = "invert"
    INVERT_HUE = "invert-hue"
    GREYSCALE = "greyscale"


class HogCompileResponse(BaseModel):
    model_config = ConfigDict(
        extra="forbid",
    )
    bytecode: list
    locals: list


class HogLanguage(StrEnum):
    HOG = "hog"
    HOG_JSON = "hogJson"
    HOG_QL = "hogQL"
    HOG_QL_EXPR = "hogQLExpr"
    HOG_TEMPLATE = "hogTemplate"


class BounceRatePageViewMode(StrEnum):
    COUNT_PAGEVIEWS = "count_pageviews"
    UNIQ_URLS = "uniq_urls"
    UNIQ_PAGE_SCREEN_AUTOCAPTURES = "uniq_page_screen_autocaptures"


class InCohortVia(StrEnum):
    AUTO = "auto"
    LEFTJOIN = "leftjoin"
    SUBQUERY = "subquery"
    LEFTJOIN_CONJOINED = "leftjoin_conjoined"


class MaterializationMode(StrEnum):
    AUTO = "auto"
    LEGACY_NULL_AS_STRING = "legacy_null_as_string"
    LEGACY_NULL_AS_NULL = "legacy_null_as_null"
    DISABLED = "disabled"


class PersonsArgMaxVersion(StrEnum):
    AUTO = "auto"
    V1 = "v1"
    V2 = "v2"


class PersonsJoinMode(StrEnum):
    INNER = "inner"
    LEFT = "left"


class PersonsOnEventsMode(StrEnum):
    DISABLED = "disabled"
    PERSON_ID_NO_OVERRIDE_PROPERTIES_ON_EVENTS = "person_id_no_override_properties_on_events"
    PERSON_ID_OVERRIDE_PROPERTIES_ON_EVENTS = "person_id_override_properties_on_events"
    PERSON_ID_OVERRIDE_PROPERTIES_JOINED = "person_id_override_properties_joined"


class PropertyGroupsMode(StrEnum):
    ENABLED = "enabled"
    DISABLED = "disabled"
    OPTIMIZED = "optimized"


class SessionTableVersion(StrEnum):
    AUTO = "auto"
    V1 = "v1"
    V2 = "v2"


class SessionsV2JoinMode(StrEnum):
    STRING = "string"
    UUID = "uuid"


class HogQLVariable(BaseModel):
    model_config = ConfigDict(
        extra="forbid",
    )
    code_name: str
    isNull: Optional[bool] = None
    value: Optional[Any] = None
    variableId: str


class HogQueryResponse(BaseModel):
    model_config = ConfigDict(
        extra="forbid",
    )
    bytecode: Optional[list] = None
    coloredBytecode: Optional[list] = None
    results: Any
    stdout: Optional[str] = None


class Compare(StrEnum):
    CURRENT = "current"
    PREVIOUS = "previous"


class InsightFilterProperty(StrEnum):
    TRENDS_FILTER = "trendsFilter"
    FUNNELS_FILTER = "funnelsFilter"
    RETENTION_FILTER = "retentionFilter"
    PATHS_FILTER = "pathsFilter"
    STICKINESS_FILTER = "stickinessFilter"
    CALENDAR_HEATMAP_FILTER = "calendarHeatmapFilter"
    LIFECYCLE_FILTER = "lifecycleFilter"


class InsightNodeKind(StrEnum):
    TRENDS_QUERY = "TrendsQuery"
    FUNNELS_QUERY = "FunnelsQuery"
    RETENTION_QUERY = "RetentionQuery"
    PATHS_QUERY = "PathsQuery"
    STICKINESS_QUERY = "StickinessQuery"
    LIFECYCLE_QUERY = "LifecycleQuery"
    CALENDAR_HEATMAP_QUERY = "CalendarHeatmapQuery"


class InsightThresholdType(StrEnum):
    ABSOLUTE = "absolute"
    PERCENTAGE = "percentage"


class InsightsThresholdBounds(BaseModel):
    model_config = ConfigDict(
        extra="forbid",
    )
    lower: Optional[float] = None
    upper: Optional[float] = None


class IntervalType(StrEnum):
    MINUTE = "minute"
    HOUR = "hour"
    DAY = "day"
    WEEK = "week"
    MONTH = "month"


class LLMTraceEvent(BaseModel):
    model_config = ConfigDict(
        extra="forbid",
    )
    createdAt: str
    event: str
    id: str
    properties: dict[str, Any]


class LLMTracePerson(BaseModel):
    model_config = ConfigDict(
        extra="forbid",
    )
    created_at: str
    distinct_id: str
    properties: dict[str, Any]
    uuid: str


class LifecycleToggle(StrEnum):
    NEW = "new"
    RESURRECTING = "resurrecting"
    RETURNING = "returning"
    DORMANT = "dormant"


class LogSeverityLevel(StrEnum):
    TRACE = "trace"
    DEBUG = "debug"
    INFO = "info"
    WARN = "warn"
    ERROR = "error"
    FATAL = "fatal"


class OrderBy1(StrEnum):
    LATEST = "latest"
    EARLIEST = "earliest"


class MatchedRecordingEvent(BaseModel):
    model_config = ConfigDict(
        extra="forbid",
    )
    uuid: str


class MaxActionContext(BaseModel):
    model_config = ConfigDict(
        extra="forbid",
    )
    description: Optional[str] = None
    id: float
    name: str


class MaxEventContext(BaseModel):
    model_config = ConfigDict(
        extra="forbid",
    )
    description: Optional[str] = None
    id: str
    name: Optional[str] = None


class MinimalHedgehogConfig(BaseModel):
    model_config = ConfigDict(
        extra="forbid",
    )
    accessories: list[str]
    color: Optional[HedgehogColorOptions] = None
    use_as_profile: bool


class MultipleBreakdownType(StrEnum):
    PERSON = "person"
    EVENT = "event"
    EVENT_METADATA = "event_metadata"
    GROUP = "group"
    SESSION = "session"
    HOGQL = "hogql"


class NodeKind(StrEnum):
    EVENTS_NODE = "EventsNode"
    ACTIONS_NODE = "ActionsNode"
    DATA_WAREHOUSE_NODE = "DataWarehouseNode"
    EVENTS_QUERY = "EventsQuery"
    PERSONS_NODE = "PersonsNode"
    HOG_QUERY = "HogQuery"
    HOG_QL_QUERY = "HogQLQuery"
    HOG_QLAST_QUERY = "HogQLASTQuery"
    HOG_QL_METADATA = "HogQLMetadata"
    HOG_QL_AUTOCOMPLETE = "HogQLAutocomplete"
    ACTORS_QUERY = "ActorsQuery"
    GROUPS_QUERY = "GroupsQuery"
    FUNNELS_ACTORS_QUERY = "FunnelsActorsQuery"
    FUNNEL_CORRELATION_ACTORS_QUERY = "FunnelCorrelationActorsQuery"
    SESSIONS_TIMELINE_QUERY = "SessionsTimelineQuery"
    RECORDINGS_QUERY = "RecordingsQuery"
    SESSION_ATTRIBUTION_EXPLORER_QUERY = "SessionAttributionExplorerQuery"
    REVENUE_EXAMPLE_EVENTS_QUERY = "RevenueExampleEventsQuery"
    REVENUE_EXAMPLE_DATA_WAREHOUSE_TABLES_QUERY = "RevenueExampleDataWarehouseTablesQuery"
    ERROR_TRACKING_QUERY = "ErrorTrackingQuery"
    LOGS_QUERY = "LogsQuery"
    DATA_TABLE_NODE = "DataTableNode"
    DATA_VISUALIZATION_NODE = "DataVisualizationNode"
    SAVED_INSIGHT_NODE = "SavedInsightNode"
    INSIGHT_VIZ_NODE = "InsightVizNode"
    TRENDS_QUERY = "TrendsQuery"
    CALENDAR_HEATMAP_QUERY = "CalendarHeatmapQuery"
    FUNNELS_QUERY = "FunnelsQuery"
    RETENTION_QUERY = "RetentionQuery"
    PATHS_QUERY = "PathsQuery"
    STICKINESS_QUERY = "StickinessQuery"
    LIFECYCLE_QUERY = "LifecycleQuery"
    INSIGHT_ACTORS_QUERY = "InsightActorsQuery"
    INSIGHT_ACTORS_QUERY_OPTIONS = "InsightActorsQueryOptions"
    FUNNEL_CORRELATION_QUERY = "FunnelCorrelationQuery"
    WEB_OVERVIEW_QUERY = "WebOverviewQuery"
    WEB_STATS_TABLE_QUERY = "WebStatsTableQuery"
    WEB_EXTERNAL_CLICKS_TABLE_QUERY = "WebExternalClicksTableQuery"
    WEB_GOALS_QUERY = "WebGoalsQuery"
    WEB_VITALS_QUERY = "WebVitalsQuery"
    WEB_VITALS_PATH_BREAKDOWN_QUERY = "WebVitalsPathBreakdownQuery"
    WEB_PAGE_URL_SEARCH_QUERY = "WebPageURLSearchQuery"
    WEB_ANALYTICS_EXTERNAL_SUMMARY_QUERY = "WebAnalyticsExternalSummaryQuery"
    REVENUE_ANALYTICS_GROWTH_RATE_QUERY = "RevenueAnalyticsGrowthRateQuery"
    REVENUE_ANALYTICS_OVERVIEW_QUERY = "RevenueAnalyticsOverviewQuery"
    REVENUE_ANALYTICS_REVENUE_QUERY = "RevenueAnalyticsRevenueQuery"
    REVENUE_ANALYTICS_TOP_CUSTOMERS_QUERY = "RevenueAnalyticsTopCustomersQuery"
    MARKETING_ANALYTICS_TABLE_QUERY = "MarketingAnalyticsTableQuery"
    EXPERIMENT_METRIC = "ExperimentMetric"
    EXPERIMENT_QUERY = "ExperimentQuery"
    EXPERIMENT_EXPOSURE_QUERY = "ExperimentExposureQuery"
    EXPERIMENT_EVENT_EXPOSURE_CONFIG = "ExperimentEventExposureConfig"
    EXPERIMENT_TRENDS_QUERY = "ExperimentTrendsQuery"
    EXPERIMENT_FUNNELS_QUERY = "ExperimentFunnelsQuery"
    EXPERIMENT_DATA_WAREHOUSE_NODE = "ExperimentDataWarehouseNode"
    DATABASE_SCHEMA_QUERY = "DatabaseSchemaQuery"
    SUGGESTED_QUESTIONS_QUERY = "SuggestedQuestionsQuery"
    TEAM_TAXONOMY_QUERY = "TeamTaxonomyQuery"
    EVENT_TAXONOMY_QUERY = "EventTaxonomyQuery"
    ACTORS_PROPERTY_TAXONOMY_QUERY = "ActorsPropertyTaxonomyQuery"
    TRACES_QUERY = "TracesQuery"
    VECTOR_SEARCH_QUERY = "VectorSearchQuery"


class PageURL(BaseModel):
    model_config = ConfigDict(
        extra="forbid",
    )
    count: float
    url: str


class PathCleaningFilter(BaseModel):
    model_config = ConfigDict(
        extra="forbid",
    )
    alias: Optional[str] = None
    regex: Optional[str] = None


class PathType(StrEnum):
    FIELD_PAGEVIEW = "$pageview"
    FIELD_SCREEN = "$screen"
    CUSTOM_EVENT = "custom_event"
    HOGQL = "hogql"


class PathsFilterLegacy(BaseModel):
    model_config = ConfigDict(
        extra="forbid",
    )
    edge_limit: Optional[int] = None
    end_point: Optional[str] = None
    exclude_events: Optional[list[str]] = None
    funnel_filter: Optional[dict[str, Any]] = None
    funnel_paths: Optional[FunnelPathType] = None
    include_event_types: Optional[list[PathType]] = None
    local_path_cleaning_filters: Optional[list[PathCleaningFilter]] = None
    max_edge_weight: Optional[int] = None
    min_edge_weight: Optional[int] = None
    path_groupings: Optional[list[str]] = None
    path_replacements: Optional[bool] = None
    path_type: Optional[PathType] = None
    paths_hogql_expression: Optional[str] = None
    start_point: Optional[str] = None
    step_limit: Optional[int] = None


class PathsLink(BaseModel):
    model_config = ConfigDict(
        extra="forbid",
    )
    average_conversion_time: float
    source: str
    target: str
    value: float


class PersistedFolder(BaseModel):
    model_config = ConfigDict(
        extra="forbid",
    )
    created_at: str
    id: str
    path: str
    protocol: str
    type: str
    updated_at: str


class PersonType(BaseModel):
    model_config = ConfigDict(
        extra="forbid",
    )
    created_at: Optional[str] = None
    distinct_ids: list[str]
    id: Optional[str] = None
    is_identified: Optional[bool] = None
    name: Optional[str] = None
    properties: dict[str, Any]
    uuid: Optional[str] = None


class PropertyFilterType(StrEnum):
    META = "meta"
    EVENT = "event"
    EVENT_METADATA = "event_metadata"
    PERSON = "person"
    ELEMENT = "element"
    FEATURE = "feature"
    SESSION = "session"
    COHORT = "cohort"
    RECORDING = "recording"
    LOG_ENTRY = "log_entry"
    GROUP = "group"
    HOGQL = "hogql"
    DATA_WAREHOUSE = "data_warehouse"
    DATA_WAREHOUSE_PERSON_PROPERTY = "data_warehouse_person_property"
    ERROR_TRACKING_ISSUE = "error_tracking_issue"
    REVENUE_ANALYTICS = "revenue_analytics"
    LOG = "log"


class PropertyMathType(StrEnum):
    AVG = "avg"
    SUM = "sum"
    MIN = "min"
    MAX = "max"
    MEDIAN = "median"
    P75 = "p75"
    P90 = "p90"
    P95 = "p95"
    P99 = "p99"


class PropertyOperator(StrEnum):
    EXACT = "exact"
    IS_NOT = "is_not"
    ICONTAINS = "icontains"
    NOT_ICONTAINS = "not_icontains"
    REGEX = "regex"
    NOT_REGEX = "not_regex"
    GT = "gt"
    GTE = "gte"
    LT = "lt"
    LTE = "lte"
    IS_SET = "is_set"
    IS_NOT_SET = "is_not_set"
    IS_DATE_EXACT = "is_date_exact"
    IS_DATE_BEFORE = "is_date_before"
    IS_DATE_AFTER = "is_date_after"
    BETWEEN = "between"
    NOT_BETWEEN = "not_between"
    MIN = "min"
    MAX = "max"
    IN_ = "in"
    NOT_IN = "not_in"
    IS_CLEANED_PATH_EXACT = "is_cleaned_path_exact"


class QueryDateRangeResponse(BaseModel):
    model_config = ConfigDict(
        extra="forbid",
    )
    date_from: Optional[datetime] = None
    date_to: Optional[datetime] = None
    interval: Optional[IntervalType] = None


class QueryIndexUsage(StrEnum):
    UNDECISIVE = "undecisive"
    NO = "no"
    PARTIAL = "partial"
    YES = "yes"


class QueryLogTags(BaseModel):
    model_config = ConfigDict(
        extra="forbid",
    )
    productKey: Optional[str] = Field(
        default=None,
        description=(
            "Product responsible for this query. Use string, there's no need to churn the Schema when we add a new"
            " product *"
        ),
    )
    scene: Optional[str] = Field(
        default=None,
        description=(
            "Scene where this query is shown in the UI. Use string, there's no need to churn the Schema when we add a"
            " new Scene *"
        ),
    )


class QueryResponseAlternative6(BaseModel):
    model_config = ConfigDict(
        extra="forbid",
    )
    bytecode: Optional[list] = None
    coloredBytecode: Optional[list] = None
    results: Any
    stdout: Optional[str] = None


class QueryResponseAlternative17(BaseModel):
    model_config = ConfigDict(
        extra="forbid",
    )
    date_range: DateRange
    kind: Literal["ExperimentExposureQuery"] = "ExperimentExposureQuery"
    timeseries: list[ExperimentExposureTimeSeries]
    total_exposures: dict[str, float]


class QueryResponseAlternative61(BaseModel):
    model_config = ConfigDict(
        extra="forbid",
    )
    questions: list[str]


class QueryTiming(BaseModel):
    model_config = ConfigDict(
        extra="forbid",
    )
    k: str = Field(..., description="Key. Shortened to 'k' to save on data.")
    t: float = Field(..., description="Time in seconds. Shortened to 't' to save on data.")


class ReasoningMessage(BaseModel):
    model_config = ConfigDict(
        extra="forbid",
    )
    content: str
    id: Optional[str] = None
    substeps: Optional[list[str]] = None
    type: Literal["ai/reasoning"] = "ai/reasoning"


class RecordingDurationFilter(BaseModel):
    model_config = ConfigDict(
        extra="forbid",
    )
    key: DurationType
    label: Optional[str] = None
    operator: PropertyOperator
    type: Literal["recording"] = "recording"
    value: float


class RecordingOrder(StrEnum):
    DURATION = "duration"
    RECORDING_DURATION = "recording_duration"
    INACTIVE_SECONDS = "inactive_seconds"
    ACTIVE_SECONDS = "active_seconds"
    START_TIME = "start_time"
    CONSOLE_ERROR_COUNT = "console_error_count"
    CLICK_COUNT = "click_count"
    KEYPRESS_COUNT = "keypress_count"
    MOUSE_ACTIVITY_COUNT = "mouse_activity_count"
    ACTIVITY_SCORE = "activity_score"


class RecordingPropertyFilter(BaseModel):
    model_config = ConfigDict(
        extra="forbid",
    )
    key: Union[DurationType, str]
    label: Optional[str] = None
    operator: PropertyOperator
    type: Literal["recording"] = "recording"
    value: Optional[Union[list[Union[str, float]], Union[str, float]]] = None


class RefreshType(StrEnum):
    ASYNC_ = "async"
    ASYNC_EXCEPT_ON_CACHE_MISS = "async_except_on_cache_miss"
    BLOCKING = "blocking"
    FORCE_ASYNC = "force_async"
    FORCE_BLOCKING = "force_blocking"
    FORCE_CACHE = "force_cache"
    LAZY_ASYNC = "lazy_async"


class ResultCustomizationBase(BaseModel):
    model_config = ConfigDict(
        extra="forbid",
    )
    color: DataColorToken


class ResultCustomizationBy(StrEnum):
    VALUE = "value"
    POSITION = "position"


class ResultCustomizationByPosition(BaseModel):
    model_config = ConfigDict(
        extra="forbid",
    )
    assignmentBy: Literal["position"] = "position"
    color: DataColorToken


class ResultCustomizationByValue(BaseModel):
    model_config = ConfigDict(
        extra="forbid",
    )
    assignmentBy: Literal["value"] = "value"
    color: DataColorToken


class RetentionDashboardDisplayType(StrEnum):
    TABLE_ONLY = "table_only"
    GRAPH_ONLY = "graph_only"
    ALL = "all"


class RetentionEntityKind(StrEnum):
    ACTIONS_NODE = "ActionsNode"
    EVENTS_NODE = "EventsNode"


class RetentionPeriod(StrEnum):
    HOUR = "Hour"
    DAY = "Day"
    WEEK = "Week"
    MONTH = "Month"


class RetentionType(StrEnum):
    RETENTION_RECURRING = "retention_recurring"
    RETENTION_FIRST_TIME = "retention_first_time"


class RevenueAnalyticsGoal(BaseModel):
    model_config = ConfigDict(
        extra="forbid",
    )
    due_date: str
    goal: float
    name: str


class RevenueAnalyticsGroupBy(StrEnum):
    COHORT = "cohort"
    COUNTRY = "country"
    COUPON = "coupon"
    COUPON_ID = "coupon_id"
    INITIAL_COUPON = "initial_coupon"
    INITIAL_COUPON_ID = "initial_coupon_id"
    PRODUCT = "product"


class RevenueAnalyticsOverviewItemKey(StrEnum):
    REVENUE = "revenue"
    PAYING_CUSTOMER_COUNT = "paying_customer_count"
    AVG_REVENUE_PER_CUSTOMER = "avg_revenue_per_customer"


class RevenueAnalyticsPropertyFilter(BaseModel):
    model_config = ConfigDict(
        extra="forbid",
    )
    key: str
    label: Optional[str] = None
    operator: PropertyOperator
    type: Literal["revenue_analytics"] = "revenue_analytics"
    value: Optional[Union[list[Union[str, float]], Union[str, float]]] = None


class RevenueAnalyticsRevenueQueryResult(BaseModel):
    model_config = ConfigDict(
        extra="forbid",
    )
    gross: list
    mrr: list


class RevenueAnalyticsTopCustomersGroupBy(StrEnum):
    MONTH = "month"
    ALL = "all"


class RevenueCurrencyPropertyConfig(BaseModel):
    model_config = ConfigDict(
        extra="forbid",
    )
    property: Optional[str] = None
    static: Optional[CurrencyCode] = None


class RootAssistantMessage1(BaseModel):
    model_config = ConfigDict(
        extra="forbid",
    )
    content: str
    id: Optional[str] = None
    tool_call_id: str
    type: Literal["tool"] = "tool"
    ui_payload: Optional[dict[str, Any]] = Field(
        default=None,
        description=(
            "Payload passed through to the frontend - specifically for calls of contextual tool. Tool call messages"
            " without a ui_payload are not passed through to the frontend."
        ),
    )
    visible: Optional[bool] = None


class SamplingRate(BaseModel):
    model_config = ConfigDict(
        extra="forbid",
    )
    denominator: Optional[float] = None
    numerator: float


class Type3(StrEnum):
    EVENT_DEFINITION = "event_definition"
    TEAM_COLUMNS = "team_columns"


class Context1(BaseModel):
    model_config = ConfigDict(
        extra="forbid",
    )
    eventDefinitionId: Optional[str] = None
    type: Type3


class SessionAttributionGroupBy(StrEnum):
    CHANNEL_TYPE = "ChannelType"
    MEDIUM = "Medium"
    SOURCE = "Source"
    CAMPAIGN = "Campaign"
    AD_IDS = "AdIds"
    REFERRING_DOMAIN = "ReferringDomain"
    INITIAL_URL = "InitialURL"


class SessionPropertyFilter(BaseModel):
    model_config = ConfigDict(
        extra="forbid",
    )
    key: str
    label: Optional[str] = None
    operator: PropertyOperator
    type: Literal["session"] = "session"
    value: Optional[Union[list[Union[str, float]], Union[str, float]]] = None


class SnapshotSource(StrEnum):
    WEB = "web"
    MOBILE = "mobile"
    UNKNOWN = "unknown"


class Storage(StrEnum):
    OBJECT_STORAGE_LTS = "object_storage_lts"
    OBJECT_STORAGE = "object_storage"


class StepOrderValue(StrEnum):
    STRICT = "strict"
    UNORDERED = "unordered"
    ORDERED = "ordered"


class StickinessComputationMode(StrEnum):
    NON_CUMULATIVE = "non_cumulative"
    CUMULATIVE = "cumulative"


class StickinessFilterLegacy(BaseModel):
    model_config = ConfigDict(
        extra="forbid",
    )
    compare: Optional[bool] = None
    compare_to: Optional[str] = None
    display: Optional[ChartDisplayType] = None
    hidden_legend_keys: Optional[dict[str, Union[bool, Any]]] = None
    show_legend: Optional[bool] = None
    show_multiple_y_axes: Optional[bool] = None
    show_values_on_series: Optional[bool] = None


class StickinessOperator(StrEnum):
    GTE = "gte"
    LTE = "lte"
    EXACT = "exact"


class SuggestedQuestionsQueryResponse(BaseModel):
    model_config = ConfigDict(
        extra="forbid",
    )
    questions: list[str]


class TaxonomicFilterGroupType(StrEnum):
    METADATA = "metadata"
    ACTIONS = "actions"
    COHORTS = "cohorts"
    COHORTS_WITH_ALL = "cohorts_with_all"
    DATA_WAREHOUSE = "data_warehouse"
    DATA_WAREHOUSE_PROPERTIES = "data_warehouse_properties"
    DATA_WAREHOUSE_PERSON_PROPERTIES = "data_warehouse_person_properties"
    ELEMENTS = "elements"
    EVENTS = "events"
    EVENT_PROPERTIES = "event_properties"
    EVENT_FEATURE_FLAGS = "event_feature_flags"
    EVENT_METADATA = "event_metadata"
    NUMERICAL_EVENT_PROPERTIES = "numerical_event_properties"
    PERSON_PROPERTIES = "person_properties"
    PAGEVIEW_URLS = "pageview_urls"
    SCREENS = "screens"
    CUSTOM_EVENTS = "custom_events"
    WILDCARD = "wildcard"
    GROUPS = "groups"
    PERSONS = "persons"
    FEATURE_FLAGS = "feature_flags"
    INSIGHTS = "insights"
    EXPERIMENTS = "experiments"
    PLUGINS = "plugins"
    DASHBOARDS = "dashboards"
    NAME_GROUPS = "name_groups"
    SESSION_PROPERTIES = "session_properties"
    HOGQL_EXPRESSION = "hogql_expression"
    NOTEBOOKS = "notebooks"
    LOG_ENTRIES = "log_entries"
    ERROR_TRACKING_ISSUES = "error_tracking_issues"
    LOG_ATTRIBUTES = "log_attributes"
    REPLAY = "replay"
    REVENUE_ANALYTICS_PROPERTIES = "revenue_analytics_properties"
    RESOURCES = "resources"
    MAX_AI_CONTEXT = "max_ai_context"


class TimelineEntry(BaseModel):
    model_config = ConfigDict(
        extra="forbid",
    )
    events: list[EventType]
    recording_duration_s: Optional[float] = Field(default=None, description="Duration of the recording in seconds.")
    sessionId: Optional[str] = Field(default=None, description="Session ID. None means out-of-session events")


class TrendsFilterLegacy(BaseModel):
    model_config = ConfigDict(
        extra="forbid",
    )
    aggregation_axis_format: Optional[AggregationAxisFormat] = None
    aggregation_axis_postfix: Optional[str] = None
    aggregation_axis_prefix: Optional[str] = None
    breakdown_histogram_bin_count: Optional[float] = None
    compare: Optional[bool] = None
    compare_to: Optional[str] = None
    decimal_places: Optional[float] = None
    display: Optional[ChartDisplayType] = None
    formula: Optional[str] = None
    hidden_legend_keys: Optional[dict[str, Union[bool, Any]]] = None
    min_decimal_places: Optional[float] = None
    show_alert_threshold_lines: Optional[bool] = None
    show_labels_on_series: Optional[bool] = None
    show_legend: Optional[bool] = None
    show_multiple_y_axes: Optional[bool] = None
    show_percent_stack_view: Optional[bool] = None
    show_values_on_series: Optional[bool] = None
    smoothing_intervals: Optional[float] = None
    y_axis_scale_type: Optional[YAxisScaleType] = YAxisScaleType.LINEAR


class TrendsFormulaNode(BaseModel):
    model_config = ConfigDict(
        extra="forbid",
    )
    custom_name: Optional[str] = Field(default=None, description="Optional user-defined name for the formula")
    formula: str


class UserBasicType(BaseModel):
    model_config = ConfigDict(
        extra="forbid",
    )
    distinct_id: str
    email: str
    first_name: str
    hedgehog_config: Optional[MinimalHedgehogConfig] = None
    id: float
    is_email_verified: Optional[Any] = None
    last_name: Optional[str] = None
    uuid: str


class VectorSearchResponseItem(BaseModel):
    model_config = ConfigDict(
        extra="forbid",
    )
    distance: float
    id: str


class ActionsPie(BaseModel):
    model_config = ConfigDict(
        extra="forbid",
    )
    disableHoverOffset: Optional[bool] = None
    hideAggregation: Optional[bool] = None


class RETENTION(BaseModel):
    model_config = ConfigDict(
        extra="forbid",
    )
    hideLineGraph: Optional[bool] = None
    hideSizeColumn: Optional[bool] = None
    useSmallLayout: Optional[bool] = None


class VizSpecificOptions(BaseModel):
    model_config = ConfigDict(
        extra="forbid",
    )
    ActionsPie_1: Optional[ActionsPie] = Field(default=None, alias="ActionsPie")
    RETENTION_1: Optional[RETENTION] = Field(default=None, alias="RETENTION")


class WebAnalyticsExternalSummaryRequest(BaseModel):
    model_config = ConfigDict(
        extra="forbid",
    )
    date_from: str
    date_to: str
    explicit_date: Optional[bool] = None


class WebAnalyticsOrderByDirection(StrEnum):
    ASC = "ASC"
    DESC = "DESC"


class WebAnalyticsOrderByFields(StrEnum):
    VISITORS = "Visitors"
    VIEWS = "Views"
    CLICKS = "Clicks"
    BOUNCE_RATE = "BounceRate"
    AVERAGE_SCROLL_PERCENTAGE = "AverageScrollPercentage"
    SCROLL_GT80_PERCENTAGE = "ScrollGt80Percentage"
    TOTAL_CONVERSIONS = "TotalConversions"
    UNIQUE_CONVERSIONS = "UniqueConversions"
    CONVERSION_RATE = "ConversionRate"
    CONVERTING_USERS = "ConvertingUsers"
    RAGE_CLICKS = "RageClicks"
    DEAD_CLICKS = "DeadClicks"
    ERRORS = "Errors"


class Sampling(BaseModel):
    model_config = ConfigDict(
        extra="forbid",
    )
    enabled: Optional[bool] = None
    forceSamplingRate: Optional[SamplingRate] = None


class WebOverviewItemKind(StrEnum):
    UNIT = "unit"
    DURATION_S = "duration_s"
    PERCENTAGE = "percentage"
    CURRENCY = "currency"


class WebStatsBreakdown(StrEnum):
    PAGE = "Page"
    INITIAL_PAGE = "InitialPage"
    EXIT_PAGE = "ExitPage"
    EXIT_CLICK = "ExitClick"
    SCREEN_NAME = "ScreenName"
    INITIAL_CHANNEL_TYPE = "InitialChannelType"
    INITIAL_REFERRING_DOMAIN = "InitialReferringDomain"
    INITIAL_UTM_SOURCE = "InitialUTMSource"
    INITIAL_UTM_CAMPAIGN = "InitialUTMCampaign"
    INITIAL_UTM_MEDIUM = "InitialUTMMedium"
    INITIAL_UTM_TERM = "InitialUTMTerm"
    INITIAL_UTM_CONTENT = "InitialUTMContent"
    INITIAL_UTM_SOURCE_MEDIUM_CAMPAIGN = "InitialUTMSourceMediumCampaign"
    BROWSER = "Browser"
    OS = "OS"
    VIEWPORT = "Viewport"
    DEVICE_TYPE = "DeviceType"
    COUNTRY = "Country"
    REGION = "Region"
    CITY = "City"
    TIMEZONE = "Timezone"
    LANGUAGE = "Language"
    FRUSTRATION_METRICS = "FrustrationMetrics"


class WebVitalsMetric(StrEnum):
    INP = "INP"
    LCP = "LCP"
    CLS = "CLS"
    FCP = "FCP"


class WebVitalsMetricBand(StrEnum):
    GOOD = "good"
    NEEDS_IMPROVEMENTS = "needs_improvements"
    POOR = "poor"


class WebVitalsPathBreakdownResultItem(BaseModel):
    model_config = ConfigDict(
        extra="forbid",
    )
    path: str
    value: float


class WebVitalsPercentile(StrEnum):
    P75 = "p75"
    P90 = "p90"
    P99 = "p99"


class Scale(StrEnum):
    LINEAR = "linear"
    LOGARITHMIC = "logarithmic"


class YAxisSettings(BaseModel):
    model_config = ConfigDict(
        extra="forbid",
    )
    scale: Optional[Scale] = None
    startAtZero: Optional[bool] = Field(default=None, description="Whether the Y axis should start at zero")


class Integer(RootModel[int]):
    root: int


class ActionConversionGoal(BaseModel):
    model_config = ConfigDict(
        extra="forbid",
    )
    actionId: int


class ActorsPropertyTaxonomyResponse(BaseModel):
    model_config = ConfigDict(
        extra="forbid",
    )
    sample_count: int
    sample_values: list[Union[str, float, bool, int]]


class AlertCondition(BaseModel):
    model_config = ConfigDict(
        extra="forbid",
    )
    type: AlertConditionType


class Query(BaseModel):
    model_config = ConfigDict(
        extra="forbid",
    )
    kind: NodeKind
    response: Optional[dict[str, Any]] = None
    version: Optional[float] = Field(default=None, description="version of the node, used for schema migrations")


class AssistantArrayPropertyFilter(BaseModel):
    model_config = ConfigDict(
        extra="forbid",
    )
    operator: AssistantArrayPropertyFilterOperator = Field(
        ..., description="`exact` - exact match of any of the values. `is_not` - does not match any of the values."
    )
    value: list[str] = Field(
        ...,
        description=(
            "Only use property values from the plan. Always use strings as values. If you have a number, convert it to"
            ' a string first. If you have a boolean, convert it to a string "true" or "false".'
        ),
    )


class AssistantBreakdownFilter(BaseModel):
    model_config = ConfigDict(
        extra="forbid",
    )
    breakdown_limit: Optional[int] = Field(default=25, description="How many distinct values to show.")


class AssistantDateTimePropertyFilter(BaseModel):
    model_config = ConfigDict(
        extra="forbid",
    )
    operator: AssistantDateTimePropertyFilterOperator
    value: str = Field(..., description="Value must be a date in ISO 8601 format.")


class AssistantForm(BaseModel):
    model_config = ConfigDict(
        extra="forbid",
    )
    options: list[AssistantFormOption]


class AssistantFunnelsBreakdownFilter(BaseModel):
    model_config = ConfigDict(
        extra="forbid",
    )
    breakdown: str = Field(..., description="The entity property to break down by.")
    breakdown_group_type_index: Optional[int] = Field(
        default=None,
        description=(
            "If `breakdown_type` is `group`, this is the index of the group. Use the index from the group mapping."
        ),
    )
    breakdown_limit: Optional[int] = Field(default=25, description="How many distinct values to show.")
    breakdown_type: Optional[AssistantFunnelsBreakdownType] = Field(
        default=AssistantFunnelsBreakdownType.EVENT,
        description=(
            "Type of the entity to break down by. If `group` is used, you must also provide"
            " `breakdown_group_type_index` from the group mapping."
        ),
    )


class AssistantFunnelsExclusionEventsNode(BaseModel):
    model_config = ConfigDict(
        extra="forbid",
    )
    event: str
    funnelFromStep: int
    funnelToStep: int
    kind: Literal["EventsNode"] = "EventsNode"


class AssistantFunnelsFilter(BaseModel):
    model_config = ConfigDict(
        extra="forbid",
    )
    binCount: Optional[int] = Field(
        default=None,
        description=(
            "Use this setting only when `funnelVizType` is `time_to_convert`: number of bins to show in histogram."
        ),
    )
    exclusions: Optional[list[AssistantFunnelsExclusionEventsNode]] = Field(
        default=[],
        description=(
            "Users may want to use exclusion events to filter out conversions in which a particular event occurred"
            " between specific steps. These events must not be included in the main sequence. You must include start"
            " and end indexes for each exclusion where the minimum index is one and the maximum index is the number of"
            " steps in the funnel. For example, there is a sequence with three steps: sign up, finish onboarding,"
            " purchase. If the user wants to exclude all conversions in which users left the page before finishing the"
            " onboarding, the exclusion step would be the event `$pageleave` with start index 2 and end index 3."
        ),
    )
    funnelAggregateByHogQL: Optional[FunnelAggregateByHogQL] = Field(
        default=None,
        description="Use this field only if the user explicitly asks to aggregate the funnel by unique sessions.",
    )
    funnelOrderType: Optional[StepOrderValue] = Field(
        default=StepOrderValue.ORDERED,
        description=(
            "Defines the behavior of event matching between steps. Prefer the `strict` option unless explicitly told to"
            " use a different one. `ordered` - defines a sequential funnel. Step B must happen after Step A, but any"
            " number of events can happen between A and B. `strict` - defines a funnel where all events must happen in"
            " order. Step B must happen directly after Step A without any events in between. `any` - order doesn't"
            " matter. Steps can be completed in any sequence."
        ),
    )
    funnelStepReference: Optional[FunnelStepReference] = Field(
        default=FunnelStepReference.TOTAL,
        description=(
            "Whether conversion shown in the graph should be across all steps or just relative to the previous step."
        ),
    )
    funnelVizType: Optional[FunnelVizType] = Field(
        default=FunnelVizType.STEPS,
        description=(
            "Defines the type of visualization to use. The `steps` option is recommended. `steps` - shows a"
            " step-by-step funnel. Perfect to show a conversion rate of a sequence of events (default)."
            " `time_to_convert` - shows a histogram of the time it took to complete the funnel. `trends` - shows trends"
            " of the conversion rate of the whole sequence over time."
        ),
    )
    funnelWindowInterval: Optional[int] = Field(
        default=14,
        description=(
            "Controls a time frame value for a conversion to be considered. Select a reasonable value based on the"
            " user's query. Use in combination with `funnelWindowIntervalUnit`. The default value is 14 days."
        ),
    )
    funnelWindowIntervalUnit: Optional[FunnelConversionWindowTimeUnit] = Field(
        default=FunnelConversionWindowTimeUnit.DAY,
        description=(
            "Controls a time frame interval for a conversion to be considered. Select a reasonable value based on the"
            " user's query. Use in combination with `funnelWindowInterval`. The default value is 14 days."
        ),
    )
    layout: Optional[FunnelLayout] = Field(
        default=FunnelLayout.VERTICAL,
        description="Controls how the funnel chart is displayed: vertically (preferred) or horizontally.",
    )


class AssistantGenerationStatusEvent(BaseModel):
    model_config = ConfigDict(
        extra="forbid",
    )
    type: AssistantGenerationStatusType


class AssistantGenericPropertyFilter1(BaseModel):
    model_config = ConfigDict(
        extra="forbid",
    )
    key: str = Field(..., description="Use one of the properties the user has provided in the plan.")
    operator: AssistantSingleValuePropertyFilterOperator = Field(
        ...,
        description=(
            "`icontains` - case insensitive contains. `not_icontains` - case insensitive does not contain. `regex` -"
            " matches the regex pattern. `not_regex` - does not match the regex pattern."
        ),
    )
    type: str
    value: str = Field(
        ...,
        description=(
            "Only use property values from the plan. If the operator is `regex` or `not_regex`, the value must be a"
            " valid ClickHouse regex pattern to match against. Otherwise, the value must be a substring that will be"
            " matched against the property value."
        ),
    )


class AssistantGenericPropertyFilter4(BaseModel):
    model_config = ConfigDict(
        extra="forbid",
    )
    key: str = Field(..., description="Use one of the properties the user has provided in the plan.")
    operator: AssistantSetPropertyFilterOperator = Field(
        ...,
        description=(
            "`is_set` - the property has any value. `is_not_set` - the property doesn't have a value or wasn't"
            " collected."
        ),
    )
    type: str


class AssistantGroupMultipleBreakdownFilter(BaseModel):
    model_config = ConfigDict(
        extra="forbid",
    )
    group_type_index: Optional[int] = Field(default=None, description="Index of the group type from the group mapping.")
    property: str = Field(..., description="Property name from the plan to break down by.")
    type: Literal["group"] = "group"


class AssistantGroupPropertyFilter1(BaseModel):
    model_config = ConfigDict(
        extra="forbid",
    )
    group_type_index: int = Field(..., description="Index of the group type from the group mapping.")
    key: str = Field(..., description="Use one of the properties the user has provided in the plan.")
    operator: AssistantSingleValuePropertyFilterOperator = Field(
        ...,
        description=(
            "`icontains` - case insensitive contains. `not_icontains` - case insensitive does not contain. `regex` -"
            " matches the regex pattern. `not_regex` - does not match the regex pattern."
        ),
    )
    type: Literal["group"] = "group"
    value: str = Field(
        ...,
        description=(
            "Only use property values from the plan. If the operator is `regex` or `not_regex`, the value must be a"
            " valid ClickHouse regex pattern to match against. Otherwise, the value must be a substring that will be"
            " matched against the property value."
        ),
    )


class AssistantGroupPropertyFilter2(BaseModel):
    model_config = ConfigDict(
        extra="forbid",
    )
    group_type_index: int = Field(..., description="Index of the group type from the group mapping.")
    key: str = Field(..., description="Use one of the properties the user has provided in the plan.")
    operator: AssistantArrayPropertyFilterOperator = Field(
        ..., description="`exact` - exact match of any of the values. `is_not` - does not match any of the values."
    )
    type: Literal["group"] = "group"
    value: list[str] = Field(
        ...,
        description=(
            "Only use property values from the plan. Always use strings as values. If you have a number, convert it to"
            ' a string first. If you have a boolean, convert it to a string "true" or "false".'
        ),
    )


class AssistantGroupPropertyFilter3(BaseModel):
    model_config = ConfigDict(
        extra="forbid",
    )
    group_type_index: int = Field(..., description="Index of the group type from the group mapping.")
    key: str = Field(..., description="Use one of the properties the user has provided in the plan.")
    operator: AssistantDateTimePropertyFilterOperator
    type: Literal["group"] = "group"
    value: str = Field(..., description="Value must be a date in ISO 8601 format.")


class AssistantGroupPropertyFilter4(BaseModel):
    model_config = ConfigDict(
        extra="forbid",
    )
    group_type_index: int = Field(..., description="Index of the group type from the group mapping.")
    key: str = Field(..., description="Use one of the properties the user has provided in the plan.")
    operator: AssistantSetPropertyFilterOperator = Field(
        ...,
        description=(
            "`is_set` - the property has any value. `is_not_set` - the property doesn't have a value or wasn't"
            " collected."
        ),
    )
    type: Literal["group"] = "group"


class AssistantMessageMetadata(BaseModel):
    model_config = ConfigDict(
        extra="forbid",
    )
    form: Optional[AssistantForm] = None


class AssistantRetentionActionsNode(BaseModel):
    model_config = ConfigDict(
        extra="forbid",
    )
    id: float = Field(..., description="Action ID from the plan.")
    name: str = Field(..., description="Action name from the plan.")
    properties: Optional[
        list[
            Union[
                Union[
                    AssistantGenericPropertyFilter1,
                    AssistantGenericPropertyFilter2,
                    AssistantGenericPropertyFilter3,
                    AssistantGenericPropertyFilter4,
                ],
                Union[
                    AssistantGroupPropertyFilter1,
                    AssistantGroupPropertyFilter2,
                    AssistantGroupPropertyFilter3,
                    AssistantGroupPropertyFilter4,
                ],
            ]
        ]
    ] = Field(default=None, description="Property filters for the action.")
    type: Literal["actions"] = "actions"


class AssistantRetentionEventsNode(BaseModel):
    model_config = ConfigDict(
        extra="forbid",
    )
    custom_name: Optional[str] = Field(
        default=None, description="Custom name for the event if it is needed to be renamed."
    )
    name: str = Field(..., description="Event name from the plan.")
    properties: Optional[
        list[
            Union[
                Union[
                    AssistantGenericPropertyFilter1,
                    AssistantGenericPropertyFilter2,
                    AssistantGenericPropertyFilter3,
                    AssistantGenericPropertyFilter4,
                ],
                Union[
                    AssistantGroupPropertyFilter1,
                    AssistantGroupPropertyFilter2,
                    AssistantGroupPropertyFilter3,
                    AssistantGroupPropertyFilter4,
                ],
            ]
        ]
    ] = Field(default=None, description="Property filters for the event.")
    type: Literal["events"] = "events"


class AssistantSetPropertyFilter(BaseModel):
    model_config = ConfigDict(
        extra="forbid",
    )
    operator: AssistantSetPropertyFilterOperator = Field(
        ...,
        description=(
            "`is_set` - the property has any value. `is_not_set` - the property doesn't have a value or wasn't"
            " collected."
        ),
    )


class AssistantSingleValuePropertyFilter(BaseModel):
    model_config = ConfigDict(
        extra="forbid",
    )
    operator: AssistantSingleValuePropertyFilterOperator = Field(
        ...,
        description=(
            "`icontains` - case insensitive contains. `not_icontains` - case insensitive does not contain. `regex` -"
            " matches the regex pattern. `not_regex` - does not match the regex pattern."
        ),
    )
    value: str = Field(
        ...,
        description=(
            "Only use property values from the plan. If the operator is `regex` or `not_regex`, the value must be a"
            " valid ClickHouse regex pattern to match against. Otherwise, the value must be a substring that will be"
            " matched against the property value."
        ),
    )


class AssistantTrendsBreakdownFilter(BaseModel):
    model_config = ConfigDict(
        extra="forbid",
    )
    breakdown_limit: Optional[int] = Field(default=25, description="How many distinct values to show.")
    breakdowns: list[Union[AssistantGroupMultipleBreakdownFilter, AssistantGenericMultipleBreakdownFilter]] = Field(
        ..., description="Use this field to define breakdowns.", max_length=3
    )


class AutocompleteCompletionItem(BaseModel):
    model_config = ConfigDict(
        extra="forbid",
    )
    detail: Optional[str] = Field(
        default=None,
        description=(
            "A human-readable string with additional information about this item, like type or symbol information."
        ),
    )
    documentation: Optional[str] = Field(
        default=None, description="A human-readable string that represents a doc-comment."
    )
    insertText: str = Field(
        ..., description="A string or snippet that should be inserted in a document when selecting this completion."
    )
    kind: AutocompleteCompletionItemKind = Field(
        ..., description="The kind of this completion item. Based on the kind an icon is chosen by the editor."
    )
    label: str = Field(
        ...,
        description=(
            "The label of this completion item. By default this is also the text that is inserted when selecting this"
            " completion."
        ),
    )


class Breakdown(BaseModel):
    model_config = ConfigDict(
        extra="forbid",
    )
    group_type_index: Optional[int] = None
    histogram_bin_count: Optional[int] = None
    normalize_url: Optional[bool] = None
    property: str
    type: Optional[MultipleBreakdownType] = None


class BreakdownFilter(BaseModel):
    model_config = ConfigDict(
        extra="forbid",
    )
    breakdown: Optional[Union[str, list[Union[str, int]], int]] = None
    breakdown_group_type_index: Optional[int] = None
    breakdown_hide_other_aggregation: Optional[bool] = None
    breakdown_histogram_bin_count: Optional[int] = None
    breakdown_limit: Optional[int] = None
    breakdown_normalize_url: Optional[bool] = None
    breakdown_type: Optional[BreakdownType] = BreakdownType.EVENT
    breakdowns: Optional[list[Breakdown]] = Field(default=None, max_length=3)


class IntervalItem(BaseModel):
    model_config = ConfigDict(
        extra="forbid",
    )
    label: str
    value: int = Field(..., description="An interval selected out of available intervals in source query")


class Series(BaseModel):
    model_config = ConfigDict(
        extra="forbid",
    )
    label: str
    value: int


class Settings(BaseModel):
    model_config = ConfigDict(
        extra="forbid",
    )
    display: Optional[ChartSettingsDisplay] = None
    formatting: Optional[ChartSettingsFormatting] = None


class ChartAxis(BaseModel):
    model_config = ConfigDict(
        extra="forbid",
    )
    column: str
    settings: Optional[Settings] = None


class ChartSettings(BaseModel):
    model_config = ConfigDict(
        extra="forbid",
    )
    goalLines: Optional[list[GoalLine]] = None
    leftYAxisSettings: Optional[YAxisSettings] = None
    rightYAxisSettings: Optional[YAxisSettings] = None
    seriesBreakdownColumn: Optional[str] = None
    showLegend: Optional[bool] = None
    showTotalRow: Optional[bool] = None
    stackBars100: Optional[bool] = Field(default=None, description="Whether we fill the bars to 100% in stacked mode")
    xAxis: Optional[ChartAxis] = None
    yAxis: Optional[list[ChartAxis]] = None
    yAxisAtZero: Optional[bool] = Field(
        default=None, description="Deprecated: use `[left|right]YAxisSettings`. Whether the Y axis should start at zero"
    )


class ClickhouseQueryProgress(BaseModel):
    model_config = ConfigDict(
        extra="forbid",
    )
    active_cpu_time: int
    bytes_read: int
    estimated_rows_total: int
    rows_read: int
    time_elapsed: int


class CohortPropertyFilter(BaseModel):
    model_config = ConfigDict(
        extra="forbid",
    )
    cohort_name: Optional[str] = None
    key: Literal["id"] = "id"
    label: Optional[str] = None
    operator: Optional[PropertyOperator] = PropertyOperator.IN_
    type: Literal["cohort"] = "cohort"
    value: int


class CustomChannelCondition(BaseModel):
    model_config = ConfigDict(
        extra="forbid",
    )
    id: str
    key: CustomChannelField
    op: CustomChannelOperator
    value: Optional[Union[str, list[str]]] = None


class CustomChannelRule(BaseModel):
    model_config = ConfigDict(
        extra="forbid",
    )
    channel_type: str
    combiner: FilterLogicalOperator
    id: str
    items: list[CustomChannelCondition]


class DataWarehousePersonPropertyFilter(BaseModel):
    model_config = ConfigDict(
        extra="forbid",
    )
    key: str
    label: Optional[str] = None
    operator: PropertyOperator
    type: Literal["data_warehouse_person_property"] = "data_warehouse_person_property"
    value: Optional[Union[list[Union[str, float]], Union[str, float]]] = None


class DataWarehousePropertyFilter(BaseModel):
    model_config = ConfigDict(
        extra="forbid",
    )
    key: str
    label: Optional[str] = None
    operator: PropertyOperator
    type: Literal["data_warehouse"] = "data_warehouse"
    value: Optional[Union[list[Union[str, float]], Union[str, float]]] = None


class DatabaseSchemaField(BaseModel):
    model_config = ConfigDict(
        extra="forbid",
    )
    chain: Optional[list[Union[str, int]]] = None
    fields: Optional[list[str]] = None
    hogql_value: str
    id: Optional[str] = None
    name: str
    schema_valid: bool
    table: Optional[str] = None
    type: DatabaseSerializedFieldType


class DatabaseSchemaPostHogTable(BaseModel):
    model_config = ConfigDict(
        extra="forbid",
    )
    fields: dict[str, DatabaseSchemaField]
    id: str
    name: str
    row_count: Optional[float] = None
    type: Literal["posthog"] = "posthog"


class DatabaseSchemaTableCommon(BaseModel):
    model_config = ConfigDict(
        extra="forbid",
    )
    fields: dict[str, DatabaseSchemaField]
    id: str
    name: str
    row_count: Optional[float] = None
    type: Type1


class Day(RootModel[int]):
    root: int


class ElementPropertyFilter(BaseModel):
    model_config = ConfigDict(
        extra="forbid",
    )
    key: Key
    label: Optional[str] = None
    operator: PropertyOperator
    type: Literal["element"] = "element"
    value: Optional[Union[list[Union[str, float]], Union[str, float]]] = None


class ErrorTrackingIssueAssignee(BaseModel):
    model_config = ConfigDict(
        extra="forbid",
    )
    id: Union[str, int]
    type: Type2


class ErrorTrackingIssueFilter(BaseModel):
    model_config = ConfigDict(
        extra="forbid",
    )
    key: str
    label: Optional[str] = None
    operator: PropertyOperator
    type: Literal["error_tracking_issue"] = "error_tracking_issue"
    value: Optional[Union[list[Union[str, float]], Union[str, float]]] = None


class ErrorTrackingRelationalIssue(BaseModel):
    model_config = ConfigDict(
        extra="forbid",
    )
    assignee: Optional[ErrorTrackingIssueAssignee] = None
    description: Optional[str] = None
    first_seen: datetime
    id: str
    name: Optional[str] = None
    status: Status2


class EventMetadataPropertyFilter(BaseModel):
    model_config = ConfigDict(
        extra="forbid",
    )
    key: str
    label: Optional[str] = None
    operator: PropertyOperator
    type: Literal["event_metadata"] = "event_metadata"
    value: Optional[Union[list[Union[str, float]], Union[str, float]]] = None


class EventOddsRatioSerialized(BaseModel):
    model_config = ConfigDict(
        extra="forbid",
    )
    correlation_type: CorrelationType
    event: EventDefinition
    failure_count: int
    odds_ratio: float
    success_count: int


class EventPropertyFilter(BaseModel):
    model_config = ConfigDict(
        extra="forbid",
    )
    key: str
    label: Optional[str] = None
    operator: Optional[PropertyOperator] = PropertyOperator.EXACT
    type: Literal["event"] = Field(default="event", description="Event properties")
    value: Optional[Union[list[Union[str, float]], Union[str, float]]] = None


class EventTaxonomyItem(BaseModel):
    model_config = ConfigDict(
        extra="forbid",
    )
    property: str
    sample_count: int
    sample_values: list[str]


class EventsHeatMapColumnAggregationResult(BaseModel):
    model_config = ConfigDict(
        extra="forbid",
    )
    column: int
    value: int


class EventsHeatMapDataResult(BaseModel):
    model_config = ConfigDict(
        extra="forbid",
    )
    column: int
    row: int
    value: int


class EventsHeatMapRowAggregationResult(BaseModel):
    model_config = ConfigDict(
        extra="forbid",
    )
    row: int
    value: int


class EventsHeatMapStructuredResult(BaseModel):
    model_config = ConfigDict(
        extra="forbid",
    )
    allAggregations: int
    columnAggregations: list[EventsHeatMapColumnAggregationResult]
    data: list[EventsHeatMapDataResult]
    rowAggregations: list[EventsHeatMapRowAggregationResult]


class ExperimentExposureQueryResponse(BaseModel):
    model_config = ConfigDict(
        extra="forbid",
    )
    date_range: DateRange
    kind: Literal["ExperimentExposureQuery"] = "ExperimentExposureQuery"
    timeseries: list[ExperimentExposureTimeSeries]
    total_exposures: dict[str, float]


class ExperimentHoldoutType(BaseModel):
    model_config = ConfigDict(
        extra="forbid",
    )
    created_at: Optional[str] = None
    created_by: Optional[UserBasicType] = None
    description: Optional[str] = None
    filters: dict[str, Any]
    id: Optional[float] = None
    name: str
    updated_at: Optional[str] = None


class ExperimentMetricBaseProperties(BaseModel):
    model_config = ConfigDict(
        extra="forbid",
    )
    conversion_window: Optional[int] = None
    conversion_window_unit: Optional[FunnelConversionWindowTimeUnit] = None
    kind: Literal["ExperimentMetric"] = "ExperimentMetric"
    name: Optional[str] = None
    response: Optional[dict[str, Any]] = None
    version: Optional[float] = Field(default=None, description="version of the node, used for schema migrations")


class ExperimentStatsBase(BaseModel):
    model_config = ConfigDict(
        extra="forbid",
    )
    key: str
    number_of_samples: int
    sum: float
    sum_squares: float


class ExperimentVariantResultBayesian(BaseModel):
    model_config = ConfigDict(
        extra="forbid",
    )
    chance_to_win: float
    credible_interval: list[float] = Field(..., max_length=2, min_length=2)
    key: str
    method: Literal["bayesian"] = "bayesian"
    number_of_samples: int
    significant: bool
    sum: float
    sum_squares: float


class ExperimentVariantResultFrequentist(BaseModel):
    model_config = ConfigDict(
        extra="forbid",
    )
    confidence_interval: list[float] = Field(..., max_length=2, min_length=2)
    key: str
    method: Literal["frequentist"] = "frequentist"
    number_of_samples: int
    p_value: float
    significant: bool
    sum: float
    sum_squares: float


class ExternalQueryError(BaseModel):
    model_config = ConfigDict(
        extra="forbid",
    )
    code: ExternalQueryErrorCode
    detail: str


class FeaturePropertyFilter(BaseModel):
    model_config = ConfigDict(
        extra="forbid",
    )
    key: str
    label: Optional[str] = None
    operator: PropertyOperator
    type: Literal["feature"] = Field(default="feature", description='Event property with "$feature/" prepended')
    value: Optional[Union[list[Union[str, float]], Union[str, float]]] = None


class FunnelCorrelationResult(BaseModel):
    model_config = ConfigDict(
        extra="forbid",
    )
    events: list[EventOddsRatioSerialized]
    skewed: bool


class FunnelExclusionSteps(BaseModel):
    model_config = ConfigDict(
        extra="forbid",
    )
    funnelFromStep: int
    funnelToStep: int


class FunnelsFilterLegacy(BaseModel):
    model_config = ConfigDict(
        extra="forbid",
    )
    bin_count: Optional[Union[float, str]] = None
    breakdown_attribution_type: Optional[BreakdownAttributionType] = None
    breakdown_attribution_value: Optional[float] = None
    exclusions: Optional[list[FunnelExclusionLegacy]] = None
    funnel_aggregate_by_hogql: Optional[str] = None
    funnel_from_step: Optional[float] = None
    funnel_order_type: Optional[StepOrderValue] = None
    funnel_step_reference: Optional[FunnelStepReference] = None
    funnel_to_step: Optional[float] = None
    funnel_viz_type: Optional[FunnelVizType] = None
    funnel_window_interval: Optional[float] = None
    funnel_window_interval_unit: Optional[FunnelConversionWindowTimeUnit] = None
    hidden_legend_keys: Optional[dict[str, Union[bool, Any]]] = None
    layout: Optional[FunnelLayout] = None


class GroupPropertyFilter(BaseModel):
    model_config = ConfigDict(
        extra="forbid",
    )
    group_type_index: Optional[int] = None
    key: str
    label: Optional[str] = None
    operator: PropertyOperator
    type: Literal["group"] = "group"
    value: Optional[Union[list[Union[str, float]], Union[str, float]]] = None


class HogQLAutocompleteResponse(BaseModel):
    model_config = ConfigDict(
        extra="forbid",
    )
    incomplete_list: bool = Field(..., description="Whether or not the suggestions returned are complete")
    suggestions: list[AutocompleteCompletionItem]
    timings: Optional[list[QueryTiming]] = Field(
        default=None, description="Measured timings for different parts of the query generation process"
    )


class HogQLNotice(BaseModel):
    model_config = ConfigDict(
        extra="forbid",
    )
    end: Optional[int] = None
    fix: Optional[str] = None
    message: str
    start: Optional[int] = None


class HogQLPropertyFilter(BaseModel):
    model_config = ConfigDict(
        extra="forbid",
    )
    key: str
    label: Optional[str] = None
    type: Literal["hogql"] = "hogql"
    value: Optional[Union[list[Union[str, float]], Union[str, float]]] = None


class HogQLQueryModifiers(BaseModel):
    model_config = ConfigDict(
        extra="forbid",
    )
    bounceRateDurationSeconds: Optional[float] = None
    bounceRatePageViewMode: Optional[BounceRatePageViewMode] = None
    convertToProjectTimezone: Optional[bool] = None
    customChannelTypeRules: Optional[list[CustomChannelRule]] = None
    dataWarehouseEventsModifiers: Optional[list[DataWarehouseEventsModifier]] = None
    debug: Optional[bool] = None
    formatCsvAllowDoubleQuotes: Optional[bool] = None
    inCohortVia: Optional[InCohortVia] = None
    materializationMode: Optional[MaterializationMode] = None
    optimizeJoinedFilters: Optional[bool] = None
    personsArgMaxVersion: Optional[PersonsArgMaxVersion] = None
    personsJoinMode: Optional[PersonsJoinMode] = None
    personsOnEventsMode: Optional[PersonsOnEventsMode] = None
    propertyGroupsMode: Optional[PropertyGroupsMode] = None
    s3TableUseInvalidColumns: Optional[bool] = None
    sessionTableVersion: Optional[SessionTableVersion] = None
    sessionsV2JoinMode: Optional[SessionsV2JoinMode] = None
    useMaterializedViews: Optional[bool] = None
    usePresortedEventsTable: Optional[bool] = None
    useWebAnalyticsPreAggregatedTables: Optional[bool] = None


class HogQuery(BaseModel):
    model_config = ConfigDict(
        extra="forbid",
    )
    code: Optional[str] = None
    kind: Literal["HogQuery"] = "HogQuery"
    modifiers: Optional[HogQLQueryModifiers] = Field(
        default=None, description="Modifiers used when performing the query"
    )
    response: Optional[HogQueryResponse] = None
    tags: Optional[QueryLogTags] = None
    version: Optional[float] = Field(default=None, description="version of the node, used for schema migrations")


class DayItem(BaseModel):
    model_config = ConfigDict(
        extra="forbid",
    )
    label: str
    value: Union[str, datetime, int]


class InsightThreshold(BaseModel):
    model_config = ConfigDict(
        extra="forbid",
    )
    bounds: Optional[InsightsThresholdBounds] = None
    type: InsightThresholdType


class LLMTrace(BaseModel):
    model_config = ConfigDict(
        extra="forbid",
    )
    createdAt: str
    events: list[LLMTraceEvent]
    id: str
    inputCost: Optional[float] = None
    inputState: Optional[Any] = None
    inputTokens: Optional[float] = None
    outputCost: Optional[float] = None
    outputState: Optional[Any] = None
    outputTokens: Optional[float] = None
    person: LLMTracePerson
    totalCost: Optional[float] = None
    totalLatency: Optional[float] = None
    traceName: Optional[str] = None


class LifecycleFilter(BaseModel):
    model_config = ConfigDict(
        extra="forbid",
    )
    showLegend: Optional[bool] = False
    showValuesOnSeries: Optional[bool] = None
    toggledLifecycles: Optional[list[LifecycleToggle]] = None


class LifecycleFilterLegacy(BaseModel):
    model_config = ConfigDict(
        extra="forbid",
    )
    show_legend: Optional[bool] = None
    show_values_on_series: Optional[bool] = None
    toggledLifecycles: Optional[list[LifecycleToggle]] = None


class LogEntryPropertyFilter(BaseModel):
    model_config = ConfigDict(
        extra="forbid",
    )
    key: str
    label: Optional[str] = None
    operator: PropertyOperator
    type: Literal["log_entry"] = "log_entry"
    value: Optional[Union[list[Union[str, float]], Union[str, float]]] = None


class LogMessage(BaseModel):
    model_config = ConfigDict(
        extra="forbid",
    )
    attributes: dict[str, Any]
    body: str
    event_name: str
    instrumentation_scope: str
    level: LogSeverityLevel
    observed_timestamp: datetime
    resource: str
    severity_number: float
    severity_text: LogSeverityLevel
    span_id: str
    timestamp: datetime
    trace_id: str
    uuid: str


class LogPropertyFilter(BaseModel):
    model_config = ConfigDict(
        extra="forbid",
    )
    key: str
    label: Optional[str] = None
    operator: PropertyOperator
    type: Literal["log"] = "log"
    value: Optional[Union[list[Union[str, float]], Union[str, float]]] = None


class MatchedRecording(BaseModel):
    model_config = ConfigDict(
        extra="forbid",
    )
    events: list[MatchedRecordingEvent]
    session_id: Optional[str] = None


class NewExperimentQueryResponse(BaseModel):
    model_config = ConfigDict(
        extra="forbid",
    )
    baseline: ExperimentStatsBase
    variant_results: Union[list[ExperimentVariantResultFrequentist], list[ExperimentVariantResultBayesian]]


class PathsFilter(BaseModel):
    model_config = ConfigDict(
        extra="forbid",
    )
    edgeLimit: Optional[int] = 50
    endPoint: Optional[str] = None
    excludeEvents: Optional[list[str]] = None
    includeEventTypes: Optional[list[PathType]] = None
    localPathCleaningFilters: Optional[list[PathCleaningFilter]] = None
    maxEdgeWeight: Optional[int] = None
    minEdgeWeight: Optional[int] = None
    pathDropoffKey: Optional[str] = Field(default=None, description="Relevant only within actors query")
    pathEndKey: Optional[str] = Field(default=None, description="Relevant only within actors query")
    pathGroupings: Optional[list[str]] = None
    pathReplacements: Optional[bool] = None
    pathStartKey: Optional[str] = Field(default=None, description="Relevant only within actors query")
    pathsHogQLExpression: Optional[str] = None
    startPoint: Optional[str] = None
    stepLimit: Optional[int] = 5


class PersonPropertyFilter(BaseModel):
    model_config = ConfigDict(
        extra="forbid",
    )
    key: str
    label: Optional[str] = None
    operator: PropertyOperator
    type: Literal["person"] = Field(default="person", description="Person properties")
    value: Optional[Union[list[Union[str, float]], Union[str, float]]] = None


class QueryResponseAlternative8(BaseModel):
    model_config = ConfigDict(
        extra="forbid",
    )
    errors: list[HogQLNotice]
    isUsingIndices: Optional[QueryIndexUsage] = None
    isValid: Optional[bool] = None
    notices: list[HogQLNotice]
    query: Optional[str] = None
    table_names: Optional[list[str]] = None
    warnings: list[HogQLNotice]


class QueryResponseAlternative9(BaseModel):
    model_config = ConfigDict(
        extra="forbid",
    )
    incomplete_list: bool = Field(..., description="Whether or not the suggestions returned are complete")
    suggestions: list[AutocompleteCompletionItem]
    timings: Optional[list[QueryTiming]] = Field(
        default=None, description="Measured timings for different parts of the query generation process"
    )


class QueryResponseAlternative24(BaseModel):
    model_config = ConfigDict(
        extra="forbid",
    )
    data: dict[str, Any]
    error: Optional[ExternalQueryError] = None
    status: ExternalQueryStatus


class QueryStatus(BaseModel):
    model_config = ConfigDict(
        extra="forbid",
    )
    complete: Optional[bool] = Field(
        default=False,
        description=(
            "Whether the query is still running. Will be true if the query is complete, even if it errored. Either"
            " result or error will be set."
        ),
    )
    dashboard_id: Optional[int] = None
    end_time: Optional[datetime] = Field(
        default=None, description="When did the query execution task finish (whether successfully or not)."
    )
    error: Optional[bool] = Field(
        default=False,
        description=(
            "If the query failed, this will be set to true. More information can be found in the error_message field."
        ),
    )
    error_message: Optional[str] = None
    expiration_time: Optional[datetime] = None
    id: str
    insight_id: Optional[int] = None
    labels: Optional[list[str]] = None
    pickup_time: Optional[datetime] = Field(
        default=None, description="When was the query execution task picked up by a worker."
    )
    query_async: Literal[True] = Field(default=True, description="ONLY async queries use QueryStatus.")
    query_progress: Optional[ClickhouseQueryProgress] = None
    results: Optional[Any] = None
    start_time: Optional[datetime] = Field(default=None, description="When was query execution task enqueued.")
    task_id: Optional[str] = None
    team_id: int


class QueryStatusResponse(BaseModel):
    model_config = ConfigDict(
        extra="forbid",
    )
    query_status: QueryStatus


class ResultCustomization(RootModel[Union[ResultCustomizationByValue, ResultCustomizationByPosition]]):
    root: Union[ResultCustomizationByValue, ResultCustomizationByPosition]


class RetentionValue(BaseModel):
    model_config = ConfigDict(
        extra="forbid",
    )
    count: int
    label: Optional[str] = None


class RevenueAnalyticsEventItem(BaseModel):
    model_config = ConfigDict(
        extra="forbid",
    )
    currencyAwareDecimal: Optional[bool] = Field(
        default=False,
        description=(
            "If true, the revenue will be divided by the smallest unit of the currency.\n\nFor example, in case this is"
            " set to true, if the revenue is 1089 and the currency is USD, the revenue will be $10.89, but if the"
            " currency is JPY, the revenue will be ¥1089."
        ),
    )
    eventName: str
    revenueCurrencyProperty: Optional[RevenueCurrencyPropertyConfig] = Field(
        default_factory=lambda: RevenueCurrencyPropertyConfig.model_validate({"static": "USD"})
    )
    revenueProperty: str


<<<<<<< HEAD
class RevenueAnalyticsGrossRevenueQueryResponse(BaseModel):
    model_config = ConfigDict(
        extra="forbid",
    )
    columns: Optional[list[str]] = None
    error: Optional[str] = Field(
        default=None,
        description="Query error. Returned only if 'explain' or `modifiers.debug` is true. Throws an error otherwise.",
    )
    hogql: Optional[str] = Field(default=None, description="Generated HogQL query.")
    modifiers: Optional[HogQLQueryModifiers] = Field(
        default=None, description="Modifiers used when performing the query"
    )
    query_date_range: Optional[QueryDateRangeResponse] = Field(
        default=None, description="The date range used for the query"
    )
    query_status: Optional[QueryStatus] = Field(
        default=None, description="Query status indicates whether next to the provided data, a query is still running."
    )
    results: Any
    timings: Optional[list[QueryTiming]] = Field(
        default=None, description="Measured timings for different parts of the query generation process"
    )


=======
>>>>>>> 9a436ed0
class RevenueAnalyticsGrowthRateQueryResponse(BaseModel):
    model_config = ConfigDict(
        extra="forbid",
    )
    columns: Optional[list[str]] = None
    error: Optional[str] = Field(
        default=None,
        description="Query error. Returned only if 'explain' or `modifiers.debug` is true. Throws an error otherwise.",
    )
    hogql: Optional[str] = Field(default=None, description="Generated HogQL query.")
    modifiers: Optional[HogQLQueryModifiers] = Field(
        default=None, description="Modifiers used when performing the query"
    )
    query_date_range: Optional[QueryDateRangeResponse] = Field(
        default=None, description="The date range used for the query"
    )
    query_status: Optional[QueryStatus] = Field(
        default=None, description="Query status indicates whether next to the provided data, a query is still running."
    )
    results: Any
    timings: Optional[list[QueryTiming]] = Field(
        default=None, description="Measured timings for different parts of the query generation process"
    )


class RevenueAnalyticsOverviewItem(BaseModel):
    model_config = ConfigDict(
        extra="forbid",
    )
    key: RevenueAnalyticsOverviewItemKey
    value: float


class RevenueAnalyticsOverviewQueryResponse(BaseModel):
    model_config = ConfigDict(
        extra="forbid",
    )
    error: Optional[str] = Field(
        default=None,
        description="Query error. Returned only if 'explain' or `modifiers.debug` is true. Throws an error otherwise.",
    )
    hogql: Optional[str] = Field(default=None, description="Generated HogQL query.")
    modifiers: Optional[HogQLQueryModifiers] = Field(
        default=None, description="Modifiers used when performing the query"
    )
    query_date_range: Optional[QueryDateRangeResponse] = Field(
        default=None, description="The date range used for the query"
    )
    query_status: Optional[QueryStatus] = Field(
        default=None, description="Query status indicates whether next to the provided data, a query is still running."
    )
    results: list[RevenueAnalyticsOverviewItem]
    timings: Optional[list[QueryTiming]] = Field(
        default=None, description="Measured timings for different parts of the query generation process"
    )


class RevenueAnalyticsRevenueQueryResponse(BaseModel):
    model_config = ConfigDict(
        extra="forbid",
    )
    columns: Optional[list[str]] = None
    error: Optional[str] = Field(
        default=None,
        description="Query error. Returned only if 'explain' or `modifiers.debug` is true. Throws an error otherwise.",
    )
    hogql: Optional[str] = Field(default=None, description="Generated HogQL query.")
    modifiers: Optional[HogQLQueryModifiers] = Field(
        default=None, description="Modifiers used when performing the query"
    )
    query_date_range: Optional[QueryDateRangeResponse] = Field(
        default=None, description="The date range used for the query"
    )
    query_status: Optional[QueryStatus] = Field(
        default=None, description="Query status indicates whether next to the provided data, a query is still running."
    )
    results: RevenueAnalyticsRevenueQueryResult
    timings: Optional[list[QueryTiming]] = Field(
        default=None, description="Measured timings for different parts of the query generation process"
    )


class RevenueAnalyticsTopCustomersQueryResponse(BaseModel):
    model_config = ConfigDict(
        extra="forbid",
    )
    columns: Optional[list[str]] = None
    error: Optional[str] = Field(
        default=None,
        description="Query error. Returned only if 'explain' or `modifiers.debug` is true. Throws an error otherwise.",
    )
    hogql: Optional[str] = Field(default=None, description="Generated HogQL query.")
    modifiers: Optional[HogQLQueryModifiers] = Field(
        default=None, description="Modifiers used when performing the query"
    )
    query_date_range: Optional[QueryDateRangeResponse] = Field(
        default=None, description="The date range used for the query"
    )
    query_status: Optional[QueryStatus] = Field(
        default=None, description="Query status indicates whether next to the provided data, a query is still running."
    )
    results: Any
    timings: Optional[list[QueryTiming]] = Field(
        default=None, description="Measured timings for different parts of the query generation process"
    )


class RevenueExampleDataWarehouseTablesQueryResponse(BaseModel):
    model_config = ConfigDict(
        extra="forbid",
    )
    columns: Optional[list] = None
    error: Optional[str] = Field(
        default=None,
        description="Query error. Returned only if 'explain' or `modifiers.debug` is true. Throws an error otherwise.",
    )
    hasMore: Optional[bool] = None
    hogql: Optional[str] = Field(default=None, description="Generated HogQL query.")
    limit: Optional[int] = None
    modifiers: Optional[HogQLQueryModifiers] = Field(
        default=None, description="Modifiers used when performing the query"
    )
    offset: Optional[int] = None
    query_status: Optional[QueryStatus] = Field(
        default=None, description="Query status indicates whether next to the provided data, a query is still running."
    )
    results: Any
    timings: Optional[list[QueryTiming]] = Field(
        default=None, description="Measured timings for different parts of the query generation process"
    )
    types: Optional[list] = None


class RevenueExampleEventsQueryResponse(BaseModel):
    model_config = ConfigDict(
        extra="forbid",
    )
    columns: Optional[list] = None
    error: Optional[str] = Field(
        default=None,
        description="Query error. Returned only if 'explain' or `modifiers.debug` is true. Throws an error otherwise.",
    )
    hasMore: Optional[bool] = None
    hogql: Optional[str] = Field(default=None, description="Generated HogQL query.")
    limit: Optional[int] = None
    modifiers: Optional[HogQLQueryModifiers] = Field(
        default=None, description="Modifiers used when performing the query"
    )
    offset: Optional[int] = None
    query_status: Optional[QueryStatus] = Field(
        default=None, description="Query status indicates whether next to the provided data, a query is still running."
    )
    results: Any
    timings: Optional[list[QueryTiming]] = Field(
        default=None, description="Measured timings for different parts of the query generation process"
    )
    types: Optional[list] = None


class SavedInsightNode(BaseModel):
    model_config = ConfigDict(
        extra="forbid",
    )
    allowSorting: Optional[bool] = Field(
        default=None, description="Can the user click on column headers to sort the table? (default: true)"
    )
    context: Optional[Context1] = Field(
        default=None, description="Context for the table, used by components like ColumnConfigurator"
    )
    embedded: Optional[bool] = Field(default=None, description="Query is embedded inside another bordered component")
    expandable: Optional[bool] = Field(
        default=None, description="Can expand row to show raw event data (default: true)"
    )
    full: Optional[bool] = Field(
        default=None, description="Show with most visual options enabled. Used in insight scene."
    )
    hidePersonsModal: Optional[bool] = None
    hideTooltipOnScroll: Optional[bool] = None
    kind: Literal["SavedInsightNode"] = "SavedInsightNode"
    propertiesViaUrl: Optional[bool] = Field(default=None, description="Link properties via the URL (default: false)")
    shortId: str
    showActions: Optional[bool] = Field(default=None, description="Show the kebab menu at the end of the row")
    showColumnConfigurator: Optional[bool] = Field(
        default=None, description="Show a button to configure the table's columns if possible"
    )
    showCorrelationTable: Optional[bool] = None
    showDateRange: Optional[bool] = Field(default=None, description="Show date range selector")
    showElapsedTime: Optional[bool] = Field(default=None, description="Show the time it takes to run a query")
    showEventFilter: Optional[bool] = Field(
        default=None, description="Include an event filter above the table (EventsNode only)"
    )
    showExport: Optional[bool] = Field(default=None, description="Show the export button")
    showFilters: Optional[bool] = None
    showHeader: Optional[bool] = None
    showHogQLEditor: Optional[bool] = Field(default=None, description="Include a HogQL query editor above HogQL tables")
    showLastComputation: Optional[bool] = None
    showLastComputationRefresh: Optional[bool] = None
    showOpenEditorButton: Optional[bool] = Field(
        default=None, description="Show a button to open the current query as a new insight. (default: true)"
    )
    showPersistentColumnConfigurator: Optional[bool] = Field(
        default=None, description="Show a button to configure and persist the table's default columns if possible"
    )
    showPropertyFilter: Optional[Union[bool, list[TaxonomicFilterGroupType]]] = Field(
        default=None, description="Include a property filter above the table"
    )
    showReload: Optional[bool] = Field(default=None, description="Show a reload button")
    showResults: Optional[bool] = None
    showResultsTable: Optional[bool] = Field(default=None, description="Show a results table")
    showSavedQueries: Optional[bool] = Field(default=None, description="Shows a list of saved queries")
    showSearch: Optional[bool] = Field(default=None, description="Include a free text search field (PersonsNode only)")
    showTable: Optional[bool] = None
    showTestAccountFilters: Optional[bool] = Field(default=None, description="Show filter to exclude test accounts")
    showTimings: Optional[bool] = Field(default=None, description="Show a detailed query timing breakdown")
    suppressSessionAnalysisWarning: Optional[bool] = None
    version: Optional[float] = Field(default=None, description="version of the node, used for schema migrations")
    vizSpecificOptions: Optional[VizSpecificOptions] = None


class Filters(BaseModel):
    model_config = ConfigDict(
        extra="forbid",
    )
    dateRange: Optional[DateRange] = None
    properties: Optional[list[SessionPropertyFilter]] = None


class SessionAttributionExplorerQueryResponse(BaseModel):
    model_config = ConfigDict(
        extra="forbid",
    )
    columns: Optional[list] = None
    error: Optional[str] = Field(
        default=None,
        description="Query error. Returned only if 'explain' or `modifiers.debug` is true. Throws an error otherwise.",
    )
    hasMore: Optional[bool] = None
    hogql: Optional[str] = Field(default=None, description="Generated HogQL query.")
    limit: Optional[int] = None
    modifiers: Optional[HogQLQueryModifiers] = Field(
        default=None, description="Modifiers used when performing the query"
    )
    offset: Optional[int] = None
    query_status: Optional[QueryStatus] = Field(
        default=None, description="Query status indicates whether next to the provided data, a query is still running."
    )
    results: Any
    timings: Optional[list[QueryTiming]] = Field(
        default=None, description="Measured timings for different parts of the query generation process"
    )
    types: Optional[list] = None


class SessionRecordingType(BaseModel):
    model_config = ConfigDict(
        extra="forbid",
    )
    active_seconds: Optional[float] = None
    activity_score: Optional[float] = Field(
        default=None, description="calculated on the backend so that we can sort by it, definition may change over time"
    )
    click_count: Optional[float] = None
    console_error_count: Optional[float] = None
    console_log_count: Optional[float] = None
    console_warn_count: Optional[float] = None
    distinct_id: Optional[str] = None
    email: Optional[str] = None
    end_time: str = Field(..., description="When the recording ends in ISO format.")
    id: str
    inactive_seconds: Optional[float] = None
    keypress_count: Optional[float] = None
    matching_events: Optional[list[MatchedRecording]] = Field(default=None, description="List of matching events. *")
    mouse_activity_count: Optional[float] = Field(
        default=None, description="count of all mouse activity in the recording, not just clicks"
    )
    ongoing: Optional[bool] = Field(
        default=None,
        description=(
            "whether we have received data for this recording in the last 5 minutes (assumes the recording was loaded"
            " from ClickHouse)\n*"
        ),
    )
    person: Optional[PersonType] = None
    recording_duration: float = Field(..., description="Length of recording in seconds.")
    snapshot_source: SnapshotSource
    start_time: str = Field(..., description="When the recording starts in ISO format.")
    start_url: Optional[str] = None
    storage: Optional[Storage] = Field(default=None, description="Where this recording information was loaded from")
    summary: Optional[str] = None
    viewed: bool = Field(..., description="Whether this recording has been viewed by you already.")
    viewers: list[str] = Field(..., description="user ids of other users who have viewed this recording")


class SessionsTimelineQueryResponse(BaseModel):
    model_config = ConfigDict(
        extra="forbid",
    )
    error: Optional[str] = Field(
        default=None,
        description="Query error. Returned only if 'explain' or `modifiers.debug` is true. Throws an error otherwise.",
    )
    hasMore: Optional[bool] = None
    hogql: Optional[str] = Field(default=None, description="Generated HogQL query.")
    modifiers: Optional[HogQLQueryModifiers] = Field(
        default=None, description="Modifiers used when performing the query"
    )
    query_status: Optional[QueryStatus] = Field(
        default=None, description="Query status indicates whether next to the provided data, a query is still running."
    )
    results: list[TimelineEntry]
    timings: Optional[list[QueryTiming]] = Field(
        default=None, description="Measured timings for different parts of the query generation process"
    )


class StickinessCriteria(BaseModel):
    model_config = ConfigDict(
        extra="forbid",
    )
    operator: StickinessOperator
    value: int


class StickinessFilter(BaseModel):
    model_config = ConfigDict(
        extra="forbid",
    )
    computedAs: Optional[StickinessComputationMode] = None
    display: Optional[ChartDisplayType] = None
    hiddenLegendIndexes: Optional[list[int]] = None
    showLegend: Optional[bool] = None
    showMultipleYAxes: Optional[bool] = None
    showValuesOnSeries: Optional[bool] = None
    stickinessCriteria: Optional[StickinessCriteria] = None


class StickinessQueryResponse(BaseModel):
    model_config = ConfigDict(
        extra="forbid",
    )
    error: Optional[str] = Field(
        default=None,
        description="Query error. Returned only if 'explain' or `modifiers.debug` is true. Throws an error otherwise.",
    )
    hogql: Optional[str] = Field(default=None, description="Generated HogQL query.")
    modifiers: Optional[HogQLQueryModifiers] = Field(
        default=None, description="Modifiers used when performing the query"
    )
    query_status: Optional[QueryStatus] = Field(
        default=None, description="Query status indicates whether next to the provided data, a query is still running."
    )
    results: list[dict[str, Any]]
    timings: Optional[list[QueryTiming]] = Field(
        default=None, description="Measured timings for different parts of the query generation process"
    )


class SuggestedQuestionsQuery(BaseModel):
    model_config = ConfigDict(
        extra="forbid",
    )
    kind: Literal["SuggestedQuestionsQuery"] = "SuggestedQuestionsQuery"
    modifiers: Optional[HogQLQueryModifiers] = Field(
        default=None, description="Modifiers used when performing the query"
    )
    response: Optional[SuggestedQuestionsQueryResponse] = None
    tags: Optional[QueryLogTags] = None
    version: Optional[float] = Field(default=None, description="version of the node, used for schema migrations")


class TableSettings(BaseModel):
    model_config = ConfigDict(
        extra="forbid",
    )
    columns: Optional[list[ChartAxis]] = None
    conditionalFormatting: Optional[list[ConditionalFormattingRule]] = None


class TeamTaxonomyItem(BaseModel):
    model_config = ConfigDict(
        extra="forbid",
    )
    count: int
    event: str


class TestBasicQueryResponse(BaseModel):
    model_config = ConfigDict(
        extra="forbid",
    )
    error: Optional[str] = Field(
        default=None,
        description="Query error. Returned only if 'explain' or `modifiers.debug` is true. Throws an error otherwise.",
    )
    hogql: Optional[str] = Field(default=None, description="Generated HogQL query.")
    modifiers: Optional[HogQLQueryModifiers] = Field(
        default=None, description="Modifiers used when performing the query"
    )
    query_status: Optional[QueryStatus] = Field(
        default=None, description="Query status indicates whether next to the provided data, a query is still running."
    )
    results: list
    timings: Optional[list[QueryTiming]] = Field(
        default=None, description="Measured timings for different parts of the query generation process"
    )


class TestCachedBasicQueryResponse(BaseModel):
    model_config = ConfigDict(
        extra="forbid",
    )
    cache_key: str
    cache_target_age: Optional[datetime] = None
    calculation_trigger: Optional[str] = Field(
        default=None, description="What triggered the calculation of the query, leave empty if user/immediate"
    )
    error: Optional[str] = Field(
        default=None,
        description="Query error. Returned only if 'explain' or `modifiers.debug` is true. Throws an error otherwise.",
    )
    hogql: Optional[str] = Field(default=None, description="Generated HogQL query.")
    is_cached: bool
    last_refresh: datetime
    modifiers: Optional[HogQLQueryModifiers] = Field(
        default=None, description="Modifiers used when performing the query"
    )
    next_allowed_client_refresh: datetime
    query_status: Optional[QueryStatus] = Field(
        default=None, description="Query status indicates whether next to the provided data, a query is still running."
    )
    results: list
    timezone: str
    timings: Optional[list[QueryTiming]] = Field(
        default=None, description="Measured timings for different parts of the query generation process"
    )


class TracesQueryResponse(BaseModel):
    model_config = ConfigDict(
        extra="forbid",
    )
    columns: Optional[list[str]] = None
    error: Optional[str] = Field(
        default=None,
        description="Query error. Returned only if 'explain' or `modifiers.debug` is true. Throws an error otherwise.",
    )
    hasMore: Optional[bool] = None
    hogql: Optional[str] = Field(default=None, description="Generated HogQL query.")
    limit: Optional[int] = None
    modifiers: Optional[HogQLQueryModifiers] = Field(
        default=None, description="Modifiers used when performing the query"
    )
    offset: Optional[int] = None
    query_status: Optional[QueryStatus] = Field(
        default=None, description="Query status indicates whether next to the provided data, a query is still running."
    )
    results: list[LLMTrace]
    timings: Optional[list[QueryTiming]] = Field(
        default=None, description="Measured timings for different parts of the query generation process"
    )


class TrendsAlertConfig(BaseModel):
    model_config = ConfigDict(
        extra="forbid",
    )
    check_ongoing_interval: Optional[bool] = None
    series_index: int
    type: Literal["TrendsAlertConfig"] = "TrendsAlertConfig"


class TrendsFilter(BaseModel):
    model_config = ConfigDict(
        extra="forbid",
    )
    aggregationAxisFormat: Optional[AggregationAxisFormat] = AggregationAxisFormat.NUMERIC
    aggregationAxisPostfix: Optional[str] = None
    aggregationAxisPrefix: Optional[str] = None
    breakdown_histogram_bin_count: Optional[float] = None
    decimalPlaces: Optional[float] = None
    display: Optional[ChartDisplayType] = ChartDisplayType.ACTIONS_LINE_GRAPH
    formula: Optional[str] = None
    formulaNodes: Optional[list[TrendsFormulaNode]] = Field(
        default=None,
        description="List of formulas with optional custom names. Takes precedence over formula/formulas if set.",
    )
    formulas: Optional[list[str]] = None
    goalLines: Optional[list[GoalLine]] = Field(default=None, description="Goal Lines")
    hiddenLegendIndexes: Optional[list[int]] = None
    minDecimalPlaces: Optional[float] = None
    resultCustomizationBy: Optional[ResultCustomizationBy] = Field(
        default=ResultCustomizationBy.VALUE,
        description="Wether result datasets are associated by their values or by their order.",
    )
    resultCustomizations: Optional[
        Union[dict[str, ResultCustomizationByValue], dict[str, ResultCustomizationByPosition]]
    ] = Field(default=None, description="Customizations for the appearance of result datasets.")
    showAlertThresholdLines: Optional[bool] = False
    showLabelsOnSeries: Optional[bool] = None
    showLegend: Optional[bool] = False
    showMultipleYAxes: Optional[bool] = False
    showPercentStackView: Optional[bool] = False
    showValuesOnSeries: Optional[bool] = False
    smoothingIntervals: Optional[int] = 1
    yAxisScaleType: Optional[YAxisScaleType] = YAxisScaleType.LINEAR


class TrendsQueryResponse(BaseModel):
    model_config = ConfigDict(
        extra="forbid",
    )
    error: Optional[str] = Field(
        default=None,
        description="Query error. Returned only if 'explain' or `modifiers.debug` is true. Throws an error otherwise.",
    )
    hasMore: Optional[bool] = Field(default=None, description="Wether more breakdown values are available.")
    hogql: Optional[str] = Field(default=None, description="Generated HogQL query.")
    modifiers: Optional[HogQLQueryModifiers] = Field(
        default=None, description="Modifiers used when performing the query"
    )
    query_date_range: Optional[QueryDateRangeResponse] = Field(
        default=None, description="The date range used for the query"
    )
    query_status: Optional[QueryStatus] = Field(
        default=None, description="Query status indicates whether next to the provided data, a query is still running."
    )
    results: list[dict[str, Any]]
    timings: Optional[list[QueryTiming]] = Field(
        default=None, description="Measured timings for different parts of the query generation process"
    )


class WebAnalyticsExternalSummaryQueryResponse(BaseModel):
    model_config = ConfigDict(
        extra="forbid",
    )
    data: dict[str, Any]
    error: Optional[ExternalQueryError] = None
    status: ExternalQueryStatus


class WebExternalClicksTableQueryResponse(BaseModel):
    model_config = ConfigDict(
        extra="forbid",
    )
    columns: Optional[list] = None
    error: Optional[str] = Field(
        default=None,
        description="Query error. Returned only if 'explain' or `modifiers.debug` is true. Throws an error otherwise.",
    )
    hasMore: Optional[bool] = None
    hogql: Optional[str] = Field(default=None, description="Generated HogQL query.")
    limit: Optional[int] = None
    modifiers: Optional[HogQLQueryModifiers] = Field(
        default=None, description="Modifiers used when performing the query"
    )
    offset: Optional[int] = None
    query_status: Optional[QueryStatus] = Field(
        default=None, description="Query status indicates whether next to the provided data, a query is still running."
    )
    results: list
    samplingRate: Optional[SamplingRate] = None
    timings: Optional[list[QueryTiming]] = Field(
        default=None, description="Measured timings for different parts of the query generation process"
    )
    types: Optional[list] = None


class WebGoalsQueryResponse(BaseModel):
    model_config = ConfigDict(
        extra="forbid",
    )
    columns: Optional[list] = None
    error: Optional[str] = Field(
        default=None,
        description="Query error. Returned only if 'explain' or `modifiers.debug` is true. Throws an error otherwise.",
    )
    hasMore: Optional[bool] = None
    hogql: Optional[str] = Field(default=None, description="Generated HogQL query.")
    limit: Optional[int] = None
    modifiers: Optional[HogQLQueryModifiers] = Field(
        default=None, description="Modifiers used when performing the query"
    )
    offset: Optional[int] = None
    query_status: Optional[QueryStatus] = Field(
        default=None, description="Query status indicates whether next to the provided data, a query is still running."
    )
    results: list
    samplingRate: Optional[SamplingRate] = None
    timings: Optional[list[QueryTiming]] = Field(
        default=None, description="Measured timings for different parts of the query generation process"
    )
    types: Optional[list] = None


class WebOverviewItem(BaseModel):
    model_config = ConfigDict(
        extra="forbid",
    )
    changeFromPreviousPct: Optional[float] = None
    isIncreaseBad: Optional[bool] = None
    key: str
    kind: WebOverviewItemKind
    previous: Optional[float] = None
    usedPreAggregatedTables: Optional[bool] = None
    value: Optional[float] = None


class WebOverviewQueryResponse(BaseModel):
    model_config = ConfigDict(
        extra="forbid",
    )
    dateFrom: Optional[str] = None
    dateTo: Optional[str] = None
    error: Optional[str] = Field(
        default=None,
        description="Query error. Returned only if 'explain' or `modifiers.debug` is true. Throws an error otherwise.",
    )
    hogql: Optional[str] = Field(default=None, description="Generated HogQL query.")
    modifiers: Optional[HogQLQueryModifiers] = Field(
        default=None, description="Modifiers used when performing the query"
    )
    query_status: Optional[QueryStatus] = Field(
        default=None, description="Query status indicates whether next to the provided data, a query is still running."
    )
    results: list[WebOverviewItem]
    samplingRate: Optional[SamplingRate] = None
    timings: Optional[list[QueryTiming]] = Field(
        default=None, description="Measured timings for different parts of the query generation process"
    )
    usedPreAggregatedTables: Optional[bool] = None


class WebPageURLSearchQueryResponse(BaseModel):
    model_config = ConfigDict(
        extra="forbid",
    )
    error: Optional[str] = Field(
        default=None,
        description="Query error. Returned only if 'explain' or `modifiers.debug` is true. Throws an error otherwise.",
    )
    hasMore: Optional[bool] = None
    hogql: Optional[str] = Field(default=None, description="Generated HogQL query.")
    limit: Optional[int] = None
    modifiers: Optional[HogQLQueryModifiers] = Field(
        default=None, description="Modifiers used when performing the query"
    )
    query_status: Optional[QueryStatus] = Field(
        default=None, description="Query status indicates whether next to the provided data, a query is still running."
    )
    results: list[PageURL]
    timings: Optional[list[QueryTiming]] = Field(
        default=None, description="Measured timings for different parts of the query generation process"
    )


class WebStatsTableQueryResponse(BaseModel):
    model_config = ConfigDict(
        extra="forbid",
    )
    columns: Optional[list] = None
    error: Optional[str] = Field(
        default=None,
        description="Query error. Returned only if 'explain' or `modifiers.debug` is true. Throws an error otherwise.",
    )
    hasMore: Optional[bool] = None
    hogql: Optional[str] = Field(default=None, description="Generated HogQL query.")
    limit: Optional[int] = None
    modifiers: Optional[HogQLQueryModifiers] = Field(
        default=None, description="Modifiers used when performing the query"
    )
    offset: Optional[int] = None
    query_status: Optional[QueryStatus] = Field(
        default=None, description="Query status indicates whether next to the provided data, a query is still running."
    )
    results: list
    samplingRate: Optional[SamplingRate] = None
    timings: Optional[list[QueryTiming]] = Field(
        default=None, description="Measured timings for different parts of the query generation process"
    )
    types: Optional[list] = None
    usedPreAggregatedTables: Optional[bool] = None


class WebVitalsItemAction(BaseModel):
    model_config = ConfigDict(
        extra="forbid",
    )
    custom_name: WebVitalsMetric
    math: WebVitalsPercentile


class WebVitalsPathBreakdownResult(BaseModel):
    model_config = ConfigDict(
        extra="forbid",
    )
    good: list[WebVitalsPathBreakdownResultItem]
    needs_improvements: list[WebVitalsPathBreakdownResultItem]
    poor: list[WebVitalsPathBreakdownResultItem]


class ActorsPropertyTaxonomyQueryResponse(BaseModel):
    model_config = ConfigDict(
        extra="forbid",
    )
    error: Optional[str] = Field(
        default=None,
        description="Query error. Returned only if 'explain' or `modifiers.debug` is true. Throws an error otherwise.",
    )
    hogql: Optional[str] = Field(default=None, description="Generated HogQL query.")
    modifiers: Optional[HogQLQueryModifiers] = Field(
        default=None, description="Modifiers used when performing the query"
    )
    query_status: Optional[QueryStatus] = Field(
        default=None, description="Query status indicates whether next to the provided data, a query is still running."
    )
    results: ActorsPropertyTaxonomyResponse
    timings: Optional[list[QueryTiming]] = Field(
        default=None, description="Measured timings for different parts of the query generation process"
    )


class ActorsQueryResponse(BaseModel):
    model_config = ConfigDict(
        extra="forbid",
    )
    columns: list
    error: Optional[str] = Field(
        default=None,
        description="Query error. Returned only if 'explain' or `modifiers.debug` is true. Throws an error otherwise.",
    )
    hasMore: Optional[bool] = None
    hogql: str = Field(..., description="Generated HogQL query.")
    limit: int
    missing_actors_count: Optional[int] = None
    modifiers: Optional[HogQLQueryModifiers] = Field(
        default=None, description="Modifiers used when performing the query"
    )
    offset: int
    query_status: Optional[QueryStatus] = Field(
        default=None, description="Query status indicates whether next to the provided data, a query is still running."
    )
    results: list[list]
    timings: Optional[list[QueryTiming]] = Field(
        default=None, description="Measured timings for different parts of the query generation process"
    )
    types: Optional[list[str]] = None


class AnyResponseType1(BaseModel):
    model_config = ConfigDict(
        extra="forbid",
    )
    field_create_in_folder: Optional[str] = Field(
        default=None, alias="_create_in_folder", description="Only used when creating objects"
    )
    cache_target_age: Optional[str] = None
    created_at: Optional[str] = None
    created_by: Optional[UserBasicType] = None
    dashboard_tiles: Optional[list[DashboardTileBasicType]] = None
    dashboards: Optional[list[float]] = None
    deleted: Optional[bool] = None
    derived_name: Optional[str] = None
    description: Optional[str] = None
    disable_baseline: Optional[bool] = Field(
        default=None, description="Only used in the frontend to toggle showing Baseline in funnels or not"
    )
    effective_privilege_level: Optional[DashboardPrivilegeLevel] = None
    effective_restriction_level: Optional[DashboardRestrictionLevel] = None
    favorited: Optional[bool] = None
    id: Optional[float] = Field(
        default=None, description="The primary key in the database, used as well in API endpoints"
    )
    is_sample: Optional[bool] = None
    last_modified_at: Optional[str] = None
    last_modified_by: Optional[UserBasicType] = None
    last_refresh: Optional[str] = None
    name: Optional[str] = None
    next: Optional[str] = Field(default=None, description="Only used in the frontend to store the next breakdown url")
    next_allowed_client_refresh: Optional[str] = None
    order: Optional[float] = None
    query: Optional[Query] = None
    query_status: Optional[QueryStatus] = None
    result: Optional[Any] = None
    saved: Optional[bool] = None
    short_id: Optional[str] = Field(
        default=None, description="The unique key we use when communicating with the user, e.g. in URLs"
    )
    tags: Optional[list[str]] = None
    timezone: Optional[str] = None
    updated_at: Optional[str] = None
    user_access_level: Optional[AccessControlLevel] = None


class AssistantBasePropertyFilter(
    RootModel[
        Union[
            AssistantDateTimePropertyFilter,
            AssistantSetPropertyFilter,
            Union[AssistantSingleValuePropertyFilter, AssistantArrayPropertyFilter],
        ]
    ]
):
    root: Union[
        AssistantDateTimePropertyFilter,
        AssistantSetPropertyFilter,
        Union[AssistantSingleValuePropertyFilter, AssistantArrayPropertyFilter],
    ]


class AssistantFunnelNodeShared(BaseModel):
    model_config = ConfigDict(
        extra="forbid",
    )
    math: Optional[AssistantFunnelsMath] = Field(
        default=None,
        description=(
            "Optional math aggregation type for the series. Only specify this math type if the user wants one of these."
            " `first_time_for_user` - counts the number of users who have completed the event for the first time ever."
            " `first_time_for_user_with_filters` - counts the number of users who have completed the event with"
            " specified filters for the first time."
        ),
    )
    properties: Optional[
        list[
            Union[
                Union[
                    AssistantGenericPropertyFilter1,
                    AssistantGenericPropertyFilter2,
                    AssistantGenericPropertyFilter3,
                    AssistantGenericPropertyFilter4,
                ],
                Union[
                    AssistantGroupPropertyFilter1,
                    AssistantGroupPropertyFilter2,
                    AssistantGroupPropertyFilter3,
                    AssistantGroupPropertyFilter4,
                ],
            ]
        ]
    ] = None


class AssistantFunnelsActionsNode(BaseModel):
    model_config = ConfigDict(
        extra="forbid",
    )
    id: float = Field(..., description="Action ID from the plan.")
    kind: Literal["ActionsNode"] = "ActionsNode"
    math: Optional[AssistantFunnelsMath] = Field(
        default=None,
        description=(
            "Optional math aggregation type for the series. Only specify this math type if the user wants one of these."
            " `first_time_for_user` - counts the number of users who have completed the event for the first time ever."
            " `first_time_for_user_with_filters` - counts the number of users who have completed the event with"
            " specified filters for the first time."
        ),
    )
    name: str = Field(..., description="Action name from the plan.")
    properties: Optional[
        list[
            Union[
                Union[
                    AssistantGenericPropertyFilter1,
                    AssistantGenericPropertyFilter2,
                    AssistantGenericPropertyFilter3,
                    AssistantGenericPropertyFilter4,
                ],
                Union[
                    AssistantGroupPropertyFilter1,
                    AssistantGroupPropertyFilter2,
                    AssistantGroupPropertyFilter3,
                    AssistantGroupPropertyFilter4,
                ],
            ]
        ]
    ] = None
    version: Optional[float] = Field(default=None, description="version of the node, used for schema migrations")


class AssistantFunnelsEventsNode(BaseModel):
    model_config = ConfigDict(
        extra="forbid",
    )
    custom_name: Optional[str] = Field(
        default=None, description="Optional custom name for the event if it is needed to be renamed."
    )
    event: str = Field(..., description="Name of the event.")
    kind: Literal["EventsNode"] = "EventsNode"
    math: Optional[AssistantFunnelsMath] = Field(
        default=None,
        description=(
            "Optional math aggregation type for the series. Only specify this math type if the user wants one of these."
            " `first_time_for_user` - counts the number of users who have completed the event for the first time ever."
            " `first_time_for_user_with_filters` - counts the number of users who have completed the event with"
            " specified filters for the first time."
        ),
    )
    properties: Optional[
        list[
            Union[
                Union[
                    AssistantGenericPropertyFilter1,
                    AssistantGenericPropertyFilter2,
                    AssistantGenericPropertyFilter3,
                    AssistantGenericPropertyFilter4,
                ],
                Union[
                    AssistantGroupPropertyFilter1,
                    AssistantGroupPropertyFilter2,
                    AssistantGroupPropertyFilter3,
                    AssistantGroupPropertyFilter4,
                ],
            ]
        ]
    ] = None
    version: Optional[float] = Field(default=None, description="version of the node, used for schema migrations")


class AssistantFunnelsQuery(BaseModel):
    model_config = ConfigDict(
        extra="forbid",
    )
    aggregation_group_type_index: Optional[int] = Field(
        default=None,
        description=(
            "Use this field to define the aggregation by a specific group from the provided group mapping, which is NOT"
            " users or sessions."
        ),
    )
    breakdownFilter: Optional[AssistantFunnelsBreakdownFilter] = Field(
        default=None, description="Breakdown the chart by a property"
    )
    dateRange: Optional[Union[AssistantDateRange, AssistantDurationRange]] = Field(
        default=None, description="Date range for the query"
    )
    filterTestAccounts: Optional[bool] = Field(
        default=False, description="Exclude internal and test users by applying the respective filters"
    )
    funnelsFilter: Optional[AssistantFunnelsFilter] = Field(
        default=None, description="Properties specific to the funnels insight"
    )
    interval: Optional[IntervalType] = Field(
        default=None, description="Granularity of the response. Can be one of `hour`, `day`, `week` or `month`"
    )
    kind: Literal["FunnelsQuery"] = "FunnelsQuery"
    properties: Optional[
        list[
            Union[
                Union[
                    AssistantGenericPropertyFilter1,
                    AssistantGenericPropertyFilter2,
                    AssistantGenericPropertyFilter3,
                    AssistantGenericPropertyFilter4,
                ],
                Union[
                    AssistantGroupPropertyFilter1,
                    AssistantGroupPropertyFilter2,
                    AssistantGroupPropertyFilter3,
                    AssistantGroupPropertyFilter4,
                ],
            ]
        ]
    ] = Field(default=[], description="Property filters for all series")
    samplingFactor: Optional[float] = Field(
        default=None, description="Sampling rate from 0 to 1 where 1 is 100% of the data."
    )
    series: list[Union[AssistantFunnelsEventsNode, AssistantFunnelsActionsNode]] = Field(
        ..., description="Events or actions to include"
    )


class AssistantInsightsQueryBase(BaseModel):
    model_config = ConfigDict(
        extra="forbid",
    )
    dateRange: Optional[Union[AssistantDateRange, AssistantDurationRange]] = Field(
        default=None, description="Date range for the query"
    )
    filterTestAccounts: Optional[bool] = Field(
        default=False, description="Exclude internal and test users by applying the respective filters"
    )
    properties: Optional[
        list[
            Union[
                Union[
                    AssistantGenericPropertyFilter1,
                    AssistantGenericPropertyFilter2,
                    AssistantGenericPropertyFilter3,
                    AssistantGenericPropertyFilter4,
                ],
                Union[
                    AssistantGroupPropertyFilter1,
                    AssistantGroupPropertyFilter2,
                    AssistantGroupPropertyFilter3,
                    AssistantGroupPropertyFilter4,
                ],
            ]
        ]
    ] = Field(default=[], description="Property filters for all series")
    samplingFactor: Optional[float] = Field(
        default=None, description="Sampling rate from 0 to 1 where 1 is 100% of the data."
    )


class AssistantMessage(BaseModel):
    model_config = ConfigDict(
        extra="forbid",
    )
    content: str
    id: Optional[str] = None
    meta: Optional[AssistantMessageMetadata] = None
    tool_calls: Optional[list[AssistantToolCall]] = None
    type: Literal["ai"] = "ai"


class AssistantRetentionFilter(BaseModel):
    model_config = ConfigDict(
        extra="forbid",
    )
    cumulative: Optional[bool] = Field(
        default=None,
        description=(
            "Whether retention should be rolling (aka unbounded, cumulative). Rolling retention means that a user"
            " coming back in period 5 makes them count towards all the previous periods."
        ),
    )
    meanRetentionCalculation: Optional[MeanRetentionCalculation] = Field(
        default=None,
        description=(
            "Whether an additional series should be shown, showing the mean conversion for each period across cohorts."
        ),
    )
    period: Optional[RetentionPeriod] = Field(
        default=RetentionPeriod.DAY, description="Retention period, the interval to track cohorts by."
    )
    retentionReference: Optional[RetentionReference] = Field(
        default=None,
        description="Whether retention is with regard to initial cohort size, or that of the previous period.",
    )
    retentionType: Optional[RetentionType] = Field(
        default=None,
        description=(
            "Retention type: recurring or first time. Recurring retention counts a user as part of a cohort if they"
            " performed the cohort event during that time period, irrespective of it was their first time or not. First"
            " time retention only counts a user as part of the cohort if it was their first time performing the cohort"
            " event."
        ),
    )
    returningEntity: Union[AssistantRetentionEventsNode, AssistantRetentionActionsNode] = Field(
        ..., description="Retention event (event marking the user coming back)."
    )
    targetEntity: Union[AssistantRetentionEventsNode, AssistantRetentionActionsNode] = Field(
        ..., description="Activation event (event putting the actor into the initial cohort)."
    )
    totalIntervals: Optional[int] = Field(
        default=11,
        description=(
            "How many intervals to show in the chart. The default value is 11 (meaning 10 periods after initial"
            " cohort)."
        ),
    )


class AssistantRetentionQuery(BaseModel):
    model_config = ConfigDict(
        extra="forbid",
    )
    dateRange: Optional[Union[AssistantDateRange, AssistantDurationRange]] = Field(
        default=None, description="Date range for the query"
    )
    filterTestAccounts: Optional[bool] = Field(
        default=False, description="Exclude internal and test users by applying the respective filters"
    )
    kind: Literal["RetentionQuery"] = "RetentionQuery"
    properties: Optional[
        list[
            Union[
                Union[
                    AssistantGenericPropertyFilter1,
                    AssistantGenericPropertyFilter2,
                    AssistantGenericPropertyFilter3,
                    AssistantGenericPropertyFilter4,
                ],
                Union[
                    AssistantGroupPropertyFilter1,
                    AssistantGroupPropertyFilter2,
                    AssistantGroupPropertyFilter3,
                    AssistantGroupPropertyFilter4,
                ],
            ]
        ]
    ] = Field(default=[], description="Property filters for all series")
    retentionFilter: AssistantRetentionFilter = Field(..., description="Properties specific to the retention insight")
    samplingFactor: Optional[float] = Field(
        default=None, description="Sampling rate from 0 to 1 where 1 is 100% of the data."
    )


class AssistantTrendsActionsNode(BaseModel):
    model_config = ConfigDict(
        extra="forbid",
    )
    custom_name: Optional[str] = None
    id: int
    kind: Literal["ActionsNode"] = "ActionsNode"
    math: Optional[
        Union[
            BaseMathType,
            FunnelMathType,
            PropertyMathType,
            CountPerActorMathType,
            ExperimentMetricMathType,
            CalendarHeatmapMathType,
            Literal["unique_group"],
            Literal["hogql"],
        ]
    ] = None
    math_group_type_index: Optional[MathGroupTypeIndex] = None
    math_multiplier: Optional[float] = None
    math_property: Optional[str] = None
    math_property_revenue_currency: Optional[RevenueCurrencyPropertyConfig] = None
    math_property_type: Optional[str] = None
    name: str = Field(..., description="Action name from the plan.")
    properties: Optional[
        list[
            Union[
                Union[
                    AssistantGenericPropertyFilter1,
                    AssistantGenericPropertyFilter2,
                    AssistantGenericPropertyFilter3,
                    AssistantGenericPropertyFilter4,
                ],
                Union[
                    AssistantGroupPropertyFilter1,
                    AssistantGroupPropertyFilter2,
                    AssistantGroupPropertyFilter3,
                    AssistantGroupPropertyFilter4,
                ],
            ]
        ]
    ] = None
    version: Optional[float] = Field(default=None, description="version of the node, used for schema migrations")


class AssistantTrendsEventsNode(BaseModel):
    model_config = ConfigDict(
        extra="forbid",
    )
    custom_name: Optional[str] = None
    event: Optional[str] = Field(default=None, description="The event or `null` for all events.")
    kind: Literal["EventsNode"] = "EventsNode"
    math: Optional[
        Union[
            BaseMathType,
            FunnelMathType,
            PropertyMathType,
            CountPerActorMathType,
            ExperimentMetricMathType,
            CalendarHeatmapMathType,
            Literal["unique_group"],
            Literal["hogql"],
        ]
    ] = None
    math_group_type_index: Optional[MathGroupTypeIndex] = None
    math_multiplier: Optional[float] = None
    math_property: Optional[str] = None
    math_property_revenue_currency: Optional[RevenueCurrencyPropertyConfig] = None
    math_property_type: Optional[str] = None
    name: Optional[str] = None
    properties: Optional[
        list[
            Union[
                Union[
                    AssistantGenericPropertyFilter1,
                    AssistantGenericPropertyFilter2,
                    AssistantGenericPropertyFilter3,
                    AssistantGenericPropertyFilter4,
                ],
                Union[
                    AssistantGroupPropertyFilter1,
                    AssistantGroupPropertyFilter2,
                    AssistantGroupPropertyFilter3,
                    AssistantGroupPropertyFilter4,
                ],
            ]
        ]
    ] = None
    version: Optional[float] = Field(default=None, description="version of the node, used for schema migrations")


class AssistantTrendsQuery(BaseModel):
    model_config = ConfigDict(
        extra="forbid",
    )
    breakdownFilter: Optional[AssistantTrendsBreakdownFilter] = Field(
        default=None, description="Breakdown of the series"
    )
    compareFilter: Optional[CompareFilter] = Field(default=None, description="Compare to date range")
    dateRange: Optional[Union[AssistantDateRange, AssistantDurationRange]] = Field(
        default=None, description="Date range for the query"
    )
    filterTestAccounts: Optional[bool] = Field(
        default=False, description="Exclude internal and test users by applying the respective filters"
    )
    interval: Optional[IntervalType] = Field(
        default=IntervalType.DAY,
        description="Granularity of the response. Can be one of `hour`, `day`, `week` or `month`",
    )
    kind: Literal["TrendsQuery"] = "TrendsQuery"
    properties: Optional[
        list[
            Union[
                Union[
                    AssistantGenericPropertyFilter1,
                    AssistantGenericPropertyFilter2,
                    AssistantGenericPropertyFilter3,
                    AssistantGenericPropertyFilter4,
                ],
                Union[
                    AssistantGroupPropertyFilter1,
                    AssistantGroupPropertyFilter2,
                    AssistantGroupPropertyFilter3,
                    AssistantGroupPropertyFilter4,
                ],
            ]
        ]
    ] = Field(default=[], description="Property filters for all series")
    samplingFactor: Optional[float] = Field(
        default=None, description="Sampling rate from 0 to 1 where 1 is 100% of the data."
    )
    series: list[Union[AssistantTrendsEventsNode, AssistantTrendsActionsNode]] = Field(
        ..., description="Events or actions to include"
    )
    trendsFilter: Optional[AssistantTrendsFilter] = Field(
        default=None, description="Properties specific to the trends insight"
    )


class BreakdownItem(BaseModel):
    model_config = ConfigDict(
        extra="forbid",
    )
    label: str
    value: Union[str, int]


class CacheMissResponse(BaseModel):
    model_config = ConfigDict(
        extra="forbid",
    )
    cache_key: Optional[str] = None
    query_status: Optional[QueryStatus] = None


class CachedActorsPropertyTaxonomyQueryResponse(BaseModel):
    model_config = ConfigDict(
        extra="forbid",
    )
    cache_key: str
    cache_target_age: Optional[datetime] = None
    calculation_trigger: Optional[str] = Field(
        default=None, description="What triggered the calculation of the query, leave empty if user/immediate"
    )
    error: Optional[str] = Field(
        default=None,
        description="Query error. Returned only if 'explain' or `modifiers.debug` is true. Throws an error otherwise.",
    )
    hogql: Optional[str] = Field(default=None, description="Generated HogQL query.")
    is_cached: bool
    last_refresh: datetime
    modifiers: Optional[HogQLQueryModifiers] = Field(
        default=None, description="Modifiers used when performing the query"
    )
    next_allowed_client_refresh: datetime
    query_status: Optional[QueryStatus] = Field(
        default=None, description="Query status indicates whether next to the provided data, a query is still running."
    )
    results: ActorsPropertyTaxonomyResponse
    timezone: str
    timings: Optional[list[QueryTiming]] = Field(
        default=None, description="Measured timings for different parts of the query generation process"
    )


class CachedActorsQueryResponse(BaseModel):
    model_config = ConfigDict(
        extra="forbid",
    )
    cache_key: str
    cache_target_age: Optional[datetime] = None
    calculation_trigger: Optional[str] = Field(
        default=None, description="What triggered the calculation of the query, leave empty if user/immediate"
    )
    columns: list
    error: Optional[str] = Field(
        default=None,
        description="Query error. Returned only if 'explain' or `modifiers.debug` is true. Throws an error otherwise.",
    )
    hasMore: Optional[bool] = None
    hogql: str = Field(..., description="Generated HogQL query.")
    is_cached: bool
    last_refresh: datetime
    limit: int
    missing_actors_count: Optional[int] = None
    modifiers: Optional[HogQLQueryModifiers] = Field(
        default=None, description="Modifiers used when performing the query"
    )
    next_allowed_client_refresh: datetime
    offset: int
    query_status: Optional[QueryStatus] = Field(
        default=None, description="Query status indicates whether next to the provided data, a query is still running."
    )
    results: list[list]
    timezone: str
    timings: Optional[list[QueryTiming]] = Field(
        default=None, description="Measured timings for different parts of the query generation process"
    )
    types: Optional[list[str]] = None


class CachedCalendarHeatmapQueryResponse(BaseModel):
    model_config = ConfigDict(
        extra="forbid",
    )
    cache_key: str
    cache_target_age: Optional[datetime] = None
    calculation_trigger: Optional[str] = Field(
        default=None, description="What triggered the calculation of the query, leave empty if user/immediate"
    )
    error: Optional[str] = Field(
        default=None,
        description="Query error. Returned only if 'explain' or `modifiers.debug` is true. Throws an error otherwise.",
    )
    hasMore: Optional[bool] = Field(default=None, description="Wether more breakdown values are available.")
    hogql: Optional[str] = Field(default=None, description="Generated HogQL query.")
    is_cached: bool
    last_refresh: datetime
    modifiers: Optional[HogQLQueryModifiers] = Field(
        default=None, description="Modifiers used when performing the query"
    )
    next_allowed_client_refresh: datetime
    query_status: Optional[QueryStatus] = Field(
        default=None, description="Query status indicates whether next to the provided data, a query is still running."
    )
    results: EventsHeatMapStructuredResult
    timezone: str
    timings: Optional[list[QueryTiming]] = Field(
        default=None, description="Measured timings for different parts of the query generation process"
    )


class CachedEventTaxonomyQueryResponse(BaseModel):
    model_config = ConfigDict(
        extra="forbid",
    )
    cache_key: str
    cache_target_age: Optional[datetime] = None
    calculation_trigger: Optional[str] = Field(
        default=None, description="What triggered the calculation of the query, leave empty if user/immediate"
    )
    error: Optional[str] = Field(
        default=None,
        description="Query error. Returned only if 'explain' or `modifiers.debug` is true. Throws an error otherwise.",
    )
    hogql: Optional[str] = Field(default=None, description="Generated HogQL query.")
    is_cached: bool
    last_refresh: datetime
    modifiers: Optional[HogQLQueryModifiers] = Field(
        default=None, description="Modifiers used when performing the query"
    )
    next_allowed_client_refresh: datetime
    query_status: Optional[QueryStatus] = Field(
        default=None, description="Query status indicates whether next to the provided data, a query is still running."
    )
    results: list[EventTaxonomyItem]
    timezone: str
    timings: Optional[list[QueryTiming]] = Field(
        default=None, description="Measured timings for different parts of the query generation process"
    )


class CachedEventsQueryResponse(BaseModel):
    model_config = ConfigDict(
        extra="forbid",
    )
    cache_key: str
    cache_target_age: Optional[datetime] = None
    calculation_trigger: Optional[str] = Field(
        default=None, description="What triggered the calculation of the query, leave empty if user/immediate"
    )
    columns: list
    error: Optional[str] = Field(
        default=None,
        description="Query error. Returned only if 'explain' or `modifiers.debug` is true. Throws an error otherwise.",
    )
    hasMore: Optional[bool] = None
    hogql: str = Field(..., description="Generated HogQL query.")
    is_cached: bool
    last_refresh: datetime
    limit: Optional[int] = None
    modifiers: Optional[HogQLQueryModifiers] = Field(
        default=None, description="Modifiers used when performing the query"
    )
    next_allowed_client_refresh: datetime
    offset: Optional[int] = None
    query_status: Optional[QueryStatus] = Field(
        default=None, description="Query status indicates whether next to the provided data, a query is still running."
    )
    results: list[list]
    timezone: str
    timings: Optional[list[QueryTiming]] = Field(
        default=None, description="Measured timings for different parts of the query generation process"
    )
    types: list[str]


class CachedExperimentExposureQueryResponse(BaseModel):
    model_config = ConfigDict(
        extra="forbid",
    )
    cache_key: str
    cache_target_age: Optional[datetime] = None
    calculation_trigger: Optional[str] = Field(
        default=None, description="What triggered the calculation of the query, leave empty if user/immediate"
    )
    date_range: DateRange
    is_cached: bool
    kind: Literal["ExperimentExposureQuery"] = "ExperimentExposureQuery"
    last_refresh: datetime
    next_allowed_client_refresh: datetime
    query_status: Optional[QueryStatus] = Field(
        default=None, description="Query status indicates whether next to the provided data, a query is still running."
    )
    timeseries: list[ExperimentExposureTimeSeries]
    timezone: str
    total_exposures: dict[str, float]


class CachedFunnelCorrelationResponse(BaseModel):
    model_config = ConfigDict(
        extra="forbid",
    )
    cache_key: str
    cache_target_age: Optional[datetime] = None
    calculation_trigger: Optional[str] = Field(
        default=None, description="What triggered the calculation of the query, leave empty if user/immediate"
    )
    columns: Optional[list] = None
    error: Optional[str] = Field(
        default=None,
        description="Query error. Returned only if 'explain' or `modifiers.debug` is true. Throws an error otherwise.",
    )
    hasMore: Optional[bool] = None
    hogql: Optional[str] = Field(default=None, description="Generated HogQL query.")
    is_cached: bool
    last_refresh: datetime
    limit: Optional[int] = None
    modifiers: Optional[HogQLQueryModifiers] = Field(
        default=None, description="Modifiers used when performing the query"
    )
    next_allowed_client_refresh: datetime
    offset: Optional[int] = None
    query_status: Optional[QueryStatus] = Field(
        default=None, description="Query status indicates whether next to the provided data, a query is still running."
    )
    results: FunnelCorrelationResult
    timezone: str
    timings: Optional[list[QueryTiming]] = Field(
        default=None, description="Measured timings for different parts of the query generation process"
    )
    types: Optional[list] = None


class CachedFunnelsQueryResponse(BaseModel):
    model_config = ConfigDict(
        extra="forbid",
    )
    cache_key: str
    cache_target_age: Optional[datetime] = None
    calculation_trigger: Optional[str] = Field(
        default=None, description="What triggered the calculation of the query, leave empty if user/immediate"
    )
    error: Optional[str] = Field(
        default=None,
        description="Query error. Returned only if 'explain' or `modifiers.debug` is true. Throws an error otherwise.",
    )
    hogql: Optional[str] = Field(default=None, description="Generated HogQL query.")
    isUdf: Optional[bool] = None
    is_cached: bool
    last_refresh: datetime
    modifiers: Optional[HogQLQueryModifiers] = Field(
        default=None, description="Modifiers used when performing the query"
    )
    next_allowed_client_refresh: datetime
    query_date_range: Optional[QueryDateRangeResponse] = Field(
        default=None, description="The date range used for the query"
    )
    query_status: Optional[QueryStatus] = Field(
        default=None, description="Query status indicates whether next to the provided data, a query is still running."
    )
    results: Union[FunnelTimeToConvertResults, list[dict[str, Any]], list[list[dict[str, Any]]]]
    timezone: str
    timings: Optional[list[QueryTiming]] = Field(
        default=None, description="Measured timings for different parts of the query generation process"
    )


class CachedGroupsQueryResponse(BaseModel):
    model_config = ConfigDict(
        extra="forbid",
    )
    cache_key: str
    cache_target_age: Optional[datetime] = None
    calculation_trigger: Optional[str] = Field(
        default=None, description="What triggered the calculation of the query, leave empty if user/immediate"
    )
    columns: list
    error: Optional[str] = Field(
        default=None,
        description="Query error. Returned only if 'explain' or `modifiers.debug` is true. Throws an error otherwise.",
    )
    hasMore: Optional[bool] = None
    hogql: str = Field(..., description="Generated HogQL query.")
    is_cached: bool
    kind: Literal["GroupsQuery"] = "GroupsQuery"
    last_refresh: datetime
    limit: int
    modifiers: Optional[HogQLQueryModifiers] = Field(
        default=None, description="Modifiers used when performing the query"
    )
    next_allowed_client_refresh: datetime
    offset: int
    query_status: Optional[QueryStatus] = Field(
        default=None, description="Query status indicates whether next to the provided data, a query is still running."
    )
    results: list[list]
    timezone: str
    timings: Optional[list[QueryTiming]] = Field(
        default=None, description="Measured timings for different parts of the query generation process"
    )
    types: list[str]


class CachedLifecycleQueryResponse(BaseModel):
    model_config = ConfigDict(
        extra="forbid",
    )
    cache_key: str
    cache_target_age: Optional[datetime] = None
    calculation_trigger: Optional[str] = Field(
        default=None, description="What triggered the calculation of the query, leave empty if user/immediate"
    )
    error: Optional[str] = Field(
        default=None,
        description="Query error. Returned only if 'explain' or `modifiers.debug` is true. Throws an error otherwise.",
    )
    hogql: Optional[str] = Field(default=None, description="Generated HogQL query.")
    is_cached: bool
    last_refresh: datetime
    modifiers: Optional[HogQLQueryModifiers] = Field(
        default=None, description="Modifiers used when performing the query"
    )
    next_allowed_client_refresh: datetime
    query_date_range: Optional[QueryDateRangeResponse] = Field(
        default=None, description="The date range used for the query"
    )
    query_status: Optional[QueryStatus] = Field(
        default=None, description="Query status indicates whether next to the provided data, a query is still running."
    )
    results: list[dict[str, Any]]
    timezone: str
    timings: Optional[list[QueryTiming]] = Field(
        default=None, description="Measured timings for different parts of the query generation process"
    )


class CachedLogsQueryResponse(BaseModel):
    model_config = ConfigDict(
        extra="forbid",
    )
    cache_key: str
    cache_target_age: Optional[datetime] = None
    calculation_trigger: Optional[str] = Field(
        default=None, description="What triggered the calculation of the query, leave empty if user/immediate"
    )
    columns: Optional[list[str]] = None
    error: Optional[str] = Field(
        default=None,
        description="Query error. Returned only if 'explain' or `modifiers.debug` is true. Throws an error otherwise.",
    )
    hasMore: Optional[bool] = None
    hogql: Optional[str] = Field(default=None, description="Generated HogQL query.")
    is_cached: bool
    last_refresh: datetime
    limit: Optional[int] = None
    modifiers: Optional[HogQLQueryModifiers] = Field(
        default=None, description="Modifiers used when performing the query"
    )
    next_allowed_client_refresh: datetime
    offset: Optional[int] = None
    query_status: Optional[QueryStatus] = Field(
        default=None, description="Query status indicates whether next to the provided data, a query is still running."
    )
    results: Any
    timezone: str
    timings: Optional[list[QueryTiming]] = Field(
        default=None, description="Measured timings for different parts of the query generation process"
    )


class CachedMarketingAnalyticsTableQueryResponse(BaseModel):
    model_config = ConfigDict(
        extra="forbid",
    )
    cache_key: str
    cache_target_age: Optional[datetime] = None
    calculation_trigger: Optional[str] = Field(
        default=None, description="What triggered the calculation of the query, leave empty if user/immediate"
    )
    columns: Optional[list] = None
    error: Optional[str] = Field(
        default=None,
        description="Query error. Returned only if 'explain' or `modifiers.debug` is true. Throws an error otherwise.",
    )
    hasMore: Optional[bool] = None
    hogql: Optional[str] = Field(default=None, description="Generated HogQL query.")
    is_cached: bool
    last_refresh: datetime
    limit: Optional[int] = None
    modifiers: Optional[HogQLQueryModifiers] = Field(
        default=None, description="Modifiers used when performing the query"
    )
    next_allowed_client_refresh: datetime
    offset: Optional[int] = None
    query_status: Optional[QueryStatus] = Field(
        default=None, description="Query status indicates whether next to the provided data, a query is still running."
    )
    results: list
    samplingRate: Optional[SamplingRate] = None
    timezone: str
    timings: Optional[list[QueryTiming]] = Field(
        default=None, description="Measured timings for different parts of the query generation process"
    )
    types: Optional[list] = None


class CachedNewExperimentQueryResponse(BaseModel):
    model_config = ConfigDict(
        extra="forbid",
    )
    baseline: ExperimentStatsBase
    cache_key: str
    cache_target_age: Optional[datetime] = None
    calculation_trigger: Optional[str] = Field(
        default=None, description="What triggered the calculation of the query, leave empty if user/immediate"
    )
    is_cached: bool
    last_refresh: datetime
    next_allowed_client_refresh: datetime
    query_status: Optional[QueryStatus] = Field(
        default=None, description="Query status indicates whether next to the provided data, a query is still running."
    )
    timezone: str
    variant_results: Union[list[ExperimentVariantResultFrequentist], list[ExperimentVariantResultBayesian]]


class CachedPathsQueryResponse(BaseModel):
    model_config = ConfigDict(
        extra="forbid",
    )
    cache_key: str
    cache_target_age: Optional[datetime] = None
    calculation_trigger: Optional[str] = Field(
        default=None, description="What triggered the calculation of the query, leave empty if user/immediate"
    )
    error: Optional[str] = Field(
        default=None,
        description="Query error. Returned only if 'explain' or `modifiers.debug` is true. Throws an error otherwise.",
    )
    hogql: Optional[str] = Field(default=None, description="Generated HogQL query.")
    is_cached: bool
    last_refresh: datetime
    modifiers: Optional[HogQLQueryModifiers] = Field(
        default=None, description="Modifiers used when performing the query"
    )
    next_allowed_client_refresh: datetime
    query_status: Optional[QueryStatus] = Field(
        default=None, description="Query status indicates whether next to the provided data, a query is still running."
    )
    results: list[PathsLink]
    timezone: str
    timings: Optional[list[QueryTiming]] = Field(
        default=None, description="Measured timings for different parts of the query generation process"
    )


<<<<<<< HEAD
class CachedRevenueAnalyticsGrossRevenueQueryResponse(BaseModel):
    model_config = ConfigDict(
        extra="forbid",
    )
    cache_key: str
    cache_target_age: Optional[datetime] = None
    calculation_trigger: Optional[str] = Field(
        default=None, description="What triggered the calculation of the query, leave empty if user/immediate"
    )
    columns: Optional[list[str]] = None
    error: Optional[str] = Field(
        default=None,
        description="Query error. Returned only if 'explain' or `modifiers.debug` is true. Throws an error otherwise.",
    )
    hogql: Optional[str] = Field(default=None, description="Generated HogQL query.")
    is_cached: bool
    last_refresh: datetime
    modifiers: Optional[HogQLQueryModifiers] = Field(
        default=None, description="Modifiers used when performing the query"
    )
    next_allowed_client_refresh: datetime
    query_date_range: Optional[QueryDateRangeResponse] = Field(
        default=None, description="The date range used for the query"
    )
    query_status: Optional[QueryStatus] = Field(
        default=None, description="Query status indicates whether next to the provided data, a query is still running."
    )
    results: Any
    timezone: str
    timings: Optional[list[QueryTiming]] = Field(
        default=None, description="Measured timings for different parts of the query generation process"
    )


=======
>>>>>>> 9a436ed0
class CachedRevenueAnalyticsGrowthRateQueryResponse(BaseModel):
    model_config = ConfigDict(
        extra="forbid",
    )
    cache_key: str
    cache_target_age: Optional[datetime] = None
    calculation_trigger: Optional[str] = Field(
        default=None, description="What triggered the calculation of the query, leave empty if user/immediate"
    )
    columns: Optional[list[str]] = None
    error: Optional[str] = Field(
        default=None,
        description="Query error. Returned only if 'explain' or `modifiers.debug` is true. Throws an error otherwise.",
    )
    hogql: Optional[str] = Field(default=None, description="Generated HogQL query.")
    is_cached: bool
    last_refresh: datetime
    modifiers: Optional[HogQLQueryModifiers] = Field(
        default=None, description="Modifiers used when performing the query"
    )
    next_allowed_client_refresh: datetime
    query_date_range: Optional[QueryDateRangeResponse] = Field(
        default=None, description="The date range used for the query"
    )
    query_status: Optional[QueryStatus] = Field(
        default=None, description="Query status indicates whether next to the provided data, a query is still running."
    )
    results: Any
    timezone: str
    timings: Optional[list[QueryTiming]] = Field(
        default=None, description="Measured timings for different parts of the query generation process"
    )


class CachedRevenueAnalyticsOverviewQueryResponse(BaseModel):
    model_config = ConfigDict(
        extra="forbid",
    )
    cache_key: str
    cache_target_age: Optional[datetime] = None
    calculation_trigger: Optional[str] = Field(
        default=None, description="What triggered the calculation of the query, leave empty if user/immediate"
    )
    error: Optional[str] = Field(
        default=None,
        description="Query error. Returned only if 'explain' or `modifiers.debug` is true. Throws an error otherwise.",
    )
    hogql: Optional[str] = Field(default=None, description="Generated HogQL query.")
    is_cached: bool
    last_refresh: datetime
    modifiers: Optional[HogQLQueryModifiers] = Field(
        default=None, description="Modifiers used when performing the query"
    )
    next_allowed_client_refresh: datetime
    query_date_range: Optional[QueryDateRangeResponse] = Field(
        default=None, description="The date range used for the query"
    )
    query_status: Optional[QueryStatus] = Field(
        default=None, description="Query status indicates whether next to the provided data, a query is still running."
    )
    results: list[RevenueAnalyticsOverviewItem]
    timezone: str
    timings: Optional[list[QueryTiming]] = Field(
        default=None, description="Measured timings for different parts of the query generation process"
    )


class CachedRevenueAnalyticsRevenueQueryResponse(BaseModel):
    model_config = ConfigDict(
        extra="forbid",
    )
    cache_key: str
    cache_target_age: Optional[datetime] = None
    calculation_trigger: Optional[str] = Field(
        default=None, description="What triggered the calculation of the query, leave empty if user/immediate"
    )
    columns: Optional[list[str]] = None
    error: Optional[str] = Field(
        default=None,
        description="Query error. Returned only if 'explain' or `modifiers.debug` is true. Throws an error otherwise.",
    )
    hogql: Optional[str] = Field(default=None, description="Generated HogQL query.")
    is_cached: bool
    last_refresh: datetime
    modifiers: Optional[HogQLQueryModifiers] = Field(
        default=None, description="Modifiers used when performing the query"
    )
    next_allowed_client_refresh: datetime
    query_date_range: Optional[QueryDateRangeResponse] = Field(
        default=None, description="The date range used for the query"
    )
    query_status: Optional[QueryStatus] = Field(
        default=None, description="Query status indicates whether next to the provided data, a query is still running."
    )
    results: RevenueAnalyticsRevenueQueryResult
    timezone: str
    timings: Optional[list[QueryTiming]] = Field(
        default=None, description="Measured timings for different parts of the query generation process"
    )


class CachedRevenueAnalyticsTopCustomersQueryResponse(BaseModel):
    model_config = ConfigDict(
        extra="forbid",
    )
    cache_key: str
    cache_target_age: Optional[datetime] = None
    calculation_trigger: Optional[str] = Field(
        default=None, description="What triggered the calculation of the query, leave empty if user/immediate"
    )
    columns: Optional[list[str]] = None
    error: Optional[str] = Field(
        default=None,
        description="Query error. Returned only if 'explain' or `modifiers.debug` is true. Throws an error otherwise.",
    )
    hogql: Optional[str] = Field(default=None, description="Generated HogQL query.")
    is_cached: bool
    last_refresh: datetime
    modifiers: Optional[HogQLQueryModifiers] = Field(
        default=None, description="Modifiers used when performing the query"
    )
    next_allowed_client_refresh: datetime
    query_date_range: Optional[QueryDateRangeResponse] = Field(
        default=None, description="The date range used for the query"
    )
    query_status: Optional[QueryStatus] = Field(
        default=None, description="Query status indicates whether next to the provided data, a query is still running."
    )
    results: Any
    timezone: str
    timings: Optional[list[QueryTiming]] = Field(
        default=None, description="Measured timings for different parts of the query generation process"
    )


class CachedRevenueExampleDataWarehouseTablesQueryResponse(BaseModel):
    model_config = ConfigDict(
        extra="forbid",
    )
    cache_key: str
    cache_target_age: Optional[datetime] = None
    calculation_trigger: Optional[str] = Field(
        default=None, description="What triggered the calculation of the query, leave empty if user/immediate"
    )
    columns: Optional[list] = None
    error: Optional[str] = Field(
        default=None,
        description="Query error. Returned only if 'explain' or `modifiers.debug` is true. Throws an error otherwise.",
    )
    hasMore: Optional[bool] = None
    hogql: Optional[str] = Field(default=None, description="Generated HogQL query.")
    is_cached: bool
    last_refresh: datetime
    limit: Optional[int] = None
    modifiers: Optional[HogQLQueryModifiers] = Field(
        default=None, description="Modifiers used when performing the query"
    )
    next_allowed_client_refresh: datetime
    offset: Optional[int] = None
    query_status: Optional[QueryStatus] = Field(
        default=None, description="Query status indicates whether next to the provided data, a query is still running."
    )
    results: Any
    timezone: str
    timings: Optional[list[QueryTiming]] = Field(
        default=None, description="Measured timings for different parts of the query generation process"
    )
    types: Optional[list] = None


class CachedRevenueExampleEventsQueryResponse(BaseModel):
    model_config = ConfigDict(
        extra="forbid",
    )
    cache_key: str
    cache_target_age: Optional[datetime] = None
    calculation_trigger: Optional[str] = Field(
        default=None, description="What triggered the calculation of the query, leave empty if user/immediate"
    )
    columns: Optional[list] = None
    error: Optional[str] = Field(
        default=None,
        description="Query error. Returned only if 'explain' or `modifiers.debug` is true. Throws an error otherwise.",
    )
    hasMore: Optional[bool] = None
    hogql: Optional[str] = Field(default=None, description="Generated HogQL query.")
    is_cached: bool
    last_refresh: datetime
    limit: Optional[int] = None
    modifiers: Optional[HogQLQueryModifiers] = Field(
        default=None, description="Modifiers used when performing the query"
    )
    next_allowed_client_refresh: datetime
    offset: Optional[int] = None
    query_status: Optional[QueryStatus] = Field(
        default=None, description="Query status indicates whether next to the provided data, a query is still running."
    )
    results: Any
    timezone: str
    timings: Optional[list[QueryTiming]] = Field(
        default=None, description="Measured timings for different parts of the query generation process"
    )
    types: Optional[list] = None


class CachedSessionAttributionExplorerQueryResponse(BaseModel):
    model_config = ConfigDict(
        extra="forbid",
    )
    cache_key: str
    cache_target_age: Optional[datetime] = None
    calculation_trigger: Optional[str] = Field(
        default=None, description="What triggered the calculation of the query, leave empty if user/immediate"
    )
    columns: Optional[list] = None
    error: Optional[str] = Field(
        default=None,
        description="Query error. Returned only if 'explain' or `modifiers.debug` is true. Throws an error otherwise.",
    )
    hasMore: Optional[bool] = None
    hogql: Optional[str] = Field(default=None, description="Generated HogQL query.")
    is_cached: bool
    last_refresh: datetime
    limit: Optional[int] = None
    modifiers: Optional[HogQLQueryModifiers] = Field(
        default=None, description="Modifiers used when performing the query"
    )
    next_allowed_client_refresh: datetime
    offset: Optional[int] = None
    query_status: Optional[QueryStatus] = Field(
        default=None, description="Query status indicates whether next to the provided data, a query is still running."
    )
    results: Any
    timezone: str
    timings: Optional[list[QueryTiming]] = Field(
        default=None, description="Measured timings for different parts of the query generation process"
    )
    types: Optional[list] = None


class CachedSessionsTimelineQueryResponse(BaseModel):
    model_config = ConfigDict(
        extra="forbid",
    )
    cache_key: str
    cache_target_age: Optional[datetime] = None
    calculation_trigger: Optional[str] = Field(
        default=None, description="What triggered the calculation of the query, leave empty if user/immediate"
    )
    error: Optional[str] = Field(
        default=None,
        description="Query error. Returned only if 'explain' or `modifiers.debug` is true. Throws an error otherwise.",
    )
    hasMore: Optional[bool] = None
    hogql: Optional[str] = Field(default=None, description="Generated HogQL query.")
    is_cached: bool
    last_refresh: datetime
    modifiers: Optional[HogQLQueryModifiers] = Field(
        default=None, description="Modifiers used when performing the query"
    )
    next_allowed_client_refresh: datetime
    query_status: Optional[QueryStatus] = Field(
        default=None, description="Query status indicates whether next to the provided data, a query is still running."
    )
    results: list[TimelineEntry]
    timezone: str
    timings: Optional[list[QueryTiming]] = Field(
        default=None, description="Measured timings for different parts of the query generation process"
    )


class CachedStickinessQueryResponse(BaseModel):
    model_config = ConfigDict(
        extra="forbid",
    )
    cache_key: str
    cache_target_age: Optional[datetime] = None
    calculation_trigger: Optional[str] = Field(
        default=None, description="What triggered the calculation of the query, leave empty if user/immediate"
    )
    error: Optional[str] = Field(
        default=None,
        description="Query error. Returned only if 'explain' or `modifiers.debug` is true. Throws an error otherwise.",
    )
    hogql: Optional[str] = Field(default=None, description="Generated HogQL query.")
    is_cached: bool
    last_refresh: datetime
    modifiers: Optional[HogQLQueryModifiers] = Field(
        default=None, description="Modifiers used when performing the query"
    )
    next_allowed_client_refresh: datetime
    query_status: Optional[QueryStatus] = Field(
        default=None, description="Query status indicates whether next to the provided data, a query is still running."
    )
    results: list[dict[str, Any]]
    timezone: str
    timings: Optional[list[QueryTiming]] = Field(
        default=None, description="Measured timings for different parts of the query generation process"
    )


class CachedSuggestedQuestionsQueryResponse(BaseModel):
    model_config = ConfigDict(
        extra="forbid",
    )
    cache_key: str
    cache_target_age: Optional[datetime] = None
    calculation_trigger: Optional[str] = Field(
        default=None, description="What triggered the calculation of the query, leave empty if user/immediate"
    )
    is_cached: bool
    last_refresh: datetime
    next_allowed_client_refresh: datetime
    query_status: Optional[QueryStatus] = Field(
        default=None, description="Query status indicates whether next to the provided data, a query is still running."
    )
    questions: list[str]
    timezone: str


class CachedTeamTaxonomyQueryResponse(BaseModel):
    model_config = ConfigDict(
        extra="forbid",
    )
    cache_key: str
    cache_target_age: Optional[datetime] = None
    calculation_trigger: Optional[str] = Field(
        default=None, description="What triggered the calculation of the query, leave empty if user/immediate"
    )
    error: Optional[str] = Field(
        default=None,
        description="Query error. Returned only if 'explain' or `modifiers.debug` is true. Throws an error otherwise.",
    )
    hogql: Optional[str] = Field(default=None, description="Generated HogQL query.")
    is_cached: bool
    last_refresh: datetime
    modifiers: Optional[HogQLQueryModifiers] = Field(
        default=None, description="Modifiers used when performing the query"
    )
    next_allowed_client_refresh: datetime
    query_status: Optional[QueryStatus] = Field(
        default=None, description="Query status indicates whether next to the provided data, a query is still running."
    )
    results: list[TeamTaxonomyItem]
    timezone: str
    timings: Optional[list[QueryTiming]] = Field(
        default=None, description="Measured timings for different parts of the query generation process"
    )


class CachedTracesQueryResponse(BaseModel):
    model_config = ConfigDict(
        extra="forbid",
    )
    cache_key: str
    cache_target_age: Optional[datetime] = None
    calculation_trigger: Optional[str] = Field(
        default=None, description="What triggered the calculation of the query, leave empty if user/immediate"
    )
    columns: Optional[list[str]] = None
    error: Optional[str] = Field(
        default=None,
        description="Query error. Returned only if 'explain' or `modifiers.debug` is true. Throws an error otherwise.",
    )
    hasMore: Optional[bool] = None
    hogql: Optional[str] = Field(default=None, description="Generated HogQL query.")
    is_cached: bool
    last_refresh: datetime
    limit: Optional[int] = None
    modifiers: Optional[HogQLQueryModifiers] = Field(
        default=None, description="Modifiers used when performing the query"
    )
    next_allowed_client_refresh: datetime
    offset: Optional[int] = None
    query_status: Optional[QueryStatus] = Field(
        default=None, description="Query status indicates whether next to the provided data, a query is still running."
    )
    results: list[LLMTrace]
    timezone: str
    timings: Optional[list[QueryTiming]] = Field(
        default=None, description="Measured timings for different parts of the query generation process"
    )


class CachedTrendsQueryResponse(BaseModel):
    model_config = ConfigDict(
        extra="forbid",
    )
    cache_key: str
    cache_target_age: Optional[datetime] = None
    calculation_trigger: Optional[str] = Field(
        default=None, description="What triggered the calculation of the query, leave empty if user/immediate"
    )
    error: Optional[str] = Field(
        default=None,
        description="Query error. Returned only if 'explain' or `modifiers.debug` is true. Throws an error otherwise.",
    )
    hasMore: Optional[bool] = Field(default=None, description="Wether more breakdown values are available.")
    hogql: Optional[str] = Field(default=None, description="Generated HogQL query.")
    is_cached: bool
    last_refresh: datetime
    modifiers: Optional[HogQLQueryModifiers] = Field(
        default=None, description="Modifiers used when performing the query"
    )
    next_allowed_client_refresh: datetime
    query_date_range: Optional[QueryDateRangeResponse] = Field(
        default=None, description="The date range used for the query"
    )
    query_status: Optional[QueryStatus] = Field(
        default=None, description="Query status indicates whether next to the provided data, a query is still running."
    )
    results: list[dict[str, Any]]
    timezone: str
    timings: Optional[list[QueryTiming]] = Field(
        default=None, description="Measured timings for different parts of the query generation process"
    )


class CachedVectorSearchQueryResponse(BaseModel):
    model_config = ConfigDict(
        extra="forbid",
    )
    cache_key: str
    cache_target_age: Optional[datetime] = None
    calculation_trigger: Optional[str] = Field(
        default=None, description="What triggered the calculation of the query, leave empty if user/immediate"
    )
    error: Optional[str] = Field(
        default=None,
        description="Query error. Returned only if 'explain' or `modifiers.debug` is true. Throws an error otherwise.",
    )
    hogql: Optional[str] = Field(default=None, description="Generated HogQL query.")
    is_cached: bool
    last_refresh: datetime
    modifiers: Optional[HogQLQueryModifiers] = Field(
        default=None, description="Modifiers used when performing the query"
    )
    next_allowed_client_refresh: datetime
    query_status: Optional[QueryStatus] = Field(
        default=None, description="Query status indicates whether next to the provided data, a query is still running."
    )
    results: list[VectorSearchResponseItem]
    timezone: str
    timings: Optional[list[QueryTiming]] = Field(
        default=None, description="Measured timings for different parts of the query generation process"
    )


class CachedWebExternalClicksTableQueryResponse(BaseModel):
    model_config = ConfigDict(
        extra="forbid",
    )
    cache_key: str
    cache_target_age: Optional[datetime] = None
    calculation_trigger: Optional[str] = Field(
        default=None, description="What triggered the calculation of the query, leave empty if user/immediate"
    )
    columns: Optional[list] = None
    error: Optional[str] = Field(
        default=None,
        description="Query error. Returned only if 'explain' or `modifiers.debug` is true. Throws an error otherwise.",
    )
    hasMore: Optional[bool] = None
    hogql: Optional[str] = Field(default=None, description="Generated HogQL query.")
    is_cached: bool
    last_refresh: datetime
    limit: Optional[int] = None
    modifiers: Optional[HogQLQueryModifiers] = Field(
        default=None, description="Modifiers used when performing the query"
    )
    next_allowed_client_refresh: datetime
    offset: Optional[int] = None
    query_status: Optional[QueryStatus] = Field(
        default=None, description="Query status indicates whether next to the provided data, a query is still running."
    )
    results: list
    samplingRate: Optional[SamplingRate] = None
    timezone: str
    timings: Optional[list[QueryTiming]] = Field(
        default=None, description="Measured timings for different parts of the query generation process"
    )
    types: Optional[list] = None


class CachedWebGoalsQueryResponse(BaseModel):
    model_config = ConfigDict(
        extra="forbid",
    )
    cache_key: str
    cache_target_age: Optional[datetime] = None
    calculation_trigger: Optional[str] = Field(
        default=None, description="What triggered the calculation of the query, leave empty if user/immediate"
    )
    columns: Optional[list] = None
    error: Optional[str] = Field(
        default=None,
        description="Query error. Returned only if 'explain' or `modifiers.debug` is true. Throws an error otherwise.",
    )
    hasMore: Optional[bool] = None
    hogql: Optional[str] = Field(default=None, description="Generated HogQL query.")
    is_cached: bool
    last_refresh: datetime
    limit: Optional[int] = None
    modifiers: Optional[HogQLQueryModifiers] = Field(
        default=None, description="Modifiers used when performing the query"
    )
    next_allowed_client_refresh: datetime
    offset: Optional[int] = None
    query_status: Optional[QueryStatus] = Field(
        default=None, description="Query status indicates whether next to the provided data, a query is still running."
    )
    results: list
    samplingRate: Optional[SamplingRate] = None
    timezone: str
    timings: Optional[list[QueryTiming]] = Field(
        default=None, description="Measured timings for different parts of the query generation process"
    )
    types: Optional[list] = None


class CachedWebOverviewQueryResponse(BaseModel):
    model_config = ConfigDict(
        extra="forbid",
    )
    cache_key: str
    cache_target_age: Optional[datetime] = None
    calculation_trigger: Optional[str] = Field(
        default=None, description="What triggered the calculation of the query, leave empty if user/immediate"
    )
    dateFrom: Optional[str] = None
    dateTo: Optional[str] = None
    error: Optional[str] = Field(
        default=None,
        description="Query error. Returned only if 'explain' or `modifiers.debug` is true. Throws an error otherwise.",
    )
    hogql: Optional[str] = Field(default=None, description="Generated HogQL query.")
    is_cached: bool
    last_refresh: datetime
    modifiers: Optional[HogQLQueryModifiers] = Field(
        default=None, description="Modifiers used when performing the query"
    )
    next_allowed_client_refresh: datetime
    query_status: Optional[QueryStatus] = Field(
        default=None, description="Query status indicates whether next to the provided data, a query is still running."
    )
    results: list[WebOverviewItem]
    samplingRate: Optional[SamplingRate] = None
    timezone: str
    timings: Optional[list[QueryTiming]] = Field(
        default=None, description="Measured timings for different parts of the query generation process"
    )
    usedPreAggregatedTables: Optional[bool] = None


class CachedWebPageURLSearchQueryResponse(BaseModel):
    model_config = ConfigDict(
        extra="forbid",
    )
    cache_key: str
    cache_target_age: Optional[datetime] = None
    calculation_trigger: Optional[str] = Field(
        default=None, description="What triggered the calculation of the query, leave empty if user/immediate"
    )
    error: Optional[str] = Field(
        default=None,
        description="Query error. Returned only if 'explain' or `modifiers.debug` is true. Throws an error otherwise.",
    )
    hasMore: Optional[bool] = None
    hogql: Optional[str] = Field(default=None, description="Generated HogQL query.")
    is_cached: bool
    last_refresh: datetime
    limit: Optional[int] = None
    modifiers: Optional[HogQLQueryModifiers] = Field(
        default=None, description="Modifiers used when performing the query"
    )
    next_allowed_client_refresh: datetime
    query_status: Optional[QueryStatus] = Field(
        default=None, description="Query status indicates whether next to the provided data, a query is still running."
    )
    results: list[PageURL]
    timezone: str
    timings: Optional[list[QueryTiming]] = Field(
        default=None, description="Measured timings for different parts of the query generation process"
    )


class CachedWebStatsTableQueryResponse(BaseModel):
    model_config = ConfigDict(
        extra="forbid",
    )
    cache_key: str
    cache_target_age: Optional[datetime] = None
    calculation_trigger: Optional[str] = Field(
        default=None, description="What triggered the calculation of the query, leave empty if user/immediate"
    )
    columns: Optional[list] = None
    error: Optional[str] = Field(
        default=None,
        description="Query error. Returned only if 'explain' or `modifiers.debug` is true. Throws an error otherwise.",
    )
    hasMore: Optional[bool] = None
    hogql: Optional[str] = Field(default=None, description="Generated HogQL query.")
    is_cached: bool
    last_refresh: datetime
    limit: Optional[int] = None
    modifiers: Optional[HogQLQueryModifiers] = Field(
        default=None, description="Modifiers used when performing the query"
    )
    next_allowed_client_refresh: datetime
    offset: Optional[int] = None
    query_status: Optional[QueryStatus] = Field(
        default=None, description="Query status indicates whether next to the provided data, a query is still running."
    )
    results: list
    samplingRate: Optional[SamplingRate] = None
    timezone: str
    timings: Optional[list[QueryTiming]] = Field(
        default=None, description="Measured timings for different parts of the query generation process"
    )
    types: Optional[list] = None
    usedPreAggregatedTables: Optional[bool] = None


class CachedWebVitalsPathBreakdownQueryResponse(BaseModel):
    model_config = ConfigDict(
        extra="forbid",
    )
    cache_key: str
    cache_target_age: Optional[datetime] = None
    calculation_trigger: Optional[str] = Field(
        default=None, description="What triggered the calculation of the query, leave empty if user/immediate"
    )
    error: Optional[str] = Field(
        default=None,
        description="Query error. Returned only if 'explain' or `modifiers.debug` is true. Throws an error otherwise.",
    )
    hogql: Optional[str] = Field(default=None, description="Generated HogQL query.")
    is_cached: bool
    last_refresh: datetime
    modifiers: Optional[HogQLQueryModifiers] = Field(
        default=None, description="Modifiers used when performing the query"
    )
    next_allowed_client_refresh: datetime
    query_status: Optional[QueryStatus] = Field(
        default=None, description="Query status indicates whether next to the provided data, a query is still running."
    )
    results: list[WebVitalsPathBreakdownResult] = Field(..., max_length=1, min_length=1)
    timezone: str
    timings: Optional[list[QueryTiming]] = Field(
        default=None, description="Measured timings for different parts of the query generation process"
    )


class CalendarHeatmapResponse(BaseModel):
    model_config = ConfigDict(
        extra="forbid",
    )
    error: Optional[str] = Field(
        default=None,
        description="Query error. Returned only if 'explain' or `modifiers.debug` is true. Throws an error otherwise.",
    )
    hasMore: Optional[bool] = Field(default=None, description="Wether more breakdown values are available.")
    hogql: Optional[str] = Field(default=None, description="Generated HogQL query.")
    modifiers: Optional[HogQLQueryModifiers] = Field(
        default=None, description="Modifiers used when performing the query"
    )
    query_status: Optional[QueryStatus] = Field(
        default=None, description="Query status indicates whether next to the provided data, a query is still running."
    )
    results: EventsHeatMapStructuredResult
    timings: Optional[list[QueryTiming]] = Field(
        default=None, description="Measured timings for different parts of the query generation process"
    )


class ConversionGoalFilter1(BaseModel):
    model_config = ConfigDict(
        extra="forbid",
    )
    conversion_goal_id: str
    conversion_goal_name: str
    custom_name: Optional[str] = None
    event: Optional[str] = Field(default=None, description="The event or `null` for all events.")
    fixedProperties: Optional[
        list[
            Union[
                EventPropertyFilter,
                PersonPropertyFilter,
                ElementPropertyFilter,
                EventMetadataPropertyFilter,
                SessionPropertyFilter,
                CohortPropertyFilter,
                RecordingPropertyFilter,
                LogEntryPropertyFilter,
                GroupPropertyFilter,
                FeaturePropertyFilter,
                HogQLPropertyFilter,
                EmptyPropertyFilter,
                DataWarehousePropertyFilter,
                DataWarehousePersonPropertyFilter,
                ErrorTrackingIssueFilter,
                LogPropertyFilter,
                RevenueAnalyticsPropertyFilter,
            ]
        ]
    ] = Field(
        default=None,
        description="Fixed properties in the query, can't be edited in the interface (e.g. scoping down by person)",
    )
    kind: Literal["EventsNode"] = "EventsNode"
    limit: Optional[int] = None
    math: Optional[
        Union[
            BaseMathType,
            FunnelMathType,
            PropertyMathType,
            CountPerActorMathType,
            ExperimentMetricMathType,
            CalendarHeatmapMathType,
            Literal["unique_group"],
            Literal["hogql"],
        ]
    ] = None
    math_group_type_index: Optional[MathGroupTypeIndex] = None
    math_hogql: Optional[str] = None
    math_multiplier: Optional[float] = None
    math_property: Optional[str] = None
    math_property_revenue_currency: Optional[RevenueCurrencyPropertyConfig] = None
    math_property_type: Optional[str] = None
    name: Optional[str] = None
    orderBy: Optional[list[str]] = Field(default=None, description="Columns to order by")
    properties: Optional[
        list[
            Union[
                EventPropertyFilter,
                PersonPropertyFilter,
                ElementPropertyFilter,
                EventMetadataPropertyFilter,
                SessionPropertyFilter,
                CohortPropertyFilter,
                RecordingPropertyFilter,
                LogEntryPropertyFilter,
                GroupPropertyFilter,
                FeaturePropertyFilter,
                HogQLPropertyFilter,
                EmptyPropertyFilter,
                DataWarehousePropertyFilter,
                DataWarehousePersonPropertyFilter,
                ErrorTrackingIssueFilter,
                LogPropertyFilter,
                RevenueAnalyticsPropertyFilter,
            ]
        ]
    ] = Field(default=None, description="Properties configurable in the interface")
    response: Optional[dict[str, Any]] = None
    schema_map: dict[str, Union[str, Any]]
    version: Optional[float] = Field(default=None, description="version of the node, used for schema migrations")


class ConversionGoalFilter2(BaseModel):
    model_config = ConfigDict(
        extra="forbid",
    )
    conversion_goal_id: str
    conversion_goal_name: str
    custom_name: Optional[str] = None
    fixedProperties: Optional[
        list[
            Union[
                EventPropertyFilter,
                PersonPropertyFilter,
                ElementPropertyFilter,
                EventMetadataPropertyFilter,
                SessionPropertyFilter,
                CohortPropertyFilter,
                RecordingPropertyFilter,
                LogEntryPropertyFilter,
                GroupPropertyFilter,
                FeaturePropertyFilter,
                HogQLPropertyFilter,
                EmptyPropertyFilter,
                DataWarehousePropertyFilter,
                DataWarehousePersonPropertyFilter,
                ErrorTrackingIssueFilter,
                LogPropertyFilter,
                RevenueAnalyticsPropertyFilter,
            ]
        ]
    ] = Field(
        default=None,
        description="Fixed properties in the query, can't be edited in the interface (e.g. scoping down by person)",
    )
    id: int
    kind: Literal["ActionsNode"] = "ActionsNode"
    math: Optional[
        Union[
            BaseMathType,
            FunnelMathType,
            PropertyMathType,
            CountPerActorMathType,
            ExperimentMetricMathType,
            CalendarHeatmapMathType,
            Literal["unique_group"],
            Literal["hogql"],
        ]
    ] = None
    math_group_type_index: Optional[MathGroupTypeIndex] = None
    math_hogql: Optional[str] = None
    math_multiplier: Optional[float] = None
    math_property: Optional[str] = None
    math_property_revenue_currency: Optional[RevenueCurrencyPropertyConfig] = None
    math_property_type: Optional[str] = None
    name: Optional[str] = None
    properties: Optional[
        list[
            Union[
                EventPropertyFilter,
                PersonPropertyFilter,
                ElementPropertyFilter,
                EventMetadataPropertyFilter,
                SessionPropertyFilter,
                CohortPropertyFilter,
                RecordingPropertyFilter,
                LogEntryPropertyFilter,
                GroupPropertyFilter,
                FeaturePropertyFilter,
                HogQLPropertyFilter,
                EmptyPropertyFilter,
                DataWarehousePropertyFilter,
                DataWarehousePersonPropertyFilter,
                ErrorTrackingIssueFilter,
                LogPropertyFilter,
                RevenueAnalyticsPropertyFilter,
            ]
        ]
    ] = Field(default=None, description="Properties configurable in the interface")
    response: Optional[dict[str, Any]] = None
    schema_map: dict[str, Union[str, Any]]
    version: Optional[float] = Field(default=None, description="version of the node, used for schema migrations")


class ConversionGoalFilter3(BaseModel):
    model_config = ConfigDict(
        extra="forbid",
    )
    conversion_goal_id: str
    conversion_goal_name: str
    custom_name: Optional[str] = None
    distinct_id_field: str
    dw_source_type: Optional[str] = None
    fixedProperties: Optional[
        list[
            Union[
                EventPropertyFilter,
                PersonPropertyFilter,
                ElementPropertyFilter,
                EventMetadataPropertyFilter,
                SessionPropertyFilter,
                CohortPropertyFilter,
                RecordingPropertyFilter,
                LogEntryPropertyFilter,
                GroupPropertyFilter,
                FeaturePropertyFilter,
                HogQLPropertyFilter,
                EmptyPropertyFilter,
                DataWarehousePropertyFilter,
                DataWarehousePersonPropertyFilter,
                ErrorTrackingIssueFilter,
                LogPropertyFilter,
                RevenueAnalyticsPropertyFilter,
            ]
        ]
    ] = Field(
        default=None,
        description="Fixed properties in the query, can't be edited in the interface (e.g. scoping down by person)",
    )
    id: str
    id_field: str
    kind: Literal["DataWarehouseNode"] = "DataWarehouseNode"
    math: Optional[
        Union[
            BaseMathType,
            FunnelMathType,
            PropertyMathType,
            CountPerActorMathType,
            ExperimentMetricMathType,
            CalendarHeatmapMathType,
            Literal["unique_group"],
            Literal["hogql"],
        ]
    ] = None
    math_group_type_index: Optional[MathGroupTypeIndex] = None
    math_hogql: Optional[str] = None
    math_multiplier: Optional[float] = None
    math_property: Optional[str] = None
    math_property_revenue_currency: Optional[RevenueCurrencyPropertyConfig] = None
    math_property_type: Optional[str] = None
    name: Optional[str] = None
    properties: Optional[
        list[
            Union[
                EventPropertyFilter,
                PersonPropertyFilter,
                ElementPropertyFilter,
                EventMetadataPropertyFilter,
                SessionPropertyFilter,
                CohortPropertyFilter,
                RecordingPropertyFilter,
                LogEntryPropertyFilter,
                GroupPropertyFilter,
                FeaturePropertyFilter,
                HogQLPropertyFilter,
                EmptyPropertyFilter,
                DataWarehousePropertyFilter,
                DataWarehousePersonPropertyFilter,
                ErrorTrackingIssueFilter,
                LogPropertyFilter,
                RevenueAnalyticsPropertyFilter,
            ]
        ]
    ] = Field(default=None, description="Properties configurable in the interface")
    response: Optional[dict[str, Any]] = None
    schema_map: dict[str, Union[str, Any]]
    table_name: str
    timestamp_field: str
    version: Optional[float] = Field(default=None, description="version of the node, used for schema migrations")


class DashboardFilter(BaseModel):
    model_config = ConfigDict(
        extra="forbid",
    )
    breakdown_filter: Optional[BreakdownFilter] = None
    date_from: Optional[str] = None
    date_to: Optional[str] = None
    properties: Optional[
        list[
            Union[
                EventPropertyFilter,
                PersonPropertyFilter,
                ElementPropertyFilter,
                EventMetadataPropertyFilter,
                SessionPropertyFilter,
                CohortPropertyFilter,
                RecordingPropertyFilter,
                LogEntryPropertyFilter,
                GroupPropertyFilter,
                FeaturePropertyFilter,
                HogQLPropertyFilter,
                EmptyPropertyFilter,
                DataWarehousePropertyFilter,
                DataWarehousePersonPropertyFilter,
                ErrorTrackingIssueFilter,
                LogPropertyFilter,
                RevenueAnalyticsPropertyFilter,
            ]
        ]
    ] = None


class Response(BaseModel):
    model_config = ConfigDict(
        extra="forbid",
    )
    columns: list
    error: Optional[str] = Field(
        default=None,
        description="Query error. Returned only if 'explain' or `modifiers.debug` is true. Throws an error otherwise.",
    )
    hasMore: Optional[bool] = None
    hogql: str = Field(..., description="Generated HogQL query.")
    limit: Optional[int] = None
    modifiers: Optional[HogQLQueryModifiers] = Field(
        default=None, description="Modifiers used when performing the query"
    )
    offset: Optional[int] = None
    query_status: Optional[QueryStatus] = Field(
        default=None, description="Query status indicates whether next to the provided data, a query is still running."
    )
    results: list[list]
    timings: Optional[list[QueryTiming]] = Field(
        default=None, description="Measured timings for different parts of the query generation process"
    )
    types: list[str]


class Response1(BaseModel):
    model_config = ConfigDict(
        extra="forbid",
    )
    columns: list
    error: Optional[str] = Field(
        default=None,
        description="Query error. Returned only if 'explain' or `modifiers.debug` is true. Throws an error otherwise.",
    )
    hasMore: Optional[bool] = None
    hogql: str = Field(..., description="Generated HogQL query.")
    limit: int
    missing_actors_count: Optional[int] = None
    modifiers: Optional[HogQLQueryModifiers] = Field(
        default=None, description="Modifiers used when performing the query"
    )
    offset: int
    query_status: Optional[QueryStatus] = Field(
        default=None, description="Query status indicates whether next to the provided data, a query is still running."
    )
    results: list[list]
    timings: Optional[list[QueryTiming]] = Field(
        default=None, description="Measured timings for different parts of the query generation process"
    )
    types: Optional[list[str]] = None


class Response2(BaseModel):
    model_config = ConfigDict(
        extra="forbid",
    )
    columns: list
    error: Optional[str] = Field(
        default=None,
        description="Query error. Returned only if 'explain' or `modifiers.debug` is true. Throws an error otherwise.",
    )
    hasMore: Optional[bool] = None
    hogql: str = Field(..., description="Generated HogQL query.")
    kind: Literal["GroupsQuery"] = "GroupsQuery"
    limit: int
    modifiers: Optional[HogQLQueryModifiers] = Field(
        default=None, description="Modifiers used when performing the query"
    )
    offset: int
    query_status: Optional[QueryStatus] = Field(
        default=None, description="Query status indicates whether next to the provided data, a query is still running."
    )
    results: list[list]
    timings: Optional[list[QueryTiming]] = Field(
        default=None, description="Measured timings for different parts of the query generation process"
    )
    types: list[str]


class Response4(BaseModel):
    model_config = ConfigDict(
        extra="forbid",
    )
    dateFrom: Optional[str] = None
    dateTo: Optional[str] = None
    error: Optional[str] = Field(
        default=None,
        description="Query error. Returned only if 'explain' or `modifiers.debug` is true. Throws an error otherwise.",
    )
    hogql: Optional[str] = Field(default=None, description="Generated HogQL query.")
    modifiers: Optional[HogQLQueryModifiers] = Field(
        default=None, description="Modifiers used when performing the query"
    )
    query_status: Optional[QueryStatus] = Field(
        default=None, description="Query status indicates whether next to the provided data, a query is still running."
    )
    results: list[WebOverviewItem]
    samplingRate: Optional[SamplingRate] = None
    timings: Optional[list[QueryTiming]] = Field(
        default=None, description="Measured timings for different parts of the query generation process"
    )
    usedPreAggregatedTables: Optional[bool] = None


class Response5(BaseModel):
    model_config = ConfigDict(
        extra="forbid",
    )
    columns: Optional[list] = None
    error: Optional[str] = Field(
        default=None,
        description="Query error. Returned only if 'explain' or `modifiers.debug` is true. Throws an error otherwise.",
    )
    hasMore: Optional[bool] = None
    hogql: Optional[str] = Field(default=None, description="Generated HogQL query.")
    limit: Optional[int] = None
    modifiers: Optional[HogQLQueryModifiers] = Field(
        default=None, description="Modifiers used when performing the query"
    )
    offset: Optional[int] = None
    query_status: Optional[QueryStatus] = Field(
        default=None, description="Query status indicates whether next to the provided data, a query is still running."
    )
    results: list
    samplingRate: Optional[SamplingRate] = None
    timings: Optional[list[QueryTiming]] = Field(
        default=None, description="Measured timings for different parts of the query generation process"
    )
    types: Optional[list] = None
    usedPreAggregatedTables: Optional[bool] = None


class Response6(BaseModel):
    model_config = ConfigDict(
        extra="forbid",
    )
    columns: Optional[list] = None
    error: Optional[str] = Field(
        default=None,
        description="Query error. Returned only if 'explain' or `modifiers.debug` is true. Throws an error otherwise.",
    )
    hasMore: Optional[bool] = None
    hogql: Optional[str] = Field(default=None, description="Generated HogQL query.")
    limit: Optional[int] = None
    modifiers: Optional[HogQLQueryModifiers] = Field(
        default=None, description="Modifiers used when performing the query"
    )
    offset: Optional[int] = None
    query_status: Optional[QueryStatus] = Field(
        default=None, description="Query status indicates whether next to the provided data, a query is still running."
    )
    results: list
    samplingRate: Optional[SamplingRate] = None
    timings: Optional[list[QueryTiming]] = Field(
        default=None, description="Measured timings for different parts of the query generation process"
    )
    types: Optional[list] = None


class Response8(BaseModel):
    model_config = ConfigDict(
        extra="forbid",
    )
    error: Optional[str] = Field(
        default=None,
        description="Query error. Returned only if 'explain' or `modifiers.debug` is true. Throws an error otherwise.",
    )
    hogql: Optional[str] = Field(default=None, description="Generated HogQL query.")
    modifiers: Optional[HogQLQueryModifiers] = Field(
        default=None, description="Modifiers used when performing the query"
    )
    query_status: Optional[QueryStatus] = Field(
        default=None, description="Query status indicates whether next to the provided data, a query is still running."
    )
    results: list[WebVitalsPathBreakdownResult] = Field(..., max_length=1, min_length=1)
    timings: Optional[list[QueryTiming]] = Field(
        default=None, description="Measured timings for different parts of the query generation process"
    )


class Response9(BaseModel):
    model_config = ConfigDict(
        extra="forbid",
    )
    columns: Optional[list] = None
    error: Optional[str] = Field(
        default=None,
        description="Query error. Returned only if 'explain' or `modifiers.debug` is true. Throws an error otherwise.",
    )
    hasMore: Optional[bool] = None
    hogql: Optional[str] = Field(default=None, description="Generated HogQL query.")
    limit: Optional[int] = None
    modifiers: Optional[HogQLQueryModifiers] = Field(
        default=None, description="Modifiers used when performing the query"
    )
    offset: Optional[int] = None
    query_status: Optional[QueryStatus] = Field(
        default=None, description="Query status indicates whether next to the provided data, a query is still running."
    )
    results: Any
    timings: Optional[list[QueryTiming]] = Field(
        default=None, description="Measured timings for different parts of the query generation process"
    )
    types: Optional[list] = None


class Response10(BaseModel):
    model_config = ConfigDict(
        extra="forbid",
    )
    columns: Optional[list[str]] = None
    error: Optional[str] = Field(
        default=None,
        description="Query error. Returned only if 'explain' or `modifiers.debug` is true. Throws an error otherwise.",
    )
    hogql: Optional[str] = Field(default=None, description="Generated HogQL query.")
    modifiers: Optional[HogQLQueryModifiers] = Field(
        default=None, description="Modifiers used when performing the query"
    )
    query_date_range: Optional[QueryDateRangeResponse] = Field(
        default=None, description="The date range used for the query"
    )
    query_status: Optional[QueryStatus] = Field(
        default=None, description="Query status indicates whether next to the provided data, a query is still running."
    )
    results: Any
    timings: Optional[list[QueryTiming]] = Field(
        default=None, description="Measured timings for different parts of the query generation process"
    )


class Response11(BaseModel):
    model_config = ConfigDict(
        extra="forbid",
    )
    error: Optional[str] = Field(
        default=None,
        description="Query error. Returned only if 'explain' or `modifiers.debug` is true. Throws an error otherwise.",
    )
    hogql: Optional[str] = Field(default=None, description="Generated HogQL query.")
    modifiers: Optional[HogQLQueryModifiers] = Field(
        default=None, description="Modifiers used when performing the query"
    )
    query_date_range: Optional[QueryDateRangeResponse] = Field(
        default=None, description="The date range used for the query"
    )
    query_status: Optional[QueryStatus] = Field(
        default=None, description="Query status indicates whether next to the provided data, a query is still running."
    )
    results: list[RevenueAnalyticsOverviewItem]
    timings: Optional[list[QueryTiming]] = Field(
        default=None, description="Measured timings for different parts of the query generation process"
    )


class Response12(BaseModel):
    model_config = ConfigDict(
        extra="forbid",
    )
    columns: Optional[list[str]] = None
    error: Optional[str] = Field(
        default=None,
        description="Query error. Returned only if 'explain' or `modifiers.debug` is true. Throws an error otherwise.",
    )
    hogql: Optional[str] = Field(default=None, description="Generated HogQL query.")
    modifiers: Optional[HogQLQueryModifiers] = Field(
        default=None, description="Modifiers used when performing the query"
    )
    query_status: Optional[QueryStatus] = Field(
        default=None, description="Query status indicates whether next to the provided data, a query is still running."
    )
    results: RevenueAnalyticsRevenueQueryResult
    timings: Optional[list[QueryTiming]] = Field(
        default=None, description="Measured timings for different parts of the query generation process"
    )


class Response13(BaseModel):
    model_config = ConfigDict(
        extra="forbid",
    )
    columns: Optional[list[str]] = None
    error: Optional[str] = Field(
        default=None,
        description="Query error. Returned only if 'explain' or `modifiers.debug` is true. Throws an error otherwise.",
    )
    hogql: Optional[str] = Field(default=None, description="Generated HogQL query.")
    modifiers: Optional[HogQLQueryModifiers] = Field(
        default=None, description="Modifiers used when performing the query"
    )
    query_date_range: Optional[QueryDateRangeResponse] = Field(
        default=None, description="The date range used for the query"
    )
    query_status: Optional[QueryStatus] = Field(
        default=None, description="Query status indicates whether next to the provided data, a query is still running."
    )
    results: Any
    timings: Optional[list[QueryTiming]] = Field(
        default=None, description="Measured timings for different parts of the query generation process"
    )


class Response14(BaseModel):
    model_config = ConfigDict(
        extra="forbid",
    )
    columns: Optional[list] = None
    error: Optional[str] = Field(
        default=None,
        description="Query error. Returned only if 'explain' or `modifiers.debug` is true. Throws an error otherwise.",
    )
    hasMore: Optional[bool] = None
    hogql: Optional[str] = Field(default=None, description="Generated HogQL query.")
    limit: Optional[int] = None
    modifiers: Optional[HogQLQueryModifiers] = Field(
        default=None, description="Modifiers used when performing the query"
    )
    offset: Optional[int] = None
    query_status: Optional[QueryStatus] = Field(
        default=None, description="Query status indicates whether next to the provided data, a query is still running."
    )
    results: Any
    timings: Optional[list[QueryTiming]] = Field(
        default=None, description="Measured timings for different parts of the query generation process"
    )
    types: Optional[list] = None


class Response16(BaseModel):
    model_config = ConfigDict(
        extra="forbid",
    )
    columns: Optional[list] = None
    error: Optional[str] = Field(
        default=None,
        description="Query error. Returned only if 'explain' or `modifiers.debug` is true. Throws an error otherwise.",
    )
    hasMore: Optional[bool] = None
    hogql: Optional[str] = Field(default=None, description="Generated HogQL query.")
    limit: Optional[int] = None
    modifiers: Optional[HogQLQueryModifiers] = Field(
        default=None, description="Modifiers used when performing the query"
    )
    offset: Optional[int] = None
    query_status: Optional[QueryStatus] = Field(
        default=None, description="Query status indicates whether next to the provided data, a query is still running."
    )
    results: list
    samplingRate: Optional[SamplingRate] = None
    timings: Optional[list[QueryTiming]] = Field(
        default=None, description="Measured timings for different parts of the query generation process"
    )
    types: Optional[list] = None


class Response20(BaseModel):
    model_config = ConfigDict(
        extra="forbid",
    )
    columns: Optional[list[str]] = None
    error: Optional[str] = Field(
        default=None,
        description="Query error. Returned only if 'explain' or `modifiers.debug` is true. Throws an error otherwise.",
    )
    hasMore: Optional[bool] = None
    hogql: Optional[str] = Field(default=None, description="Generated HogQL query.")
    limit: Optional[int] = None
    modifiers: Optional[HogQLQueryModifiers] = Field(
        default=None, description="Modifiers used when performing the query"
    )
    offset: Optional[int] = None
    query_status: Optional[QueryStatus] = Field(
        default=None, description="Query status indicates whether next to the provided data, a query is still running."
    )
    results: list[LLMTrace]
    timings: Optional[list[QueryTiming]] = Field(
        default=None, description="Measured timings for different parts of the query generation process"
    )


class DataWarehouseNode(BaseModel):
    model_config = ConfigDict(
        extra="forbid",
    )
    custom_name: Optional[str] = None
    distinct_id_field: str
    dw_source_type: Optional[str] = None
    fixedProperties: Optional[
        list[
            Union[
                EventPropertyFilter,
                PersonPropertyFilter,
                ElementPropertyFilter,
                EventMetadataPropertyFilter,
                SessionPropertyFilter,
                CohortPropertyFilter,
                RecordingPropertyFilter,
                LogEntryPropertyFilter,
                GroupPropertyFilter,
                FeaturePropertyFilter,
                HogQLPropertyFilter,
                EmptyPropertyFilter,
                DataWarehousePropertyFilter,
                DataWarehousePersonPropertyFilter,
                ErrorTrackingIssueFilter,
                LogPropertyFilter,
                RevenueAnalyticsPropertyFilter,
            ]
        ]
    ] = Field(
        default=None,
        description="Fixed properties in the query, can't be edited in the interface (e.g. scoping down by person)",
    )
    id: str
    id_field: str
    kind: Literal["DataWarehouseNode"] = "DataWarehouseNode"
    math: Optional[
        Union[
            BaseMathType,
            FunnelMathType,
            PropertyMathType,
            CountPerActorMathType,
            ExperimentMetricMathType,
            CalendarHeatmapMathType,
            Literal["unique_group"],
            Literal["hogql"],
        ]
    ] = None
    math_group_type_index: Optional[MathGroupTypeIndex] = None
    math_hogql: Optional[str] = None
    math_multiplier: Optional[float] = None
    math_property: Optional[str] = None
    math_property_revenue_currency: Optional[RevenueCurrencyPropertyConfig] = None
    math_property_type: Optional[str] = None
    name: Optional[str] = None
    properties: Optional[
        list[
            Union[
                EventPropertyFilter,
                PersonPropertyFilter,
                ElementPropertyFilter,
                EventMetadataPropertyFilter,
                SessionPropertyFilter,
                CohortPropertyFilter,
                RecordingPropertyFilter,
                LogEntryPropertyFilter,
                GroupPropertyFilter,
                FeaturePropertyFilter,
                HogQLPropertyFilter,
                EmptyPropertyFilter,
                DataWarehousePropertyFilter,
                DataWarehousePersonPropertyFilter,
                ErrorTrackingIssueFilter,
                LogPropertyFilter,
                RevenueAnalyticsPropertyFilter,
            ]
        ]
    ] = Field(default=None, description="Properties configurable in the interface")
    response: Optional[dict[str, Any]] = None
    table_name: str
    timestamp_field: str
    version: Optional[float] = Field(default=None, description="version of the node, used for schema migrations")


class DatabaseSchemaBatchExportTable(BaseModel):
    model_config = ConfigDict(
        extra="forbid",
    )
    fields: dict[str, DatabaseSchemaField]
    id: str
    name: str
    row_count: Optional[float] = None
    type: Literal["batch_export"] = "batch_export"


class DatabaseSchemaDataWarehouseTable(BaseModel):
    model_config = ConfigDict(
        extra="forbid",
    )
    fields: dict[str, DatabaseSchemaField]
    format: str
    id: str
    name: str
    row_count: Optional[float] = None
    schema_: Optional[DatabaseSchemaSchema] = Field(default=None, alias="schema")
    source: Optional[DatabaseSchemaSource] = None
    type: Literal["data_warehouse"] = "data_warehouse"
    url_pattern: str


class EntityNode(BaseModel):
    model_config = ConfigDict(
        extra="forbid",
    )
    custom_name: Optional[str] = None
    fixedProperties: Optional[
        list[
            Union[
                EventPropertyFilter,
                PersonPropertyFilter,
                ElementPropertyFilter,
                EventMetadataPropertyFilter,
                SessionPropertyFilter,
                CohortPropertyFilter,
                RecordingPropertyFilter,
                LogEntryPropertyFilter,
                GroupPropertyFilter,
                FeaturePropertyFilter,
                HogQLPropertyFilter,
                EmptyPropertyFilter,
                DataWarehousePropertyFilter,
                DataWarehousePersonPropertyFilter,
                ErrorTrackingIssueFilter,
                LogPropertyFilter,
                RevenueAnalyticsPropertyFilter,
            ]
        ]
    ] = Field(
        default=None,
        description="Fixed properties in the query, can't be edited in the interface (e.g. scoping down by person)",
    )
    kind: NodeKind
    math: Optional[
        Union[
            BaseMathType,
            FunnelMathType,
            PropertyMathType,
            CountPerActorMathType,
            ExperimentMetricMathType,
            CalendarHeatmapMathType,
            Literal["unique_group"],
            Literal["hogql"],
        ]
    ] = None
    math_group_type_index: Optional[MathGroupTypeIndex] = None
    math_hogql: Optional[str] = None
    math_multiplier: Optional[float] = None
    math_property: Optional[str] = None
    math_property_revenue_currency: Optional[RevenueCurrencyPropertyConfig] = None
    math_property_type: Optional[str] = None
    name: Optional[str] = None
    properties: Optional[
        list[
            Union[
                EventPropertyFilter,
                PersonPropertyFilter,
                ElementPropertyFilter,
                EventMetadataPropertyFilter,
                SessionPropertyFilter,
                CohortPropertyFilter,
                RecordingPropertyFilter,
                LogEntryPropertyFilter,
                GroupPropertyFilter,
                FeaturePropertyFilter,
                HogQLPropertyFilter,
                EmptyPropertyFilter,
                DataWarehousePropertyFilter,
                DataWarehousePersonPropertyFilter,
                ErrorTrackingIssueFilter,
                LogPropertyFilter,
                RevenueAnalyticsPropertyFilter,
            ]
        ]
    ] = Field(default=None, description="Properties configurable in the interface")
    response: Optional[dict[str, Any]] = None
    version: Optional[float] = Field(default=None, description="version of the node, used for schema migrations")


class ErrorTrackingIssue(BaseModel):
    model_config = ConfigDict(
        extra="forbid",
    )
    aggregations: Optional[ErrorTrackingIssueAggregations] = None
    assignee: Optional[ErrorTrackingIssueAssignee] = None
    description: Optional[str] = None
    first_event: Optional[FirstEvent] = None
    first_seen: datetime
    id: str
    last_seen: datetime
    library: Optional[str] = None
    name: Optional[str] = None
    status: Status


class ErrorTrackingQueryResponse(BaseModel):
    model_config = ConfigDict(
        extra="forbid",
    )
    columns: Optional[list[str]] = None
    error: Optional[str] = Field(
        default=None,
        description="Query error. Returned only if 'explain' or `modifiers.debug` is true. Throws an error otherwise.",
    )
    hasMore: Optional[bool] = None
    hogql: Optional[str] = Field(default=None, description="Generated HogQL query.")
    limit: Optional[int] = None
    modifiers: Optional[HogQLQueryModifiers] = Field(
        default=None, description="Modifiers used when performing the query"
    )
    offset: Optional[int] = None
    query_status: Optional[QueryStatus] = Field(
        default=None, description="Query status indicates whether next to the provided data, a query is still running."
    )
    results: list[ErrorTrackingIssue]
    timings: Optional[list[QueryTiming]] = Field(
        default=None, description="Measured timings for different parts of the query generation process"
    )


class EventTaxonomyQueryResponse(BaseModel):
    model_config = ConfigDict(
        extra="forbid",
    )
    error: Optional[str] = Field(
        default=None,
        description="Query error. Returned only if 'explain' or `modifiers.debug` is true. Throws an error otherwise.",
    )
    hogql: Optional[str] = Field(default=None, description="Generated HogQL query.")
    modifiers: Optional[HogQLQueryModifiers] = Field(
        default=None, description="Modifiers used when performing the query"
    )
    query_status: Optional[QueryStatus] = Field(
        default=None, description="Query status indicates whether next to the provided data, a query is still running."
    )
    results: list[EventTaxonomyItem]
    timings: Optional[list[QueryTiming]] = Field(
        default=None, description="Measured timings for different parts of the query generation process"
    )


class EventsNode(BaseModel):
    model_config = ConfigDict(
        extra="forbid",
    )
    custom_name: Optional[str] = None
    event: Optional[str] = Field(default=None, description="The event or `null` for all events.")
    fixedProperties: Optional[
        list[
            Union[
                EventPropertyFilter,
                PersonPropertyFilter,
                ElementPropertyFilter,
                EventMetadataPropertyFilter,
                SessionPropertyFilter,
                CohortPropertyFilter,
                RecordingPropertyFilter,
                LogEntryPropertyFilter,
                GroupPropertyFilter,
                FeaturePropertyFilter,
                HogQLPropertyFilter,
                EmptyPropertyFilter,
                DataWarehousePropertyFilter,
                DataWarehousePersonPropertyFilter,
                ErrorTrackingIssueFilter,
                LogPropertyFilter,
                RevenueAnalyticsPropertyFilter,
            ]
        ]
    ] = Field(
        default=None,
        description="Fixed properties in the query, can't be edited in the interface (e.g. scoping down by person)",
    )
    kind: Literal["EventsNode"] = "EventsNode"
    limit: Optional[int] = None
    math: Optional[
        Union[
            BaseMathType,
            FunnelMathType,
            PropertyMathType,
            CountPerActorMathType,
            ExperimentMetricMathType,
            CalendarHeatmapMathType,
            Literal["unique_group"],
            Literal["hogql"],
        ]
    ] = None
    math_group_type_index: Optional[MathGroupTypeIndex] = None
    math_hogql: Optional[str] = None
    math_multiplier: Optional[float] = None
    math_property: Optional[str] = None
    math_property_revenue_currency: Optional[RevenueCurrencyPropertyConfig] = None
    math_property_type: Optional[str] = None
    name: Optional[str] = None
    orderBy: Optional[list[str]] = Field(default=None, description="Columns to order by")
    properties: Optional[
        list[
            Union[
                EventPropertyFilter,
                PersonPropertyFilter,
                ElementPropertyFilter,
                EventMetadataPropertyFilter,
                SessionPropertyFilter,
                CohortPropertyFilter,
                RecordingPropertyFilter,
                LogEntryPropertyFilter,
                GroupPropertyFilter,
                FeaturePropertyFilter,
                HogQLPropertyFilter,
                EmptyPropertyFilter,
                DataWarehousePropertyFilter,
                DataWarehousePersonPropertyFilter,
                ErrorTrackingIssueFilter,
                LogPropertyFilter,
                RevenueAnalyticsPropertyFilter,
            ]
        ]
    ] = Field(default=None, description="Properties configurable in the interface")
    response: Optional[dict[str, Any]] = None
    version: Optional[float] = Field(default=None, description="version of the node, used for schema migrations")


class EventsQueryResponse(BaseModel):
    model_config = ConfigDict(
        extra="forbid",
    )
    columns: list
    error: Optional[str] = Field(
        default=None,
        description="Query error. Returned only if 'explain' or `modifiers.debug` is true. Throws an error otherwise.",
    )
    hasMore: Optional[bool] = None
    hogql: str = Field(..., description="Generated HogQL query.")
    limit: Optional[int] = None
    modifiers: Optional[HogQLQueryModifiers] = Field(
        default=None, description="Modifiers used when performing the query"
    )
    offset: Optional[int] = None
    query_status: Optional[QueryStatus] = Field(
        default=None, description="Query status indicates whether next to the provided data, a query is still running."
    )
    results: list[list]
    timings: Optional[list[QueryTiming]] = Field(
        default=None, description="Measured timings for different parts of the query generation process"
    )
    types: list[str]


class ExperimentDataWarehouseNode(BaseModel):
    model_config = ConfigDict(
        extra="forbid",
    )
    custom_name: Optional[str] = None
    data_warehouse_join_key: str
    events_join_key: str
    fixedProperties: Optional[
        list[
            Union[
                EventPropertyFilter,
                PersonPropertyFilter,
                ElementPropertyFilter,
                EventMetadataPropertyFilter,
                SessionPropertyFilter,
                CohortPropertyFilter,
                RecordingPropertyFilter,
                LogEntryPropertyFilter,
                GroupPropertyFilter,
                FeaturePropertyFilter,
                HogQLPropertyFilter,
                EmptyPropertyFilter,
                DataWarehousePropertyFilter,
                DataWarehousePersonPropertyFilter,
                ErrorTrackingIssueFilter,
                LogPropertyFilter,
                RevenueAnalyticsPropertyFilter,
            ]
        ]
    ] = Field(
        default=None,
        description="Fixed properties in the query, can't be edited in the interface (e.g. scoping down by person)",
    )
    kind: Literal["ExperimentDataWarehouseNode"] = "ExperimentDataWarehouseNode"
    math: Optional[
        Union[
            BaseMathType,
            FunnelMathType,
            PropertyMathType,
            CountPerActorMathType,
            ExperimentMetricMathType,
            CalendarHeatmapMathType,
            Literal["unique_group"],
            Literal["hogql"],
        ]
    ] = None
    math_group_type_index: Optional[MathGroupTypeIndex] = None
    math_hogql: Optional[str] = None
    math_multiplier: Optional[float] = None
    math_property: Optional[str] = None
    math_property_revenue_currency: Optional[RevenueCurrencyPropertyConfig] = None
    math_property_type: Optional[str] = None
    name: Optional[str] = None
    properties: Optional[
        list[
            Union[
                EventPropertyFilter,
                PersonPropertyFilter,
                ElementPropertyFilter,
                EventMetadataPropertyFilter,
                SessionPropertyFilter,
                CohortPropertyFilter,
                RecordingPropertyFilter,
                LogEntryPropertyFilter,
                GroupPropertyFilter,
                FeaturePropertyFilter,
                HogQLPropertyFilter,
                EmptyPropertyFilter,
                DataWarehousePropertyFilter,
                DataWarehousePersonPropertyFilter,
                ErrorTrackingIssueFilter,
                LogPropertyFilter,
                RevenueAnalyticsPropertyFilter,
            ]
        ]
    ] = Field(default=None, description="Properties configurable in the interface")
    response: Optional[dict[str, Any]] = None
    table_name: str
    timestamp_field: str
    version: Optional[float] = Field(default=None, description="version of the node, used for schema migrations")


class ExperimentEventExposureConfig(BaseModel):
    model_config = ConfigDict(
        extra="forbid",
    )
    event: str
    kind: Literal["ExperimentEventExposureConfig"] = "ExperimentEventExposureConfig"
    properties: list[
        Union[
            EventPropertyFilter,
            PersonPropertyFilter,
            ElementPropertyFilter,
            EventMetadataPropertyFilter,
            SessionPropertyFilter,
            CohortPropertyFilter,
            RecordingPropertyFilter,
            LogEntryPropertyFilter,
            GroupPropertyFilter,
            FeaturePropertyFilter,
            HogQLPropertyFilter,
            EmptyPropertyFilter,
            DataWarehousePropertyFilter,
            DataWarehousePersonPropertyFilter,
            ErrorTrackingIssueFilter,
            LogPropertyFilter,
            RevenueAnalyticsPropertyFilter,
        ]
    ]
    response: Optional[dict[str, Any]] = None
    version: Optional[float] = Field(default=None, description="version of the node, used for schema migrations")


class ExperimentExposureCriteria(BaseModel):
    model_config = ConfigDict(
        extra="forbid",
    )
    exposure_config: Optional[ExperimentEventExposureConfig] = None
    filterTestAccounts: Optional[bool] = None
    multiple_variant_handling: Optional[MultipleVariantHandling] = None


class ExperimentExposureQuery(BaseModel):
    model_config = ConfigDict(
        extra="forbid",
    )
    end_date: Optional[str] = None
    experiment_id: Optional[int] = None
    experiment_name: str
    exposure_criteria: Optional[ExperimentExposureCriteria] = None
    feature_flag: dict[str, Any]
    holdout: Optional[ExperimentHoldoutType] = None
    kind: Literal["ExperimentExposureQuery"] = "ExperimentExposureQuery"
    modifiers: Optional[HogQLQueryModifiers] = Field(
        default=None, description="Modifiers used when performing the query"
    )
    response: Optional[ExperimentExposureQueryResponse] = None
    start_date: Optional[str] = None
    tags: Optional[QueryLogTags] = None
    version: Optional[float] = Field(default=None, description="version of the node, used for schema migrations")


class ExperimentMetricResult(BaseModel):
    model_config = ConfigDict(
        extra="forbid",
    )
    baseline: ExperimentStatsBase
    variants: Union[list[ExperimentVariantResultFrequentist], list[ExperimentVariantResultBayesian]]


class FunnelCorrelationResponse(BaseModel):
    model_config = ConfigDict(
        extra="forbid",
    )
    columns: Optional[list] = None
    error: Optional[str] = Field(
        default=None,
        description="Query error. Returned only if 'explain' or `modifiers.debug` is true. Throws an error otherwise.",
    )
    hasMore: Optional[bool] = None
    hogql: Optional[str] = Field(default=None, description="Generated HogQL query.")
    limit: Optional[int] = None
    modifiers: Optional[HogQLQueryModifiers] = Field(
        default=None, description="Modifiers used when performing the query"
    )
    offset: Optional[int] = None
    query_status: Optional[QueryStatus] = Field(
        default=None, description="Query status indicates whether next to the provided data, a query is still running."
    )
    results: FunnelCorrelationResult
    timings: Optional[list[QueryTiming]] = Field(
        default=None, description="Measured timings for different parts of the query generation process"
    )
    types: Optional[list] = None


class FunnelExclusionActionsNode(BaseModel):
    model_config = ConfigDict(
        extra="forbid",
    )
    custom_name: Optional[str] = None
    fixedProperties: Optional[
        list[
            Union[
                EventPropertyFilter,
                PersonPropertyFilter,
                ElementPropertyFilter,
                EventMetadataPropertyFilter,
                SessionPropertyFilter,
                CohortPropertyFilter,
                RecordingPropertyFilter,
                LogEntryPropertyFilter,
                GroupPropertyFilter,
                FeaturePropertyFilter,
                HogQLPropertyFilter,
                EmptyPropertyFilter,
                DataWarehousePropertyFilter,
                DataWarehousePersonPropertyFilter,
                ErrorTrackingIssueFilter,
                LogPropertyFilter,
                RevenueAnalyticsPropertyFilter,
            ]
        ]
    ] = Field(
        default=None,
        description="Fixed properties in the query, can't be edited in the interface (e.g. scoping down by person)",
    )
    funnelFromStep: int
    funnelToStep: int
    id: int
    kind: Literal["ActionsNode"] = "ActionsNode"
    math: Optional[
        Union[
            BaseMathType,
            FunnelMathType,
            PropertyMathType,
            CountPerActorMathType,
            ExperimentMetricMathType,
            CalendarHeatmapMathType,
            Literal["unique_group"],
            Literal["hogql"],
        ]
    ] = None
    math_group_type_index: Optional[MathGroupTypeIndex] = None
    math_hogql: Optional[str] = None
    math_multiplier: Optional[float] = None
    math_property: Optional[str] = None
    math_property_revenue_currency: Optional[RevenueCurrencyPropertyConfig] = None
    math_property_type: Optional[str] = None
    name: Optional[str] = None
    properties: Optional[
        list[
            Union[
                EventPropertyFilter,
                PersonPropertyFilter,
                ElementPropertyFilter,
                EventMetadataPropertyFilter,
                SessionPropertyFilter,
                CohortPropertyFilter,
                RecordingPropertyFilter,
                LogEntryPropertyFilter,
                GroupPropertyFilter,
                FeaturePropertyFilter,
                HogQLPropertyFilter,
                EmptyPropertyFilter,
                DataWarehousePropertyFilter,
                DataWarehousePersonPropertyFilter,
                ErrorTrackingIssueFilter,
                LogPropertyFilter,
                RevenueAnalyticsPropertyFilter,
            ]
        ]
    ] = Field(default=None, description="Properties configurable in the interface")
    response: Optional[dict[str, Any]] = None
    version: Optional[float] = Field(default=None, description="version of the node, used for schema migrations")


class FunnelExclusionEventsNode(BaseModel):
    model_config = ConfigDict(
        extra="forbid",
    )
    custom_name: Optional[str] = None
    event: Optional[str] = Field(default=None, description="The event or `null` for all events.")
    fixedProperties: Optional[
        list[
            Union[
                EventPropertyFilter,
                PersonPropertyFilter,
                ElementPropertyFilter,
                EventMetadataPropertyFilter,
                SessionPropertyFilter,
                CohortPropertyFilter,
                RecordingPropertyFilter,
                LogEntryPropertyFilter,
                GroupPropertyFilter,
                FeaturePropertyFilter,
                HogQLPropertyFilter,
                EmptyPropertyFilter,
                DataWarehousePropertyFilter,
                DataWarehousePersonPropertyFilter,
                ErrorTrackingIssueFilter,
                LogPropertyFilter,
                RevenueAnalyticsPropertyFilter,
            ]
        ]
    ] = Field(
        default=None,
        description="Fixed properties in the query, can't be edited in the interface (e.g. scoping down by person)",
    )
    funnelFromStep: int
    funnelToStep: int
    kind: Literal["EventsNode"] = "EventsNode"
    limit: Optional[int] = None
    math: Optional[
        Union[
            BaseMathType,
            FunnelMathType,
            PropertyMathType,
            CountPerActorMathType,
            ExperimentMetricMathType,
            CalendarHeatmapMathType,
            Literal["unique_group"],
            Literal["hogql"],
        ]
    ] = None
    math_group_type_index: Optional[MathGroupTypeIndex] = None
    math_hogql: Optional[str] = None
    math_multiplier: Optional[float] = None
    math_property: Optional[str] = None
    math_property_revenue_currency: Optional[RevenueCurrencyPropertyConfig] = None
    math_property_type: Optional[str] = None
    name: Optional[str] = None
    orderBy: Optional[list[str]] = Field(default=None, description="Columns to order by")
    properties: Optional[
        list[
            Union[
                EventPropertyFilter,
                PersonPropertyFilter,
                ElementPropertyFilter,
                EventMetadataPropertyFilter,
                SessionPropertyFilter,
                CohortPropertyFilter,
                RecordingPropertyFilter,
                LogEntryPropertyFilter,
                GroupPropertyFilter,
                FeaturePropertyFilter,
                HogQLPropertyFilter,
                EmptyPropertyFilter,
                DataWarehousePropertyFilter,
                DataWarehousePersonPropertyFilter,
                ErrorTrackingIssueFilter,
                LogPropertyFilter,
                RevenueAnalyticsPropertyFilter,
            ]
        ]
    ] = Field(default=None, description="Properties configurable in the interface")
    response: Optional[dict[str, Any]] = None
    version: Optional[float] = Field(default=None, description="version of the node, used for schema migrations")


class FunnelsQueryResponse(BaseModel):
    model_config = ConfigDict(
        extra="forbid",
    )
    error: Optional[str] = Field(
        default=None,
        description="Query error. Returned only if 'explain' or `modifiers.debug` is true. Throws an error otherwise.",
    )
    hogql: Optional[str] = Field(default=None, description="Generated HogQL query.")
    isUdf: Optional[bool] = None
    modifiers: Optional[HogQLQueryModifiers] = Field(
        default=None, description="Modifiers used when performing the query"
    )
    query_date_range: Optional[QueryDateRangeResponse] = Field(
        default=None, description="The date range used for the query"
    )
    query_status: Optional[QueryStatus] = Field(
        default=None, description="Query status indicates whether next to the provided data, a query is still running."
    )
    results: Union[FunnelTimeToConvertResults, list[dict[str, Any]], list[list[dict[str, Any]]]]
    timings: Optional[list[QueryTiming]] = Field(
        default=None, description="Measured timings for different parts of the query generation process"
    )


class GenericCachedQueryResponse(BaseModel):
    cache_key: str
    cache_target_age: Optional[datetime] = None
    calculation_trigger: Optional[str] = Field(
        default=None, description="What triggered the calculation of the query, leave empty if user/immediate"
    )
    is_cached: bool
    last_refresh: datetime
    next_allowed_client_refresh: datetime
    query_status: Optional[QueryStatus] = Field(
        default=None, description="Query status indicates whether next to the provided data, a query is still running."
    )
    timezone: str


class GroupsQueryResponse(BaseModel):
    model_config = ConfigDict(
        extra="forbid",
    )
    columns: list
    error: Optional[str] = Field(
        default=None,
        description="Query error. Returned only if 'explain' or `modifiers.debug` is true. Throws an error otherwise.",
    )
    hasMore: Optional[bool] = None
    hogql: str = Field(..., description="Generated HogQL query.")
    kind: Literal["GroupsQuery"] = "GroupsQuery"
    limit: int
    modifiers: Optional[HogQLQueryModifiers] = Field(
        default=None, description="Modifiers used when performing the query"
    )
    offset: int
    query_status: Optional[QueryStatus] = Field(
        default=None, description="Query status indicates whether next to the provided data, a query is still running."
    )
    results: list[list]
    timings: Optional[list[QueryTiming]] = Field(
        default=None, description="Measured timings for different parts of the query generation process"
    )
    types: list[str]


class HeatMapQuerySource(RootModel[EventsNode]):
    root: EventsNode


class HogQLFilters(BaseModel):
    model_config = ConfigDict(
        extra="forbid",
    )
    dateRange: Optional[DateRange] = None
    filterTestAccounts: Optional[bool] = None
    properties: Optional[
        list[
            Union[
                EventPropertyFilter,
                PersonPropertyFilter,
                ElementPropertyFilter,
                EventMetadataPropertyFilter,
                SessionPropertyFilter,
                CohortPropertyFilter,
                RecordingPropertyFilter,
                LogEntryPropertyFilter,
                GroupPropertyFilter,
                FeaturePropertyFilter,
                HogQLPropertyFilter,
                EmptyPropertyFilter,
                DataWarehousePropertyFilter,
                DataWarehousePersonPropertyFilter,
                ErrorTrackingIssueFilter,
                LogPropertyFilter,
                RevenueAnalyticsPropertyFilter,
            ]
        ]
    ] = None


class HogQLMetadataResponse(BaseModel):
    model_config = ConfigDict(
        extra="forbid",
    )
    errors: list[HogQLNotice]
    isUsingIndices: Optional[QueryIndexUsage] = None
    isValid: Optional[bool] = None
    notices: list[HogQLNotice]
    query: Optional[str] = None
    table_names: Optional[list[str]] = None
    warnings: list[HogQLNotice]


class HogQLQueryResponse(BaseModel):
    model_config = ConfigDict(
        extra="forbid",
    )
    clickhouse: Optional[str] = Field(default=None, description="Executed ClickHouse query")
    columns: Optional[list] = Field(default=None, description="Returned columns")
    error: Optional[str] = Field(
        default=None,
        description="Query error. Returned only if 'explain' or `modifiers.debug` is true. Throws an error otherwise.",
    )
    explain: Optional[list[str]] = Field(default=None, description="Query explanation output")
    hasMore: Optional[bool] = None
    hogql: Optional[str] = Field(default=None, description="Generated HogQL query.")
    limit: Optional[int] = None
    metadata: Optional[HogQLMetadataResponse] = Field(default=None, description="Query metadata output")
    modifiers: Optional[HogQLQueryModifiers] = Field(
        default=None, description="Modifiers used when performing the query"
    )
    offset: Optional[int] = None
    query: Optional[str] = Field(default=None, description="Input query string")
    query_status: Optional[QueryStatus] = Field(
        default=None, description="Query status indicates whether next to the provided data, a query is still running."
    )
    results: list
    timings: Optional[list[QueryTiming]] = Field(
        default=None, description="Measured timings for different parts of the query generation process"
    )
    types: Optional[list] = Field(default=None, description="Types of returned columns")


class InsightActorsQueryBase(BaseModel):
    model_config = ConfigDict(
        extra="forbid",
    )
    includeRecordings: Optional[bool] = None
    kind: NodeKind
    modifiers: Optional[HogQLQueryModifiers] = Field(
        default=None, description="Modifiers used when performing the query"
    )
    response: Optional[ActorsQueryResponse] = None
    tags: Optional[QueryLogTags] = None
    version: Optional[float] = Field(default=None, description="version of the node, used for schema migrations")


class LifecycleQueryResponse(BaseModel):
    model_config = ConfigDict(
        extra="forbid",
    )
    error: Optional[str] = Field(
        default=None,
        description="Query error. Returned only if 'explain' or `modifiers.debug` is true. Throws an error otherwise.",
    )
    hogql: Optional[str] = Field(default=None, description="Generated HogQL query.")
    modifiers: Optional[HogQLQueryModifiers] = Field(
        default=None, description="Modifiers used when performing the query"
    )
    query_date_range: Optional[QueryDateRangeResponse] = Field(
        default=None, description="The date range used for the query"
    )
    query_status: Optional[QueryStatus] = Field(
        default=None, description="Query status indicates whether next to the provided data, a query is still running."
    )
    results: list[dict[str, Any]]
    timings: Optional[list[QueryTiming]] = Field(
        default=None, description="Measured timings for different parts of the query generation process"
    )


class LogsQueryResponse(BaseModel):
    model_config = ConfigDict(
        extra="forbid",
    )
    columns: Optional[list[str]] = None
    error: Optional[str] = Field(
        default=None,
        description="Query error. Returned only if 'explain' or `modifiers.debug` is true. Throws an error otherwise.",
    )
    hasMore: Optional[bool] = None
    hogql: Optional[str] = Field(default=None, description="Generated HogQL query.")
    limit: Optional[int] = None
    modifiers: Optional[HogQLQueryModifiers] = Field(
        default=None, description="Modifiers used when performing the query"
    )
    offset: Optional[int] = None
    query_status: Optional[QueryStatus] = Field(
        default=None, description="Query status indicates whether next to the provided data, a query is still running."
    )
    results: Any
    timings: Optional[list[QueryTiming]] = Field(
        default=None, description="Measured timings for different parts of the query generation process"
    )


class MarketingAnalyticsConfig(BaseModel):
    model_config = ConfigDict(
        extra="forbid",
    )
    conversion_goals: Optional[list[Union[ConversionGoalFilter1, ConversionGoalFilter2, ConversionGoalFilter3]]] = None
    sources_map: Optional[dict[str, dict[str, Union[str, Any]]]] = None


class MarketingAnalyticsTableQueryResponse(BaseModel):
    model_config = ConfigDict(
        extra="forbid",
    )
    columns: Optional[list] = None
    error: Optional[str] = Field(
        default=None,
        description="Query error. Returned only if 'explain' or `modifiers.debug` is true. Throws an error otherwise.",
    )
    hasMore: Optional[bool] = None
    hogql: Optional[str] = Field(default=None, description="Generated HogQL query.")
    limit: Optional[int] = None
    modifiers: Optional[HogQLQueryModifiers] = Field(
        default=None, description="Modifiers used when performing the query"
    )
    offset: Optional[int] = None
    query_status: Optional[QueryStatus] = Field(
        default=None, description="Query status indicates whether next to the provided data, a query is still running."
    )
    results: list
    samplingRate: Optional[SamplingRate] = None
    timings: Optional[list[QueryTiming]] = Field(
        default=None, description="Measured timings for different parts of the query generation process"
    )
    types: Optional[list] = None


class MultipleBreakdownOptions(BaseModel):
    model_config = ConfigDict(
        extra="forbid",
    )
    values: list[BreakdownItem]


class PathsQueryResponse(BaseModel):
    model_config = ConfigDict(
        extra="forbid",
    )
    error: Optional[str] = Field(
        default=None,
        description="Query error. Returned only if 'explain' or `modifiers.debug` is true. Throws an error otherwise.",
    )
    hogql: Optional[str] = Field(default=None, description="Generated HogQL query.")
    modifiers: Optional[HogQLQueryModifiers] = Field(
        default=None, description="Modifiers used when performing the query"
    )
    query_status: Optional[QueryStatus] = Field(
        default=None, description="Query status indicates whether next to the provided data, a query is still running."
    )
    results: list[PathsLink]
    timings: Optional[list[QueryTiming]] = Field(
        default=None, description="Measured timings for different parts of the query generation process"
    )


class PersonsNode(BaseModel):
    model_config = ConfigDict(
        extra="forbid",
    )
    cohort: Optional[int] = None
    distinctId: Optional[str] = None
    fixedProperties: Optional[
        list[
            Union[
                EventPropertyFilter,
                PersonPropertyFilter,
                ElementPropertyFilter,
                EventMetadataPropertyFilter,
                SessionPropertyFilter,
                CohortPropertyFilter,
                RecordingPropertyFilter,
                LogEntryPropertyFilter,
                GroupPropertyFilter,
                FeaturePropertyFilter,
                HogQLPropertyFilter,
                EmptyPropertyFilter,
                DataWarehousePropertyFilter,
                DataWarehousePersonPropertyFilter,
                ErrorTrackingIssueFilter,
                LogPropertyFilter,
                RevenueAnalyticsPropertyFilter,
            ]
        ]
    ] = Field(
        default=None,
        description="Fixed properties in the query, can't be edited in the interface (e.g. scoping down by person)",
    )
    kind: Literal["PersonsNode"] = "PersonsNode"
    limit: Optional[int] = None
    modifiers: Optional[HogQLQueryModifiers] = Field(
        default=None, description="Modifiers used when performing the query"
    )
    offset: Optional[int] = None
    properties: Optional[
        list[
            Union[
                EventPropertyFilter,
                PersonPropertyFilter,
                ElementPropertyFilter,
                EventMetadataPropertyFilter,
                SessionPropertyFilter,
                CohortPropertyFilter,
                RecordingPropertyFilter,
                LogEntryPropertyFilter,
                GroupPropertyFilter,
                FeaturePropertyFilter,
                HogQLPropertyFilter,
                EmptyPropertyFilter,
                DataWarehousePropertyFilter,
                DataWarehousePersonPropertyFilter,
                ErrorTrackingIssueFilter,
                LogPropertyFilter,
                RevenueAnalyticsPropertyFilter,
            ]
        ]
    ] = Field(default=None, description="Properties configurable in the interface")
    response: Optional[dict[str, Any]] = None
    search: Optional[str] = None
    tags: Optional[QueryLogTags] = None
    version: Optional[float] = Field(default=None, description="version of the node, used for schema migrations")


class PropertyGroupFilterValue(BaseModel):
    model_config = ConfigDict(
        extra="forbid",
    )
    type: FilterLogicalOperator
    values: list[
        Union[
            PropertyGroupFilterValue,
            Union[
                EventPropertyFilter,
                PersonPropertyFilter,
                ElementPropertyFilter,
                EventMetadataPropertyFilter,
                SessionPropertyFilter,
                CohortPropertyFilter,
                RecordingPropertyFilter,
                LogEntryPropertyFilter,
                GroupPropertyFilter,
                FeaturePropertyFilter,
                HogQLPropertyFilter,
                EmptyPropertyFilter,
                DataWarehousePropertyFilter,
                DataWarehousePersonPropertyFilter,
                ErrorTrackingIssueFilter,
                LogPropertyFilter,
                RevenueAnalyticsPropertyFilter,
            ],
        ]
    ]


class QueryResponseAlternative1(BaseModel):
    model_config = ConfigDict(
        extra="forbid",
    )
    columns: list
    error: Optional[str] = Field(
        default=None,
        description="Query error. Returned only if 'explain' or `modifiers.debug` is true. Throws an error otherwise.",
    )
    hasMore: Optional[bool] = None
    hogql: str = Field(..., description="Generated HogQL query.")
    limit: Optional[int] = None
    modifiers: Optional[HogQLQueryModifiers] = Field(
        default=None, description="Modifiers used when performing the query"
    )
    offset: Optional[int] = None
    query_status: Optional[QueryStatus] = Field(
        default=None, description="Query status indicates whether next to the provided data, a query is still running."
    )
    results: list[list]
    timings: Optional[list[QueryTiming]] = Field(
        default=None, description="Measured timings for different parts of the query generation process"
    )
    types: list[str]


class QueryResponseAlternative2(BaseModel):
    model_config = ConfigDict(
        extra="forbid",
    )
    columns: list
    error: Optional[str] = Field(
        default=None,
        description="Query error. Returned only if 'explain' or `modifiers.debug` is true. Throws an error otherwise.",
    )
    hasMore: Optional[bool] = None
    hogql: str = Field(..., description="Generated HogQL query.")
    limit: int
    missing_actors_count: Optional[int] = None
    modifiers: Optional[HogQLQueryModifiers] = Field(
        default=None, description="Modifiers used when performing the query"
    )
    offset: int
    query_status: Optional[QueryStatus] = Field(
        default=None, description="Query status indicates whether next to the provided data, a query is still running."
    )
    results: list[list]
    timings: Optional[list[QueryTiming]] = Field(
        default=None, description="Measured timings for different parts of the query generation process"
    )
    types: Optional[list[str]] = None


class QueryResponseAlternative3(BaseModel):
    model_config = ConfigDict(
        extra="forbid",
    )
    columns: list
    error: Optional[str] = Field(
        default=None,
        description="Query error. Returned only if 'explain' or `modifiers.debug` is true. Throws an error otherwise.",
    )
    hasMore: Optional[bool] = None
    hogql: str = Field(..., description="Generated HogQL query.")
    kind: Literal["GroupsQuery"] = "GroupsQuery"
    limit: int
    modifiers: Optional[HogQLQueryModifiers] = Field(
        default=None, description="Modifiers used when performing the query"
    )
    offset: int
    query_status: Optional[QueryStatus] = Field(
        default=None, description="Query status indicates whether next to the provided data, a query is still running."
    )
    results: list[list]
    timings: Optional[list[QueryTiming]] = Field(
        default=None, description="Measured timings for different parts of the query generation process"
    )
    types: list[str]


class QueryResponseAlternative4(BaseModel):
    model_config = ConfigDict(
        extra="forbid",
    )
    breakdown: Optional[list[BreakdownItem]] = None
    breakdowns: Optional[list[MultipleBreakdownOptions]] = None
    compare: Optional[list[CompareItem]] = None
    day: Optional[list[DayItem]] = None
    interval: Optional[list[IntervalItem]] = None
    series: Optional[list[Series]] = None
    status: Optional[list[StatusItem]] = None


class QueryResponseAlternative5(BaseModel):
    model_config = ConfigDict(
        extra="forbid",
    )
    error: Optional[str] = Field(
        default=None,
        description="Query error. Returned only if 'explain' or `modifiers.debug` is true. Throws an error otherwise.",
    )
    hasMore: Optional[bool] = None
    hogql: Optional[str] = Field(default=None, description="Generated HogQL query.")
    modifiers: Optional[HogQLQueryModifiers] = Field(
        default=None, description="Modifiers used when performing the query"
    )
    query_status: Optional[QueryStatus] = Field(
        default=None, description="Query status indicates whether next to the provided data, a query is still running."
    )
    results: list[TimelineEntry]
    timings: Optional[list[QueryTiming]] = Field(
        default=None, description="Measured timings for different parts of the query generation process"
    )


class QueryResponseAlternative7(BaseModel):
    model_config = ConfigDict(
        extra="forbid",
    )
    clickhouse: Optional[str] = Field(default=None, description="Executed ClickHouse query")
    columns: Optional[list] = Field(default=None, description="Returned columns")
    error: Optional[str] = Field(
        default=None,
        description="Query error. Returned only if 'explain' or `modifiers.debug` is true. Throws an error otherwise.",
    )
    explain: Optional[list[str]] = Field(default=None, description="Query explanation output")
    hasMore: Optional[bool] = None
    hogql: Optional[str] = Field(default=None, description="Generated HogQL query.")
    limit: Optional[int] = None
    metadata: Optional[HogQLMetadataResponse] = Field(default=None, description="Query metadata output")
    modifiers: Optional[HogQLQueryModifiers] = Field(
        default=None, description="Modifiers used when performing the query"
    )
    offset: Optional[int] = None
    query: Optional[str] = Field(default=None, description="Input query string")
    query_status: Optional[QueryStatus] = Field(
        default=None, description="Query status indicates whether next to the provided data, a query is still running."
    )
    results: list
    timings: Optional[list[QueryTiming]] = Field(
        default=None, description="Measured timings for different parts of the query generation process"
    )
    types: Optional[list] = Field(default=None, description="Types of returned columns")


class QueryResponseAlternative10(BaseModel):
    model_config = ConfigDict(
        extra="forbid",
    )
    columns: Optional[list] = None
    error: Optional[str] = Field(
        default=None,
        description="Query error. Returned only if 'explain' or `modifiers.debug` is true. Throws an error otherwise.",
    )
    hasMore: Optional[bool] = None
    hogql: Optional[str] = Field(default=None, description="Generated HogQL query.")
    limit: Optional[int] = None
    modifiers: Optional[HogQLQueryModifiers] = Field(
        default=None, description="Modifiers used when performing the query"
    )
    offset: Optional[int] = None
    query_status: Optional[QueryStatus] = Field(
        default=None, description="Query status indicates whether next to the provided data, a query is still running."
    )
    results: Any
    timings: Optional[list[QueryTiming]] = Field(
        default=None, description="Measured timings for different parts of the query generation process"
    )
    types: Optional[list] = None


class QueryResponseAlternative13(BaseModel):
    model_config = ConfigDict(
        extra="forbid",
    )
    columns: Optional[list[str]] = None
    error: Optional[str] = Field(
        default=None,
        description="Query error. Returned only if 'explain' or `modifiers.debug` is true. Throws an error otherwise.",
    )
    hasMore: Optional[bool] = None
    hogql: Optional[str] = Field(default=None, description="Generated HogQL query.")
    limit: Optional[int] = None
    modifiers: Optional[HogQLQueryModifiers] = Field(
        default=None, description="Modifiers used when performing the query"
    )
    offset: Optional[int] = None
    query_status: Optional[QueryStatus] = Field(
        default=None, description="Query status indicates whether next to the provided data, a query is still running."
    )
    results: list[ErrorTrackingIssue]
    timings: Optional[list[QueryTiming]] = Field(
        default=None, description="Measured timings for different parts of the query generation process"
    )


class QueryResponseAlternative18(BaseModel):
    model_config = ConfigDict(
        extra="forbid",
    )
    dateFrom: Optional[str] = None
    dateTo: Optional[str] = None
    error: Optional[str] = Field(
        default=None,
        description="Query error. Returned only if 'explain' or `modifiers.debug` is true. Throws an error otherwise.",
    )
    hogql: Optional[str] = Field(default=None, description="Generated HogQL query.")
    modifiers: Optional[HogQLQueryModifiers] = Field(
        default=None, description="Modifiers used when performing the query"
    )
    query_status: Optional[QueryStatus] = Field(
        default=None, description="Query status indicates whether next to the provided data, a query is still running."
    )
    results: list[WebOverviewItem]
    samplingRate: Optional[SamplingRate] = None
    timings: Optional[list[QueryTiming]] = Field(
        default=None, description="Measured timings for different parts of the query generation process"
    )
    usedPreAggregatedTables: Optional[bool] = None


class QueryResponseAlternative19(BaseModel):
    model_config = ConfigDict(
        extra="forbid",
    )
    columns: Optional[list] = None
    error: Optional[str] = Field(
        default=None,
        description="Query error. Returned only if 'explain' or `modifiers.debug` is true. Throws an error otherwise.",
    )
    hasMore: Optional[bool] = None
    hogql: Optional[str] = Field(default=None, description="Generated HogQL query.")
    limit: Optional[int] = None
    modifiers: Optional[HogQLQueryModifiers] = Field(
        default=None, description="Modifiers used when performing the query"
    )
    offset: Optional[int] = None
    query_status: Optional[QueryStatus] = Field(
        default=None, description="Query status indicates whether next to the provided data, a query is still running."
    )
    results: list
    samplingRate: Optional[SamplingRate] = None
    timings: Optional[list[QueryTiming]] = Field(
        default=None, description="Measured timings for different parts of the query generation process"
    )
    types: Optional[list] = None
    usedPreAggregatedTables: Optional[bool] = None


class QueryResponseAlternative20(BaseModel):
    model_config = ConfigDict(
        extra="forbid",
    )
    columns: Optional[list] = None
    error: Optional[str] = Field(
        default=None,
        description="Query error. Returned only if 'explain' or `modifiers.debug` is true. Throws an error otherwise.",
    )
    hasMore: Optional[bool] = None
    hogql: Optional[str] = Field(default=None, description="Generated HogQL query.")
    limit: Optional[int] = None
    modifiers: Optional[HogQLQueryModifiers] = Field(
        default=None, description="Modifiers used when performing the query"
    )
    offset: Optional[int] = None
    query_status: Optional[QueryStatus] = Field(
        default=None, description="Query status indicates whether next to the provided data, a query is still running."
    )
    results: list
    samplingRate: Optional[SamplingRate] = None
    timings: Optional[list[QueryTiming]] = Field(
        default=None, description="Measured timings for different parts of the query generation process"
    )
    types: Optional[list] = None


class QueryResponseAlternative22(BaseModel):
    model_config = ConfigDict(
        extra="forbid",
    )
    error: Optional[str] = Field(
        default=None,
        description="Query error. Returned only if 'explain' or `modifiers.debug` is true. Throws an error otherwise.",
    )
    hogql: Optional[str] = Field(default=None, description="Generated HogQL query.")
    modifiers: Optional[HogQLQueryModifiers] = Field(
        default=None, description="Modifiers used when performing the query"
    )
    query_status: Optional[QueryStatus] = Field(
        default=None, description="Query status indicates whether next to the provided data, a query is still running."
    )
    results: list[WebVitalsPathBreakdownResult] = Field(..., max_length=1, min_length=1)
    timings: Optional[list[QueryTiming]] = Field(
        default=None, description="Measured timings for different parts of the query generation process"
    )


class QueryResponseAlternative23(BaseModel):
    model_config = ConfigDict(
        extra="forbid",
    )
    error: Optional[str] = Field(
        default=None,
        description="Query error. Returned only if 'explain' or `modifiers.debug` is true. Throws an error otherwise.",
    )
    hasMore: Optional[bool] = None
    hogql: Optional[str] = Field(default=None, description="Generated HogQL query.")
    limit: Optional[int] = None
    modifiers: Optional[HogQLQueryModifiers] = Field(
        default=None, description="Modifiers used when performing the query"
    )
    query_status: Optional[QueryStatus] = Field(
        default=None, description="Query status indicates whether next to the provided data, a query is still running."
    )
    results: list[PageURL]
    timings: Optional[list[QueryTiming]] = Field(
        default=None, description="Measured timings for different parts of the query generation process"
    )


class QueryResponseAlternative25(BaseModel):
    model_config = ConfigDict(
        extra="forbid",
    )
    columns: Optional[list[str]] = None
    error: Optional[str] = Field(
        default=None,
        description="Query error. Returned only if 'explain' or `modifiers.debug` is true. Throws an error otherwise.",
    )
    hogql: Optional[str] = Field(default=None, description="Generated HogQL query.")
    modifiers: Optional[HogQLQueryModifiers] = Field(
        default=None, description="Modifiers used when performing the query"
    )
    query_date_range: Optional[QueryDateRangeResponse] = Field(
        default=None, description="The date range used for the query"
    )
    query_status: Optional[QueryStatus] = Field(
        default=None, description="Query status indicates whether next to the provided data, a query is still running."
    )
    results: Any
    timings: Optional[list[QueryTiming]] = Field(
        default=None, description="Measured timings for different parts of the query generation process"
    )


class QueryResponseAlternative26(BaseModel):
    model_config = ConfigDict(
        extra="forbid",
    )
    error: Optional[str] = Field(
        default=None,
        description="Query error. Returned only if 'explain' or `modifiers.debug` is true. Throws an error otherwise.",
    )
    hogql: Optional[str] = Field(default=None, description="Generated HogQL query.")
    modifiers: Optional[HogQLQueryModifiers] = Field(
        default=None, description="Modifiers used when performing the query"
    )
    query_date_range: Optional[QueryDateRangeResponse] = Field(
        default=None, description="The date range used for the query"
    )
    query_status: Optional[QueryStatus] = Field(
        default=None, description="Query status indicates whether next to the provided data, a query is still running."
    )
    results: list[RevenueAnalyticsOverviewItem]
    timings: Optional[list[QueryTiming]] = Field(
        default=None, description="Measured timings for different parts of the query generation process"
    )


class QueryResponseAlternative27(BaseModel):
    model_config = ConfigDict(
        extra="forbid",
    )
    columns: Optional[list[str]] = None
    error: Optional[str] = Field(
        default=None,
        description="Query error. Returned only if 'explain' or `modifiers.debug` is true. Throws an error otherwise.",
    )
    hogql: Optional[str] = Field(default=None, description="Generated HogQL query.")
    modifiers: Optional[HogQLQueryModifiers] = Field(
        default=None, description="Modifiers used when performing the query"
    )
    query_status: Optional[QueryStatus] = Field(
        default=None, description="Query status indicates whether next to the provided data, a query is still running."
    )
    results: RevenueAnalyticsRevenueQueryResult
    timings: Optional[list[QueryTiming]] = Field(
        default=None, description="Measured timings for different parts of the query generation process"
    )


class QueryResponseAlternative28(BaseModel):
    model_config = ConfigDict(
        extra="forbid",
    )
    columns: Optional[list[str]] = None
    error: Optional[str] = Field(
        default=None,
        description="Query error. Returned only if 'explain' or `modifiers.debug` is true. Throws an error otherwise.",
    )
    hogql: Optional[str] = Field(default=None, description="Generated HogQL query.")
    modifiers: Optional[HogQLQueryModifiers] = Field(
        default=None, description="Modifiers used when performing the query"
    )
    query_date_range: Optional[QueryDateRangeResponse] = Field(
        default=None, description="The date range used for the query"
    )
    query_status: Optional[QueryStatus] = Field(
        default=None, description="Query status indicates whether next to the provided data, a query is still running."
    )
    results: Any
    timings: Optional[list[QueryTiming]] = Field(
        default=None, description="Measured timings for different parts of the query generation process"
    )


class QueryResponseAlternative29(BaseModel):
    model_config = ConfigDict(
        extra="forbid",
    )
    columns: Optional[list] = None
    error: Optional[str] = Field(
        default=None,
        description="Query error. Returned only if 'explain' or `modifiers.debug` is true. Throws an error otherwise.",
    )
    hasMore: Optional[bool] = None
    hogql: Optional[str] = Field(default=None, description="Generated HogQL query.")
    limit: Optional[int] = None
    modifiers: Optional[HogQLQueryModifiers] = Field(
        default=None, description="Modifiers used when performing the query"
    )
    offset: Optional[int] = None
    query_status: Optional[QueryStatus] = Field(
        default=None, description="Query status indicates whether next to the provided data, a query is still running."
    )
    results: list
    samplingRate: Optional[SamplingRate] = None
    timings: Optional[list[QueryTiming]] = Field(
        default=None, description="Measured timings for different parts of the query generation process"
    )
    types: Optional[list] = None


class QueryResponseAlternative30(BaseModel):
    model_config = ConfigDict(
        extra="forbid",
    )
    columns: list
    error: Optional[str] = Field(
        default=None,
        description="Query error. Returned only if 'explain' or `modifiers.debug` is true. Throws an error otherwise.",
    )
    hasMore: Optional[bool] = None
    hogql: str = Field(..., description="Generated HogQL query.")
    limit: Optional[int] = None
    modifiers: Optional[HogQLQueryModifiers] = Field(
        default=None, description="Modifiers used when performing the query"
    )
    offset: Optional[int] = None
    query_status: Optional[QueryStatus] = Field(
        default=None, description="Query status indicates whether next to the provided data, a query is still running."
    )
    results: list[list]
    timings: Optional[list[QueryTiming]] = Field(
        default=None, description="Measured timings for different parts of the query generation process"
    )
    types: list[str]


class QueryResponseAlternative31(BaseModel):
    model_config = ConfigDict(
        extra="forbid",
    )
    columns: list
    error: Optional[str] = Field(
        default=None,
        description="Query error. Returned only if 'explain' or `modifiers.debug` is true. Throws an error otherwise.",
    )
    hasMore: Optional[bool] = None
    hogql: str = Field(..., description="Generated HogQL query.")
    limit: int
    missing_actors_count: Optional[int] = None
    modifiers: Optional[HogQLQueryModifiers] = Field(
        default=None, description="Modifiers used when performing the query"
    )
    offset: int
    query_status: Optional[QueryStatus] = Field(
        default=None, description="Query status indicates whether next to the provided data, a query is still running."
    )
    results: list[list]
    timings: Optional[list[QueryTiming]] = Field(
        default=None, description="Measured timings for different parts of the query generation process"
    )
    types: Optional[list[str]] = None


class QueryResponseAlternative32(BaseModel):
    model_config = ConfigDict(
        extra="forbid",
    )
    columns: list
    error: Optional[str] = Field(
        default=None,
        description="Query error. Returned only if 'explain' or `modifiers.debug` is true. Throws an error otherwise.",
    )
    hasMore: Optional[bool] = None
    hogql: str = Field(..., description="Generated HogQL query.")
    kind: Literal["GroupsQuery"] = "GroupsQuery"
    limit: int
    modifiers: Optional[HogQLQueryModifiers] = Field(
        default=None, description="Modifiers used when performing the query"
    )
    offset: int
    query_status: Optional[QueryStatus] = Field(
        default=None, description="Query status indicates whether next to the provided data, a query is still running."
    )
    results: list[list]
    timings: Optional[list[QueryTiming]] = Field(
        default=None, description="Measured timings for different parts of the query generation process"
    )
    types: list[str]


class QueryResponseAlternative33(BaseModel):
    model_config = ConfigDict(
        extra="forbid",
    )
    clickhouse: Optional[str] = Field(default=None, description="Executed ClickHouse query")
    columns: Optional[list] = Field(default=None, description="Returned columns")
    error: Optional[str] = Field(
        default=None,
        description="Query error. Returned only if 'explain' or `modifiers.debug` is true. Throws an error otherwise.",
    )
    explain: Optional[list[str]] = Field(default=None, description="Query explanation output")
    hasMore: Optional[bool] = None
    hogql: Optional[str] = Field(default=None, description="Generated HogQL query.")
    limit: Optional[int] = None
    metadata: Optional[HogQLMetadataResponse] = Field(default=None, description="Query metadata output")
    modifiers: Optional[HogQLQueryModifiers] = Field(
        default=None, description="Modifiers used when performing the query"
    )
    offset: Optional[int] = None
    query: Optional[str] = Field(default=None, description="Input query string")
    query_status: Optional[QueryStatus] = Field(
        default=None, description="Query status indicates whether next to the provided data, a query is still running."
    )
    results: list
    timings: Optional[list[QueryTiming]] = Field(
        default=None, description="Measured timings for different parts of the query generation process"
    )
    types: Optional[list] = Field(default=None, description="Types of returned columns")


class QueryResponseAlternative34(BaseModel):
    model_config = ConfigDict(
        extra="forbid",
    )
    dateFrom: Optional[str] = None
    dateTo: Optional[str] = None
    error: Optional[str] = Field(
        default=None,
        description="Query error. Returned only if 'explain' or `modifiers.debug` is true. Throws an error otherwise.",
    )
    hogql: Optional[str] = Field(default=None, description="Generated HogQL query.")
    modifiers: Optional[HogQLQueryModifiers] = Field(
        default=None, description="Modifiers used when performing the query"
    )
    query_status: Optional[QueryStatus] = Field(
        default=None, description="Query status indicates whether next to the provided data, a query is still running."
    )
    results: list[WebOverviewItem]
    samplingRate: Optional[SamplingRate] = None
    timings: Optional[list[QueryTiming]] = Field(
        default=None, description="Measured timings for different parts of the query generation process"
    )
    usedPreAggregatedTables: Optional[bool] = None


class QueryResponseAlternative35(BaseModel):
    model_config = ConfigDict(
        extra="forbid",
    )
    columns: Optional[list] = None
    error: Optional[str] = Field(
        default=None,
        description="Query error. Returned only if 'explain' or `modifiers.debug` is true. Throws an error otherwise.",
    )
    hasMore: Optional[bool] = None
    hogql: Optional[str] = Field(default=None, description="Generated HogQL query.")
    limit: Optional[int] = None
    modifiers: Optional[HogQLQueryModifiers] = Field(
        default=None, description="Modifiers used when performing the query"
    )
    offset: Optional[int] = None
    query_status: Optional[QueryStatus] = Field(
        default=None, description="Query status indicates whether next to the provided data, a query is still running."
    )
    results: list
    samplingRate: Optional[SamplingRate] = None
    timings: Optional[list[QueryTiming]] = Field(
        default=None, description="Measured timings for different parts of the query generation process"
    )
    types: Optional[list] = None
    usedPreAggregatedTables: Optional[bool] = None


class QueryResponseAlternative36(BaseModel):
    model_config = ConfigDict(
        extra="forbid",
    )
    columns: Optional[list] = None
    error: Optional[str] = Field(
        default=None,
        description="Query error. Returned only if 'explain' or `modifiers.debug` is true. Throws an error otherwise.",
    )
    hasMore: Optional[bool] = None
    hogql: Optional[str] = Field(default=None, description="Generated HogQL query.")
    limit: Optional[int] = None
    modifiers: Optional[HogQLQueryModifiers] = Field(
        default=None, description="Modifiers used when performing the query"
    )
    offset: Optional[int] = None
    query_status: Optional[QueryStatus] = Field(
        default=None, description="Query status indicates whether next to the provided data, a query is still running."
    )
    results: list
    samplingRate: Optional[SamplingRate] = None
    timings: Optional[list[QueryTiming]] = Field(
        default=None, description="Measured timings for different parts of the query generation process"
    )
    types: Optional[list] = None


class QueryResponseAlternative38(BaseModel):
    model_config = ConfigDict(
        extra="forbid",
    )
    error: Optional[str] = Field(
        default=None,
        description="Query error. Returned only if 'explain' or `modifiers.debug` is true. Throws an error otherwise.",
    )
    hogql: Optional[str] = Field(default=None, description="Generated HogQL query.")
    modifiers: Optional[HogQLQueryModifiers] = Field(
        default=None, description="Modifiers used when performing the query"
    )
    query_status: Optional[QueryStatus] = Field(
        default=None, description="Query status indicates whether next to the provided data, a query is still running."
    )
    results: list[WebVitalsPathBreakdownResult] = Field(..., max_length=1, min_length=1)
    timings: Optional[list[QueryTiming]] = Field(
        default=None, description="Measured timings for different parts of the query generation process"
    )


class QueryResponseAlternative39(BaseModel):
    model_config = ConfigDict(
        extra="forbid",
    )
    columns: Optional[list] = None
    error: Optional[str] = Field(
        default=None,
        description="Query error. Returned only if 'explain' or `modifiers.debug` is true. Throws an error otherwise.",
    )
    hasMore: Optional[bool] = None
    hogql: Optional[str] = Field(default=None, description="Generated HogQL query.")
    limit: Optional[int] = None
    modifiers: Optional[HogQLQueryModifiers] = Field(
        default=None, description="Modifiers used when performing the query"
    )
    offset: Optional[int] = None
    query_status: Optional[QueryStatus] = Field(
        default=None, description="Query status indicates whether next to the provided data, a query is still running."
    )
    results: Any
    timings: Optional[list[QueryTiming]] = Field(
        default=None, description="Measured timings for different parts of the query generation process"
    )
    types: Optional[list] = None


class QueryResponseAlternative40(BaseModel):
    model_config = ConfigDict(
        extra="forbid",
    )
    columns: Optional[list[str]] = None
    error: Optional[str] = Field(
        default=None,
        description="Query error. Returned only if 'explain' or `modifiers.debug` is true. Throws an error otherwise.",
    )
    hogql: Optional[str] = Field(default=None, description="Generated HogQL query.")
    modifiers: Optional[HogQLQueryModifiers] = Field(
        default=None, description="Modifiers used when performing the query"
    )
    query_date_range: Optional[QueryDateRangeResponse] = Field(
        default=None, description="The date range used for the query"
    )
    query_status: Optional[QueryStatus] = Field(
        default=None, description="Query status indicates whether next to the provided data, a query is still running."
    )
    results: Any
    timings: Optional[list[QueryTiming]] = Field(
        default=None, description="Measured timings for different parts of the query generation process"
    )


class QueryResponseAlternative41(BaseModel):
    model_config = ConfigDict(
        extra="forbid",
    )
    error: Optional[str] = Field(
        default=None,
        description="Query error. Returned only if 'explain' or `modifiers.debug` is true. Throws an error otherwise.",
    )
    hogql: Optional[str] = Field(default=None, description="Generated HogQL query.")
    modifiers: Optional[HogQLQueryModifiers] = Field(
        default=None, description="Modifiers used when performing the query"
    )
    query_date_range: Optional[QueryDateRangeResponse] = Field(
        default=None, description="The date range used for the query"
    )
    query_status: Optional[QueryStatus] = Field(
        default=None, description="Query status indicates whether next to the provided data, a query is still running."
    )
    results: list[RevenueAnalyticsOverviewItem]
    timings: Optional[list[QueryTiming]] = Field(
        default=None, description="Measured timings for different parts of the query generation process"
    )


class QueryResponseAlternative42(BaseModel):
    model_config = ConfigDict(
        extra="forbid",
    )
    columns: Optional[list[str]] = None
    error: Optional[str] = Field(
        default=None,
        description="Query error. Returned only if 'explain' or `modifiers.debug` is true. Throws an error otherwise.",
    )
    hogql: Optional[str] = Field(default=None, description="Generated HogQL query.")
    modifiers: Optional[HogQLQueryModifiers] = Field(
        default=None, description="Modifiers used when performing the query"
    )
    query_status: Optional[QueryStatus] = Field(
        default=None, description="Query status indicates whether next to the provided data, a query is still running."
    )
    results: RevenueAnalyticsRevenueQueryResult
    timings: Optional[list[QueryTiming]] = Field(
        default=None, description="Measured timings for different parts of the query generation process"
    )


class QueryResponseAlternative43(BaseModel):
    model_config = ConfigDict(
        extra="forbid",
    )
    columns: Optional[list[str]] = None
    error: Optional[str] = Field(
        default=None,
        description="Query error. Returned only if 'explain' or `modifiers.debug` is true. Throws an error otherwise.",
    )
    hogql: Optional[str] = Field(default=None, description="Generated HogQL query.")
    modifiers: Optional[HogQLQueryModifiers] = Field(
        default=None, description="Modifiers used when performing the query"
    )
    query_date_range: Optional[QueryDateRangeResponse] = Field(
        default=None, description="The date range used for the query"
    )
    query_status: Optional[QueryStatus] = Field(
        default=None, description="Query status indicates whether next to the provided data, a query is still running."
    )
    results: Any
    timings: Optional[list[QueryTiming]] = Field(
        default=None, description="Measured timings for different parts of the query generation process"
    )


class QueryResponseAlternative44(BaseModel):
    model_config = ConfigDict(
        extra="forbid",
    )
    columns: Optional[list] = None
    error: Optional[str] = Field(
        default=None,
        description="Query error. Returned only if 'explain' or `modifiers.debug` is true. Throws an error otherwise.",
    )
    hasMore: Optional[bool] = None
    hogql: Optional[str] = Field(default=None, description="Generated HogQL query.")
    limit: Optional[int] = None
    modifiers: Optional[HogQLQueryModifiers] = Field(
        default=None, description="Modifiers used when performing the query"
    )
    offset: Optional[int] = None
    query_status: Optional[QueryStatus] = Field(
        default=None, description="Query status indicates whether next to the provided data, a query is still running."
    )
    results: Any
    timings: Optional[list[QueryTiming]] = Field(
        default=None, description="Measured timings for different parts of the query generation process"
    )
    types: Optional[list] = None


class QueryResponseAlternative46(BaseModel):
    model_config = ConfigDict(
        extra="forbid",
    )
    columns: Optional[list] = None
    error: Optional[str] = Field(
        default=None,
        description="Query error. Returned only if 'explain' or `modifiers.debug` is true. Throws an error otherwise.",
    )
    hasMore: Optional[bool] = None
    hogql: Optional[str] = Field(default=None, description="Generated HogQL query.")
    limit: Optional[int] = None
    modifiers: Optional[HogQLQueryModifiers] = Field(
        default=None, description="Modifiers used when performing the query"
    )
    offset: Optional[int] = None
    query_status: Optional[QueryStatus] = Field(
        default=None, description="Query status indicates whether next to the provided data, a query is still running."
    )
    results: list
    samplingRate: Optional[SamplingRate] = None
    timings: Optional[list[QueryTiming]] = Field(
        default=None, description="Measured timings for different parts of the query generation process"
    )
    types: Optional[list] = None


class QueryResponseAlternative47(BaseModel):
    model_config = ConfigDict(
        extra="forbid",
    )
    columns: Optional[list[str]] = None
    error: Optional[str] = Field(
        default=None,
        description="Query error. Returned only if 'explain' or `modifiers.debug` is true. Throws an error otherwise.",
    )
    hasMore: Optional[bool] = None
    hogql: Optional[str] = Field(default=None, description="Generated HogQL query.")
    limit: Optional[int] = None
    modifiers: Optional[HogQLQueryModifiers] = Field(
        default=None, description="Modifiers used when performing the query"
    )
    offset: Optional[int] = None
    query_status: Optional[QueryStatus] = Field(
        default=None, description="Query status indicates whether next to the provided data, a query is still running."
    )
    results: list[ErrorTrackingIssue]
    timings: Optional[list[QueryTiming]] = Field(
        default=None, description="Measured timings for different parts of the query generation process"
    )


class QueryResponseAlternative50(BaseModel):
    model_config = ConfigDict(
        extra="forbid",
    )
    columns: Optional[list[str]] = None
    error: Optional[str] = Field(
        default=None,
        description="Query error. Returned only if 'explain' or `modifiers.debug` is true. Throws an error otherwise.",
    )
    hasMore: Optional[bool] = None
    hogql: Optional[str] = Field(default=None, description="Generated HogQL query.")
    limit: Optional[int] = None
    modifiers: Optional[HogQLQueryModifiers] = Field(
        default=None, description="Modifiers used when performing the query"
    )
    offset: Optional[int] = None
    query_status: Optional[QueryStatus] = Field(
        default=None, description="Query status indicates whether next to the provided data, a query is still running."
    )
    results: list[LLMTrace]
    timings: Optional[list[QueryTiming]] = Field(
        default=None, description="Measured timings for different parts of the query generation process"
    )


class QueryResponseAlternative51(BaseModel):
    model_config = ConfigDict(
        extra="forbid",
    )
    error: Optional[str] = Field(
        default=None,
        description="Query error. Returned only if 'explain' or `modifiers.debug` is true. Throws an error otherwise.",
    )
    hasMore: Optional[bool] = Field(default=None, description="Wether more breakdown values are available.")
    hogql: Optional[str] = Field(default=None, description="Generated HogQL query.")
    modifiers: Optional[HogQLQueryModifiers] = Field(
        default=None, description="Modifiers used when performing the query"
    )
    query_date_range: Optional[QueryDateRangeResponse] = Field(
        default=None, description="The date range used for the query"
    )
    query_status: Optional[QueryStatus] = Field(
        default=None, description="Query status indicates whether next to the provided data, a query is still running."
    )
    results: list[dict[str, Any]]
    timings: Optional[list[QueryTiming]] = Field(
        default=None, description="Measured timings for different parts of the query generation process"
    )


class QueryResponseAlternative52(BaseModel):
    model_config = ConfigDict(
        extra="forbid",
    )
    error: Optional[str] = Field(
        default=None,
        description="Query error. Returned only if 'explain' or `modifiers.debug` is true. Throws an error otherwise.",
    )
    hasMore: Optional[bool] = Field(default=None, description="Wether more breakdown values are available.")
    hogql: Optional[str] = Field(default=None, description="Generated HogQL query.")
    modifiers: Optional[HogQLQueryModifiers] = Field(
        default=None, description="Modifiers used when performing the query"
    )
    query_status: Optional[QueryStatus] = Field(
        default=None, description="Query status indicates whether next to the provided data, a query is still running."
    )
    results: EventsHeatMapStructuredResult
    timings: Optional[list[QueryTiming]] = Field(
        default=None, description="Measured timings for different parts of the query generation process"
    )


class QueryResponseAlternative53(BaseModel):
    model_config = ConfigDict(
        extra="forbid",
    )
    error: Optional[str] = Field(
        default=None,
        description="Query error. Returned only if 'explain' or `modifiers.debug` is true. Throws an error otherwise.",
    )
    hogql: Optional[str] = Field(default=None, description="Generated HogQL query.")
    isUdf: Optional[bool] = None
    modifiers: Optional[HogQLQueryModifiers] = Field(
        default=None, description="Modifiers used when performing the query"
    )
    query_date_range: Optional[QueryDateRangeResponse] = Field(
        default=None, description="The date range used for the query"
    )
    query_status: Optional[QueryStatus] = Field(
        default=None, description="Query status indicates whether next to the provided data, a query is still running."
    )
    results: Union[FunnelTimeToConvertResults, list[dict[str, Any]], list[list[dict[str, Any]]]]
    timings: Optional[list[QueryTiming]] = Field(
        default=None, description="Measured timings for different parts of the query generation process"
    )


class QueryResponseAlternative55(BaseModel):
    model_config = ConfigDict(
        extra="forbid",
    )
    error: Optional[str] = Field(
        default=None,
        description="Query error. Returned only if 'explain' or `modifiers.debug` is true. Throws an error otherwise.",
    )
    hogql: Optional[str] = Field(default=None, description="Generated HogQL query.")
    modifiers: Optional[HogQLQueryModifiers] = Field(
        default=None, description="Modifiers used when performing the query"
    )
    query_status: Optional[QueryStatus] = Field(
        default=None, description="Query status indicates whether next to the provided data, a query is still running."
    )
    results: list[PathsLink]
    timings: Optional[list[QueryTiming]] = Field(
        default=None, description="Measured timings for different parts of the query generation process"
    )


class QueryResponseAlternative56(BaseModel):
    model_config = ConfigDict(
        extra="forbid",
    )
    error: Optional[str] = Field(
        default=None,
        description="Query error. Returned only if 'explain' or `modifiers.debug` is true. Throws an error otherwise.",
    )
    hogql: Optional[str] = Field(default=None, description="Generated HogQL query.")
    modifiers: Optional[HogQLQueryModifiers] = Field(
        default=None, description="Modifiers used when performing the query"
    )
    query_status: Optional[QueryStatus] = Field(
        default=None, description="Query status indicates whether next to the provided data, a query is still running."
    )
    results: list[dict[str, Any]]
    timings: Optional[list[QueryTiming]] = Field(
        default=None, description="Measured timings for different parts of the query generation process"
    )


<<<<<<< HEAD
class QueryResponseAlternative59(BaseModel):
    model_config = ConfigDict(
        extra="forbid",
    )
    error: Optional[str] = Field(
        default=None,
        description="Query error. Returned only if 'explain' or `modifiers.debug` is true. Throws an error otherwise.",
    )
    hogql: Optional[str] = Field(default=None, description="Generated HogQL query.")
    modifiers: Optional[HogQLQueryModifiers] = Field(
        default=None, description="Modifiers used when performing the query"
    )
    query_date_range: Optional[QueryDateRangeResponse] = Field(
        default=None, description="The date range used for the query"
    )
    query_status: Optional[QueryStatus] = Field(
        default=None, description="Query status indicates whether next to the provided data, a query is still running."
    )
    results: list[dict[str, Any]]
    timings: Optional[list[QueryTiming]] = Field(
        default=None, description="Measured timings for different parts of the query generation process"
    )


class QueryResponseAlternative60(BaseModel):
=======
class QueryResponseAlternative58(BaseModel):
>>>>>>> 9a436ed0
    model_config = ConfigDict(
        extra="forbid",
    )
    columns: Optional[list] = None
    error: Optional[str] = Field(
        default=None,
        description="Query error. Returned only if 'explain' or `modifiers.debug` is true. Throws an error otherwise.",
    )
    hasMore: Optional[bool] = None
    hogql: Optional[str] = Field(default=None, description="Generated HogQL query.")
    limit: Optional[int] = None
    modifiers: Optional[HogQLQueryModifiers] = Field(
        default=None, description="Modifiers used when performing the query"
    )
    offset: Optional[int] = None
    query_status: Optional[QueryStatus] = Field(
        default=None, description="Query status indicates whether next to the provided data, a query is still running."
    )
    results: FunnelCorrelationResult
    timings: Optional[list[QueryTiming]] = Field(
        default=None, description="Measured timings for different parts of the query generation process"
    )
    types: Optional[list] = None


class QueryResponseAlternative60(BaseModel):
    model_config = ConfigDict(
        extra="forbid",
    )
    columns: Optional[list[str]] = None
    error: Optional[str] = Field(
        default=None,
        description="Query error. Returned only if 'explain' or `modifiers.debug` is true. Throws an error otherwise.",
    )
    hasMore: Optional[bool] = None
    hogql: Optional[str] = Field(default=None, description="Generated HogQL query.")
    limit: Optional[int] = None
    modifiers: Optional[HogQLQueryModifiers] = Field(
        default=None, description="Modifiers used when performing the query"
    )
    offset: Optional[int] = None
    query_status: Optional[QueryStatus] = Field(
        default=None, description="Query status indicates whether next to the provided data, a query is still running."
    )
    results: Any
    timings: Optional[list[QueryTiming]] = Field(
        default=None, description="Measured timings for different parts of the query generation process"
    )


class QueryResponseAlternative62(BaseModel):
    model_config = ConfigDict(
        extra="forbid",
    )
    error: Optional[str] = Field(
        default=None,
        description="Query error. Returned only if 'explain' or `modifiers.debug` is true. Throws an error otherwise.",
    )
    hogql: Optional[str] = Field(default=None, description="Generated HogQL query.")
    modifiers: Optional[HogQLQueryModifiers] = Field(
        default=None, description="Modifiers used when performing the query"
    )
    query_status: Optional[QueryStatus] = Field(
        default=None, description="Query status indicates whether next to the provided data, a query is still running."
    )
    results: list[TeamTaxonomyItem]
    timings: Optional[list[QueryTiming]] = Field(
        default=None, description="Measured timings for different parts of the query generation process"
    )


class QueryResponseAlternative63(BaseModel):
    model_config = ConfigDict(
        extra="forbid",
    )
    error: Optional[str] = Field(
        default=None,
        description="Query error. Returned only if 'explain' or `modifiers.debug` is true. Throws an error otherwise.",
    )
    hogql: Optional[str] = Field(default=None, description="Generated HogQL query.")
    modifiers: Optional[HogQLQueryModifiers] = Field(
        default=None, description="Modifiers used when performing the query"
    )
    query_status: Optional[QueryStatus] = Field(
        default=None, description="Query status indicates whether next to the provided data, a query is still running."
    )
    results: list[EventTaxonomyItem]
    timings: Optional[list[QueryTiming]] = Field(
        default=None, description="Measured timings for different parts of the query generation process"
    )


class QueryResponseAlternative64(BaseModel):
    model_config = ConfigDict(
        extra="forbid",
    )
    error: Optional[str] = Field(
        default=None,
        description="Query error. Returned only if 'explain' or `modifiers.debug` is true. Throws an error otherwise.",
    )
    hogql: Optional[str] = Field(default=None, description="Generated HogQL query.")
    modifiers: Optional[HogQLQueryModifiers] = Field(
        default=None, description="Modifiers used when performing the query"
    )
    query_status: Optional[QueryStatus] = Field(
        default=None, description="Query status indicates whether next to the provided data, a query is still running."
    )
    results: ActorsPropertyTaxonomyResponse
    timings: Optional[list[QueryTiming]] = Field(
        default=None, description="Measured timings for different parts of the query generation process"
    )


class QueryResponseAlternative65(BaseModel):
    model_config = ConfigDict(
        extra="forbid",
    )
    columns: Optional[list[str]] = None
    error: Optional[str] = Field(
        default=None,
        description="Query error. Returned only if 'explain' or `modifiers.debug` is true. Throws an error otherwise.",
    )
    hasMore: Optional[bool] = None
    hogql: Optional[str] = Field(default=None, description="Generated HogQL query.")
    limit: Optional[int] = None
    modifiers: Optional[HogQLQueryModifiers] = Field(
        default=None, description="Modifiers used when performing the query"
    )
    offset: Optional[int] = None
    query_status: Optional[QueryStatus] = Field(
        default=None, description="Query status indicates whether next to the provided data, a query is still running."
    )
    results: list[LLMTrace]
    timings: Optional[list[QueryTiming]] = Field(
        default=None, description="Measured timings for different parts of the query generation process"
    )


class QueryResponseAlternative66(BaseModel):
    model_config = ConfigDict(
        extra="forbid",
    )
    error: Optional[str] = Field(
        default=None,
        description="Query error. Returned only if 'explain' or `modifiers.debug` is true. Throws an error otherwise.",
    )
    hogql: Optional[str] = Field(default=None, description="Generated HogQL query.")
    modifiers: Optional[HogQLQueryModifiers] = Field(
        default=None, description="Modifiers used when performing the query"
    )
    query_status: Optional[QueryStatus] = Field(
        default=None, description="Query status indicates whether next to the provided data, a query is still running."
    )
    results: list[VectorSearchResponseItem]
    timings: Optional[list[QueryTiming]] = Field(
        default=None, description="Measured timings for different parts of the query generation process"
    )


class RecordingsQueryResponse(BaseModel):
    model_config = ConfigDict(
        extra="forbid",
    )
    has_next: bool
    results: list[SessionRecordingType]


class RetentionEntity(BaseModel):
    model_config = ConfigDict(
        extra="forbid",
    )
    custom_name: Optional[str] = None
    id: Optional[Union[str, float]] = None
    kind: Optional[RetentionEntityKind] = None
    name: Optional[str] = None
    order: Optional[int] = None
    properties: Optional[
        list[
            Union[
                EventPropertyFilter,
                PersonPropertyFilter,
                ElementPropertyFilter,
                EventMetadataPropertyFilter,
                SessionPropertyFilter,
                CohortPropertyFilter,
                RecordingPropertyFilter,
                LogEntryPropertyFilter,
                GroupPropertyFilter,
                FeaturePropertyFilter,
                HogQLPropertyFilter,
                EmptyPropertyFilter,
                DataWarehousePropertyFilter,
                DataWarehousePersonPropertyFilter,
                ErrorTrackingIssueFilter,
                LogPropertyFilter,
                RevenueAnalyticsPropertyFilter,
            ]
        ]
    ] = Field(default=None, description="filters on the event")
    type: Optional[EntityType] = None
    uuid: Optional[str] = None


class RetentionFilter(BaseModel):
    model_config = ConfigDict(
        extra="forbid",
    )
    cumulative: Optional[bool] = None
    dashboardDisplay: Optional[RetentionDashboardDisplayType] = None
    display: Optional[ChartDisplayType] = Field(default=None, description="controls the display of the retention graph")
    meanRetentionCalculation: Optional[MeanRetentionCalculation] = None
    period: Optional[RetentionPeriod] = RetentionPeriod.DAY
    retentionReference: Optional[RetentionReference] = Field(
        default=None,
        description="Whether retention is with regard to initial cohort size, or that of the previous period.",
    )
    retentionType: Optional[RetentionType] = None
    returningEntity: Optional[RetentionEntity] = None
    targetEntity: Optional[RetentionEntity] = None
    totalIntervals: Optional[int] = 8


class RetentionFilterLegacy(BaseModel):
    model_config = ConfigDict(
        extra="forbid",
    )
    cumulative: Optional[bool] = None
    mean_retention_calculation: Optional[MeanRetentionCalculation] = None
    period: Optional[RetentionPeriod] = None
    retention_reference: Optional[RetentionReference] = Field(
        default=None,
        description="Whether retention is with regard to initial cohort size, or that of the previous period.",
    )
    retention_type: Optional[RetentionType] = None
    returning_entity: Optional[RetentionEntity] = None
    show_mean: Optional[bool] = None
    target_entity: Optional[RetentionEntity] = None
    total_intervals: Optional[int] = None


class RetentionResult(BaseModel):
    model_config = ConfigDict(
        extra="forbid",
    )
    breakdown_value: Optional[Union[str, float]] = Field(
        default=None, description="Optional breakdown value for retention cohorts"
    )
    date: datetime
    label: str
    values: list[RetentionValue]


class RevenueAnalyticsBaseQueryRevenueAnalyticsGrowthRateQueryResponse(BaseModel):
    model_config = ConfigDict(
        extra="forbid",
    )
    dateRange: Optional[DateRange] = None
    kind: NodeKind
    modifiers: Optional[HogQLQueryModifiers] = Field(
        default=None, description="Modifiers used when performing the query"
    )
    properties: list[RevenueAnalyticsPropertyFilter]
    response: Optional[RevenueAnalyticsGrowthRateQueryResponse] = None
    tags: Optional[QueryLogTags] = None
    version: Optional[float] = Field(default=None, description="version of the node, used for schema migrations")


class RevenueAnalyticsBaseQueryRevenueAnalyticsOverviewQueryResponse(BaseModel):
    model_config = ConfigDict(
        extra="forbid",
    )
    dateRange: Optional[DateRange] = None
    kind: NodeKind
    modifiers: Optional[HogQLQueryModifiers] = Field(
        default=None, description="Modifiers used when performing the query"
    )
    properties: list[RevenueAnalyticsPropertyFilter]
    response: Optional[RevenueAnalyticsOverviewQueryResponse] = None
    tags: Optional[QueryLogTags] = None
    version: Optional[float] = Field(default=None, description="version of the node, used for schema migrations")


class RevenueAnalyticsBaseQueryRevenueAnalyticsRevenueQueryResponse(BaseModel):
    model_config = ConfigDict(
        extra="forbid",
    )
    dateRange: Optional[DateRange] = None
    kind: NodeKind
    modifiers: Optional[HogQLQueryModifiers] = Field(
        default=None, description="Modifiers used when performing the query"
    )
    properties: list[RevenueAnalyticsPropertyFilter]
    response: Optional[RevenueAnalyticsRevenueQueryResponse] = None
    tags: Optional[QueryLogTags] = None
    version: Optional[float] = Field(default=None, description="version of the node, used for schema migrations")


class RevenueAnalyticsBaseQueryRevenueAnalyticsTopCustomersQueryResponse(BaseModel):
    model_config = ConfigDict(
        extra="forbid",
    )
    dateRange: Optional[DateRange] = None
    kind: NodeKind
    modifiers: Optional[HogQLQueryModifiers] = Field(
        default=None, description="Modifiers used when performing the query"
    )
    properties: list[RevenueAnalyticsPropertyFilter]
    response: Optional[RevenueAnalyticsTopCustomersQueryResponse] = None
    tags: Optional[QueryLogTags] = None
    version: Optional[float] = Field(default=None, description="version of the node, used for schema migrations")


class RevenueAnalyticsConfig(BaseModel):
    model_config = ConfigDict(
        extra="forbid",
    )
    events: Optional[list[RevenueAnalyticsEventItem]] = []
    filter_test_accounts: Optional[bool] = False
    goals: Optional[list[RevenueAnalyticsGoal]] = []


class RevenueAnalyticsGrowthRateQuery(BaseModel):
    model_config = ConfigDict(
        extra="forbid",
    )
    dateRange: Optional[DateRange] = None
    kind: Literal["RevenueAnalyticsGrowthRateQuery"] = "RevenueAnalyticsGrowthRateQuery"
    modifiers: Optional[HogQLQueryModifiers] = Field(
        default=None, description="Modifiers used when performing the query"
    )
    properties: list[RevenueAnalyticsPropertyFilter]
    response: Optional[RevenueAnalyticsGrowthRateQueryResponse] = None
    tags: Optional[QueryLogTags] = None
    version: Optional[float] = Field(default=None, description="version of the node, used for schema migrations")


class RevenueAnalyticsOverviewQuery(BaseModel):
    model_config = ConfigDict(
        extra="forbid",
    )
    dateRange: Optional[DateRange] = None
    kind: Literal["RevenueAnalyticsOverviewQuery"] = "RevenueAnalyticsOverviewQuery"
    modifiers: Optional[HogQLQueryModifiers] = Field(
        default=None, description="Modifiers used when performing the query"
    )
    properties: list[RevenueAnalyticsPropertyFilter]
    response: Optional[RevenueAnalyticsOverviewQueryResponse] = None
    tags: Optional[QueryLogTags] = None
    version: Optional[float] = Field(default=None, description="version of the node, used for schema migrations")


class RevenueAnalyticsRevenueQuery(BaseModel):
    model_config = ConfigDict(
        extra="forbid",
    )
    dateRange: Optional[DateRange] = None
    groupBy: list[RevenueAnalyticsGroupBy]
    interval: IntervalType
    kind: Literal["RevenueAnalyticsRevenueQuery"] = "RevenueAnalyticsRevenueQuery"
    modifiers: Optional[HogQLQueryModifiers] = Field(
        default=None, description="Modifiers used when performing the query"
    )
    properties: list[RevenueAnalyticsPropertyFilter]
    response: Optional[RevenueAnalyticsRevenueQueryResponse] = None
    tags: Optional[QueryLogTags] = None
    version: Optional[float] = Field(default=None, description="version of the node, used for schema migrations")


class RevenueAnalyticsTopCustomersQuery(BaseModel):
    model_config = ConfigDict(
        extra="forbid",
    )
    dateRange: Optional[DateRange] = None
    groupBy: RevenueAnalyticsTopCustomersGroupBy
    kind: Literal["RevenueAnalyticsTopCustomersQuery"] = "RevenueAnalyticsTopCustomersQuery"
    modifiers: Optional[HogQLQueryModifiers] = Field(
        default=None, description="Modifiers used when performing the query"
    )
    properties: list[RevenueAnalyticsPropertyFilter]
    response: Optional[RevenueAnalyticsTopCustomersQueryResponse] = None
    tags: Optional[QueryLogTags] = None
    version: Optional[float] = Field(default=None, description="version of the node, used for schema migrations")


class RevenueExampleDataWarehouseTablesQuery(BaseModel):
    model_config = ConfigDict(
        extra="forbid",
    )
    kind: Literal["RevenueExampleDataWarehouseTablesQuery"] = "RevenueExampleDataWarehouseTablesQuery"
    limit: Optional[int] = None
    modifiers: Optional[HogQLQueryModifiers] = Field(
        default=None, description="Modifiers used when performing the query"
    )
    offset: Optional[int] = None
    response: Optional[RevenueExampleDataWarehouseTablesQueryResponse] = None
    tags: Optional[QueryLogTags] = None
    version: Optional[float] = Field(default=None, description="version of the node, used for schema migrations")


class RevenueExampleEventsQuery(BaseModel):
    model_config = ConfigDict(
        extra="forbid",
    )
    kind: Literal["RevenueExampleEventsQuery"] = "RevenueExampleEventsQuery"
    limit: Optional[int] = None
    modifiers: Optional[HogQLQueryModifiers] = Field(
        default=None, description="Modifiers used when performing the query"
    )
    offset: Optional[int] = None
    response: Optional[RevenueExampleEventsQueryResponse] = None
    tags: Optional[QueryLogTags] = None
    version: Optional[float] = Field(default=None, description="version of the node, used for schema migrations")


class SessionAttributionExplorerQuery(BaseModel):
    model_config = ConfigDict(
        extra="forbid",
    )
    filters: Optional[Filters] = None
    groupBy: list[SessionAttributionGroupBy]
    kind: Literal["SessionAttributionExplorerQuery"] = "SessionAttributionExplorerQuery"
    limit: Optional[int] = None
    modifiers: Optional[HogQLQueryModifiers] = Field(
        default=None, description="Modifiers used when performing the query"
    )
    offset: Optional[int] = None
    response: Optional[SessionAttributionExplorerQueryResponse] = None
    tags: Optional[QueryLogTags] = None
    version: Optional[float] = Field(default=None, description="version of the node, used for schema migrations")


class SessionsTimelineQuery(BaseModel):
    model_config = ConfigDict(
        extra="forbid",
    )
    after: Optional[str] = Field(
        default=None, description="Only fetch sessions that started after this timestamp (default: '-24h')"
    )
    before: Optional[str] = Field(
        default=None, description="Only fetch sessions that started before this timestamp (default: '+5s')"
    )
    kind: Literal["SessionsTimelineQuery"] = "SessionsTimelineQuery"
    modifiers: Optional[HogQLQueryModifiers] = Field(
        default=None, description="Modifiers used when performing the query"
    )
    personId: Optional[str] = Field(default=None, description="Fetch sessions only for a given person")
    response: Optional[SessionsTimelineQueryResponse] = None
    tags: Optional[QueryLogTags] = None
    version: Optional[float] = Field(default=None, description="version of the node, used for schema migrations")


class TeamTaxonomyQueryResponse(BaseModel):
    model_config = ConfigDict(
        extra="forbid",
    )
    error: Optional[str] = Field(
        default=None,
        description="Query error. Returned only if 'explain' or `modifiers.debug` is true. Throws an error otherwise.",
    )
    hogql: Optional[str] = Field(default=None, description="Generated HogQL query.")
    modifiers: Optional[HogQLQueryModifiers] = Field(
        default=None, description="Modifiers used when performing the query"
    )
    query_status: Optional[QueryStatus] = Field(
        default=None, description="Query status indicates whether next to the provided data, a query is still running."
    )
    results: list[TeamTaxonomyItem]
    timings: Optional[list[QueryTiming]] = Field(
        default=None, description="Measured timings for different parts of the query generation process"
    )


class TracesQuery(BaseModel):
    model_config = ConfigDict(
        extra="forbid",
    )
    dateRange: Optional[DateRange] = None
    filterTestAccounts: Optional[bool] = None
    kind: Literal["TracesQuery"] = "TracesQuery"
    limit: Optional[int] = None
    modifiers: Optional[HogQLQueryModifiers] = Field(
        default=None, description="Modifiers used when performing the query"
    )
    offset: Optional[int] = None
    properties: Optional[
        list[
            Union[
                EventPropertyFilter,
                PersonPropertyFilter,
                ElementPropertyFilter,
                EventMetadataPropertyFilter,
                SessionPropertyFilter,
                CohortPropertyFilter,
                RecordingPropertyFilter,
                LogEntryPropertyFilter,
                GroupPropertyFilter,
                FeaturePropertyFilter,
                HogQLPropertyFilter,
                EmptyPropertyFilter,
                DataWarehousePropertyFilter,
                DataWarehousePersonPropertyFilter,
                ErrorTrackingIssueFilter,
                LogPropertyFilter,
                RevenueAnalyticsPropertyFilter,
            ]
        ]
    ] = Field(default=None, description="Properties configurable in the interface")
    response: Optional[TracesQueryResponse] = None
    showColumnConfigurator: Optional[bool] = None
    tags: Optional[QueryLogTags] = None
    traceId: Optional[str] = None
    version: Optional[float] = Field(default=None, description="version of the node, used for schema migrations")


class VectorSearchQueryResponse(BaseModel):
    model_config = ConfigDict(
        extra="forbid",
    )
    error: Optional[str] = Field(
        default=None,
        description="Query error. Returned only if 'explain' or `modifiers.debug` is true. Throws an error otherwise.",
    )
    hogql: Optional[str] = Field(default=None, description="Generated HogQL query.")
    modifiers: Optional[HogQLQueryModifiers] = Field(
        default=None, description="Modifiers used when performing the query"
    )
    query_status: Optional[QueryStatus] = Field(
        default=None, description="Query status indicates whether next to the provided data, a query is still running."
    )
    results: list[VectorSearchResponseItem]
    timings: Optional[list[QueryTiming]] = Field(
        default=None, description="Measured timings for different parts of the query generation process"
    )


class VisualizationMessage(BaseModel):
    model_config = ConfigDict(
        extra="forbid",
    )
    answer: Union[AssistantTrendsQuery, AssistantFunnelsQuery, AssistantRetentionQuery, AssistantHogQLQuery]
    id: Optional[str] = None
    initiator: Optional[str] = None
    plan: Optional[str] = None
    query: Optional[str] = ""
    type: Literal["ai/viz"] = "ai/viz"


class WebAnalyticsExternalSummaryQuery(BaseModel):
    model_config = ConfigDict(
        extra="forbid",
    )
    dateRange: DateRange
    kind: Literal["WebAnalyticsExternalSummaryQuery"] = "WebAnalyticsExternalSummaryQuery"
    properties: list[Union[EventPropertyFilter, PersonPropertyFilter, SessionPropertyFilter]]
    response: Optional[WebAnalyticsExternalSummaryQueryResponse] = None
    version: Optional[float] = Field(default=None, description="version of the node, used for schema migrations")


class WebExternalClicksTableQuery(BaseModel):
    model_config = ConfigDict(
        extra="forbid",
    )
    compareFilter: Optional[CompareFilter] = None
    conversionGoal: Optional[Union[ActionConversionGoal, CustomEventConversionGoal]] = None
    dateRange: Optional[DateRange] = None
    doPathCleaning: Optional[bool] = None
    filterTestAccounts: Optional[bool] = None
    includeRevenue: Optional[bool] = None
    kind: Literal["WebExternalClicksTableQuery"] = "WebExternalClicksTableQuery"
    limit: Optional[int] = None
    modifiers: Optional[HogQLQueryModifiers] = Field(
        default=None, description="Modifiers used when performing the query"
    )
    orderBy: Optional[list[Union[WebAnalyticsOrderByFields, WebAnalyticsOrderByDirection]]] = None
    properties: list[Union[EventPropertyFilter, PersonPropertyFilter, SessionPropertyFilter]]
    response: Optional[WebExternalClicksTableQueryResponse] = None
    sampling: Optional[Sampling] = None
    stripQueryParams: Optional[bool] = None
    tags: Optional[QueryLogTags] = None
    useSessionsTable: Optional[bool] = None
    version: Optional[float] = Field(default=None, description="version of the node, used for schema migrations")


class WebGoalsQuery(BaseModel):
    model_config = ConfigDict(
        extra="forbid",
    )
    compareFilter: Optional[CompareFilter] = None
    conversionGoal: Optional[Union[ActionConversionGoal, CustomEventConversionGoal]] = None
    dateRange: Optional[DateRange] = None
    doPathCleaning: Optional[bool] = None
    filterTestAccounts: Optional[bool] = None
    includeRevenue: Optional[bool] = None
    kind: Literal["WebGoalsQuery"] = "WebGoalsQuery"
    limit: Optional[int] = None
    modifiers: Optional[HogQLQueryModifiers] = Field(
        default=None, description="Modifiers used when performing the query"
    )
    orderBy: Optional[list[Union[WebAnalyticsOrderByFields, WebAnalyticsOrderByDirection]]] = None
    properties: list[Union[EventPropertyFilter, PersonPropertyFilter, SessionPropertyFilter]]
    response: Optional[WebGoalsQueryResponse] = None
    sampling: Optional[Sampling] = None
    tags: Optional[QueryLogTags] = None
    useSessionsTable: Optional[bool] = None
    version: Optional[float] = Field(default=None, description="version of the node, used for schema migrations")


class WebOverviewQuery(BaseModel):
    model_config = ConfigDict(
        extra="forbid",
    )
    compareFilter: Optional[CompareFilter] = None
    conversionGoal: Optional[Union[ActionConversionGoal, CustomEventConversionGoal]] = None
    dateRange: Optional[DateRange] = None
    doPathCleaning: Optional[bool] = None
    filterTestAccounts: Optional[bool] = None
    includeRevenue: Optional[bool] = None
    kind: Literal["WebOverviewQuery"] = "WebOverviewQuery"
    modifiers: Optional[HogQLQueryModifiers] = Field(
        default=None, description="Modifiers used when performing the query"
    )
    orderBy: Optional[list[Union[WebAnalyticsOrderByFields, WebAnalyticsOrderByDirection]]] = None
    properties: list[Union[EventPropertyFilter, PersonPropertyFilter, SessionPropertyFilter]]
    response: Optional[WebOverviewQueryResponse] = None
    sampling: Optional[Sampling] = None
    tags: Optional[QueryLogTags] = None
    useSessionsTable: Optional[bool] = None
    version: Optional[float] = Field(default=None, description="version of the node, used for schema migrations")


class WebPageURLSearchQuery(BaseModel):
    model_config = ConfigDict(
        extra="forbid",
    )
    compareFilter: Optional[CompareFilter] = None
    conversionGoal: Optional[Union[ActionConversionGoal, CustomEventConversionGoal]] = None
    dateRange: Optional[DateRange] = None
    doPathCleaning: Optional[bool] = None
    filterTestAccounts: Optional[bool] = None
    includeRevenue: Optional[bool] = None
    kind: Literal["WebPageURLSearchQuery"] = "WebPageURLSearchQuery"
    limit: Optional[int] = None
    modifiers: Optional[HogQLQueryModifiers] = Field(
        default=None, description="Modifiers used when performing the query"
    )
    orderBy: Optional[list[Union[WebAnalyticsOrderByFields, WebAnalyticsOrderByDirection]]] = None
    properties: list[Union[EventPropertyFilter, PersonPropertyFilter, SessionPropertyFilter]]
    response: Optional[WebPageURLSearchQueryResponse] = None
    sampling: Optional[Sampling] = None
    searchTerm: Optional[str] = None
    stripQueryParams: Optional[bool] = None
    tags: Optional[QueryLogTags] = None
    useSessionsTable: Optional[bool] = None
    version: Optional[float] = Field(default=None, description="version of the node, used for schema migrations")


class WebStatsTableQuery(BaseModel):
    model_config = ConfigDict(
        extra="forbid",
    )
    breakdownBy: WebStatsBreakdown
    compareFilter: Optional[CompareFilter] = None
    conversionGoal: Optional[Union[ActionConversionGoal, CustomEventConversionGoal]] = None
    dateRange: Optional[DateRange] = None
    doPathCleaning: Optional[bool] = None
    filterTestAccounts: Optional[bool] = None
    includeBounceRate: Optional[bool] = None
    includeRevenue: Optional[bool] = None
    includeScrollDepth: Optional[bool] = None
    kind: Literal["WebStatsTableQuery"] = "WebStatsTableQuery"
    limit: Optional[int] = None
    modifiers: Optional[HogQLQueryModifiers] = Field(
        default=None, description="Modifiers used when performing the query"
    )
    orderBy: Optional[list[Union[WebAnalyticsOrderByFields, WebAnalyticsOrderByDirection]]] = None
    properties: list[Union[EventPropertyFilter, PersonPropertyFilter, SessionPropertyFilter]]
    response: Optional[WebStatsTableQueryResponse] = None
    sampling: Optional[Sampling] = None
    tags: Optional[QueryLogTags] = None
    useSessionsTable: Optional[bool] = None
    version: Optional[float] = Field(default=None, description="version of the node, used for schema migrations")


class WebVitalsItem(BaseModel):
    model_config = ConfigDict(
        extra="forbid",
    )
    action: WebVitalsItemAction
    data: list[float]
    days: list[str]


class WebVitalsPathBreakdownQueryResponse(BaseModel):
    model_config = ConfigDict(
        extra="forbid",
    )
    error: Optional[str] = Field(
        default=None,
        description="Query error. Returned only if 'explain' or `modifiers.debug` is true. Throws an error otherwise.",
    )
    hogql: Optional[str] = Field(default=None, description="Generated HogQL query.")
    modifiers: Optional[HogQLQueryModifiers] = Field(
        default=None, description="Modifiers used when performing the query"
    )
    query_status: Optional[QueryStatus] = Field(
        default=None, description="Query status indicates whether next to the provided data, a query is still running."
    )
    results: list[WebVitalsPathBreakdownResult] = Field(..., max_length=1, min_length=1)
    timings: Optional[list[QueryTiming]] = Field(
        default=None, description="Measured timings for different parts of the query generation process"
    )


class WebVitalsQueryResponse(BaseModel):
    model_config = ConfigDict(
        extra="forbid",
    )
    error: Optional[str] = Field(
        default=None,
        description="Query error. Returned only if 'explain' or `modifiers.debug` is true. Throws an error otherwise.",
    )
    hogql: Optional[str] = Field(default=None, description="Generated HogQL query.")
    modifiers: Optional[HogQLQueryModifiers] = Field(
        default=None, description="Modifiers used when performing the query"
    )
    query_status: Optional[QueryStatus] = Field(
        default=None, description="Query status indicates whether next to the provided data, a query is still running."
    )
    results: list[WebVitalsItem]
    timings: Optional[list[QueryTiming]] = Field(
        default=None, description="Measured timings for different parts of the query generation process"
    )


class ActionsNode(BaseModel):
    model_config = ConfigDict(
        extra="forbid",
    )
    custom_name: Optional[str] = None
    fixedProperties: Optional[
        list[
            Union[
                EventPropertyFilter,
                PersonPropertyFilter,
                ElementPropertyFilter,
                EventMetadataPropertyFilter,
                SessionPropertyFilter,
                CohortPropertyFilter,
                RecordingPropertyFilter,
                LogEntryPropertyFilter,
                GroupPropertyFilter,
                FeaturePropertyFilter,
                HogQLPropertyFilter,
                EmptyPropertyFilter,
                DataWarehousePropertyFilter,
                DataWarehousePersonPropertyFilter,
                ErrorTrackingIssueFilter,
                LogPropertyFilter,
                RevenueAnalyticsPropertyFilter,
            ]
        ]
    ] = Field(
        default=None,
        description="Fixed properties in the query, can't be edited in the interface (e.g. scoping down by person)",
    )
    id: int
    kind: Literal["ActionsNode"] = "ActionsNode"
    math: Optional[
        Union[
            BaseMathType,
            FunnelMathType,
            PropertyMathType,
            CountPerActorMathType,
            ExperimentMetricMathType,
            CalendarHeatmapMathType,
            Literal["unique_group"],
            Literal["hogql"],
        ]
    ] = None
    math_group_type_index: Optional[MathGroupTypeIndex] = None
    math_hogql: Optional[str] = None
    math_multiplier: Optional[float] = None
    math_property: Optional[str] = None
    math_property_revenue_currency: Optional[RevenueCurrencyPropertyConfig] = None
    math_property_type: Optional[str] = None
    name: Optional[str] = None
    properties: Optional[
        list[
            Union[
                EventPropertyFilter,
                PersonPropertyFilter,
                ElementPropertyFilter,
                EventMetadataPropertyFilter,
                SessionPropertyFilter,
                CohortPropertyFilter,
                RecordingPropertyFilter,
                LogEntryPropertyFilter,
                GroupPropertyFilter,
                FeaturePropertyFilter,
                HogQLPropertyFilter,
                EmptyPropertyFilter,
                DataWarehousePropertyFilter,
                DataWarehousePersonPropertyFilter,
                ErrorTrackingIssueFilter,
                LogPropertyFilter,
                RevenueAnalyticsPropertyFilter,
            ]
        ]
    ] = Field(default=None, description="Properties configurable in the interface")
    response: Optional[dict[str, Any]] = None
    version: Optional[float] = Field(default=None, description="version of the node, used for schema migrations")


class ActorsPropertyTaxonomyQuery(BaseModel):
    model_config = ConfigDict(
        extra="forbid",
    )
    group_type_index: Optional[int] = None
    kind: Literal["ActorsPropertyTaxonomyQuery"] = "ActorsPropertyTaxonomyQuery"
    maxPropertyValues: Optional[int] = None
    modifiers: Optional[HogQLQueryModifiers] = Field(
        default=None, description="Modifiers used when performing the query"
    )
    property: str
    response: Optional[ActorsPropertyTaxonomyQueryResponse] = None
    tags: Optional[QueryLogTags] = None
    version: Optional[float] = Field(default=None, description="version of the node, used for schema migrations")


class AnyResponseType(
    RootModel[
        Union[
            dict[str, Any],
            HogQueryResponse,
            HogQLQueryResponse,
            HogQLMetadataResponse,
            HogQLAutocompleteResponse,
            Any,
            EventsQueryResponse,
            ErrorTrackingQueryResponse,
            LogsQueryResponse,
            AnyResponseType1,
        ]
    ]
):
    root: Union[
        dict[str, Any],
        HogQueryResponse,
        HogQLQueryResponse,
        HogQLMetadataResponse,
        HogQLAutocompleteResponse,
        Any,
        EventsQueryResponse,
        ErrorTrackingQueryResponse,
        LogsQueryResponse,
        AnyResponseType1,
    ]


class CachedErrorTrackingQueryResponse(BaseModel):
    model_config = ConfigDict(
        extra="forbid",
    )
    cache_key: str
    cache_target_age: Optional[datetime] = None
    calculation_trigger: Optional[str] = Field(
        default=None, description="What triggered the calculation of the query, leave empty if user/immediate"
    )
    columns: Optional[list[str]] = None
    error: Optional[str] = Field(
        default=None,
        description="Query error. Returned only if 'explain' or `modifiers.debug` is true. Throws an error otherwise.",
    )
    hasMore: Optional[bool] = None
    hogql: Optional[str] = Field(default=None, description="Generated HogQL query.")
    is_cached: bool
    last_refresh: datetime
    limit: Optional[int] = None
    modifiers: Optional[HogQLQueryModifiers] = Field(
        default=None, description="Modifiers used when performing the query"
    )
    next_allowed_client_refresh: datetime
    offset: Optional[int] = None
    query_status: Optional[QueryStatus] = Field(
        default=None, description="Query status indicates whether next to the provided data, a query is still running."
    )
    results: list[ErrorTrackingIssue]
    timezone: str
    timings: Optional[list[QueryTiming]] = Field(
        default=None, description="Measured timings for different parts of the query generation process"
    )


class CachedHogQLQueryResponse(BaseModel):
    model_config = ConfigDict(
        extra="forbid",
    )
    cache_key: str
    cache_target_age: Optional[datetime] = None
    calculation_trigger: Optional[str] = Field(
        default=None, description="What triggered the calculation of the query, leave empty if user/immediate"
    )
    clickhouse: Optional[str] = Field(default=None, description="Executed ClickHouse query")
    columns: Optional[list] = Field(default=None, description="Returned columns")
    error: Optional[str] = Field(
        default=None,
        description="Query error. Returned only if 'explain' or `modifiers.debug` is true. Throws an error otherwise.",
    )
    explain: Optional[list[str]] = Field(default=None, description="Query explanation output")
    hasMore: Optional[bool] = None
    hogql: Optional[str] = Field(default=None, description="Generated HogQL query.")
    is_cached: bool
    last_refresh: datetime
    limit: Optional[int] = None
    metadata: Optional[HogQLMetadataResponse] = Field(default=None, description="Query metadata output")
    modifiers: Optional[HogQLQueryModifiers] = Field(
        default=None, description="Modifiers used when performing the query"
    )
    next_allowed_client_refresh: datetime
    offset: Optional[int] = None
    query: Optional[str] = Field(default=None, description="Input query string")
    query_status: Optional[QueryStatus] = Field(
        default=None, description="Query status indicates whether next to the provided data, a query is still running."
    )
    results: list
    timezone: str
    timings: Optional[list[QueryTiming]] = Field(
        default=None, description="Measured timings for different parts of the query generation process"
    )
    types: Optional[list] = Field(default=None, description="Types of returned columns")


class CachedInsightActorsQueryOptionsResponse(BaseModel):
    model_config = ConfigDict(
        extra="forbid",
    )
    breakdown: Optional[list[BreakdownItem]] = None
    breakdowns: Optional[list[MultipleBreakdownOptions]] = None
    cache_key: str
    cache_target_age: Optional[datetime] = None
    calculation_trigger: Optional[str] = Field(
        default=None, description="What triggered the calculation of the query, leave empty if user/immediate"
    )
    compare: Optional[list[CompareItem]] = None
    day: Optional[list[DayItem]] = None
    interval: Optional[list[IntervalItem]] = None
    is_cached: bool
    last_refresh: datetime
    next_allowed_client_refresh: datetime
    query_status: Optional[QueryStatus] = Field(
        default=None, description="Query status indicates whether next to the provided data, a query is still running."
    )
    series: Optional[list[Series]] = None
    status: Optional[list[StatusItem]] = None
    timezone: str


class CachedRetentionQueryResponse(BaseModel):
    model_config = ConfigDict(
        extra="forbid",
    )
    cache_key: str
    cache_target_age: Optional[datetime] = None
    calculation_trigger: Optional[str] = Field(
        default=None, description="What triggered the calculation of the query, leave empty if user/immediate"
    )
    error: Optional[str] = Field(
        default=None,
        description="Query error. Returned only if 'explain' or `modifiers.debug` is true. Throws an error otherwise.",
    )
    hogql: Optional[str] = Field(default=None, description="Generated HogQL query.")
    is_cached: bool
    last_refresh: datetime
    modifiers: Optional[HogQLQueryModifiers] = Field(
        default=None, description="Modifiers used when performing the query"
    )
    next_allowed_client_refresh: datetime
    query_status: Optional[QueryStatus] = Field(
        default=None, description="Query status indicates whether next to the provided data, a query is still running."
    )
    results: list[RetentionResult]
    timezone: str
    timings: Optional[list[QueryTiming]] = Field(
        default=None, description="Measured timings for different parts of the query generation process"
    )


class CachedWebVitalsQueryResponse(BaseModel):
    model_config = ConfigDict(
        extra="forbid",
    )
    cache_key: str
    cache_target_age: Optional[datetime] = None
    calculation_trigger: Optional[str] = Field(
        default=None, description="What triggered the calculation of the query, leave empty if user/immediate"
    )
    error: Optional[str] = Field(
        default=None,
        description="Query error. Returned only if 'explain' or `modifiers.debug` is true. Throws an error otherwise.",
    )
    hogql: Optional[str] = Field(default=None, description="Generated HogQL query.")
    is_cached: bool
    last_refresh: datetime
    modifiers: Optional[HogQLQueryModifiers] = Field(
        default=None, description="Modifiers used when performing the query"
    )
    next_allowed_client_refresh: datetime
    query_status: Optional[QueryStatus] = Field(
        default=None, description="Query status indicates whether next to the provided data, a query is still running."
    )
    results: list[WebVitalsItem]
    timezone: str
    timings: Optional[list[QueryTiming]] = Field(
        default=None, description="Measured timings for different parts of the query generation process"
    )


class Response3(BaseModel):
    model_config = ConfigDict(
        extra="forbid",
    )
    clickhouse: Optional[str] = Field(default=None, description="Executed ClickHouse query")
    columns: Optional[list] = Field(default=None, description="Returned columns")
    error: Optional[str] = Field(
        default=None,
        description="Query error. Returned only if 'explain' or `modifiers.debug` is true. Throws an error otherwise.",
    )
    explain: Optional[list[str]] = Field(default=None, description="Query explanation output")
    hasMore: Optional[bool] = None
    hogql: Optional[str] = Field(default=None, description="Generated HogQL query.")
    limit: Optional[int] = None
    metadata: Optional[HogQLMetadataResponse] = Field(default=None, description="Query metadata output")
    modifiers: Optional[HogQLQueryModifiers] = Field(
        default=None, description="Modifiers used when performing the query"
    )
    offset: Optional[int] = None
    query: Optional[str] = Field(default=None, description="Input query string")
    query_status: Optional[QueryStatus] = Field(
        default=None, description="Query status indicates whether next to the provided data, a query is still running."
    )
    results: list
    timings: Optional[list[QueryTiming]] = Field(
        default=None, description="Measured timings for different parts of the query generation process"
    )
    types: Optional[list] = Field(default=None, description="Types of returned columns")


class Response17(BaseModel):
    model_config = ConfigDict(
        extra="forbid",
    )
    columns: Optional[list[str]] = None
    error: Optional[str] = Field(
        default=None,
        description="Query error. Returned only if 'explain' or `modifiers.debug` is true. Throws an error otherwise.",
    )
    hasMore: Optional[bool] = None
    hogql: Optional[str] = Field(default=None, description="Generated HogQL query.")
    limit: Optional[int] = None
    modifiers: Optional[HogQLQueryModifiers] = Field(
        default=None, description="Modifiers used when performing the query"
    )
    offset: Optional[int] = None
    query_status: Optional[QueryStatus] = Field(
        default=None, description="Query status indicates whether next to the provided data, a query is still running."
    )
    results: list[ErrorTrackingIssue]
    timings: Optional[list[QueryTiming]] = Field(
        default=None, description="Measured timings for different parts of the query generation process"
    )


class EventTaxonomyQuery(BaseModel):
    model_config = ConfigDict(
        extra="forbid",
    )
    actionId: Optional[int] = None
    event: Optional[str] = None
    kind: Literal["EventTaxonomyQuery"] = "EventTaxonomyQuery"
    maxPropertyValues: Optional[int] = None
    modifiers: Optional[HogQLQueryModifiers] = Field(
        default=None, description="Modifiers used when performing the query"
    )
    properties: Optional[list[str]] = None
    response: Optional[EventTaxonomyQueryResponse] = None
    tags: Optional[QueryLogTags] = None
    version: Optional[float] = Field(default=None, description="version of the node, used for schema migrations")


class ExperimentFunnelMetricTypeProps(BaseModel):
    model_config = ConfigDict(
        extra="forbid",
    )
    funnel_order_type: Optional[StepOrderValue] = None
    metric_type: Literal["funnel"] = "funnel"
    series: list[Union[EventsNode, ActionsNode]]


class FunnelsFilter(BaseModel):
    model_config = ConfigDict(
        extra="forbid",
    )
    binCount: Optional[int] = None
    breakdownAttributionType: Optional[BreakdownAttributionType] = BreakdownAttributionType.FIRST_TOUCH
    breakdownAttributionValue: Optional[int] = None
    exclusions: Optional[list[Union[FunnelExclusionEventsNode, FunnelExclusionActionsNode]]] = []
    funnelAggregateByHogQL: Optional[str] = None
    funnelFromStep: Optional[int] = None
    funnelOrderType: Optional[StepOrderValue] = StepOrderValue.ORDERED
    funnelStepReference: Optional[FunnelStepReference] = FunnelStepReference.TOTAL
    funnelToStep: Optional[int] = Field(
        default=None, description="To select the range of steps for trends & time to convert funnels, 0-indexed"
    )
    funnelVizType: Optional[FunnelVizType] = FunnelVizType.STEPS
    funnelWindowInterval: Optional[int] = 14
    funnelWindowIntervalUnit: Optional[FunnelConversionWindowTimeUnit] = FunnelConversionWindowTimeUnit.DAY
    hiddenLegendBreakdowns: Optional[list[str]] = None
    layout: Optional[FunnelLayout] = FunnelLayout.VERTICAL
    resultCustomizations: Optional[dict[str, ResultCustomizationByValue]] = Field(
        default=None, description="Customizations for the appearance of result datasets."
    )
    useUdf: Optional[bool] = None


class GroupsQuery(BaseModel):
    model_config = ConfigDict(
        extra="forbid",
    )
    group_type_index: int
    kind: Literal["GroupsQuery"] = "GroupsQuery"
    limit: Optional[int] = None
    modifiers: Optional[HogQLQueryModifiers] = Field(
        default=None, description="Modifiers used when performing the query"
    )
    offset: Optional[int] = None
    orderBy: Optional[list[str]] = None
    properties: Optional[list[Union[GroupPropertyFilter, HogQLPropertyFilter]]] = None
    response: Optional[GroupsQueryResponse] = None
    search: Optional[str] = None
    select: Optional[list[str]] = None
    tags: Optional[QueryLogTags] = None
    version: Optional[float] = Field(default=None, description="version of the node, used for schema migrations")


class HogQLASTQuery(BaseModel):
    model_config = ConfigDict(
        extra="forbid",
    )
    explain: Optional[bool] = None
    filters: Optional[HogQLFilters] = None
    kind: Literal["HogQLASTQuery"] = "HogQLASTQuery"
    modifiers: Optional[HogQLQueryModifiers] = Field(
        default=None, description="Modifiers used when performing the query"
    )
    name: Optional[str] = Field(default=None, description="Client provided name of the query")
    query: dict[str, Any]
    response: Optional[HogQLQueryResponse] = None
    tags: Optional[QueryLogTags] = None
    values: Optional[dict[str, Any]] = Field(
        default=None, description="Constant values that can be referenced with the {placeholder} syntax in the query"
    )
    variables: Optional[dict[str, HogQLVariable]] = Field(
        default=None, description="Variables to be substituted into the query"
    )
    version: Optional[float] = Field(default=None, description="version of the node, used for schema migrations")


class HogQLQuery(BaseModel):
    model_config = ConfigDict(
        extra="forbid",
    )
    explain: Optional[bool] = None
    filters: Optional[HogQLFilters] = None
    kind: Literal["HogQLQuery"] = "HogQLQuery"
    modifiers: Optional[HogQLQueryModifiers] = Field(
        default=None, description="Modifiers used when performing the query"
    )
    name: Optional[str] = Field(default=None, description="Client provided name of the query")
    query: str
    response: Optional[HogQLQueryResponse] = None
    tags: Optional[QueryLogTags] = None
    values: Optional[dict[str, Any]] = Field(
        default=None, description="Constant values that can be referenced with the {placeholder} syntax in the query"
    )
    variables: Optional[dict[str, HogQLVariable]] = Field(
        default=None, description="Variables to be substituted into the query"
    )
    version: Optional[float] = Field(default=None, description="version of the node, used for schema migrations")


class InsightActorsQueryOptionsResponse(BaseModel):
    model_config = ConfigDict(
        extra="forbid",
    )
    breakdown: Optional[list[BreakdownItem]] = None
    breakdowns: Optional[list[MultipleBreakdownOptions]] = None
    compare: Optional[list[CompareItem]] = None
    day: Optional[list[DayItem]] = None
    interval: Optional[list[IntervalItem]] = None
    series: Optional[list[Series]] = None
    status: Optional[list[StatusItem]] = None


class InsightFilter(
    RootModel[
        Union[
            TrendsFilter,
            FunnelsFilter,
            RetentionFilter,
            PathsFilter,
            StickinessFilter,
            LifecycleFilter,
            CalendarHeatmapFilter,
        ]
    ]
):
    root: Union[
        TrendsFilter,
        FunnelsFilter,
        RetentionFilter,
        PathsFilter,
        StickinessFilter,
        LifecycleFilter,
        CalendarHeatmapFilter,
    ]


class MarketingAnalyticsTableQuery(BaseModel):
    model_config = ConfigDict(
        extra="forbid",
    )
    compareFilter: Optional[CompareFilter] = None
    conversionGoal: Optional[Union[ActionConversionGoal, CustomEventConversionGoal]] = None
    dateRange: Optional[DateRange] = None
    doPathCleaning: Optional[bool] = None
    dynamicConversionGoal: Optional[Union[ConversionGoalFilter1, ConversionGoalFilter2, ConversionGoalFilter3]] = Field(
        default=None, description="Dynamic conversion goal that can be set in the UI without saving"
    )
    filterTestAccounts: Optional[bool] = Field(default=None, description="Filter test accounts")
    includeRevenue: Optional[bool] = None
    kind: Literal["MarketingAnalyticsTableQuery"] = "MarketingAnalyticsTableQuery"
    limit: Optional[int] = Field(default=None, description="Number of rows to return")
    modifiers: Optional[HogQLQueryModifiers] = Field(
        default=None, description="Modifiers used when performing the query"
    )
    offset: Optional[int] = Field(default=None, description="Number of rows to skip before returning rows")
    orderBy: Optional[list[str]] = Field(
        default=None, description="Columns to order by - similar to EventsQuery format"
    )
    properties: list[Union[EventPropertyFilter, PersonPropertyFilter, SessionPropertyFilter]]
    response: Optional[MarketingAnalyticsTableQueryResponse] = None
    sampling: Optional[Sampling] = None
    select: Optional[list[str]] = Field(
        default=None, description="Return a limited set of data. Will use default columns if empty."
    )
    tags: Optional[QueryLogTags] = None
    useSessionsTable: Optional[bool] = None
    version: Optional[float] = Field(default=None, description="version of the node, used for schema migrations")


class MaxInnerUniversalFiltersGroup(BaseModel):
    model_config = ConfigDict(
        extra="forbid",
    )
    type: FilterLogicalOperator
    values: list[Union[EventPropertyFilter, PersonPropertyFilter, SessionPropertyFilter, RecordingPropertyFilter]]


class MaxOuterUniversalFiltersGroup(BaseModel):
    model_config = ConfigDict(
        extra="forbid",
    )
    type: FilterLogicalOperator
    values: list[MaxInnerUniversalFiltersGroup]


class MaxRecordingUniversalFilters(BaseModel):
    model_config = ConfigDict(
        extra="forbid",
    )
    date_from: Optional[str] = None
    date_to: Optional[str] = None
    duration: list[RecordingDurationFilter]
    filter_group: MaxOuterUniversalFiltersGroup
    filter_test_accounts: Optional[bool] = None
    order: Optional[RecordingOrder] = RecordingOrder.START_TIME


class PropertyGroupFilter(BaseModel):
    model_config = ConfigDict(
        extra="forbid",
    )
    type: FilterLogicalOperator
    values: list[PropertyGroupFilterValue]


class QueryResponseAlternative54(BaseModel):
    model_config = ConfigDict(
        extra="forbid",
    )
    error: Optional[str] = Field(
        default=None,
        description="Query error. Returned only if 'explain' or `modifiers.debug` is true. Throws an error otherwise.",
    )
    hogql: Optional[str] = Field(default=None, description="Generated HogQL query.")
    modifiers: Optional[HogQLQueryModifiers] = Field(
        default=None, description="Modifiers used when performing the query"
    )
    query_status: Optional[QueryStatus] = Field(
        default=None, description="Query status indicates whether next to the provided data, a query is still running."
    )
    results: list[RetentionResult]
    timings: Optional[list[QueryTiming]] = Field(
        default=None, description="Measured timings for different parts of the query generation process"
    )


class RecordingsQuery(BaseModel):
    model_config = ConfigDict(
        extra="forbid",
    )
    actions: Optional[list[dict[str, Any]]] = None
    console_log_filters: Optional[list[LogEntryPropertyFilter]] = None
    date_from: Optional[str] = "-3d"
    date_to: Optional[str] = None
    distinct_ids: Optional[list[str]] = None
    events: Optional[list[dict[str, Any]]] = None
    filter_test_accounts: Optional[bool] = None
    having_predicates: Optional[
        list[
            Union[
                EventPropertyFilter,
                PersonPropertyFilter,
                ElementPropertyFilter,
                EventMetadataPropertyFilter,
                SessionPropertyFilter,
                CohortPropertyFilter,
                RecordingPropertyFilter,
                LogEntryPropertyFilter,
                GroupPropertyFilter,
                FeaturePropertyFilter,
                HogQLPropertyFilter,
                EmptyPropertyFilter,
                DataWarehousePropertyFilter,
                DataWarehousePersonPropertyFilter,
                ErrorTrackingIssueFilter,
                LogPropertyFilter,
                RevenueAnalyticsPropertyFilter,
            ]
        ]
    ] = None
    kind: Literal["RecordingsQuery"] = "RecordingsQuery"
    limit: Optional[int] = None
    modifiers: Optional[HogQLQueryModifiers] = Field(
        default=None, description="Modifiers used when performing the query"
    )
    offset: Optional[int] = None
    operand: Optional[FilterLogicalOperator] = FilterLogicalOperator.AND_
    order: Optional[RecordingOrder] = RecordingOrder.START_TIME
    person_uuid: Optional[str] = None
    properties: Optional[
        list[
            Union[
                EventPropertyFilter,
                PersonPropertyFilter,
                ElementPropertyFilter,
                EventMetadataPropertyFilter,
                SessionPropertyFilter,
                CohortPropertyFilter,
                RecordingPropertyFilter,
                LogEntryPropertyFilter,
                GroupPropertyFilter,
                FeaturePropertyFilter,
                HogQLPropertyFilter,
                EmptyPropertyFilter,
                DataWarehousePropertyFilter,
                DataWarehousePersonPropertyFilter,
                ErrorTrackingIssueFilter,
                LogPropertyFilter,
                RevenueAnalyticsPropertyFilter,
            ]
        ]
    ] = None
    response: Optional[RecordingsQueryResponse] = None
    session_ids: Optional[list[str]] = None
    tags: Optional[QueryLogTags] = None
    user_modified_filters: Optional[dict[str, Any]] = None
    version: Optional[float] = Field(default=None, description="version of the node, used for schema migrations")


class RetentionQueryResponse(BaseModel):
    model_config = ConfigDict(
        extra="forbid",
    )
    error: Optional[str] = Field(
        default=None,
        description="Query error. Returned only if 'explain' or `modifiers.debug` is true. Throws an error otherwise.",
    )
    hogql: Optional[str] = Field(default=None, description="Generated HogQL query.")
    modifiers: Optional[HogQLQueryModifiers] = Field(
        default=None, description="Modifiers used when performing the query"
    )
    query_status: Optional[QueryStatus] = Field(
        default=None, description="Query status indicates whether next to the provided data, a query is still running."
    )
    results: list[RetentionResult]
    timings: Optional[list[QueryTiming]] = Field(
        default=None, description="Measured timings for different parts of the query generation process"
    )


class StickinessQuery(BaseModel):
    model_config = ConfigDict(
        extra="forbid",
    )
    compareFilter: Optional[CompareFilter] = Field(default=None, description="Compare to date range")
    dataColorTheme: Optional[float] = Field(default=None, description="Colors used in the insight's visualization")
    dateRange: Optional[DateRange] = Field(default=None, description="Date range for the query")
    filterTestAccounts: Optional[bool] = Field(
        default=False, description="Exclude internal and test users by applying the respective filters"
    )
    interval: Optional[IntervalType] = Field(
        default=IntervalType.DAY,
        description="Granularity of the response. Can be one of `hour`, `day`, `week` or `month`",
    )
    intervalCount: Optional[int] = Field(
        default=None, description="How many intervals comprise a period. Only used for cohorts, otherwise default 1."
    )
    kind: Literal["StickinessQuery"] = "StickinessQuery"
    modifiers: Optional[HogQLQueryModifiers] = Field(
        default=None, description="Modifiers used when performing the query"
    )
    properties: Optional[
        Union[
            list[
                Union[
                    EventPropertyFilter,
                    PersonPropertyFilter,
                    ElementPropertyFilter,
                    EventMetadataPropertyFilter,
                    SessionPropertyFilter,
                    CohortPropertyFilter,
                    RecordingPropertyFilter,
                    LogEntryPropertyFilter,
                    GroupPropertyFilter,
                    FeaturePropertyFilter,
                    HogQLPropertyFilter,
                    EmptyPropertyFilter,
                    DataWarehousePropertyFilter,
                    DataWarehousePersonPropertyFilter,
                    ErrorTrackingIssueFilter,
                    LogPropertyFilter,
                    RevenueAnalyticsPropertyFilter,
                ]
            ],
            PropertyGroupFilter,
        ]
    ] = Field(default=[], description="Property filters for all series")
    response: Optional[StickinessQueryResponse] = None
    samplingFactor: Optional[float] = Field(default=None, description="Sampling rate")
    series: list[Union[EventsNode, ActionsNode, DataWarehouseNode]] = Field(
        ..., description="Events and actions to include"
    )
    stickinessFilter: Optional[StickinessFilter] = Field(
        default=None, description="Properties specific to the stickiness insight"
    )
    tags: Optional[QueryLogTags] = Field(default=None, description="Tags that will be added to the Query log comment")
    version: Optional[float] = Field(default=None, description="version of the node, used for schema migrations")


class TeamTaxonomyQuery(BaseModel):
    model_config = ConfigDict(
        extra="forbid",
    )
    kind: Literal["TeamTaxonomyQuery"] = "TeamTaxonomyQuery"
    modifiers: Optional[HogQLQueryModifiers] = Field(
        default=None, description="Modifiers used when performing the query"
    )
    response: Optional[TeamTaxonomyQueryResponse] = None
    tags: Optional[QueryLogTags] = None
    version: Optional[float] = Field(default=None, description="version of the node, used for schema migrations")


class TrendsQuery(BaseModel):
    model_config = ConfigDict(
        extra="forbid",
    )
    aggregation_group_type_index: Optional[int] = Field(default=None, description="Groups aggregation")
    breakdownFilter: Optional[BreakdownFilter] = Field(default=None, description="Breakdown of the events and actions")
    compareFilter: Optional[CompareFilter] = Field(default=None, description="Compare to date range")
    conversionGoal: Optional[Union[ActionConversionGoal, CustomEventConversionGoal]] = Field(
        default=None, description="Whether we should be comparing against a specific conversion goal"
    )
    dataColorTheme: Optional[float] = Field(default=None, description="Colors used in the insight's visualization")
    dateRange: Optional[DateRange] = Field(default=None, description="Date range for the query")
    filterTestAccounts: Optional[bool] = Field(
        default=False, description="Exclude internal and test users by applying the respective filters"
    )
    interval: Optional[IntervalType] = Field(
        default=IntervalType.DAY,
        description="Granularity of the response. Can be one of `hour`, `day`, `week` or `month`",
    )
    kind: Literal["TrendsQuery"] = "TrendsQuery"
    modifiers: Optional[HogQLQueryModifiers] = Field(
        default=None, description="Modifiers used when performing the query"
    )
    properties: Optional[
        Union[
            list[
                Union[
                    EventPropertyFilter,
                    PersonPropertyFilter,
                    ElementPropertyFilter,
                    EventMetadataPropertyFilter,
                    SessionPropertyFilter,
                    CohortPropertyFilter,
                    RecordingPropertyFilter,
                    LogEntryPropertyFilter,
                    GroupPropertyFilter,
                    FeaturePropertyFilter,
                    HogQLPropertyFilter,
                    EmptyPropertyFilter,
                    DataWarehousePropertyFilter,
                    DataWarehousePersonPropertyFilter,
                    ErrorTrackingIssueFilter,
                    LogPropertyFilter,
                    RevenueAnalyticsPropertyFilter,
                ]
            ],
            PropertyGroupFilter,
        ]
    ] = Field(default=[], description="Property filters for all series")
    response: Optional[TrendsQueryResponse] = None
    samplingFactor: Optional[float] = Field(default=None, description="Sampling rate")
    series: list[Union[EventsNode, ActionsNode, DataWarehouseNode]] = Field(
        ..., description="Events and actions to include"
    )
    tags: Optional[QueryLogTags] = Field(default=None, description="Tags that will be added to the Query log comment")
    trendsFilter: Optional[TrendsFilter] = Field(default=None, description="Properties specific to the trends insight")
    version: Optional[float] = Field(default=None, description="version of the node, used for schema migrations")


class VectorSearchQuery(BaseModel):
    model_config = ConfigDict(
        extra="forbid",
    )
    embedding: list[float]
    embeddingVersion: Optional[float] = None
    kind: Literal["VectorSearchQuery"] = "VectorSearchQuery"
    modifiers: Optional[HogQLQueryModifiers] = Field(
        default=None, description="Modifiers used when performing the query"
    )
    response: Optional[VectorSearchQueryResponse] = None
    tags: Optional[QueryLogTags] = None
    version: Optional[float] = Field(default=None, description="version of the node, used for schema migrations")


class WebVitalsPathBreakdownQuery(BaseModel):
    model_config = ConfigDict(
        extra="forbid",
    )
    compareFilter: Optional[CompareFilter] = None
    conversionGoal: Optional[Union[ActionConversionGoal, CustomEventConversionGoal]] = None
    dateRange: Optional[DateRange] = None
    doPathCleaning: Optional[bool] = None
    filterTestAccounts: Optional[bool] = None
    includeRevenue: Optional[bool] = None
    kind: Literal["WebVitalsPathBreakdownQuery"] = "WebVitalsPathBreakdownQuery"
    metric: WebVitalsMetric
    modifiers: Optional[HogQLQueryModifiers] = Field(
        default=None, description="Modifiers used when performing the query"
    )
    orderBy: Optional[list[Union[WebAnalyticsOrderByFields, WebAnalyticsOrderByDirection]]] = None
    percentile: WebVitalsPercentile
    properties: list[Union[EventPropertyFilter, PersonPropertyFilter, SessionPropertyFilter]]
    response: Optional[WebVitalsPathBreakdownQueryResponse] = None
    sampling: Optional[Sampling] = None
    tags: Optional[QueryLogTags] = None
    thresholds: list[float] = Field(..., max_length=2, min_length=2)
    useSessionsTable: Optional[bool] = None
    version: Optional[float] = Field(default=None, description="version of the node, used for schema migrations")


class CachedExperimentTrendsQueryResponse(BaseModel):
    model_config = ConfigDict(
        extra="forbid",
    )
    cache_key: str
    cache_target_age: Optional[datetime] = None
    calculation_trigger: Optional[str] = Field(
        default=None, description="What triggered the calculation of the query, leave empty if user/immediate"
    )
    count_query: Optional[TrendsQuery] = None
    credible_intervals: dict[str, list[float]]
    exposure_query: Optional[TrendsQuery] = None
    insight: list[dict[str, Any]]
    is_cached: bool
    kind: Literal["ExperimentTrendsQuery"] = "ExperimentTrendsQuery"
    last_refresh: datetime
    next_allowed_client_refresh: datetime
    p_value: float
    probability: dict[str, float]
    query_status: Optional[QueryStatus] = Field(
        default=None, description="Query status indicates whether next to the provided data, a query is still running."
    )
    significance_code: ExperimentSignificanceCode
    significant: bool
    stats_version: Optional[int] = None
    timezone: str
    variants: list[ExperimentVariantTrendsBaseStats]


class CalendarHeatmapQuery(BaseModel):
    model_config = ConfigDict(
        extra="forbid",
    )
    aggregation_group_type_index: Optional[int] = Field(default=None, description="Groups aggregation")
    calendarHeatmapFilter: Optional[CalendarHeatmapFilter] = Field(
        default=None, description="Properties specific to the trends insight"
    )
    conversionGoal: Optional[Union[ActionConversionGoal, CustomEventConversionGoal]] = Field(
        default=None, description="Whether we should be comparing against a specific conversion goal"
    )
    dataColorTheme: Optional[float] = Field(default=None, description="Colors used in the insight's visualization")
    dateRange: Optional[DateRange] = Field(default=None, description="Date range for the query")
    filterTestAccounts: Optional[bool] = Field(
        default=False, description="Exclude internal and test users by applying the respective filters"
    )
    interval: Optional[IntervalType] = Field(
        default=IntervalType.DAY,
        description="Granularity of the response. Can be one of `hour`, `day`, `week` or `month`",
    )
    kind: Literal["CalendarHeatmapQuery"] = "CalendarHeatmapQuery"
    modifiers: Optional[HogQLQueryModifiers] = Field(
        default=None, description="Modifiers used when performing the query"
    )
    properties: Optional[
        Union[
            list[
                Union[
                    EventPropertyFilter,
                    PersonPropertyFilter,
                    ElementPropertyFilter,
                    EventMetadataPropertyFilter,
                    SessionPropertyFilter,
                    CohortPropertyFilter,
                    RecordingPropertyFilter,
                    LogEntryPropertyFilter,
                    GroupPropertyFilter,
                    FeaturePropertyFilter,
                    HogQLPropertyFilter,
                    EmptyPropertyFilter,
                    DataWarehousePropertyFilter,
                    DataWarehousePersonPropertyFilter,
                    ErrorTrackingIssueFilter,
                    LogPropertyFilter,
                    RevenueAnalyticsPropertyFilter,
                ]
            ],
            PropertyGroupFilter,
        ]
    ] = Field(default=[], description="Property filters for all series")
    response: Optional[CalendarHeatmapResponse] = None
    samplingFactor: Optional[float] = Field(default=None, description="Sampling rate")
    series: list[Union[EventsNode, ActionsNode, DataWarehouseNode]] = Field(
        ..., description="Events and actions to include"
    )
    tags: Optional[QueryLogTags] = Field(default=None, description="Tags that will be added to the Query log comment")
    version: Optional[float] = Field(default=None, description="version of the node, used for schema migrations")


class Response19(BaseModel):
    model_config = ConfigDict(
        extra="forbid",
    )
    count_query: Optional[TrendsQuery] = None
    credible_intervals: dict[str, list[float]]
    exposure_query: Optional[TrendsQuery] = None
    insight: list[dict[str, Any]]
    kind: Literal["ExperimentTrendsQuery"] = "ExperimentTrendsQuery"
    p_value: float
    probability: dict[str, float]
    significance_code: ExperimentSignificanceCode
    significant: bool
    stats_version: Optional[int] = None
    variants: list[ExperimentVariantTrendsBaseStats]


class DataVisualizationNode(BaseModel):
    model_config = ConfigDict(
        extra="forbid",
    )
    chartSettings: Optional[ChartSettings] = None
    display: Optional[ChartDisplayType] = None
    kind: Literal["DataVisualizationNode"] = "DataVisualizationNode"
    source: HogQLQuery
    tableSettings: Optional[TableSettings] = None
    version: Optional[float] = Field(default=None, description="version of the node, used for schema migrations")


class DatabaseSchemaManagedViewTable(BaseModel):
    model_config = ConfigDict(
        extra="forbid",
    )
    fields: dict[str, DatabaseSchemaField]
    id: str
    kind: DatabaseSchemaManagedViewTableKind
    name: str
    query: HogQLQuery
    row_count: Optional[float] = None
    source_id: Optional[str] = None
    type: Literal["managed_view"] = "managed_view"


class DatabaseSchemaMaterializedViewTable(BaseModel):
    model_config = ConfigDict(
        extra="forbid",
    )
    fields: dict[str, DatabaseSchemaField]
    id: str
    last_run_at: Optional[str] = None
    name: str
    query: HogQLQuery
    row_count: Optional[float] = None
    status: Optional[str] = None
    type: Literal["materialized_view"] = "materialized_view"


class DatabaseSchemaViewTable(BaseModel):
    model_config = ConfigDict(
        extra="forbid",
    )
    fields: dict[str, DatabaseSchemaField]
    id: str
    name: str
    query: HogQLQuery
    row_count: Optional[float] = None
    type: Literal["view"] = "view"


class ErrorTrackingQuery(BaseModel):
    model_config = ConfigDict(
        extra="forbid",
    )
    assignee: Optional[ErrorTrackingIssueAssignee] = None
    dateRange: DateRange
    filterGroup: Optional[PropertyGroupFilter] = None
    filterTestAccounts: Optional[bool] = None
    issueId: Optional[str] = None
    kind: Literal["ErrorTrackingQuery"] = "ErrorTrackingQuery"
    limit: Optional[int] = None
    modifiers: Optional[HogQLQueryModifiers] = Field(
        default=None, description="Modifiers used when performing the query"
    )
    offset: Optional[int] = None
    orderBy: Optional[OrderBy] = None
    orderDirection: Optional[OrderDirection] = None
    response: Optional[ErrorTrackingQueryResponse] = None
    searchQuery: Optional[str] = None
    status: Optional[Status1] = None
    tags: Optional[QueryLogTags] = None
    version: Optional[float] = Field(default=None, description="version of the node, used for schema migrations")
    volumeResolution: int
    withAggregations: Optional[bool] = None
    withFirstEvent: Optional[bool] = None


class ExperimentFunnelMetric(BaseModel):
    model_config = ConfigDict(
        extra="forbid",
    )
    conversion_window: Optional[int] = None
    conversion_window_unit: Optional[FunnelConversionWindowTimeUnit] = None
    funnel_order_type: Optional[StepOrderValue] = None
    kind: Literal["ExperimentMetric"] = "ExperimentMetric"
    metric_type: Literal["funnel"] = "funnel"
    name: Optional[str] = None
    response: Optional[dict[str, Any]] = None
    series: list[Union[EventsNode, ActionsNode]]
    version: Optional[float] = Field(default=None, description="version of the node, used for schema migrations")


class ExperimentMeanMetric(BaseModel):
    model_config = ConfigDict(
        extra="forbid",
    )
    conversion_window: Optional[int] = None
    conversion_window_unit: Optional[FunnelConversionWindowTimeUnit] = None
    kind: Literal["ExperimentMetric"] = "ExperimentMetric"
    lower_bound_percentile: Optional[float] = None
    metric_type: Literal["mean"] = "mean"
    name: Optional[str] = None
    response: Optional[dict[str, Any]] = None
    source: Union[EventsNode, ActionsNode, ExperimentDataWarehouseNode]
    upper_bound_percentile: Optional[float] = None
    version: Optional[float] = Field(default=None, description="version of the node, used for schema migrations")


class ExperimentMeanMetricTypeProps(BaseModel):
    model_config = ConfigDict(
        extra="forbid",
    )
    lower_bound_percentile: Optional[float] = None
    metric_type: Literal["mean"] = "mean"
    source: Union[EventsNode, ActionsNode, ExperimentDataWarehouseNode]
    upper_bound_percentile: Optional[float] = None


class ExperimentMetric(RootModel[Union[ExperimentMeanMetric, ExperimentFunnelMetric]]):
    root: Union[ExperimentMeanMetric, ExperimentFunnelMetric]


class ExperimentMetricTypeProps(RootModel[Union[ExperimentMeanMetricTypeProps, ExperimentFunnelMetricTypeProps]]):
    root: Union[ExperimentMeanMetricTypeProps, ExperimentFunnelMetricTypeProps]


class ExperimentQueryResponse(BaseModel):
    model_config = ConfigDict(
        extra="forbid",
    )
    baseline: Optional[ExperimentStatsBase] = None
    credible_intervals: Optional[dict[str, list[float]]] = None
    insight: Optional[list[dict[str, Any]]] = None
    kind: Literal["ExperimentQuery"] = "ExperimentQuery"
    metric: Optional[Union[ExperimentMeanMetric, ExperimentFunnelMetric]] = None
    p_value: Optional[float] = None
    probability: Optional[dict[str, float]] = None
    significance_code: Optional[ExperimentSignificanceCode] = None
    significant: Optional[bool] = None
    stats_version: Optional[int] = None
    variant_results: Optional[
        Union[list[ExperimentVariantResultFrequentist], list[ExperimentVariantResultBayesian]]
    ] = None
    variants: Optional[Union[list[ExperimentVariantTrendsBaseStats], list[ExperimentVariantFunnelsBaseStats]]] = None


class ExperimentTrendsQueryResponse(BaseModel):
    model_config = ConfigDict(
        extra="forbid",
    )
    count_query: Optional[TrendsQuery] = None
    credible_intervals: dict[str, list[float]]
    exposure_query: Optional[TrendsQuery] = None
    insight: list[dict[str, Any]]
    kind: Literal["ExperimentTrendsQuery"] = "ExperimentTrendsQuery"
    p_value: float
    probability: dict[str, float]
    significance_code: ExperimentSignificanceCode
    significant: bool
    stats_version: Optional[int] = None
    variants: list[ExperimentVariantTrendsBaseStats]


class FunnelsQuery(BaseModel):
    model_config = ConfigDict(
        extra="forbid",
    )
    aggregation_group_type_index: Optional[int] = Field(default=None, description="Groups aggregation")
    breakdownFilter: Optional[BreakdownFilter] = Field(default=None, description="Breakdown of the events and actions")
    dataColorTheme: Optional[float] = Field(default=None, description="Colors used in the insight's visualization")
    dateRange: Optional[DateRange] = Field(default=None, description="Date range for the query")
    filterTestAccounts: Optional[bool] = Field(
        default=False, description="Exclude internal and test users by applying the respective filters"
    )
    funnelsFilter: Optional[FunnelsFilter] = Field(
        default=None, description="Properties specific to the funnels insight"
    )
    interval: Optional[IntervalType] = Field(
        default=None, description="Granularity of the response. Can be one of `hour`, `day`, `week` or `month`"
    )
    kind: Literal["FunnelsQuery"] = "FunnelsQuery"
    modifiers: Optional[HogQLQueryModifiers] = Field(
        default=None, description="Modifiers used when performing the query"
    )
    properties: Optional[
        Union[
            list[
                Union[
                    EventPropertyFilter,
                    PersonPropertyFilter,
                    ElementPropertyFilter,
                    EventMetadataPropertyFilter,
                    SessionPropertyFilter,
                    CohortPropertyFilter,
                    RecordingPropertyFilter,
                    LogEntryPropertyFilter,
                    GroupPropertyFilter,
                    FeaturePropertyFilter,
                    HogQLPropertyFilter,
                    EmptyPropertyFilter,
                    DataWarehousePropertyFilter,
                    DataWarehousePersonPropertyFilter,
                    ErrorTrackingIssueFilter,
                    LogPropertyFilter,
                    RevenueAnalyticsPropertyFilter,
                ]
            ],
            PropertyGroupFilter,
        ]
    ] = Field(default=[], description="Property filters for all series")
    response: Optional[FunnelsQueryResponse] = None
    samplingFactor: Optional[float] = Field(default=None, description="Sampling rate")
    series: list[Union[EventsNode, ActionsNode, DataWarehouseNode]] = Field(
        ..., description="Events and actions to include"
    )
    tags: Optional[QueryLogTags] = Field(default=None, description="Tags that will be added to the Query log comment")
    version: Optional[float] = Field(default=None, description="version of the node, used for schema migrations")


class InsightsQueryBaseCalendarHeatmapResponse(BaseModel):
    model_config = ConfigDict(
        extra="forbid",
    )
    aggregation_group_type_index: Optional[int] = Field(default=None, description="Groups aggregation")
    dataColorTheme: Optional[float] = Field(default=None, description="Colors used in the insight's visualization")
    dateRange: Optional[DateRange] = Field(default=None, description="Date range for the query")
    filterTestAccounts: Optional[bool] = Field(
        default=False, description="Exclude internal and test users by applying the respective filters"
    )
    kind: NodeKind
    modifiers: Optional[HogQLQueryModifiers] = Field(
        default=None, description="Modifiers used when performing the query"
    )
    properties: Optional[
        Union[
            list[
                Union[
                    EventPropertyFilter,
                    PersonPropertyFilter,
                    ElementPropertyFilter,
                    EventMetadataPropertyFilter,
                    SessionPropertyFilter,
                    CohortPropertyFilter,
                    RecordingPropertyFilter,
                    LogEntryPropertyFilter,
                    GroupPropertyFilter,
                    FeaturePropertyFilter,
                    HogQLPropertyFilter,
                    EmptyPropertyFilter,
                    DataWarehousePropertyFilter,
                    DataWarehousePersonPropertyFilter,
                    ErrorTrackingIssueFilter,
                    LogPropertyFilter,
                    RevenueAnalyticsPropertyFilter,
                ]
            ],
            PropertyGroupFilter,
        ]
    ] = Field(default=[], description="Property filters for all series")
    response: Optional[CalendarHeatmapResponse] = None
    samplingFactor: Optional[float] = Field(default=None, description="Sampling rate")
    tags: Optional[QueryLogTags] = Field(default=None, description="Tags that will be added to the Query log comment")
    version: Optional[float] = Field(default=None, description="version of the node, used for schema migrations")


class InsightsQueryBaseFunnelsQueryResponse(BaseModel):
    model_config = ConfigDict(
        extra="forbid",
    )
    aggregation_group_type_index: Optional[int] = Field(default=None, description="Groups aggregation")
    dataColorTheme: Optional[float] = Field(default=None, description="Colors used in the insight's visualization")
    dateRange: Optional[DateRange] = Field(default=None, description="Date range for the query")
    filterTestAccounts: Optional[bool] = Field(
        default=False, description="Exclude internal and test users by applying the respective filters"
    )
    kind: NodeKind
    modifiers: Optional[HogQLQueryModifiers] = Field(
        default=None, description="Modifiers used when performing the query"
    )
    properties: Optional[
        Union[
            list[
                Union[
                    EventPropertyFilter,
                    PersonPropertyFilter,
                    ElementPropertyFilter,
                    EventMetadataPropertyFilter,
                    SessionPropertyFilter,
                    CohortPropertyFilter,
                    RecordingPropertyFilter,
                    LogEntryPropertyFilter,
                    GroupPropertyFilter,
                    FeaturePropertyFilter,
                    HogQLPropertyFilter,
                    EmptyPropertyFilter,
                    DataWarehousePropertyFilter,
                    DataWarehousePersonPropertyFilter,
                    ErrorTrackingIssueFilter,
                    LogPropertyFilter,
                    RevenueAnalyticsPropertyFilter,
                ]
            ],
            PropertyGroupFilter,
        ]
    ] = Field(default=[], description="Property filters for all series")
    response: Optional[FunnelsQueryResponse] = None
    samplingFactor: Optional[float] = Field(default=None, description="Sampling rate")
    tags: Optional[QueryLogTags] = Field(default=None, description="Tags that will be added to the Query log comment")
    version: Optional[float] = Field(default=None, description="version of the node, used for schema migrations")


class InsightsQueryBaseLifecycleQueryResponse(BaseModel):
    model_config = ConfigDict(
        extra="forbid",
    )
    aggregation_group_type_index: Optional[int] = Field(default=None, description="Groups aggregation")
    dataColorTheme: Optional[float] = Field(default=None, description="Colors used in the insight's visualization")
    dateRange: Optional[DateRange] = Field(default=None, description="Date range for the query")
    filterTestAccounts: Optional[bool] = Field(
        default=False, description="Exclude internal and test users by applying the respective filters"
    )
    kind: NodeKind
    modifiers: Optional[HogQLQueryModifiers] = Field(
        default=None, description="Modifiers used when performing the query"
    )
    properties: Optional[
        Union[
            list[
                Union[
                    EventPropertyFilter,
                    PersonPropertyFilter,
                    ElementPropertyFilter,
                    EventMetadataPropertyFilter,
                    SessionPropertyFilter,
                    CohortPropertyFilter,
                    RecordingPropertyFilter,
                    LogEntryPropertyFilter,
                    GroupPropertyFilter,
                    FeaturePropertyFilter,
                    HogQLPropertyFilter,
                    EmptyPropertyFilter,
                    DataWarehousePropertyFilter,
                    DataWarehousePersonPropertyFilter,
                    ErrorTrackingIssueFilter,
                    LogPropertyFilter,
                    RevenueAnalyticsPropertyFilter,
                ]
            ],
            PropertyGroupFilter,
        ]
    ] = Field(default=[], description="Property filters for all series")
    response: Optional[LifecycleQueryResponse] = None
    samplingFactor: Optional[float] = Field(default=None, description="Sampling rate")
    tags: Optional[QueryLogTags] = Field(default=None, description="Tags that will be added to the Query log comment")
    version: Optional[float] = Field(default=None, description="version of the node, used for schema migrations")


class InsightsQueryBasePathsQueryResponse(BaseModel):
    model_config = ConfigDict(
        extra="forbid",
    )
    aggregation_group_type_index: Optional[int] = Field(default=None, description="Groups aggregation")
    dataColorTheme: Optional[float] = Field(default=None, description="Colors used in the insight's visualization")
    dateRange: Optional[DateRange] = Field(default=None, description="Date range for the query")
    filterTestAccounts: Optional[bool] = Field(
        default=False, description="Exclude internal and test users by applying the respective filters"
    )
    kind: NodeKind
    modifiers: Optional[HogQLQueryModifiers] = Field(
        default=None, description="Modifiers used when performing the query"
    )
    properties: Optional[
        Union[
            list[
                Union[
                    EventPropertyFilter,
                    PersonPropertyFilter,
                    ElementPropertyFilter,
                    EventMetadataPropertyFilter,
                    SessionPropertyFilter,
                    CohortPropertyFilter,
                    RecordingPropertyFilter,
                    LogEntryPropertyFilter,
                    GroupPropertyFilter,
                    FeaturePropertyFilter,
                    HogQLPropertyFilter,
                    EmptyPropertyFilter,
                    DataWarehousePropertyFilter,
                    DataWarehousePersonPropertyFilter,
                    ErrorTrackingIssueFilter,
                    LogPropertyFilter,
                    RevenueAnalyticsPropertyFilter,
                ]
            ],
            PropertyGroupFilter,
        ]
    ] = Field(default=[], description="Property filters for all series")
    response: Optional[PathsQueryResponse] = None
    samplingFactor: Optional[float] = Field(default=None, description="Sampling rate")
    tags: Optional[QueryLogTags] = Field(default=None, description="Tags that will be added to the Query log comment")
    version: Optional[float] = Field(default=None, description="version of the node, used for schema migrations")


class InsightsQueryBaseRetentionQueryResponse(BaseModel):
    model_config = ConfigDict(
        extra="forbid",
    )
    aggregation_group_type_index: Optional[int] = Field(default=None, description="Groups aggregation")
    dataColorTheme: Optional[float] = Field(default=None, description="Colors used in the insight's visualization")
    dateRange: Optional[DateRange] = Field(default=None, description="Date range for the query")
    filterTestAccounts: Optional[bool] = Field(
        default=False, description="Exclude internal and test users by applying the respective filters"
    )
    kind: NodeKind
    modifiers: Optional[HogQLQueryModifiers] = Field(
        default=None, description="Modifiers used when performing the query"
    )
    properties: Optional[
        Union[
            list[
                Union[
                    EventPropertyFilter,
                    PersonPropertyFilter,
                    ElementPropertyFilter,
                    EventMetadataPropertyFilter,
                    SessionPropertyFilter,
                    CohortPropertyFilter,
                    RecordingPropertyFilter,
                    LogEntryPropertyFilter,
                    GroupPropertyFilter,
                    FeaturePropertyFilter,
                    HogQLPropertyFilter,
                    EmptyPropertyFilter,
                    DataWarehousePropertyFilter,
                    DataWarehousePersonPropertyFilter,
                    ErrorTrackingIssueFilter,
                    LogPropertyFilter,
                    RevenueAnalyticsPropertyFilter,
                ]
            ],
            PropertyGroupFilter,
        ]
    ] = Field(default=[], description="Property filters for all series")
    response: Optional[RetentionQueryResponse] = None
    samplingFactor: Optional[float] = Field(default=None, description="Sampling rate")
    tags: Optional[QueryLogTags] = Field(default=None, description="Tags that will be added to the Query log comment")
    version: Optional[float] = Field(default=None, description="version of the node, used for schema migrations")


class InsightsQueryBaseTrendsQueryResponse(BaseModel):
    model_config = ConfigDict(
        extra="forbid",
    )
    aggregation_group_type_index: Optional[int] = Field(default=None, description="Groups aggregation")
    dataColorTheme: Optional[float] = Field(default=None, description="Colors used in the insight's visualization")
    dateRange: Optional[DateRange] = Field(default=None, description="Date range for the query")
    filterTestAccounts: Optional[bool] = Field(
        default=False, description="Exclude internal and test users by applying the respective filters"
    )
    kind: NodeKind
    modifiers: Optional[HogQLQueryModifiers] = Field(
        default=None, description="Modifiers used when performing the query"
    )
    properties: Optional[
        Union[
            list[
                Union[
                    EventPropertyFilter,
                    PersonPropertyFilter,
                    ElementPropertyFilter,
                    EventMetadataPropertyFilter,
                    SessionPropertyFilter,
                    CohortPropertyFilter,
                    RecordingPropertyFilter,
                    LogEntryPropertyFilter,
                    GroupPropertyFilter,
                    FeaturePropertyFilter,
                    HogQLPropertyFilter,
                    EmptyPropertyFilter,
                    DataWarehousePropertyFilter,
                    DataWarehousePersonPropertyFilter,
                    ErrorTrackingIssueFilter,
                    LogPropertyFilter,
                    RevenueAnalyticsPropertyFilter,
                ]
            ],
            PropertyGroupFilter,
        ]
    ] = Field(default=[], description="Property filters for all series")
    response: Optional[TrendsQueryResponse] = None
    samplingFactor: Optional[float] = Field(default=None, description="Sampling rate")
    tags: Optional[QueryLogTags] = Field(default=None, description="Tags that will be added to the Query log comment")
    version: Optional[float] = Field(default=None, description="version of the node, used for schema migrations")


class LegacyExperimentQueryResponse(BaseModel):
    model_config = ConfigDict(
        extra="forbid",
    )
    credible_intervals: dict[str, list[float]]
    insight: list[dict[str, Any]]
    kind: Literal["ExperimentQuery"] = "ExperimentQuery"
    metric: Union[ExperimentMeanMetric, ExperimentFunnelMetric]
    p_value: float
    probability: dict[str, float]
    significance_code: ExperimentSignificanceCode
    significant: bool
    stats_version: Optional[int] = None
    variants: Union[list[ExperimentVariantTrendsBaseStats], list[ExperimentVariantFunnelsBaseStats]]


class LifecycleQuery(BaseModel):
    model_config = ConfigDict(
        extra="forbid",
    )
    aggregation_group_type_index: Optional[int] = Field(default=None, description="Groups aggregation")
    dataColorTheme: Optional[float] = Field(default=None, description="Colors used in the insight's visualization")
    dateRange: Optional[DateRange] = Field(default=None, description="Date range for the query")
    filterTestAccounts: Optional[bool] = Field(
        default=False, description="Exclude internal and test users by applying the respective filters"
    )
    interval: Optional[IntervalType] = Field(
        default=IntervalType.DAY,
        description="Granularity of the response. Can be one of `hour`, `day`, `week` or `month`",
    )
    kind: Literal["LifecycleQuery"] = "LifecycleQuery"
    lifecycleFilter: Optional[LifecycleFilter] = Field(
        default=None, description="Properties specific to the lifecycle insight"
    )
    modifiers: Optional[HogQLQueryModifiers] = Field(
        default=None, description="Modifiers used when performing the query"
    )
    properties: Optional[
        Union[
            list[
                Union[
                    EventPropertyFilter,
                    PersonPropertyFilter,
                    ElementPropertyFilter,
                    EventMetadataPropertyFilter,
                    SessionPropertyFilter,
                    CohortPropertyFilter,
                    RecordingPropertyFilter,
                    LogEntryPropertyFilter,
                    GroupPropertyFilter,
                    FeaturePropertyFilter,
                    HogQLPropertyFilter,
                    EmptyPropertyFilter,
                    DataWarehousePropertyFilter,
                    DataWarehousePersonPropertyFilter,
                    ErrorTrackingIssueFilter,
                    LogPropertyFilter,
                    RevenueAnalyticsPropertyFilter,
                ]
            ],
            PropertyGroupFilter,
        ]
    ] = Field(default=[], description="Property filters for all series")
    response: Optional[LifecycleQueryResponse] = None
    samplingFactor: Optional[float] = Field(default=None, description="Sampling rate")
    series: list[Union[EventsNode, ActionsNode, DataWarehouseNode]] = Field(
        ..., description="Events and actions to include"
    )
    tags: Optional[QueryLogTags] = Field(default=None, description="Tags that will be added to the Query log comment")
    version: Optional[float] = Field(default=None, description="version of the node, used for schema migrations")


class LogsQuery(BaseModel):
    model_config = ConfigDict(
        extra="forbid",
    )
    dateRange: DateRange
    filterGroup: PropertyGroupFilter
    kind: Literal["LogsQuery"] = "LogsQuery"
    limit: Optional[int] = None
    modifiers: Optional[HogQLQueryModifiers] = Field(
        default=None, description="Modifiers used when performing the query"
    )
    offset: Optional[int] = None
    orderBy: Optional[OrderBy1] = None
    response: Optional[LogsQueryResponse] = None
    searchTerm: Optional[str] = None
    serviceNames: list[str]
    severityLevels: list[LogSeverityLevel]
    tags: Optional[QueryLogTags] = None
    version: Optional[float] = Field(default=None, description="version of the node, used for schema migrations")


class QueryResponseAlternative14(BaseModel):
    model_config = ConfigDict(
        extra="forbid",
    )
    credible_intervals: dict[str, list[float]]
    expected_loss: float
    funnels_query: Optional[FunnelsQuery] = None
    insight: list[list[dict[str, Any]]]
    kind: Literal["ExperimentFunnelsQuery"] = "ExperimentFunnelsQuery"
    probability: dict[str, float]
    significance_code: ExperimentSignificanceCode
    significant: bool
    stats_version: Optional[int] = None
    variants: list[ExperimentVariantFunnelsBaseStats]


class QueryResponseAlternative15(BaseModel):
    model_config = ConfigDict(
        extra="forbid",
    )
    count_query: Optional[TrendsQuery] = None
    credible_intervals: dict[str, list[float]]
    exposure_query: Optional[TrendsQuery] = None
    insight: list[dict[str, Any]]
    kind: Literal["ExperimentTrendsQuery"] = "ExperimentTrendsQuery"
    p_value: float
    probability: dict[str, float]
    significance_code: ExperimentSignificanceCode
    significant: bool
    stats_version: Optional[int] = None
    variants: list[ExperimentVariantTrendsBaseStats]


class QueryResponseAlternative16(BaseModel):
    model_config = ConfigDict(
        extra="forbid",
    )
    baseline: Optional[ExperimentStatsBase] = None
    credible_intervals: Optional[dict[str, list[float]]] = None
    insight: Optional[list[dict[str, Any]]] = None
    kind: Literal["ExperimentQuery"] = "ExperimentQuery"
    metric: Optional[Union[ExperimentMeanMetric, ExperimentFunnelMetric]] = None
    p_value: Optional[float] = None
    probability: Optional[dict[str, float]] = None
    significance_code: Optional[ExperimentSignificanceCode] = None
    significant: Optional[bool] = None
    stats_version: Optional[int] = None
    variant_results: Optional[
        Union[list[ExperimentVariantResultFrequentist], list[ExperimentVariantResultBayesian]]
    ] = None
    variants: Optional[Union[list[ExperimentVariantTrendsBaseStats], list[ExperimentVariantFunnelsBaseStats]]] = None


class QueryResponseAlternative48(BaseModel):
    model_config = ConfigDict(
        extra="forbid",
    )
    credible_intervals: dict[str, list[float]]
    expected_loss: float
    funnels_query: Optional[FunnelsQuery] = None
    insight: list[list[dict[str, Any]]]
    kind: Literal["ExperimentFunnelsQuery"] = "ExperimentFunnelsQuery"
    probability: dict[str, float]
    significance_code: ExperimentSignificanceCode
    significant: bool
    stats_version: Optional[int] = None
    variants: list[ExperimentVariantFunnelsBaseStats]


class QueryResponseAlternative49(BaseModel):
    model_config = ConfigDict(
        extra="forbid",
    )
    count_query: Optional[TrendsQuery] = None
    credible_intervals: dict[str, list[float]]
    exposure_query: Optional[TrendsQuery] = None
    insight: list[dict[str, Any]]
    kind: Literal["ExperimentTrendsQuery"] = "ExperimentTrendsQuery"
    p_value: float
    probability: dict[str, float]
    significance_code: ExperimentSignificanceCode
    significant: bool
    stats_version: Optional[int] = None
    variants: list[ExperimentVariantTrendsBaseStats]


class RetentionQuery(BaseModel):
    model_config = ConfigDict(
        extra="forbid",
    )
    aggregation_group_type_index: Optional[int] = Field(default=None, description="Groups aggregation")
    breakdownFilter: Optional[BreakdownFilter] = Field(default=None, description="Breakdown of the events and actions")
    dataColorTheme: Optional[float] = Field(default=None, description="Colors used in the insight's visualization")
    dateRange: Optional[DateRange] = Field(default=None, description="Date range for the query")
    filterTestAccounts: Optional[bool] = Field(
        default=False, description="Exclude internal and test users by applying the respective filters"
    )
    kind: Literal["RetentionQuery"] = "RetentionQuery"
    modifiers: Optional[HogQLQueryModifiers] = Field(
        default=None, description="Modifiers used when performing the query"
    )
    properties: Optional[
        Union[
            list[
                Union[
                    EventPropertyFilter,
                    PersonPropertyFilter,
                    ElementPropertyFilter,
                    EventMetadataPropertyFilter,
                    SessionPropertyFilter,
                    CohortPropertyFilter,
                    RecordingPropertyFilter,
                    LogEntryPropertyFilter,
                    GroupPropertyFilter,
                    FeaturePropertyFilter,
                    HogQLPropertyFilter,
                    EmptyPropertyFilter,
                    DataWarehousePropertyFilter,
                    DataWarehousePersonPropertyFilter,
                    ErrorTrackingIssueFilter,
                    LogPropertyFilter,
                    RevenueAnalyticsPropertyFilter,
                ]
            ],
            PropertyGroupFilter,
        ]
    ] = Field(default=[], description="Property filters for all series")
    response: Optional[RetentionQueryResponse] = None
    retentionFilter: RetentionFilter = Field(..., description="Properties specific to the retention insight")
    samplingFactor: Optional[float] = Field(default=None, description="Sampling rate")
    tags: Optional[QueryLogTags] = Field(default=None, description="Tags that will be added to the Query log comment")
    version: Optional[float] = Field(default=None, description="version of the node, used for schema migrations")


class NamedArgs(BaseModel):
    model_config = ConfigDict(
        extra="forbid",
    )
    metric: Union[ExperimentMeanMetric, ExperimentFunnelMetric]


class IsExperimentFunnelMetric(BaseModel):
    namedArgs: Optional[NamedArgs] = None


class IsExperimentMeanMetric(BaseModel):
    namedArgs: Optional[NamedArgs] = None


class CachedExperimentFunnelsQueryResponse(BaseModel):
    model_config = ConfigDict(
        extra="forbid",
    )
    cache_key: str
    cache_target_age: Optional[datetime] = None
    calculation_trigger: Optional[str] = Field(
        default=None, description="What triggered the calculation of the query, leave empty if user/immediate"
    )
    credible_intervals: dict[str, list[float]]
    expected_loss: float
    funnels_query: Optional[FunnelsQuery] = None
    insight: list[list[dict[str, Any]]]
    is_cached: bool
    kind: Literal["ExperimentFunnelsQuery"] = "ExperimentFunnelsQuery"
    last_refresh: datetime
    next_allowed_client_refresh: datetime
    probability: dict[str, float]
    query_status: Optional[QueryStatus] = Field(
        default=None, description="Query status indicates whether next to the provided data, a query is still running."
    )
    significance_code: ExperimentSignificanceCode
    significant: bool
    stats_version: Optional[int] = None
    timezone: str
    variants: list[ExperimentVariantFunnelsBaseStats]


class CachedExperimentQueryResponse(BaseModel):
    model_config = ConfigDict(
        extra="forbid",
    )
    baseline: Optional[ExperimentStatsBase] = None
    cache_key: str
    cache_target_age: Optional[datetime] = None
    calculation_trigger: Optional[str] = Field(
        default=None, description="What triggered the calculation of the query, leave empty if user/immediate"
    )
    credible_intervals: Optional[dict[str, list[float]]] = None
    insight: Optional[list[dict[str, Any]]] = None
    is_cached: bool
    kind: Literal["ExperimentQuery"] = "ExperimentQuery"
    last_refresh: datetime
    metric: Optional[Union[ExperimentMeanMetric, ExperimentFunnelMetric]] = None
    next_allowed_client_refresh: datetime
    p_value: Optional[float] = None
    probability: Optional[dict[str, float]] = None
    query_status: Optional[QueryStatus] = Field(
        default=None, description="Query status indicates whether next to the provided data, a query is still running."
    )
    significance_code: Optional[ExperimentSignificanceCode] = None
    significant: Optional[bool] = None
    stats_version: Optional[int] = None
    timezone: str
    variant_results: Optional[
        Union[list[ExperimentVariantResultFrequentist], list[ExperimentVariantResultBayesian]]
    ] = None
    variants: Optional[Union[list[ExperimentVariantTrendsBaseStats], list[ExperimentVariantFunnelsBaseStats]]] = None


class CachedLegacyExperimentQueryResponse(BaseModel):
    model_config = ConfigDict(
        extra="forbid",
    )
    cache_key: str
    cache_target_age: Optional[datetime] = None
    calculation_trigger: Optional[str] = Field(
        default=None, description="What triggered the calculation of the query, leave empty if user/immediate"
    )
    credible_intervals: dict[str, list[float]]
    insight: list[dict[str, Any]]
    is_cached: bool
    kind: Literal["ExperimentQuery"] = "ExperimentQuery"
    last_refresh: datetime
    metric: Union[ExperimentMeanMetric, ExperimentFunnelMetric]
    next_allowed_client_refresh: datetime
    p_value: float
    probability: dict[str, float]
    query_status: Optional[QueryStatus] = Field(
        default=None, description="Query status indicates whether next to the provided data, a query is still running."
    )
    significance_code: ExperimentSignificanceCode
    significant: bool
    stats_version: Optional[int] = None
    timezone: str
    variants: Union[list[ExperimentVariantTrendsBaseStats], list[ExperimentVariantFunnelsBaseStats]]


class Response18(BaseModel):
    model_config = ConfigDict(
        extra="forbid",
    )
    credible_intervals: dict[str, list[float]]
    expected_loss: float
    funnels_query: Optional[FunnelsQuery] = None
    insight: list[list[dict[str, Any]]]
    kind: Literal["ExperimentFunnelsQuery"] = "ExperimentFunnelsQuery"
    probability: dict[str, float]
    significance_code: ExperimentSignificanceCode
    significant: bool
    stats_version: Optional[int] = None
    variants: list[ExperimentVariantFunnelsBaseStats]


class ExperimentFunnelsQueryResponse(BaseModel):
    model_config = ConfigDict(
        extra="forbid",
    )
    credible_intervals: dict[str, list[float]]
    expected_loss: float
    funnels_query: Optional[FunnelsQuery] = None
    insight: list[list[dict[str, Any]]]
    kind: Literal["ExperimentFunnelsQuery"] = "ExperimentFunnelsQuery"
    probability: dict[str, float]
    significance_code: ExperimentSignificanceCode
    significant: bool
    stats_version: Optional[int] = None
    variants: list[ExperimentVariantFunnelsBaseStats]


class ExperimentQuery(BaseModel):
    model_config = ConfigDict(
        extra="forbid",
    )
    experiment_id: Optional[int] = None
    kind: Literal["ExperimentQuery"] = "ExperimentQuery"
    metric: Union[ExperimentMeanMetric, ExperimentFunnelMetric]
    modifiers: Optional[HogQLQueryModifiers] = Field(
        default=None, description="Modifiers used when performing the query"
    )
    name: Optional[str] = None
    response: Optional[ExperimentQueryResponse] = None
    tags: Optional[QueryLogTags] = None
    version: Optional[float] = Field(default=None, description="version of the node, used for schema migrations")


class ExperimentTrendsQuery(BaseModel):
    model_config = ConfigDict(
        extra="forbid",
    )
    count_query: TrendsQuery
    experiment_id: Optional[int] = None
    exposure_query: Optional[TrendsQuery] = None
    kind: Literal["ExperimentTrendsQuery"] = "ExperimentTrendsQuery"
    modifiers: Optional[HogQLQueryModifiers] = Field(
        default=None, description="Modifiers used when performing the query"
    )
    name: Optional[str] = None
    response: Optional[ExperimentTrendsQueryResponse] = None
    tags: Optional[QueryLogTags] = None
    version: Optional[float] = Field(default=None, description="version of the node, used for schema migrations")


class FunnelPathsFilter(BaseModel):
    model_config = ConfigDict(
        extra="forbid",
    )
    funnelPathType: Optional[FunnelPathType] = None
    funnelSource: FunnelsQuery
    funnelStep: Optional[int] = None


class FunnelsActorsQuery(BaseModel):
    model_config = ConfigDict(
        extra="forbid",
    )
    funnelCustomSteps: Optional[list[int]] = Field(
        default=None,
        description=(
            "Custom step numbers to get persons for. This overrides `funnelStep`. Primarily for correlation use."
        ),
    )
    funnelStep: Optional[int] = Field(
        default=None,
        description=(
            "Index of the step for which we want to get the timestamp for, per person. Positive for converted persons,"
            " negative for dropped of persons."
        ),
    )
    funnelStepBreakdown: Optional[Union[int, str, float, list[Union[int, str, float]]]] = Field(
        default=None,
        description=(
            "The breakdown value for which to get persons for. This is an array for person and event properties, a"
            " string for groups and an integer for cohorts."
        ),
    )
    funnelTrendsDropOff: Optional[bool] = None
    funnelTrendsEntrancePeriodStart: Optional[str] = Field(
        default=None,
        description="Used together with `funnelTrendsDropOff` for funnels time conversion date for the persons modal.",
    )
    includeRecordings: Optional[bool] = None
    kind: Literal["FunnelsActorsQuery"] = "FunnelsActorsQuery"
    modifiers: Optional[HogQLQueryModifiers] = Field(
        default=None, description="Modifiers used when performing the query"
    )
    response: Optional[ActorsQueryResponse] = None
    source: FunnelsQuery
    tags: Optional[QueryLogTags] = None
    version: Optional[float] = Field(default=None, description="version of the node, used for schema migrations")


class PathsQuery(BaseModel):
    model_config = ConfigDict(
        extra="forbid",
    )
    aggregation_group_type_index: Optional[int] = Field(default=None, description="Groups aggregation")
    dataColorTheme: Optional[float] = Field(default=None, description="Colors used in the insight's visualization")
    dateRange: Optional[DateRange] = Field(default=None, description="Date range for the query")
    filterTestAccounts: Optional[bool] = Field(
        default=False, description="Exclude internal and test users by applying the respective filters"
    )
    funnelPathsFilter: Optional[FunnelPathsFilter] = Field(
        default=None, description="Used for displaying paths in relation to funnel steps."
    )
    kind: Literal["PathsQuery"] = "PathsQuery"
    modifiers: Optional[HogQLQueryModifiers] = Field(
        default=None, description="Modifiers used when performing the query"
    )
    pathsFilter: PathsFilter = Field(..., description="Properties specific to the paths insight")
    properties: Optional[
        Union[
            list[
                Union[
                    EventPropertyFilter,
                    PersonPropertyFilter,
                    ElementPropertyFilter,
                    EventMetadataPropertyFilter,
                    SessionPropertyFilter,
                    CohortPropertyFilter,
                    RecordingPropertyFilter,
                    LogEntryPropertyFilter,
                    GroupPropertyFilter,
                    FeaturePropertyFilter,
                    HogQLPropertyFilter,
                    EmptyPropertyFilter,
                    DataWarehousePropertyFilter,
                    DataWarehousePersonPropertyFilter,
                    ErrorTrackingIssueFilter,
                    LogPropertyFilter,
                    RevenueAnalyticsPropertyFilter,
                ]
            ],
            PropertyGroupFilter,
        ]
    ] = Field(default=[], description="Property filters for all series")
    response: Optional[PathsQueryResponse] = None
    samplingFactor: Optional[float] = Field(default=None, description="Sampling rate")
    tags: Optional[QueryLogTags] = Field(default=None, description="Tags that will be added to the Query log comment")
    version: Optional[float] = Field(default=None, description="version of the node, used for schema migrations")


class QueryResponseAlternative59(BaseModel):
    model_config = ConfigDict(
        extra="forbid",
    )
    tables: dict[
        str,
        Union[
            DatabaseSchemaPostHogTable,
            DatabaseSchemaDataWarehouseTable,
            DatabaseSchemaViewTable,
            DatabaseSchemaManagedViewTable,
            DatabaseSchemaBatchExportTable,
            DatabaseSchemaMaterializedViewTable,
        ],
    ]


class QueryResponseAlternative(
    RootModel[
        Union[
            dict[str, Any],
            QueryResponseAlternative1,
            QueryResponseAlternative2,
            QueryResponseAlternative3,
            QueryResponseAlternative4,
            QueryResponseAlternative5,
            QueryResponseAlternative6,
            QueryResponseAlternative7,
            QueryResponseAlternative8,
            QueryResponseAlternative9,
            QueryResponseAlternative10,
            QueryResponseAlternative13,
            QueryResponseAlternative14,
            QueryResponseAlternative15,
            QueryResponseAlternative16,
            QueryResponseAlternative17,
            QueryResponseAlternative18,
            QueryResponseAlternative19,
            QueryResponseAlternative20,
            QueryResponseAlternative22,
            QueryResponseAlternative23,
            QueryResponseAlternative24,
            QueryResponseAlternative25,
            QueryResponseAlternative26,
            QueryResponseAlternative27,
            QueryResponseAlternative28,
            QueryResponseAlternative29,
            Any,
            QueryResponseAlternative30,
            QueryResponseAlternative31,
            QueryResponseAlternative32,
            QueryResponseAlternative33,
            QueryResponseAlternative34,
            QueryResponseAlternative35,
            QueryResponseAlternative36,
            QueryResponseAlternative38,
            QueryResponseAlternative39,
            QueryResponseAlternative40,
            QueryResponseAlternative41,
            QueryResponseAlternative42,
            QueryResponseAlternative43,
            QueryResponseAlternative44,
            QueryResponseAlternative46,
            QueryResponseAlternative47,
            QueryResponseAlternative48,
            QueryResponseAlternative49,
            QueryResponseAlternative50,
            QueryResponseAlternative51,
            QueryResponseAlternative52,
            QueryResponseAlternative53,
            QueryResponseAlternative54,
            QueryResponseAlternative55,
            QueryResponseAlternative56,
            QueryResponseAlternative58,
            QueryResponseAlternative59,
            QueryResponseAlternative60,
            QueryResponseAlternative61,
            QueryResponseAlternative62,
            QueryResponseAlternative63,
            QueryResponseAlternative64,
            QueryResponseAlternative65,
            QueryResponseAlternative66,
        ]
    ]
):
    root: Union[
        dict[str, Any],
        QueryResponseAlternative1,
        QueryResponseAlternative2,
        QueryResponseAlternative3,
        QueryResponseAlternative4,
        QueryResponseAlternative5,
        QueryResponseAlternative6,
        QueryResponseAlternative7,
        QueryResponseAlternative8,
        QueryResponseAlternative9,
        QueryResponseAlternative10,
        QueryResponseAlternative13,
        QueryResponseAlternative14,
        QueryResponseAlternative15,
        QueryResponseAlternative16,
        QueryResponseAlternative17,
        QueryResponseAlternative18,
        QueryResponseAlternative19,
        QueryResponseAlternative20,
        QueryResponseAlternative22,
        QueryResponseAlternative23,
        QueryResponseAlternative24,
        QueryResponseAlternative25,
        QueryResponseAlternative26,
        QueryResponseAlternative27,
        QueryResponseAlternative28,
        QueryResponseAlternative29,
        Any,
        QueryResponseAlternative30,
        QueryResponseAlternative31,
        QueryResponseAlternative32,
        QueryResponseAlternative33,
        QueryResponseAlternative34,
        QueryResponseAlternative35,
        QueryResponseAlternative36,
        QueryResponseAlternative38,
        QueryResponseAlternative39,
        QueryResponseAlternative40,
        QueryResponseAlternative41,
        QueryResponseAlternative42,
        QueryResponseAlternative43,
        QueryResponseAlternative44,
        QueryResponseAlternative46,
        QueryResponseAlternative47,
        QueryResponseAlternative48,
        QueryResponseAlternative49,
        QueryResponseAlternative50,
        QueryResponseAlternative51,
        QueryResponseAlternative52,
        QueryResponseAlternative53,
        QueryResponseAlternative54,
        QueryResponseAlternative55,
        QueryResponseAlternative56,
        QueryResponseAlternative58,
        QueryResponseAlternative59,
        QueryResponseAlternative60,
        QueryResponseAlternative61,
        QueryResponseAlternative62,
        QueryResponseAlternative63,
        QueryResponseAlternative64,
        QueryResponseAlternative65,
        QueryResponseAlternative66,
    ]


class DatabaseSchemaQueryResponse(BaseModel):
    model_config = ConfigDict(
        extra="forbid",
    )
    tables: dict[
        str,
        Union[
            DatabaseSchemaPostHogTable,
            DatabaseSchemaDataWarehouseTable,
            DatabaseSchemaViewTable,
            DatabaseSchemaManagedViewTable,
            DatabaseSchemaBatchExportTable,
            DatabaseSchemaMaterializedViewTable,
        ],
    ]


class ExperimentFunnelsQuery(BaseModel):
    model_config = ConfigDict(
        extra="forbid",
    )
    experiment_id: Optional[int] = None
    funnels_query: FunnelsQuery
    kind: Literal["ExperimentFunnelsQuery"] = "ExperimentFunnelsQuery"
    modifiers: Optional[HogQLQueryModifiers] = Field(
        default=None, description="Modifiers used when performing the query"
    )
    name: Optional[str] = None
    response: Optional[ExperimentFunnelsQueryResponse] = None
    tags: Optional[QueryLogTags] = None
    version: Optional[float] = Field(default=None, description="version of the node, used for schema migrations")


class FunnelCorrelationQuery(BaseModel):
    model_config = ConfigDict(
        extra="forbid",
    )
    funnelCorrelationEventExcludePropertyNames: Optional[list[str]] = None
    funnelCorrelationEventNames: Optional[list[str]] = None
    funnelCorrelationExcludeEventNames: Optional[list[str]] = None
    funnelCorrelationExcludeNames: Optional[list[str]] = None
    funnelCorrelationNames: Optional[list[str]] = None
    funnelCorrelationType: FunnelCorrelationResultsType
    kind: Literal["FunnelCorrelationQuery"] = "FunnelCorrelationQuery"
    response: Optional[FunnelCorrelationResponse] = None
    source: FunnelsActorsQuery
    version: Optional[float] = Field(default=None, description="version of the node, used for schema migrations")


class InsightVizNode(BaseModel):
    model_config = ConfigDict(
        extra="forbid",
    )
    embedded: Optional[bool] = Field(default=None, description="Query is embedded inside another bordered component")
    full: Optional[bool] = Field(
        default=None, description="Show with most visual options enabled. Used in insight scene."
    )
    hidePersonsModal: Optional[bool] = None
    hideTooltipOnScroll: Optional[bool] = None
    kind: Literal["InsightVizNode"] = "InsightVizNode"
    showCorrelationTable: Optional[bool] = None
    showFilters: Optional[bool] = None
    showHeader: Optional[bool] = None
    showLastComputation: Optional[bool] = None
    showLastComputationRefresh: Optional[bool] = None
    showResults: Optional[bool] = None
    showTable: Optional[bool] = None
    source: Union[
        TrendsQuery, FunnelsQuery, RetentionQuery, PathsQuery, StickinessQuery, LifecycleQuery, CalendarHeatmapQuery
    ] = Field(..., discriminator="kind")
    suppressSessionAnalysisWarning: Optional[bool] = None
    version: Optional[float] = Field(default=None, description="version of the node, used for schema migrations")
    vizSpecificOptions: Optional[VizSpecificOptions] = None


class StickinessActorsQuery(BaseModel):
    model_config = ConfigDict(
        extra="forbid",
    )
    breakdown: Optional[Union[str, list[str], int]] = None
    compare: Optional[Compare] = None
    day: Optional[Union[str, int]] = None
    includeRecordings: Optional[bool] = None
    interval: Optional[int] = Field(
        default=None, description="An interval selected out of available intervals in source query."
    )
    kind: Literal["InsightActorsQuery"] = "InsightActorsQuery"
    modifiers: Optional[HogQLQueryModifiers] = Field(
        default=None, description="Modifiers used when performing the query"
    )
    operator: Optional[StickinessOperator] = None
    response: Optional[ActorsQueryResponse] = None
    series: Optional[int] = None
    source: Union[
        TrendsQuery, FunnelsQuery, RetentionQuery, PathsQuery, StickinessQuery, LifecycleQuery, CalendarHeatmapQuery
    ] = Field(..., discriminator="kind")
    status: Optional[str] = None
    tags: Optional[QueryLogTags] = None
    version: Optional[float] = Field(default=None, description="version of the node, used for schema migrations")


class WebVitalsQuery(BaseModel):
    model_config = ConfigDict(
        extra="forbid",
    )
    compareFilter: Optional[CompareFilter] = None
    conversionGoal: Optional[Union[ActionConversionGoal, CustomEventConversionGoal]] = None
    dateRange: Optional[DateRange] = None
    doPathCleaning: Optional[bool] = None
    filterTestAccounts: Optional[bool] = None
    includeRevenue: Optional[bool] = None
    kind: Literal["WebVitalsQuery"] = "WebVitalsQuery"
    modifiers: Optional[HogQLQueryModifiers] = Field(
        default=None, description="Modifiers used when performing the query"
    )
    orderBy: Optional[list[Union[WebAnalyticsOrderByFields, WebAnalyticsOrderByDirection]]] = None
    properties: list[Union[EventPropertyFilter, PersonPropertyFilter, SessionPropertyFilter]]
    response: Optional[WebGoalsQueryResponse] = None
    sampling: Optional[Sampling] = None
    source: Union[
        TrendsQuery, FunnelsQuery, RetentionQuery, PathsQuery, StickinessQuery, LifecycleQuery, CalendarHeatmapQuery
    ] = Field(..., discriminator="kind")
    tags: Optional[QueryLogTags] = None
    useSessionsTable: Optional[bool] = None
    version: Optional[float] = Field(default=None, description="version of the node, used for schema migrations")


class DatabaseSchemaQuery(BaseModel):
    model_config = ConfigDict(
        extra="forbid",
    )
    kind: Literal["DatabaseSchemaQuery"] = "DatabaseSchemaQuery"
    modifiers: Optional[HogQLQueryModifiers] = Field(
        default=None, description="Modifiers used when performing the query"
    )
    response: Optional[DatabaseSchemaQueryResponse] = None
    tags: Optional[QueryLogTags] = None
    version: Optional[float] = Field(default=None, description="version of the node, used for schema migrations")


class FunnelCorrelationActorsQuery(BaseModel):
    model_config = ConfigDict(
        extra="forbid",
    )
    funnelCorrelationPersonConverted: Optional[bool] = None
    funnelCorrelationPersonEntity: Optional[Union[EventsNode, ActionsNode, DataWarehouseNode]] = None
    funnelCorrelationPropertyValues: Optional[
        list[
            Union[
                EventPropertyFilter,
                PersonPropertyFilter,
                ElementPropertyFilter,
                EventMetadataPropertyFilter,
                SessionPropertyFilter,
                CohortPropertyFilter,
                RecordingPropertyFilter,
                LogEntryPropertyFilter,
                GroupPropertyFilter,
                FeaturePropertyFilter,
                HogQLPropertyFilter,
                EmptyPropertyFilter,
                DataWarehousePropertyFilter,
                DataWarehousePersonPropertyFilter,
                ErrorTrackingIssueFilter,
                LogPropertyFilter,
                RevenueAnalyticsPropertyFilter,
            ]
        ]
    ] = None
    includeRecordings: Optional[bool] = None
    kind: Literal["FunnelCorrelationActorsQuery"] = "FunnelCorrelationActorsQuery"
    modifiers: Optional[HogQLQueryModifiers] = Field(
        default=None, description="Modifiers used when performing the query"
    )
    response: Optional[ActorsQueryResponse] = None
    source: FunnelCorrelationQuery
    tags: Optional[QueryLogTags] = None
    version: Optional[float] = Field(default=None, description="version of the node, used for schema migrations")


class InsightActorsQuery(BaseModel):
    model_config = ConfigDict(
        extra="forbid",
    )
    breakdown: Optional[Union[str, list[str], int]] = None
    compare: Optional[Compare] = None
    day: Optional[Union[str, int]] = None
    includeRecordings: Optional[bool] = None
    interval: Optional[int] = Field(
        default=None, description="An interval selected out of available intervals in source query."
    )
    kind: Literal["InsightActorsQuery"] = "InsightActorsQuery"
    modifiers: Optional[HogQLQueryModifiers] = Field(
        default=None, description="Modifiers used when performing the query"
    )
    response: Optional[ActorsQueryResponse] = None
    series: Optional[int] = None
    source: Union[
        TrendsQuery, FunnelsQuery, RetentionQuery, PathsQuery, StickinessQuery, LifecycleQuery, CalendarHeatmapQuery
    ] = Field(..., discriminator="kind")
    status: Optional[str] = None
    tags: Optional[QueryLogTags] = None
    version: Optional[float] = Field(default=None, description="version of the node, used for schema migrations")


class InsightActorsQueryOptions(BaseModel):
    model_config = ConfigDict(
        extra="forbid",
    )
    kind: Literal["InsightActorsQueryOptions"] = "InsightActorsQueryOptions"
    response: Optional[InsightActorsQueryOptionsResponse] = None
    source: Union[InsightActorsQuery, FunnelsActorsQuery, FunnelCorrelationActorsQuery, StickinessActorsQuery]
    version: Optional[float] = Field(default=None, description="version of the node, used for schema migrations")


class ActorsQuery(BaseModel):
    model_config = ConfigDict(
        extra="forbid",
    )
    fixedProperties: Optional[
        list[Union[PersonPropertyFilter, CohortPropertyFilter, HogQLPropertyFilter, EmptyPropertyFilter]]
    ] = Field(
        default=None,
        description=(
            "Currently only person filters supported. No filters for querying groups. See `filter_conditions()` in"
            " actor_strategies.py."
        ),
    )
    kind: Literal["ActorsQuery"] = "ActorsQuery"
    limit: Optional[int] = None
    modifiers: Optional[HogQLQueryModifiers] = Field(
        default=None, description="Modifiers used when performing the query"
    )
    offset: Optional[int] = None
    orderBy: Optional[list[str]] = None
    properties: Optional[
        Union[
            list[Union[PersonPropertyFilter, CohortPropertyFilter, HogQLPropertyFilter, EmptyPropertyFilter]],
            PropertyGroupFilterValue,
        ]
    ] = Field(
        default=None,
        description=(
            "Currently only person filters supported. No filters for querying groups. See `filter_conditions()` in"
            " actor_strategies.py."
        ),
    )
    response: Optional[ActorsQueryResponse] = None
    search: Optional[str] = None
    select: Optional[list[str]] = None
    source: Optional[
        Union[InsightActorsQuery, FunnelsActorsQuery, FunnelCorrelationActorsQuery, StickinessActorsQuery, HogQLQuery]
    ] = None
    tags: Optional[QueryLogTags] = None
    version: Optional[float] = Field(default=None, description="version of the node, used for schema migrations")


class EventsQuery(BaseModel):
    model_config = ConfigDict(
        extra="forbid",
    )
    actionId: Optional[int] = Field(default=None, description="Show events matching a given action")
    after: Optional[str] = Field(default=None, description="Only fetch events that happened after this timestamp")
    before: Optional[str] = Field(default=None, description="Only fetch events that happened before this timestamp")
    event: Optional[str] = Field(default=None, description="Limit to events matching this string")
    filterTestAccounts: Optional[bool] = Field(default=None, description="Filter test accounts")
    fixedProperties: Optional[
        list[
            Union[
                PropertyGroupFilter,
                PropertyGroupFilterValue,
                Union[
                    EventPropertyFilter,
                    PersonPropertyFilter,
                    ElementPropertyFilter,
                    EventMetadataPropertyFilter,
                    SessionPropertyFilter,
                    CohortPropertyFilter,
                    RecordingPropertyFilter,
                    LogEntryPropertyFilter,
                    GroupPropertyFilter,
                    FeaturePropertyFilter,
                    HogQLPropertyFilter,
                    EmptyPropertyFilter,
                    DataWarehousePropertyFilter,
                    DataWarehousePersonPropertyFilter,
                    ErrorTrackingIssueFilter,
                    LogPropertyFilter,
                    RevenueAnalyticsPropertyFilter,
                ],
            ]
        ]
    ] = Field(
        default=None,
        description="Fixed properties in the query, can't be edited in the interface (e.g. scoping down by person)",
    )
    kind: Literal["EventsQuery"] = "EventsQuery"
    limit: Optional[int] = Field(default=None, description="Number of rows to return")
    modifiers: Optional[HogQLQueryModifiers] = Field(
        default=None, description="Modifiers used when performing the query"
    )
    offset: Optional[int] = Field(default=None, description="Number of rows to skip before returning rows")
    orderBy: Optional[list[str]] = Field(default=None, description="Columns to order by")
    personId: Optional[str] = Field(default=None, description="Show events for a given person")
    properties: Optional[
        list[
            Union[
                EventPropertyFilter,
                PersonPropertyFilter,
                ElementPropertyFilter,
                EventMetadataPropertyFilter,
                SessionPropertyFilter,
                CohortPropertyFilter,
                RecordingPropertyFilter,
                LogEntryPropertyFilter,
                GroupPropertyFilter,
                FeaturePropertyFilter,
                HogQLPropertyFilter,
                EmptyPropertyFilter,
                DataWarehousePropertyFilter,
                DataWarehousePersonPropertyFilter,
                ErrorTrackingIssueFilter,
                LogPropertyFilter,
                RevenueAnalyticsPropertyFilter,
            ]
        ]
    ] = Field(default=None, description="Properties configurable in the interface")
    response: Optional[EventsQueryResponse] = None
    select: list[str] = Field(..., description="Return a limited set of data. Required.")
    source: Optional[InsightActorsQuery] = Field(default=None, description="source for querying events for insights")
    tags: Optional[QueryLogTags] = None
    version: Optional[float] = Field(default=None, description="version of the node, used for schema migrations")
    where: Optional[list[str]] = Field(default=None, description="HogQL filters to apply on returned data")


class HasPropertiesNode(RootModel[Union[EventsNode, EventsQuery, PersonsNode]]):
    root: Union[EventsNode, EventsQuery, PersonsNode]


class DataTableNode(BaseModel):
    model_config = ConfigDict(
        extra="forbid",
    )
    allowSorting: Optional[bool] = Field(
        default=None, description="Can the user click on column headers to sort the table? (default: true)"
    )
    columns: Optional[list[str]] = Field(
        default=None, description="Columns shown in the table, unless the `source` provides them."
    )
    context: Optional[Context] = Field(
        default=None, description="Context for the table, used by components like ColumnConfigurator"
    )
    embedded: Optional[bool] = Field(default=None, description="Uses the embedded version of LemonTable")
    expandable: Optional[bool] = Field(
        default=None, description="Can expand row to show raw event data (default: true)"
    )
    full: Optional[bool] = Field(default=None, description="Show with most visual options enabled. Used in scenes.")
    hiddenColumns: Optional[list[str]] = Field(
        default=None, description="Columns that aren't shown in the table, even if in columns or returned data"
    )
    kind: Literal["DataTableNode"] = "DataTableNode"
    propertiesViaUrl: Optional[bool] = Field(default=None, description="Link properties via the URL (default: false)")
    response: Optional[
        Union[
            dict[str, Any],
            Response,
            Response1,
            Response2,
            Response3,
            Response4,
            Response5,
            Response6,
            Response8,
            Response9,
            Response10,
            Response11,
            Response12,
            Response13,
            Response14,
            Response16,
            Response17,
            Response18,
            Response19,
            Response20,
        ]
    ] = None
    showActions: Optional[bool] = Field(default=None, description="Show the kebab menu at the end of the row")
    showColumnConfigurator: Optional[bool] = Field(
        default=None, description="Show a button to configure the table's columns if possible"
    )
    showDateRange: Optional[bool] = Field(default=None, description="Show date range selector")
    showElapsedTime: Optional[bool] = Field(default=None, description="Show the time it takes to run a query")
    showEventFilter: Optional[bool] = Field(
        default=None, description="Include an event filter above the table (EventsNode only)"
    )
    showExport: Optional[bool] = Field(default=None, description="Show the export button")
    showHogQLEditor: Optional[bool] = Field(default=None, description="Include a HogQL query editor above HogQL tables")
    showOpenEditorButton: Optional[bool] = Field(
        default=None, description="Show a button to open the current query as a new insight. (default: true)"
    )
    showPersistentColumnConfigurator: Optional[bool] = Field(
        default=None, description="Show a button to configure and persist the table's default columns if possible"
    )
    showPropertyFilter: Optional[Union[bool, list[TaxonomicFilterGroupType]]] = Field(
        default=None, description="Include a property filter above the table"
    )
    showReload: Optional[bool] = Field(default=None, description="Show a reload button")
    showResultsTable: Optional[bool] = Field(default=None, description="Show a results table")
    showSavedQueries: Optional[bool] = Field(default=None, description="Shows a list of saved queries")
    showSearch: Optional[bool] = Field(default=None, description="Include a free text search field (PersonsNode only)")
    showTestAccountFilters: Optional[bool] = Field(default=None, description="Show filter to exclude test accounts")
    showTimings: Optional[bool] = Field(default=None, description="Show a detailed query timing breakdown")
    source: Union[
        EventsNode,
        EventsQuery,
        PersonsNode,
        ActorsQuery,
        GroupsQuery,
        HogQLQuery,
        WebOverviewQuery,
        WebStatsTableQuery,
        WebExternalClicksTableQuery,
        WebGoalsQuery,
        WebVitalsQuery,
        WebVitalsPathBreakdownQuery,
        SessionAttributionExplorerQuery,
        RevenueAnalyticsGrowthRateQuery,
        RevenueAnalyticsOverviewQuery,
        RevenueAnalyticsRevenueQuery,
        RevenueAnalyticsTopCustomersQuery,
        RevenueExampleEventsQuery,
        RevenueExampleDataWarehouseTablesQuery,
        MarketingAnalyticsTableQuery,
        ErrorTrackingQuery,
        ExperimentFunnelsQuery,
        ExperimentTrendsQuery,
        TracesQuery,
    ] = Field(..., description="Source of the events")
    version: Optional[float] = Field(default=None, description="version of the node, used for schema migrations")


class HogQLAutocomplete(BaseModel):
    model_config = ConfigDict(
        extra="forbid",
    )
    endPosition: int = Field(..., description="End position of the editor word")
    filters: Optional[HogQLFilters] = Field(default=None, description="Table to validate the expression against")
    globals: Optional[dict[str, Any]] = Field(default=None, description="Global values in scope")
    kind: Literal["HogQLAutocomplete"] = "HogQLAutocomplete"
    language: HogLanguage = Field(..., description="Language to validate")
    modifiers: Optional[HogQLQueryModifiers] = Field(
        default=None, description="Modifiers used when performing the query"
    )
    query: str = Field(..., description="Query to validate")
    response: Optional[HogQLAutocompleteResponse] = None
    sourceQuery: Optional[
        Union[
            EventsNode,
            ActionsNode,
            PersonsNode,
            EventsQuery,
            ActorsQuery,
            GroupsQuery,
            InsightActorsQuery,
            InsightActorsQueryOptions,
            SessionsTimelineQuery,
            HogQuery,
            HogQLQuery,
            HogQLMetadata,
            HogQLAutocomplete,
            RevenueAnalyticsGrowthRateQuery,
            RevenueAnalyticsOverviewQuery,
            RevenueAnalyticsRevenueQuery,
            RevenueAnalyticsTopCustomersQuery,
            MarketingAnalyticsTableQuery,
            WebOverviewQuery,
            WebStatsTableQuery,
            WebExternalClicksTableQuery,
            WebGoalsQuery,
            WebVitalsQuery,
            WebVitalsPathBreakdownQuery,
            WebPageURLSearchQuery,
            WebAnalyticsExternalSummaryQuery,
            SessionAttributionExplorerQuery,
            RevenueExampleEventsQuery,
            RevenueExampleDataWarehouseTablesQuery,
            ErrorTrackingQuery,
            LogsQuery,
            ExperimentFunnelsQuery,
            ExperimentTrendsQuery,
            CalendarHeatmapQuery,
            RecordingsQuery,
            TracesQuery,
            VectorSearchQuery,
        ]
    ] = Field(default=None, description="Query in whose context to validate.")
    startPosition: int = Field(..., description="Start position of the editor word")
    tags: Optional[QueryLogTags] = None
    version: Optional[float] = Field(default=None, description="version of the node, used for schema migrations")


class HogQLMetadata(BaseModel):
    model_config = ConfigDict(
        extra="forbid",
    )
    debug: Optional[bool] = Field(
        default=None, description="Enable more verbose output, usually run from the /debug page"
    )
    filters: Optional[HogQLFilters] = Field(default=None, description="Extra filters applied to query via {filters}")
    globals: Optional[dict[str, Any]] = Field(default=None, description="Extra globals for the query")
    kind: Literal["HogQLMetadata"] = "HogQLMetadata"
    language: HogLanguage = Field(..., description="Language to validate")
    modifiers: Optional[HogQLQueryModifiers] = Field(
        default=None, description="Modifiers used when performing the query"
    )
    query: str = Field(..., description="Query to validate")
    response: Optional[HogQLMetadataResponse] = None
    sourceQuery: Optional[
        Union[
            EventsNode,
            ActionsNode,
            PersonsNode,
            EventsQuery,
            ActorsQuery,
            GroupsQuery,
            InsightActorsQuery,
            InsightActorsQueryOptions,
            SessionsTimelineQuery,
            HogQuery,
            HogQLQuery,
            HogQLMetadata,
            HogQLAutocomplete,
            RevenueAnalyticsGrowthRateQuery,
            RevenueAnalyticsOverviewQuery,
            RevenueAnalyticsRevenueQuery,
            RevenueAnalyticsTopCustomersQuery,
            MarketingAnalyticsTableQuery,
            WebOverviewQuery,
            WebStatsTableQuery,
            WebExternalClicksTableQuery,
            WebGoalsQuery,
            WebVitalsQuery,
            WebVitalsPathBreakdownQuery,
            WebPageURLSearchQuery,
            WebAnalyticsExternalSummaryQuery,
            SessionAttributionExplorerQuery,
            RevenueExampleEventsQuery,
            RevenueExampleDataWarehouseTablesQuery,
            ErrorTrackingQuery,
            LogsQuery,
            ExperimentFunnelsQuery,
            ExperimentTrendsQuery,
            CalendarHeatmapQuery,
            RecordingsQuery,
            TracesQuery,
            VectorSearchQuery,
        ]
    ] = Field(
        default=None,
        description='Query within which "expr" and "template" are validated. Defaults to "select * from events"',
    )
    tags: Optional[QueryLogTags] = None
    variables: Optional[dict[str, HogQLVariable]] = Field(
        default=None, description="Variables to be subsituted into the query"
    )
    version: Optional[float] = Field(default=None, description="version of the node, used for schema migrations")


class HumanMessage(BaseModel):
    model_config = ConfigDict(
        extra="forbid",
    )
    content: str
    id: Optional[str] = None
    type: Literal["human"] = "human"
    ui_context: Optional[MaxContextShape] = None


class MaxContextShape(BaseModel):
    model_config = ConfigDict(
        extra="forbid",
    )
    actions: Optional[list[MaxActionContext]] = None
    dashboards: Optional[list[MaxDashboardContext]] = None
    events: Optional[list[MaxEventContext]] = None
    filters_override: Optional[DashboardFilter] = None
    insights: Optional[list[MaxInsightContext]] = None
    variables_override: Optional[dict[str, HogQLVariable]] = None


class MaxDashboardContext(BaseModel):
    model_config = ConfigDict(
        extra="forbid",
    )
    description: Optional[str] = None
    filters: DashboardFilter
    id: float
    insights: list[MaxInsightContext]
    name: Optional[str] = None


class MaxInsightContext(BaseModel):
    model_config = ConfigDict(
        extra="forbid",
    )
    description: Optional[str] = None
    id: str
    name: Optional[str] = None
    query: Union[
        EventsNode,
        ActionsNode,
        PersonsNode,
        DataWarehouseNode,
        EventsQuery,
        ActorsQuery,
        GroupsQuery,
        InsightActorsQuery,
        InsightActorsQueryOptions,
        SessionsTimelineQuery,
        HogQuery,
        HogQLQuery,
        HogQLMetadata,
        HogQLAutocomplete,
        HogQLASTQuery,
        SessionAttributionExplorerQuery,
        RevenueExampleEventsQuery,
        RevenueExampleDataWarehouseTablesQuery,
        ErrorTrackingQuery,
        ExperimentFunnelsQuery,
        ExperimentTrendsQuery,
        ExperimentQuery,
        ExperimentExposureQuery,
        WebOverviewQuery,
        WebStatsTableQuery,
        WebExternalClicksTableQuery,
        WebGoalsQuery,
        WebVitalsQuery,
        WebVitalsPathBreakdownQuery,
        WebPageURLSearchQuery,
        WebAnalyticsExternalSummaryQuery,
        RevenueAnalyticsGrowthRateQuery,
        RevenueAnalyticsOverviewQuery,
        RevenueAnalyticsRevenueQuery,
        RevenueAnalyticsTopCustomersQuery,
        MarketingAnalyticsTableQuery,
        DataVisualizationNode,
        DataTableNode,
        SavedInsightNode,
        InsightVizNode,
        TrendsQuery,
        CalendarHeatmapQuery,
        FunnelsQuery,
        RetentionQuery,
        PathsQuery,
        StickinessQuery,
        LifecycleQuery,
        FunnelCorrelationQuery,
        DatabaseSchemaQuery,
        LogsQuery,
        SuggestedQuestionsQuery,
        TeamTaxonomyQuery,
        EventTaxonomyQuery,
        ActorsPropertyTaxonomyQuery,
        TracesQuery,
        VectorSearchQuery,
    ] = Field(..., discriminator="kind")


class QueryRequest(BaseModel):
    model_config = ConfigDict(
        extra="forbid",
    )
    async_: Optional[bool] = Field(default=None, alias="async")
    client_query_id: Optional[str] = Field(
        default=None, description="Client provided query ID. Can be used to retrieve the status or cancel the query."
    )
    filters_override: Optional[DashboardFilter] = None
    query: Union[
        EventsNode,
        ActionsNode,
        PersonsNode,
        DataWarehouseNode,
        EventsQuery,
        ActorsQuery,
        GroupsQuery,
        InsightActorsQuery,
        InsightActorsQueryOptions,
        SessionsTimelineQuery,
        HogQuery,
        HogQLQuery,
        HogQLMetadata,
        HogQLAutocomplete,
        HogQLASTQuery,
        SessionAttributionExplorerQuery,
        RevenueExampleEventsQuery,
        RevenueExampleDataWarehouseTablesQuery,
        ErrorTrackingQuery,
        ExperimentFunnelsQuery,
        ExperimentTrendsQuery,
        ExperimentQuery,
        ExperimentExposureQuery,
        WebOverviewQuery,
        WebStatsTableQuery,
        WebExternalClicksTableQuery,
        WebGoalsQuery,
        WebVitalsQuery,
        WebVitalsPathBreakdownQuery,
        WebPageURLSearchQuery,
        WebAnalyticsExternalSummaryQuery,
        RevenueAnalyticsGrowthRateQuery,
        RevenueAnalyticsOverviewQuery,
        RevenueAnalyticsRevenueQuery,
        RevenueAnalyticsTopCustomersQuery,
        MarketingAnalyticsTableQuery,
        DataVisualizationNode,
        DataTableNode,
        SavedInsightNode,
        InsightVizNode,
        TrendsQuery,
        CalendarHeatmapQuery,
        FunnelsQuery,
        RetentionQuery,
        PathsQuery,
        StickinessQuery,
        LifecycleQuery,
        FunnelCorrelationQuery,
        DatabaseSchemaQuery,
        LogsQuery,
        SuggestedQuestionsQuery,
        TeamTaxonomyQuery,
        EventTaxonomyQuery,
        ActorsPropertyTaxonomyQuery,
        TracesQuery,
        VectorSearchQuery,
    ] = Field(
        ...,
        description=(
            "Submit a JSON string representing a query for PostHog data analysis, for example a HogQL query.\n\nExample"
            ' payload:\n\n```\n\n{"query": {"kind": "HogQLQuery", "query": "select * from events limit'
            ' 100"}}\n\n```\n\nFor more details on HogQL queries, see the [PostHog HogQL'
            " documentation](/docs/hogql#api-access)."
        ),
        discriminator="kind",
    )
    refresh: Optional[RefreshType] = Field(
        default=RefreshType.BLOCKING,
        description=(
            "Whether results should be calculated sync or async, and how much to rely on the cache:\n- `'blocking'` -"
            " calculate synchronously (returning only when the query is done), UNLESS there are very fresh results in"
            " the cache\n- `'async'` - kick off background calculation (returning immediately with a query status),"
            " UNLESS there are very fresh results in the cache\n- `'lazy_async'` - kick off background calculation,"
            " UNLESS there are somewhat fresh results in the cache\n- `'force_blocking'` - calculate synchronously,"
            " even if fresh results are already cached\n- `'force_async'` - kick off background calculation, even if"
            " fresh results are already cached\n- `'force_cache'` - return cached data or a cache miss; always"
            " completes immediately as it never calculates Background calculation can be tracked using the"
            " `query_status` response field."
        ),
    )
    variables_override: Optional[dict[str, dict[str, Any]]] = None


class QuerySchemaRoot(
    RootModel[
        Union[
            EventsNode,
            ActionsNode,
            PersonsNode,
            DataWarehouseNode,
            EventsQuery,
            ActorsQuery,
            GroupsQuery,
            InsightActorsQuery,
            InsightActorsQueryOptions,
            SessionsTimelineQuery,
            HogQuery,
            HogQLQuery,
            HogQLMetadata,
            HogQLAutocomplete,
            HogQLASTQuery,
            SessionAttributionExplorerQuery,
            RevenueExampleEventsQuery,
            RevenueExampleDataWarehouseTablesQuery,
            ErrorTrackingQuery,
            ExperimentFunnelsQuery,
            ExperimentTrendsQuery,
            ExperimentQuery,
            ExperimentExposureQuery,
            WebOverviewQuery,
            WebStatsTableQuery,
            WebExternalClicksTableQuery,
            WebGoalsQuery,
            WebVitalsQuery,
            WebVitalsPathBreakdownQuery,
            WebPageURLSearchQuery,
            WebAnalyticsExternalSummaryQuery,
            RevenueAnalyticsGrowthRateQuery,
            RevenueAnalyticsOverviewQuery,
            RevenueAnalyticsRevenueQuery,
            RevenueAnalyticsTopCustomersQuery,
            MarketingAnalyticsTableQuery,
            DataVisualizationNode,
            DataTableNode,
            SavedInsightNode,
            InsightVizNode,
            TrendsQuery,
            CalendarHeatmapQuery,
            FunnelsQuery,
            RetentionQuery,
            PathsQuery,
            StickinessQuery,
            LifecycleQuery,
            FunnelCorrelationQuery,
            DatabaseSchemaQuery,
            LogsQuery,
            SuggestedQuestionsQuery,
            TeamTaxonomyQuery,
            EventTaxonomyQuery,
            ActorsPropertyTaxonomyQuery,
            TracesQuery,
            VectorSearchQuery,
        ]
    ]
):
    root: Union[
        EventsNode,
        ActionsNode,
        PersonsNode,
        DataWarehouseNode,
        EventsQuery,
        ActorsQuery,
        GroupsQuery,
        InsightActorsQuery,
        InsightActorsQueryOptions,
        SessionsTimelineQuery,
        HogQuery,
        HogQLQuery,
        HogQLMetadata,
        HogQLAutocomplete,
        HogQLASTQuery,
        SessionAttributionExplorerQuery,
        RevenueExampleEventsQuery,
        RevenueExampleDataWarehouseTablesQuery,
        ErrorTrackingQuery,
        ExperimentFunnelsQuery,
        ExperimentTrendsQuery,
        ExperimentQuery,
        ExperimentExposureQuery,
        WebOverviewQuery,
        WebStatsTableQuery,
        WebExternalClicksTableQuery,
        WebGoalsQuery,
        WebVitalsQuery,
        WebVitalsPathBreakdownQuery,
        WebPageURLSearchQuery,
        WebAnalyticsExternalSummaryQuery,
        RevenueAnalyticsGrowthRateQuery,
        RevenueAnalyticsOverviewQuery,
        RevenueAnalyticsRevenueQuery,
        RevenueAnalyticsTopCustomersQuery,
        MarketingAnalyticsTableQuery,
        DataVisualizationNode,
        DataTableNode,
        SavedInsightNode,
        InsightVizNode,
        TrendsQuery,
        CalendarHeatmapQuery,
        FunnelsQuery,
        RetentionQuery,
        PathsQuery,
        StickinessQuery,
        LifecycleQuery,
        FunnelCorrelationQuery,
        DatabaseSchemaQuery,
        LogsQuery,
        SuggestedQuestionsQuery,
        TeamTaxonomyQuery,
        EventTaxonomyQuery,
        ActorsPropertyTaxonomyQuery,
        TracesQuery,
        VectorSearchQuery,
    ] = Field(..., discriminator="kind")


class RootAssistantMessage(
    RootModel[
        Union[
            VisualizationMessage,
            ReasoningMessage,
            AssistantMessage,
            HumanMessage,
            FailureMessage,
            RootAssistantMessage1,
        ]
    ]
):
    root: Union[
        VisualizationMessage, ReasoningMessage, AssistantMessage, HumanMessage, FailureMessage, RootAssistantMessage1
    ]


PropertyGroupFilterValue.model_rebuild()
HumanMessage.model_rebuild()
MaxContextShape.model_rebuild()
MaxDashboardContext.model_rebuild()
MaxInsightContext.model_rebuild()
QueryRequest.model_rebuild()<|MERGE_RESOLUTION|>--- conflicted
+++ resolved
@@ -1737,15 +1737,6 @@
     IS_CLEANED_PATH_EXACT = "is_cleaned_path_exact"
 
 
-class QueryDateRangeResponse(BaseModel):
-    model_config = ConfigDict(
-        extra="forbid",
-    )
-    date_from: Optional[datetime] = None
-    date_to: Optional[datetime] = None
-    interval: Optional[IntervalType] = None
-
-
 class QueryIndexUsage(StrEnum):
     UNDECISIVE = "undecisive"
     NO = "no"
@@ -3511,8 +3502,7 @@
     revenueProperty: str
 
 
-<<<<<<< HEAD
-class RevenueAnalyticsGrossRevenueQueryResponse(BaseModel):
+class RevenueAnalyticsGrowthRateQueryResponse(BaseModel):
     model_config = ConfigDict(
         extra="forbid",
     )
@@ -3524,36 +3514,6 @@
     hogql: Optional[str] = Field(default=None, description="Generated HogQL query.")
     modifiers: Optional[HogQLQueryModifiers] = Field(
         default=None, description="Modifiers used when performing the query"
-    )
-    query_date_range: Optional[QueryDateRangeResponse] = Field(
-        default=None, description="The date range used for the query"
-    )
-    query_status: Optional[QueryStatus] = Field(
-        default=None, description="Query status indicates whether next to the provided data, a query is still running."
-    )
-    results: Any
-    timings: Optional[list[QueryTiming]] = Field(
-        default=None, description="Measured timings for different parts of the query generation process"
-    )
-
-
-=======
->>>>>>> 9a436ed0
-class RevenueAnalyticsGrowthRateQueryResponse(BaseModel):
-    model_config = ConfigDict(
-        extra="forbid",
-    )
-    columns: Optional[list[str]] = None
-    error: Optional[str] = Field(
-        default=None,
-        description="Query error. Returned only if 'explain' or `modifiers.debug` is true. Throws an error otherwise.",
-    )
-    hogql: Optional[str] = Field(default=None, description="Generated HogQL query.")
-    modifiers: Optional[HogQLQueryModifiers] = Field(
-        default=None, description="Modifiers used when performing the query"
-    )
-    query_date_range: Optional[QueryDateRangeResponse] = Field(
-        default=None, description="The date range used for the query"
     )
     query_status: Optional[QueryStatus] = Field(
         default=None, description="Query status indicates whether next to the provided data, a query is still running."
@@ -3584,9 +3544,6 @@
     modifiers: Optional[HogQLQueryModifiers] = Field(
         default=None, description="Modifiers used when performing the query"
     )
-    query_date_range: Optional[QueryDateRangeResponse] = Field(
-        default=None, description="The date range used for the query"
-    )
     query_status: Optional[QueryStatus] = Field(
         default=None, description="Query status indicates whether next to the provided data, a query is still running."
     )
@@ -3609,9 +3566,6 @@
     modifiers: Optional[HogQLQueryModifiers] = Field(
         default=None, description="Modifiers used when performing the query"
     )
-    query_date_range: Optional[QueryDateRangeResponse] = Field(
-        default=None, description="The date range used for the query"
-    )
     query_status: Optional[QueryStatus] = Field(
         default=None, description="Query status indicates whether next to the provided data, a query is still running."
     )
@@ -3633,9 +3587,6 @@
     hogql: Optional[str] = Field(default=None, description="Generated HogQL query.")
     modifiers: Optional[HogQLQueryModifiers] = Field(
         default=None, description="Modifiers used when performing the query"
-    )
-    query_date_range: Optional[QueryDateRangeResponse] = Field(
-        default=None, description="The date range used for the query"
     )
     query_status: Optional[QueryStatus] = Field(
         default=None, description="Query status indicates whether next to the provided data, a query is still running."
@@ -4058,9 +4009,6 @@
     hogql: Optional[str] = Field(default=None, description="Generated HogQL query.")
     modifiers: Optional[HogQLQueryModifiers] = Field(
         default=None, description="Modifiers used when performing the query"
-    )
-    query_date_range: Optional[QueryDateRangeResponse] = Field(
-        default=None, description="The date range used for the query"
     )
     query_status: Optional[QueryStatus] = Field(
         default=None, description="Query status indicates whether next to the provided data, a query is still running."
@@ -5034,9 +4982,6 @@
         default=None, description="Modifiers used when performing the query"
     )
     next_allowed_client_refresh: datetime
-    query_date_range: Optional[QueryDateRangeResponse] = Field(
-        default=None, description="The date range used for the query"
-    )
     query_status: Optional[QueryStatus] = Field(
         default=None, description="Query status indicates whether next to the provided data, a query is still running."
     )
@@ -5103,9 +5048,6 @@
         default=None, description="Modifiers used when performing the query"
     )
     next_allowed_client_refresh: datetime
-    query_date_range: Optional[QueryDateRangeResponse] = Field(
-        default=None, description="The date range used for the query"
-    )
     query_status: Optional[QueryStatus] = Field(
         default=None, description="Query status indicates whether next to the provided data, a query is still running."
     )
@@ -5236,8 +5178,7 @@
     )
 
 
-<<<<<<< HEAD
-class CachedRevenueAnalyticsGrossRevenueQueryResponse(BaseModel):
+class CachedRevenueAnalyticsGrowthRateQueryResponse(BaseModel):
     model_config = ConfigDict(
         extra="forbid",
     )
@@ -5258,9 +5199,6 @@
         default=None, description="Modifiers used when performing the query"
     )
     next_allowed_client_refresh: datetime
-    query_date_range: Optional[QueryDateRangeResponse] = Field(
-        default=None, description="The date range used for the query"
-    )
     query_status: Optional[QueryStatus] = Field(
         default=None, description="Query status indicates whether next to the provided data, a query is still running."
     )
@@ -5271,9 +5209,7 @@
     )
 
 
-=======
->>>>>>> 9a436ed0
-class CachedRevenueAnalyticsGrowthRateQueryResponse(BaseModel):
+class CachedRevenueAnalyticsOverviewQueryResponse(BaseModel):
     model_config = ConfigDict(
         extra="forbid",
     )
@@ -5282,7 +5218,6 @@
     calculation_trigger: Optional[str] = Field(
         default=None, description="What triggered the calculation of the query, leave empty if user/immediate"
     )
-    columns: Optional[list[str]] = None
     error: Optional[str] = Field(
         default=None,
         description="Query error. Returned only if 'explain' or `modifiers.debug` is true. Throws an error otherwise.",
@@ -5294,20 +5229,17 @@
         default=None, description="Modifiers used when performing the query"
     )
     next_allowed_client_refresh: datetime
-    query_date_range: Optional[QueryDateRangeResponse] = Field(
-        default=None, description="The date range used for the query"
-    )
-    query_status: Optional[QueryStatus] = Field(
-        default=None, description="Query status indicates whether next to the provided data, a query is still running."
-    )
-    results: Any
+    query_status: Optional[QueryStatus] = Field(
+        default=None, description="Query status indicates whether next to the provided data, a query is still running."
+    )
+    results: list[RevenueAnalyticsOverviewItem]
     timezone: str
     timings: Optional[list[QueryTiming]] = Field(
         default=None, description="Measured timings for different parts of the query generation process"
     )
 
 
-class CachedRevenueAnalyticsOverviewQueryResponse(BaseModel):
+class CachedRevenueAnalyticsRevenueQueryResponse(BaseModel):
     model_config = ConfigDict(
         extra="forbid",
     )
@@ -5316,6 +5248,7 @@
     calculation_trigger: Optional[str] = Field(
         default=None, description="What triggered the calculation of the query, leave empty if user/immediate"
     )
+    columns: Optional[list[str]] = None
     error: Optional[str] = Field(
         default=None,
         description="Query error. Returned only if 'explain' or `modifiers.debug` is true. Throws an error otherwise.",
@@ -5327,20 +5260,17 @@
         default=None, description="Modifiers used when performing the query"
     )
     next_allowed_client_refresh: datetime
-    query_date_range: Optional[QueryDateRangeResponse] = Field(
-        default=None, description="The date range used for the query"
-    )
-    query_status: Optional[QueryStatus] = Field(
-        default=None, description="Query status indicates whether next to the provided data, a query is still running."
-    )
-    results: list[RevenueAnalyticsOverviewItem]
+    query_status: Optional[QueryStatus] = Field(
+        default=None, description="Query status indicates whether next to the provided data, a query is still running."
+    )
+    results: RevenueAnalyticsRevenueQueryResult
     timezone: str
     timings: Optional[list[QueryTiming]] = Field(
         default=None, description="Measured timings for different parts of the query generation process"
     )
 
 
-class CachedRevenueAnalyticsRevenueQueryResponse(BaseModel):
+class CachedRevenueAnalyticsTopCustomersQueryResponse(BaseModel):
     model_config = ConfigDict(
         extra="forbid",
     )
@@ -5361,43 +5291,6 @@
         default=None, description="Modifiers used when performing the query"
     )
     next_allowed_client_refresh: datetime
-    query_date_range: Optional[QueryDateRangeResponse] = Field(
-        default=None, description="The date range used for the query"
-    )
-    query_status: Optional[QueryStatus] = Field(
-        default=None, description="Query status indicates whether next to the provided data, a query is still running."
-    )
-    results: RevenueAnalyticsRevenueQueryResult
-    timezone: str
-    timings: Optional[list[QueryTiming]] = Field(
-        default=None, description="Measured timings for different parts of the query generation process"
-    )
-
-
-class CachedRevenueAnalyticsTopCustomersQueryResponse(BaseModel):
-    model_config = ConfigDict(
-        extra="forbid",
-    )
-    cache_key: str
-    cache_target_age: Optional[datetime] = None
-    calculation_trigger: Optional[str] = Field(
-        default=None, description="What triggered the calculation of the query, leave empty if user/immediate"
-    )
-    columns: Optional[list[str]] = None
-    error: Optional[str] = Field(
-        default=None,
-        description="Query error. Returned only if 'explain' or `modifiers.debug` is true. Throws an error otherwise.",
-    )
-    hogql: Optional[str] = Field(default=None, description="Generated HogQL query.")
-    is_cached: bool
-    last_refresh: datetime
-    modifiers: Optional[HogQLQueryModifiers] = Field(
-        default=None, description="Modifiers used when performing the query"
-    )
-    next_allowed_client_refresh: datetime
-    query_date_range: Optional[QueryDateRangeResponse] = Field(
-        default=None, description="The date range used for the query"
-    )
     query_status: Optional[QueryStatus] = Field(
         default=None, description="Query status indicates whether next to the provided data, a query is still running."
     )
@@ -5678,9 +5571,6 @@
         default=None, description="Modifiers used when performing the query"
     )
     next_allowed_client_refresh: datetime
-    query_date_range: Optional[QueryDateRangeResponse] = Field(
-        default=None, description="The date range used for the query"
-    )
     query_status: Optional[QueryStatus] = Field(
         default=None, description="Query status indicates whether next to the provided data, a query is still running."
     )
@@ -6453,9 +6343,6 @@
     modifiers: Optional[HogQLQueryModifiers] = Field(
         default=None, description="Modifiers used when performing the query"
     )
-    query_date_range: Optional[QueryDateRangeResponse] = Field(
-        default=None, description="The date range used for the query"
-    )
     query_status: Optional[QueryStatus] = Field(
         default=None, description="Query status indicates whether next to the provided data, a query is still running."
     )
@@ -6477,9 +6364,6 @@
     modifiers: Optional[HogQLQueryModifiers] = Field(
         default=None, description="Modifiers used when performing the query"
     )
-    query_date_range: Optional[QueryDateRangeResponse] = Field(
-        default=None, description="The date range used for the query"
-    )
     query_status: Optional[QueryStatus] = Field(
         default=None, description="Query status indicates whether next to the provided data, a query is still running."
     )
@@ -6523,9 +6407,6 @@
     hogql: Optional[str] = Field(default=None, description="Generated HogQL query.")
     modifiers: Optional[HogQLQueryModifiers] = Field(
         default=None, description="Modifiers used when performing the query"
-    )
-    query_date_range: Optional[QueryDateRangeResponse] = Field(
-        default=None, description="The date range used for the query"
     )
     query_status: Optional[QueryStatus] = Field(
         default=None, description="Query status indicates whether next to the provided data, a query is still running."
@@ -7324,9 +7205,6 @@
     modifiers: Optional[HogQLQueryModifiers] = Field(
         default=None, description="Modifiers used when performing the query"
     )
-    query_date_range: Optional[QueryDateRangeResponse] = Field(
-        default=None, description="The date range used for the query"
-    )
     query_status: Optional[QueryStatus] = Field(
         default=None, description="Query status indicates whether next to the provided data, a query is still running."
     )
@@ -7481,9 +7359,6 @@
     hogql: Optional[str] = Field(default=None, description="Generated HogQL query.")
     modifiers: Optional[HogQLQueryModifiers] = Field(
         default=None, description="Modifiers used when performing the query"
-    )
-    query_date_range: Optional[QueryDateRangeResponse] = Field(
-        default=None, description="The date range used for the query"
     )
     query_status: Optional[QueryStatus] = Field(
         default=None, description="Query status indicates whether next to the provided data, a query is still running."
@@ -8013,9 +7888,6 @@
     modifiers: Optional[HogQLQueryModifiers] = Field(
         default=None, description="Modifiers used when performing the query"
     )
-    query_date_range: Optional[QueryDateRangeResponse] = Field(
-        default=None, description="The date range used for the query"
-    )
     query_status: Optional[QueryStatus] = Field(
         default=None, description="Query status indicates whether next to the provided data, a query is still running."
     )
@@ -8037,9 +7909,6 @@
     modifiers: Optional[HogQLQueryModifiers] = Field(
         default=None, description="Modifiers used when performing the query"
     )
-    query_date_range: Optional[QueryDateRangeResponse] = Field(
-        default=None, description="The date range used for the query"
-    )
     query_status: Optional[QueryStatus] = Field(
         default=None, description="Query status indicates whether next to the provided data, a query is still running."
     )
@@ -8083,9 +7952,6 @@
     hogql: Optional[str] = Field(default=None, description="Generated HogQL query.")
     modifiers: Optional[HogQLQueryModifiers] = Field(
         default=None, description="Modifiers used when performing the query"
-    )
-    query_date_range: Optional[QueryDateRangeResponse] = Field(
-        default=None, description="The date range used for the query"
     )
     query_status: Optional[QueryStatus] = Field(
         default=None, description="Query status indicates whether next to the provided data, a query is still running."
@@ -8373,9 +8239,6 @@
     modifiers: Optional[HogQLQueryModifiers] = Field(
         default=None, description="Modifiers used when performing the query"
     )
-    query_date_range: Optional[QueryDateRangeResponse] = Field(
-        default=None, description="The date range used for the query"
-    )
     query_status: Optional[QueryStatus] = Field(
         default=None, description="Query status indicates whether next to the provided data, a query is still running."
     )
@@ -8397,9 +8260,6 @@
     modifiers: Optional[HogQLQueryModifiers] = Field(
         default=None, description="Modifiers used when performing the query"
     )
-    query_date_range: Optional[QueryDateRangeResponse] = Field(
-        default=None, description="The date range used for the query"
-    )
     query_status: Optional[QueryStatus] = Field(
         default=None, description="Query status indicates whether next to the provided data, a query is still running."
     )
@@ -8443,9 +8303,6 @@
     hogql: Optional[str] = Field(default=None, description="Generated HogQL query.")
     modifiers: Optional[HogQLQueryModifiers] = Field(
         default=None, description="Modifiers used when performing the query"
-    )
-    query_date_range: Optional[QueryDateRangeResponse] = Field(
-        default=None, description="The date range used for the query"
     )
     query_status: Optional[QueryStatus] = Field(
         default=None, description="Query status indicates whether next to the provided data, a query is still running."
@@ -8572,9 +8429,6 @@
     modifiers: Optional[HogQLQueryModifiers] = Field(
         default=None, description="Modifiers used when performing the query"
     )
-    query_date_range: Optional[QueryDateRangeResponse] = Field(
-        default=None, description="The date range used for the query"
-    )
     query_status: Optional[QueryStatus] = Field(
         default=None, description="Query status indicates whether next to the provided data, a query is still running."
     )
@@ -8619,9 +8473,6 @@
     modifiers: Optional[HogQLQueryModifiers] = Field(
         default=None, description="Modifiers used when performing the query"
     )
-    query_date_range: Optional[QueryDateRangeResponse] = Field(
-        default=None, description="The date range used for the query"
-    )
     query_status: Optional[QueryStatus] = Field(
         default=None, description="Query status indicates whether next to the provided data, a query is still running."
     )
@@ -8673,35 +8524,7 @@
     )
 
 
-<<<<<<< HEAD
-class QueryResponseAlternative59(BaseModel):
-    model_config = ConfigDict(
-        extra="forbid",
-    )
-    error: Optional[str] = Field(
-        default=None,
-        description="Query error. Returned only if 'explain' or `modifiers.debug` is true. Throws an error otherwise.",
-    )
-    hogql: Optional[str] = Field(default=None, description="Generated HogQL query.")
-    modifiers: Optional[HogQLQueryModifiers] = Field(
-        default=None, description="Modifiers used when performing the query"
-    )
-    query_date_range: Optional[QueryDateRangeResponse] = Field(
-        default=None, description="The date range used for the query"
-    )
-    query_status: Optional[QueryStatus] = Field(
-        default=None, description="Query status indicates whether next to the provided data, a query is still running."
-    )
-    results: list[dict[str, Any]]
-    timings: Optional[list[QueryTiming]] = Field(
-        default=None, description="Measured timings for different parts of the query generation process"
-    )
-
-
-class QueryResponseAlternative60(BaseModel):
-=======
 class QueryResponseAlternative58(BaseModel):
->>>>>>> 9a436ed0
     model_config = ConfigDict(
         extra="forbid",
     )
