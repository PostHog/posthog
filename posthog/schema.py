--- conflicted
+++ resolved
@@ -3688,7 +3688,6 @@
     )
 
 
-<<<<<<< HEAD
 class AssistantMessage(BaseModel):
     model_config = ConfigDict(
         extra="forbid",
@@ -3697,7 +3696,8 @@
     id: Optional[str] = None
     meta: Optional[AssistantMessageMetadata] = None
     type: Literal["ai"] = "ai"
-=======
+
+
 class AssistantRetentionFilter(BaseModel):
     model_config = ConfigDict(
         extra="forbid",
@@ -3777,7 +3777,6 @@
     samplingFactor: Optional[float] = Field(
         default=None, description="Sampling rate from 0 to 1 where 1 is 100% of the data."
     )
->>>>>>> bd3ca529
 
 
 class AssistantTrendsEventsNode(BaseModel):
