--- conflicted
+++ resolved
@@ -5366,7 +5366,6 @@
     trendsFilter: Optional[TrendsFilter] = Field(default=None, description="Properties specific to the trends insight")
 
 
-<<<<<<< HEAD
 class CachedExperimentTrendsQueryResponse(BaseModel):
     model_config = ConfigDict(
         extra="forbid",
@@ -5409,7 +5408,6 @@
     significance_code: ExperimentSignificanceCode
     significant: bool
     variants: list[ExperimentVariantTrendsBaseStats]
-=======
 class VisualizationMessage(BaseModel):
     model_config = ConfigDict(
         extra="forbid",
@@ -5418,7 +5416,6 @@
     plan: Optional[str] = None
     reasoning_steps: Optional[list[str]] = None
     type: Literal["ai/viz"] = "ai/viz"
->>>>>>> e5957b64
 
 
 class ErrorTrackingQuery(BaseModel):
@@ -5987,7 +5984,6 @@
     ]
 
 
-<<<<<<< HEAD
 class CachedExperimentFunnelsQueryResponse(BaseModel):
     model_config = ConfigDict(
         extra="forbid",
@@ -6028,10 +6024,8 @@
     significance_code: ExperimentSignificanceCode
     significant: bool
     variants: list[ExperimentVariantFunnelsBaseStats]
-=======
 class RootAssistantMessage(RootModel[Union[VisualizationMessage, AssistantMessage, HumanMessage]]):
     root: Union[VisualizationMessage, AssistantMessage, HumanMessage]
->>>>>>> e5957b64
 
 
 class DatabaseSchemaQueryResponse(BaseModel):
