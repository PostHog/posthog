import re
import time
import hashlib
from contextlib import suppress
from functools import lru_cache
from typing import Optional

from django.conf import settings
from django.urls import resolve

from prometheus_client import Counter
from rest_framework.request import Request
from rest_framework.throttling import BaseThrottle, SimpleRateThrottle, UserRateThrottle
from statshog.defaults.django import statsd
from token_bucket import Limiter, MemoryStorage

from posthog.auth import PersonalAPIKeyAuthentication
from posthog.event_usage import report_user_action
from posthog.exceptions_capture import capture_exception
from posthog.metrics import LABEL_PATH, LABEL_ROUTE, LABEL_TEAM_ID
from posthog.models.instance_setting import get_instance_setting
from posthog.models.personal_api_key import hash_key_value
from posthog.models.team.team import Team
from posthog.settings.utils import get_list
from posthog.utils import patchable

RATE_LIMIT_EXCEEDED_COUNTER = Counter(
    "rate_limit_exceeded_total",
    "Dropped requests due to rate-limiting, per team_id, scope and route.",
    labelnames=[LABEL_TEAM_ID, "scope", LABEL_PATH, LABEL_ROUTE],
)

RATE_LIMIT_BYPASSED_COUNTER = Counter(
    "rate_limit_bypassed_total",
    "Requests that should be dropped by rate-limiting but allowed by configuration.",
    labelnames=[LABEL_TEAM_ID, LABEL_PATH, LABEL_ROUTE],
)

DECIDE_RATE_LIMIT_EXCEEDED_COUNTER = Counter(
    "decide_rate_limit_exceeded_total",
    "Dropped requests due to rate-limiting, per token.",
    labelnames=["token"],
)


@lru_cache(maxsize=1)
def get_team_allow_list(_ttl: int) -> list[str]:
    """
    The "allow list" will change way less frequently than it will be called
    _ttl is passed an infrequently changing value to ensure the cache is invalidated after some delay
    """
    return get_list(get_instance_setting("RATE_LIMITING_ALLOW_LIST_TEAMS"))


def team_is_allowed_to_bypass_throttle(team_id: Optional[int]) -> bool:
    """
    Check if a given team_id belongs to a throttle bypass allow list.
    """
    allow_list = get_team_allow_list(round(time.time() / 60))
    return team_id is not None and str(team_id) in allow_list


@lru_cache(maxsize=1)
def is_rate_limit_enabled(_ttl: int) -> bool:
    """
    The setting will change way less frequently than it will be called
    _ttl is passed an infrequently changing value to ensure the cache is invalidated after some delay
    """
    return get_instance_setting("RATE_LIMIT_ENABLED")


def is_decide_rate_limit_enabled() -> bool:
    """
    The setting will change way less frequently than it will be called
    _ttl is passed an infrequently changing value to ensure the cache is invalidated after some delay
    """
    from django.conf import settings

    from posthog.utils import str_to_bool

    return str_to_bool(settings.DECIDE_RATE_LIMIT_ENABLED)


path_by_env_pattern = re.compile(r"^/api/environments/(\d+)/")
path_by_team_pattern = re.compile(r"^/api/projects/(\d+)/")
path_by_org_pattern = re.compile(r"^/api/organizations/(.+?)/")  # .+? is non-greedy match, bit faster here


@patchable
def patchable_resolve(path: str):
    return resolve(path)


route_param_pattern = re.compile(r"/(?:\(.*?<(?:\w+:)?(\w+)>.*?\)|<(?:\w+:)?(\w+)>)(?:/|$)")


def replace_with_param_names(route_pattern):
    """
    Replace matched groups in string with their parameter names from the regex pattern.

    Args:
        string: The input string to process
        pattern: The regex pattern with named groups

    Returns:
        String with matched parts replaced by parameter names
    """

    def extract_param_name(m):
        param = m.group(1) or m.group(2)
        if param.startswith("parent_lookup_"):
            param = param[len("parent_lookup_") :]
        if param == "organization_id":
            return "ORG_ID"
        if param == "project_id" or param == "environment_id":
            return "TEAM_ID"
        return param.upper()

    # Convert Django URL parameter syntax to a label-friendly format
    # e.g., "<team_id>" becomes "TEAM_ID
    route_id = route_param_pattern.sub(lambda m: "/" + extract_param_name(m) + "/", route_pattern)
    if route_id.startswith("^"):
        route_id = route_id[1:]
    if route_id.startswith("api/"):
        route_id = "/" + route_id
    if route_id.endswith("$"):
        route_id = route_id[:-1]
    if route_id.endswith("?"):
        route_id = route_id[:-1]
    return route_id


def get_route_from_path(path: str | None) -> str:
    """
    Extract a generic route identifier from a request path to avoid high cardinality
    in metrics. This uses Django's URL resolver to get the actual route pattern
    and normalizes parameter names for use as metric labels.
    """
    if not path:
        return ""

    with suppress(Exception):
        resolved = patchable_resolve(path)
        route_pattern = resolved.route
        if route_pattern:
            return replace_with_param_names(route_pattern)

    route_id = path_by_env_pattern.sub("/api/environments/TEAM_ID/", path)
    route_id = path_by_team_pattern.sub("/api/projects/TEAM_ID/", route_id)
    return path_by_org_pattern.sub("/api/organizations/ORG_ID/", route_id)


class PersonalApiKeyRateThrottle(SimpleRateThrottle):
    @staticmethod
    def safely_get_team_id_from_view(view):
        """
        Gets the team_id from a view without throwing.

        Not all views have a team_id (e.g. the /organization endpoints),
        and accessing it when it does not exist throws a KeyError. Hence, this method.
        """
        try:
            return getattr(view, "team_id", None)
        except KeyError:
            return None

    def load_team_rate_limit(self, team_id):
        # try loading from cache
        rate_limit_cache_key = f"team_ratelimit_{self.scope}_{team_id}"
        cached_rate_limit = self.cache.get(rate_limit_cache_key, None)
        if cached_rate_limit is not None:
            self.rate = cached_rate_limit
        else:
            team = Team.objects.get(id=team_id)
            if not team or not team.api_query_rate_limit:
                return
            self.rate = team.api_query_rate_limit
            self.cache.set(rate_limit_cache_key, self.rate)

        self.num_requests, self.duration = self.parse_rate(self.rate)

    def allow_request(self, request, view):
        if not is_rate_limit_enabled(round(time.time() / 60)):
            return True

        # Only rate limit authenticated requests made with a personal API key
        personal_api_key = PersonalAPIKeyAuthentication.find_key_with_source(request)
        if request.user.is_authenticated and personal_api_key is None:
            return True

        try:
            team_id = self.safely_get_team_id_from_view(view)
            if team_id is not None and self.scope == HogQLQueryThrottle.scope:
                self.load_team_rate_limit(team_id)

            request_would_be_allowed = super().allow_request(request, view)
            if request_would_be_allowed:
                return True

            path = getattr(request, "path", None)
            route = get_route_from_path(path)

            if team_is_allowed_to_bypass_throttle(team_id):
                statsd.incr(
                    "team_allowed_to_bypass_rate_limit_exceeded",
                    tags={"team_id": team_id, "route": route},
                )
                RATE_LIMIT_BYPASSED_COUNTER.labels(team_id=team_id, path=route, route=route).inc()
                return True
            else:
                scope = getattr(self, "scope", None)
                rate = getattr(self, "rate", None)

                statsd.incr(
                    "rate_limit_exceeded",
                    tags={
                        "team_id": team_id,
                        "scope": scope,
                        "rate": rate,
                        "route": route,
                        "hashed_personal_api_key": hash_key_value(personal_api_key[0]) if personal_api_key else None,
                    },
                )
                RATE_LIMIT_EXCEEDED_COUNTER.labels(team_id=team_id, scope=scope, path=route, route=route).inc()

            return False
        except Team.DoesNotExist as e:
            capture_exception(e)
            return False
        except Exception as e:
            capture_exception(e)
            return True

    def get_cache_key(self, request, view):
        """
        Tries the following options in order:
        - personal_api_key
        - team_id
        - user_id
        - ip
        """
        ident = None
        if request.user.is_authenticated:
            api_key = PersonalAPIKeyAuthentication.find_key_with_source(request)
            if api_key is not None:
                ident = hash_key_value(api_key[0])
            else:
                try:
                    team_id = self.safely_get_team_id_from_view(view)
                    if team_id:
                        ident = team_id
                    else:
                        ident = request.user.pk
                except Exception as e:
                    capture_exception(e)
                    ident = self.get_ident(request)
        else:
            ident = self.get_ident(request)

        return self.cache_format % {"scope": self.scope, "ident": ident}


class DecideRateThrottle(BaseThrottle):
    """
    This is a custom throttle that is used to limit the number of requests to the /decide endpoint.
    It is different from the PersonalApiKeyRateThrottle in that it does not use the Django cache, but instead
    uses the Limiter from the `token-bucket` library.
    This uses the token bucket algorithm to limit the number of requests to the endpoint. It's a lot
    more performant than DRF's SimpleRateThrottle, which inefficiently uses the Django cache.

    However, note that this throttle is per process, and not global.
    """

    def __init__(self, replenish_rate: float = 5, bucket_capacity=100) -> None:
        self.limiter = Limiter(
            rate=replenish_rate,
            capacity=bucket_capacity,
            storage=MemoryStorage(),
        )

    @staticmethod
    def safely_get_token_from_request(request: Request) -> Optional[str]:
        """
        Gets the token from a request without throwing.

        Not all requests are valid, and might not have a token.
        Accessing it when it does not exist throws a KeyError. Hence, this method.
        """
        try:
            from posthog.api.utils import get_token
            from posthog.utils import load_data_from_request

            if request.method != "POST":
                return None

            data = load_data_from_request(request)
            return get_token(data, request)
        except Exception:
            return None

    def allow_request(self, request, view):
        if not is_decide_rate_limit_enabled():
            return True

        try:
            bucket_key = self.get_bucket_key(request)
            request_would_be_allowed = self.limiter.consume(bucket_key)

            if not request_would_be_allowed:
                DECIDE_RATE_LIMIT_EXCEEDED_COUNTER.labels(token=bucket_key).inc()

            return request_would_be_allowed
        except Exception as e:
            capture_exception(e)
            return True

    def get_bucket_key(self, request):
        """
        Attempts to throttle based on the team_id of the request. If it can't do that, it falls back to the user_id.
        And then finally to the IP address.
        """
        ident = None
        token = self.safely_get_token_from_request(request)
        if token:
            ident = token
        else:
            ident = self.get_ident(request)

        return ident


class UserOrEmailRateThrottle(SimpleRateThrottle):
    """
    Typically throttling is on the user or the IP address.
    For unauthenticated signup/login requests we want to throttle on the email address.
    """

    scope = "user"

    def get_cache_key(self, request, view):
        if request.user and request.user.is_authenticated:
            ident = request.user.pk
        else:
            # For unauthenticated requests, we want to throttle on something unique to the user they are trying to work with
            # This could be email for example when logging in or uuid when verifying email
            ident = request.data.get("email") or request.data.get("uuid") or self.get_ident(request)
            ident = hashlib.sha256(ident.encode()).hexdigest()

        return self.cache_format % {"scope": self.scope, "ident": ident}

    def parse_rate(self, rate):
        """
        Support custom duration formats like "6/20minutes"
        """
        if rate is None:
            return (None, None)

        num, period = rate.split("/")
        num_requests = int(num)

        if period.endswith("minutes"):
            minutes = int(period[:-7])
            duration = minutes * 60
        else:
            # Fall back to default
            num_requests, duration = super().parse_rate(rate)  # type: ignore

        return (num_requests, duration)


class SignupIPThrottle(SimpleRateThrottle):
    """
    Rate limit signups by IP address to avoid a single IP address from creating too many accounts.
    """

    scope = "signup_ip"
    rate = "5/day"

    def get_cache_key(self, request, view):
        from posthog.utils import get_ip_address

        ip = get_ip_address(request)
        return self.cache_format % {"scope": self.scope, "ident": ip}


class BurstRateThrottle(PersonalApiKeyRateThrottle):
    # Throttle class that's applied on all endpoints (except for capture + decide)
    # Intended to block quick bursts of requests, per project
    scope = "burst"
    rate = "480/minute"


class SustainedRateThrottle(PersonalApiKeyRateThrottle):
    # Throttle class that's applied on all endpoints (except for capture + decide)
    # Intended to block slower but sustained bursts of requests, per project
    scope = "sustained"
    rate = "4800/hour"


class ClickHouseBurstRateThrottle(PersonalApiKeyRateThrottle):
    # Throttle class that's a bit more aggressive and is used specifically on endpoints that hit ClickHouse
    # Intended to block quick bursts of requests, per project
    scope = "clickhouse_burst"
    rate = "240/minute"


class ClickHouseSustainedRateThrottle(PersonalApiKeyRateThrottle):
    # Throttle class that's a bit more aggressive and is used specifically on endpoints that hit ClickHouse
    # Intended to block slower but sustained bursts of requests, per project
    scope = "clickhouse_sustained"
    rate = "1200/hour"


class AIBurstRateThrottle(UserRateThrottle):
    # Throttle class that's very aggressive and is used specifically on endpoints that hit OpenAI
    # Intended to block quick bursts of requests, per user
    scope = "ai_burst"
    rate = "10/minute"

    def allow_request(self, request, view):
        request_allowed = super().allow_request(request, view)

        if not request_allowed and request.user.is_authenticated:
            report_user_action(request.user, "ai burst rate limited")

        return request_allowed


class AISustainedRateThrottle(UserRateThrottle):
    # Throttle class that's very aggressive and is used specifically on endpoints that hit OpenAI
    # Intended to block slower but sustained bursts of requests, per user
    scope = "ai_sustained"
    rate = "100/day"

    def allow_request(self, request, view):
        request_allowed = super().allow_request(request, view)

        if not request_allowed and request.user.is_authenticated:
            report_user_action(request.user, "ai sustained rate limited")

        return request_allowed


class LLMGatewayBurstRateThrottle(UserRateThrottle):
    scope = "llm_gateway_burst"
    rate = "500/minute"


class LLMGatewaySustainedRateThrottle(UserRateThrottle):
    # Throttle class that's very aggressive and is used specifically on endpoints that hit LLM providers
    # Intended to block slower but sustained bursts of requests, per user
    scope = "llm_gateway_sustained"
    rate = "10000/hour"


class LLMProxyBurstRateThrottle(UserRateThrottle):
    scope = "llm_proxy_burst"
    rate = "30/minute"


class LLMProxySustainedRateThrottle(UserRateThrottle):
    # Throttle class that's very aggressive and is used specifically on endpoints that hit LLM providers
    # Intended to block slower but sustained bursts of requests, per user
    scope = "llm_proxy_sustained"
    rate = "500/hour"


class HogQLQueryThrottle(PersonalApiKeyRateThrottle):
    # Lower rate limit for HogQL queries
    scope = "query"
    rate = "120/hour"


class APIQueriesBurstThrottle(PersonalApiKeyRateThrottle):
    scope = "api_queries_burst"
    rate = "240/minute"


class APIQueriesSustainedThrottle(PersonalApiKeyRateThrottle):
    scope = "api_queries_sustained"
    rate = "2400/hour"


class WebAnalyticsAPIBurstThrottle(PersonalApiKeyRateThrottle):
    scope = "web_analytics_api_burst"
    rate = "240/minute"


class WebAnalyticsAPISustainedThrottle(PersonalApiKeyRateThrottle):
    scope = "web_analytics_api_sustained"
    rate = "2400/hour"


class LLMAnalyticsTextReprBurstThrottle(PersonalApiKeyRateThrottle):
    scope = "llm_analytics_text_repr_burst"
    rate = "120/minute"


class LLMAnalyticsTextReprSustainedThrottle(PersonalApiKeyRateThrottle):
    scope = "llm_analytics_text_repr_sustained"
    rate = "600/hour"


<<<<<<< HEAD
class LLMAnalyticsTranslationBurstThrottle(PersonalApiKeyRateThrottle):
    scope = "llm_analytics_translation_burst"
    rate = "30/minute"


class LLMAnalyticsTranslationSustainedThrottle(PersonalApiKeyRateThrottle):
    scope = "llm_analytics_translation_sustained"
    rate = "200/hour"


=======
class LLMAnalyticsSummarizationBurstThrottle(PersonalApiKeyRateThrottle):
    # Rate limit for LLM-powered summarization endpoint
    # Conservative limits to control OpenAI API costs
    scope = "llm_analytics_summarization_burst"
    rate = "50/minute"


class LLMAnalyticsSummarizationSustainedThrottle(PersonalApiKeyRateThrottle):
    # Rate limit for LLM-powered summarization endpoint
    # Conservative limits to control OpenAI API costs
    scope = "llm_analytics_summarization_sustained"
    rate = "200/hour"


class LLMAnalyticsSummarizationDailyThrottle(PersonalApiKeyRateThrottle):
    # Daily cap for LLM-powered summarization endpoint
    # Hard limit to prevent runaway costs
    scope = "llm_analytics_summarization_daily"
    rate = "500/day"


>>>>>>> cdb2c017
class UserPasswordResetThrottle(UserOrEmailRateThrottle):
    scope = "user_password_reset"
    rate = "6/day"


class EmailMFAThrottle(UserOrEmailRateThrottle):
    scope = "email_mfa"
    rate = "6/20minutes"


class EmailMFAResendThrottle(UserOrEmailRateThrottle):
    scope = "email_mfa_resend"
    rate = "1/minute"

    def get_cache_key(self, request, view):
        from posthog.helpers.two_factor_session import email_mfa_verifier

        user_id = email_mfa_verifier.get_pending_email_mfa_verification_user_id(request)
        if user_id:
            ident = hashlib.sha256(str(user_id).encode()).hexdigest()
            return self.cache_format % {"scope": self.scope, "ident": ident}

        return super().get_cache_key(request, view)


class UserAuthenticationThrottle(UserOrEmailRateThrottle):
    scope = "user_authentication"
    rate = "5/minute"

    def allow_request(self, request, view):
        # only throttle non-GET requests
        if request.method == "GET":
            return True

        # only throttle if attempting to change current password
        if "current_password" not in request.data:
            return True

        return super().allow_request(request, view)


class UserEmailVerificationThrottle(UserOrEmailRateThrottle):
    scope = "user_email_verification"
    rate = "6/day"


class SetupWizardAuthenticationRateThrottle(UserRateThrottle):
    # Throttle class that is applied for authenticating the setup wizard
    # This is more aggressive than other throttles because the wizard makes LLM calls
    scope = "wizard_authentication"
    rate = "20/day"


class SetupWizardQueryRateThrottle(SimpleRateThrottle):
    def get_rate(self):
        if settings.DEBUG:
            return "1000/day"
        return "20/day"

    # Throttle per wizard hash
    def get_cache_key(self, request, view):
        hash = request.headers.get("X-PostHog-Wizard-Hash")

        authorization_header = request.headers.get("Authorization")

        value = (hash or authorization_header or "").strip() or self.get_ident(request)

        sha_hash = hashlib.sha256(value.encode()).hexdigest()

        # this value isn't use controllable and can't generate html/js, so there's no risk of xss
        # nosemgrep: python.flask.security.audit.directly-returned-format-string.directly-returned-format-string
        return f"throttle_wizard_query_{sha_hash}"


class BreakGlassBurstThrottle(UserOrEmailRateThrottle):
    # Throttle class that can be applied when a bug is causing too many requests to hit and an endpoint, e.g. a bug in the frontend hitting an endpoint in a loop.
    # Prefer making a subclass of this for specific endpoints, and setting a scope
    rate = "15/minute"


class BreakGlassSustainedThrottle(UserOrEmailRateThrottle):
    # Throttle class that can be applied when a bug is causing too many requests to hit and an endpoint, e.g. a bug in the frontend hitting an endpoint in a loop
    # Prefer making a subclass of this for specific endpoints, and setting a scope
    rate = "75/hour"<|MERGE_RESOLUTION|>--- conflicted
+++ resolved
@@ -501,7 +501,6 @@
     rate = "600/hour"
 
 
-<<<<<<< HEAD
 class LLMAnalyticsTranslationBurstThrottle(PersonalApiKeyRateThrottle):
     scope = "llm_analytics_translation_burst"
     rate = "30/minute"
@@ -512,7 +511,6 @@
     rate = "200/hour"
 
 
-=======
 class LLMAnalyticsSummarizationBurstThrottle(PersonalApiKeyRateThrottle):
     # Rate limit for LLM-powered summarization endpoint
     # Conservative limits to control OpenAI API costs
@@ -534,7 +532,6 @@
     rate = "500/day"
 
 
->>>>>>> cdb2c017
 class UserPasswordResetThrottle(UserOrEmailRateThrottle):
     scope = "user_password_reset"
     rate = "6/day"
