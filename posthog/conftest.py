import pytest
from posthog.test.base import PostHogTestCase, run_clickhouse_statement_in_parallel

from django.conf import settings

from infi.clickhouse_orm import Database

from posthog.clickhouse.client import sync_execute


def create_clickhouse_tables():
    # Create clickhouse tables to default before running test
    # Mostly so that test runs locally work correctly
    from posthog.clickhouse.schema import (
        CREATE_DATA_QUERIES,
        CREATE_DICTIONARY_QUERIES,
        CREATE_DISTRIBUTED_TABLE_QUERIES,
        CREATE_KAFKA_TABLE_QUERIES,
        CREATE_MERGETREE_TABLE_QUERIES,
        CREATE_MV_TABLE_QUERIES,
        CREATE_VIEW_QUERIES,
        build_query,
    )

    num_expected_tables = (
        len(CREATE_MERGETREE_TABLE_QUERIES)
        + len(CREATE_DISTRIBUTED_TABLE_QUERIES)
        + len(CREATE_MV_TABLE_QUERIES)
        + len(CREATE_VIEW_QUERIES)
        + len(CREATE_DICTIONARY_QUERIES)
    )

    # Evaluation tests use Kafka for faster data ingestion.
    if settings.IN_EVAL_TESTING:
        num_expected_tables += len(CREATE_KAFKA_TABLE_QUERIES)

    [[num_tables]] = sync_execute(
        "SELECT count() FROM system.tables WHERE database = %(database)s",
        {"database": settings.CLICKHOUSE_DATABASE},
    )

    # Check if all the tables have already been created. Views, materialized views, and dictionaries also count
    if num_tables == num_expected_tables:
        return

    table_queries = list(map(build_query, CREATE_MERGETREE_TABLE_QUERIES + CREATE_DISTRIBUTED_TABLE_QUERIES))
    run_clickhouse_statement_in_parallel(table_queries)

    if settings.IN_EVAL_TESTING:
        kafka_table_queries = list(map(build_query, CREATE_KAFKA_TABLE_QUERIES))
        run_clickhouse_statement_in_parallel(kafka_table_queries)

    mv_queries = list(map(build_query, CREATE_MV_TABLE_QUERIES))
    run_clickhouse_statement_in_parallel(mv_queries)

    view_queries = list(map(build_query, CREATE_VIEW_QUERIES))
    run_clickhouse_statement_in_parallel(view_queries)

    dictionary_queries = list(map(build_query, CREATE_DICTIONARY_QUERIES))
    run_clickhouse_statement_in_parallel(dictionary_queries)

    data_queries = list(map(build_query, CREATE_DATA_QUERIES))
    run_clickhouse_statement_in_parallel(data_queries)


def reset_clickhouse_tables():
    # Truncate clickhouse tables to default before running test
    # Mostly so that test runs locally work correctly
    from posthog.clickhouse.dead_letter_queue import TRUNCATE_DEAD_LETTER_QUEUE_TABLE_SQL
    from posthog.clickhouse.plugin_log_entries import TRUNCATE_PLUGIN_LOG_ENTRIES_TABLE_SQL
    from posthog.heatmaps.sql import TRUNCATE_HEATMAPS_TABLE_SQL
    from posthog.models.ai.pg_embeddings import TRUNCATE_PG_EMBEDDINGS_TABLE_SQL
    from posthog.models.app_metrics.sql import TRUNCATE_APP_METRICS_TABLE_SQL
    from posthog.models.channel_type.sql import TRUNCATE_CHANNEL_DEFINITION_TABLE_SQL
    from posthog.models.cohort.sql import TRUNCATE_COHORTPEOPLE_TABLE_SQL
    from posthog.models.event.sql import TRUNCATE_EVENTS_RECENT_TABLE_SQL, TRUNCATE_EVENTS_TABLE_SQL
    from posthog.models.exchange_rate.sql import TRUNCATE_EXCHANGE_RATE_TABLE_SQL
    from posthog.models.group.sql import TRUNCATE_GROUPS_TABLE_SQL
    from posthog.models.performance.sql import TRUNCATE_PERFORMANCE_EVENTS_TABLE_SQL
    from posthog.models.person.sql import (
        TRUNCATE_PERSON_DISTINCT_ID2_TABLE_SQL,
        TRUNCATE_PERSON_DISTINCT_ID_OVERRIDES_TABLE_SQL,
        TRUNCATE_PERSON_DISTINCT_ID_TABLE_SQL,
        TRUNCATE_PERSON_STATIC_COHORT_TABLE_SQL,
        TRUNCATE_PERSON_TABLE_SQL,
    )
    from posthog.models.raw_sessions.sql import TRUNCATE_RAW_SESSIONS_TABLE_SQL
    from posthog.models.sessions.sql import TRUNCATE_SESSIONS_TABLE_SQL
    from posthog.session_recordings.sql.session_recording_event_sql import TRUNCATE_SESSION_RECORDING_EVENTS_TABLE_SQL

<<<<<<< HEAD
    from products.error_tracking.backend.sql import TRUNCATE_ERROR_TRACKING_ISSUE_FINGERPRINT_OVERRIDES_TABLE_SQL
=======
    from products.error_tracking.backend.embedding import TRUNCATE_DOCUMENT_EMBEDDINGS_TABLE_SQL
    from products.error_tracking.backend.sql import (
        TRUNCATE_ERROR_TRACKING_FINGERPRINT_EMBEDDINGS_TABLE_SQL,
        TRUNCATE_ERROR_TRACKING_ISSUE_FINGERPRINT_OVERRIDES_TABLE_SQL,
    )
>>>>>>> a84b583f

    # REMEMBER TO ADD ANY NEW CLICKHOUSE TABLES TO THIS ARRAY!
    TABLES_TO_CREATE_DROP: list[str] = [
        TRUNCATE_EVENTS_TABLE_SQL(),
        TRUNCATE_EVENTS_RECENT_TABLE_SQL(),
        TRUNCATE_PERSON_TABLE_SQL,
        TRUNCATE_PERSON_DISTINCT_ID_TABLE_SQL,
        TRUNCATE_PERSON_DISTINCT_ID2_TABLE_SQL,
        TRUNCATE_PERSON_DISTINCT_ID_OVERRIDES_TABLE_SQL,
        TRUNCATE_PERSON_STATIC_COHORT_TABLE_SQL,
        TRUNCATE_ERROR_TRACKING_ISSUE_FINGERPRINT_OVERRIDES_TABLE_SQL,
        TRUNCATE_SESSION_RECORDING_EVENTS_TABLE_SQL(),
        TRUNCATE_PLUGIN_LOG_ENTRIES_TABLE_SQL,
        TRUNCATE_COHORTPEOPLE_TABLE_SQL,
        TRUNCATE_DEAD_LETTER_QUEUE_TABLE_SQL,
        TRUNCATE_GROUPS_TABLE_SQL,
        TRUNCATE_APP_METRICS_TABLE_SQL,
        TRUNCATE_PERFORMANCE_EVENTS_TABLE_SQL,
        TRUNCATE_CHANNEL_DEFINITION_TABLE_SQL,
        TRUNCATE_EXCHANGE_RATE_TABLE_SQL(),
        TRUNCATE_SESSIONS_TABLE_SQL(),
        TRUNCATE_RAW_SESSIONS_TABLE_SQL(),
        TRUNCATE_HEATMAPS_TABLE_SQL(),
        TRUNCATE_PG_EMBEDDINGS_TABLE_SQL(),
    ]

    # Drop created Kafka tables because some tests don't expect it.
    if settings.IN_EVAL_TESTING:
        kafka_tables = sync_execute(
            f"""
            SELECT name
            FROM system.tables
            WHERE database = '{settings.CLICKHOUSE_DATABASE}' AND name LIKE 'kafka_%'
            """,
        )
        # Using `ON CLUSTER` takes x20 more time to drop the tables: https://github.com/ClickHouse/ClickHouse/issues/15473.
        TABLES_TO_CREATE_DROP += [f"DROP TABLE {table[0]}" for table in kafka_tables]

    run_clickhouse_statement_in_parallel(TABLES_TO_CREATE_DROP)

    from posthog.clickhouse.schema import CREATE_DATA_QUERIES

    run_clickhouse_statement_in_parallel(list(CREATE_DATA_QUERIES))


@pytest.fixture(scope="package")
def django_db_setup(django_db_setup, django_db_keepdb):
    database = Database(
        settings.CLICKHOUSE_DATABASE,
        db_url=settings.CLICKHOUSE_HTTP_URL,
        username=settings.CLICKHOUSE_USER,
        password=settings.CLICKHOUSE_PASSWORD,
        cluster=settings.CLICKHOUSE_CLUSTER,
        verify_ssl_cert=settings.CLICKHOUSE_VERIFY,
        randomize_replica_paths=True,
    )

    if not django_db_keepdb:
        try:
            database.drop_database()
        except:
            pass

    database.create_database()  # Create database if it doesn't exist
    create_clickhouse_tables()

    yield

    if django_db_keepdb:
        # Reset ClickHouse data, unless we're running AI evals, where we want to keep the DB between runs
        if not settings.IN_EVAL_TESTING:
            reset_clickhouse_tables()
    else:
        database.drop_database()


@pytest.fixture
def base_test_mixin_fixture():
    kls = PostHogTestCase()
    kls.setUp()
    kls.setUpTestData()

    return kls


@pytest.fixture
def team(base_test_mixin_fixture):
    return base_test_mixin_fixture.team


@pytest.fixture
def user(base_test_mixin_fixture):
    return base_test_mixin_fixture.user


# :TRICKY: Integrate syrupy with unittest test cases
@pytest.fixture
def unittest_snapshot(request, snapshot):
    request.cls.snapshot = snapshot


@pytest.fixture
def cache():
    from django.core.cache import cache as django_cache

    django_cache.clear()

    yield django_cache

    django_cache.clear()


@pytest.fixture(autouse=True)
def mock_two_factor_sso_enforcement_check(request, mocker):
    """
    Mock the two_factor_session.is_domain_sso_enforced check to return False for all tests.
    Can be disabled by using @pytest.mark.no_mock_two_factor_sso_enforcement_check decorator.
    """
    if "no_mock_two_factor_sso_enforcement_check" in request.keywords:
        return

    mocker.patch("posthog.helpers.two_factor_session.is_domain_sso_enforced", return_value=False)
    mocker.patch("posthog.helpers.two_factor_session.is_sso_authentication_backend", return_value=False)<|MERGE_RESOLUTION|>--- conflicted
+++ resolved
@@ -88,15 +88,11 @@
     from posthog.models.sessions.sql import TRUNCATE_SESSIONS_TABLE_SQL
     from posthog.session_recordings.sql.session_recording_event_sql import TRUNCATE_SESSION_RECORDING_EVENTS_TABLE_SQL
 
-<<<<<<< HEAD
-    from products.error_tracking.backend.sql import TRUNCATE_ERROR_TRACKING_ISSUE_FINGERPRINT_OVERRIDES_TABLE_SQL
-=======
     from products.error_tracking.backend.embedding import TRUNCATE_DOCUMENT_EMBEDDINGS_TABLE_SQL
     from products.error_tracking.backend.sql import (
         TRUNCATE_ERROR_TRACKING_FINGERPRINT_EMBEDDINGS_TABLE_SQL,
         TRUNCATE_ERROR_TRACKING_ISSUE_FINGERPRINT_OVERRIDES_TABLE_SQL,
     )
->>>>>>> a84b583f
 
     # REMEMBER TO ADD ANY NEW CLICKHOUSE TABLES TO THIS ARRAY!
     TABLES_TO_CREATE_DROP: list[str] = [
@@ -105,9 +101,11 @@
         TRUNCATE_PERSON_TABLE_SQL,
         TRUNCATE_PERSON_DISTINCT_ID_TABLE_SQL,
         TRUNCATE_PERSON_DISTINCT_ID2_TABLE_SQL,
-        TRUNCATE_PERSON_DISTINCT_ID_OVERRIDES_TABLE_SQL,
-        TRUNCATE_PERSON_STATIC_COHORT_TABLE_SQL,
-        TRUNCATE_ERROR_TRACKING_ISSUE_FINGERPRINT_OVERRIDES_TABLE_SQL,
+        TRUNCATE_PERSON_DISTINCT_ID_OVERRIDES_TABLE_SQL(),
+        TRUNCATE_PERSON_STATIC_COHORT_TABLE_SQL(),
+        TRUNCATE_ERROR_TRACKING_ISSUE_FINGERPRINT_OVERRIDES_TABLE_SQL(),
+        TRUNCATE_ERROR_TRACKING_FINGERPRINT_EMBEDDINGS_TABLE_SQL(),
+        TRUNCATE_DOCUMENT_EMBEDDINGS_TABLE_SQL(),
         TRUNCATE_SESSION_RECORDING_EVENTS_TABLE_SQL(),
         TRUNCATE_PLUGIN_LOG_ENTRIES_TABLE_SQL,
         TRUNCATE_COHORTPEOPLE_TABLE_SQL,
@@ -219,4 +217,16 @@
         return
 
     mocker.patch("posthog.helpers.two_factor_session.is_domain_sso_enforced", return_value=False)
-    mocker.patch("posthog.helpers.two_factor_session.is_sso_authentication_backend", return_value=False)+    mocker.patch("posthog.helpers.two_factor_session.is_sso_authentication_backend", return_value=False)
+
+
+def pytest_sessionstart():
+    """
+    A bit of a hack to get django/py-test to do table truncation between test runs for the Persons tables that are
+    no longer managed by django
+    """
+    from django.apps import apps
+
+    unmanaged_models = [m for m in apps.get_models() if not m._meta.managed]
+    for m in unmanaged_models:
+        m._meta.managed = True