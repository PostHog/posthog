from datetime import datetime, timedelta
from typing import Any, TypeVar, Union

from django.core.exceptions import ValidationError
from django.core.validators import URLValidator

from pydantic import BaseModel, ConfigDict

from posthog.schema import (
    ActionsNode,
<<<<<<< HEAD
    DataWarehouseNode,
    FunnelsQuery,
    RetentionQuery,
    EntityType,
    RetentionEntity,
    PathsQuery,
    PathType,
    StickinessQuery,
    LifecycleQuery,
=======
    ActorsQuery,
    CalendarHeatmapQuery,
>>>>>>> b2f1e912
    DataTableNode,
    DataWarehouseNode,
    EntityType,
    EventsNode,
    EventsQuery,
    FunnelCorrelationActorsQuery,
    FunnelCorrelationQuery,
    FunnelExclusionActionsNode,
<<<<<<< HEAD
    CalendarHeatmapQuery,
=======
    FunnelExclusionEventsNode,
    FunnelsActorsQuery,
    FunnelsQuery,
    InsightActorsQuery,
    InsightVizNode,
    LifecycleQuery,
    PathsQuery,
    PathType,
    RetentionEntity,
    RetentionQuery,
    StickinessActorsQuery,
    StickinessQuery,
    TrendsQuery,
>>>>>>> b2f1e912
)

from posthog.cache_utils import cache_for
from posthog.hogql_queries.query_runner import RunnableQueryNode
from posthog.models import Action, Team
from posthog.utils import get_from_dict_or_attr

T = TypeVar("T", bound=BaseModel)


class InsightQueryMetadata(BaseModel):
    model_config = ConfigDict(
        extra="forbid",
    )
    events: list[str]
    updated_at: datetime


class QueryEventsExtractor:
    def __init__(self, team: Team):
        self.team = team

    @staticmethod
    def _ensure_model_instance(query: dict[str, Any] | RunnableQueryNode | BaseModel, model_class: type[T]) -> T:
        """
        Ensures the query is an instance of the specified model class.
        """
        if isinstance(query, model_class):
            return query
        return model_class.model_validate(query)

    def extract_events(self, query: dict[str, Any] | RunnableQueryNode | BaseModel) -> list[str]:
        """
        Extracts events from a given query dictionary.

        Args:
            query (dict): The query dictionary containing event data.

        Returns:
            list[str]: A list of events
        """
        if not query:
            return []

        try:
            kind = get_from_dict_or_attr(query, "kind")
        except AttributeError:
            raise ValueError(f"unknown query type: {query}")

        events = []

        if kind == "InsightVizNode":
            events = self.extract_events(self._ensure_model_instance(query, InsightVizNode).source)
        elif kind == "DataTableNode":
            events = self.extract_events(self._ensure_model_instance(query, DataTableNode).source)
        elif kind == "ActorsQuery":
            source = self._ensure_model_instance(query, ActorsQuery).source
            events = self.extract_events(source) if source else []
        elif kind == "InsightActorsQuery":
            events = self.extract_events(self._ensure_model_instance(query, InsightActorsQuery).source)
        elif kind == "FunnelsActorsQuery":
            events = self.extract_events(self._ensure_model_instance(query, FunnelsActorsQuery).source)
        elif kind == "FunnelCorrelationActorsQuery":
            events = self.extract_events(self._ensure_model_instance(query, FunnelCorrelationActorsQuery).source)
        elif kind == "StickinessActorsQuery":
            events = self.extract_events(self._ensure_model_instance(query, StickinessActorsQuery).source)

        elif kind == "TrendsQuery":
            events = self._extract_events_from_series(self._ensure_model_instance(query, TrendsQuery).series)
        elif kind == "StickinessQuery":
            events = self._extract_events_from_series(self._ensure_model_instance(query, StickinessQuery).series)
        elif kind == "LifecycleQuery":
            events = self._extract_events_from_series(self._ensure_model_instance(query, LifecycleQuery).series)
        elif kind == "CalendarHeatmapQuery":
            events = self._extract_events_from_series(self._ensure_model_instance(query, CalendarHeatmapQuery).series)

        elif kind == "FunnelCorrelationQuery":
            events = self._extract_events_from_funnels_correlation_query(
                self._ensure_model_instance(query, FunnelCorrelationQuery)
            )

        elif kind == "EventsQuery":
            events = self._extract_events_from_events_query(self._ensure_model_instance(query, EventsQuery))

        elif kind == "FunnelsQuery":
            events = self._extract_events_from_funnels_query(self._ensure_model_instance(query, FunnelsQuery))

        elif kind == "RetentionQuery":
            events = self._extract_events_from_retention_query(self._ensure_model_instance(query, RetentionQuery))

        elif kind == "PathsQuery":
            events = self._extract_events_from_paths_query(self._ensure_model_instance(query, PathsQuery))

        elif kind == "EventsNode":
            events = self._get_series_events(self._ensure_model_instance(query, EventsNode))

        return list(set(events))

    def _extract_events_from_series(self, series: list) -> list[str]:
        return [event for series in series for event in self._get_series_events(series)]

    def _extract_events_from_events_query(self, query: EventsQuery) -> list[str]:
        source_events = self.extract_events(query.source) if query.source else []
        return [query.event, *source_events] if query.event else source_events

    def _extract_events_from_funnels_query(self, query: FunnelsQuery) -> list[str]:
        series_events = [event for series in query.series for event in self._get_series_events(series)]

        funnel_filter_events = []
        if query.funnelsFilter and query.funnelsFilter.exclusions:
            for exclusion in query.funnelsFilter.exclusions:
                if isinstance(exclusion, FunnelExclusionEventsNode) and exclusion.event:
                    funnel_filter_events.append(exclusion.event)
                elif isinstance(exclusion, FunnelExclusionActionsNode) and exclusion.id:
                    funnel_filter_events.extend(
                        self._get_action_events(action_id=int(exclusion.id), project_id=self.team.project_id)
                    )

        return list(set(series_events + funnel_filter_events))

    def _extract_events_from_retention_query(self, query: RetentionQuery) -> list[str]:
        target_events = (
            self._get_retention_entity_events(query.retentionFilter.targetEntity)
            if query.retentionFilter.targetEntity
            else []
        )
        returning_events = (
            self._get_retention_entity_events(query.retentionFilter.returningEntity)
            if query.retentionFilter.returningEntity
            else []
        )

        return list(set(target_events + returning_events))

    def _extract_events_from_paths_query(self, query: PathsQuery) -> list[str]:
        included_events = []
        if query.pathsFilter.includeEventTypes and PathType.FIELD_PAGEVIEW in query.pathsFilter.includeEventTypes:
            included_events.append("$pageview")
        if query.pathsFilter.includeEventTypes and PathType.FIELD_SCREEN in query.pathsFilter.includeEventTypes:
            included_events.append("$screen")

        excluded_events = (
            [event for event in query.pathsFilter.excludeEvents if not self._is_valid_url(event)]
            if query.pathsFilter.excludeEvents
            else []
        )

        return list(set(included_events + excluded_events))

    def _extract_events_from_funnels_correlation_query(self, query: FunnelCorrelationQuery) -> list[str]:
        events = self.extract_events(query.source)

        if query.funnelCorrelationEventNames:
            events.extend(query.funnelCorrelationEventNames)

        if query.funnelCorrelationExcludeEventNames:
            events.extend(query.funnelCorrelationExcludeEventNames)

        return list(set(events))

    @staticmethod
    def _is_valid_url(url: str) -> bool:
        try:
            URLValidator()(url)
            return True
        except ValidationError:
            return False

    def _get_retention_entity_events(self, entity: RetentionEntity) -> list[str]:
        if entity.type == EntityType.EVENTS:
            return [str(entity.id)] if entity.id else []
        elif entity.type == EntityType.ACTIONS:
            return (
                self._get_action_events(action_id=int(entity.id), project_id=self.team.project_id) if entity.id else []
            )

        return []

    def _get_series_events(self, series: Union[EventsNode, ActionsNode, DataWarehouseNode]) -> list[str]:
        if isinstance(series, EventsNode):
            return [series.event] if series.event else []
        if isinstance(series, ActionsNode):
            return self._get_action_events(action_id=int(series.id), project_id=self.team.project_id)

        return []

    @staticmethod
    @cache_for(timedelta(minutes=1))
    def _get_action_events(action_id: int, project_id: int) -> list[str]:
        try:
            action = Action.objects.get(pk=action_id, team__project_id=project_id)
            return [event for event in action.get_step_events() if event is not None]
        except Action.DoesNotExist:
            return []


def extract_query_metadata(
    query: dict[str, Any] | RunnableQueryNode | BaseModel,
    team: Team,
) -> InsightQueryMetadata:
    """
    Extracts metadata from a given query, including the events used in the query.

    Args:
        query (dict | RunnableQueryNode | BaseModel): The query to extract metadata from.
        team (Team): The team associated with the query.

    Returns:
        InsightQueryMetadata: An object containing the query metadata
    """
    events_extractor = QueryEventsExtractor(team=team)
    events = events_extractor.extract_events(query=query)

    return InsightQueryMetadata(events=events, updated_at=datetime.now())<|MERGE_RESOLUTION|>--- conflicted
+++ resolved
@@ -8,7 +8,6 @@
 
 from posthog.schema import (
     ActionsNode,
-<<<<<<< HEAD
     DataWarehouseNode,
     FunnelsQuery,
     RetentionQuery,
@@ -18,10 +17,7 @@
     PathType,
     StickinessQuery,
     LifecycleQuery,
-=======
     ActorsQuery,
-    CalendarHeatmapQuery,
->>>>>>> b2f1e912
     DataTableNode,
     DataWarehouseNode,
     EntityType,
@@ -30,9 +26,7 @@
     FunnelCorrelationActorsQuery,
     FunnelCorrelationQuery,
     FunnelExclusionActionsNode,
-<<<<<<< HEAD
     CalendarHeatmapQuery,
-=======
     FunnelExclusionEventsNode,
     FunnelsActorsQuery,
     FunnelsQuery,
@@ -46,7 +40,6 @@
     StickinessActorsQuery,
     StickinessQuery,
     TrendsQuery,
->>>>>>> b2f1e912
 )
 
 from posthog.cache_utils import cache_for
