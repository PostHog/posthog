# serializer version: 1
# name: TestInsightActorsQueryRunner.test_insight_events_trends_query
  '''
  SELECT distinct_id AS distinct_id
  FROM
    (SELECT e.distinct_id AS distinct_id
     FROM events AS e
     WHERE and(equals(e.team_id, 99999), and(greaterOrEquals(toTimeZone(e.timestamp, 'US/Pacific'), toDateTime64('2020-01-12 00:00:00.000000', 6, 'US/Pacific')), less(toTimeZone(e.timestamp, 'US/Pacific'), toDateTime64('2020-01-13 00:00:00.000000', 6, 'US/Pacific')), equals(e.event, '$pageview')), less(toTimeZone(e.timestamp, 'US/Pacific'), toDateTime64('today', 6, 'US/Pacific')))
     ORDER BY e.distinct_id ASC)
  LIMIT 100 SETTINGS readonly=2,
                     max_execution_time=60,
                     allow_experimental_object_type=1,
                     format_csv_allow_double_quotes=0,
                     max_ast_elements=4000000,
                     max_expanded_ast_elements=4000000,
                     max_bytes_before_external_group_by=0,
                     transform_null_in=1,
                     optimize_min_equality_disjunction_chain_length=4294967295,
                     allow_experimental_join_condition=1
  '''
# ---
# name: TestInsightActorsQueryRunner.test_insight_persons_funnels_query
  '''
  SELECT name AS name
  FROM
    (SELECT persons.properties___name AS name
     FROM
       (SELECT aggregation_target AS actor_id
        FROM
          (SELECT arraySort(t -> t.1, groupArray(tuple(accurateCastOrNull(timestamp, 'Float64'), uuid, '', arrayFilter(x -> ifNull(notEquals(x, 0), 1), [multiply(1, step_0), multiply(2, step_1)])))) AS events_array,
                  [''] AS prop,
                  arrayJoin(aggregate_funnel_v9(2, 1209600, 'first_touch', 'ordered', prop, [], arrayFilter((x, x_before, x_after) -> not(and(ifNull(lessOrEquals(length(x.4), 1), 0), ifNull(equals(x.4, x_before.4), isNull(x.4)
                                                                                                                                                                                              and isNull(x_before.4)), ifNull(equals(x.4, x_after.4), isNull(x.4)
                                                                                                                                                                                                                              and isNull(x_after.4)), ifNull(equals(x.3, x_before.3), isNull(x.3)
                                                                                                                                                                                                                                                             and isNull(x_before.3)), ifNull(equals(x.3, x_after.3), isNull(x.3)
                                                                                                                                                                                                                                                                                             and isNull(x_after.3)), ifNull(greater(x.1, x_before.1), 0), ifNull(less(x.1, x_after.1), 0))), events_array, arrayRotateRight(events_array, 1), arrayRotateLeft(events_array, 1)))) AS af_tuple,
                  af_tuple.1 AS step_reached,
                  plus(af_tuple.1, 1) AS steps,
                  af_tuple.2 AS breakdown,
                  af_tuple.3 AS timings,
                  af_tuple.5 AS steps_bitfield,
                  aggregation_target AS aggregation_target
           FROM
             (SELECT toTimeZone(e.timestamp, 'US/Pacific') AS timestamp,
                     if(not(empty(e__override.distinct_id)), e__override.person_id, e.person_id) AS aggregation_target,
                     e.uuid AS uuid,
                     e.`$session_id` AS `$session_id`,
                     e.`$window_id` AS `$window_id`,
                     if(equals(e.event, '$pageview'), 1, 0) AS step_0,
                     if(equals(e.event, '$pageview'), 1, 0) AS step_1
              FROM events AS e
              LEFT OUTER JOIN
<<<<<<< HEAD
                (SELECT argMax(person_distinct_id_overrides.person_id, person_distinct_id_overrides.version) AS person_id,
=======
                (SELECT tupleElement(argMax(tuple(person_distinct_id_overrides.person_id), person_distinct_id_overrides.version), 1) AS person_id,
>>>>>>> 77b4fc3a
                        person_distinct_id_overrides.distinct_id AS distinct_id
                 FROM person_distinct_id_overrides
                 WHERE equals(person_distinct_id_overrides.team_id, 99999)
                 GROUP BY person_distinct_id_overrides.distinct_id
<<<<<<< HEAD
                 HAVING ifNull(equals(argMax(person_distinct_id_overrides.is_deleted, person_distinct_id_overrides.version), 0), 0) SETTINGS optimize_aggregation_in_order=1) AS e__override ON equals(e.distinct_id, e__override.distinct_id)
=======
                 HAVING ifNull(equals(tupleElement(argMax(tuple(person_distinct_id_overrides.is_deleted), person_distinct_id_overrides.version), 1), 0), 0) SETTINGS optimize_aggregation_in_order=1) AS e__override ON equals(e.distinct_id, e__override.distinct_id)
>>>>>>> 77b4fc3a
              WHERE and(equals(e.team_id, 99999), and(and(greaterOrEquals(toTimeZone(e.timestamp, 'US/Pacific'), toDateTime64('explicit_redacted_timestamp', 6, 'US/Pacific')), lessOrEquals(toTimeZone(e.timestamp, 'US/Pacific'), toDateTime64('explicit_redacted_timestamp', 6, 'US/Pacific'))), in(e.event, tuple('$pageview'))), or(ifNull(equals(step_0, 1), 0), ifNull(equals(step_1, 1), 0))))
           GROUP BY aggregation_target
           HAVING ifNull(greaterOrEquals(step_reached, 0), 0))
        WHERE bitTest(steps_bitfield, 1)
        ORDER BY aggregation_target ASC SETTINGS join_algorithm='auto') AS source
     INNER JOIN
       (SELECT person.id AS id,
               replaceRegexpAll(nullIf(nullIf(JSONExtractRaw(person.properties, 'name'), ''), 'null'), '^"|"$', '') AS properties___name
        FROM person
        WHERE and(equals(person.team_id, 99999), in(tuple(person.id, person.version),
                                                      (SELECT person.id AS id, max(person.version) AS version
                                                       FROM person
                                                       WHERE equals(person.team_id, 99999)
                                                       GROUP BY person.id
                                                       HAVING and(ifNull(equals(argMax(person.is_deleted, person.version), 0), 0), ifNull(less(argMax(toTimeZone(person.created_at, 'US/Pacific'), person.version), plus(now64(6, 'US/Pacific'), toIntervalDay(1))), 0))))) SETTINGS optimize_aggregation_in_order=1) AS persons ON equals(persons.id, source.actor_id)
     ORDER BY persons.properties___name ASC SETTINGS optimize_aggregation_in_order=1,
                                                     join_algorithm='auto')
  LIMIT 100 SETTINGS readonly=2,
                     max_execution_time=60,
                     allow_experimental_object_type=1,
                     format_csv_allow_double_quotes=0,
                     max_ast_elements=4000000,
                     max_expanded_ast_elements=4000000,
                     max_bytes_before_external_group_by=0,
                     transform_null_in=1,
                     optimize_min_equality_disjunction_chain_length=4294967295,
                     allow_experimental_join_condition=1
  '''
# ---
# name: TestInsightActorsQueryRunner.test_insight_persons_lifecycle_query
  '''
  SELECT n AS n
  FROM
    (SELECT persons.properties___name AS n
     FROM
       (SELECT DISTINCT actor_id AS actor_id
        FROM
          (SELECT min(events__person.created_at) AS created_at,
                  arraySort(groupUniqArray(toStartOfInterval(toTimeZone(events.timestamp, 'US/Pacific'), toIntervalDay(1)))) AS all_activity,
                  arrayPopBack(arrayPushFront(all_activity, toStartOfInterval(created_at, toIntervalDay(1)))) AS previous_activity,
                  arrayPopFront(arrayPushBack(all_activity, toStartOfInterval(toDateTime('1970-01-01 00:00:00', 'US/Pacific'), toIntervalDay(1)))) AS following_activity,
                  arrayMap((previous, current, index) -> if(ifNull(equals(previous, current), isNull(previous)
                                                                   and isNull(current)), 'new', if(and(ifNull(equals(minus(toTimeZone(current, 'US/Pacific'), toIntervalDay(1)), previous), isNull(minus(toTimeZone(current, 'US/Pacific'), toIntervalDay(1)))
                                                                                                              and isNull(previous)), ifNull(notEquals(index, 1), 1)), 'returning', 'resurrecting')), previous_activity, all_activity, arrayEnumerate(all_activity)) AS initial_status,
                  arrayMap((current, next) -> if(ifNull(equals(plus(toTimeZone(current, 'US/Pacific'), toIntervalDay(1)), toTimeZone(next, 'US/Pacific')), isNull(plus(toTimeZone(current, 'US/Pacific'), toIntervalDay(1)))
                                                        and isNull(toTimeZone(next, 'US/Pacific'))), '', 'dormant'), all_activity, following_activity) AS dormant_status,
                  arrayMap(x -> plus(toTimeZone(x, 'US/Pacific'), toIntervalDay(1)), arrayFilter((current, is_dormant) -> ifNull(equals(is_dormant, 'dormant'), 0), all_activity, dormant_status)) AS dormant_periods,
                  arrayMap(x -> 'dormant', dormant_periods) AS dormant_label,
                  arrayConcat(arrayZip(all_activity, initial_status), arrayZip(dormant_periods, dormant_label)) AS temp_concat,
                  arrayJoin(temp_concat) AS period_status_pairs,
                  period_status_pairs.1 AS start_of_period,
                  period_status_pairs.2 AS status,
                  if(not(empty(events__override.distinct_id)), events__override.person_id, events.person_id) AS actor_id
           FROM events
           LEFT OUTER JOIN
             (SELECT tupleElement(argMax(tuple(person_distinct_id_overrides.person_id), person_distinct_id_overrides.version), 1) AS person_id,
                     person_distinct_id_overrides.distinct_id AS distinct_id
              FROM person_distinct_id_overrides
              WHERE equals(person_distinct_id_overrides.team_id, 99999)
              GROUP BY person_distinct_id_overrides.distinct_id
              HAVING ifNull(equals(tupleElement(argMax(tuple(person_distinct_id_overrides.is_deleted), person_distinct_id_overrides.version), 1), 0), 0) SETTINGS optimize_aggregation_in_order=1) AS events__override ON equals(events.distinct_id, events__override.distinct_id)
           LEFT JOIN
             (SELECT tupleElement(argMax(tuple(toTimeZone(person.created_at, 'US/Pacific')), person.version), 1) AS created_at,
                     person.id AS id
              FROM person
              WHERE equals(person.team_id, 99999)
              GROUP BY person.id
              HAVING and(ifNull(equals(tupleElement(argMax(tuple(person.is_deleted), person.version), 1), 0), 0), ifNull(less(tupleElement(argMax(tuple(toTimeZone(person.created_at, 'US/Pacific')), person.version), 1), plus(now64(6, 'US/Pacific'), toIntervalDay(1))), 0)) SETTINGS optimize_aggregation_in_order=1) AS events__person ON equals(if(not(empty(events__override.distinct_id)), events__override.person_id, events.person_id), events__person.id)
           WHERE and(equals(events.team_id, 99999), ifNull(notEquals(replaceRegexpAll(nullIf(nullIf(JSONExtractRaw(events.properties, '$process_person_profile'), ''), 'null'), '^"|"$', ''), 'false'), 1), greaterOrEquals(toTimeZone(events.timestamp, 'US/Pacific'), minus(toStartOfInterval(assumeNotNull(toDateTime('2020-01-09 00:00:00', 'US/Pacific')), toIntervalDay(1)), toIntervalDay(1))), less(toTimeZone(events.timestamp, 'US/Pacific'), plus(toStartOfInterval(assumeNotNull(toDateTime('2020-01-19 23:59:59', 'US/Pacific')), toIntervalDay(1)), toIntervalDay(1))), equals(events.event, '$pageview'))
           GROUP BY actor_id)
        WHERE and(ifNull(equals(start_of_period, toStartOfInterval(toDateTime('2020-01-12', 'US/Pacific'), toIntervalDay(1))), isNull(start_of_period)
                         and isNull(toStartOfInterval(toDateTime('2020-01-12', 'US/Pacific'), toIntervalDay(1)))), ifNull(equals(status, 'returning'), 0))) AS source
     INNER JOIN
       (SELECT person.id AS id,
               replaceRegexpAll(nullIf(nullIf(JSONExtractRaw(person.properties, 'name'), ''), 'null'), '^"|"$', '') AS properties___name
        FROM person
        WHERE and(equals(person.team_id, 99999), in(tuple(person.id, person.version),
                                                      (SELECT person.id AS id, max(person.version) AS version
                                                       FROM person
                                                       WHERE and(equals(person.team_id, 99999), in(person.id,
                                                                                                     (SELECT source.actor_id AS actor_id
                                                                                                      FROM
                                                                                                        (SELECT DISTINCT actor_id AS actor_id
                                                                                                         FROM
                                                                                                           (SELECT min(events__person.created_at) AS created_at, arraySort(groupUniqArray(toStartOfInterval(toTimeZone(events.timestamp, 'US/Pacific'), toIntervalDay(1)))) AS all_activity, arrayPopBack(arrayPushFront(all_activity, toStartOfInterval(created_at, toIntervalDay(1)))) AS previous_activity, arrayPopFront(arrayPushBack(all_activity, toStartOfInterval(toDateTime('1970-01-01 00:00:00', 'US/Pacific'), toIntervalDay(1)))) AS following_activity, arrayMap((previous, current, index) -> if(ifNull(equals(previous, current), isNull(previous)
                                                                                                                                                                                                                                                                                                                                                                                                                                                                                                                                                                                                                        and isNull(current)), 'new', if(and(ifNull(equals(minus(toTimeZone(current, 'US/Pacific'), toIntervalDay(1)), previous), isNull(minus(toTimeZone(current, 'US/Pacific'), toIntervalDay(1)))
                                                                                                                                                                                                                                                                                                                                                                                                                                                                                                                                                                                                                                                                   and isNull(previous)), ifNull(notEquals(index, 1), 1)), 'returning', 'resurrecting')), previous_activity, all_activity, arrayEnumerate(all_activity)) AS initial_status, arrayMap((current, next) -> if(ifNull(equals(plus(toTimeZone(current, 'US/Pacific'), toIntervalDay(1)), toTimeZone(next, 'US/Pacific')), isNull(plus(toTimeZone(current, 'US/Pacific'), toIntervalDay(1)))
                                                                                                                                                                                                                                                                                                                                                                                                                                                                                                                                                                                                                                                                                                                                                                                                                                                                                  and isNull(toTimeZone(next, 'US/Pacific'))), '', 'dormant'), all_activity, following_activity) AS dormant_status, arrayMap(x -> plus(toTimeZone(x, 'US/Pacific'), toIntervalDay(1)), arrayFilter((current, is_dormant) -> ifNull(equals(is_dormant, 'dormant'), 0), all_activity, dormant_status)) AS dormant_periods, arrayMap(x -> 'dormant', dormant_periods) AS dormant_label, arrayConcat(arrayZip(all_activity, initial_status), arrayZip(dormant_periods, dormant_label)) AS temp_concat, arrayJoin(temp_concat) AS period_status_pairs, period_status_pairs.1 AS start_of_period, period_status_pairs.2 AS status, if(not(empty(events__override.distinct_id)), events__override.person_id, events.person_id) AS actor_id
                                                                                                            FROM events
                                                                                                            LEFT OUTER JOIN
                                                                                                              (SELECT tupleElement(argMax(tuple(person_distinct_id_overrides.person_id), person_distinct_id_overrides.version), 1) AS person_id, person_distinct_id_overrides.distinct_id AS distinct_id
                                                                                                               FROM person_distinct_id_overrides
                                                                                                               WHERE equals(person_distinct_id_overrides.team_id, 99999)
                                                                                                               GROUP BY person_distinct_id_overrides.distinct_id
                                                                                                               HAVING ifNull(equals(tupleElement(argMax(tuple(person_distinct_id_overrides.is_deleted), person_distinct_id_overrides.version), 1), 0), 0) SETTINGS optimize_aggregation_in_order=1) AS events__override ON equals(events.distinct_id, events__override.distinct_id)
                                                                                                            LEFT JOIN
                                                                                                              (SELECT tupleElement(argMax(tuple(toTimeZone(person.created_at, 'US/Pacific')), person.version), 1) AS created_at, person.id AS id
                                                                                                               FROM person
                                                                                                               WHERE equals(person.team_id, 99999)
                                                                                                               GROUP BY person.id
                                                                                                               HAVING and(ifNull(equals(tupleElement(argMax(tuple(person.is_deleted), person.version), 1), 0), 0), ifNull(less(tupleElement(argMax(tuple(toTimeZone(person.created_at, 'US/Pacific')), person.version), 1), plus(now64(6, 'US/Pacific'), toIntervalDay(1))), 0)) SETTINGS optimize_aggregation_in_order=1) AS events__person ON equals(if(not(empty(events__override.distinct_id)), events__override.person_id, events.person_id), events__person.id)
                                                                                                            WHERE and(equals(events.team_id, 99999), ifNull(notEquals(replaceRegexpAll(nullIf(nullIf(JSONExtractRaw(events.properties, '$process_person_profile'), ''), 'null'), '^"|"$', ''), 'false'), 1), greaterOrEquals(toTimeZone(events.timestamp, 'US/Pacific'), minus(toStartOfInterval(assumeNotNull(toDateTime('2020-01-09 00:00:00', 'US/Pacific')), toIntervalDay(1)), toIntervalDay(1))), less(toTimeZone(events.timestamp, 'US/Pacific'), plus(toStartOfInterval(assumeNotNull(toDateTime('2020-01-19 23:59:59', 'US/Pacific')), toIntervalDay(1)), toIntervalDay(1))), equals(events.event, '$pageview'))
                                                                                                            GROUP BY actor_id)
                                                                                                         WHERE and(ifNull(equals(start_of_period, toStartOfInterval(toDateTime('2020-01-12', 'US/Pacific'), toIntervalDay(1))), isNull(start_of_period)
                                                                                                                          and isNull(toStartOfInterval(toDateTime('2020-01-12', 'US/Pacific'), toIntervalDay(1)))), ifNull(equals(status, 'returning'), 0))) AS source)))
                                                       GROUP BY person.id
                                                       HAVING and(ifNull(equals(argMax(person.is_deleted, person.version), 0), 0), ifNull(less(argMax(toTimeZone(person.created_at, 'US/Pacific'), person.version), plus(now64(6, 'US/Pacific'), toIntervalDay(1))), 0))))) SETTINGS optimize_aggregation_in_order=1) AS persons ON equals(persons.id, source.actor_id)
     ORDER BY persons.properties___name ASC SETTINGS optimize_aggregation_in_order=1,
                                                     join_algorithm='auto')
  LIMIT 100 SETTINGS readonly=2,
                     max_execution_time=60,
                     allow_experimental_object_type=1,
                     format_csv_allow_double_quotes=0,
                     max_ast_elements=4000000,
                     max_expanded_ast_elements=4000000,
                     max_bytes_before_external_group_by=0,
                     transform_null_in=1,
                     optimize_min_equality_disjunction_chain_length=4294967295,
                     allow_experimental_join_condition=1
  '''
# ---
# name: TestInsightActorsQueryRunner.test_insight_persons_stickiness_groups_query
  '''
  SELECT name AS name
  FROM
    (SELECT groups.properties___name AS name
     FROM
       (SELECT aggregation_target AS group_key
        FROM
          (SELECT aggregation_target AS aggregation_target,
                  count() AS num_intervals
           FROM
             (SELECT e.`$group_0` AS aggregation_target,
                     toStartOfInterval(toTimeZone(e.timestamp, 'US/Pacific'), toIntervalDay(1)) AS start_of_interval
              FROM events AS e SAMPLE 1
              WHERE and(equals(e.team_id, 99999), greaterOrEquals(toTimeZone(e.timestamp, 'US/Pacific'), toStartOfInterval(assumeNotNull(toDateTime('2020-01-01 00:00:00', 'US/Pacific')), toIntervalDay(1))), lessOrEquals(toTimeZone(e.timestamp, 'US/Pacific'), assumeNotNull(toDateTime('2020-01-19 23:59:59', 'US/Pacific'))), equals(e.event, '$pageview'), notEquals(e.`$group_0`, ''))
              GROUP BY aggregation_target,
                       start_of_interval
              HAVING ifNull(greater(count(), 0), 0))
           GROUP BY aggregation_target)
        WHERE ifNull(equals(num_intervals, 7), 0)) AS source
     INNER JOIN
       (SELECT tupleElement(argMax(tuple(replaceRegexpAll(nullIf(nullIf(JSONExtractRaw(groups.group_properties, 'name'), ''), 'null'), '^"|"$', '')), toTimeZone(groups._timestamp, 'US/Pacific')), 1) AS properties___name,
               groups.group_type_index AS index,
               groups.group_key AS key
        FROM groups
        WHERE equals(groups.team_id, 99999)
        GROUP BY groups.group_type_index,
                 groups.group_key) AS groups ON equals(groups.key, source.group_key)
     ORDER BY groups.properties___name ASC SETTINGS optimize_aggregation_in_order=1,
                                                    join_algorithm='auto')
  LIMIT 100 SETTINGS readonly=2,
                     max_execution_time=60,
                     allow_experimental_object_type=1,
                     format_csv_allow_double_quotes=0,
                     max_ast_elements=4000000,
                     max_expanded_ast_elements=4000000,
                     max_bytes_before_external_group_by=0,
                     transform_null_in=1,
                     optimize_min_equality_disjunction_chain_length=4294967295,
                     allow_experimental_join_condition=1
  '''
# ---
# name: TestInsightActorsQueryRunner.test_insight_persons_stickiness_query
  '''
  SELECT name AS name
  FROM
    (SELECT persons.properties___name AS name
     FROM
       (SELECT aggregation_target AS actor_id
        FROM
          (SELECT aggregation_target AS aggregation_target,
                  count() AS num_intervals
           FROM
             (SELECT if(not(empty(e__override.distinct_id)), e__override.person_id, e.person_id) AS aggregation_target,
                     toStartOfInterval(toTimeZone(e.timestamp, 'US/Pacific'), toIntervalDay(1)) AS start_of_interval
              FROM events AS e SAMPLE 1
              LEFT OUTER JOIN
                (SELECT tupleElement(argMax(tuple(person_distinct_id_overrides.person_id), person_distinct_id_overrides.version), 1) AS person_id,
                        person_distinct_id_overrides.distinct_id AS distinct_id
                 FROM person_distinct_id_overrides
                 WHERE equals(person_distinct_id_overrides.team_id, 99999)
                 GROUP BY person_distinct_id_overrides.distinct_id
                 HAVING ifNull(equals(tupleElement(argMax(tuple(person_distinct_id_overrides.is_deleted), person_distinct_id_overrides.version), 1), 0), 0) SETTINGS optimize_aggregation_in_order=1) AS e__override ON equals(e.distinct_id, e__override.distinct_id)
              WHERE and(equals(e.team_id, 99999), greaterOrEquals(toTimeZone(e.timestamp, 'US/Pacific'), toStartOfInterval(assumeNotNull(toDateTime('2020-01-09 00:00:00', 'US/Pacific')), toIntervalDay(1))), lessOrEquals(toTimeZone(e.timestamp, 'US/Pacific'), assumeNotNull(toDateTime('2020-01-19 23:59:59', 'US/Pacific'))), equals(e.event, '$pageview'))
              GROUP BY aggregation_target,
                       start_of_interval
              HAVING ifNull(greater(count(), 0), 0))
           GROUP BY aggregation_target)
        WHERE ifNull(equals(num_intervals, 2), 0)) AS source
     INNER JOIN
       (SELECT person.id AS id,
               replaceRegexpAll(nullIf(nullIf(JSONExtractRaw(person.properties, 'name'), ''), 'null'), '^"|"$', '') AS properties___name
        FROM person
        WHERE and(equals(person.team_id, 99999), in(tuple(person.id, person.version),
                                                      (SELECT person.id AS id, max(person.version) AS version
                                                       FROM person
                                                       WHERE and(equals(person.team_id, 99999), in(person.id,
                                                                                                     (SELECT source.actor_id AS actor_id
                                                                                                      FROM
                                                                                                        (SELECT aggregation_target AS actor_id
                                                                                                         FROM
                                                                                                           (SELECT aggregation_target AS aggregation_target, count() AS num_intervals
                                                                                                            FROM
                                                                                                              (SELECT if(not(empty(e__override.distinct_id)), e__override.person_id, e.person_id) AS aggregation_target, toStartOfInterval(toTimeZone(e.timestamp, 'US/Pacific'), toIntervalDay(1)) AS start_of_interval
                                                                                                               FROM events AS e SAMPLE 1
                                                                                                               LEFT OUTER JOIN
                                                                                                                 (SELECT tupleElement(argMax(tuple(person_distinct_id_overrides.person_id), person_distinct_id_overrides.version), 1) AS person_id, person_distinct_id_overrides.distinct_id AS distinct_id
                                                                                                                  FROM person_distinct_id_overrides
                                                                                                                  WHERE equals(person_distinct_id_overrides.team_id, 99999)
                                                                                                                  GROUP BY person_distinct_id_overrides.distinct_id
                                                                                                                  HAVING ifNull(equals(tupleElement(argMax(tuple(person_distinct_id_overrides.is_deleted), person_distinct_id_overrides.version), 1), 0), 0) SETTINGS optimize_aggregation_in_order=1) AS e__override ON equals(e.distinct_id, e__override.distinct_id)
                                                                                                               WHERE and(equals(e.team_id, 99999), greaterOrEquals(toTimeZone(e.timestamp, 'US/Pacific'), toStartOfInterval(assumeNotNull(toDateTime('2020-01-09 00:00:00', 'US/Pacific')), toIntervalDay(1))), lessOrEquals(toTimeZone(e.timestamp, 'US/Pacific'), assumeNotNull(toDateTime('2020-01-19 23:59:59', 'US/Pacific'))), equals(e.event, '$pageview'))
                                                                                                               GROUP BY aggregation_target, start_of_interval
                                                                                                               HAVING ifNull(greater(count(), 0), 0))
                                                                                                            GROUP BY aggregation_target)
                                                                                                         WHERE ifNull(equals(num_intervals, 2), 0)) AS source)))
                                                       GROUP BY person.id
                                                       HAVING and(ifNull(equals(argMax(person.is_deleted, person.version), 0), 0), ifNull(less(argMax(toTimeZone(person.created_at, 'US/Pacific'), person.version), plus(now64(6, 'US/Pacific'), toIntervalDay(1))), 0))))) SETTINGS optimize_aggregation_in_order=1) AS persons ON equals(persons.id, source.actor_id)
     ORDER BY persons.properties___name ASC SETTINGS optimize_aggregation_in_order=1,
                                                     join_algorithm='auto')
  LIMIT 100 SETTINGS readonly=2,
                     max_execution_time=60,
                     allow_experimental_object_type=1,
                     format_csv_allow_double_quotes=0,
                     max_ast_elements=4000000,
                     max_expanded_ast_elements=4000000,
                     max_bytes_before_external_group_by=0,
                     transform_null_in=1,
                     optimize_min_equality_disjunction_chain_length=4294967295,
                     allow_experimental_join_condition=1
  '''
# ---
# name: TestInsightActorsQueryRunner.test_insight_persons_trends_groups_query
  '''
  SELECT name AS name
  FROM
    (SELECT groups.properties___name AS name
     FROM
       (SELECT actor_id AS actor_id,
               count() AS event_count
        FROM
          (SELECT e.`$group_0` AS actor_id,
                  toTimeZone(e.timestamp, 'US/Pacific') AS timestamp,
                  e.uuid AS uuid
           FROM events AS e
           WHERE and(equals(e.team_id, 99999), greaterOrEquals(timestamp, toDateTime64('2020-01-09 00:00:00.000000', 6, 'US/Pacific')), less(timestamp, toDateTime64('2020-01-10 00:00:00.000000', 6, 'US/Pacific')), notEquals(e.`$group_0`, ''), equals(e.event, '$pageview')))
        GROUP BY actor_id) AS source
     INNER JOIN
       (SELECT tupleElement(argMax(tuple(replaceRegexpAll(nullIf(nullIf(JSONExtractRaw(groups.group_properties, 'name'), ''), 'null'), '^"|"$', '')), toTimeZone(groups._timestamp, 'US/Pacific')), 1) AS properties___name,
               groups.group_type_index AS index,
               groups.group_key AS key
        FROM groups
        WHERE equals(groups.team_id, 99999)
        GROUP BY groups.group_type_index,
                 groups.group_key) AS groups ON equals(groups.key, source.actor_id)
     ORDER BY groups.properties___name ASC SETTINGS optimize_aggregation_in_order=1,
                                                    join_algorithm='auto')
  LIMIT 100 SETTINGS readonly=2,
                     max_execution_time=60,
                     allow_experimental_object_type=1,
                     format_csv_allow_double_quotes=0,
                     max_ast_elements=4000000,
                     max_expanded_ast_elements=4000000,
                     max_bytes_before_external_group_by=0,
                     transform_null_in=1,
                     optimize_min_equality_disjunction_chain_length=4294967295,
                     allow_experimental_join_condition=1
  '''
# ---
# name: TestInsightActorsQueryRunner.test_insight_persons_trends_query_with_argmaxV1
  '''
  SELECT name AS name,
         event_distinct_ids AS event_distinct_ids
  FROM
    (SELECT persons.properties___name AS name,
            source.event_distinct_ids AS event_distinct_ids
     FROM
       (SELECT actor_id AS actor_id,
               count() AS event_count,
               groupUniqArray(distinct_id) AS event_distinct_ids
        FROM
          (SELECT if(not(empty(e__override.distinct_id)), e__override.person_id, e.person_id) AS actor_id,
                  toTimeZone(e.timestamp, 'US/Pacific') AS timestamp,
                  e.uuid AS uuid,
                  e.distinct_id AS distinct_id
           FROM events AS e
           LEFT OUTER JOIN
             (SELECT tupleElement(argMax(tuple(person_distinct_id_overrides.person_id), person_distinct_id_overrides.version), 1) AS person_id,
                     person_distinct_id_overrides.distinct_id AS distinct_id
              FROM person_distinct_id_overrides
              WHERE equals(person_distinct_id_overrides.team_id, 99999)
              GROUP BY person_distinct_id_overrides.distinct_id
              HAVING ifNull(equals(tupleElement(argMax(tuple(person_distinct_id_overrides.is_deleted), person_distinct_id_overrides.version), 1), 0), 0) SETTINGS optimize_aggregation_in_order=1) AS e__override ON equals(e.distinct_id, e__override.distinct_id)
           LEFT JOIN
             (SELECT tupleElement(argMax(tuple(replaceRegexpAll(nullIf(nullIf(JSONExtractRaw(person.properties, 'email'), ''), 'null'), '^"|"$', '')), person.version), 1) AS properties___email,
                     person.id AS id
              FROM person
              WHERE equals(person.team_id, 99999)
              GROUP BY person.id
              HAVING and(ifNull(equals(tupleElement(argMax(tuple(person.is_deleted), person.version), 1), 0), 0), ifNull(less(tupleElement(argMax(tuple(toTimeZone(person.created_at, 'US/Pacific')), person.version), 1), plus(now64(6, 'US/Pacific'), toIntervalDay(1))), 0)) SETTINGS optimize_aggregation_in_order=1) AS e__person ON equals(if(not(empty(e__override.distinct_id)), e__override.person_id, e.person_id), e__person.id)
           WHERE and(equals(e.team_id, 99999), ifNull(notEquals(e__person.properties___email, 'tom@posthog.com'), 1), greaterOrEquals(timestamp, toDateTime64('explicit_redacted_timestamp', 6, 'US/Pacific')), less(timestamp, toDateTime64('explicit_redacted_timestamp', 6, 'US/Pacific')), equals(e.event, '$pageview')))
        GROUP BY actor_id) AS source
     INNER JOIN
       (SELECT tupleElement(argMax(tuple(replaceRegexpAll(nullIf(nullIf(JSONExtractRaw(person.properties, 'name'), ''), 'null'), '^"|"$', '')), person.version), 1) AS properties___name,
               person.id AS id
        FROM person
        WHERE and(equals(person.team_id, 99999), in(id,
                                                      (SELECT source.actor_id AS actor_id
                                                       FROM
                                                         (SELECT actor_id AS actor_id, count() AS event_count, groupUniqArray(distinct_id) AS event_distinct_ids
                                                          FROM
                                                            (SELECT if(not(empty(e__override.distinct_id)), e__override.person_id, e.person_id) AS actor_id, toTimeZone(e.timestamp, 'US/Pacific') AS timestamp, e.uuid AS uuid, e.distinct_id AS distinct_id
                                                             FROM events AS e
                                                             LEFT OUTER JOIN
                                                               (SELECT tupleElement(argMax(tuple(person_distinct_id_overrides.person_id), person_distinct_id_overrides.version), 1) AS person_id, person_distinct_id_overrides.distinct_id AS distinct_id
                                                                FROM person_distinct_id_overrides
                                                                WHERE equals(person_distinct_id_overrides.team_id, 99999)
                                                                GROUP BY person_distinct_id_overrides.distinct_id
                                                                HAVING ifNull(equals(tupleElement(argMax(tuple(person_distinct_id_overrides.is_deleted), person_distinct_id_overrides.version), 1), 0), 0) SETTINGS optimize_aggregation_in_order=1) AS e__override ON equals(e.distinct_id, e__override.distinct_id)
                                                             LEFT JOIN
                                                               (SELECT tupleElement(argMax(tuple(replaceRegexpAll(nullIf(nullIf(JSONExtractRaw(person.properties, 'email'), ''), 'null'), '^"|"$', '')), person.version), 1) AS properties___email, person.id AS id
                                                                FROM person
                                                                WHERE equals(person.team_id, 99999)
                                                                GROUP BY person.id
                                                                HAVING and(ifNull(equals(tupleElement(argMax(tuple(person.is_deleted), person.version), 1), 0), 0), ifNull(less(tupleElement(argMax(tuple(toTimeZone(person.created_at, 'US/Pacific')), person.version), 1), plus(now64(6, 'US/Pacific'), toIntervalDay(1))), 0)) SETTINGS optimize_aggregation_in_order=1) AS e__person ON equals(if(not(empty(e__override.distinct_id)), e__override.person_id, e.person_id), e__person.id)
                                                             WHERE and(equals(e.team_id, 99999), ifNull(notEquals(e__person.properties___email, 'tom@posthog.com'), 1), greaterOrEquals(timestamp, toDateTime64('explicit_redacted_timestamp', 6, 'US/Pacific')), less(timestamp, toDateTime64('explicit_redacted_timestamp', 6, 'US/Pacific')), equals(e.event, '$pageview')))
                                                          GROUP BY actor_id) AS source)))
        GROUP BY person.id
        HAVING and(ifNull(equals(tupleElement(argMax(tuple(person.is_deleted), person.version), 1), 0), 0), ifNull(less(tupleElement(argMax(tuple(toTimeZone(person.created_at, 'US/Pacific')), person.version), 1), plus(now64(6, 'US/Pacific'), toIntervalDay(1))), 0)) SETTINGS optimize_aggregation_in_order=1) AS persons ON equals(persons.id, source.actor_id)
     ORDER BY persons.properties___name ASC SETTINGS optimize_aggregation_in_order=1,
                                                     join_algorithm='auto')
  LIMIT 100 SETTINGS readonly=2,
                     max_execution_time=60,
                     allow_experimental_object_type=1,
                     format_csv_allow_double_quotes=0,
                     max_ast_elements=4000000,
                     max_expanded_ast_elements=4000000,
                     max_bytes_before_external_group_by=0,
                     transform_null_in=1,
                     optimize_min_equality_disjunction_chain_length=4294967295,
                     allow_experimental_join_condition=1
  '''
# ---
# name: TestInsightActorsQueryRunner.test_insight_persons_trends_query_with_argmaxV2
  '''
  SELECT name AS name,
         event_distinct_ids AS event_distinct_ids
  FROM
    (SELECT persons.properties___name AS name,
            source.event_distinct_ids AS event_distinct_ids
     FROM
       (SELECT actor_id AS actor_id,
               count() AS event_count,
               groupUniqArray(distinct_id) AS event_distinct_ids
        FROM
          (SELECT if(not(empty(e__override.distinct_id)), e__override.person_id, e.person_id) AS actor_id,
                  toTimeZone(e.timestamp, 'US/Pacific') AS timestamp,
                  e.uuid AS uuid,
                  e.distinct_id AS distinct_id
           FROM events AS e
           LEFT OUTER JOIN
             (SELECT tupleElement(argMax(tuple(person_distinct_id_overrides.person_id), person_distinct_id_overrides.version), 1) AS person_id,
                     person_distinct_id_overrides.distinct_id AS distinct_id
              FROM person_distinct_id_overrides
              WHERE equals(person_distinct_id_overrides.team_id, 99999)
              GROUP BY person_distinct_id_overrides.distinct_id
              HAVING ifNull(equals(tupleElement(argMax(tuple(person_distinct_id_overrides.is_deleted), person_distinct_id_overrides.version), 1), 0), 0) SETTINGS optimize_aggregation_in_order=1) AS e__override ON equals(e.distinct_id, e__override.distinct_id)
           LEFT JOIN
             (SELECT person.id AS id,
                     replaceRegexpAll(nullIf(nullIf(JSONExtractRaw(person.properties, 'email'), ''), 'null'), '^"|"$', '') AS properties___email
              FROM person
              WHERE and(equals(person.team_id, 99999), in(tuple(person.id, person.version),
                                                            (SELECT person.id AS id, max(person.version) AS version
                                                             FROM person
                                                             WHERE equals(person.team_id, 99999)
                                                             GROUP BY person.id
                                                             HAVING and(ifNull(equals(argMax(person.is_deleted, person.version), 0), 0), ifNull(less(argMax(toTimeZone(person.created_at, 'US/Pacific'), person.version), plus(now64(6, 'US/Pacific'), toIntervalDay(1))), 0))))) SETTINGS optimize_aggregation_in_order=1) AS e__person ON equals(if(not(empty(e__override.distinct_id)), e__override.person_id, e.person_id), e__person.id)
           WHERE and(equals(e.team_id, 99999), ifNull(notEquals(e__person.properties___email, 'tom@posthog.com'), 1), greaterOrEquals(timestamp, toDateTime64('explicit_redacted_timestamp', 6, 'US/Pacific')), less(timestamp, toDateTime64('explicit_redacted_timestamp', 6, 'US/Pacific')), equals(e.event, '$pageview')))
        GROUP BY actor_id) AS source
     INNER JOIN
       (SELECT person.id AS id,
               replaceRegexpAll(nullIf(nullIf(JSONExtractRaw(person.properties, 'name'), ''), 'null'), '^"|"$', '') AS properties___name
        FROM person
        WHERE and(equals(person.team_id, 99999), in(tuple(person.id, person.version),
                                                      (SELECT person.id AS id, max(person.version) AS version
                                                       FROM person
                                                       WHERE and(equals(person.team_id, 99999), in(person.id,
                                                                                                     (SELECT source.actor_id AS actor_id
                                                                                                      FROM
                                                                                                        (SELECT actor_id AS actor_id, count() AS event_count, groupUniqArray(distinct_id) AS event_distinct_ids
                                                                                                         FROM
                                                                                                           (SELECT if(not(empty(e__override.distinct_id)), e__override.person_id, e.person_id) AS actor_id, toTimeZone(e.timestamp, 'US/Pacific') AS timestamp, e.uuid AS uuid, e.distinct_id AS distinct_id
                                                                                                            FROM events AS e
                                                                                                            LEFT OUTER JOIN
                                                                                                              (SELECT tupleElement(argMax(tuple(person_distinct_id_overrides.person_id), person_distinct_id_overrides.version), 1) AS person_id, person_distinct_id_overrides.distinct_id AS distinct_id
                                                                                                               FROM person_distinct_id_overrides
                                                                                                               WHERE equals(person_distinct_id_overrides.team_id, 99999)
                                                                                                               GROUP BY person_distinct_id_overrides.distinct_id
                                                                                                               HAVING ifNull(equals(tupleElement(argMax(tuple(person_distinct_id_overrides.is_deleted), person_distinct_id_overrides.version), 1), 0), 0) SETTINGS optimize_aggregation_in_order=1) AS e__override ON equals(e.distinct_id, e__override.distinct_id)
                                                                                                            LEFT JOIN
                                                                                                              (SELECT person.id AS id, replaceRegexpAll(nullIf(nullIf(JSONExtractRaw(person.properties, 'email'), ''), 'null'), '^"|"$', '') AS properties___email
                                                                                                               FROM person
                                                                                                               WHERE and(equals(person.team_id, 99999), in(tuple(person.id, person.version),
                                                                                                                                                             (SELECT person.id AS id, max(person.version) AS version
                                                                                                                                                              FROM person
                                                                                                                                                              WHERE equals(person.team_id, 99999)
                                                                                                                                                              GROUP BY person.id
                                                                                                                                                              HAVING and(ifNull(equals(argMax(person.is_deleted, person.version), 0), 0), ifNull(less(argMax(toTimeZone(person.created_at, 'US/Pacific'), person.version), plus(now64(6, 'US/Pacific'), toIntervalDay(1))), 0))))) SETTINGS optimize_aggregation_in_order=1) AS e__person ON equals(if(not(empty(e__override.distinct_id)), e__override.person_id, e.person_id), e__person.id)
                                                                                                            WHERE and(equals(e.team_id, 99999), ifNull(notEquals(e__person.properties___email, 'tom@posthog.com'), 1), greaterOrEquals(timestamp, toDateTime64('explicit_redacted_timestamp', 6, 'US/Pacific')), less(timestamp, toDateTime64('explicit_redacted_timestamp', 6, 'US/Pacific')), equals(e.event, '$pageview')))
                                                                                                         GROUP BY actor_id) AS source)))
                                                       GROUP BY person.id
                                                       HAVING and(ifNull(equals(argMax(person.is_deleted, person.version), 0), 0), ifNull(less(argMax(toTimeZone(person.created_at, 'US/Pacific'), person.version), plus(now64(6, 'US/Pacific'), toIntervalDay(1))), 0))))) SETTINGS optimize_aggregation_in_order=1) AS persons ON equals(persons.id, source.actor_id)
     ORDER BY persons.properties___name ASC SETTINGS optimize_aggregation_in_order=1,
                                                     join_algorithm='auto')
  LIMIT 100 SETTINGS readonly=2,
                     max_execution_time=60,
                     allow_experimental_object_type=1,
                     format_csv_allow_double_quotes=0,
                     max_ast_elements=4000000,
                     max_expanded_ast_elements=4000000,
                     max_bytes_before_external_group_by=0,
                     transform_null_in=1,
                     optimize_min_equality_disjunction_chain_length=4294967295,
                     allow_experimental_join_condition=1
  '''
# ---<|MERGE_RESOLUTION|>--- conflicted
+++ resolved
@@ -50,20 +50,12 @@
                      if(equals(e.event, '$pageview'), 1, 0) AS step_1
               FROM events AS e
               LEFT OUTER JOIN
-<<<<<<< HEAD
-                (SELECT argMax(person_distinct_id_overrides.person_id, person_distinct_id_overrides.version) AS person_id,
-=======
                 (SELECT tupleElement(argMax(tuple(person_distinct_id_overrides.person_id), person_distinct_id_overrides.version), 1) AS person_id,
->>>>>>> 77b4fc3a
                         person_distinct_id_overrides.distinct_id AS distinct_id
                  FROM person_distinct_id_overrides
                  WHERE equals(person_distinct_id_overrides.team_id, 99999)
                  GROUP BY person_distinct_id_overrides.distinct_id
-<<<<<<< HEAD
-                 HAVING ifNull(equals(argMax(person_distinct_id_overrides.is_deleted, person_distinct_id_overrides.version), 0), 0) SETTINGS optimize_aggregation_in_order=1) AS e__override ON equals(e.distinct_id, e__override.distinct_id)
-=======
                  HAVING ifNull(equals(tupleElement(argMax(tuple(person_distinct_id_overrides.is_deleted), person_distinct_id_overrides.version), 1), 0), 0) SETTINGS optimize_aggregation_in_order=1) AS e__override ON equals(e.distinct_id, e__override.distinct_id)
->>>>>>> 77b4fc3a
               WHERE and(equals(e.team_id, 99999), and(and(greaterOrEquals(toTimeZone(e.timestamp, 'US/Pacific'), toDateTime64('explicit_redacted_timestamp', 6, 'US/Pacific')), lessOrEquals(toTimeZone(e.timestamp, 'US/Pacific'), toDateTime64('explicit_redacted_timestamp', 6, 'US/Pacific'))), in(e.event, tuple('$pageview'))), or(ifNull(equals(step_0, 1), 0), ifNull(equals(step_1, 1), 0))))
            GROUP BY aggregation_target
            HAVING ifNull(greaterOrEquals(step_reached, 0), 0))
