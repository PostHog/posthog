--- conflicted
+++ resolved
@@ -41,53 +41,6 @@
                   af_tuple.5 AS steps_bitfield,
                   aggregation_target AS aggregation_target
            FROM
-<<<<<<< HEAD
-             (SELECT aggregation_target AS aggregation_target,
-                     steps AS steps,
-                     max(steps) OVER (PARTITION BY aggregation_target) AS max_steps,
-                                     step_1_conversion_time AS step_1_conversion_time
-              FROM
-                (SELECT aggregation_target AS aggregation_target,
-                        timestamp AS timestamp,
-                        step_0 AS step_0,
-                        latest_0 AS latest_0,
-                        step_1 AS step_1,
-                        latest_1 AS latest_1,
-                        if(and(ifNull(less(latest_0, latest_1), 0), ifNull(lessOrEquals(latest_1, plus(toTimeZone(latest_0, 'UTC'), toIntervalDay(14))), 0)), 2, 1) AS steps,
-                        if(and(isNotNull(latest_1), ifNull(lessOrEquals(latest_1, plus(toTimeZone(latest_0, 'UTC'), toIntervalDay(14))), 0)), dateDiff('second', latest_0, latest_1), NULL) AS step_1_conversion_time
-                 FROM
-                   (SELECT aggregation_target AS aggregation_target,
-                           timestamp AS timestamp,
-                           step_0 AS step_0,
-                           latest_0 AS latest_0,
-                           step_1 AS step_1,
-                           min(latest_1) OVER (PARTITION BY aggregation_target
-                                               ORDER BY timestamp DESC ROWS BETWEEN UNBOUNDED PRECEDING AND 1 PRECEDING) AS latest_1
-                    FROM
-                      (SELECT toTimeZone(e.timestamp, 'US/Pacific') AS timestamp,
-                              if(not(empty(e__override.distinct_id)), e__override.person_id, e.person_id) AS aggregation_target,
-                              if(equals(e.event, '$pageview'), 1, 0) AS step_0,
-                              if(ifNull(equals(step_0, 1), 0), timestamp, NULL) AS latest_0,
-                              if(equals(e.event, '$pageview'), 1, 0) AS step_1,
-                              if(ifNull(equals(step_1, 1), 0), timestamp, NULL) AS latest_1
-                       FROM events AS e
-                       LEFT OUTER JOIN
-                         (SELECT tupleElement(argMax(tuple(person_distinct_id_overrides.person_id), person_distinct_id_overrides.version), 1) AS person_id,
-                                 person_distinct_id_overrides.distinct_id AS distinct_id
-                          FROM person_distinct_id_overrides
-                          WHERE equals(person_distinct_id_overrides.team_id, 99999)
-                          GROUP BY person_distinct_id_overrides.distinct_id
-                          HAVING ifNull(equals(tupleElement(argMax(tuple(person_distinct_id_overrides.is_deleted), person_distinct_id_overrides.version), 1), 0), 0) SETTINGS optimize_aggregation_in_order=1) AS e__override ON equals(e.distinct_id, e__override.distinct_id)
-                       WHERE and(equals(e.team_id, 99999), and(and(greaterOrEquals(toTimeZone(e.timestamp, 'US/Pacific'), toDateTime64('2020-01-01 00:00:00.000000', 6, 'US/Pacific')), lessOrEquals(toTimeZone(e.timestamp, 'US/Pacific'), toDateTime64('2020-01-19 23:59:59.999999', 6, 'US/Pacific'))), in(e.event, tuple('$pageview'))), or(ifNull(equals(step_0, 1), 0), ifNull(equals(step_1, 1), 0)))))
-                 WHERE ifNull(equals(step_0, 1), 0)))
-           GROUP BY aggregation_target,
-                    steps
-           HAVING ifNull(equals(steps, max(max_steps)), isNull(steps)
-                         and isNull(max(max_steps))))
-        WHERE in(steps,
-                 [2])
-        ORDER BY aggregation_target ASC) AS source
-=======
              (SELECT toTimeZone(e.timestamp, 'US/Pacific') AS timestamp,
                      if(not(empty(e__override.distinct_id)), e__override.person_id, e.person_id) AS aggregation_target,
                      e.uuid AS uuid,
@@ -108,7 +61,6 @@
            HAVING ifNull(greaterOrEquals(step_reached, 0), 0))
         WHERE bitTest(steps_bitfield, 1)
         ORDER BY aggregation_target ASC SETTINGS join_algorithm='auto') AS source
->>>>>>> 77d24da0
      INNER JOIN
        (SELECT person.id AS id,
                replaceRegexpAll(nullIf(nullIf(JSONExtractRaw(person.properties, 'name'), ''), 'null'), '^"|"$', '') AS properties___name
@@ -159,19 +111,19 @@
                   if(not(empty(events__override.distinct_id)), events__override.person_id, events.person_id) AS actor_id
            FROM events
            LEFT OUTER JOIN
-             (SELECT tupleElement(argMax(tuple(person_distinct_id_overrides.person_id), person_distinct_id_overrides.version), 1) AS person_id,
+             (SELECT argMax(person_distinct_id_overrides.person_id, person_distinct_id_overrides.version) AS person_id,
                      person_distinct_id_overrides.distinct_id AS distinct_id
               FROM person_distinct_id_overrides
               WHERE equals(person_distinct_id_overrides.team_id, 99999)
               GROUP BY person_distinct_id_overrides.distinct_id
-              HAVING ifNull(equals(tupleElement(argMax(tuple(person_distinct_id_overrides.is_deleted), person_distinct_id_overrides.version), 1), 0), 0) SETTINGS optimize_aggregation_in_order=1) AS events__override ON equals(events.distinct_id, events__override.distinct_id)
+              HAVING ifNull(equals(argMax(person_distinct_id_overrides.is_deleted, person_distinct_id_overrides.version), 0), 0) SETTINGS optimize_aggregation_in_order=1) AS events__override ON equals(events.distinct_id, events__override.distinct_id)
            LEFT JOIN
-             (SELECT tupleElement(argMax(tuple(toTimeZone(person.created_at, 'US/Pacific')), person.version), 1) AS created_at,
+             (SELECT argMax(toTimeZone(person.created_at, 'US/Pacific'), person.version) AS created_at,
                      person.id AS id
               FROM person
               WHERE equals(person.team_id, 99999)
               GROUP BY person.id
-              HAVING and(ifNull(equals(tupleElement(argMax(tuple(person.is_deleted), person.version), 1), 0), 0), ifNull(less(tupleElement(argMax(tuple(toTimeZone(person.created_at, 'US/Pacific')), person.version), 1), plus(now64(6, 'US/Pacific'), toIntervalDay(1))), 0)) SETTINGS optimize_aggregation_in_order=1) AS events__person ON equals(if(not(empty(events__override.distinct_id)), events__override.person_id, events.person_id), events__person.id)
+              HAVING and(ifNull(equals(argMax(person.is_deleted, person.version), 0), 0), ifNull(less(argMax(toTimeZone(person.created_at, 'US/Pacific'), person.version), plus(now64(6, 'US/Pacific'), toIntervalDay(1))), 0)) SETTINGS optimize_aggregation_in_order=1) AS events__person ON equals(if(not(empty(events__override.distinct_id)), events__override.person_id, events.person_id), events__person.id)
            WHERE and(equals(events.team_id, 99999), ifNull(notEquals(replaceRegexpAll(nullIf(nullIf(JSONExtractRaw(events.properties, '$process_person_profile'), ''), 'null'), '^"|"$', ''), 'false'), 1), greaterOrEquals(toTimeZone(events.timestamp, 'US/Pacific'), minus(toStartOfInterval(assumeNotNull(toDateTime('2020-01-09 00:00:00', 'US/Pacific')), toIntervalDay(1)), toIntervalDay(1))), less(toTimeZone(events.timestamp, 'US/Pacific'), plus(toStartOfInterval(assumeNotNull(toDateTime('2020-01-19 23:59:59', 'US/Pacific')), toIntervalDay(1)), toIntervalDay(1))), equals(events.event, '$pageview'))
            GROUP BY actor_id)
         WHERE and(ifNull(equals(start_of_period, toStartOfInterval(toDateTime('2020-01-12', 'US/Pacific'), toIntervalDay(1))), isNull(start_of_period)
@@ -194,17 +146,17 @@
                                                                                                                                                                                                                                                                                                                                                                                                                                                                                                                                                                                                                                                                                                                                                                                                                                                                                   and isNull(toTimeZone(next, 'US/Pacific'))), '', 'dormant'), all_activity, following_activity) AS dormant_status, arrayMap(x -> plus(toTimeZone(x, 'US/Pacific'), toIntervalDay(1)), arrayFilter((current, is_dormant) -> ifNull(equals(is_dormant, 'dormant'), 0), all_activity, dormant_status)) AS dormant_periods, arrayMap(x -> 'dormant', dormant_periods) AS dormant_label, arrayConcat(arrayZip(all_activity, initial_status), arrayZip(dormant_periods, dormant_label)) AS temp_concat, arrayJoin(temp_concat) AS period_status_pairs, period_status_pairs.1 AS start_of_period, period_status_pairs.2 AS status, if(not(empty(events__override.distinct_id)), events__override.person_id, events.person_id) AS actor_id
                                                                                                             FROM events
                                                                                                             LEFT OUTER JOIN
-                                                                                                              (SELECT tupleElement(argMax(tuple(person_distinct_id_overrides.person_id), person_distinct_id_overrides.version), 1) AS person_id, person_distinct_id_overrides.distinct_id AS distinct_id
+                                                                                                              (SELECT argMax(person_distinct_id_overrides.person_id, person_distinct_id_overrides.version) AS person_id, person_distinct_id_overrides.distinct_id AS distinct_id
                                                                                                                FROM person_distinct_id_overrides
                                                                                                                WHERE equals(person_distinct_id_overrides.team_id, 99999)
                                                                                                                GROUP BY person_distinct_id_overrides.distinct_id
-                                                                                                               HAVING ifNull(equals(tupleElement(argMax(tuple(person_distinct_id_overrides.is_deleted), person_distinct_id_overrides.version), 1), 0), 0) SETTINGS optimize_aggregation_in_order=1) AS events__override ON equals(events.distinct_id, events__override.distinct_id)
+                                                                                                               HAVING ifNull(equals(argMax(person_distinct_id_overrides.is_deleted, person_distinct_id_overrides.version), 0), 0) SETTINGS optimize_aggregation_in_order=1) AS events__override ON equals(events.distinct_id, events__override.distinct_id)
                                                                                                             LEFT JOIN
-                                                                                                              (SELECT tupleElement(argMax(tuple(toTimeZone(person.created_at, 'US/Pacific')), person.version), 1) AS created_at, person.id AS id
+                                                                                                              (SELECT argMax(toTimeZone(person.created_at, 'US/Pacific'), person.version) AS created_at, person.id AS id
                                                                                                                FROM person
                                                                                                                WHERE equals(person.team_id, 99999)
                                                                                                                GROUP BY person.id
-                                                                                                               HAVING and(ifNull(equals(tupleElement(argMax(tuple(person.is_deleted), person.version), 1), 0), 0), ifNull(less(tupleElement(argMax(tuple(toTimeZone(person.created_at, 'US/Pacific')), person.version), 1), plus(now64(6, 'US/Pacific'), toIntervalDay(1))), 0)) SETTINGS optimize_aggregation_in_order=1) AS events__person ON equals(if(not(empty(events__override.distinct_id)), events__override.person_id, events.person_id), events__person.id)
+                                                                                                               HAVING and(ifNull(equals(argMax(person.is_deleted, person.version), 0), 0), ifNull(less(argMax(toTimeZone(person.created_at, 'US/Pacific'), person.version), plus(now64(6, 'US/Pacific'), toIntervalDay(1))), 0)) SETTINGS optimize_aggregation_in_order=1) AS events__person ON equals(if(not(empty(events__override.distinct_id)), events__override.person_id, events.person_id), events__person.id)
                                                                                                             WHERE and(equals(events.team_id, 99999), ifNull(notEquals(replaceRegexpAll(nullIf(nullIf(JSONExtractRaw(events.properties, '$process_person_profile'), ''), 'null'), '^"|"$', ''), 'false'), 1), greaterOrEquals(toTimeZone(events.timestamp, 'US/Pacific'), minus(toStartOfInterval(assumeNotNull(toDateTime('2020-01-09 00:00:00', 'US/Pacific')), toIntervalDay(1)), toIntervalDay(1))), less(toTimeZone(events.timestamp, 'US/Pacific'), plus(toStartOfInterval(assumeNotNull(toDateTime('2020-01-19 23:59:59', 'US/Pacific')), toIntervalDay(1)), toIntervalDay(1))), equals(events.event, '$pageview'))
                                                                                                             GROUP BY actor_id)
                                                                                                          WHERE and(ifNull(equals(start_of_period, toStartOfInterval(toDateTime('2020-01-12', 'US/Pacific'), toIntervalDay(1))), isNull(start_of_period)
@@ -246,7 +198,7 @@
            GROUP BY aggregation_target)
         WHERE ifNull(equals(num_intervals, 7), 0)) AS source
      INNER JOIN
-       (SELECT tupleElement(argMax(tuple(replaceRegexpAll(nullIf(nullIf(JSONExtractRaw(groups.group_properties, 'name'), ''), 'null'), '^"|"$', '')), toTimeZone(groups._timestamp, 'US/Pacific')), 1) AS properties___name,
+       (SELECT argMax(replaceRegexpAll(nullIf(nullIf(JSONExtractRaw(groups.group_properties, 'name'), ''), 'null'), '^"|"$', ''), toTimeZone(groups._timestamp, 'US/Pacific')) AS properties___name,
                groups.group_type_index AS index,
                groups.group_key AS key
         FROM groups
@@ -282,12 +234,12 @@
                      toStartOfInterval(toTimeZone(e.timestamp, 'US/Pacific'), toIntervalDay(1)) AS start_of_interval
               FROM events AS e SAMPLE 1
               LEFT OUTER JOIN
-                (SELECT tupleElement(argMax(tuple(person_distinct_id_overrides.person_id), person_distinct_id_overrides.version), 1) AS person_id,
+                (SELECT argMax(person_distinct_id_overrides.person_id, person_distinct_id_overrides.version) AS person_id,
                         person_distinct_id_overrides.distinct_id AS distinct_id
                  FROM person_distinct_id_overrides
                  WHERE equals(person_distinct_id_overrides.team_id, 99999)
                  GROUP BY person_distinct_id_overrides.distinct_id
-                 HAVING ifNull(equals(tupleElement(argMax(tuple(person_distinct_id_overrides.is_deleted), person_distinct_id_overrides.version), 1), 0), 0) SETTINGS optimize_aggregation_in_order=1) AS e__override ON equals(e.distinct_id, e__override.distinct_id)
+                 HAVING ifNull(equals(argMax(person_distinct_id_overrides.is_deleted, person_distinct_id_overrides.version), 0), 0) SETTINGS optimize_aggregation_in_order=1) AS e__override ON equals(e.distinct_id, e__override.distinct_id)
               WHERE and(equals(e.team_id, 99999), greaterOrEquals(toTimeZone(e.timestamp, 'US/Pacific'), toStartOfInterval(assumeNotNull(toDateTime('2020-01-09 00:00:00', 'US/Pacific')), toIntervalDay(1))), lessOrEquals(toTimeZone(e.timestamp, 'US/Pacific'), assumeNotNull(toDateTime('2020-01-19 23:59:59', 'US/Pacific'))), equals(e.event, '$pageview'))
               GROUP BY aggregation_target,
                        start_of_interval
@@ -311,11 +263,11 @@
                                                                                                               (SELECT if(not(empty(e__override.distinct_id)), e__override.person_id, e.person_id) AS aggregation_target, toStartOfInterval(toTimeZone(e.timestamp, 'US/Pacific'), toIntervalDay(1)) AS start_of_interval
                                                                                                                FROM events AS e SAMPLE 1
                                                                                                                LEFT OUTER JOIN
-                                                                                                                 (SELECT tupleElement(argMax(tuple(person_distinct_id_overrides.person_id), person_distinct_id_overrides.version), 1) AS person_id, person_distinct_id_overrides.distinct_id AS distinct_id
+                                                                                                                 (SELECT argMax(person_distinct_id_overrides.person_id, person_distinct_id_overrides.version) AS person_id, person_distinct_id_overrides.distinct_id AS distinct_id
                                                                                                                   FROM person_distinct_id_overrides
                                                                                                                   WHERE equals(person_distinct_id_overrides.team_id, 99999)
                                                                                                                   GROUP BY person_distinct_id_overrides.distinct_id
-                                                                                                                  HAVING ifNull(equals(tupleElement(argMax(tuple(person_distinct_id_overrides.is_deleted), person_distinct_id_overrides.version), 1), 0), 0) SETTINGS optimize_aggregation_in_order=1) AS e__override ON equals(e.distinct_id, e__override.distinct_id)
+                                                                                                                  HAVING ifNull(equals(argMax(person_distinct_id_overrides.is_deleted, person_distinct_id_overrides.version), 0), 0) SETTINGS optimize_aggregation_in_order=1) AS e__override ON equals(e.distinct_id, e__override.distinct_id)
                                                                                                                WHERE and(equals(e.team_id, 99999), greaterOrEquals(toTimeZone(e.timestamp, 'US/Pacific'), toStartOfInterval(assumeNotNull(toDateTime('2020-01-09 00:00:00', 'US/Pacific')), toIntervalDay(1))), lessOrEquals(toTimeZone(e.timestamp, 'US/Pacific'), assumeNotNull(toDateTime('2020-01-19 23:59:59', 'US/Pacific'))), equals(e.event, '$pageview'))
                                                                                                                GROUP BY aggregation_target, start_of_interval
                                                                                                                HAVING ifNull(greater(count(), 0), 0))
@@ -353,7 +305,7 @@
            WHERE and(equals(e.team_id, 99999), greaterOrEquals(timestamp, toDateTime64('2020-01-09 00:00:00.000000', 6, 'US/Pacific')), less(timestamp, toDateTime64('2020-01-10 00:00:00.000000', 6, 'US/Pacific')), notEquals(e.`$group_0`, ''), equals(e.event, '$pageview')))
         GROUP BY actor_id) AS source
      INNER JOIN
-       (SELECT tupleElement(argMax(tuple(replaceRegexpAll(nullIf(nullIf(JSONExtractRaw(groups.group_properties, 'name'), ''), 'null'), '^"|"$', '')), toTimeZone(groups._timestamp, 'US/Pacific')), 1) AS properties___name,
+       (SELECT argMax(replaceRegexpAll(nullIf(nullIf(JSONExtractRaw(groups.group_properties, 'name'), ''), 'null'), '^"|"$', ''), toTimeZone(groups._timestamp, 'US/Pacific')) AS properties___name,
                groups.group_type_index AS index,
                groups.group_key AS key
         FROM groups
@@ -392,23 +344,23 @@
                   e.distinct_id AS distinct_id
            FROM events AS e
            LEFT OUTER JOIN
-             (SELECT tupleElement(argMax(tuple(person_distinct_id_overrides.person_id), person_distinct_id_overrides.version), 1) AS person_id,
+             (SELECT argMax(person_distinct_id_overrides.person_id, person_distinct_id_overrides.version) AS person_id,
                      person_distinct_id_overrides.distinct_id AS distinct_id
               FROM person_distinct_id_overrides
               WHERE equals(person_distinct_id_overrides.team_id, 99999)
               GROUP BY person_distinct_id_overrides.distinct_id
-              HAVING ifNull(equals(tupleElement(argMax(tuple(person_distinct_id_overrides.is_deleted), person_distinct_id_overrides.version), 1), 0), 0) SETTINGS optimize_aggregation_in_order=1) AS e__override ON equals(e.distinct_id, e__override.distinct_id)
+              HAVING ifNull(equals(argMax(person_distinct_id_overrides.is_deleted, person_distinct_id_overrides.version), 0), 0) SETTINGS optimize_aggregation_in_order=1) AS e__override ON equals(e.distinct_id, e__override.distinct_id)
            LEFT JOIN
-             (SELECT tupleElement(argMax(tuple(replaceRegexpAll(nullIf(nullIf(JSONExtractRaw(person.properties, 'email'), ''), 'null'), '^"|"$', '')), person.version), 1) AS properties___email,
+             (SELECT argMax(replaceRegexpAll(nullIf(nullIf(JSONExtractRaw(person.properties, 'email'), ''), 'null'), '^"|"$', ''), person.version) AS properties___email,
                      person.id AS id
               FROM person
               WHERE equals(person.team_id, 99999)
               GROUP BY person.id
-              HAVING and(ifNull(equals(tupleElement(argMax(tuple(person.is_deleted), person.version), 1), 0), 0), ifNull(less(tupleElement(argMax(tuple(toTimeZone(person.created_at, 'US/Pacific')), person.version), 1), plus(now64(6, 'US/Pacific'), toIntervalDay(1))), 0)) SETTINGS optimize_aggregation_in_order=1) AS e__person ON equals(if(not(empty(e__override.distinct_id)), e__override.person_id, e.person_id), e__person.id)
-           WHERE and(equals(e.team_id, 99999), ifNull(notEquals(e__person.properties___email, 'tom@posthog.com'), 1), greaterOrEquals(timestamp, toDateTime64('2020-01-09 00:00:00.000000', 6, 'US/Pacific')), less(timestamp, toDateTime64('2020-01-10 00:00:00.000000', 6, 'US/Pacific')), equals(e.event, '$pageview')))
+              HAVING and(ifNull(equals(argMax(person.is_deleted, person.version), 0), 0), ifNull(less(argMax(toTimeZone(person.created_at, 'US/Pacific'), person.version), plus(now64(6, 'US/Pacific'), toIntervalDay(1))), 0)) SETTINGS optimize_aggregation_in_order=1) AS e__person ON equals(if(not(empty(e__override.distinct_id)), e__override.person_id, e.person_id), e__person.id)
+           WHERE and(equals(e.team_id, 99999), ifNull(notEquals(e__person.properties___email, 'tom@posthog.com'), 1), greaterOrEquals(timestamp, toDateTime64('explicit_redacted_timestamp', 6, 'US/Pacific')), less(timestamp, toDateTime64('explicit_redacted_timestamp', 6, 'US/Pacific')), equals(e.event, '$pageview')))
         GROUP BY actor_id) AS source
      INNER JOIN
-       (SELECT tupleElement(argMax(tuple(replaceRegexpAll(nullIf(nullIf(JSONExtractRaw(person.properties, 'name'), ''), 'null'), '^"|"$', '')), person.version), 1) AS properties___name,
+       (SELECT argMax(replaceRegexpAll(nullIf(nullIf(JSONExtractRaw(person.properties, 'name'), ''), 'null'), '^"|"$', ''), person.version) AS properties___name,
                person.id AS id
         FROM person
         WHERE and(equals(person.team_id, 99999), in(id,
@@ -419,21 +371,21 @@
                                                             (SELECT if(not(empty(e__override.distinct_id)), e__override.person_id, e.person_id) AS actor_id, toTimeZone(e.timestamp, 'US/Pacific') AS timestamp, e.uuid AS uuid, e.distinct_id AS distinct_id
                                                              FROM events AS e
                                                              LEFT OUTER JOIN
-                                                               (SELECT tupleElement(argMax(tuple(person_distinct_id_overrides.person_id), person_distinct_id_overrides.version), 1) AS person_id, person_distinct_id_overrides.distinct_id AS distinct_id
+                                                               (SELECT argMax(person_distinct_id_overrides.person_id, person_distinct_id_overrides.version) AS person_id, person_distinct_id_overrides.distinct_id AS distinct_id
                                                                 FROM person_distinct_id_overrides
                                                                 WHERE equals(person_distinct_id_overrides.team_id, 99999)
                                                                 GROUP BY person_distinct_id_overrides.distinct_id
-                                                                HAVING ifNull(equals(tupleElement(argMax(tuple(person_distinct_id_overrides.is_deleted), person_distinct_id_overrides.version), 1), 0), 0) SETTINGS optimize_aggregation_in_order=1) AS e__override ON equals(e.distinct_id, e__override.distinct_id)
+                                                                HAVING ifNull(equals(argMax(person_distinct_id_overrides.is_deleted, person_distinct_id_overrides.version), 0), 0) SETTINGS optimize_aggregation_in_order=1) AS e__override ON equals(e.distinct_id, e__override.distinct_id)
                                                              LEFT JOIN
-                                                               (SELECT tupleElement(argMax(tuple(replaceRegexpAll(nullIf(nullIf(JSONExtractRaw(person.properties, 'email'), ''), 'null'), '^"|"$', '')), person.version), 1) AS properties___email, person.id AS id
+                                                               (SELECT argMax(replaceRegexpAll(nullIf(nullIf(JSONExtractRaw(person.properties, 'email'), ''), 'null'), '^"|"$', ''), person.version) AS properties___email, person.id AS id
                                                                 FROM person
                                                                 WHERE equals(person.team_id, 99999)
                                                                 GROUP BY person.id
-                                                                HAVING and(ifNull(equals(tupleElement(argMax(tuple(person.is_deleted), person.version), 1), 0), 0), ifNull(less(tupleElement(argMax(tuple(toTimeZone(person.created_at, 'US/Pacific')), person.version), 1), plus(now64(6, 'US/Pacific'), toIntervalDay(1))), 0)) SETTINGS optimize_aggregation_in_order=1) AS e__person ON equals(if(not(empty(e__override.distinct_id)), e__override.person_id, e.person_id), e__person.id)
-                                                             WHERE and(equals(e.team_id, 99999), ifNull(notEquals(e__person.properties___email, 'tom@posthog.com'), 1), greaterOrEquals(timestamp, toDateTime64('2020-01-09 00:00:00.000000', 6, 'US/Pacific')), less(timestamp, toDateTime64('2020-01-10 00:00:00.000000', 6, 'US/Pacific')), equals(e.event, '$pageview')))
+                                                                HAVING and(ifNull(equals(argMax(person.is_deleted, person.version), 0), 0), ifNull(less(argMax(toTimeZone(person.created_at, 'US/Pacific'), person.version), plus(now64(6, 'US/Pacific'), toIntervalDay(1))), 0)) SETTINGS optimize_aggregation_in_order=1) AS e__person ON equals(if(not(empty(e__override.distinct_id)), e__override.person_id, e.person_id), e__person.id)
+                                                             WHERE and(equals(e.team_id, 99999), ifNull(notEquals(e__person.properties___email, 'tom@posthog.com'), 1), greaterOrEquals(timestamp, toDateTime64('explicit_redacted_timestamp', 6, 'US/Pacific')), less(timestamp, toDateTime64('explicit_redacted_timestamp', 6, 'US/Pacific')), equals(e.event, '$pageview')))
                                                           GROUP BY actor_id) AS source)))
         GROUP BY person.id
-        HAVING and(ifNull(equals(tupleElement(argMax(tuple(person.is_deleted), person.version), 1), 0), 0), ifNull(less(tupleElement(argMax(tuple(toTimeZone(person.created_at, 'US/Pacific')), person.version), 1), plus(now64(6, 'US/Pacific'), toIntervalDay(1))), 0)) SETTINGS optimize_aggregation_in_order=1) AS persons ON equals(persons.id, source.actor_id)
+        HAVING and(ifNull(equals(argMax(person.is_deleted, person.version), 0), 0), ifNull(less(argMax(toTimeZone(person.created_at, 'US/Pacific'), person.version), plus(now64(6, 'US/Pacific'), toIntervalDay(1))), 0)) SETTINGS optimize_aggregation_in_order=1) AS persons ON equals(persons.id, source.actor_id)
      ORDER BY persons.properties___name ASC SETTINGS optimize_aggregation_in_order=1,
                                                      join_algorithm='auto')
   LIMIT 100 SETTINGS readonly=2,
@@ -466,12 +418,12 @@
                   e.distinct_id AS distinct_id
            FROM events AS e
            LEFT OUTER JOIN
-             (SELECT tupleElement(argMax(tuple(person_distinct_id_overrides.person_id), person_distinct_id_overrides.version), 1) AS person_id,
+             (SELECT argMax(person_distinct_id_overrides.person_id, person_distinct_id_overrides.version) AS person_id,
                      person_distinct_id_overrides.distinct_id AS distinct_id
               FROM person_distinct_id_overrides
               WHERE equals(person_distinct_id_overrides.team_id, 99999)
               GROUP BY person_distinct_id_overrides.distinct_id
-              HAVING ifNull(equals(tupleElement(argMax(tuple(person_distinct_id_overrides.is_deleted), person_distinct_id_overrides.version), 1), 0), 0) SETTINGS optimize_aggregation_in_order=1) AS e__override ON equals(e.distinct_id, e__override.distinct_id)
+              HAVING ifNull(equals(argMax(person_distinct_id_overrides.is_deleted, person_distinct_id_overrides.version), 0), 0) SETTINGS optimize_aggregation_in_order=1) AS e__override ON equals(e.distinct_id, e__override.distinct_id)
            LEFT JOIN
              (SELECT person.id AS id,
                      replaceRegexpAll(nullIf(nullIf(JSONExtractRaw(person.properties, 'email'), ''), 'null'), '^"|"$', '') AS properties___email
@@ -482,7 +434,7 @@
                                                              WHERE equals(person.team_id, 99999)
                                                              GROUP BY person.id
                                                              HAVING and(ifNull(equals(argMax(person.is_deleted, person.version), 0), 0), ifNull(less(argMax(toTimeZone(person.created_at, 'US/Pacific'), person.version), plus(now64(6, 'US/Pacific'), toIntervalDay(1))), 0))))) SETTINGS optimize_aggregation_in_order=1) AS e__person ON equals(if(not(empty(e__override.distinct_id)), e__override.person_id, e.person_id), e__person.id)
-           WHERE and(equals(e.team_id, 99999), ifNull(notEquals(e__person.properties___email, 'tom@posthog.com'), 1), greaterOrEquals(timestamp, toDateTime64('2020-01-09 00:00:00.000000', 6, 'US/Pacific')), less(timestamp, toDateTime64('2020-01-10 00:00:00.000000', 6, 'US/Pacific')), equals(e.event, '$pageview')))
+           WHERE and(equals(e.team_id, 99999), ifNull(notEquals(e__person.properties___email, 'tom@posthog.com'), 1), greaterOrEquals(timestamp, toDateTime64('explicit_redacted_timestamp', 6, 'US/Pacific')), less(timestamp, toDateTime64('explicit_redacted_timestamp', 6, 'US/Pacific')), equals(e.event, '$pageview')))
         GROUP BY actor_id) AS source
      INNER JOIN
        (SELECT person.id AS id,
@@ -499,11 +451,11 @@
                                                                                                            (SELECT if(not(empty(e__override.distinct_id)), e__override.person_id, e.person_id) AS actor_id, toTimeZone(e.timestamp, 'US/Pacific') AS timestamp, e.uuid AS uuid, e.distinct_id AS distinct_id
                                                                                                             FROM events AS e
                                                                                                             LEFT OUTER JOIN
-                                                                                                              (SELECT tupleElement(argMax(tuple(person_distinct_id_overrides.person_id), person_distinct_id_overrides.version), 1) AS person_id, person_distinct_id_overrides.distinct_id AS distinct_id
+                                                                                                              (SELECT argMax(person_distinct_id_overrides.person_id, person_distinct_id_overrides.version) AS person_id, person_distinct_id_overrides.distinct_id AS distinct_id
                                                                                                                FROM person_distinct_id_overrides
                                                                                                                WHERE equals(person_distinct_id_overrides.team_id, 99999)
                                                                                                                GROUP BY person_distinct_id_overrides.distinct_id
-                                                                                                               HAVING ifNull(equals(tupleElement(argMax(tuple(person_distinct_id_overrides.is_deleted), person_distinct_id_overrides.version), 1), 0), 0) SETTINGS optimize_aggregation_in_order=1) AS e__override ON equals(e.distinct_id, e__override.distinct_id)
+                                                                                                               HAVING ifNull(equals(argMax(person_distinct_id_overrides.is_deleted, person_distinct_id_overrides.version), 0), 0) SETTINGS optimize_aggregation_in_order=1) AS e__override ON equals(e.distinct_id, e__override.distinct_id)
                                                                                                             LEFT JOIN
                                                                                                               (SELECT person.id AS id, replaceRegexpAll(nullIf(nullIf(JSONExtractRaw(person.properties, 'email'), ''), 'null'), '^"|"$', '') AS properties___email
                                                                                                                FROM person
@@ -513,7 +465,7 @@
                                                                                                                                                               WHERE equals(person.team_id, 99999)
                                                                                                                                                               GROUP BY person.id
                                                                                                                                                               HAVING and(ifNull(equals(argMax(person.is_deleted, person.version), 0), 0), ifNull(less(argMax(toTimeZone(person.created_at, 'US/Pacific'), person.version), plus(now64(6, 'US/Pacific'), toIntervalDay(1))), 0))))) SETTINGS optimize_aggregation_in_order=1) AS e__person ON equals(if(not(empty(e__override.distinct_id)), e__override.person_id, e.person_id), e__person.id)
-                                                                                                            WHERE and(equals(e.team_id, 99999), ifNull(notEquals(e__person.properties___email, 'tom@posthog.com'), 1), greaterOrEquals(timestamp, toDateTime64('2020-01-09 00:00:00.000000', 6, 'US/Pacific')), less(timestamp, toDateTime64('2020-01-10 00:00:00.000000', 6, 'US/Pacific')), equals(e.event, '$pageview')))
+                                                                                                            WHERE and(equals(e.team_id, 99999), ifNull(notEquals(e__person.properties___email, 'tom@posthog.com'), 1), greaterOrEquals(timestamp, toDateTime64('explicit_redacted_timestamp', 6, 'US/Pacific')), less(timestamp, toDateTime64('explicit_redacted_timestamp', 6, 'US/Pacific')), equals(e.event, '$pageview')))
                                                                                                          GROUP BY actor_id) AS source)))
                                                        GROUP BY person.id
                                                        HAVING and(ifNull(equals(argMax(person.is_deleted, person.version), 0), 0), ifNull(less(argMax(toTimeZone(person.created_at, 'US/Pacific'), person.version), plus(now64(6, 'US/Pacific'), toIntervalDay(1))), 0))))) SETTINGS optimize_aggregation_in_order=1) AS persons ON equals(persons.id, source.actor_id)
