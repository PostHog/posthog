# serializer version: 1
# name: TestClickhouseRetentionGroupAggregation.test_groups_aggregating
  '''
  SELECT [actor_activity.breakdown_values] AS breakdown_values,
         actor_activity.intervals_from_base AS intervals_from_base,
         count(DISTINCT actor_activity.actor_id) AS count
  FROM
    (SELECT events.`$group_0` AS actor_id,
            arraySort(groupUniqArrayIf(toStartOfWeek(toTimeZone(events.timestamp, 'UTC'), 0), and(equals(events.event, '$pageview'), and(greaterOrEquals(toTimeZone(events.timestamp, 'UTC'), toStartOfWeek(toDateTime64('2020-06-07 00:00:00.000000', 6, 'UTC'), 0)), lessOrEquals(toTimeZone(events.timestamp, 'UTC'), toDateTime64('2020-07-27 00:00:00.000000', 6, 'UTC')))))) AS target_timestamps,
            arraySort(groupUniqArrayIf(toStartOfWeek(toTimeZone(events.timestamp, 'UTC'), 0), equals(events.event, '$pageview'))) AS returning_timestamps,
            arrayMap(x -> plus(toStartOfWeek(assumeNotNull(parseDateTime64BestEffortOrNull('2020-06-07 00:00:00', 6, 'UTC')), 0), toIntervalWeek(x)), range(0, 7)) AS date_range,
            arrayJoin(arrayFilter(x -> ifNull(greater(x, -1), 0), arrayMap((_breakdown_value, breakdown_value_timestamp) -> if(has(target_timestamps, breakdown_value_timestamp), minus(_breakdown_value, 1), -1), arrayEnumerate(date_range), date_range))) AS breakdown_values,
            arrayJoin(arrayConcat(if(has(target_timestamps, date_range[plus(breakdown_values, 1)]), [0], []), arrayFilter(x -> ifNull(greater(x, 0), 0), arrayMap(_timestamp -> minus(indexOf(arraySlice(date_range, plus(breakdown_values, 1)), _timestamp), 1), returning_timestamps)))) AS intervals_from_base
     FROM events
     WHERE and(equals(events.team_id, 2), and(greaterOrEquals(toTimeZone(events.timestamp, 'UTC'), toStartOfWeek(toDateTime64('2020-06-07 00:00:00.000000', 6, 'UTC'), 0)), lessOrEquals(toTimeZone(events.timestamp, 'UTC'), toDateTime64('2020-07-27 00:00:00.000000', 6, 'UTC'))), in(events.event, tuple('$pageview', '$pageview')), not(has([''], events.`$group_0`)))
     GROUP BY actor_id) AS actor_activity
  GROUP BY breakdown_values,
           intervals_from_base
  ORDER BY breakdown_values ASC,
           intervals_from_base ASC
  LIMIT 10000 SETTINGS readonly=2,
                       max_execution_time=60,
                       allow_experimental_object_type=1,
                       format_csv_allow_double_quotes=0,
                       max_ast_elements=1000000,
                       max_expanded_ast_elements=1000000,
                       max_query_size=524288
  '''
# ---
# name: TestClickhouseRetentionGroupAggregation.test_groups_aggregating.1
  '''
  SELECT groups.key AS key,
         source.appearances AS appearances
  FROM
    (SELECT actor_activity.actor_id AS actor_id,
            groupArray(actor_activity.intervals_from_base) AS appearance_intervals,
            arraySort(appearance_intervals) AS appearances,
            arrayExists(x -> ifNull(equals(x, 0), 0), appearance_intervals) AS week_0,
            arrayExists(x -> ifNull(equals(x, 1), 0), appearance_intervals) AS week_1,
            arrayExists(x -> ifNull(equals(x, 2), 0), appearance_intervals) AS week_2,
            arrayExists(x -> ifNull(equals(x, 3), 0), appearance_intervals) AS week_3,
            arrayExists(x -> ifNull(equals(x, 4), 0), appearance_intervals) AS week_4,
            arrayExists(x -> ifNull(equals(x, 5), 0), appearance_intervals) AS week_5,
            arrayExists(x -> ifNull(equals(x, 6), 0), appearance_intervals) AS week_6
     FROM
       (SELECT events.`$group_0` AS actor_id,
               arraySort(groupUniqArrayIf(toStartOfWeek(toTimeZone(events.timestamp, 'UTC'), 0), and(equals(events.event, '$pageview'), and(greaterOrEquals(toTimeZone(events.timestamp, 'UTC'), toStartOfWeek(toDateTime64('2020-06-07 00:00:00.000000', 6, 'UTC'), 0)), lessOrEquals(toTimeZone(events.timestamp, 'UTC'), toDateTime64('2020-07-27 00:00:00.000000', 6, 'UTC')))))) AS target_timestamps,
               arraySort(groupUniqArrayIf(toStartOfWeek(toTimeZone(events.timestamp, 'UTC'), 0), equals(events.event, '$pageview'))) AS returning_timestamps,
               arrayMap(x -> plus(toStartOfWeek(assumeNotNull(parseDateTime64BestEffortOrNull('2020-06-07 00:00:00', 6, 'UTC')), 0), toIntervalWeek(x)), range(0, 7)) AS date_range,
               arrayJoin(arrayFilter(x -> ifNull(greater(x, -1), 0), arrayMap((_breakdown_value, breakdown_value_timestamp) -> if(has(target_timestamps, breakdown_value_timestamp), minus(_breakdown_value, 1), -1), arrayEnumerate(date_range), date_range))) AS breakdown_values,
               arrayJoin(arrayConcat(if(has(target_timestamps, date_range[plus(breakdown_values, 1)]), [0], []), arrayFilter(x -> ifNull(greater(x, 0), 0), arrayMap(_timestamp -> minus(indexOf(arraySlice(date_range, plus(breakdown_values, 1)), _timestamp), 1), returning_timestamps)))) AS intervals_from_base
        FROM events
        WHERE and(equals(events.team_id, 2), and(greaterOrEquals(toTimeZone(events.timestamp, 'UTC'), toStartOfWeek(toDateTime64('2020-06-07 00:00:00.000000', 6, 'UTC'), 0)), lessOrEquals(toTimeZone(events.timestamp, 'UTC'), toDateTime64('2020-07-27 00:00:00.000000', 6, 'UTC'))), in(events.event, tuple('$pageview', '$pageview')), not(has([''], events.`$group_0`)))
        GROUP BY actor_id
        HAVING ifNull(equals(breakdown_values, 0), 0)) AS actor_activity
     GROUP BY actor_activity.actor_id) AS source
  INNER JOIN
    (SELECT groups.group_type_index AS index,
            groups.group_key AS key
     FROM groups
     WHERE equals(groups.team_id, 2)
     GROUP BY groups.group_type_index,
              groups.group_key) AS groups ON equals(groups.key, source.actor_id)
  ORDER BY length(source.appearances) DESC, source.actor_id ASC
  LIMIT 101
  OFFSET 0 SETTINGS readonly=2,
                    max_execution_time=60,
                    allow_experimental_object_type=1,
                    format_csv_allow_double_quotes=0,
                    max_ast_elements=1000000,
                    max_expanded_ast_elements=1000000,
                    max_query_size=524288
  '''
# ---
# name: TestClickhouseRetentionGroupAggregation.test_groups_aggregating.2
  '''
  SELECT [actor_activity.breakdown_values] AS breakdown_values,
         actor_activity.intervals_from_base AS intervals_from_base,
         count(DISTINCT actor_activity.actor_id) AS count
  FROM
    (SELECT events.`$group_1` AS actor_id,
            arraySort(groupUniqArrayIf(toStartOfWeek(toTimeZone(events.timestamp, 'UTC'), 0), and(equals(events.event, '$pageview'), and(greaterOrEquals(toTimeZone(events.timestamp, 'UTC'), toStartOfWeek(toDateTime64('2020-06-07 00:00:00.000000', 6, 'UTC'), 0)), lessOrEquals(toTimeZone(events.timestamp, 'UTC'), toDateTime64('2020-07-27 00:00:00.000000', 6, 'UTC')))))) AS target_timestamps,
            arraySort(groupUniqArrayIf(toStartOfWeek(toTimeZone(events.timestamp, 'UTC'), 0), equals(events.event, '$pageview'))) AS returning_timestamps,
            arrayMap(x -> plus(toStartOfWeek(assumeNotNull(parseDateTime64BestEffortOrNull('2020-06-07 00:00:00', 6, 'UTC')), 0), toIntervalWeek(x)), range(0, 7)) AS date_range,
            arrayJoin(arrayFilter(x -> ifNull(greater(x, -1), 0), arrayMap((_breakdown_value, breakdown_value_timestamp) -> if(has(target_timestamps, breakdown_value_timestamp), minus(_breakdown_value, 1), -1), arrayEnumerate(date_range), date_range))) AS breakdown_values,
            arrayJoin(arrayConcat(if(has(target_timestamps, date_range[plus(breakdown_values, 1)]), [0], []), arrayFilter(x -> ifNull(greater(x, 0), 0), arrayMap(_timestamp -> minus(indexOf(arraySlice(date_range, plus(breakdown_values, 1)), _timestamp), 1), returning_timestamps)))) AS intervals_from_base
     FROM events
     WHERE and(equals(events.team_id, 2), and(greaterOrEquals(toTimeZone(events.timestamp, 'UTC'), toStartOfWeek(toDateTime64('2020-06-07 00:00:00.000000', 6, 'UTC'), 0)), lessOrEquals(toTimeZone(events.timestamp, 'UTC'), toDateTime64('2020-07-27 00:00:00.000000', 6, 'UTC'))), in(events.event, tuple('$pageview', '$pageview')), not(has([''], events.`$group_1`)))
     GROUP BY actor_id) AS actor_activity
  GROUP BY breakdown_values,
           intervals_from_base
  ORDER BY breakdown_values ASC,
           intervals_from_base ASC
  LIMIT 10000 SETTINGS readonly=2,
                       max_execution_time=60,
                       allow_experimental_object_type=1,
                       format_csv_allow_double_quotes=0,
                       max_ast_elements=1000000,
                       max_expanded_ast_elements=1000000,
                       max_query_size=524288
  '''
# ---
# name: TestClickhouseRetentionGroupAggregation.test_groups_aggregating_person_on_events
  '''
  SELECT [actor_activity.breakdown_values] AS breakdown_values,
         actor_activity.intervals_from_base AS intervals_from_base,
         count(DISTINCT actor_activity.actor_id) AS count
  FROM
    (SELECT events.`$group_0` AS actor_id,
            arraySort(groupUniqArrayIf(toStartOfWeek(toTimeZone(events.timestamp, 'UTC'), 0), and(equals(events.event, '$pageview'), and(greaterOrEquals(toTimeZone(events.timestamp, 'UTC'), toStartOfWeek(toDateTime64('2020-06-07 00:00:00.000000', 6, 'UTC'), 0)), lessOrEquals(toTimeZone(events.timestamp, 'UTC'), toDateTime64('2020-07-27 00:00:00.000000', 6, 'UTC')))))) AS target_timestamps,
            arraySort(groupUniqArrayIf(toStartOfWeek(toTimeZone(events.timestamp, 'UTC'), 0), equals(events.event, '$pageview'))) AS returning_timestamps,
            arrayMap(x -> plus(toStartOfWeek(assumeNotNull(parseDateTime64BestEffortOrNull('2020-06-07 00:00:00', 6, 'UTC')), 0), toIntervalWeek(x)), range(0, 7)) AS date_range,
            arrayJoin(arrayFilter(x -> ifNull(greater(x, -1), 0), arrayMap((_breakdown_value, breakdown_value_timestamp) -> if(has(target_timestamps, breakdown_value_timestamp), minus(_breakdown_value, 1), -1), arrayEnumerate(date_range), date_range))) AS breakdown_values,
            arrayJoin(arrayConcat(if(has(target_timestamps, date_range[plus(breakdown_values, 1)]), [0], []), arrayFilter(x -> ifNull(greater(x, 0), 0), arrayMap(_timestamp -> minus(indexOf(arraySlice(date_range, plus(breakdown_values, 1)), _timestamp), 1), returning_timestamps)))) AS intervals_from_base
     FROM events
     WHERE and(equals(events.team_id, 2), and(greaterOrEquals(toTimeZone(events.timestamp, 'UTC'), toStartOfWeek(toDateTime64('2020-06-07 00:00:00.000000', 6, 'UTC'), 0)), lessOrEquals(toTimeZone(events.timestamp, 'UTC'), toDateTime64('2020-07-27 00:00:00.000000', 6, 'UTC'))), in(events.event, tuple('$pageview', '$pageview')), not(has([''], events.`$group_0`)))
     GROUP BY actor_id) AS actor_activity
  GROUP BY breakdown_values,
           intervals_from_base
  ORDER BY breakdown_values ASC,
           intervals_from_base ASC
  LIMIT 10000 SETTINGS readonly=2,
                       max_execution_time=60,
                       allow_experimental_object_type=1,
                       format_csv_allow_double_quotes=0,
                       max_ast_elements=1000000,
                       max_expanded_ast_elements=1000000,
                       max_query_size=524288
  '''
# ---
# name: TestClickhouseRetentionGroupAggregation.test_groups_aggregating_person_on_events.1
  '''
  SELECT groups.key AS key,
         source.appearances AS appearances
  FROM
    (SELECT actor_activity.actor_id AS actor_id,
            groupArray(actor_activity.intervals_from_base) AS appearance_intervals,
            arraySort(appearance_intervals) AS appearances,
            arrayExists(x -> ifNull(equals(x, 0), 0), appearance_intervals) AS week_0,
            arrayExists(x -> ifNull(equals(x, 1), 0), appearance_intervals) AS week_1,
            arrayExists(x -> ifNull(equals(x, 2), 0), appearance_intervals) AS week_2,
            arrayExists(x -> ifNull(equals(x, 3), 0), appearance_intervals) AS week_3,
            arrayExists(x -> ifNull(equals(x, 4), 0), appearance_intervals) AS week_4,
            arrayExists(x -> ifNull(equals(x, 5), 0), appearance_intervals) AS week_5,
            arrayExists(x -> ifNull(equals(x, 6), 0), appearance_intervals) AS week_6
     FROM
       (SELECT events.`$group_0` AS actor_id,
               arraySort(groupUniqArrayIf(toStartOfWeek(toTimeZone(events.timestamp, 'UTC'), 0), and(equals(events.event, '$pageview'), and(greaterOrEquals(toTimeZone(events.timestamp, 'UTC'), toStartOfWeek(toDateTime64('2020-06-07 00:00:00.000000', 6, 'UTC'), 0)), lessOrEquals(toTimeZone(events.timestamp, 'UTC'), toDateTime64('2020-07-27 00:00:00.000000', 6, 'UTC')))))) AS target_timestamps,
               arraySort(groupUniqArrayIf(toStartOfWeek(toTimeZone(events.timestamp, 'UTC'), 0), equals(events.event, '$pageview'))) AS returning_timestamps,
               arrayMap(x -> plus(toStartOfWeek(assumeNotNull(parseDateTime64BestEffortOrNull('2020-06-07 00:00:00', 6, 'UTC')), 0), toIntervalWeek(x)), range(0, 7)) AS date_range,
               arrayJoin(arrayFilter(x -> ifNull(greater(x, -1), 0), arrayMap((_breakdown_value, breakdown_value_timestamp) -> if(has(target_timestamps, breakdown_value_timestamp), minus(_breakdown_value, 1), -1), arrayEnumerate(date_range), date_range))) AS breakdown_values,
               arrayJoin(arrayConcat(if(has(target_timestamps, date_range[plus(breakdown_values, 1)]), [0], []), arrayFilter(x -> ifNull(greater(x, 0), 0), arrayMap(_timestamp -> minus(indexOf(arraySlice(date_range, plus(breakdown_values, 1)), _timestamp), 1), returning_timestamps)))) AS intervals_from_base
        FROM events
        WHERE and(equals(events.team_id, 2), and(greaterOrEquals(toTimeZone(events.timestamp, 'UTC'), toStartOfWeek(toDateTime64('2020-06-07 00:00:00.000000', 6, 'UTC'), 0)), lessOrEquals(toTimeZone(events.timestamp, 'UTC'), toDateTime64('2020-07-27 00:00:00.000000', 6, 'UTC'))), in(events.event, tuple('$pageview', '$pageview')), not(has([''], events.`$group_0`)))
        GROUP BY actor_id
        HAVING ifNull(equals(breakdown_values, 0), 0)) AS actor_activity
     GROUP BY actor_activity.actor_id) AS source
  INNER JOIN
    (SELECT groups.group_type_index AS index,
            groups.group_key AS key
     FROM groups
     WHERE equals(groups.team_id, 2)
     GROUP BY groups.group_type_index,
              groups.group_key) AS groups ON equals(groups.key, source.actor_id)
  ORDER BY length(source.appearances) DESC, source.actor_id ASC
  LIMIT 101
  OFFSET 0 SETTINGS readonly=2,
                    max_execution_time=60,
                    allow_experimental_object_type=1,
                    format_csv_allow_double_quotes=0,
                    max_ast_elements=1000000,
                    max_expanded_ast_elements=1000000,
                    max_query_size=524288
  '''
# ---
# name: TestClickhouseRetentionGroupAggregation.test_groups_aggregating_person_on_events.2
  '''
  SELECT [actor_activity.breakdown_values] AS breakdown_values,
         actor_activity.intervals_from_base AS intervals_from_base,
         count(DISTINCT actor_activity.actor_id) AS count
  FROM
    (SELECT events.`$group_1` AS actor_id,
            arraySort(groupUniqArrayIf(toStartOfWeek(toTimeZone(events.timestamp, 'UTC'), 0), and(equals(events.event, '$pageview'), and(greaterOrEquals(toTimeZone(events.timestamp, 'UTC'), toStartOfWeek(toDateTime64('2020-06-07 00:00:00.000000', 6, 'UTC'), 0)), lessOrEquals(toTimeZone(events.timestamp, 'UTC'), toDateTime64('2020-07-27 00:00:00.000000', 6, 'UTC')))))) AS target_timestamps,
            arraySort(groupUniqArrayIf(toStartOfWeek(toTimeZone(events.timestamp, 'UTC'), 0), equals(events.event, '$pageview'))) AS returning_timestamps,
            arrayMap(x -> plus(toStartOfWeek(assumeNotNull(parseDateTime64BestEffortOrNull('2020-06-07 00:00:00', 6, 'UTC')), 0), toIntervalWeek(x)), range(0, 7)) AS date_range,
            arrayJoin(arrayFilter(x -> ifNull(greater(x, -1), 0), arrayMap((_breakdown_value, breakdown_value_timestamp) -> if(has(target_timestamps, breakdown_value_timestamp), minus(_breakdown_value, 1), -1), arrayEnumerate(date_range), date_range))) AS breakdown_values,
            arrayJoin(arrayConcat(if(has(target_timestamps, date_range[plus(breakdown_values, 1)]), [0], []), arrayFilter(x -> ifNull(greater(x, 0), 0), arrayMap(_timestamp -> minus(indexOf(arraySlice(date_range, plus(breakdown_values, 1)), _timestamp), 1), returning_timestamps)))) AS intervals_from_base
     FROM events
     WHERE and(equals(events.team_id, 2), and(greaterOrEquals(toTimeZone(events.timestamp, 'UTC'), toStartOfWeek(toDateTime64('2020-06-07 00:00:00.000000', 6, 'UTC'), 0)), lessOrEquals(toTimeZone(events.timestamp, 'UTC'), toDateTime64('2020-07-27 00:00:00.000000', 6, 'UTC'))), in(events.event, tuple('$pageview', '$pageview')), not(has([''], events.`$group_1`)))
     GROUP BY actor_id) AS actor_activity
  GROUP BY breakdown_values,
           intervals_from_base
  ORDER BY breakdown_values ASC,
           intervals_from_base ASC
  LIMIT 10000 SETTINGS readonly=2,
                       max_execution_time=60,
                       allow_experimental_object_type=1,
                       format_csv_allow_double_quotes=0,
                       max_ast_elements=1000000,
                       max_expanded_ast_elements=1000000,
                       max_query_size=524288
  '''
# ---
# name: TestRetention.test_day_interval_sampled
  '''
  SELECT [actor_activity.breakdown_values] AS breakdown_values,
         actor_activity.intervals_from_base AS intervals_from_base,
         count(DISTINCT actor_activity.actor_id) AS count
  FROM
    (SELECT events__pdi.person_id AS actor_id,
            arraySort(groupUniqArrayIf(toStartOfDay(toTimeZone(events.timestamp, 'UTC')), and(equals(events.event, '$pageview'), and(greaterOrEquals(toTimeZone(events.timestamp, 'UTC'), toStartOfDay(toDateTime64('2020-06-10 00:00:00.000000', 6, 'UTC'))), lessOrEquals(toTimeZone(events.timestamp, 'UTC'), toDateTime64('2020-06-21 00:00:00.000000', 6, 'UTC')))))) AS target_timestamps,
            arraySort(groupUniqArrayIf(toStartOfDay(toTimeZone(events.timestamp, 'UTC')), equals(events.event, '$pageview'))) AS returning_timestamps,
            arrayMap(x -> plus(toStartOfDay(assumeNotNull(parseDateTime64BestEffortOrNull('2020-06-10 00:00:00', 6, 'UTC'))), toIntervalDay(x)), range(0, 11)) AS date_range,
            arrayJoin(arrayFilter(x -> ifNull(greater(x, -1), 0), arrayMap((_breakdown_value, breakdown_value_timestamp) -> if(has(target_timestamps, breakdown_value_timestamp), minus(_breakdown_value, 1), -1), arrayEnumerate(date_range), date_range))) AS breakdown_values,
            arrayJoin(arrayConcat(if(has(target_timestamps, date_range[plus(breakdown_values, 1)]), [0], []), arrayFilter(x -> ifNull(greater(x, 0), 0), arrayMap(_timestamp -> minus(indexOf(arraySlice(date_range, plus(breakdown_values, 1)), _timestamp), 1), returning_timestamps)))) AS intervals_from_base
     FROM events SAMPLE 1.0
     INNER JOIN
       (SELECT argMax(person_distinct_id2.person_id, person_distinct_id2.version) AS person_id,
               person_distinct_id2.distinct_id AS distinct_id
        FROM person_distinct_id2
        WHERE equals(person_distinct_id2.team_id, 2)
        GROUP BY person_distinct_id2.distinct_id
        HAVING ifNull(equals(argMax(person_distinct_id2.is_deleted, person_distinct_id2.version), 0), 0)) AS events__pdi ON equals(events.distinct_id, events__pdi.distinct_id)
     WHERE and(equals(events.team_id, 2), and(greaterOrEquals(toTimeZone(events.timestamp, 'UTC'), toStartOfDay(toDateTime64('2020-06-10 00:00:00.000000', 6, 'UTC'))), lessOrEquals(toTimeZone(events.timestamp, 'UTC'), toDateTime64('2020-06-21 00:00:00.000000', 6, 'UTC'))), in(events.event, tuple('$pageview', '$pageview')))
     GROUP BY actor_id) AS actor_activity
  GROUP BY breakdown_values,
           intervals_from_base
  ORDER BY breakdown_values ASC,
           intervals_from_base ASC
  LIMIT 10000 SETTINGS readonly=2,
                       max_execution_time=60,
                       allow_experimental_object_type=1,
                       format_csv_allow_double_quotes=0,
                       max_ast_elements=1000000,
                       max_expanded_ast_elements=1000000,
                       max_query_size=524288
  '''
# ---
# name: TestRetention.test_month_interval_with_person_on_events_v2
  '''
  
  SELECT DISTINCT person_id
  FROM events
  WHERE team_id = 2
    AND distinct_id = 'person2'
  '''
# ---
# name: TestRetention.test_month_interval_with_person_on_events_v2.1
  '''
  SELECT [actor_activity.breakdown_values] AS breakdown_values,
         actor_activity.intervals_from_base AS intervals_from_base,
         count(DISTINCT actor_activity.actor_id) AS count
  FROM
<<<<<<< HEAD
    (SELECT DISTINCT breakdown_values AS breakdown_values,
                     intervals_from_base AS intervals_from_base,
                     actor_id AS actor_id
     FROM
       (SELECT target_event.breakdown_values AS breakdown_values,
               dateDiff('month', target_event.event_date, returning_event.event_date) AS intervals_from_base,
               returning_event.target AS actor_id
        FROM
          (SELECT DISTINCT toStartOfMonth(toTimeZone(events.timestamp, 'UTC')) AS event_date,
                           if(not(empty(events__override.distinct_id)), events__override.person_id, events.person_id) AS target,
                           [dateDiff('month', toStartOfMonth(toDateTime64('2020-01-01 00:00:00.000000', 6, 'UTC')), toStartOfMonth(toTimeZone(events.timestamp, 'UTC')))] AS breakdown_values
           FROM events
           LEFT OUTER JOIN
             (SELECT argMax(person_distinct_id_overrides.person_id, person_distinct_id_overrides.version) AS person_id,
                     person_distinct_id_overrides.distinct_id AS distinct_id
              FROM person_distinct_id_overrides
              WHERE equals(person_distinct_id_overrides.team_id, 2)
              GROUP BY person_distinct_id_overrides.distinct_id
              HAVING ifNull(equals(argMax(person_distinct_id_overrides.is_deleted, person_distinct_id_overrides.version), 0), 0)) AS events__override ON equals(events.distinct_id, events__override.distinct_id)
           WHERE and(equals(events.team_id, 2), equals(events.event, '$pageview'), and(greaterOrEquals(toTimeZone(events.timestamp, 'UTC'), toStartOfMonth(toDateTime64('2020-01-01 00:00:00.000000', 6, 'UTC'))), lessOrEquals(toTimeZone(events.timestamp, 'UTC'), toDateTime64('2020-12-10 00:00:00.000000', 6, 'UTC'))))) AS target_event
        JOIN
          (SELECT toStartOfMonth(toTimeZone(events.timestamp, 'UTC')) AS event_date,
                  if(not(empty(events__override.distinct_id)), events__override.person_id, events.person_id) AS target
           FROM events
           LEFT OUTER JOIN
             (SELECT argMax(person_distinct_id_overrides.person_id, person_distinct_id_overrides.version) AS person_id,
                     person_distinct_id_overrides.distinct_id AS distinct_id
              FROM person_distinct_id_overrides
              WHERE equals(person_distinct_id_overrides.team_id, 2)
              GROUP BY person_distinct_id_overrides.distinct_id
              HAVING ifNull(equals(argMax(person_distinct_id_overrides.is_deleted, person_distinct_id_overrides.version), 0), 0)) AS events__override ON equals(events.distinct_id, events__override.distinct_id)
           WHERE and(equals(events.team_id, 2), equals(events.event, '$pageview'), and(greaterOrEquals(toTimeZone(events.timestamp, 'UTC'), toStartOfMonth(toDateTime64('2020-01-01 00:00:00.000000', 6, 'UTC'))), lessOrEquals(toTimeZone(events.timestamp, 'UTC'), toDateTime64('2020-12-10 00:00:00.000000', 6, 'UTC'))))
           GROUP BY target,
                    event_date) AS returning_event ON equals(returning_event.target, target_event.target)
        WHERE ifNull(greater(returning_event.event_date, target_event.event_date), 0)
        UNION ALL SELECT target_event.breakdown_values AS breakdown_values,
                         0 AS intervals_from_base,
                         target_event.target AS actor_id
        FROM
          (SELECT DISTINCT toStartOfMonth(toTimeZone(events.timestamp, 'UTC')) AS event_date,
                           if(not(empty(events__override.distinct_id)), events__override.person_id, events.person_id) AS target,
                           [dateDiff('month', toStartOfMonth(toDateTime64('2020-01-01 00:00:00.000000', 6, 'UTC')), toStartOfMonth(toTimeZone(events.timestamp, 'UTC')))] AS breakdown_values
           FROM events
           LEFT OUTER JOIN
             (SELECT argMax(person_distinct_id_overrides.person_id, person_distinct_id_overrides.version) AS person_id,
                     person_distinct_id_overrides.distinct_id AS distinct_id
              FROM person_distinct_id_overrides
              WHERE equals(person_distinct_id_overrides.team_id, 2)
              GROUP BY person_distinct_id_overrides.distinct_id
              HAVING ifNull(equals(argMax(person_distinct_id_overrides.is_deleted, person_distinct_id_overrides.version), 0), 0)) AS events__override ON equals(events.distinct_id, events__override.distinct_id)
           WHERE and(equals(events.team_id, 2), equals(events.event, '$pageview'), and(greaterOrEquals(toTimeZone(events.timestamp, 'UTC'), toStartOfMonth(toDateTime64('2020-01-01 00:00:00.000000', 6, 'UTC'))), lessOrEquals(toTimeZone(events.timestamp, 'UTC'), toDateTime64('2020-12-10 00:00:00.000000', 6, 'UTC'))))) AS target_event)
     WHERE and(or(1, isNull(breakdown_values)), or(1, isNull(intervals_from_base)))) AS actor_activity
=======
    (SELECT ifNull(nullIf(events__override.override_person_id, '00000000-0000-0000-0000-000000000000'), events.person_id) AS actor_id,
            arraySort(groupUniqArrayIf(toStartOfMonth(toTimeZone(events.timestamp, 'UTC')), and(equals(events.event, '$pageview'), and(greaterOrEquals(toTimeZone(events.timestamp, 'UTC'), toStartOfMonth(toDateTime64('2020-01-01 00:00:00.000000', 6, 'UTC'))), lessOrEquals(toTimeZone(events.timestamp, 'UTC'), toDateTime64('2020-12-10 00:00:00.000000', 6, 'UTC')))))) AS target_timestamps,
            arraySort(groupUniqArrayIf(toStartOfMonth(toTimeZone(events.timestamp, 'UTC')), equals(events.event, '$pageview'))) AS returning_timestamps,
            arrayMap(x -> plus(toStartOfMonth(assumeNotNull(parseDateTime64BestEffortOrNull('2020-01-01 00:00:00', 6, 'UTC'))), toIntervalMonth(x)), range(0, 11)) AS date_range,
            arrayJoin(arrayFilter(x -> ifNull(greater(x, -1), 0), arrayMap((_breakdown_value, breakdown_value_timestamp) -> if(has(target_timestamps, breakdown_value_timestamp), minus(_breakdown_value, 1), -1), arrayEnumerate(date_range), date_range))) AS breakdown_values,
            arrayJoin(arrayConcat(if(has(target_timestamps, date_range[plus(breakdown_values, 1)]), [0], []), arrayFilter(x -> ifNull(greater(x, 0), 0), arrayMap(_timestamp -> minus(indexOf(arraySlice(date_range, plus(breakdown_values, 1)), _timestamp), 1), returning_timestamps)))) AS intervals_from_base
     FROM events
     LEFT OUTER JOIN
       (SELECT argMax(person_overrides.override_person_id, person_overrides.version) AS override_person_id,
               person_overrides.old_person_id AS old_person_id
        FROM person_overrides
        WHERE equals(person_overrides.team_id, 2)
        GROUP BY person_overrides.old_person_id) AS events__override ON equals(events.person_id, events__override.old_person_id)
     WHERE and(equals(events.team_id, 2), and(greaterOrEquals(toTimeZone(events.timestamp, 'UTC'), toStartOfMonth(toDateTime64('2020-01-01 00:00:00.000000', 6, 'UTC'))), lessOrEquals(toTimeZone(events.timestamp, 'UTC'), toDateTime64('2020-12-10 00:00:00.000000', 6, 'UTC'))), in(events.event, tuple('$pageview', '$pageview')))
     GROUP BY actor_id) AS actor_activity
>>>>>>> 38614ea7
  GROUP BY breakdown_values,
           intervals_from_base
  ORDER BY breakdown_values ASC,
           intervals_from_base ASC
  LIMIT 10000 SETTINGS readonly=2,
                       max_execution_time=60,
                       allow_experimental_object_type=1,
                       format_csv_allow_double_quotes=0,
                       max_ast_elements=1000000,
                       max_expanded_ast_elements=1000000,
                       max_query_size=524288
  '''
# ---
# name: TestRetention.test_retention_event_action
  '''
  SELECT [actor_activity.breakdown_values] AS breakdown_values,
         actor_activity.intervals_from_base AS intervals_from_base,
         count(DISTINCT actor_activity.actor_id) AS count
  FROM
    (SELECT events__pdi.person_id AS actor_id,
            arraySort(groupUniqArrayIf(toStartOfDay(toTimeZone(events.timestamp, 'UTC')), and(equals(events.event, 'sign up'), and(greaterOrEquals(toTimeZone(events.timestamp, 'UTC'), toStartOfDay(toDateTime64('2020-06-10 00:00:00.000000', 6, 'UTC'))), lessOrEquals(toTimeZone(events.timestamp, 'UTC'), toDateTime64('2020-06-17 00:00:00.000000', 6, 'UTC')))))) AS target_timestamps,
            arraySort(groupUniqArrayIf(toStartOfDay(toTimeZone(events.timestamp, 'UTC')), equals(events.event, '$some_event'))) AS returning_timestamps,
            arrayMap(x -> plus(toStartOfDay(assumeNotNull(parseDateTime64BestEffortOrNull('2020-06-10 00:00:00', 6, 'UTC'))), toIntervalDay(x)), range(0, 7)) AS date_range,
            arrayJoin(arrayFilter(x -> ifNull(greater(x, -1), 0), arrayMap((_breakdown_value, breakdown_value_timestamp) -> if(has(target_timestamps, breakdown_value_timestamp), minus(_breakdown_value, 1), -1), arrayEnumerate(date_range), date_range))) AS breakdown_values,
            arrayJoin(arrayConcat(if(has(target_timestamps, date_range[plus(breakdown_values, 1)]), [0], []), arrayFilter(x -> ifNull(greater(x, 0), 0), arrayMap(_timestamp -> minus(indexOf(arraySlice(date_range, plus(breakdown_values, 1)), _timestamp), 1), returning_timestamps)))) AS intervals_from_base
     FROM events
     INNER JOIN
       (SELECT argMax(person_distinct_id2.person_id, person_distinct_id2.version) AS person_id,
               person_distinct_id2.distinct_id AS distinct_id
        FROM person_distinct_id2
        WHERE equals(person_distinct_id2.team_id, 2)
        GROUP BY person_distinct_id2.distinct_id
        HAVING ifNull(equals(argMax(person_distinct_id2.is_deleted, person_distinct_id2.version), 0), 0)) AS events__pdi ON equals(events.distinct_id, events__pdi.distinct_id)
     WHERE and(equals(events.team_id, 2), and(greaterOrEquals(toTimeZone(events.timestamp, 'UTC'), toStartOfDay(toDateTime64('2020-06-10 00:00:00.000000', 6, 'UTC'))), lessOrEquals(toTimeZone(events.timestamp, 'UTC'), toDateTime64('2020-06-17 00:00:00.000000', 6, 'UTC'))), in(events.event, tuple('$some_event', 'sign up')))
     GROUP BY actor_id) AS actor_activity
  GROUP BY breakdown_values,
           intervals_from_base
  ORDER BY breakdown_values ASC,
           intervals_from_base ASC
  LIMIT 10000 SETTINGS readonly=2,
                       max_execution_time=60,
                       allow_experimental_object_type=1,
                       format_csv_allow_double_quotes=0,
                       max_ast_elements=1000000,
                       max_expanded_ast_elements=1000000,
                       max_query_size=524288
  '''
# ---
# name: TestRetention.test_retention_with_user_properties_via_action
  '''
  SELECT [actor_activity.breakdown_values] AS breakdown_values,
         actor_activity.intervals_from_base AS intervals_from_base,
         count(DISTINCT actor_activity.actor_id) AS count
  FROM
    (SELECT events__pdi.person_id AS actor_id,
            arraySort(groupUniqArrayIf(toStartOfDay(toTimeZone(events.timestamp, 'UTC')), and(or(and(equals(events.event, '$pageview'), ifNull(equals(events__pdi__person.properties___email, 'person1@test.com'), 0)), equals(events.event, 'non_matching_event')), and(greaterOrEquals(toTimeZone(events.timestamp, 'UTC'), toStartOfDay(toDateTime64('2020-06-10 00:00:00.000000', 6, 'UTC'))), lessOrEquals(toTimeZone(events.timestamp, 'UTC'), toDateTime64('2020-06-17 00:00:00.000000', 6, 'UTC')))))) AS target_timestamps,
            arraySort(groupUniqArrayIf(toStartOfDay(toTimeZone(events.timestamp, 'UTC')), equals(events.event, '$pageview'))) AS returning_timestamps,
            arrayMap(x -> plus(toStartOfDay(assumeNotNull(parseDateTime64BestEffortOrNull('2020-06-10 00:00:00', 6, 'UTC'))), toIntervalDay(x)), range(0, 7)) AS date_range,
            arrayJoin(arrayFilter(x -> ifNull(greater(x, -1), 0), arrayMap((_breakdown_value, breakdown_value_timestamp) -> if(has(target_timestamps, breakdown_value_timestamp), minus(_breakdown_value, 1), -1), arrayEnumerate(date_range), date_range))) AS breakdown_values,
            arrayJoin(arrayConcat(if(has(target_timestamps, date_range[plus(breakdown_values, 1)]), [0], []), arrayFilter(x -> ifNull(greater(x, 0), 0), arrayMap(_timestamp -> minus(indexOf(arraySlice(date_range, plus(breakdown_values, 1)), _timestamp), 1), returning_timestamps)))) AS intervals_from_base
     FROM events
     INNER JOIN
       (SELECT argMax(person_distinct_id2.person_id, person_distinct_id2.version) AS person_id,
               argMax(person_distinct_id2.person_id, person_distinct_id2.version) AS events__pdi___person_id,
               person_distinct_id2.distinct_id AS distinct_id
        FROM person_distinct_id2
        WHERE equals(person_distinct_id2.team_id, 2)
        GROUP BY person_distinct_id2.distinct_id
        HAVING ifNull(equals(argMax(person_distinct_id2.is_deleted, person_distinct_id2.version), 0), 0)) AS events__pdi ON equals(events.distinct_id, events__pdi.distinct_id)
     LEFT JOIN
       (SELECT person.id AS id,
               replaceRegexpAll(nullIf(nullIf(JSONExtractRaw(person.properties, 'email'), ''), 'null'), '^"|"$', '') AS properties___email
        FROM person
        WHERE and(equals(person.team_id, 2), ifNull(in(tuple(person.id, person.version),
                                                         (SELECT person.id AS id, max(person.version) AS version
                                                          FROM person
                                                          WHERE equals(person.team_id, 2)
                                                          GROUP BY person.id
                                                          HAVING and(ifNull(equals(argMax(person.is_deleted, person.version), 0), 0), ifNull(less(argMax(person.created_at, person.version), plus(now64(6, 'UTC'), toIntervalDay(1))), 0)))), 0)) SETTINGS optimize_aggregation_in_order=1) AS events__pdi__person ON equals(events__pdi.events__pdi___person_id, events__pdi__person.id)
     WHERE and(equals(events.team_id, 2), and(greaterOrEquals(toTimeZone(events.timestamp, 'UTC'), toStartOfDay(toDateTime64('2020-06-10 00:00:00.000000', 6, 'UTC'))), lessOrEquals(toTimeZone(events.timestamp, 'UTC'), toDateTime64('2020-06-17 00:00:00.000000', 6, 'UTC'))), in(events.event, tuple('$pageview', '$pageview', 'non_matching_event')))
     GROUP BY actor_id) AS actor_activity
  GROUP BY breakdown_values,
           intervals_from_base
  ORDER BY breakdown_values ASC,
           intervals_from_base ASC
  LIMIT 10000 SETTINGS readonly=2,
                       max_execution_time=60,
                       allow_experimental_object_type=1,
                       format_csv_allow_double_quotes=0,
                       max_ast_elements=1000000,
                       max_expanded_ast_elements=1000000,
                       max_query_size=524288
  '''
# ---
# name: TestRetention.test_timezones
  '''
  SELECT [actor_activity.breakdown_values] AS breakdown_values,
         actor_activity.intervals_from_base AS intervals_from_base,
         count(DISTINCT actor_activity.actor_id) AS count
  FROM
    (SELECT events__pdi.person_id AS actor_id,
            arraySort(groupUniqArrayIf(toStartOfDay(toTimeZone(events.timestamp, 'UTC')), and(equals(events.event, '$pageview'), and(greaterOrEquals(toTimeZone(events.timestamp, 'UTC'), toStartOfDay(toDateTime64('2020-06-10 00:00:00.000000', 6, 'UTC'))), lessOrEquals(toTimeZone(events.timestamp, 'UTC'), toDateTime64('2020-06-21 00:00:00.000000', 6, 'UTC')))))) AS target_timestamps,
            arraySort(groupUniqArrayIf(toStartOfDay(toTimeZone(events.timestamp, 'UTC')), equals(events.event, '$pageview'))) AS returning_timestamps,
            arrayMap(x -> plus(toStartOfDay(assumeNotNull(parseDateTime64BestEffortOrNull('2020-06-10 00:00:00', 6, 'UTC'))), toIntervalDay(x)), range(0, 11)) AS date_range,
            arrayJoin(arrayFilter(x -> ifNull(greater(x, -1), 0), arrayMap((_breakdown_value, breakdown_value_timestamp) -> if(has(target_timestamps, breakdown_value_timestamp), minus(_breakdown_value, 1), -1), arrayEnumerate(date_range), date_range))) AS breakdown_values,
            arrayJoin(arrayConcat(if(has(target_timestamps, date_range[plus(breakdown_values, 1)]), [0], []), arrayFilter(x -> ifNull(greater(x, 0), 0), arrayMap(_timestamp -> minus(indexOf(arraySlice(date_range, plus(breakdown_values, 1)), _timestamp), 1), returning_timestamps)))) AS intervals_from_base
     FROM events
     INNER JOIN
       (SELECT argMax(person_distinct_id2.person_id, person_distinct_id2.version) AS person_id,
               person_distinct_id2.distinct_id AS distinct_id
        FROM person_distinct_id2
        WHERE equals(person_distinct_id2.team_id, 2)
        GROUP BY person_distinct_id2.distinct_id
        HAVING ifNull(equals(argMax(person_distinct_id2.is_deleted, person_distinct_id2.version), 0), 0)) AS events__pdi ON equals(events.distinct_id, events__pdi.distinct_id)
     WHERE and(equals(events.team_id, 2), and(greaterOrEquals(toTimeZone(events.timestamp, 'UTC'), toStartOfDay(toDateTime64('2020-06-10 00:00:00.000000', 6, 'UTC'))), lessOrEquals(toTimeZone(events.timestamp, 'UTC'), toDateTime64('2020-06-21 00:00:00.000000', 6, 'UTC'))), in(events.event, tuple('$pageview', '$pageview')))
     GROUP BY actor_id) AS actor_activity
  GROUP BY breakdown_values,
           intervals_from_base
  ORDER BY breakdown_values ASC,
           intervals_from_base ASC
  LIMIT 10000 SETTINGS readonly=2,
                       max_execution_time=60,
                       allow_experimental_object_type=1,
                       format_csv_allow_double_quotes=0,
                       max_ast_elements=1000000,
                       max_expanded_ast_elements=1000000,
                       max_query_size=524288
  '''
# ---
# name: TestRetention.test_timezones.1
  '''
  SELECT [actor_activity.breakdown_values] AS breakdown_values,
         actor_activity.intervals_from_base AS intervals_from_base,
         count(DISTINCT actor_activity.actor_id) AS count
  FROM
    (SELECT events__pdi.person_id AS actor_id,
            arraySort(groupUniqArrayIf(toStartOfDay(toTimeZone(events.timestamp, 'US/Pacific')), and(equals(events.event, '$pageview'), and(greaterOrEquals(toTimeZone(events.timestamp, 'US/Pacific'), toStartOfDay(toDateTime64('2020-06-10 00:00:00.000000', 6, 'US/Pacific'))), lessOrEquals(toTimeZone(events.timestamp, 'US/Pacific'), toDateTime64('2020-06-21 00:00:00.000000', 6, 'US/Pacific')))))) AS target_timestamps,
            arraySort(groupUniqArrayIf(toStartOfDay(toTimeZone(events.timestamp, 'US/Pacific')), equals(events.event, '$pageview'))) AS returning_timestamps,
            arrayMap(x -> plus(toStartOfDay(assumeNotNull(parseDateTime64BestEffortOrNull('2020-06-10 00:00:00', 6, 'US/Pacific'))), toIntervalDay(x)), range(0, 11)) AS date_range,
            arrayJoin(arrayFilter(x -> ifNull(greater(x, -1), 0), arrayMap((_breakdown_value, breakdown_value_timestamp) -> if(has(target_timestamps, breakdown_value_timestamp), minus(_breakdown_value, 1), -1), arrayEnumerate(date_range), date_range))) AS breakdown_values,
            arrayJoin(arrayConcat(if(has(target_timestamps, date_range[plus(breakdown_values, 1)]), [0], []), arrayFilter(x -> ifNull(greater(x, 0), 0), arrayMap(_timestamp -> minus(indexOf(arraySlice(date_range, plus(breakdown_values, 1)), _timestamp), 1), returning_timestamps)))) AS intervals_from_base
     FROM events
     INNER JOIN
       (SELECT argMax(person_distinct_id2.person_id, person_distinct_id2.version) AS person_id,
               person_distinct_id2.distinct_id AS distinct_id
        FROM person_distinct_id2
        WHERE equals(person_distinct_id2.team_id, 2)
        GROUP BY person_distinct_id2.distinct_id
        HAVING ifNull(equals(argMax(person_distinct_id2.is_deleted, person_distinct_id2.version), 0), 0)) AS events__pdi ON equals(events.distinct_id, events__pdi.distinct_id)
     WHERE and(equals(events.team_id, 2), and(greaterOrEquals(toTimeZone(events.timestamp, 'US/Pacific'), toStartOfDay(toDateTime64('2020-06-10 00:00:00.000000', 6, 'US/Pacific'))), lessOrEquals(toTimeZone(events.timestamp, 'US/Pacific'), toDateTime64('2020-06-21 00:00:00.000000', 6, 'US/Pacific'))), in(events.event, tuple('$pageview', '$pageview')))
     GROUP BY actor_id) AS actor_activity
  GROUP BY breakdown_values,
           intervals_from_base
  ORDER BY breakdown_values ASC,
           intervals_from_base ASC
  LIMIT 10000 SETTINGS readonly=2,
                       max_execution_time=60,
                       allow_experimental_object_type=1,
                       format_csv_allow_double_quotes=0,
                       max_ast_elements=1000000,
                       max_expanded_ast_elements=1000000,
                       max_query_size=524288
  '''
# ---
# name: TestRetention.test_week_interval
  '''
  SELECT [actor_activity.breakdown_values] AS breakdown_values,
         actor_activity.intervals_from_base AS intervals_from_base,
         count(DISTINCT actor_activity.actor_id) AS count
  FROM
    (SELECT events__pdi.person_id AS actor_id,
            arraySort(groupUniqArrayIf(toStartOfWeek(toTimeZone(events.timestamp, 'UTC'), 0), and(equals(events.event, '$pageview'), and(greaterOrEquals(toTimeZone(events.timestamp, 'UTC'), toStartOfWeek(toDateTime64('2020-06-07 00:00:00.000000', 6, 'UTC'), 0)), lessOrEquals(toTimeZone(events.timestamp, 'UTC'), toDateTime64('2020-07-27 00:00:00.000000', 6, 'UTC')))))) AS target_timestamps,
            arraySort(groupUniqArrayIf(toStartOfWeek(toTimeZone(events.timestamp, 'UTC'), 0), equals(events.event, '$pageview'))) AS returning_timestamps,
            arrayMap(x -> plus(toStartOfWeek(assumeNotNull(parseDateTime64BestEffortOrNull('2020-06-07 00:00:00', 6, 'UTC')), 0), toIntervalWeek(x)), range(0, 7)) AS date_range,
            arrayJoin(arrayFilter(x -> ifNull(greater(x, -1), 0), arrayMap((_breakdown_value, breakdown_value_timestamp) -> if(has(target_timestamps, breakdown_value_timestamp), minus(_breakdown_value, 1), -1), arrayEnumerate(date_range), date_range))) AS breakdown_values,
            arrayJoin(arrayConcat(if(has(target_timestamps, date_range[plus(breakdown_values, 1)]), [0], []), arrayFilter(x -> ifNull(greater(x, 0), 0), arrayMap(_timestamp -> minus(indexOf(arraySlice(date_range, plus(breakdown_values, 1)), _timestamp), 1), returning_timestamps)))) AS intervals_from_base
     FROM events
     INNER JOIN
       (SELECT argMax(person_distinct_id2.person_id, person_distinct_id2.version) AS person_id,
               person_distinct_id2.distinct_id AS distinct_id
        FROM person_distinct_id2
        WHERE equals(person_distinct_id2.team_id, 2)
        GROUP BY person_distinct_id2.distinct_id
        HAVING ifNull(equals(argMax(person_distinct_id2.is_deleted, person_distinct_id2.version), 0), 0)) AS events__pdi ON equals(events.distinct_id, events__pdi.distinct_id)
     WHERE and(equals(events.team_id, 2), and(greaterOrEquals(toTimeZone(events.timestamp, 'UTC'), toStartOfWeek(toDateTime64('2020-06-07 00:00:00.000000', 6, 'UTC'), 0)), lessOrEquals(toTimeZone(events.timestamp, 'UTC'), toDateTime64('2020-07-27 00:00:00.000000', 6, 'UTC'))), in(events.event, tuple('$pageview', '$pageview')))
     GROUP BY actor_id) AS actor_activity
  GROUP BY breakdown_values,
           intervals_from_base
  ORDER BY breakdown_values ASC,
           intervals_from_base ASC
  LIMIT 10000 SETTINGS readonly=2,
                       max_execution_time=60,
                       allow_experimental_object_type=1,
                       format_csv_allow_double_quotes=0,
                       max_ast_elements=1000000,
                       max_expanded_ast_elements=1000000,
                       max_query_size=524288
  '''
# ---
# name: TestRetention.test_week_interval.1
  '''
  SELECT [actor_activity.breakdown_values] AS breakdown_values,
         actor_activity.intervals_from_base AS intervals_from_base,
         count(DISTINCT actor_activity.actor_id) AS count
  FROM
    (SELECT events__pdi.person_id AS actor_id,
            arraySort(groupUniqArrayIf(toStartOfWeek(toTimeZone(events.timestamp, 'UTC'), 3), and(equals(events.event, '$pageview'), and(greaterOrEquals(toTimeZone(events.timestamp, 'UTC'), toStartOfWeek(toDateTime64('2020-06-08 00:00:00.000000', 6, 'UTC'), 3)), lessOrEquals(toTimeZone(events.timestamp, 'UTC'), toDateTime64('2020-07-27 00:00:00.000000', 6, 'UTC')))))) AS target_timestamps,
            arraySort(groupUniqArrayIf(toStartOfWeek(toTimeZone(events.timestamp, 'UTC'), 3), equals(events.event, '$pageview'))) AS returning_timestamps,
            arrayMap(x -> plus(toStartOfWeek(assumeNotNull(parseDateTime64BestEffortOrNull('2020-06-08 00:00:00', 6, 'UTC')), 3), toIntervalWeek(x)), range(0, 7)) AS date_range,
            arrayJoin(arrayFilter(x -> ifNull(greater(x, -1), 0), arrayMap((_breakdown_value, breakdown_value_timestamp) -> if(has(target_timestamps, breakdown_value_timestamp), minus(_breakdown_value, 1), -1), arrayEnumerate(date_range), date_range))) AS breakdown_values,
            arrayJoin(arrayConcat(if(has(target_timestamps, date_range[plus(breakdown_values, 1)]), [0], []), arrayFilter(x -> ifNull(greater(x, 0), 0), arrayMap(_timestamp -> minus(indexOf(arraySlice(date_range, plus(breakdown_values, 1)), _timestamp), 1), returning_timestamps)))) AS intervals_from_base
     FROM events
     INNER JOIN
       (SELECT argMax(person_distinct_id2.person_id, person_distinct_id2.version) AS person_id,
               person_distinct_id2.distinct_id AS distinct_id
        FROM person_distinct_id2
        WHERE equals(person_distinct_id2.team_id, 2)
        GROUP BY person_distinct_id2.distinct_id
        HAVING ifNull(equals(argMax(person_distinct_id2.is_deleted, person_distinct_id2.version), 0), 0)) AS events__pdi ON equals(events.distinct_id, events__pdi.distinct_id)
     WHERE and(equals(events.team_id, 2), and(greaterOrEquals(toTimeZone(events.timestamp, 'UTC'), toStartOfWeek(toDateTime64('2020-06-08 00:00:00.000000', 6, 'UTC'), 3)), lessOrEquals(toTimeZone(events.timestamp, 'UTC'), toDateTime64('2020-07-27 00:00:00.000000', 6, 'UTC'))), in(events.event, tuple('$pageview', '$pageview')))
     GROUP BY actor_id) AS actor_activity
  GROUP BY breakdown_values,
           intervals_from_base
  ORDER BY breakdown_values ASC,
           intervals_from_base ASC
  LIMIT 10000 SETTINGS readonly=2,
                       max_execution_time=60,
                       allow_experimental_object_type=1,
                       format_csv_allow_double_quotes=0,
                       max_ast_elements=1000000,
                       max_expanded_ast_elements=1000000,
                       max_query_size=524288
  '''
# ---<|MERGE_RESOLUTION|>--- conflicted
+++ resolved
@@ -251,61 +251,7 @@
          actor_activity.intervals_from_base AS intervals_from_base,
          count(DISTINCT actor_activity.actor_id) AS count
   FROM
-<<<<<<< HEAD
-    (SELECT DISTINCT breakdown_values AS breakdown_values,
-                     intervals_from_base AS intervals_from_base,
-                     actor_id AS actor_id
-     FROM
-       (SELECT target_event.breakdown_values AS breakdown_values,
-               dateDiff('month', target_event.event_date, returning_event.event_date) AS intervals_from_base,
-               returning_event.target AS actor_id
-        FROM
-          (SELECT DISTINCT toStartOfMonth(toTimeZone(events.timestamp, 'UTC')) AS event_date,
-                           if(not(empty(events__override.distinct_id)), events__override.person_id, events.person_id) AS target,
-                           [dateDiff('month', toStartOfMonth(toDateTime64('2020-01-01 00:00:00.000000', 6, 'UTC')), toStartOfMonth(toTimeZone(events.timestamp, 'UTC')))] AS breakdown_values
-           FROM events
-           LEFT OUTER JOIN
-             (SELECT argMax(person_distinct_id_overrides.person_id, person_distinct_id_overrides.version) AS person_id,
-                     person_distinct_id_overrides.distinct_id AS distinct_id
-              FROM person_distinct_id_overrides
-              WHERE equals(person_distinct_id_overrides.team_id, 2)
-              GROUP BY person_distinct_id_overrides.distinct_id
-              HAVING ifNull(equals(argMax(person_distinct_id_overrides.is_deleted, person_distinct_id_overrides.version), 0), 0)) AS events__override ON equals(events.distinct_id, events__override.distinct_id)
-           WHERE and(equals(events.team_id, 2), equals(events.event, '$pageview'), and(greaterOrEquals(toTimeZone(events.timestamp, 'UTC'), toStartOfMonth(toDateTime64('2020-01-01 00:00:00.000000', 6, 'UTC'))), lessOrEquals(toTimeZone(events.timestamp, 'UTC'), toDateTime64('2020-12-10 00:00:00.000000', 6, 'UTC'))))) AS target_event
-        JOIN
-          (SELECT toStartOfMonth(toTimeZone(events.timestamp, 'UTC')) AS event_date,
-                  if(not(empty(events__override.distinct_id)), events__override.person_id, events.person_id) AS target
-           FROM events
-           LEFT OUTER JOIN
-             (SELECT argMax(person_distinct_id_overrides.person_id, person_distinct_id_overrides.version) AS person_id,
-                     person_distinct_id_overrides.distinct_id AS distinct_id
-              FROM person_distinct_id_overrides
-              WHERE equals(person_distinct_id_overrides.team_id, 2)
-              GROUP BY person_distinct_id_overrides.distinct_id
-              HAVING ifNull(equals(argMax(person_distinct_id_overrides.is_deleted, person_distinct_id_overrides.version), 0), 0)) AS events__override ON equals(events.distinct_id, events__override.distinct_id)
-           WHERE and(equals(events.team_id, 2), equals(events.event, '$pageview'), and(greaterOrEquals(toTimeZone(events.timestamp, 'UTC'), toStartOfMonth(toDateTime64('2020-01-01 00:00:00.000000', 6, 'UTC'))), lessOrEquals(toTimeZone(events.timestamp, 'UTC'), toDateTime64('2020-12-10 00:00:00.000000', 6, 'UTC'))))
-           GROUP BY target,
-                    event_date) AS returning_event ON equals(returning_event.target, target_event.target)
-        WHERE ifNull(greater(returning_event.event_date, target_event.event_date), 0)
-        UNION ALL SELECT target_event.breakdown_values AS breakdown_values,
-                         0 AS intervals_from_base,
-                         target_event.target AS actor_id
-        FROM
-          (SELECT DISTINCT toStartOfMonth(toTimeZone(events.timestamp, 'UTC')) AS event_date,
-                           if(not(empty(events__override.distinct_id)), events__override.person_id, events.person_id) AS target,
-                           [dateDiff('month', toStartOfMonth(toDateTime64('2020-01-01 00:00:00.000000', 6, 'UTC')), toStartOfMonth(toTimeZone(events.timestamp, 'UTC')))] AS breakdown_values
-           FROM events
-           LEFT OUTER JOIN
-             (SELECT argMax(person_distinct_id_overrides.person_id, person_distinct_id_overrides.version) AS person_id,
-                     person_distinct_id_overrides.distinct_id AS distinct_id
-              FROM person_distinct_id_overrides
-              WHERE equals(person_distinct_id_overrides.team_id, 2)
-              GROUP BY person_distinct_id_overrides.distinct_id
-              HAVING ifNull(equals(argMax(person_distinct_id_overrides.is_deleted, person_distinct_id_overrides.version), 0), 0)) AS events__override ON equals(events.distinct_id, events__override.distinct_id)
-           WHERE and(equals(events.team_id, 2), equals(events.event, '$pageview'), and(greaterOrEquals(toTimeZone(events.timestamp, 'UTC'), toStartOfMonth(toDateTime64('2020-01-01 00:00:00.000000', 6, 'UTC'))), lessOrEquals(toTimeZone(events.timestamp, 'UTC'), toDateTime64('2020-12-10 00:00:00.000000', 6, 'UTC'))))) AS target_event)
-     WHERE and(or(1, isNull(breakdown_values)), or(1, isNull(intervals_from_base)))) AS actor_activity
-=======
-    (SELECT ifNull(nullIf(events__override.override_person_id, '00000000-0000-0000-0000-000000000000'), events.person_id) AS actor_id,
+    (SELECT if(not(empty(events__override.distinct_id)), events__override.person_id, events.person_id) AS actor_id,
             arraySort(groupUniqArrayIf(toStartOfMonth(toTimeZone(events.timestamp, 'UTC')), and(equals(events.event, '$pageview'), and(greaterOrEquals(toTimeZone(events.timestamp, 'UTC'), toStartOfMonth(toDateTime64('2020-01-01 00:00:00.000000', 6, 'UTC'))), lessOrEquals(toTimeZone(events.timestamp, 'UTC'), toDateTime64('2020-12-10 00:00:00.000000', 6, 'UTC')))))) AS target_timestamps,
             arraySort(groupUniqArrayIf(toStartOfMonth(toTimeZone(events.timestamp, 'UTC')), equals(events.event, '$pageview'))) AS returning_timestamps,
             arrayMap(x -> plus(toStartOfMonth(assumeNotNull(parseDateTime64BestEffortOrNull('2020-01-01 00:00:00', 6, 'UTC'))), toIntervalMonth(x)), range(0, 11)) AS date_range,
@@ -313,14 +259,14 @@
             arrayJoin(arrayConcat(if(has(target_timestamps, date_range[plus(breakdown_values, 1)]), [0], []), arrayFilter(x -> ifNull(greater(x, 0), 0), arrayMap(_timestamp -> minus(indexOf(arraySlice(date_range, plus(breakdown_values, 1)), _timestamp), 1), returning_timestamps)))) AS intervals_from_base
      FROM events
      LEFT OUTER JOIN
-       (SELECT argMax(person_overrides.override_person_id, person_overrides.version) AS override_person_id,
-               person_overrides.old_person_id AS old_person_id
-        FROM person_overrides
-        WHERE equals(person_overrides.team_id, 2)
-        GROUP BY person_overrides.old_person_id) AS events__override ON equals(events.person_id, events__override.old_person_id)
+       (SELECT argMax(person_distinct_id_overrides.person_id, person_distinct_id_overrides.version) AS person_id,
+               person_distinct_id_overrides.distinct_id AS distinct_id
+        FROM person_distinct_id_overrides
+        WHERE equals(person_distinct_id_overrides.team_id, 2)
+        GROUP BY person_distinct_id_overrides.distinct_id
+        HAVING ifNull(equals(argMax(person_distinct_id_overrides.is_deleted, person_distinct_id_overrides.version), 0), 0)) AS events__override ON equals(events.distinct_id, events__override.distinct_id)
      WHERE and(equals(events.team_id, 2), and(greaterOrEquals(toTimeZone(events.timestamp, 'UTC'), toStartOfMonth(toDateTime64('2020-01-01 00:00:00.000000', 6, 'UTC'))), lessOrEquals(toTimeZone(events.timestamp, 'UTC'), toDateTime64('2020-12-10 00:00:00.000000', 6, 'UTC'))), in(events.event, tuple('$pageview', '$pageview')))
      GROUP BY actor_id) AS actor_activity
->>>>>>> 38614ea7
   GROUP BY breakdown_values,
            intervals_from_base
   ORDER BY breakdown_values ASC,
