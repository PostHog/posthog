from typing import Optional
from unittest.mock import MagicMock, patch
import uuid
from datetime import datetime

from zoneinfo import ZoneInfo

from django.test import override_settings

from posthog.clickhouse.client.execute import sync_execute
from posthog.constants import (
    RETENTION_FIRST_TIME,
    TREND_FILTER_TYPE_ACTIONS,
    TREND_FILTER_TYPE_EVENTS,
)
from posthog.hogql.constants import LimitContext
from posthog.hogql.query import execute_hogql_query

from posthog.hogql_queries.insights.retention_query_runner import RetentionQueryRunner
from posthog.hogql_queries.actors_query_runner import ActorsQueryRunner
from posthog.models import Action
from posthog.models.group.util import create_group
from posthog.models.group_type_mapping import GroupTypeMapping
from posthog.models.person import Person
from posthog.schema import RetentionQuery
from posthog.settings import HOGQL_INCREASED_MAX_EXECUTION_TIME
from posthog.test.base import (
    APIBaseTest,
    ClickhouseTestMixin,
    _create_event,
    _create_person,
    create_person_id_override_by_distinct_id,
    snapshot_clickhouse_queries,
)


def _create_action(**kwargs):
    team = kwargs.pop("team")
    name = kwargs.pop("name")
    action = Action.objects.create(team=team, name=name, steps_json=[{"event": name}])
    return action


def _create_signup_actions(team, user_and_timestamps):
    for distinct_id, timestamp in user_and_timestamps:
        _create_event(team=team, event="sign up", distinct_id=distinct_id, timestamp=timestamp)
    sign_up_action = _create_action(team=team, name="sign up")
    return sign_up_action


def _date(day, hour=5, month=0, minute=0):
    return datetime(2020, 6 + month, 10 + day, hour, minute).isoformat()


def pluck(list_of_dicts, key, child_key=None):
    return [pluck(d[key], child_key) if child_key else d[key] for d in list_of_dicts]


def pad(retention_result: list[list[int]]) -> list[list[int]]:
    """
    changes the old 'triangle' format to the new 'matrix' format
    after retention updates
    """
    result = []
    max_length = max(len(row) for row in retention_result)

    for row in retention_result:
        if len(row) < max_length:
            row.extend([0] * (max_length - len(row)))

        result.append(row)

    return result


def _create_events(team, user_and_timestamps, event="$pageview"):
    i = 0
    for distinct_id, timestamp, *properties_args in user_and_timestamps:
        properties = {"$some_property": "value"} if i % 2 == 0 else {}
        if len(properties_args) == 1:
            properties.update(properties_args[0])

        _create_event(
            team=team,
            event=event,
            distinct_id=distinct_id,
            timestamp=timestamp,
            properties=properties,
        )
        i += 1


class TestRetention(ClickhouseTestMixin, APIBaseTest):
    def run_query(self, query):
        if not query.get("retentionFilter"):
            query["retentionFilter"] = {}
        runner = RetentionQueryRunner(team=self.team, query=query)
        return runner.calculate().model_dump()["results"]

    def run_actors_query(self, interval, query, select=None, search=None, breakdown=None):
        query["kind"] = "RetentionQuery"
        if not query.get("retentionFilter"):
            query["retentionFilter"] = {}
        runner = ActorsQueryRunner(
            team=self.team,
            query={
                "search": search,
                "select": ["person", "appearances", *(select or [])],
                "orderBy": ["length(appearances) DESC", "actor_id"],
                "source": {
                    "kind": "InsightActorsQuery",
                    "interval": interval,
                    "source": query,
                    "breakdown": breakdown,
                },
            },
        )
        return runner.calculate().model_dump()["results"]

    def test_retention_default(self):
        _create_person(team_id=self.team.pk, distinct_ids=["person1", "alias1"])
        _create_person(team_id=self.team.pk, distinct_ids=["person2"])

        _create_events(
            self.team,
            [
                ("person1", _date(0)),
                ("person1", _date(1)),
                ("person1", _date(2)),
                ("person1", _date(5)),
                ("alias1", _date(5, 9)),
                ("person1", _date(6)),
                ("person2", _date(1)),
                ("person2", _date(2)),
                ("person2", _date(3)),
                ("person2", _date(6)),
            ],
        )

        result = self.run_query(
            query={
                "retentionFilter": {
                    "totalIntervals": 11,
                }
            }
        )
        self.assertEqual(
            pluck(result, "values", "count"),
            pad(
                [
                    [0, 0, 0, 0, 0, 0, 0, 0, 0, 0, 0],
                    [0, 0, 0, 0, 0, 0, 0, 0, 0, 0],
                    [0, 0, 0, 0, 0, 0, 0, 0, 0],
                    [0, 0, 0, 0, 0, 0, 0, 0],
                    [0, 0, 0, 0, 0, 0, 0],
                    [0, 0, 0, 0, 0, 0],
                    [0, 0, 0, 0, 0],
                    [0, 0, 0, 0],
                    [0, 0, 0],
                    [0, 0],
                    [0],
                ]
            ),
        )

    def test_day_interval(self):
        _create_person(team_id=self.team.pk, distinct_ids=["person1", "alias1"])
        _create_person(team_id=self.team.pk, distinct_ids=["person2"])

        _create_events(
            self.team,
            [
                ("person1", _date(0)),
                ("person1", _date(1)),
                ("person1", _date(2)),
                ("person1", _date(5)),
                ("alias1", _date(5, 9)),
                ("person1", _date(6)),
                ("person2", _date(1)),
                ("person2", _date(2)),
                ("person2", _date(3)),
                ("person2", _date(6)),
            ],
        )

        # even if set to hour 6 it should default to beginning of day and include all pageviews above
        result = self.run_query(
            query={
                "dateRange": {"date_to": _date(10, hour=6)},
                "retentionFilter": {
                    "totalIntervals": 11,
                },
            }
        )
        self.assertEqual(len(result), 11)
        self.assertEqual(
            pluck(result, "label"),
            [
                "Day 0",
                "Day 1",
                "Day 2",
                "Day 3",
                "Day 4",
                "Day 5",
                "Day 6",
                "Day 7",
                "Day 8",
                "Day 9",
                "Day 10",
            ],
        )
        self.assertEqual(result[0]["date"], datetime(2020, 6, 10, 0, tzinfo=ZoneInfo("UTC")))

        self.assertEqual(
            pluck(result, "values", "count"),
            pad(
                [
                    [1, 1, 1, 0, 0, 1, 1, 0, 0, 0, 0],
                    [2, 2, 1, 0, 1, 2, 0, 0, 0, 0],
                    [2, 1, 0, 1, 2, 0, 0, 0, 0],
                    [1, 0, 0, 1, 0, 0, 0, 0],
                    [0, 0, 0, 0, 0, 0, 0],
                    [1, 1, 0, 0, 0, 0],
                    [2, 0, 0, 0, 0],
                    [0, 0, 0, 0],
                    [0, 0, 0],
                    [0, 0],
                    [0],
                ]
            ),
        )

    def test_month_interval(self):
        _create_person(
            team=self.team,
            distinct_ids=["person1", "alias1"],
            properties={"email": "person1@test.com"},
        )
        _create_person(
            team=self.team,
            distinct_ids=["person2"],
            properties={"email": "person2@test.com"},
        )

        _create_events(
            self.team,
            [
                ("person1", _date(day=0, month=-5)),
                ("person2", _date(day=0, month=-5)),
                ("person1", _date(day=0, month=-4)),
                ("person2", _date(day=0, month=-4)),
                ("person1", _date(day=0, month=-3)),
                ("person2", _date(day=0, month=-3)),
                ("person1", _date(day=0, month=-1)),
                ("person1", _date(day=0, month=0)),
                ("person2", _date(day=0, month=0)),
                ("person2", _date(day=0, month=1)),
                ("person1", _date(day=0, month=3)),
                ("person2", _date(day=0, month=5)),
            ],
        )

        result = self.run_query(
            query={
                "dateRange": {"date_to": _date(15, month=5, hour=0)},
                "retentionFilter": {
                    "period": "Month",
                    "totalIntervals": 11,
                },
            }
        )

        self.assertEqual(
            pluck(result, "label"),
            [
                "Month 0",
                "Month 1",
                "Month 2",
                "Month 3",
                "Month 4",
                "Month 5",
                "Month 6",
                "Month 7",
                "Month 8",
                "Month 9",
                "Month 10",
            ],
        )

        self.assertEqual(
            pluck(result, "values", "count"),
            pad(
                [
                    [2, 2, 2, 0, 1, 2, 1, 0, 1, 0, 1],
                    [2, 2, 0, 1, 2, 1, 0, 1, 0, 1],
                    [2, 0, 1, 2, 1, 0, 1, 0, 1],
                    [0, 0, 0, 0, 0, 0, 0, 0],
                    [1, 1, 0, 0, 1, 0, 0],
                    [2, 1, 0, 1, 0, 1],
                    [1, 0, 0, 0, 1],
                    [0, 0, 0, 0],
                    [1, 0, 0],
                    [0, 0],
                    [1],
                ]
            ),
        )

        self.assertEqual(
            pluck(result, "date"),
            [
                datetime(2020, 1, 1, 0, tzinfo=ZoneInfo("UTC")),
                datetime(2020, 2, 1, 0, tzinfo=ZoneInfo("UTC")),
                datetime(2020, 3, 1, 0, tzinfo=ZoneInfo("UTC")),
                datetime(2020, 4, 1, 0, tzinfo=ZoneInfo("UTC")),
                datetime(2020, 5, 1, 0, tzinfo=ZoneInfo("UTC")),
                datetime(2020, 6, 1, 0, tzinfo=ZoneInfo("UTC")),
                datetime(2020, 7, 1, 0, tzinfo=ZoneInfo("UTC")),
                datetime(2020, 8, 1, 0, tzinfo=ZoneInfo("UTC")),
                datetime(2020, 9, 1, 0, tzinfo=ZoneInfo("UTC")),
                datetime(2020, 10, 1, 0, tzinfo=ZoneInfo("UTC")),
                datetime(2020, 11, 1, 0, tzinfo=ZoneInfo("UTC")),
            ],
        )

    @override_settings(PERSON_ON_EVENTS_V2_OVERRIDE=True)
    @snapshot_clickhouse_queries
    def test_month_interval_with_person_on_events_v2(self):
        _create_person(
            team=self.team,
            distinct_ids=["person1", "alias1"],
            properties={"email": "person1@test.com"},
        )
        _create_person(
            team=self.team,
            distinct_ids=["person2"],
            properties={"email": "person2@test.com"},
        )

        person_id1 = str(uuid.uuid4())
        person_id2 = str(uuid.uuid4())
        _create_event(
            event="$pageview",
            team=self.team,
            distinct_id="person1",
            person_id=person_id1,
            timestamp=_date(day=0, month=-5),
        )
        _create_event(
            event="$pageview",
            team=self.team,
            distinct_id="person2",
            person_id=person_id2,
            timestamp=_date(day=0, month=-4),
        )
        _create_event(
            event="$pageview",
            team=self.team,
            distinct_id="person1",
            person_id=person_id1,
            timestamp=_date(day=0, month=-3),
        )
        _create_event(
            event="$pageview",
            team=self.team,
            distinct_id="person2",
            person_id=person_id2,
            timestamp=_date(day=0, month=-2),
        )
        _create_event(
            event="$pageview",
            team=self.team,
            distinct_id="person1",
            person_id=person_id1,
            timestamp=_date(day=0, month=-1),
        )
        _create_event(
            event="$pageview",
            team=self.team,
            distinct_id="person2",
            person_id=person_id2,
            timestamp=_date(day=0, month=0),
        )
        _create_event(
            event="$pageview",
            team=self.team,
            distinct_id="person1",
            person_id=person_id1,
            timestamp=_date(day=0, month=1),
        )
        _create_event(
            event="$pageview",
            team=self.team,
            distinct_id="person2",
            person_id=person_id2,
            timestamp=_date(day=0, month=2),
        )
        _create_event(
            event="$pageview",
            team=self.team,
            distinct_id="person1",
            person_id=person_id1,
            timestamp=_date(day=0, month=3),
        )
        _create_event(
            event="$pageview",
            team=self.team,
            distinct_id="person2",
            person_id=person_id2,
            timestamp=_date(day=0, month=4),
        )
        _create_event(
            event="$pageview",
            team=self.team,
            distinct_id="person1",
            person_id=person_id1,
            timestamp=_date(day=0, month=5),
        )

        _create_events(
            self.team,
            [
                ("person1", _date(day=0, month=-5)),
                ("person2", _date(day=0, month=-4)),
                ("person1", _date(day=0, month=-3)),
                ("person2", _date(day=0, month=-2)),
                ("person1", _date(day=0, month=-1)),
                ("person2", _date(day=0, month=0)),
                ("person1", _date(day=0, month=1)),
                ("person2", _date(day=0, month=2)),
                ("person1", _date(day=0, month=3)),
                ("person2", _date(day=0, month=4)),
                ("person1", _date(day=0, month=5)),
            ],
        )

        create_person_id_override_by_distinct_id("person1", "person2", self.team.pk)

        result = self.run_query(
            query={
                "dateRange": {"date_to": _date(0, month=5, hour=0)},
                "retentionFilter": {
                    "period": "Month",
                    "totalIntervals": 11,
                },
            }
        )

        self.assertEqual(
            pluck(result, "label"),
            [
                "Month 0",
                "Month 1",
                "Month 2",
                "Month 3",
                "Month 4",
                "Month 5",
                "Month 6",
                "Month 7",
                "Month 8",
                "Month 9",
                "Month 10",
            ],
        )

        # We expect 1s across the board due to the override set up from person1 to person2, making them the same person
        self.assertEqual(
            pluck(result, "values", "count"),
            pad(
                [
                    [1, 1, 1, 1, 1, 1, 1, 1, 1, 1, 1],
                    [1, 1, 1, 1, 1, 1, 1, 1, 1, 1],
                    [1, 1, 1, 1, 1, 1, 1, 1, 1],
                    [1, 1, 1, 1, 1, 1, 1, 1],
                    [1, 1, 1, 1, 1, 1, 1],
                    [1, 1, 1, 1, 1, 1],
                    [1, 1, 1, 1, 1],
                    [1, 1, 1, 1],
                    [1, 1, 1],
                    [1, 1],
                    [1],
                ]
            ),
        )

        self.assertEqual(
            pluck(result, "date"),
            [
                datetime(2020, 1, 1, 0, tzinfo=ZoneInfo("UTC")),
                datetime(2020, 2, 1, 0, tzinfo=ZoneInfo("UTC")),
                datetime(2020, 3, 1, 0, tzinfo=ZoneInfo("UTC")),
                datetime(2020, 4, 1, 0, tzinfo=ZoneInfo("UTC")),
                datetime(2020, 5, 1, 0, tzinfo=ZoneInfo("UTC")),
                datetime(2020, 6, 1, 0, tzinfo=ZoneInfo("UTC")),
                datetime(2020, 7, 1, 0, tzinfo=ZoneInfo("UTC")),
                datetime(2020, 8, 1, 0, tzinfo=ZoneInfo("UTC")),
                datetime(2020, 9, 1, 0, tzinfo=ZoneInfo("UTC")),
                datetime(2020, 10, 1, 0, tzinfo=ZoneInfo("UTC")),
                datetime(2020, 11, 1, 0, tzinfo=ZoneInfo("UTC")),
            ],
        )

    @snapshot_clickhouse_queries
    def test_week_interval(self):
        _create_person(
            team=self.team,
            distinct_ids=["person1", "alias1"],
            properties={"email": "person1@test.com"},
        )
        _create_person(
            team=self.team,
            distinct_ids=["person2"],
            properties={"email": "person2@test.com"},
        )

        _create_events(
            self.team,
            [
                ("person1", _date(0)),
                ("person2", _date(0)),
                ("person1", _date(1)),
                ("person2", _date(1)),
                ("person1", _date(7)),
                ("person2", _date(7)),
                ("person1", _date(14)),
                ("person1", _date(month=1, day=-6)),
                ("person2", _date(month=1, day=-6)),
                ("person2", _date(month=1, day=1)),
                ("person1", _date(month=1, day=1)),
                ("person2", _date(month=1, day=15)),
            ],
        )

        # Starting with Sunday
        query = {
            "dateRange": {"date_to": _date(10, month=1, hour=0)},
            "retentionFilter": {
                "period": "Week",
                "totalIntervals": 7,
            },
        }
        result_sunday = self.run_query(query=query)

        self.assertEqual(
            pluck(result_sunday, "label"),
            ["Week 0", "Week 1", "Week 2", "Week 3", "Week 4", "Week 5", "Week 6"],
        )

        self.assertEqual(
            pluck(result_sunday, "values", "count"),
            pad(
                [
                    [2, 2, 1, 2, 2, 0, 1],
                    [2, 1, 2, 2, 0, 1],
                    [1, 1, 1, 0, 0],
                    [2, 2, 0, 1],
                    [2, 0, 1],
                    [0, 0],
                    [1],
                ]
            ),
        )

        self.assertEqual(
            pluck(result_sunday, "date"),
            [
                datetime(2020, 6, 7, 0, tzinfo=ZoneInfo("UTC")),
                datetime(2020, 6, 14, 0, tzinfo=ZoneInfo("UTC")),
                datetime(2020, 6, 21, 0, tzinfo=ZoneInfo("UTC")),
                datetime(2020, 6, 28, 0, tzinfo=ZoneInfo("UTC")),
                datetime(2020, 7, 5, 0, tzinfo=ZoneInfo("UTC")),
                datetime(2020, 7, 12, 0, tzinfo=ZoneInfo("UTC")),
                datetime(2020, 7, 19, 0, tzinfo=ZoneInfo("UTC")),
            ],
        )

        # Starting with Monday
        self.team.week_start_day = 1  # WeekStartDay.MONDAY's concrete value
        self.team.save()

        result_monday = self.run_query(query=query)

        self.assertEqual(
            pluck(result_monday, "label"),
            ["Week 0", "Week 1", "Week 2", "Week 3", "Week 4", "Week 5", "Week 6"],
        )

        self.assertEqual(
            pluck(result_monday, "values", "count"),
            pad(
                [
                    [2, 2, 1, 2, 2, 0, 1],
                    [2, 1, 2, 2, 0, 1],
                    [1, 1, 1, 0, 0],
                    [2, 2, 0, 1],
                    [2, 0, 1],
                    [0, 0],
                    [1],
                ]
            ),
        )

        self.assertEqual(
            pluck(result_monday, "date"),
            [
                datetime(2020, 6, 8, 0, tzinfo=ZoneInfo("UTC")),
                datetime(2020, 6, 15, 0, tzinfo=ZoneInfo("UTC")),
                datetime(2020, 6, 22, 0, tzinfo=ZoneInfo("UTC")),
                datetime(2020, 6, 29, 0, tzinfo=ZoneInfo("UTC")),
                datetime(2020, 7, 6, 0, tzinfo=ZoneInfo("UTC")),
                datetime(2020, 7, 13, 0, tzinfo=ZoneInfo("UTC")),
                datetime(2020, 7, 20, 0, tzinfo=ZoneInfo("UTC")),
            ],
        )

    def test_hour_interval(self):
        _create_person(
            team=self.team,
            distinct_ids=["person1", "alias1"],
            properties={"email": "person1@test.com"},
        )
        _create_person(
            team=self.team,
            distinct_ids=["person2"],
            properties={"email": "person2@test.com"},
        )

        _create_events(
            self.team,
            [
                ("person1", _date(day=0, hour=6)),
                ("person2", _date(day=0, hour=6)),
                ("person1", _date(day=0, hour=7)),
                ("person2", _date(day=0, hour=7)),
                ("person1", _date(day=0, hour=8)),
                ("person2", _date(day=0, hour=8)),
                ("person1", _date(day=0, hour=10)),
                ("person1", _date(day=0, hour=11)),
                ("person2", _date(day=0, hour=11)),
                ("person2", _date(day=0, hour=12)),
                ("person1", _date(day=0, hour=14)),
                ("person2", _date(day=0, hour=16)),
            ],
        )

        result = self.run_query(
            query={
                "dateRange": {"date_to": _date(0, hour=16, minute=13)},
                "retentionFilter": {
                    "period": "Hour",
                    "totalIntervals": 11,
                },
            }
        )

        self.assertEqual(
            pluck(result, "label"),
            [
                "Hour 0",
                "Hour 1",
                "Hour 2",
                "Hour 3",
                "Hour 4",
                "Hour 5",
                "Hour 6",
                "Hour 7",
                "Hour 8",
                "Hour 9",
                "Hour 10",
            ],
        )

        self.assertEqual(
            pluck(result, "values", "count"),
            pad(
                [
                    [2, 2, 2, 0, 1, 2, 1, 0, 1, 0, 1],
                    [2, 2, 0, 1, 2, 1, 0, 1, 0, 1],
                    [2, 0, 1, 2, 1, 0, 1, 0, 1],
                    [0, 0, 0, 0, 0, 0, 0, 0],
                    [1, 1, 0, 0, 1, 0, 0],
                    [2, 1, 0, 1, 0, 1],
                    [1, 0, 0, 0, 1],
                    [0, 0, 0, 0],
                    [1, 0, 0],
                    [0, 0],
                    [1],
                ]
            ),
        )

        self.assertEqual(
            pluck(result, "date"),
            [
                datetime(2020, 6, 10, 6, tzinfo=ZoneInfo("UTC")),
                datetime(2020, 6, 10, 7, tzinfo=ZoneInfo("UTC")),
                datetime(2020, 6, 10, 8, tzinfo=ZoneInfo("UTC")),
                datetime(2020, 6, 10, 9, tzinfo=ZoneInfo("UTC")),
                datetime(2020, 6, 10, 10, tzinfo=ZoneInfo("UTC")),
                datetime(2020, 6, 10, 11, tzinfo=ZoneInfo("UTC")),
                datetime(2020, 6, 10, 12, tzinfo=ZoneInfo("UTC")),
                datetime(2020, 6, 10, 13, tzinfo=ZoneInfo("UTC")),
                datetime(2020, 6, 10, 14, tzinfo=ZoneInfo("UTC")),
                datetime(2020, 6, 10, 15, tzinfo=ZoneInfo("UTC")),
                datetime(2020, 6, 10, 16, tzinfo=ZoneInfo("UTC")),
            ],
        )

    def test_hour_interval_team_timezone(self):
        self.team.timezone = "US/Pacific"
        self.team.save()

        _create_person(
            team=self.team,
            distinct_ids=["person1", "alias1"],
            properties={"email": "person1@test.com"},
        )
        _create_person(
            team=self.team,
            distinct_ids=["person2"],
            properties={"email": "person2@test.com"},
        )

        _create_events(
            self.team,
            [
                ("person1", _date(day=0, hour=6)),
                ("person2", _date(day=0, hour=6)),
                ("person1", _date(day=0, hour=7)),
                ("person2", _date(day=0, hour=7)),
                ("person1", _date(day=0, hour=8)),
                ("person2", _date(day=0, hour=8)),
                ("person1", _date(day=0, hour=10)),
                ("person1", _date(day=0, hour=11)),
                ("person2", _date(day=0, hour=11)),
                ("person2", _date(day=0, hour=12)),
                ("person1", _date(day=0, hour=14)),
                ("person2", _date(day=0, hour=16)),
            ],
        )

        result = self.run_query(
            query={
                "dateRange": {"date_to": _date(0, hour=16, minute=13)},
                "retentionFilter": {
                    "period": "Hour",
                    "totalIntervals": 11,
                },
            }
        )

        self.assertEqual(
            pluck(result, "label"),
            [
                "Hour 0",
                "Hour 1",
                "Hour 2",
                "Hour 3",
                "Hour 4",
                "Hour 5",
                "Hour 6",
                "Hour 7",
                "Hour 8",
                "Hour 9",
                "Hour 10",
            ],
        )

        self.assertEqual(
            pluck(result, "values", "count"),
            pad(
                [
                    [2, 2, 2, 0, 1, 2, 1, 0, 1, 0, 1],
                    [2, 2, 0, 1, 2, 1, 0, 1, 0, 1],
                    [2, 0, 1, 2, 1, 0, 1, 0, 1],
                    [0, 0, 0, 0, 0, 0, 0, 0],
                    [1, 1, 0, 0, 1, 0, 0],
                    [2, 1, 0, 1, 0, 1],
                    [1, 0, 0, 0, 1],
                    [0, 0, 0, 0],
                    [1, 0, 0],
                    [0, 0],
                    [1],
                ]
            ),
        )

        self.assertEqual(
            pluck(result, "date"),
            [
                datetime(2020, 6, 10, 6, tzinfo=ZoneInfo("UTC")),
                datetime(2020, 6, 10, 7, tzinfo=ZoneInfo("UTC")),
                datetime(2020, 6, 10, 8, tzinfo=ZoneInfo("UTC")),
                datetime(2020, 6, 10, 9, tzinfo=ZoneInfo("UTC")),
                datetime(2020, 6, 10, 10, tzinfo=ZoneInfo("UTC")),
                datetime(2020, 6, 10, 11, tzinfo=ZoneInfo("UTC")),
                datetime(2020, 6, 10, 12, tzinfo=ZoneInfo("UTC")),
                datetime(2020, 6, 10, 13, tzinfo=ZoneInfo("UTC")),
                datetime(2020, 6, 10, 14, tzinfo=ZoneInfo("UTC")),
                datetime(2020, 6, 10, 15, tzinfo=ZoneInfo("UTC")),
                datetime(2020, 6, 10, 16, tzinfo=ZoneInfo("UTC")),
            ],
        )

    # ensure that the first interval is properly rounded according to the specified period
    def test_interval_rounding(self):
        _create_person(
            team=self.team,
            distinct_ids=["person1", "alias1"],
            properties={"email": "person1@test.com"},
        )
        _create_person(
            team=self.team,
            distinct_ids=["person2"],
            properties={"email": "person2@test.com"},
        )

        _create_events(
            self.team,
            [
                ("person1", _date(0)),
                ("person2", _date(0)),
                ("person1", _date(1)),
                ("person2", _date(1)),
                ("person1", _date(7)),
                ("person2", _date(7)),
                ("person1", _date(14)),
                ("person1", _date(month=1, day=-6)),
                ("person2", _date(month=1, day=-6)),
                ("person2", _date(month=1, day=1)),
                ("person1", _date(month=1, day=1)),
                ("person2", _date(month=1, day=15)),
            ],
        )

        result = self.run_query(
            query={
                "dateRange": {"date_to": _date(14, month=1, hour=0)},
                "retentionFilter": {
                    "period": "Week",
                    "totalIntervals": 7,
                },
            }
        )

        self.assertEqual(
            pluck(result, "label"),
            ["Week 0", "Week 1", "Week 2", "Week 3", "Week 4", "Week 5", "Week 6"],
        )

        self.assertEqual(
            pluck(result, "values", "count"),
            pad([[2, 2, 1, 2, 2, 0, 1], [2, 1, 2, 2, 0, 1], [1, 1, 1, 0, 0], [2, 2, 0, 1], [2, 0, 1], [0, 0], [1]]),
        )

        self.assertEqual(
            pluck(result, "date"),
            [
                datetime(2020, 6, 7, 0, tzinfo=ZoneInfo("UTC")),
                datetime(2020, 6, 14, 0, tzinfo=ZoneInfo("UTC")),
                datetime(2020, 6, 21, 0, tzinfo=ZoneInfo("UTC")),
                datetime(2020, 6, 28, 0, tzinfo=ZoneInfo("UTC")),
                datetime(2020, 7, 5, 0, tzinfo=ZoneInfo("UTC")),
                datetime(2020, 7, 12, 0, tzinfo=ZoneInfo("UTC")),
                datetime(2020, 7, 19, 0, tzinfo=ZoneInfo("UTC")),
            ],
        )

    def test_rolling_retention(self):
        _create_person(team_id=self.team.pk, distinct_ids=["person1"])
        _create_person(team_id=self.team.pk, distinct_ids=["person2"])
        _create_person(team_id=self.team.pk, distinct_ids=["person3"])
        _create_person(team_id=self.team.pk, distinct_ids=["person4"])
        _create_person(team_id=self.team.pk, distinct_ids=["person5"])

        _create_events(
            self.team,
            [
                ("person1", _date(0)),
                ("person1", _date(3)),
                ("person1", _date(4)),
                ("person2", _date(0)),
                ("person2", _date(1)),
                ("person3", _date(1)),
                ("person3", _date(2)),
                ("person3", _date(3)),
                ("person4", _date(3)),
                ("person4", _date(4)),
                ("person5", _date(4)),
            ],
        )

        result = self.run_query(
            query={
                # _date(0) is ignored
                # day 0 is _date(1)
                "dateRange": {"date_to": _date(5, hour=6)},
                "retentionFilter": {
                    "cumulative": True,
                    "totalIntervals": 5,
                    "targetEntity": {"id": None, "name": "All events"},
                    "returningEntity": {"id": None, "name": "All events"},
                },
            }
        )
        self.assertEqual(
            pluck(result, "values", "count"),
            pad([[2, 1, 1, 0, 0], [1, 1, 0, 0], [3, 2, 0], [3, 0], [0]]),
        )

    def test_rolling_retention_doesnt_double_count_same_user(self):
        _create_person(team_id=self.team.pk, distinct_ids=["person1"])
        _create_person(team_id=self.team.pk, distinct_ids=["person2"])
        _create_person(team_id=self.team.pk, distinct_ids=["person3"])
        _create_person(team_id=self.team.pk, distinct_ids=["person4"])
        _create_person(team_id=self.team.pk, distinct_ids=["person5"])

        _create_events(
            self.team,
            [
                ("person1", _date(0)),
                ("person1", _date(3)),
                ("person1", _date(4)),
                ("person2", _date(0)),
                ("person2", _date(1)),
                ("person3", _date(1)),
                ("person3", _date(2)),
                ("person3", _date(3)),
                ("person4", _date(3)),
                ("person4", _date(4)),
                ("person5", _date(4)),
            ],
        )

        result = self.run_query(
            query={
                "dateRange": {"date_to": _date(5, hour=6)},
                "retentionFilter": {
                    "cumulative": True,
                    "totalIntervals": 6,
                    "targetEntity": {"id": None, "name": "All events"},
                    "returningEntity": {"id": None, "name": "All events"},
                },
            }
        )

        self.assertEqual(
            pluck(result, "values", "count"),
            pad(
                [
                    # first row, [2, 2, 1, 1, 0, 0], is explained below
                    # day 0 is person 1, 2 -> 2
                    # day 1 is person 2, 3 -> 1 (but we see person 1 later) so becomes 2
                    # day 2 is person 3 -> 0 (but we see person 1 later) so becomes 1
                    # day 3 is person 1, 3, 4 -> 1 (won't double count person 1 even though we see them again later)
                    # day 4 is person 1, 4, 5 -> 1
                    # day 5 is no one -> 0
                    [2, 2, 1, 1, 1, 0],
                    [2, 1, 1, 0, 0],
                    [1, 1, 0, 0],
                    [3, 2, 0],
                    [3, 0],
                    [0],
                ]
            ),
        )

    def test_all_events(self):
        _create_person(team_id=self.team.pk, distinct_ids=["person1", "alias1"])
        _create_person(team_id=self.team.pk, distinct_ids=["person2"])

        _create_events(
            self.team,
            [
                ("person1", _date(0)),
                ("person1", _date(1)),
                ("person1", _date(2)),
                ("person1", _date(5)),
                ("alias1", _date(5, 9)),
                ("person1", _date(6)),
                ("person2", _date(1)),
                ("person2", _date(2)),
                ("person2", _date(3)),
                ("person2", _date(6)),
            ],
        )

        result = self.run_query(
            query={
                "dateRange": {"date_to": _date(10, hour=6)},
                "retentionFilter": {
                    "totalIntervals": 11,
                    "targetEntity": {"id": None, "name": "All events"},
                    "returningEntity": {"id": "$pageview", "type": "events"},
                },
            }
        )
        self.assertEqual(
            pluck(result, "values", "count"),
            pad(
                [
                    [1, 1, 1, 0, 0, 1, 1, 0, 0, 0, 0],
                    [2, 2, 1, 0, 1, 2, 0, 0, 0, 0],
                    [2, 1, 0, 1, 2, 0, 0, 0, 0],
                    [1, 0, 0, 1, 0, 0, 0, 0],
                    [0, 0, 0, 0, 0, 0, 0],
                    [1, 1, 0, 0, 0, 0],
                    [2, 0, 0, 0, 0],
                    [0, 0, 0, 0],
                    [0, 0, 0],
                    [0, 0],
                    [0],
                ]
            ),
        )

        action = Action.objects.create(
            team=self.team,
            steps_json=[
                {
                    "event": None,
                },
                {"event": "non_matching_event"},
            ],
        )
        result = self.run_query(
            query={
                "dateRange": {"date_to": _date(10, hour=6)},
                "retentionFilter": {
                    "totalIntervals": 11,
                    "targetEntity": {"id": action.id, "type": TREND_FILTER_TYPE_ACTIONS},
                    "returningEntity": {"id": "$pageview", "type": "events"},
                },
            }
        )
        self.assertEqual(
            pluck(result, "values", "count"),
            pad(
                [
                    [1, 1, 1, 0, 0, 1, 1, 0, 0, 0, 0],
                    [2, 2, 1, 0, 1, 2, 0, 0, 0, 0],
                    [2, 1, 0, 1, 2, 0, 0, 0, 0],
                    [1, 0, 0, 1, 0, 0, 0, 0],
                    [0, 0, 0, 0, 0, 0, 0],
                    [1, 1, 0, 0, 0, 0],
                    [2, 0, 0, 0, 0],
                    [0, 0, 0, 0],
                    [0, 0, 0],
                    [0, 0],
                    [0],
                ]
            ),
        )

    def test_all_events_target_first_time(self):
        _create_person(team_id=self.team.pk, distinct_ids=["person1"])

        _create_events(
            self.team,
            [
                ("person1", _date(0)),
                ("person1", _date(1)),
                ("person1", _date(2)),
            ],
            "event1",
        )

        _create_events(
            self.team,
            [
                ("person1", _date(2)),
                ("person1", _date(3)),
            ],
            "event2",
        )

        result_all_events = self.run_query(
            query={
                "dateRange": {"date_to": _date(2, hour=6)},
                "retentionFilter": {
                    "retentionType": "retention_first_time",
                    "totalIntervals": 4,
                    "targetEntity": {"id": "event2", "type": "events"},
                    "returningEntity": {"id": None, "name": "All events"},
                },
            }
        )

        result_specific_event = self.run_query(
            query={
                "dateRange": {"date_to": _date(2, hour=6)},
                "retentionFilter": {
                    "retentionType": "retention_first_time",
                    "totalIntervals": 4,
                    "targetEntity": {"id": "event2", "type": "events"},
                    "returningEntity": {"id": "event2", "type": "events"},
                },
            }
        )

        self.assertEqual(
            pluck(result_specific_event, "values", "count"),
            pad(
                [
                    [0, 0, 0, 0],
                    [0, 0, 0],
                    [0, 0],
                    [1],
                ]
            ),
        )

        self.assertEqual(result_specific_event, result_all_events)

    def test_retention_people_basic(self):
        person1 = _create_person(team_id=self.team.pk, distinct_ids=["person1", "alias1"])
        _create_person(team_id=self.team.pk, distinct_ids=["person2"])

        _create_events(
            self.team,
            [
                ("person1", _date(0)),
                ("person1", _date(1)),
                ("person1", _date(2)),
                ("person1", _date(5)),
                ("alias1", _date(5, 9)),
                ("person1", _date(6)),
                ("person2", _date(1)),
                ("person2", _date(2)),
                ("person2", _date(3)),
                ("person2", _date(6)),
            ],
        )

        # even if set to hour 6 it should default to beginning of day and include all pageviews above
        result = self.run_actors_query(
            interval=0,
            query={
                "dateRange": {"date_to": _date(10, hour=6)},
                "retentionFilter": {
                    "totalIntervals": 11,
                },
            },
        )
        self.assertEqual(len(result), 1, result)
        self.assertEqual(result[0][0]["id"], person1.uuid, person1.uuid)

        # test selecting appearances directly (defauly: days)
        result_2 = self.run_actors_query(
            interval=0,
            query={
                "dateRange": {"date_to": _date(10, hour=6)},
                "retentionFilter": {
                    "totalIntervals": 11,
                },
            },
            select=["day_0", "day_1", "day_2", "day_3", "day_4"],
        )
        self.assertEqual(len(result_2), len(result))
        self.assertEqual(result_2[0][2], 1)  # day_0
        self.assertEqual(result_2[0][3], 1)  # day_1
        self.assertEqual(result_2[0][4], 1)  # day_2
        self.assertEqual(result_2[0][5], 0)  # day_3
        self.assertEqual(result_2[0][6], 0)  # day_4

    def test_retention_people_first_time(self):
        _, _, p3, _ = self._create_first_time_retention_events()
        # even if set to hour 6 it should default to beginning of day and include all pageviews above

        result = self.run_actors_query(
            interval=0,
            query={
                "dateRange": {"date_to": _date(10, hour=6)},
                "retentionFilter": {
                    "targetEntity": {"id": "$user_signed_up", "type": TREND_FILTER_TYPE_EVENTS},
                    "returningEntity": {"id": "$pageview", "type": "events"},
                    "retentionType": RETENTION_FIRST_TIME,
                    "totalIntervals": 11,
                },
            },
        )

        self.assertEqual(len(result), 1)
        self.assertEqual(result[0][0]["id"], p3.uuid)

        result = self.run_actors_query(
            interval=0,
            query={
                "dateRange": {"date_to": _date(14, hour=6)},
                "retentionFilter": {
                    "targetEntity": {"id": "$user_signed_up", "type": TREND_FILTER_TYPE_EVENTS},
                    "returningEntity": {"id": "$pageview", "type": "events"},
                    "retentionType": RETENTION_FIRST_TIME,
                },
            },
        )

        self.assertEqual(len(result), 0)

    def test_retention_people_in_period(self):
        person1 = _create_person(team_id=self.team.pk, distinct_ids=["person1", "alias1"])
        person2 = _create_person(team_id=self.team.pk, distinct_ids=["person2"])

        _create_events(
            self.team,
            [
                ("person1", _date(0)),
                ("person1", _date(1)),
                ("person1", _date(2)),
                ("person1", _date(5)),
                ("alias1", _date(5, 9)),
                ("person1", _date(6)),
                ("person2", _date(1)),
                ("person2", _date(2)),
                ("person2", _date(3)),
                ("person2", _date(6)),
                ("person2", _date(7)),
            ],
        )

        # even if set to hour 6 it should default to beginning of day and include all pageviews above
        result = self.run_actors_query(
            interval=2,
            query={
                "dateRange": {"date_to": _date(10, hour=6)},
                "retentionFilter": {
                    "totalIntervals": 11,
                },
            },
        )

        # should be descending order on number of appearances
        self.assertEqual(result[0][0]["id"], person2.uuid)
        self.assertCountEqual(result[0][1], [0, 1, 4, 5])

        self.assertEqual(result[1][0]["id"], person1.uuid)
        self.assertCountEqual(result[1][1], [0, 3, 4])

    def test_retention_people_search(self):
        _create_person(
            team_id=self.team.pk,
            distinct_ids=["person1", "alias1"],
            properties={"email": "person1@test.com"},
        )
        _create_person(
            team_id=self.team.pk,
            distinct_ids=["person2"],
            properties={"email": "person2@test.com"},
        )

        _create_events(
            self.team,
            [
                ("person1", _date(0)),
                ("person1", _date(1)),
                ("person1", _date(2)),
                ("person1", _date(5)),
                ("alias1", _date(5, 9)),
                ("person1", _date(6)),
                ("person2", _date(1)),
                ("person2", _date(2)),
                ("person2", _date(3)),
                ("person2", _date(6)),
                ("person2", _date(7)),
            ],
        )

        result = self.run_actors_query(
            interval=2,
            query={
                "dateRange": {"date_to": _date(10, hour=6)},
                "retentionFilter": {
                    "totalIntervals": 11,
                },
            },
            search="test",
        )
        self.assertEqual(len(result), 2)

    def test_retention_people_in_period_first_time(self):
        p1, p2, p3, p4 = self._create_first_time_retention_events()
        # even if set to hour 6 it should default to beginning of day and include all pageviews above
        result = self.run_actors_query(
            interval=0,
            query={
                "dateRange": {"date_to": _date(10, hour=6)},
                "retentionFilter": {
                    "targetEntity": {"id": "$user_signed_up", "type": TREND_FILTER_TYPE_EVENTS},
                    "returningEntity": {"id": "$pageview", "type": "events"},
                    "retentionType": RETENTION_FIRST_TIME,
                    "totalIntervals": 11,
                },
            },
        )
        self.assertEqual(len(result), 1)
        self.assertEqual(result[0][0]["id"], p3.uuid)
        self.assertCountEqual(result[0][1], [0, 1, 3, 4, 5])

    def test_retention_multiple_events(self):
        _create_person(team_id=self.team.pk, distinct_ids=["person1", "alias1"])
        _create_person(team_id=self.team.pk, distinct_ids=["person2"])
        _create_person(team_id=self.team.pk, distinct_ids=["person3"])
        _create_person(team_id=self.team.pk, distinct_ids=["person4"])

        first_event = "$some_event"
        _create_events(
            self.team,
            [
                ("person1", _date(0)),
                ("person1", _date(1)),
                ("person1", _date(2)),
                ("person1", _date(3)),
                ("person2", _date(0)),
                ("person2", _date(1)),
                ("person2", _date(2)),
                ("person2", _date(3)),
                ("person3", _date(5)),
            ],
            first_event,
        )

        _create_events(
            self.team,
            [("person1", _date(5)), ("person1", _date(6)), ("person2", _date(5))],
            "$pageview",
        )

        result = self.run_query(
            query={
                "dateRange": {"date_to": _date(6, hour=6)},
                "retentionFilter": {
                    "period": "Day",
                    "totalIntervals": 7,
                    "targetEntity": {"id": first_event, "name": first_event, "type": TREND_FILTER_TYPE_EVENTS},
                    "returningEntity": {"id": "$pageview", "name": "$pageview", "type": "events"},
                },
            }
        )
        self.assertEqual(len(result), 7)
        self.assertEqual(
            pluck(result, "label"),
            ["Day 0", "Day 1", "Day 2", "Day 3", "Day 4", "Day 5", "Day 6"],
        )

        self.assertEqual(
            pluck(result, "values", "count"),
            pad(
                [
                    [2, 0, 0, 0, 0, 2, 1],
                    [2, 0, 0, 0, 2, 1],
                    [2, 0, 0, 2, 1],
                    [2, 0, 2, 1],
                    [0, 0, 0],
                    [1, 0],
                    [0],
                ]
            ),
        )

    def test_retention_any_event(self):
        _create_person(team_id=self.team.pk, distinct_ids=["person1", "alias1"])
        _create_person(team_id=self.team.pk, distinct_ids=["person2"])
        _create_person(team_id=self.team.pk, distinct_ids=["person3"])
        _create_person(team_id=self.team.pk, distinct_ids=["person4"])

        _create_events(
            self.team,
            [
                ("person1", _date(0)),
                ("person1", _date(1)),
                ("person1", _date(2)),
                ("person1", _date(3)),
                ("person2", _date(0)),
                ("person2", _date(1)),
                ("person2", _date(2)),
                ("person2", _date(3)),
                ("person3", _date(5)),
            ],
            "$some_event",
        )

        _create_events(
            self.team,
            [("person1", _date(5)), ("person1", _date(6)), ("person2", _date(5))],
            "$pageview",
        )

        result = self.run_query(
            query={
                "dateRange": {"date_to": _date(6, hour=6)},
                "retentionFilter": {
                    "period": "Day",
                    "totalIntervals": 7,
                    "targetEntity": {"id": None, "type": "events"},
                    "returningEntity": {"id": None, "type": "events"},
                },
            }
        )
        self.assertEqual(len(result), 7)
        self.assertEqual(
            pluck(result, "label"),
            ["Day 0", "Day 1", "Day 2", "Day 3", "Day 4", "Day 5", "Day 6"],
        )

        self.assertEqual(
            pluck(result, "values", "count"),
            pad(
                [
                    [2, 2, 2, 2, 0, 2, 1],
                    [2, 2, 2, 0, 2, 1],
                    [2, 2, 0, 2, 1],
                    [2, 0, 2, 1],
                    [0, 0, 0],
                    [3, 1],
                    [1],
                ]
            ),
        )

    @snapshot_clickhouse_queries
    def test_retention_event_action(self):
        _create_person(team=self.team, distinct_ids=["person1", "alias1"])
        _create_person(team=self.team, distinct_ids=["person2"])

        action = _create_signup_actions(
            self.team,
            [
                ("person1", _date(0)),
                ("person1", _date(1)),
                ("person1", _date(2)),
                ("person1", _date(3)),
                ("person2", _date(0)),
                ("person2", _date(1)),
                ("person2", _date(2)),
                ("person2", _date(3)),
            ],
        )

        some_event = "$some_event"
        _create_events(self.team, [("person1", _date(3)), ("person2", _date(5))], some_event)

        result = self.run_query(
            query={
                "dateRange": {"date_to": _date(6, hour=0)},
                "retentionFilter": {
                    "totalIntervals": 7,
                    "targetEntity": {
                        "id": action.pk,
                        "name": action.name,
                        "type": TREND_FILTER_TYPE_ACTIONS,
                    },
                    "returningEntity": {
                        "id": some_event,
                        "name": some_event,
                        "type": TREND_FILTER_TYPE_EVENTS,
                    },
                },
            }
        )

        self.assertEqual(len(result), 7)
        self.assertEqual(
            pluck(result, "label"),
            ["Day 0", "Day 1", "Day 2", "Day 3", "Day 4", "Day 5", "Day 6"],
        )
        self.assertEqual(result[0]["date"], datetime(2020, 6, 10, 0, tzinfo=ZoneInfo("UTC")))

        self.assertEqual(
            pluck(result, "values", "count"),
            pad(
                [
                    [2, 0, 0, 1, 0, 1, 0],
                    [2, 0, 1, 0, 1, 0],
                    [2, 1, 0, 1, 0],
                    [2, 0, 1, 0],
                    [0, 0, 0],
                    [0, 0],
                    [0],
                ]
            ),
        )

    def test_first_time_retention(self):
        self._create_first_time_retention_events()

        result = self.run_query(
            query={
                "dateRange": {"date_to": _date(5, hour=6)},
                "retentionFilter": {
                    "period": "Day",
                    "totalIntervals": 7,
                    "retentionType": RETENTION_FIRST_TIME,
                    "targetEntity": {
                        "id": "$user_signed_up",
                        "name": "$user_signed_up",
                        "type": TREND_FILTER_TYPE_EVENTS,
                    },
                    "returningEntity": {"id": "$pageview", "name": "$pageview", "type": "events"},
                },
            }
        )

        self.assertEqual(len(result), 7)
        self.assertEqual(
            pluck(result, "label"),
            ["Day 0", "Day 1", "Day 2", "Day 3", "Day 4", "Day 5", "Day 6"],
        )

        self.assertEqual(
            pluck(result, "values", "count"),
            pad(
                [
                    [2, 1, 2, 2, 1, 0, 1],
                    [1, 1, 0, 1, 1, 1],
                    [0, 0, 0, 0, 0],
                    [1, 1, 0, 1],
                    [0, 0, 0],
                    [0, 0],
                    [0],
                ]
            ),
        )

    def test_first_time_retention_weeks(self):
        self._create_first_time_retention_events()

        result = self.run_query(
            query={
                "dateRange": {"date_to": _date(5, hour=6)},
                "retentionFilter": {
                    "period": "Week",
                    "totalIntervals": 7,
                    "retentionType": RETENTION_FIRST_TIME,
                    "targetEntity": {
                        "id": "$user_signed_up",
                        "name": "$user_signed_up",
                        "type": TREND_FILTER_TYPE_EVENTS,
                    },
                    "returningEntity": {"id": "$pageview", "name": "$pageview", "type": "events"},
                },
            }
        )

        self.assertEqual(len(result), 7)

        self.assertEqual(
            pluck(result, "values", "count"),
            pad([[0, 0, 0, 0, 0, 0, 0], [0, 0, 0, 0, 0, 0], [0, 0, 0, 0, 0], [0, 0, 0, 0], [1, 0, 0], [4, 4], [0]]),
        )

    def test_retention_with_properties(self):
        _create_person(team_id=self.team.pk, distinct_ids=["person1", "alias1"])
        _create_person(team_id=self.team.pk, distinct_ids=["person2"])

        _create_events(
            self.team,
            [
                ("person1", _date(0)),
                ("person1", _date(1)),
                ("person1", _date(2)),
                ("person1", _date(5)),
                ("alias1", _date(5, 9)),
                ("person1", _date(6)),
                ("person2", _date(1)),
                ("person2", _date(2)),
                ("person2", _date(3)),
                ("person2", _date(6)),
            ],
        )

        result = self.run_query(
            query={
                "dateRange": {"date_to": _date(10, hour=0)},
                "retentionFilter": {
                    "totalIntervals": 11,
                },
                "properties": {
                    "type": "AND",
                    "values": [
                        {
                            "type": "AND",
                            "values": [
                                {
                                    "key": "$some_property",
                                    "operator": "exact",
                                    "value": ["value"],
                                }
                            ],
                        }
                    ],
                },
            }
        )
        self.assertEqual(len(result), 11)
        self.assertEqual(
            pluck(result, "label"),
            [
                "Day 0",
                "Day 1",
                "Day 2",
                "Day 3",
                "Day 4",
                "Day 5",
                "Day 6",
                "Day 7",
                "Day 8",
                "Day 9",
                "Day 10",
            ],
        )
        self.assertEqual(result[0]["date"], datetime(2020, 6, 10, 0, tzinfo=ZoneInfo("UTC")))

        self.assertEqual(
            pluck(result, "values", "count"),
            pad(
                [
                    [1, 0, 1, 0, 0, 1, 0, 0, 0, 0, 0],
                    [1, 0, 1, 0, 0, 0, 0, 0, 0, 0],
                    [1, 0, 0, 1, 0, 0, 0, 0, 0],
                    [1, 0, 0, 0, 0, 0, 0, 0],
                    [0, 0, 0, 0, 0, 0, 0],
                    [1, 0, 0, 0, 0, 0],
                    [0, 0, 0, 0, 0],
                    [0, 0, 0, 0],
                    [0, 0, 0],
                    [0, 0],
                    [0],
                ]
            ),
        )

    def test_retention_with_properties_on_start_event(self):
        _create_person(team_id=self.team.pk, distinct_ids=["person1", "alias1"])
        _create_person(team_id=self.team.pk, distinct_ids=["person2"])

        # only even indexed events have $some_property set
        _create_events(
            self.team,
            [
                ("person1", _date(0), {"$target_event_property": "value"}),
                ("person1", _date(1)),
                ("person1", _date(2)),
                ("person1", _date(5)),
                ("alias1", _date(5, 9)),
                ("person1", _date(6)),
                ("person2", _date(1)),
                ("person2", _date(2)),
                ("person2", _date(3)),
                ("person2", _date(6)),
            ],
        )

        result = self.run_query(
            query={
                "dateRange": {"date_to": _date(10, hour=0)},
                "retentionFilter": {
                    "targetEntity": {
                        "id": "$pageview",
                        "properties": [
                            {
                                "key": "$target_event_property",
                                "type": "event",
                                "operator": "exact",
                                "value": ["value"],
                            }
                        ],
                    },
                    "totalIntervals": 11,
                },
            }
        )
        self.assertEqual(len(result), 11)
        self.assertEqual(
            pluck(result, "label"),
            [
                "Day 0",
                "Day 1",
                "Day 2",
                "Day 3",
                "Day 4",
                "Day 5",
                "Day 6",
                "Day 7",
                "Day 8",
                "Day 9",
                "Day 10",
            ],
        )
        self.assertEqual(result[0]["date"], datetime(2020, 6, 10, 0, tzinfo=ZoneInfo("UTC")))

        self.assertEqual(
            pluck(result, "values", "count"),
            pad(
                [
                    [1, 1, 1, 0, 0, 1, 1, 0, 0, 0, 0],
                    [0, 0, 0, 0, 0, 0, 0, 0, 0, 0],
                    [0, 0, 0, 0, 0, 0, 0, 0, 0],
                    [0, 0, 0, 0, 0, 0, 0, 0],
                    [0, 0, 0, 0, 0, 0, 0],
                    [0, 0, 0, 0, 0, 0],
                    [0, 0, 0, 0, 0],
                    [0, 0, 0, 0],
                    [0, 0, 0],
                    [0, 0],
                    [0],
                ]
            ),
        )

    def test_retention_with_properties_on_start_event_for_first_time(self):
        _create_person(team_id=self.team.pk, distinct_ids=["person1", "alias1"])
        _create_person(team_id=self.team.pk, distinct_ids=["person2"])

        # only even indexed events have $some_property set
        _create_events(
            self.team,
            [
                ("person1", _date(0)),
                ("person1", _date(1)),
                ("person1", _date(2), {"$target_event_property": "value"}),
                ("person1", _date(5), {"$target_event_property": "value"}),
                ("alias1", _date(5, 9)),
                ("person1", _date(6)),
                ("person2", _date(1)),
                ("person2", _date(2)),
                ("person2", _date(3)),
                ("person2", _date(6)),
            ],
        )

        result = self.run_query(
            query={
                "dateRange": {"date_to": _date(10, hour=0)},
                "retentionFilter": {
                    "retentionType": "retention_first_time",
                    "totalIntervals": 11,
                    "targetEntity": {
                        "id": "$pageview",
                        "properties": [
                            {
                                "key": "$target_event_property",
                                "type": "event",
                                "operator": "exact",
                                "value": ["value"],
                            }
                        ],
                    },
                },
            }
        )
        self.assertEqual(len(result), 11)
        self.assertEqual(
            pluck(result, "label"),
            [
                "Day 0",
                "Day 1",
                "Day 2",
                "Day 3",
                "Day 4",
                "Day 5",
                "Day 6",
                "Day 7",
                "Day 8",
                "Day 9",
                "Day 10",
            ],
        )
        self.assertEqual(result[0]["date"], datetime(2020, 6, 10, 0, tzinfo=ZoneInfo("UTC")))

        self.assertEqual(
            pluck(result, "values", "count"),
            pad(
                [
                    [0, 0, 0, 0, 0, 0, 0, 0, 0, 0, 0],
                    [0, 0, 0, 0, 0, 0, 0, 0, 0, 0],
                    [1, 0, 0, 1, 1, 0, 0, 0, 0],
                    [0, 0, 0, 0, 0, 0, 0, 0],
                    [0, 0, 0, 0, 0, 0, 0],
                    [0, 0, 0, 0, 0, 0],
                    [0, 0, 0, 0, 0],
                    [0, 0, 0, 0],
                    [0, 0, 0],
                    [0, 0],
                    [0],
                ]
            ),
        )

    def test_retention_with_properties_on_return_event(self):
        _create_person(team_id=self.team.pk, distinct_ids=["person1", "alias1"])
        _create_person(team_id=self.team.pk, distinct_ids=["person2"])

        # only even indexed events have $some_property set
        _create_events(
            self.team,
            [
                ("person1", _date(0)),
                ("person1", _date(1), {"$target_event_property": "value"}),
                ("person1", _date(2)),
                ("person1", _date(5)),
                ("alias1", _date(5, 9)),
                ("person1", _date(6)),
                ("person2", _date(1)),
                ("person2", _date(2)),
                ("person2", _date(3)),
                ("person2", _date(6)),
            ],
        )

        result = self.run_query(
            query={
                "dateRange": {"date_to": _date(10, hour=0)},
                "retentionFilter": {
                    "totalIntervals": 11,
                    "returningEntity": {
                        "id": "$pageview",
                        "properties": [
                            {
                                "key": "$target_event_property",
                                "type": "event",
                                "operator": "exact",
                                "value": ["value"],
                            }
                        ],
                    },
                },
            }
        )
        self.assertEqual(len(result), 11)
        self.assertEqual(
            pluck(result, "label"),
            [
                "Day 0",
                "Day 1",
                "Day 2",
                "Day 3",
                "Day 4",
                "Day 5",
                "Day 6",
                "Day 7",
                "Day 8",
                "Day 9",
                "Day 10",
            ],
        )
        self.assertEqual(result[0]["date"], datetime(2020, 6, 10, 0, tzinfo=ZoneInfo("UTC")))

        self.assertEqual(
            pluck(result, "values", "count"),
            pad(
                [
                    [1, 1, 0, 0, 0, 0, 0, 0, 0, 0, 0],  # only one match, 1 day after for person 1
                    [2, 0, 0, 0, 0, 0, 0, 0, 0, 0],
                    [2, 0, 0, 0, 0, 0, 0, 0, 0],
                    [1, 0, 0, 0, 0, 0, 0, 0],
                    [0, 0, 0, 0, 0, 0, 0],
                    [1, 0, 0, 0, 0, 0],
                    [2, 0, 0, 0, 0],
                    [0, 0, 0, 0],
                    [0, 0, 0],
                    [0, 0],
                    [0],
                ]
            ),
        )

    def test_retention_with_properties_on_return_event_with_first_time(self):
        _create_person(team_id=self.team.pk, distinct_ids=["person1", "alias1"])
        _create_person(team_id=self.team.pk, distinct_ids=["person2"])

        # only even indexed events have $some_property set
        _create_events(
            self.team,
            [
                ("person1", _date(0)),
                ("person1", _date(1)),
                ("person1", _date(2)),
                ("person1", _date(5), {"$target_event_property": "value"}),
                ("alias1", _date(5, 9)),
                ("person1", _date(6)),
                ("person2", _date(1)),
                ("person2", _date(2)),
                ("person2", _date(3)),
                ("person2", _date(6)),
            ],
        )

        result = self.run_query(
            query={
                "dateRange": {"date_to": _date(10, hour=0)},
                "retentionFilter": {
                    "retentionType": "retention_first_time",
                    "totalIntervals": 11,
                    "returningEntity": {
                        "id": "$pageview",
                        "properties": [
                            {
                                "key": "$target_event_property",
                                "type": "event",
                                "operator": "exact",
                                "value": ["value"],
                            }
                        ],
                    },
                },
            }
        )
        self.assertEqual(len(result), 11)
        self.assertEqual(
            pluck(result, "label"),
            [
                "Day 0",
                "Day 1",
                "Day 2",
                "Day 3",
                "Day 4",
                "Day 5",
                "Day 6",
                "Day 7",
                "Day 8",
                "Day 9",
                "Day 10",
            ],
        )
        self.assertEqual(result[0]["date"], datetime(2020, 6, 10, 0, tzinfo=ZoneInfo("UTC")))

        self.assertEqual(
            pluck(result, "values", "count"),
            pad(
                [
                    [1, 0, 0, 0, 0, 1, 0, 0, 0, 0, 0],  # only one match, 5 days after for person 1
                    [1, 0, 0, 0, 0, 0, 0, 0, 0, 0],
                    [0, 0, 0, 0, 0, 0, 0, 0, 0],
                    [0, 0, 0, 0, 0, 0, 0, 0],
                    [0, 0, 0, 0, 0, 0, 0],
                    [0, 0, 0, 0, 0, 0],
                    [0, 0, 0, 0, 0],
                    [0, 0, 0, 0],
                    [0, 0, 0],
                    [0, 0],
                    [0],
                ]
            ),
        )

    def test_retention_with_user_properties(self):
        _create_person(
            team_id=self.team.pk,
            distinct_ids=["person1", "alias1"],
            properties={"email": "person1@test.com"},
        )
        _create_person(
            team_id=self.team.pk,
            distinct_ids=["person2"],
            properties={"email": "person2@test.com"},
        )

        _create_events(
            self.team,
            [
                ("person1", _date(0)),
                ("person1", _date(1)),
                ("person1", _date(2)),
                ("person1", _date(5)),
                ("alias1", _date(5, 9)),
                ("person1", _date(6)),
                ("person2", _date(1)),
                ("person2", _date(2)),
                ("person2", _date(3)),
                ("person2", _date(6)),
            ],
        )

        result = self.run_query(
            query={
                "dateRange": {"date_to": _date(6, hour=0)},
                "properties": {
                    "type": "AND",
                    "values": [
                        {
                            "type": "AND",
                            "values": [
                                {
                                    "key": "email",
                                    "operator": "exact",
                                    "type": "person",
                                    "value": ["person1@test.com"],
                                }
                            ],
                        }
                    ],
                },
                "retentionFilter": {
                    "totalIntervals": 7,
                },
            }
        )

        self.assertEqual(len(result), 7)
        self.assertEqual(
            pluck(result, "label"),
            ["Day 0", "Day 1", "Day 2", "Day 3", "Day 4", "Day 5", "Day 6"],
        )
        self.assertEqual(result[0]["date"], datetime(2020, 6, 10, 0, tzinfo=ZoneInfo("UTC")))
        self.assertEqual(
            pluck(result, "values", "count"),
            pad(
                [
                    [1, 1, 1, 0, 0, 1, 1],
                    [1, 1, 0, 0, 1, 1],
                    [1, 0, 0, 1, 1],
                    [0, 0, 0, 0],
                    [0, 0, 0],
                    [1, 1],
                    [1],
                ]
            ),
        )

    @snapshot_clickhouse_queries
    def test_retention_with_user_properties_via_action(self):
        action = Action.objects.create(
            team=self.team,
            steps_json=[
                {
                    "event": "$pageview",
                    "properties": [{"key": "email", "value": "person1@test.com", "type": "person"}],
                },
                {"event": "non_matching_event"},
            ],
        )

        _create_person(
            team_id=self.team.pk,
            distinct_ids=["person1", "alias1"],
            properties={"email": "person1@test.com"},
        )
        _create_person(
            team_id=self.team.pk,
            distinct_ids=["person2"],
            properties={"email": "person2@test.com"},
        )

        _create_events(
            self.team,
            [
                ("person1", _date(0)),
                ("person1", _date(1)),
                ("person1", _date(2)),
                ("person1", _date(5)),
                ("alias1", _date(5, 9)),
                ("person1", _date(6)),
                ("person2", _date(1)),
                ("person2", _date(2)),
                ("person2", _date(3)),
                ("person2", _date(6)),
            ],
        )

        result = self.run_query(
            query={
                "dateRange": {"date_to": _date(6, hour=0)},
                "retentionFilter": {
                    "totalIntervals": 7,
                    "targetEntity": {"id": action.pk, "name": action.name, "type": TREND_FILTER_TYPE_ACTIONS},
                    "returningEntity": {"id": "$pageview", "name": "$pageview", "type": "events"},
                },
            }
        )

        self.assertEqual(len(result), 7)
        self.assertEqual(
            pluck(result, "label"),
            ["Day 0", "Day 1", "Day 2", "Day 3", "Day 4", "Day 5", "Day 6"],
        )
        self.assertEqual(result[0]["date"], datetime(2020, 6, 10, 0, tzinfo=ZoneInfo("UTC")))
        self.assertEqual(
            pluck(result, "values", "count"),
            pad(
                [
                    [1, 1, 1, 0, 0, 1, 1],
                    [1, 1, 0, 0, 1, 1],
                    [1, 0, 0, 1, 1],
                    [0, 0, 0, 0],
                    [0, 0, 0],
                    [1, 1],
                    [1],
                ]
            ),
        )

    def test_retention_action_start_point(self):
        _create_person(team=self.team, distinct_ids=["person1", "alias1"])
        _create_person(team=self.team, distinct_ids=["person2"])

        action = _create_signup_actions(
            self.team,
            [
                ("person1", _date(0)),
                ("person1", _date(1)),
                ("person1", _date(2)),
                ("person1", _date(5)),
                ("alias1", _date(5, 9)),
                ("person1", _date(6)),
                ("person2", _date(1)),
                ("person2", _date(2)),
                ("person2", _date(3)),
                ("person2", _date(6)),
            ],
        )

        result = self.run_query(
            query={
                "dateRange": {"date_to": _date(6, hour=0)},
                "retentionFilter": {
                    "period": "Day",
                    "totalIntervals": 7,
                    "targetEntity": {"id": action.pk, "name": action.name, "type": TREND_FILTER_TYPE_ACTIONS},
                    "returningEntity": {"id": action.pk, "name": action.name, "type": TREND_FILTER_TYPE_ACTIONS},
                },
            }
        )

        self.assertEqual(len(result), 7)
        self.assertEqual(
            pluck(result, "label"),
            ["Day 0", "Day 1", "Day 2", "Day 3", "Day 4", "Day 5", "Day 6"],
        )
        self.assertEqual(result[0]["date"], datetime(2020, 6, 10, 0, tzinfo=ZoneInfo("UTC")))

        self.assertEqual(
            pluck(result, "values", "count"),
            pad(
                [
                    [1, 1, 1, 0, 0, 1, 1],
                    [2, 2, 1, 0, 1, 2],
                    [2, 1, 0, 1, 2],
                    [1, 0, 0, 1],
                    [0, 0, 0],
                    [1, 1],
                    [2],
                ]
            ),
        )

    def test_filter_test_accounts(self):
        _create_person(
            team_id=self.team.pk,
            distinct_ids=["person1", "alias1"],
            properties={"email": "test@posthog.com"},
        )
        _create_person(team_id=self.team.pk, distinct_ids=["person2"])

        _create_events(
            self.team,
            [
                ("person1", _date(0)),
                ("person1", _date(1)),
                ("person1", _date(2)),
                ("person1", _date(5)),
                ("alias1", _date(5, 9)),
                ("person1", _date(6)),
                ("person2", _date(1)),
                ("person2", _date(2)),
                ("person2", _date(3)),
                ("person2", _date(6)),
            ],
        )

        result = self.run_query(
            query={
                "dateRange": {"date_to": _date(10, hour=6)},
                "filterTestAccounts": True,
                "retentionFilter": {
                    "totalIntervals": 11,
                },
            }
        )
        self.assertEqual(len(result), 11)
        self.assertEqual(
            pluck(result, "label"),
            [
                "Day 0",
                "Day 1",
                "Day 2",
                "Day 3",
                "Day 4",
                "Day 5",
                "Day 6",
                "Day 7",
                "Day 8",
                "Day 9",
                "Day 10",
            ],
        )
        self.assertEqual(result[0]["date"], datetime(2020, 6, 10, 0, tzinfo=ZoneInfo("UTC")))

        self.assertEqual(
            pluck(result, "values", "count"),
            pad(
                [
                    [0, 0, 0, 0, 0, 0, 0, 0, 0, 0, 0],
                    [1, 1, 1, 0, 0, 1, 0, 0, 0, 0],
                    [1, 1, 0, 0, 1, 0, 0, 0, 0],
                    [1, 0, 0, 1, 0, 0, 0, 0],
                    [0, 0, 0, 0, 0, 0, 0],
                    [0, 0, 0, 0, 0, 0],
                    [1, 0, 0, 0, 0],
                    [0, 0, 0, 0],
                    [0, 0, 0],
                    [0, 0],
                    [0],
                ]
            ),
        )

    def _create_first_time_retention_events(self):
        p1 = _create_person(team_id=self.team.pk, distinct_ids=["person1", "alias1"])
        p2 = _create_person(team_id=self.team.pk, distinct_ids=["person2"])
        p3 = _create_person(team_id=self.team.pk, distinct_ids=["person3"])
        p4 = _create_person(team_id=self.team.pk, distinct_ids=["person4"])
        _create_person(team_id=self.team.pk, distinct_ids=["shouldnt_include"])

        _create_events(
            self.team,
            [
                ("shouldnt_include", _date(-5)),
                ("shouldnt_include", _date(-1)),
                ("person1", _date(-1)),
                ("person1", _date(1)),
                ("person1", _date(2)),
                ("person1", _date(3)),
                ("person1", _date(4)),
                ("person2", _date(-1)),
            ],
            "$user_signed_up",
        )

        _create_events(
            self.team,
            [
                ("person1", _date(0)),
                ("person1", _date(1)),
                ("person1", _date(2)),
                ("person1", _date(5)),
                ("alias1", _date(5, 9)),
                ("person1", _date(6)),
                ("person2", _date(1)),
                ("person2", _date(2)),
                ("person2", _date(3)),
                ("person2", _date(6)),
            ],
        )

        _create_events(self.team, [("person3", _date(0))], "$user_signed_up")

        _create_events(
            self.team,
            [
                ("person3", _date(1)),
                ("person3", _date(3)),
                ("person3", _date(4)),
                ("person3", _date(5)),
            ],
        )

        _create_events(self.team, [("person4", _date(2))], "$user_signed_up")

        _create_events(self.team, [("person4", _date(3)), ("person4", _date(5))])

        return p1, p2, p3, p4

    @snapshot_clickhouse_queries
    def test_timezones(self):
        _create_person(team_id=self.team.pk, distinct_ids=["person1", "alias1"])
        _create_person(team_id=self.team.pk, distinct_ids=["person2"])

        _create_events(
            self.team,
            [
                ("person1", _date(-1, 1)),
                ("person1", _date(0, 1)),
                (
                    "person1",
                    _date(1, 1),
                ),  # this is the only event in US Pacific on the first day
                ("person2", _date(6, 1)),
                ("person2", _date(6, 9)),
            ],
        )

        result = self.run_query(
            query={
                "dateRange": {"date_to": _date(10, hour=6)},
                "retentionFilter": {
                    "totalIntervals": 11,
                },
            }
        )

        self.team.timezone = "US/Pacific"
        self.team.save()

        result_pacific = self.run_query(
            query={
                "dateRange": {"date_to": _date(10, hour=6)},
                "retentionFilter": {
                    "totalIntervals": 11,
                },
            }
        )

        self.assertEqual(
            pluck(result_pacific, "label"),
            [
                "Day 0",
                "Day 1",
                "Day 2",
                "Day 3",
                "Day 4",
                "Day 5",
                "Day 6",
                "Day 7",
                "Day 8",
                "Day 9",
                "Day 10",
            ],
        )

        self.assertEqual(
            result_pacific[0]["date"],
            datetime(2020, 6, 10, tzinfo=ZoneInfo("US/Pacific")),
        )
        self.assertEqual(result_pacific[0]["date"].isoformat(), "2020-06-10T00:00:00-07:00")

        self.assertEqual(
            pluck(result, "values", "count"),
            pad(
                [
                    [1, 1, 0, 0, 0, 0, 0, 0, 0, 0, 0],
                    [1, 0, 0, 0, 0, 0, 0, 0, 0, 0],
                    [0, 0, 0, 0, 0, 0, 0, 0, 0],
                    [0, 0, 0, 0, 0, 0, 0, 0],
                    [0, 0, 0, 0, 0, 0, 0],
                    [0, 0, 0, 0, 0, 0],
                    [1, 0, 0, 0, 0],  # person 2
                    [0, 0, 0, 0],
                    [0, 0, 0],
                    [0, 0],
                    [0],
                ]
            ),
        )

        self.assertEqual(
            pluck(result_pacific, "values", "count"),
            pad(
                [
                    [1, 0, 0, 0, 0, 0, 0, 0, 0, 0, 0],
                    [0, 0, 0, 0, 0, 0, 0, 0, 0, 0],
                    [0, 0, 0, 0, 0, 0, 0, 0, 0],
                    [0, 0, 0, 0, 0, 0, 0, 0],
                    [0, 0, 0, 0, 0, 0, 0],
                    [1, 1, 0, 0, 0, 0],  # person 2 is across two dates in US/Pacific
                    [1, 0, 0, 0, 0],
                    [0, 0, 0, 0],
                    [0, 0, 0],
                    [0, 0],
                    [0],
                ]
            ),
        )

    @snapshot_clickhouse_queries
    def test_day_interval_sampled(self):
        _create_person(team_id=self.team.pk, distinct_ids=["person1", "alias1"])
        _create_person(team_id=self.team.pk, distinct_ids=["person2"])

        _create_events(
            self.team,
            [
                ("person1", _date(0)),
                ("person1", _date(1)),
                ("person1", _date(2)),
                ("person1", _date(5)),
                ("alias1", _date(5, 9)),
                ("person1", _date(6)),
                ("person2", _date(1)),
                ("person2", _date(2)),
                ("person2", _date(3)),
                ("person2", _date(6)),
            ],
        )

        # even if set to hour 6 it should default to beginning of day and include all pageviews above
        result = self.run_query(
            query={
                "dateRange": {"date_to": _date(10, hour=6)},
                "samplingFactor": 1,
                "retentionFilter": {
                    "totalIntervals": 11,
                },
            }
        )
        self.assertEqual(len(result), 11)
        self.assertEqual(
            pluck(result, "label"),
            [
                "Day 0",
                "Day 1",
                "Day 2",
                "Day 3",
                "Day 4",
                "Day 5",
                "Day 6",
                "Day 7",
                "Day 8",
                "Day 9",
                "Day 10",
            ],
        )
        self.assertEqual(result[0]["date"], datetime(2020, 6, 10, 0, tzinfo=ZoneInfo("UTC")))

        self.assertEqual(
            pluck(result, "values", "count"),
            pad(
                [
                    [1, 1, 1, 0, 0, 1, 1, 0, 0, 0, 0],
                    [2, 2, 1, 0, 1, 2, 0, 0, 0, 0],
                    [2, 1, 0, 1, 2, 0, 0, 0, 0],
                    [1, 0, 0, 1, 0, 0, 0, 0],
                    [0, 0, 0, 0, 0, 0, 0],
                    [1, 1, 0, 0, 0, 0],
                    [2, 0, 0, 0, 0],
                    [0, 0, 0, 0],
                    [0, 0, 0],
                    [0, 0],
                    [0],
                ]
            ),
        )

<<<<<<< HEAD
    def test_retention_with_breakdown_with_person_properties(self):
        _create_person(team_id=self.team.pk, distinct_ids=["person1"], properties={"country": "US"})
        _create_person(team_id=self.team.pk, distinct_ids=["person2"], properties={"country": "UK"})
        _create_person(team_id=self.team.pk, distinct_ids=["person3"], properties={"country": "US"})
        _create_person(team_id=self.team.pk, distinct_ids=["person4"], properties={"country": "Germany"})

        _create_events(
            self.team,
            [
                # US cohort
                ("person1", _date(0)),  # Day 0
                ("person1", _date(1)),  # Day 1
                ("person1", _date(3)),  # Day 3
                ("person3", _date(0)),  # Day 0
                ("person3", _date(2)),  # Day 2
                # UK cohort
                ("person2", _date(0)),  # Day 0
                ("person2", _date(1)),  # Day 1
                ("person2", _date(4)),  # Day 4
                # Germany cohort
                ("person4", _date(0)),  # Day 0
                ("person4", _date(5)),  # Day 5
            ],
        )

        # Run query with breakdown by country
        result = self.run_query(
            query={
                "dateRange": {"date_to": _date(5, hour=0)},
                "retentionFilter": {
                    "totalIntervals": 6,
                    "period": "Day",
                },
                "breakdownFilter": {"breakdowns": [{"property": "country", "type": "person"}]},
            }
        )

        # Verify we have results for each country
        breakdown_values = {c.get("breakdown_value") for c in result}

        self.assertEqual(breakdown_values, {"Germany", "UK", "US"})

        # Verify US cohort data
        us_cohorts = pluck([c for c in result if c.get("breakdown_value") == "US"], "values", "count")

        self.assertEqual(
            us_cohorts,
            pad(
                [
                    [2, 1, 1, 1, 0, 0],
                    [1, 0, 1, 0, 0, 0],
                    [1, 0, 0, 0, 0, 0],
                    [1, 0, 0, 0, 0, 0],
                    [0, 0, 0, 0, 0, 0],
                    [0, 0, 0, 0, 0, 0],
                ]
            ),
        )

        uk_cohorts = pluck([c for c in result if c.get("breakdown_value") == "UK"], "values", "count")
        self.assertEqual(
            uk_cohorts,
            pad(
                [
                    [1, 1, 0, 0, 1, 0],
                    [1, 0, 0, 1, 0, 0],
                    [0, 0, 0, 0, 0, 0],
                    [0, 0, 0, 0, 0, 0],
                    [1, 0, 0, 0, 0, 0],
                    [0, 0, 0, 0, 0, 0],
                ]
            ),
        )

        germany_cohorts = pluck([c for c in result if c.get("breakdown_value") == "Germany"], "values", "count")
        self.assertEqual(
            germany_cohorts,
            pad(
                [
                    [1, 0, 0, 0, 0, 1],
                    [0, 0, 0, 0, 0, 0],
                    [0, 0, 0, 0, 0, 0],
                    [0, 0, 0, 0, 0, 0],
                    [0, 0, 0, 0, 0, 0],
                    [1, 0, 0, 0, 0, 0],
                ]
            ),
        )

    def test_retention_actor_query_with_breakdown(self):
        _create_person(team_id=self.team.pk, distinct_ids=["person1"], properties={"country": "US"})
        _create_person(team_id=self.team.pk, distinct_ids=["person2"], properties={"country": "UK"})
        _create_person(team_id=self.team.pk, distinct_ids=["person3"], properties={"country": "US"})

        _create_events(
            self.team,
            [
                ("person1", _date(0)),
                ("person1", _date(1)),
                ("person1", _date(2)),
                ("person2", _date(0)),
                ("person2", _date(1)),
                ("person2", _date(2)),
                ("person3", _date(0)),
                ("person3", _date(1)),
            ],
        )

        result = self.run_actors_query(
            interval=0,
            query={
                "dateRange": {"date_to": _date(2, hour=0)},
                "retentionFilter": {
                    "totalIntervals": 3,
                    "period": "Day",
                },
                "breakdownFilter": {"breakdowns": [{"property": "country", "type": "person"}]},
            },
            breakdown=["US"],
        )

        # Should only return the US persons
        self.assertEqual(len(result), 2)

        person1_us = next(r for r in result if "person1" in r[0]["distinct_ids"])
        person3_us = next(r for r in result if "person3" in r[0]["distinct_ids"])

        # counts are index 1
        self.assertEqual(person1_us[1], [0, 1, 2])
        self.assertEqual(person3_us[1], [0, 1])

        result = self.run_actors_query(
            interval=1,
            query={
                "dateRange": {"date_to": _date(2, hour=0)},
                "retentionFilter": {
                    "totalIntervals": 3,
                    "period": "Day",
                },
                "breakdownFilter": {"breakdowns": [{"property": "country", "type": "person"}]},
            },
            breakdown=["UK"],
        )

        person2_uk = next(r for r in result if "person2" in r[0]["distinct_ids"])
        self.assertEqual(person2_uk[1], [0, 1])

    def test_retention_with_breakdown_event_properties(self):
        """Test retention with breakdown by event properties"""
        _create_person(team_id=self.team.pk, distinct_ids=["person1"])
        _create_person(team_id=self.team.pk, distinct_ids=["person2"])
        _create_person(team_id=self.team.pk, distinct_ids=["person3"])
        _create_person(team_id=self.team.pk, distinct_ids=["person4"])

        # Create events with different browser properties
        _create_events(
            self.team,
            [
                # Chrome cohort
                ("person1", _date(0), {"browser": "Chrome"}),  # Day 0
                ("person1", _date(1), {"browser": "Chrome"}),  # Day 1
                ("person1", _date(3), {"browser": "Chrome"}),  # Day 3
                ("person3", _date(0), {"browser": "Chrome"}),  # Day 0
                ("person3", _date(2), {"browser": "Chrome"}),  # Day 2
                # Safari cohort
                ("person2", _date(0), {"browser": "Safari"}),  # Day 0
                ("person2", _date(1), {"browser": "Safari"}),  # Day 1
                ("person2", _date(4), {"browser": "Safari"}),  # Day 4
                # Firefox cohort
                ("person4", _date(0), {"browser": "Firefox"}),  # Day 0
                ("person4", _date(5), {"browser": "Firefox"}),  # Day 5
            ],
        )

        result = self.run_query(
            query={
                "dateRange": {"date_to": _date(5, hour=0)},
                "retentionFilter": {
                    "totalIntervals": 6,
                    "period": "Day",
                },
                "breakdownFilter": {"breakdowns": [{"property": "browser", "type": "event"}]},
            }
        )

        breakdown_values = {c.get("breakdown_value") for c in result}
        self.assertEqual(breakdown_values, {"Chrome", "Safari", "Firefox"})

        chrome_cohorts = pluck([c for c in result if c.get("breakdown_value") == "Chrome"], "values", "count")

        self.assertEqual(
            chrome_cohorts,
            pad(
                [
                    [2, 1, 1, 1, 0, 0],
                    [1, 0, 1, 0, 0, 0],
                    [1, 0, 0, 0, 0, 0],
                    [1, 0, 0, 0, 0, 0],
                    [0, 0, 0, 0, 0, 0],
                    [0, 0, 0, 0, 0, 0],
                ]
            ),
        )

        safari_cohorts = pluck([c for c in result if c.get("breakdown_value") == "Safari"], "values", "count")
        self.assertEqual(
            safari_cohorts,
            pad(
                [
                    [1, 1, 0, 0, 1, 0],
                    [1, 0, 0, 1, 0, 0],
                    [0, 0, 0, 0, 0, 0],
                    [0, 0, 0, 0, 0, 0],
                    [1, 0, 0, 0, 0, 0],
                    [0, 0, 0, 0, 0, 0],
                ]
            ),
        )

        firefox_cohorts = pluck([c for c in result if c.get("breakdown_value") == "Firefox"], "values", "count")
        self.assertEqual(
            firefox_cohorts,
            pad(
                [
                    [1, 0, 0, 0, 0, 1],
                    [0, 0, 0, 0, 0, 0],
                    [0, 0, 0, 0, 0, 0],
                    [0, 0, 0, 0, 0, 0],
                    [0, 0, 0, 0, 0, 0],
                    [1, 0, 0, 0, 0, 0],
                ]
            ),
        )

    def test_retention_actor_query_with_event_property_breakdown(self):
        """Test actor query with event property breakdown filter"""
        _create_person(team_id=self.team.pk, distinct_ids=["person1"])
        _create_person(team_id=self.team.pk, distinct_ids=["person2"])
        _create_person(team_id=self.team.pk, distinct_ids=["person3"])

        _create_events(
            self.team,
            [
                ("person1", _date(0), {"browser": "Chrome"}),
                ("person1", _date(1), {"browser": "Chrome"}),
                ("person1", _date(2), {"browser": "Chrome"}),
                ("person2", _date(0), {"browser": "Safari"}),
                ("person2", _date(1), {"browser": "Safari"}),
                ("person2", _date(2), {"browser": "Safari"}),
                ("person3", _date(0), {"browser": "Chrome"}),
                ("person3", _date(1), {"browser": "Chrome"}),
            ],
        )

        # Test Chrome breakdown
        result = self.run_actors_query(
            interval=0,
            query={
                "dateRange": {"date_to": _date(2, hour=0)},
                "retentionFilter": {
                    "totalIntervals": 3,
                    "period": "Day",
                },
                "breakdownFilter": {"breakdowns": [{"property": "browser", "type": "event"}]},
            },
            breakdown=["Chrome"],
        )

        # Should only return the Chrome people
        self.assertEqual(len(result), 2)

        person1_chrome = next(r for r in result if "person1" in r[0]["distinct_ids"])
        person3_chrome = next(r for r in result if "person3" in r[0]["distinct_ids"])

        # counts are index 1
        self.assertEqual(person1_chrome[1], [0, 1, 2])
        self.assertEqual(person3_chrome[1], [0, 1])

        result = self.run_actors_query(
            interval=0,
            query={
                "dateRange": {"date_to": _date(2, hour=0)},
                "retentionFilter": {
                    "totalIntervals": 3,
                    "period": "Day",
                },
                "breakdownFilter": {"breakdowns": [{"property": "browser", "type": "event"}]},
            },
            breakdown=["Safari"],
        )

        self.assertEqual(len(result), 1)

        person2_safari = next(r for r in result if "person2" in r[0]["distinct_ids"])

        self.assertEqual(person2_safari[1], [0, 1, 2])

    def test_retention_with_breakdown_different_entities(self):
        """Test retention with breakdown by event properties where target and returning entities are different"""
        # Create people
        _create_person(team_id=self.team.pk, distinct_ids=["person1"])
        _create_person(team_id=self.team.pk, distinct_ids=["person2"])
        _create_person(team_id=self.team.pk, distinct_ids=["person3"])
        _create_person(team_id=self.team.pk, distinct_ids=["person4"])

        # Create signup events (target entity)
        _create_events(
            self.team,
            [
                # Clothing category
                ("person1", _date(0), {"category": "clothing", "$event_type": "signup"}),
                ("person2", _date(0), {"category": "clothing", "$event_type": "signup"}),
                # Electronics category
                ("person3", _date(0), {"category": "electronics", "$event_type": "signup"}),
                ("person4", _date(1), {"category": "electronics", "$event_type": "signup"}),
            ],
            event="signup",
        )

        # Create purchase events (returning entity)
        _create_events(
            self.team,
            [
                # Person1 makes purchases on day 1, 3, 5
                ("person1", _date(1), {"category": "clothing", "$event_type": "purchase"}),
                # this event ignored as doesn't have same breakdown value as start event
                ("person1", _date(3), {"$event_type": "purchase"}),
                # this event ignored as doesn't have same breakdown value as start event
                ("person1", _date(5), {"category": "electronics", "$event_type": "purchase"}),
                # Person2 makes purchase on day 2
                ("person2", _date(2), {"category": "clothing", "$event_type": "purchase"}),
                # Person3 makes purchases on day 1, 4
                ("person3", _date(1), {"category": "electronics", "$event_type": "purchase"}),
                ("person3", _date(4), {"category": "electronics", "$event_type": "purchase"}),
                # Person4 makes purchases on day 1, 4
                # this event ignored as on same day as signup
                ("person4", _date(1), {"category": "electronics", "$event_type": "purchase"}),
                ("person4", _date(2), {"category": "electronics", "$event_type": "purchase"}),
                # this event ignored as doesn't have same breakdown value as start event
                ("person4", _date(3), {"category": "clothing", "$event_type": "purchase"}),
            ],
            event="purchase",
        )

        # Define entities
        target_entity = {"id": "signup", "type": "events"}
        returning_entity = {"id": "purchase", "type": "events"}

        # Run query with breakdown by category
        result = self.run_query(
            query={
                "dateRange": {"date_to": _date(5, hour=0)},
                "retentionFilter": {
                    "totalIntervals": 6,
                    "period": "Day",
                    "targetEntity": target_entity,
                    "returningEntity": returning_entity,
                },
                "breakdownFilter": {"breakdowns": [{"property": "category", "type": "event"}]},
            }
        )

        # Verify we have results for each category
        breakdown_values = {c.get("breakdown_value") for c in result}
        self.assertEqual(breakdown_values, {"clothing", "electronics"})

        clothing_cohorts = pluck([c for c in result if c.get("breakdown_value") == "clothing"], "values", "count")
        self.assertEqual(
            clothing_cohorts,
            pad(
                [
                    [2, 1, 1, 0, 0, 0],
                    [0, 0, 0, 0, 0, 0],
                    [0, 0, 0, 0, 0, 0],
                    [0, 0, 0, 0, 0, 0],
                    [0, 0, 0, 0, 0, 0],
                    [0, 0, 0, 0, 0, 0],
                ]
            ),
        )

        electronics_cohorts = pluck([c for c in result if c.get("breakdown_value") == "electronics"], "values", "count")
        self.assertEqual(
            electronics_cohorts,
            pad(
                [
                    [1, 1, 0, 0, 1, 0],
                    [1, 1, 0, 0, 0, 0],
                    [0, 0, 0, 0, 0, 0],
                    [0, 0, 0, 0, 0, 0],
                    [0, 0, 0, 0, 0, 0],
                    [0, 0, 0, 0, 0, 0],
                ]
            ),
        )

        result = self.run_actors_query(
            interval=1,
            query={
                "dateRange": {"date_to": _date(5, hour=0)},
                "retentionFilter": {
                    "totalIntervals": 6,
                    "period": "Day",
                    "targetEntity": target_entity,
                    "returningEntity": returning_entity,
                },
                "breakdownFilter": {"breakdowns": [{"property": "category", "type": "event"}]},
            },
            breakdown=["electronics"],
        )

        person4_electronics = next(r for r in result if "person4" in r[0]["distinct_ids"])
        self.assertEqual(person4_electronics[1], [0, 1])

        result = self.run_actors_query(
            interval=0,
            query={
                "dateRange": {"date_to": _date(5, hour=10)},
                "retentionFilter": {
                    "totalIntervals": 6,
                    "period": "Day",
                    "targetEntity": target_entity,
                    "returningEntity": returning_entity,
                },
                "breakdownFilter": {"breakdowns": [{"property": "category", "type": "event"}]},
            },
            breakdown=["clothing"],
        )

        person1_clothing = next(r for r in result if "person1" in r[0]["distinct_ids"])
        self.assertEqual(person1_clothing[1], [0, 1])

        person2_clothing = next(r for r in result if "person2" in r[0]["distinct_ids"])
        self.assertEqual(person2_clothing[1], [0, 2])

    def test_retention_with_breakdown_on_start_event(self):
        """Test retention with breakdown by event properties where target and returning entities are different"""
        # Create people
        _create_person(team_id=self.team.pk, distinct_ids=["person1"])
        _create_person(team_id=self.team.pk, distinct_ids=["person2"])
        _create_person(team_id=self.team.pk, distinct_ids=["person3"])

        # Create signup events (target entity)
        _create_events(
            self.team,
            [
                ("person1", _date(0), {"category": "clothing", "$event_type": "signup"}),
                ("person2", _date(0), {"category": "clothing", "$event_type": "signup"}),
                ("person3", _date(0), {"category": "electronics", "$event_type": "signup"}),
            ],
            event="signup",
        )

        # Create purchase events (returning entity)
        _create_events(
            self.team,
            [
                # Person1 makes purchases on day 1, 3, 5
                ("person1", _date(1), {"$event_type": "purchase"}),
                ("person1", _date(3), {"$event_type": "purchase"}),
                ("person1", _date(5), {"$event_type": "purchase"}),
                # Person2 makes purchase on day 2
                ("person2", _date(2), {"$event_type": "purchase"}),
                # Person3 makes purchases on day 1, 4
                ("person3", _date(1), {"$event_type": "purchase"}),
                ("person3", _date(4), {"$event_type": "purchase"}),
                # Person4 makes purchases on day 1, 4
                ("person4", _date(1), {"$event_type": "purchase"}),
                ("person4", _date(4), {"$event_type": "purchase"}),
            ],
            event="purchase",
        )

        # Define entities
        target_entity = {"id": "signup", "type": "events"}
        returning_entity = {"id": "purchase", "type": "events"}

        # Run query with breakdown by category
        result = self.run_query(
            query={
                "dateRange": {"date_to": _date(5, hour=0)},
                "retentionFilter": {
                    "totalIntervals": 6,
                    "period": "Day",
                    "targetEntity": target_entity,
                    "returningEntity": returning_entity,
                },
                "breakdownFilter": {"breakdowns": [{"property": "category", "type": "event"}]},
            }
        )

        # Verify we have results for each category
        breakdown_values = {c.get("breakdown_value") for c in result}
        self.assertEqual(breakdown_values, {"clothing", "electronics"})

        # none of the return events have the same breakdown value so
        # they won't get counted
        clothing_cohorts = pluck([c for c in result if c.get("breakdown_value") == "clothing"], "values", "count")
        self.assertEqual(
            clothing_cohorts,
            pad(
                [
                    [2, 0, 0, 0, 0, 0],
                    [0, 0, 0, 0, 0, 0],
                    [0, 0, 0, 0, 0, 0],
                    [0, 0, 0, 0, 0, 0],
                    [0, 0, 0, 0, 0, 0],
                    [0, 0, 0, 0, 0, 0],
                ]
            ),
        )
=======
    def test_events_query(self):
        # Create test people
        person1 = _create_person(team_id=self.team.pk, distinct_ids=["person1", "alias1"])
        person2 = _create_person(team_id=self.team.pk, distinct_ids=["person2"])

        # Create test events across different days
        _create_events(
            self.team,
            [
                # Person 1 events - active in day 0, 1, 2, 5, 6
                ("person1", _date(0)),  # Day 0 - start event
                ("person1", _date(1)),  # Day 1 - return event
                ("person1", _date(2)),  # Day 2 - return event
                ("person1", _date(5)),  # Day 5 - return event
                ("alias1", _date(5, 9)),  # Day 5 - also a return event (alias)
                ("person1", _date(6)),  # Day 6 - return event
                # Person 2 events - active in day 1, 2, 3, 6
                ("person2", _date(1)),  # Day 1 - start event (not day 0)
                ("person2", _date(2)),  # Day 2 - return event
                ("person2", _date(3)),  # Day 3 - return event
                ("person2", _date(6)),  # Day 6 - return event
            ],
        )

        # Set up the query
        query = RetentionQuery(
            dateRange={"date_to": _date(6, hour=6)},
            retentionFilter={
                "totalIntervals": 7,
                "period": "Day",
            },
        )

        # Create the query runner
        runner = RetentionQueryRunner(team=self.team, query=query)

        # Get events query for interval 0 (day 0) and person1
        events_query = runner.to_events_query(interval=0, person_id=person1.uuid)

        # Execute the query
        response = execute_hogql_query(
            query_type="RetentionEventsQuery",
            query=events_query,
            team=self.team,
        )

        # Get the results
        results = response.results

        # Verify we get both start and return events
        self.assertTrue(len(results) > 0, "Expected events to be returned")

        # Check that we have at least one start event
        start_events = [row for row in results if row[5] == "start_event"]
        self.assertTrue(len(start_events) > 0, "Expected at least one start event")

        # Check that we have at least one return event
        return_events = [row for row in results if row[5] == "return_event"]
        self.assertTrue(len(return_events) > 0, "Expected at least one return event")

        # Get specific event types from the results
        event_timestamps = [(row[0], row[5]) for row in results]

        # Verify the timestamps match what we expect
        expected_timestamps = [
            # Start event on day 0
            (_date(0), "start_event"),
            # Return events on days 1, 2, 5, 6
            (_date(1), "return_event"),
            (_date(2), "return_event"),
            (_date(5), "return_event"),
            (_date(5, 9), "return_event"),
            (_date(6), "return_event"),
        ]

        # Check that each expected timestamp is in the results
        for expected_time, expected_type in expected_timestamps:
            self.assertTrue(
                any(
                    datetime.fromisoformat(expected_time).date() == actual_time.date() and expected_type == actual_type
                    for actual_time, actual_type in event_timestamps
                ),
                f"Missing expected {expected_type} at {expected_time}",
            )

        # Test with a different interval - interval 1 should only return person2
        events_query_day1 = runner.to_events_query(interval=1, person_id=person2.uuid)
        response_day1 = execute_hogql_query(
            query_type="RetentionEventsQuery",
            query=events_query_day1,
            team=self.team,
        )
        results_day1 = response_day1.results

        # Verify we have events for person2 on day 1
        self.assertTrue(len(results_day1) > 0, "Expected events for day 1")

        # Check timestamps for day 1 events
        day1_event_timestamps = [(row[0], row[5]) for row in results_day1]

        # Expected timestamps for person2
        expected_day1_timestamps = [
            # Start event on day 1
            (_date(1), "start_event"),
            # Return events on days 2, 3, 6
            (_date(2), "return_event"),
            (_date(3), "return_event"),
            (_date(6), "return_event"),
        ]

        # Check that each expected timestamp is in the day 1 results
        for expected_time, expected_type in expected_day1_timestamps:
            self.assertTrue(
                any(
                    datetime.fromisoformat(expected_time).date() == actual_time.date() and expected_type == actual_type
                    for actual_time, actual_type in day1_event_timestamps
                ),
                f"Missing expected {expected_type} at {expected_time} for person2 on day 1",
            )
>>>>>>> 6d1c77a3


class TestClickhouseRetentionGroupAggregation(ClickhouseTestMixin, APIBaseTest):
    def run_query(self, query, *, limit_context: Optional[LimitContext] = None):
        if not query.get("retentionFilter"):
            query["retentionFilter"] = {}
        runner = RetentionQueryRunner(team=self.team, query=query, limit_context=limit_context)
        return runner.calculate().model_dump()["results"]

    def run_actors_query(self, interval, query, select=None, actor="person"):
        query["kind"] = "RetentionQuery"
        if not query.get("retentionFilter"):
            query["retentionFilter"] = {}
        runner = ActorsQueryRunner(
            team=self.team,
            query={
                "select": [actor, "appearances", *(select or [])],
                "orderBy": ["length(appearances) DESC", "actor_id"],
                "source": {
                    "kind": "InsightActorsQuery",
                    "interval": interval,
                    "source": query,
                },
            },
        )
        return runner.calculate().model_dump()["results"]

    def _create_groups_and_events(self):
        GroupTypeMapping.objects.create(
            team=self.team, project_id=self.team.project_id, group_type="organization", group_type_index=0
        )
        GroupTypeMapping.objects.create(
            team=self.team, project_id=self.team.project_id, group_type="company", group_type_index=1
        )

        create_group(
            team_id=self.team.pk,
            group_type_index=0,
            group_key="org:5",
            properties={"industry": "finance"},
        )
        create_group(
            team_id=self.team.pk,
            group_type_index=0,
            group_key="org:6",
            properties={"industry": "technology"},
        )

        create_group(
            team_id=self.team.pk,
            group_type_index=1,
            group_key="company:1",
            properties={},
        )
        create_group(
            team_id=self.team.pk,
            group_type_index=1,
            group_key="company:2",
            properties={},
        )

        Person.objects.create(team=self.team, distinct_ids=["person1", "alias1"])
        Person.objects.create(team=self.team, distinct_ids=["person2"])
        Person.objects.create(team=self.team, distinct_ids=["person3"])

        _create_events(
            self.team,
            [
                ("person1", _date(0), {"$group_0": "org:5", "$group_1": "company:1"}),
                ("person2", _date(0), {"$group_0": "org:6"}),
                ("person3", _date(0)),
                ("person1", _date(1), {"$group_0": "org:5"}),
                ("person2", _date(1), {"$group_0": "org:6"}),
                ("person1", _date(7), {"$group_0": "org:5"}),
                ("person2", _date(7), {"$group_0": "org:6"}),
                ("person1", _date(14), {"$group_0": "org:5"}),
                (
                    "person1",
                    _date(month=1, day=-6),
                    {"$group_0": "org:5", "$group_1": "company:1"},
                ),
                ("person2", _date(month=1, day=-6), {"$group_0": "org:6"}),
                ("person2", _date(month=1, day=1), {"$group_0": "org:6"}),
                ("person1", _date(month=1, day=1), {"$group_0": "org:5"}),
                (
                    "person2",
                    _date(month=1, day=15),
                    {"$group_0": "org:6", "$group_1": "company:1"},
                ),
            ],
        )

    @snapshot_clickhouse_queries
    def test_groups_aggregating(self):
        self._create_groups_and_events()

        result = self.run_query(
            query={
                "dateRange": {"date_to": _date(10, month=1, hour=0)},
                "aggregation_group_type_index": 0,
                "retentionFilter": {
                    "period": "Week",
                    "totalIntervals": 7,
                },
            }
        )
        self.assertEqual(
            pluck(result, "values", "count"),
            pad(
                [
                    [2, 2, 1, 2, 2, 0, 1],
                    [2, 1, 2, 2, 0, 1],
                    [1, 1, 1, 0, 0],
                    [2, 2, 0, 1],
                    [2, 0, 1],
                    [0, 0],
                    [1],
                ]
            ),
        )

        actor_result = self.run_actors_query(
            interval=0,
            query={
                "dateRange": {"date_to": _date(10, month=1, hour=0)},
                "aggregation_group_type_index": 0,
                "retentionFilter": {
                    "period": "Week",
                    "totalIntervals": 7,
                },
            },
            actor="group",
        )
        self.assertCountEqual([actor[0]["id"] for actor in actor_result], ["org:5", "org:6"])

        result = self.run_query(
            query={
                "dateRange": {"date_to": _date(10, month=1, hour=0)},
                "aggregation_group_type_index": 1,
                "retentionFilter": {
                    "period": "Week",
                    "totalIntervals": 7,
                },
            }
        )
        self.assertEqual(
            pluck(result, "values", "count"),
            pad(
                [
                    [1, 0, 0, 1, 0, 0, 1],
                    [0, 0, 0, 0, 0, 0],
                    [0, 0, 0, 0, 0],
                    [1, 0, 0, 1],
                    [0, 0, 0],
                    [0, 0],
                    [1],
                ]
            ),
        )

    def test_groups_in_period(self):
        self._create_groups_and_events()

        actor_result = self.run_actors_query(
            interval=0,
            query={
                "dateRange": {"date_to": _date(10, month=1, hour=0)},
                "aggregation_group_type_index": 0,
                "retentionFilter": {
                    "period": "Week",
                    "totalIntervals": 7,
                },
            },
            actor="group",
        )

        self.assertEqual(actor_result[0][0]["id"], "org:5")
        self.assertEqual(actor_result[0][1], [0, 1, 2, 3, 4])

        self.assertEqual(actor_result[1][0]["id"], "org:6")
        self.assertEqual(actor_result[1][1], [0, 1, 3, 4, 6])

    @snapshot_clickhouse_queries
    def test_groups_aggregating_person_on_events(self):
        self._create_groups_and_events()

        result = self.run_query(
            query={
                "dateRange": {"date_to": _date(10, month=1, hour=0)},
                "aggregation_group_type_index": 0,
                "retentionFilter": {
                    "period": "Week",
                    "totalIntervals": 7,
                },
            }
        )
        self.assertEqual(
            pluck(result, "values", "count"),
            pad(
                [
                    [2, 2, 1, 2, 2, 0, 1],
                    [2, 1, 2, 2, 0, 1],
                    [1, 1, 1, 0, 0],
                    [2, 2, 0, 1],
                    [2, 0, 1],
                    [0, 0],
                    [1],
                ]
            ),
        )

        actor_result = self.run_actors_query(
            interval=0,
            query={
                "dateRange": {"date_to": _date(10, month=1, hour=0)},
                "aggregation_group_type_index": 0,
                "retentionFilter": {
                    "period": "Week",
                    "totalIntervals": 7,
                },
            },
            actor="group",
        )

        self.assertCountEqual([actor[0]["id"] for actor in actor_result], ["org:5", "org:6"])

        result = self.run_query(
            query={
                "dateRange": {"date_to": _date(10, month=1, hour=0)},
                "aggregation_group_type_index": 1,
                "retentionFilter": {
                    "period": "Week",
                    "totalIntervals": 7,
                },
            }
        )
        self.assertEqual(
            pluck(result, "values", "count"),
            pad(
                [
                    [1, 0, 0, 1, 0, 0, 1],
                    [0, 0, 0, 0, 0, 0],
                    [0, 0, 0, 0, 0],
                    [1, 0, 0, 1],
                    [0, 0, 0],
                    [0, 0],
                    [1],
                ]
            ),
        )

    @patch("posthog.hogql.query.sync_execute", wraps=sync_execute)
    def test_limit_is_context_aware(self, mock_sync_execute: MagicMock):
        self.run_query(query={}, limit_context=LimitContext.QUERY_ASYNC)

        mock_sync_execute.assert_called_once()
        self.assertIn(f" max_execution_time={HOGQL_INCREASED_MAX_EXECUTION_TIME},", mock_sync_execute.call_args[0][0])<|MERGE_RESOLUTION|>--- conflicted
+++ resolved
@@ -2440,7 +2440,6 @@
             ),
         )
 
-<<<<<<< HEAD
     def test_retention_with_breakdown_with_person_properties(self):
         _create_person(team_id=self.team.pk, distinct_ids=["person1"], properties={"country": "US"})
         _create_person(team_id=self.team.pk, distinct_ids=["person2"], properties={"country": "UK"})
@@ -2952,7 +2951,7 @@
                 ]
             ),
         )
-=======
+
     def test_events_query(self):
         # Create test people
         person1 = _create_person(team_id=self.team.pk, distinct_ids=["person1", "alias1"])
@@ -3072,7 +3071,6 @@
                 ),
                 f"Missing expected {expected_type} at {expected_time} for person2 on day 1",
             )
->>>>>>> 6d1c77a3
 
 
 class TestClickhouseRetentionGroupAggregation(ClickhouseTestMixin, APIBaseTest):
