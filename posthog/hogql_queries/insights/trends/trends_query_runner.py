from natsort import natsorted, ns
from typing import Union
from copy import deepcopy
from datetime import timedelta
from math import ceil
from operator import itemgetter
import threading
from typing import Optional, Any
from django.conf import settings

from django.utils.timezone import datetime
from posthog.caching.insights_api import (
    BASE_MINIMUM_INSIGHT_REFRESH_INTERVAL,
    REDUCED_MINIMUM_INSIGHT_REFRESH_INTERVAL,
    REAL_TIME_INSIGHT_REFRESH_INTERVAL,
)
from posthog.caching.utils import is_stale
from posthog.clickhouse import query_tagging

from posthog.hogql import ast
from posthog.hogql.constants import LimitContext, MAX_SELECT_RETURNED_ROWS, BREAKDOWN_VALUES_LIMIT
from posthog.hogql.printer import to_printed_hogql
from posthog.hogql.query import execute_hogql_query
from posthog.hogql.timings import HogQLTimings
from posthog.hogql_queries.insights.trends.display import TrendsDisplay
from posthog.hogql_queries.insights.trends.breakdown import (
    BREAKDOWN_NULL_DISPLAY,
    BREAKDOWN_NULL_STRING_LABEL,
    BREAKDOWN_OTHER_DISPLAY,
    BREAKDOWN_OTHER_STRING_LABEL,
)
from posthog.hogql_queries.insights.trends.trends_query_builder import TrendsQueryBuilder
from posthog.hogql_queries.insights.trends.trends_actors_query_builder import TrendsActorsQueryBuilder
from posthog.hogql_queries.insights.trends.series_with_extras import SeriesWithExtras
from posthog.hogql_queries.query_runner import QueryRunner
from posthog.hogql_queries.utils.formula_ast import FormulaAST
from posthog.hogql_queries.utils.query_compare_to_date_range import QueryCompareToDateRange
from posthog.hogql_queries.utils.query_date_range import QueryDateRange
from posthog.hogql_queries.utils.query_previous_period_date_range import (
    QueryPreviousPeriodDateRange,
)
from posthog.models import Team
from posthog.models.action.action import Action
from posthog.models.cohort.cohort import Cohort
from posthog.models.filters.mixins.utils import cached_property
from posthog.models.property_definition import PropertyDefinition
from posthog.queries.util import correct_result_for_sampling
from posthog.schema import (
    ActionsNode,
    BreakdownItem,
    CachedTrendsQueryResponse,
    ChartDisplayType,
    Compare,
    CompareItem,
    DashboardFilter,
    DayItem,
    EventsNode,
    DataWarehouseNode,
    HogQLQueryResponse,
    InCohortVia,
    InsightActorsQueryOptionsResponse,
    QueryTiming,
    Series,
    TrendsQuery,
    TrendsQueryResponse,
    HogQLQueryModifiers,
    DataWarehouseEventsModifier,
    BreakdownType,
)
from posthog.warehouse.models import DataWarehouseTable
from posthog.utils import format_label_date, multisort


class TrendsQueryRunner(QueryRunner):
    query: TrendsQuery
    response: TrendsQueryResponse
    cached_response: CachedTrendsQueryResponse
    series: list[SeriesWithExtras]

    def __init__(
        self,
        query: TrendsQuery | dict[str, Any],
        team: Team,
        timings: Optional[HogQLTimings] = None,
        modifiers: Optional[HogQLQueryModifiers] = None,
        limit_context: Optional[LimitContext] = None,
    ):
        super().__init__(query, team=team, timings=timings, modifiers=modifiers, limit_context=limit_context)
        self.update_hogql_modifiers()
        self.series = self.setup_series()

    def _is_stale(self, cached_result_package):
        date_to = self.query_date_range.date_to()
        interval = self.query_date_range.interval_name
        return is_stale(self.team, date_to, interval, cached_result_package)

    def _refresh_frequency(self):
        date_to = self.query_date_range.date_to()
        date_from = self.query_date_range.date_from()
        interval = self.query_date_range.interval_name

        delta_days: Optional[int] = None
        if date_from and date_to:
            delta = date_to - date_from
            delta_days = ceil(delta.total_seconds() / timedelta(days=1).total_seconds())

        if interval == "minute":
            return REAL_TIME_INSIGHT_REFRESH_INTERVAL

        if interval == "hour" or (delta_days is not None and delta_days <= 7):
            # The interval is shorter for short-term insights
            return REDUCED_MINIMUM_INSIGHT_REFRESH_INTERVAL

        return BASE_MINIMUM_INSIGHT_REFRESH_INTERVAL

    def to_query(self) -> ast.SelectUnionQuery:
        queries = []
        for query in self.to_queries():
            if isinstance(query, ast.SelectQuery):
                queries.append(query)
            else:
                queries.extend(query.select_queries)
        return ast.SelectUnionQuery(select_queries=queries)

    def to_queries(self) -> list[ast.SelectQuery | ast.SelectUnionQuery]:
        queries = []
        with self.timings.measure("trends_to_query"):
            for series in self.series:
                if not series.is_previous_period_series:
                    query_date_range = self.query_date_range
                else:
                    query_date_range = self.query_previous_date_range

                query_builder = TrendsQueryBuilder(
                    trends_query=series.overriden_query or self.query,
                    team=self.team,
                    query_date_range=query_date_range,
                    series=series.series,
                    timings=self.timings,
                    modifiers=self.modifiers,
                    limit_context=self.limit_context,
                )
                query = query_builder.build_query()

                # Get around the default 100 limit, bump to the max 10000.
                # This is useful for the world map view and other cases with a lot of breakdowns.
                if isinstance(query, ast.SelectQuery) and query.limit is None:
                    query.limit = ast.Constant(value=MAX_SELECT_RETURNED_ROWS)
                queries.append(query)

        return queries

    def to_actors_query(
        self,
        time_frame: Optional[str],
        series_index: int,
        breakdown_value: Optional[str | int] = None,
        compare_value: Optional[Compare] = None,
        include_recordings: Optional[bool] = None,
    ) -> ast.SelectQuery | ast.SelectUnionQuery:
        with self.timings.measure("trends_to_actors_query"):
            if self.query.breakdownFilter and self.query.breakdownFilter.breakdown_type == BreakdownType.COHORT:
                if self.query.breakdownFilter.breakdown in ("all", ["all"]) or breakdown_value == "all":
                    self.query.breakdownFilter = None
                elif isinstance(self.query.breakdownFilter.breakdown, list):
                    self.query.breakdownFilter.breakdown = [
                        x for x in self.query.breakdownFilter.breakdown if x != "all"
                    ]
            query_builder = TrendsActorsQueryBuilder(
                trends_query=self.query,
                team=self.team,
                timings=self.timings,
                modifiers=self.modifiers,
                limit_context=self.limit_context,
                # actors related args
                time_frame=time_frame,
                series_index=series_index,
                breakdown_value=breakdown_value if breakdown_value != "all" else None,
                compare_value=compare_value,
                include_recordings=include_recordings,
            )

            query = query_builder.build_actors_query()

        return query

    def to_actors_query_options(self) -> InsightActorsQueryOptionsResponse:
        res_breakdown: list[BreakdownItem] | None = None
        res_series: list[Series] = []
        res_compare: list[CompareItem] | None = None

        # Days
        res_days: Optional[list[DayItem]] = (
            None
            if self._trends_display.is_total_value()
            else [
                DayItem(
                    label=format_label_date(value, self.query_date_range.interval_name),
                    value=value,
                )
                for value in self.query_date_range.all_values()
            ]
        )

        # Series
        for index, series in enumerate(self.query.series):
            series_label = self.series_event(series)
            res_series.append(Series(label="All events" if series_label is None else series_label, value=index))

        # Compare
        if self.query.compareFilter is not None and self.query.compareFilter.compare:
            res_compare = [
                CompareItem(label="Current", value="current"),
                CompareItem(label="Previous", value="previous"),
            ]

        # Breakdowns
<<<<<<< HEAD
        if self.query.breakdownFilter is not None:
=======
        if self.query.breakdownFilter is not None and self.query.breakdownFilter.breakdown is not None:
>>>>>>> 9760f138
            res_breakdown = []
            if self.query.breakdownFilter.breakdown_type == "cohort":
                assert isinstance(self.query.breakdownFilter.breakdown, list)
                for value in self.query.breakdownFilter.breakdown:
                    if value != "all" and str(value) != "0":
                        res_breakdown.append(
                            BreakdownItem(label=Cohort.objects.get(pk=int(value), team=self.team).name, value=value)
                        )
                    else:
                        res_breakdown.append(BreakdownItem(label="all users", value="all"))
            else:
                # TODO: Work out if we will have issues only getting breakdown values for
                # the "current" period and not "previous" period for when "compare" is turned on
                query_date_range = self.query_date_range

                query_builder = TrendsQueryBuilder(
                    trends_query=self.query,
                    team=self.team,
                    query_date_range=query_date_range,
                    series=series,
                    timings=self.timings,
                    modifiers=self.modifiers,
                    limit_context=self.limit_context,
                )

                query = query_builder.build_query()

                breakdown = query_builder._breakdown(is_actors_query=False)

                results = execute_hogql_query(
                    query_type="TrendsActorsQueryOptions",
                    query=query,
                    team=self.team,
                    # timings=timings,
                    # modifiers=modifiers,
                )
                breakdown_values = [
                    row[results.columns.index("breakdown_value") if results.columns else 2] for row in results.results
                ]

                if breakdown.is_histogram_breakdown:
                    breakdown_values.append('["",""]')
                is_boolean_breakdown = self._is_breakdown_field_boolean()

                for value in breakdown_values:
                    if value == BREAKDOWN_OTHER_STRING_LABEL:
                        label = BREAKDOWN_OTHER_DISPLAY
                    elif value == BREAKDOWN_NULL_STRING_LABEL:
                        label = BREAKDOWN_NULL_DISPLAY
                    elif is_boolean_breakdown:
                        label = self._convert_boolean(value)
                    else:
                        label = str(value)

                    item = BreakdownItem(label=label, value=value)

                    if item not in res_breakdown:
                        res_breakdown.append(item)

        return InsightActorsQueryOptionsResponse(
            series=res_series, breakdown=res_breakdown, day=res_days, compare=res_compare
        )

    def calculate(self):
        queries = self.to_queries()

        if len(queries) == 1:
            response_hogql_query = queries[0]
        else:
            response_hogql_query = ast.SelectUnionQuery(select_queries=[])
            for query in queries:
                if isinstance(query, ast.SelectQuery):
                    response_hogql_query.select_queries.append(query)
                else:
                    response_hogql_query.select_queries.extend(query.select_queries)

        with self.timings.measure("printing_hogql_for_response"):
            response_hogql = to_printed_hogql(response_hogql_query, self.team, self.modifiers)

        res_matrix: list[list[Any] | Any | None] = [None] * len(queries)
        timings_matrix: list[list[QueryTiming] | None] = [None] * len(queries)
        errors: list[Exception] = []
        debug_errors: list[str] = []

        def run(
            index: int,
            query: ast.SelectQuery | ast.SelectUnionQuery,
            is_parallel: bool,
            query_tags: Optional[dict] = None,
        ):
            try:
                if query_tags:
                    query_tagging.tag_queries(**query_tags)

                series_with_extra = self.series[index]

                response = execute_hogql_query(
                    query_type="TrendsQuery",
                    query=query,
                    team=self.team,
                    timings=self.timings,
                    modifiers=self.modifiers,
                    limit_context=self.limit_context,
                )

                timings_matrix[index] = response.timings
                res_matrix[index] = self.build_series_response(response, series_with_extra, len(queries))
                if response.error:
                    debug_errors.append(response.error)
            except Exception as e:
                errors.append(e)
            finally:
                if is_parallel:
                    from django.db import connection

                    # This will only close the DB connection for the newly spawned thread and not the whole app
                    connection.close()

        # This exists so that we're not spawning threads during unit tests. We can't do
        # this right now due to the lack of multithreaded support of Django
        if settings.IN_UNIT_TESTING:
            for index, query in enumerate(queries):
                run(index, query, False)
        elif len(queries) == 1:
            run(0, queries[0], False)
        else:
            jobs = [
                threading.Thread(target=run, args=(index, query, True, query_tagging.get_query_tags()))
                for index, query in enumerate(queries)
            ]

            # Start the threads
            for j in jobs:
                j.start()

            # Ensure all of the threads have finished
            for j in jobs:
                j.join()

        # Raise any errors raised in a seperate thread
        if len(errors) > 0:
            raise errors[0]

        # Flatten res and timings
        returned_results: list[list[dict[str, Any]]] = []
        for result in res_matrix:
            if isinstance(result, list):
                returned_results.append(result)
            elif isinstance(result, dict):
                returned_results.append([result])

        timings: list[QueryTiming] = []
        for timing in timings_matrix:
            if isinstance(timing, list):
                timings.extend(timing)

        if (
            self.query.trendsFilter is not None
            and self.query.trendsFilter.formula is not None
            and self.query.trendsFilter.formula != ""
        ):
            with self.timings.measure("apply_formula"):
                has_compare = bool(self.query.compareFilter and self.query.compareFilter.compare)
                if has_compare:
                    current_results = returned_results[: len(returned_results) // 2]
                    previous_results = returned_results[len(returned_results) // 2 :]

                    final_result = self.apply_formula(
                        self.query.trendsFilter.formula, current_results
                    ) + self.apply_formula(self.query.trendsFilter.formula, previous_results)
                else:
                    final_result = self.apply_formula(self.query.trendsFilter.formula, returned_results)
        else:
            final_result = []
            for result in returned_results:
                if isinstance(result, list):
                    final_result.extend(result)
                elif isinstance(result, dict):
                    raise ValueError("This should not happen")

        return TrendsQueryResponse(
            results=final_result,
            timings=timings,
            hogql=response_hogql,
            modifiers=self.modifiers,
            error=". ".join(debug_errors),
        )

    def build_series_response(self, response: HogQLQueryResponse, series: SeriesWithExtras, series_count: int):
        def get_value(name: str, val: Any):
            if name not in ["date", "total", "breakdown_value"]:
                raise Exception("Column not found in hogql results")
            if response.columns is None:
                raise Exception("No columns returned from hogql results")
            if name not in response.columns:
                return None
            index = response.columns.index(name)
            return val[index]

        real_series_count = series_count
        if self.query.compareFilter is not None and self.query.compareFilter.compare:
            real_series_count = ceil(series_count / 2)

        res = []
        for val in response.results:
            try:
                series_label = self.series_event(series.series)
            except Action.DoesNotExist:
                # Dont append the series if the action doesnt exist
                continue

            if series.aggregate_values:
                series_object = {
                    "data": [],
                    "days": (
                        [
                            item.strftime(
                                "%Y-%m-%d{}".format(
                                    " %H:%M:%S" if self.query_date_range.interval_name in ("hour", "minute") else ""
                                )
                            )
                            for item in get_value("date", val)
                        ]
                        if response.columns and "date" in response.columns
                        else []
                    ),
                    "count": 0,
                    "aggregated_value": get_value("total", val),
                    "label": "All events" if series_label is None else series_label,
                    "filter": self._query_to_filter(),
                    "action": {  # TODO: Populate missing props in `action`
                        "days": self.query_date_range.all_values(),
                        "id": series_label,
                        "type": "events",
                        "order": series.series_order,
                        "name": series_label or "All events",
                        "custom_name": series.series.custom_name,
                        "math": series.series.math,
                        "math_property": series.series.math_property,
                        "math_hogql": series.series.math_hogql,
                        "math_group_type_index": series.series.math_group_type_index,
                        "properties": {},
                    },
                }
            else:
                if self._trends_display.display_type == ChartDisplayType.ACTIONS_LINE_GRAPH_CUMULATIVE:
                    count = get_value("total", val)[-1]
                else:
                    count = float(sum(get_value("total", val)))

                series_object = {
                    "data": get_value("total", val),
                    "labels": [
                        format_label_date(item, self.query_date_range.interval_name) for item in get_value("date", val)
                    ],
                    "days": [
                        item.strftime(
                            "%Y-%m-%d{}".format(
                                " %H:%M:%S" if self.query_date_range.interval_name in ("hour", "minute") else ""
                            )
                        )
                        for item in get_value("date", val)
                    ],
                    "count": count,
                    "label": "All events" if series_label is None else series_label,
                    "filter": self._query_to_filter(),
                    "action": {  # TODO: Populate missing props in `action`
                        "days": self.query_date_range.all_values(),
                        "id": series_label,
                        "type": "events",
                        "order": series.series_order,
                        "name": series_label or "All events",
                        "custom_name": series.series.custom_name,
                        "math": series.series.math,
                        "math_property": series.series.math_property,
                        "math_hogql": series.series.math_hogql,
                        "math_group_type_index": series.series.math_group_type_index,
                        "properties": {},
                    },
                }

            # Modifications for when comparing to previous period
            if self.query.compareFilter is not None and self.query.compareFilter.compare:
                labels = [
                    "{} {}".format(
                        self.query.interval if self.query.interval is not None else "day",
                        i,
                    )
                    for i in range(len(series_object.get("labels", [])))
                ]

                series_object["compare"] = True
                series_object["compare_label"] = "previous" if series.is_previous_period_series else "current"
                series_object["labels"] = labels

            # Modifications for when breakdowns are active
            if self.breakdown_enabled:
                remapped_label = None

                if self._is_breakdown_field_boolean():
                    remapped_label = self._convert_boolean(get_value("breakdown_value", val))

                    if remapped_label == "" or remapped_label is None:
                        # Skip the "none" series if it doesn't have any data
                        if series_object["count"] == 0 and series_object.get("aggregated_value", 0) == 0:
                            continue
                        remapped_label = "none"

                    # if count of series == 1, then we don't need to include the object label in the series label
                    if real_series_count > 1:
                        series_object["label"] = "{} - {}".format(series_object["label"], remapped_label)
                    else:
                        series_object["label"] = remapped_label
                    series_object["breakdown_value"] = remapped_label
                elif self.query.breakdownFilter.breakdown_type == "cohort":
                    cohort_id = get_value("breakdown_value", val)
                    cohort_name = "all users" if str(cohort_id) == "0" else Cohort.objects.get(pk=cohort_id).name

                    if real_series_count > 1:
                        series_object["label"] = "{} - {}".format(series_object["label"], cohort_name)
                    else:
                        series_object["label"] = cohort_name
                    series_object["breakdown_value"] = "all" if str(cohort_id) == "0" else int(cohort_id)
                else:
                    remapped_label = get_value("breakdown_value", val)
                    if remapped_label == "" or remapped_label is None:
                        # Skip the "none" series if it doesn't have any data
                        if series_object["count"] == 0 and series_object.get("aggregated_value", 0) == 0:
                            continue
                        remapped_label = "none"

                    # If there's multiple series, include the object label in the series label
                    if real_series_count > 1:
                        series_object["label"] = "{} - {}".format(series_object["label"], remapped_label)
                    else:
                        series_object["label"] = remapped_label

                    series_object["breakdown_value"] = remapped_label

            if self.query.samplingFactor and self.query.samplingFactor != 1:
                factor = self.query.samplingFactor
                math = series_object.get("action", {}).get("math")
                if "count" in series_object:
                    series_object["count"] = correct_result_for_sampling(series_object["count"], factor, math)
                if "aggregated_value" in series_object:
                    series_object["aggregated_value"] = correct_result_for_sampling(
                        series_object["aggregated_value"], factor, math
                    )
                if "data" in series_object:
                    series_object["data"] = [
                        correct_result_for_sampling(value, factor, math) for value in series_object["data"]
                    ]

            res.append(series_object)
        return res

    @cached_property
    def query_date_range(self):
        return QueryDateRange(
            date_range=self.query.dateRange,
            team=self.team,
            interval=self.query.interval,
            now=datetime.now(),
        )

    @cached_property
    def query_previous_date_range(self):
        if self.query.compareFilter is not None and isinstance(self.query.compareFilter.compare_to, str):
            return QueryCompareToDateRange(
                date_range=self.query.dateRange,
                team=self.team,
                interval=self.query.interval,
                now=datetime.now(),
                compare_to=self.query.compareFilter.compare_to,
            )
        return QueryPreviousPeriodDateRange(
            date_range=self.query.dateRange,
            team=self.team,
            interval=self.query.interval,
            now=datetime.now(),
        )

    def series_event(self, series: Union[EventsNode, ActionsNode, DataWarehouseNode]) -> str | None:
        if isinstance(series, EventsNode):
            return series.event
        if isinstance(series, ActionsNode):
            # TODO: Can we load the Action in more efficiently?
            action = Action.objects.get(pk=int(series.id), team=self.team)
            return action.name

        if isinstance(series, DataWarehouseNode):
            return series.table_name

        return None  # type: ignore [unreachable]

    def update_hogql_modifiers(self) -> None:
        if (
            self.modifiers.inCohortVia == InCohortVia.AUTO
            and self.query.breakdownFilter is not None
            and self.query.breakdownFilter.breakdown_type == "cohort"
            and isinstance(self.query.breakdownFilter.breakdown, list)
            and len(self.query.breakdownFilter.breakdown) > 1
            and not any(value == "all" for value in self.query.breakdownFilter.breakdown)
        ):
            self.modifiers.inCohortVia = InCohortVia.LEFTJOIN_CONJOINED

        datawarehouse_modifiers = []
        for series in self.query.series:
            if isinstance(series, DataWarehouseNode):
                datawarehouse_modifiers.append(
                    DataWarehouseEventsModifier(
                        table_name=series.table_name,
                        timestamp_field=series.timestamp_field,
                        id_field=series.id_field,
                        distinct_id_field=series.distinct_id_field,
                    )
                )

        self.modifiers.dataWarehouseEventsModifiers = datawarehouse_modifiers

    def setup_series(self) -> list[SeriesWithExtras]:
        series_with_extras = [
            SeriesWithExtras(
                series=series,
                series_order=index,
                is_previous_period_series=None,
                overriden_query=None,
                aggregate_values=self._trends_display.is_total_value(),
            )
            for index, series in enumerate(self.query.series)
        ]

        if (
            self.modifiers.inCohortVia != InCohortVia.LEFTJOIN_CONJOINED
            and self.query.breakdownFilter is not None
            and self.query.breakdownFilter.breakdown_type == "cohort"
        ):
            updated_series = []
            if isinstance(self.query.breakdownFilter.breakdown, list):
                cohort_ids = self.query.breakdownFilter.breakdown
            elif self.query.breakdownFilter.breakdown is not None:
                cohort_ids = [self.query.breakdownFilter.breakdown]
            else:
                cohort_ids = []

            for cohort_id in cohort_ids:
                for series in series_with_extras:
                    copied_query = deepcopy(self.query)
                    if copied_query.breakdownFilter is not None:
                        copied_query.breakdownFilter.breakdown = cohort_id

                    updated_series.append(
                        SeriesWithExtras(
                            series=series.series,
                            series_order=series.series_order,
                            is_previous_period_series=series.is_previous_period_series,
                            overriden_query=copied_query,
                            aggregate_values=self._trends_display.is_total_value(),
                        )
                    )
            series_with_extras = updated_series

        if self.query.compareFilter is not None and self.query.compareFilter.compare:
            updated_series = []
            for series in series_with_extras:
                updated_series.append(
                    SeriesWithExtras(
                        series=series.series,
                        series_order=series.series_order,
                        is_previous_period_series=False,
                        overriden_query=series.overriden_query,
                        aggregate_values=self._trends_display.is_total_value(),
                    )
                )
            for series in series_with_extras:
                updated_series.append(
                    SeriesWithExtras(
                        series=series.series,
                        series_order=series.series_order,
                        is_previous_period_series=True,
                        overriden_query=series.overriden_query,
                        aggregate_values=self._trends_display.is_total_value(),
                    )
                )

            series_with_extras = updated_series

        return series_with_extras

    def apply_formula(
        self, formula: str, results: list[list[dict[str, Any]]], in_breakdown_clause=False
    ) -> list[dict[str, Any]]:
<<<<<<< HEAD
        has_compare = bool(self.query.trendsFilter and self.query.trendsFilter.compare)
        has_breakdown = self.breakdown_enabled
=======
        has_compare = bool(self.query.compareFilter and self.query.compareFilter.compare)
        has_breakdown = bool(self.query.breakdownFilter and self.query.breakdownFilter.breakdown)
>>>>>>> 9760f138
        is_total_value = self._trends_display.is_total_value()

        if len(results) == 0:
            return []

        # The "all" cohort makes us do special handling (basically we run a separate query per cohort,
        # search for leftjoin_conjoined in self.setup_series). Here we undo the damage.
        if (
            has_breakdown
            and self.query.breakdownFilter
            and self.query.breakdownFilter.breakdown_type == "cohort"
            and isinstance(self.query.breakdownFilter.breakdown, list)
            and "all" in self.query.breakdownFilter.breakdown
            and self.modifiers.inCohortVia != InCohortVia.LEFTJOIN_CONJOINED
            and not in_breakdown_clause
            and self.query.trendsFilter
            and self.query.trendsFilter.formula
        ):
            cohort_count = len(self.query.breakdownFilter.breakdown)

            if len(results) % cohort_count == 0:
                results_per_cohort = len(results) // cohort_count
                conjoined_results = []
                for i in range(cohort_count):
                    cohort_series = results[(i * results_per_cohort) : ((i + 1) * results_per_cohort)]
                    cohort_results = self.apply_formula(
                        self.query.trendsFilter.formula, cohort_series, in_breakdown_clause=True
                    )
                    conjoined_results.append(cohort_results)
                results = conjoined_results
            else:
                raise ValueError("Number of results is not divisible by breakdowns count")

        # we need to apply the formula to a group of results when we have a breakdown or the compare option is enabled
        if has_compare or has_breakdown:
            keys = ["breakdown_value"] if has_breakdown else ["compare_label"]

            all_breakdown_values = set()
            for result in results:
                if isinstance(result, list):
                    for item in result:
                        all_breakdown_values.add(itemgetter(*keys)(item))

            # sort the results so that the breakdown values are in the correct order
            sorted_breakdown_values = natsorted(list(all_breakdown_values), alg=ns.IGNORECASE)

            computed_results = []
            for breakdown_value in sorted_breakdown_values:
                any_result: Optional[dict[str, Any]] = None
                for result in results:
                    matching_result = [item for item in result if itemgetter(*keys)(item) == breakdown_value]
                    if matching_result:
                        any_result = matching_result[0]
                        break
                if not any_result:
                    continue
                row_results = []
                for result in results:
                    matching_result = [item for item in result if itemgetter(*keys)(item) == breakdown_value]
                    if matching_result:
                        row_results.append(matching_result[0])
                    else:
                        row_results.append(
                            {
                                "label": f"filler for {breakdown_value}",
                                "data": [0] * len(results[0][0].get("data") or any_result.get("data") or []),
                                "count": 0,
                                "aggregated_value": 0,
                                "action": None,
                                "breakdown_value": any_result.get("breakdown_value"),
                                "compare_label": any_result.get("compare_label"),
                                "days": any_result.get("days"),
                            }
                        )
                new_result = self.apply_formula_to_results_group(row_results, formula, is_total_value)
                computed_results.append(new_result)

            if has_compare:
                return multisort(computed_results, (("compare_label", False), ("count", True)))

            return sorted(computed_results, key=itemgetter("count"), reverse=True)
        else:
            return [
                self.apply_formula_to_results_group([r[0] for r in results], formula, aggregate_values=is_total_value)
            ]

    @staticmethod
    def apply_formula_to_results_group(
        results_group: list[dict[str, Any]], formula: str, aggregate_values: Optional[bool] = False
    ) -> dict[str, Any]:
        """
        Applies the formula to a list of results, resulting in a single, computed result.
        """
        base_result = results_group[0]
        base_result["label"] = f"Formula ({formula})"
        base_result["action"] = None

        if aggregate_values:
            series_data = [[s["aggregated_value"]] for s in results_group]
            new_series_data = FormulaAST(series_data).call(formula)
            base_result["aggregated_value"] = float(sum(new_series_data))
            base_result["data"] = None
            base_result["count"] = 0
        else:
            series_data = [s["data"] for s in results_group]
            new_series_data = FormulaAST(series_data).call(formula)
            base_result["data"] = new_series_data
            base_result["count"] = float(sum(new_series_data))

        return base_result

    def _is_breakdown_field_boolean(self):
        if not self.query.breakdownFilter or not self.query.breakdownFilter.breakdown_type:
            return False

        if (
            self.query.breakdownFilter.breakdown_type == "hogql"
            or self.query.breakdownFilter.breakdown_type == "cohort"
            or self.query.breakdownFilter.breakdown_type == "session"
        ):
            return False

        if (
            isinstance(self.query.series[0], DataWarehouseNode)
            and self.query.breakdownFilter.breakdown_type == "data_warehouse"
        ):
            series = self.query.series[0]  # only one series when data warehouse is active
            table_model = (
                DataWarehouseTable.objects.filter(name=series.table_name, team=self.team).exclude(deleted=True).first()
            )

            if not table_model:
                raise ValueError(f"Table {series.table_name} not found")

            field_type = dict(table_model.columns)[self.query.breakdownFilter.breakdown]["clickhouse"]

            if field_type.startswith("Nullable("):
                field_type = field_type.replace("Nullable(", "")[:-1]

            if field_type == "Bool":
                return True

        else:
            if self.query.breakdownFilter.breakdown_type == "person":
                property_type = PropertyDefinition.Type.PERSON
            elif self.query.breakdownFilter.breakdown_type == "group":
                property_type = PropertyDefinition.Type.GROUP
            else:
                property_type = PropertyDefinition.Type.EVENT

            field_type = self._event_property(
                self.query.breakdownFilter.breakdown,
                property_type,
                self.query.breakdownFilter.breakdown_group_type_index,
            )
        return field_type == "Boolean"

    def _convert_boolean(self, value: Any):
        bool_map = {1: "true", 0: "false", "": "", "1": "true", "0": "false"}
        return bool_map.get(value) or value

    def _event_property(
        self,
        field: str,
        field_type: PropertyDefinition.Type,
        group_type_index: Optional[int],
    ) -> str:
        try:
            return (
                PropertyDefinition.objects.get(
                    name=field,
                    team=self.team,
                    type=field_type,
                    group_type_index=group_type_index if field_type == PropertyDefinition.Type.GROUP else None,
                ).property_type
                or "String"
            )
        except PropertyDefinition.DoesNotExist:
            return "String"

    # TODO: Move this to posthog/hogql_queries/legacy_compatibility/query_to_filter.py
    def _query_to_filter(self) -> dict[str, Any]:
        filter_dict = {
            "insight": "TRENDS",
            "properties": self.query.properties,
            "filter_test_accounts": self.query.filterTestAccounts,
            "date_to": self.query_date_range.date_to(),
            "date_from": self.query_date_range.date_from(),
            "entity_type": "events",
            "sampling_factor": self.query.samplingFactor,
            "aggregation_group_type_index": self.query.aggregation_group_type_index,
            "interval": self.query.interval,
        }

        if self.query.trendsFilter is not None:
            filter_dict.update(self.query.trendsFilter.__dict__)

        if self.query.breakdownFilter is not None:
            filter_dict.update(**self.query.breakdownFilter.__dict__)

        return {k: v for k, v in filter_dict.items() if v is not None}

    @cached_property
    def _trends_display(self) -> TrendsDisplay:
        if self.query.trendsFilter is None or self.query.trendsFilter.display is None:
            display = ChartDisplayType.ACTIONS_LINE_GRAPH
        else:
            display = self.query.trendsFilter.display

        return TrendsDisplay(display)

    def apply_dashboard_filters(self, dashboard_filter: DashboardFilter):
        super().apply_dashboard_filters(dashboard_filter=dashboard_filter)
        if (
            self.query.breakdownFilter
            and self.query.breakdownFilter.breakdown_limit
            and self.query.breakdownFilter.breakdown_limit > BREAKDOWN_VALUES_LIMIT
        ):
            # Remove too high breakdown limit for display on the dashboard
            self.query.breakdownFilter.breakdown_limit = None

        if (
            self.query.compareFilter is not None
            and self.query.compareFilter.compare
            and dashboard_filter.date_from == "all"
        ):
            # TODO: Move this "All time" range handling out of `apply_dashboard_filters` – if the date range is "all",
            # we should disable `compare` _no matter how_ we arrived at the final executed query
<<<<<<< HEAD
            self.query.trendsFilter.compare = False

    @cached_property
    def breakdown_enabled(self):
        return self.query.breakdownFilter is not None and (
            self.query.breakdownFilter.breakdown is not None
            or self.query.breakdownFilter.breakdowns is not None
            and len(self.query.breakdownFilter.breakdowns) > 0
        )
=======
            self.query.compareFilter.compare = False
>>>>>>> 9760f138
<|MERGE_RESOLUTION|>--- conflicted
+++ resolved
@@ -215,11 +215,11 @@
             ]
 
         # Breakdowns
-<<<<<<< HEAD
-        if self.query.breakdownFilter is not None:
-=======
-        if self.query.breakdownFilter is not None and self.query.breakdownFilter.breakdown is not None:
->>>>>>> 9760f138
+        if self.query.breakdownFilter is not None and (
+            self.query.breakdownFilter.breakdown is not None
+            or self.query.breakdownFilter.breakdowns is not None
+            and len(self.query.breakdownFilter.breakdowns) > 0
+        ):
             res_breakdown = []
             if self.query.breakdownFilter.breakdown_type == "cohort":
                 assert isinstance(self.query.breakdownFilter.breakdown, list)
@@ -712,13 +712,8 @@
     def apply_formula(
         self, formula: str, results: list[list[dict[str, Any]]], in_breakdown_clause=False
     ) -> list[dict[str, Any]]:
-<<<<<<< HEAD
         has_compare = bool(self.query.trendsFilter and self.query.trendsFilter.compare)
         has_breakdown = self.breakdown_enabled
-=======
-        has_compare = bool(self.query.compareFilter and self.query.compareFilter.compare)
-        has_breakdown = bool(self.query.breakdownFilter and self.query.breakdownFilter.breakdown)
->>>>>>> 9760f138
         is_total_value = self._trends_display.is_total_value()
 
         if len(results) == 0:
@@ -947,16 +942,11 @@
         ):
             # TODO: Move this "All time" range handling out of `apply_dashboard_filters` – if the date range is "all",
             # we should disable `compare` _no matter how_ we arrived at the final executed query
-<<<<<<< HEAD
             self.query.trendsFilter.compare = False
 
     @cached_property
     def breakdown_enabled(self):
         return self.query.breakdownFilter is not None and (
             self.query.breakdownFilter.breakdown is not None
-            or self.query.breakdownFilter.breakdowns is not None
-            and len(self.query.breakdownFilter.breakdowns) > 0
-        )
-=======
-            self.query.compareFilter.compare = False
->>>>>>> 9760f138
+            or (self.query.breakdownFilter.breakdowns is not None and len(self.query.breakdownFilter.breakdowns) > 0)
+        )