--- conflicted
+++ resolved
@@ -51,15 +51,9 @@
         team: Team,
         timings: Optional[HogQLTimings] = None,
         modifiers: Optional[HogQLQueryModifiers] = None,
-<<<<<<< HEAD
-        in_export_context: Optional[bool] = None,
-    ):
-        super().__init__(query, team=team, timings=timings, modifiers=modifiers, in_export_context=in_export_context)
-=======
         limit_context: Optional[bool] = None,
     ):
         super().__init__(query, team=team, timings=timings, modifiers=modifiers, limit_context=limit_context)
->>>>>>> a8fc6ec2
         self.series = self.setup_series()
 
     def _is_stale(self, cached_result_package):
