# serializer version: 1
# name: TestTrends.test_action_filtering_with_cohort
  '''
  
  SELECT count(DISTINCT person_id)
  FROM cohortpeople
  WHERE team_id = 99999
    AND cohort_id = 99999
    AND version = NULL
  '''
# ---
# name: TestTrends.test_action_filtering_with_cohort.1
  '''
  /* cohort_calculation: */
  SELECT count(DISTINCT person_id)
  FROM cohortpeople
  WHERE team_id = 99999
    AND cohort_id = 99999
    AND version = 0
  '''
# ---
# name: TestTrends.test_action_filtering_with_cohort.2
  '''
  
  SELECT count(DISTINCT person_id)
  FROM cohortpeople
  WHERE team_id = 99999
    AND cohort_id = 99999
    AND version = 0
  '''
# ---
# name: TestTrends.test_action_filtering_with_cohort.3
  '''
  /* cohort_calculation: */
  SELECT count(DISTINCT person_id)
  FROM cohortpeople
  WHERE team_id = 99999
    AND cohort_id = 99999
    AND version = 2
  '''
# ---
# name: TestTrends.test_action_filtering_with_cohort.4
  '''
  /* celery:posthog.tasks.calculate_cohort.clear_stale_cohort */
  SELECT team_id,
         count() AS stale_people_count
  FROM cohortpeople
  WHERE team_id IN [1, 2, 3, 4, 5 /* ... */]
    AND cohort_id = 99999
    AND version < 2
  GROUP BY team_id
  HAVING stale_people_count > 0
  '''
# ---
# name: TestTrends.test_action_filtering_with_cohort.5
  '''
  /* cohort_calculation: */
  SELECT arrayMap(number -> plus(toStartOfDay(assumeNotNull(parseDateTime64BestEffortOrNull('2020-01-01 00:00:00', 6, 'UTC'))), toIntervalDay(number)), range(0, plus(coalesce(dateDiff('day', toStartOfDay(assumeNotNull(parseDateTime64BestEffortOrNull('2020-01-01 00:00:00', 6, 'UTC'))), toStartOfDay(assumeNotNull(parseDateTime64BestEffortOrNull('2020-01-07 23:59:59', 6, 'UTC'))))), 1))) AS date,
         arrayMap(_match_date -> arraySum(arraySlice(groupArray(ifNull(count, 0)), indexOf(groupArray(day_start) AS _days_for_count, _match_date) AS _index, plus(minus(arrayLastIndex(x -> ifNull(equals(x, _match_date), isNull(x)
                                                                                                                                                                                                   and isNull(_match_date)), _days_for_count), _index), 1))), date) AS total
  FROM
    (SELECT sum(total) AS count,
            day_start AS day_start
     FROM
       (SELECT count() AS total,
               toStartOfDay(toTimeZone(e.timestamp, 'UTC')) AS day_start
        FROM events AS e SAMPLE 1
        LEFT OUTER JOIN
          (SELECT argMax(person_distinct_id_overrides.person_id, person_distinct_id_overrides.version) AS person_id,
                  person_distinct_id_overrides.distinct_id AS distinct_id
           FROM person_distinct_id_overrides
           WHERE equals(person_distinct_id_overrides.team_id, 99999)
           GROUP BY person_distinct_id_overrides.distinct_id
           HAVING ifNull(equals(argMax(person_distinct_id_overrides.is_deleted, person_distinct_id_overrides.version), 0), 0) SETTINGS optimize_aggregation_in_order=1) AS e__override ON equals(e.distinct_id, e__override.distinct_id)
        LEFT JOIN
          (SELECT person.id AS id,
                  replaceRegexpAll(nullIf(nullIf(JSONExtractRaw(person.properties, '$bool_prop'), ''), 'null'), '^"|"$', '') AS `properties___$bool_prop`
           FROM person
           WHERE and(equals(person.team_id, 99999), ifNull(in(tuple(person.id, person.version),
                                                                (SELECT person.id AS id, max(person.version) AS version
                                                                 FROM person
                                                                 WHERE equals(person.team_id, 99999)
                                                                 GROUP BY person.id
                                                                 HAVING and(ifNull(equals(argMax(person.is_deleted, person.version), 0), 0), ifNull(less(argMax(toTimeZone(person.created_at, 'UTC'), person.version), plus(now64(6, 'UTC'), toIntervalDay(1))), 0)))), 0)) SETTINGS optimize_aggregation_in_order=1) AS e__person ON equals(if(not(empty(e__override.distinct_id)), e__override.person_id, e.person_id), e__person.id)
        WHERE and(equals(e.team_id, 99999), greaterOrEquals(toTimeZone(e.timestamp, 'UTC'), toStartOfDay(assumeNotNull(parseDateTime64BestEffortOrNull('2020-01-01 00:00:00', 6, 'UTC')))), lessOrEquals(toTimeZone(e.timestamp, 'UTC'), assumeNotNull(parseDateTime64BestEffortOrNull('2020-01-07 23:59:59', 6, 'UTC'))), and(equals(e.event, 'sign up'), ifNull(in(if(not(empty(e__override.distinct_id)), e__override.person_id, e.person_id),
                                                                                                                                                                                                                                                                                                                                                                       (SELECT cohortpeople.person_id AS person_id
                                                                                                                                                                                                                                                                                                                                                                        FROM cohortpeople
                                                                                                                                                                                                                                                                                                                                                                        WHERE and(equals(cohortpeople.team_id, 99999), equals(cohortpeople.cohort_id, 99999), equals(cohortpeople.version, 2)))), 0)), ifNull(equals(e__person.`properties___$bool_prop`, 'x'), 0))
        GROUP BY day_start)
     GROUP BY day_start
     ORDER BY day_start ASC)
  ORDER BY arraySum(total) DESC
  LIMIT 50000 SETTINGS readonly=2,
                       max_execution_time=60,
                       allow_experimental_object_type=1,
                       format_csv_allow_double_quotes=0,
                       max_ast_elements=4000000,
                       max_expanded_ast_elements=4000000,
                       max_bytes_before_external_group_by=0
  '''
# ---
# name: TestTrends.test_action_filtering_with_cohort_poe_v2
  '''
  
  SELECT count(DISTINCT person_id)
  FROM cohortpeople
  WHERE team_id = 99999
    AND cohort_id = 99999
    AND version = NULL
  '''
# ---
# name: TestTrends.test_action_filtering_with_cohort_poe_v2.1
  '''
  /* cohort_calculation: */
  SELECT count(DISTINCT person_id)
  FROM cohortpeople
  WHERE team_id = 99999
    AND cohort_id = 99999
    AND version = 0
  '''
# ---
# name: TestTrends.test_action_filtering_with_cohort_poe_v2.2
  '''
  
  SELECT count(DISTINCT person_id)
  FROM cohortpeople
  WHERE team_id = 99999
    AND cohort_id = 99999
    AND version = 0
  '''
# ---
# name: TestTrends.test_action_filtering_with_cohort_poe_v2.3
  '''
  /* cohort_calculation: */
  SELECT count(DISTINCT person_id)
  FROM cohortpeople
  WHERE team_id = 99999
    AND cohort_id = 99999
    AND version = 2
  '''
# ---
# name: TestTrends.test_action_filtering_with_cohort_poe_v2.4
  '''
  /* celery:posthog.tasks.calculate_cohort.clear_stale_cohort */
  SELECT team_id,
         count() AS stale_people_count
  FROM cohortpeople
  WHERE team_id IN [1, 2, 3, 4, 5 /* ... */]
    AND cohort_id = 99999
    AND version < 2
  GROUP BY team_id
  HAVING stale_people_count > 0
  '''
# ---
# name: TestTrends.test_action_filtering_with_cohort_poe_v2.5
  '''
  /* cohort_calculation: */
  SELECT arrayMap(number -> plus(toStartOfDay(assumeNotNull(parseDateTime64BestEffortOrNull('2020-01-01 00:00:00', 6, 'UTC'))), toIntervalDay(number)), range(0, plus(coalesce(dateDiff('day', toStartOfDay(assumeNotNull(parseDateTime64BestEffortOrNull('2020-01-01 00:00:00', 6, 'UTC'))), toStartOfDay(assumeNotNull(parseDateTime64BestEffortOrNull('2020-01-07 23:59:59', 6, 'UTC'))))), 1))) AS date,
         arrayMap(_match_date -> arraySum(arraySlice(groupArray(ifNull(count, 0)), indexOf(groupArray(day_start) AS _days_for_count, _match_date) AS _index, plus(minus(arrayLastIndex(x -> ifNull(equals(x, _match_date), isNull(x)
                                                                                                                                                                                                   and isNull(_match_date)), _days_for_count), _index), 1))), date) AS total
  FROM
    (SELECT sum(total) AS count,
            day_start AS day_start
     FROM
       (SELECT count() AS total,
               toStartOfDay(toTimeZone(e.timestamp, 'UTC')) AS day_start
        FROM events AS e SAMPLE 1
        LEFT OUTER JOIN
          (SELECT argMax(person_distinct_id_overrides.person_id, person_distinct_id_overrides.version) AS person_id,
                  person_distinct_id_overrides.distinct_id AS distinct_id
           FROM person_distinct_id_overrides
           WHERE equals(person_distinct_id_overrides.team_id, 99999)
           GROUP BY person_distinct_id_overrides.distinct_id
           HAVING ifNull(equals(argMax(person_distinct_id_overrides.is_deleted, person_distinct_id_overrides.version), 0), 0) SETTINGS optimize_aggregation_in_order=1) AS e__override ON equals(e.distinct_id, e__override.distinct_id)
        WHERE and(equals(e.team_id, 99999), greaterOrEquals(toTimeZone(e.timestamp, 'UTC'), toStartOfDay(assumeNotNull(parseDateTime64BestEffortOrNull('2020-01-01 00:00:00', 6, 'UTC')))), lessOrEquals(toTimeZone(e.timestamp, 'UTC'), assumeNotNull(parseDateTime64BestEffortOrNull('2020-01-07 23:59:59', 6, 'UTC'))), and(equals(e.event, 'sign up'), ifNull(in(if(not(empty(e__override.distinct_id)), e__override.person_id, e.person_id),
                                                                                                                                                                                                                                                                                                                                                                       (SELECT cohortpeople.person_id AS person_id
                                                                                                                                                                                                                                                                                                                                                                        FROM cohortpeople
                                                                                                                                                                                                                                                                                                                                                                        WHERE and(equals(cohortpeople.team_id, 99999), equals(cohortpeople.cohort_id, 99999), equals(cohortpeople.version, 2)))), 0)), ifNull(equals(replaceRegexpAll(nullIf(nullIf(JSONExtractRaw(e.person_properties, '$bool_prop'), ''), 'null'), '^"|"$', ''), 'x'), 0))
        GROUP BY day_start)
     GROUP BY day_start
     ORDER BY day_start ASC)
  ORDER BY arraySum(total) DESC
  LIMIT 50000 SETTINGS readonly=2,
                       max_execution_time=60,
                       allow_experimental_object_type=1,
                       format_csv_allow_double_quotes=0,
                       max_ast_elements=4000000,
                       max_expanded_ast_elements=4000000,
                       max_bytes_before_external_group_by=0
  '''
# ---
# name: TestTrends.test_breakdown_by_group_props_person_on_events
  '''
  SELECT groupArray(1)(date)[1] AS date,
                      arrayFold((acc, x) -> arrayMap(i -> plus(acc[i], x[i]), range(1, plus(length(date), 1))), groupArray(ifNull(total, 0)), arrayWithConstant(length(date), reinterpretAsFloat64(0))) AS total,
                      if(ifNull(ifNull(greaterOrEquals(row_number, 25), 0), 0), '$$_posthog_breakdown_other_$$', breakdown_value) AS breakdown_value
  FROM
    (SELECT arrayMap(number -> plus(toStartOfDay(assumeNotNull(parseDateTime64BestEffortOrNull('2020-01-01 00:00:00', 6, 'UTC'))), toIntervalDay(number)), range(0, plus(coalesce(dateDiff('day', toStartOfDay(assumeNotNull(parseDateTime64BestEffortOrNull('2020-01-01 00:00:00', 6, 'UTC'))), toStartOfDay(assumeNotNull(parseDateTime64BestEffortOrNull('2020-01-12 23:59:59', 6, 'UTC'))))), 1))) AS date,
            arrayMap(_match_date -> arraySum(arraySlice(groupArray(ifNull(count, 0)), indexOf(groupArray(day_start) AS _days_for_count, _match_date) AS _index, plus(minus(arrayLastIndex(x -> ifNull(equals(x, _match_date), isNull(x)
                                                                                                                                                                                                      and isNull(_match_date)), _days_for_count), _index), 1))), date) AS total,
            breakdown_value AS breakdown_value,
            rowNumberInAllBlocks() AS row_number
     FROM
       (SELECT sum(total) AS count,
               day_start AS day_start,
               breakdown_value AS breakdown_value
        FROM
          (SELECT count() AS total,
                  toStartOfDay(toTimeZone(e.timestamp, 'UTC')) AS day_start,
                  ifNull(nullIf(toString(e__group_0.properties___industry), ''), '$$_posthog_breakdown_null_$$') AS breakdown_value
           FROM events AS e SAMPLE 1
           LEFT JOIN
             (SELECT argMax(replaceRegexpAll(nullIf(nullIf(JSONExtractRaw(groups.group_properties, 'industry'), ''), 'null'), '^"|"$', ''), toTimeZone(groups._timestamp, 'UTC')) AS properties___industry,
                     groups.group_type_index AS index,
                     groups.group_key AS key
              FROM groups
              WHERE and(equals(groups.team_id, 99999), equals(index, 0))
              GROUP BY groups.group_type_index,
                       groups.group_key) AS e__group_0 ON equals(e.`$group_0`, e__group_0.key)
           WHERE and(equals(e.team_id, 99999), greaterOrEquals(toTimeZone(e.timestamp, 'UTC'), toStartOfDay(assumeNotNull(parseDateTime64BestEffortOrNull('2020-01-01 00:00:00', 6, 'UTC')))), lessOrEquals(toTimeZone(e.timestamp, 'UTC'), assumeNotNull(parseDateTime64BestEffortOrNull('2020-01-12 23:59:59', 6, 'UTC'))), equals(e.event, 'sign up'))
           GROUP BY day_start,
                    breakdown_value)
        GROUP BY day_start,
                 breakdown_value
        ORDER BY day_start ASC, breakdown_value ASC)
     GROUP BY breakdown_value
     ORDER BY if(ifNull(equals(breakdown_value, '$$_posthog_breakdown_other_$$'), 0), 2, if(ifNull(equals(breakdown_value, '$$_posthog_breakdown_null_$$'), 0), 1, 0)) ASC, arraySum(total) DESC, breakdown_value ASC)
  WHERE isNotNull(breakdown_value)
  GROUP BY breakdown_value
  ORDER BY if(ifNull(equals(breakdown_value, '$$_posthog_breakdown_other_$$'), 0), 2, if(ifNull(equals(breakdown_value, '$$_posthog_breakdown_null_$$'), 0), 1, 0)) ASC, arraySum(total) DESC, breakdown_value ASC
  LIMIT 50000 SETTINGS readonly=2,
                       max_execution_time=60,
                       allow_experimental_object_type=1,
                       format_csv_allow_double_quotes=0,
                       max_ast_elements=4000000,
                       max_expanded_ast_elements=4000000,
                       max_bytes_before_external_group_by=0
  '''
# ---
# name: TestTrends.test_breakdown_by_group_props_person_on_events.1
  '''
  SELECT persons.id AS id,
         persons.created_at AS created_at,
         source.event_count AS event_count,
         source.matching_events AS matching_events,
         source.event_distinct_ids AS event_distinct_ids
  FROM
    (SELECT actor_id AS actor_id,
            count() AS event_count,
            groupUniqArray(distinct_id) AS event_distinct_ids,
            groupUniqArray(100)(tuple(timestamp, uuid, `$session_id`, `$window_id`)) AS matching_events
     FROM
       (SELECT e.person_id AS actor_id,
               toTimeZone(e.timestamp, 'UTC') AS timestamp,
               e.uuid AS uuid,
               e.`$session_id` AS `$session_id`,
               e.`$window_id` AS `$window_id`,
               e.distinct_id AS distinct_id
        FROM events AS e
        LEFT JOIN
          (SELECT argMax(replaceRegexpAll(nullIf(nullIf(JSONExtractRaw(groups.group_properties, 'industry'), ''), 'null'), '^"|"$', ''), toTimeZone(groups._timestamp, 'UTC')) AS properties___industry,
                  groups.group_type_index AS index,
                  groups.group_key AS key
           FROM groups
           WHERE and(equals(groups.team_id, 99999), equals(index, 0))
           GROUP BY groups.group_type_index,
                    groups.group_key) AS e__group_0 ON equals(e.`$group_0`, e__group_0.key)
        WHERE and(equals(e.team_id, 99999), greaterOrEquals(timestamp, toDateTime64('2020-01-02 00:00:00.000000', 6, 'UTC')), less(timestamp, toDateTime64('2020-01-03 00:00:00.000000', 6, 'UTC')), ifNull(equals(ifNull(nullIf(toString(e__group_0.properties___industry), ''), '$$_posthog_breakdown_null_$$'), 'technology'), 0), equals(e.event, 'sign up')))
     GROUP BY actor_id) AS source
  INNER JOIN
    (SELECT argMax(toTimeZone(person.created_at, 'UTC'), person.version) AS created_at,
            person.id AS id
     FROM person
     WHERE and(equals(person.team_id, 99999), in(id,
                                                   (SELECT source.actor_id AS actor_id
                                                    FROM
                                                      (SELECT actor_id AS actor_id, count() AS event_count, groupUniqArray(distinct_id) AS event_distinct_ids, groupUniqArray(100)(tuple(timestamp, uuid, `$session_id`, `$window_id`)) AS matching_events
                                                       FROM
                                                         (SELECT e.person_id AS actor_id, toTimeZone(e.timestamp, 'UTC') AS timestamp, e.uuid AS uuid, e.`$session_id` AS `$session_id`, e.`$window_id` AS `$window_id`, e.distinct_id AS distinct_id
                                                          FROM events AS e
                                                          LEFT JOIN
                                                            (SELECT argMax(replaceRegexpAll(nullIf(nullIf(JSONExtractRaw(groups.group_properties, 'industry'), ''), 'null'), '^"|"$', ''), toTimeZone(groups._timestamp, 'UTC')) AS properties___industry, groups.group_type_index AS index, groups.group_key AS key
                                                             FROM groups
                                                             WHERE and(equals(groups.team_id, 99999), equals(index, 0))
                                                             GROUP BY groups.group_type_index, groups.group_key) AS e__group_0 ON equals(e.`$group_0`, e__group_0.key)
                                                          WHERE and(equals(e.team_id, 99999), greaterOrEquals(timestamp, toDateTime64('2020-01-02 00:00:00.000000', 6, 'UTC')), less(timestamp, toDateTime64('2020-01-03 00:00:00.000000', 6, 'UTC')), ifNull(equals(ifNull(nullIf(toString(e__group_0.properties___industry), ''), '$$_posthog_breakdown_null_$$'), 'technology'), 0), equals(e.event, 'sign up')))
                                                       GROUP BY actor_id) AS source)))
     GROUP BY person.id
     HAVING and(ifNull(equals(argMax(person.is_deleted, person.version), 0), 0), ifNull(less(argMax(toTimeZone(person.created_at, 'UTC'), person.version), plus(now64(6, 'UTC'), toIntervalDay(1))), 0)) SETTINGS optimize_aggregation_in_order=1) AS persons ON equals(persons.id, source.actor_id)
  ORDER BY source.event_count DESC
  LIMIT 101
  OFFSET 0 SETTINGS optimize_aggregation_in_order=1,
                    join_algorithm='auto',
                    readonly=2,
                    max_execution_time=60,
                    allow_experimental_object_type=1,
                    format_csv_allow_double_quotes=0,
                    max_ast_elements=4000000,
                    max_expanded_ast_elements=4000000,
                    max_bytes_before_external_group_by=0
  '''
# ---
# name: TestTrends.test_breakdown_by_group_props_person_on_events.2
  '''
  SELECT DISTINCT session_replay_events.session_id AS session_id
  FROM session_replay_events
  WHERE and(equals(session_replay_events.team_id, 99999), ifNull(greaterOrEquals(toTimeZone(session_replay_events.min_first_timestamp, 'UTC'), minus(toDateTime64('2020-01-01 00:00:00.000000', 6, 'UTC'), toIntervalDay(21))), 0), in(session_replay_events.session_id, ['']))
  LIMIT 100 SETTINGS readonly=2,
                     max_execution_time=60,
                     allow_experimental_object_type=1,
                     format_csv_allow_double_quotes=0,
                     max_ast_elements=4000000,
                     max_expanded_ast_elements=4000000,
                     max_bytes_before_external_group_by=0
  '''
# ---
# name: TestTrends.test_breakdown_by_group_props_with_person_filter_person_on_events
  '''
  SELECT groupArray(1)(date)[1] AS date,
                      arrayFold((acc, x) -> arrayMap(i -> plus(acc[i], x[i]), range(1, plus(length(date), 1))), groupArray(ifNull(total, 0)), arrayWithConstant(length(date), reinterpretAsFloat64(0))) AS total,
                      if(ifNull(ifNull(greaterOrEquals(row_number, 25), 0), 0), '$$_posthog_breakdown_other_$$', breakdown_value) AS breakdown_value
  FROM
    (SELECT arrayMap(number -> plus(toStartOfDay(assumeNotNull(parseDateTime64BestEffortOrNull('2020-01-01 00:00:00', 6, 'UTC'))), toIntervalDay(number)), range(0, plus(coalesce(dateDiff('day', toStartOfDay(assumeNotNull(parseDateTime64BestEffortOrNull('2020-01-01 00:00:00', 6, 'UTC'))), toStartOfDay(assumeNotNull(parseDateTime64BestEffortOrNull('2020-01-12 23:59:59', 6, 'UTC'))))), 1))) AS date,
            arrayMap(_match_date -> arraySum(arraySlice(groupArray(ifNull(count, 0)), indexOf(groupArray(day_start) AS _days_for_count, _match_date) AS _index, plus(minus(arrayLastIndex(x -> ifNull(equals(x, _match_date), isNull(x)
                                                                                                                                                                                                      and isNull(_match_date)), _days_for_count), _index), 1))), date) AS total,
            breakdown_value AS breakdown_value,
            rowNumberInAllBlocks() AS row_number
     FROM
       (SELECT sum(total) AS count,
               day_start AS day_start,
               breakdown_value AS breakdown_value
        FROM
          (SELECT count() AS total,
                  toStartOfDay(toTimeZone(e.timestamp, 'UTC')) AS day_start,
                  ifNull(nullIf(toString(e__group_0.properties___industry), ''), '$$_posthog_breakdown_null_$$') AS breakdown_value
           FROM events AS e SAMPLE 1
           LEFT JOIN
             (SELECT argMax(replaceRegexpAll(nullIf(nullIf(JSONExtractRaw(groups.group_properties, 'industry'), ''), 'null'), '^"|"$', ''), toTimeZone(groups._timestamp, 'UTC')) AS properties___industry,
                     groups.group_type_index AS index,
                     groups.group_key AS key
              FROM groups
              WHERE and(equals(groups.team_id, 99999), equals(index, 0))
              GROUP BY groups.group_type_index,
                       groups.group_key) AS e__group_0 ON equals(e.`$group_0`, e__group_0.key)
           WHERE and(equals(e.team_id, 99999), greaterOrEquals(toTimeZone(e.timestamp, 'UTC'), toStartOfDay(assumeNotNull(parseDateTime64BestEffortOrNull('2020-01-01 00:00:00', 6, 'UTC')))), lessOrEquals(toTimeZone(e.timestamp, 'UTC'), assumeNotNull(parseDateTime64BestEffortOrNull('2020-01-12 23:59:59', 6, 'UTC'))), equals(e.event, 'sign up'), ifNull(equals(replaceRegexpAll(nullIf(nullIf(JSONExtractRaw(e.person_properties, 'key'), ''), 'null'), '^"|"$', ''), 'value'), 0))
           GROUP BY day_start,
                    breakdown_value)
        GROUP BY day_start,
                 breakdown_value
        ORDER BY day_start ASC, breakdown_value ASC)
     GROUP BY breakdown_value
     ORDER BY if(ifNull(equals(breakdown_value, '$$_posthog_breakdown_other_$$'), 0), 2, if(ifNull(equals(breakdown_value, '$$_posthog_breakdown_null_$$'), 0), 1, 0)) ASC, arraySum(total) DESC, breakdown_value ASC)
  WHERE isNotNull(breakdown_value)
  GROUP BY breakdown_value
  ORDER BY if(ifNull(equals(breakdown_value, '$$_posthog_breakdown_other_$$'), 0), 2, if(ifNull(equals(breakdown_value, '$$_posthog_breakdown_null_$$'), 0), 1, 0)) ASC, arraySum(total) DESC, breakdown_value ASC
  LIMIT 50000 SETTINGS readonly=2,
                       max_execution_time=60,
                       allow_experimental_object_type=1,
                       format_csv_allow_double_quotes=0,
                       max_ast_elements=4000000,
                       max_expanded_ast_elements=4000000,
                       max_bytes_before_external_group_by=0
  '''
# ---
# name: TestTrends.test_breakdown_filtering_with_properties_in_new_format
  '''
  SELECT groupArray(1)(date)[1] AS date,
                      arrayFold((acc, x) -> arrayMap(i -> plus(acc[i], x[i]), range(1, plus(length(date), 1))), groupArray(ifNull(total, 0)), arrayWithConstant(length(date), reinterpretAsFloat64(0))) AS total,
                      if(ifNull(ifNull(greaterOrEquals(row_number, 25), 0), 0), '$$_posthog_breakdown_other_$$', breakdown_value) AS breakdown_value
  FROM
    (SELECT arrayMap(number -> plus(toStartOfDay(assumeNotNull(parseDateTime64BestEffortOrNull('2019-12-22 00:00:00', 6, 'UTC'))), toIntervalDay(number)), range(0, plus(coalesce(dateDiff('day', toStartOfDay(assumeNotNull(parseDateTime64BestEffortOrNull('2019-12-22 00:00:00', 6, 'UTC'))), toStartOfDay(assumeNotNull(parseDateTime64BestEffortOrNull('2020-01-05 23:59:59', 6, 'UTC'))))), 1))) AS date,
            arrayMap(_match_date -> arraySum(arraySlice(groupArray(ifNull(count, 0)), indexOf(groupArray(day_start) AS _days_for_count, _match_date) AS _index, plus(minus(arrayLastIndex(x -> ifNull(equals(x, _match_date), isNull(x)
                                                                                                                                                                                                      and isNull(_match_date)), _days_for_count), _index), 1))), date) AS total,
            breakdown_value AS breakdown_value,
            rowNumberInAllBlocks() AS row_number
     FROM
       (SELECT sum(total) AS count,
               day_start AS day_start,
               breakdown_value AS breakdown_value
        FROM
          (SELECT count() AS total,
                  toStartOfDay(toTimeZone(e.timestamp, 'UTC')) AS day_start,
                  ifNull(nullIf(toString(replaceRegexpAll(nullIf(nullIf(JSONExtractRaw(e.properties, '$current_url'), ''), 'null'), '^"|"$', '')), ''), '$$_posthog_breakdown_null_$$') AS breakdown_value
           FROM events AS e SAMPLE 1
           WHERE and(equals(e.team_id, 99999), greaterOrEquals(toTimeZone(e.timestamp, 'UTC'), toStartOfDay(assumeNotNull(parseDateTime64BestEffortOrNull('2019-12-22 00:00:00', 6, 'UTC')))), lessOrEquals(toTimeZone(e.timestamp, 'UTC'), assumeNotNull(parseDateTime64BestEffortOrNull('2020-01-05 23:59:59', 6, 'UTC'))), equals(e.event, 'sign up'), or(ifNull(equals(replaceRegexpAll(nullIf(nullIf(JSONExtractRaw(e.properties, '$browser'), ''), 'null'), '^"|"$', ''), 'Firefox'), 0), ifNull(equals(replaceRegexpAll(nullIf(nullIf(JSONExtractRaw(e.properties, '$os'), ''), 'null'), '^"|"$', ''), 'Windows'), 0)), ifNull(equals(replaceRegexpAll(nullIf(nullIf(JSONExtractRaw(e.properties, '$os'), ''), 'null'), '^"|"$', ''), 'Mac'), 0))
           GROUP BY day_start,
                    breakdown_value)
        GROUP BY day_start,
                 breakdown_value
        ORDER BY day_start ASC, breakdown_value ASC)
     GROUP BY breakdown_value
     ORDER BY if(ifNull(equals(breakdown_value, '$$_posthog_breakdown_other_$$'), 0), 2, if(ifNull(equals(breakdown_value, '$$_posthog_breakdown_null_$$'), 0), 1, 0)) ASC, arraySum(total) DESC, breakdown_value ASC)
  WHERE isNotNull(breakdown_value)
  GROUP BY breakdown_value
  ORDER BY if(ifNull(equals(breakdown_value, '$$_posthog_breakdown_other_$$'), 0), 2, if(ifNull(equals(breakdown_value, '$$_posthog_breakdown_null_$$'), 0), 1, 0)) ASC, arraySum(total) DESC, breakdown_value ASC
  LIMIT 50000 SETTINGS readonly=2,
                       max_execution_time=60,
                       allow_experimental_object_type=1,
                       format_csv_allow_double_quotes=0,
                       max_ast_elements=4000000,
                       max_expanded_ast_elements=4000000,
                       max_bytes_before_external_group_by=0
  '''
# ---
# name: TestTrends.test_breakdown_filtering_with_properties_in_new_format.1
  '''
  SELECT groupArray(1)(date)[1] AS date,
                      arrayFold((acc, x) -> arrayMap(i -> plus(acc[i], x[i]), range(1, plus(length(date), 1))), groupArray(ifNull(total, 0)), arrayWithConstant(length(date), reinterpretAsFloat64(0))) AS total,
                      if(ifNull(ifNull(greaterOrEquals(row_number, 25), 0), 0), '$$_posthog_breakdown_other_$$', breakdown_value) AS breakdown_value
  FROM
    (SELECT arrayMap(number -> plus(toStartOfDay(assumeNotNull(parseDateTime64BestEffortOrNull('2019-12-22 00:00:00', 6, 'UTC'))), toIntervalDay(number)), range(0, plus(coalesce(dateDiff('day', toStartOfDay(assumeNotNull(parseDateTime64BestEffortOrNull('2019-12-22 00:00:00', 6, 'UTC'))), toStartOfDay(assumeNotNull(parseDateTime64BestEffortOrNull('2020-01-05 23:59:59', 6, 'UTC'))))), 1))) AS date,
            arrayMap(_match_date -> arraySum(arraySlice(groupArray(ifNull(count, 0)), indexOf(groupArray(day_start) AS _days_for_count, _match_date) AS _index, plus(minus(arrayLastIndex(x -> ifNull(equals(x, _match_date), isNull(x)
                                                                                                                                                                                                      and isNull(_match_date)), _days_for_count), _index), 1))), date) AS total,
            breakdown_value AS breakdown_value,
            rowNumberInAllBlocks() AS row_number
     FROM
       (SELECT sum(total) AS count,
               day_start AS day_start,
               breakdown_value AS breakdown_value
        FROM
          (SELECT count() AS total,
                  toStartOfDay(toTimeZone(e.timestamp, 'UTC')) AS day_start,
                  ifNull(nullIf(toString(replaceRegexpAll(nullIf(nullIf(JSONExtractRaw(e.properties, '$current_url'), ''), 'null'), '^"|"$', '')), ''), '$$_posthog_breakdown_null_$$') AS breakdown_value
           FROM events AS e SAMPLE 1
           WHERE and(equals(e.team_id, 99999), greaterOrEquals(toTimeZone(e.timestamp, 'UTC'), toStartOfDay(assumeNotNull(parseDateTime64BestEffortOrNull('2019-12-22 00:00:00', 6, 'UTC')))), lessOrEquals(toTimeZone(e.timestamp, 'UTC'), assumeNotNull(parseDateTime64BestEffortOrNull('2020-01-05 23:59:59', 6, 'UTC'))), equals(e.event, 'sign up'), and(ifNull(equals(replaceRegexpAll(nullIf(nullIf(JSONExtractRaw(e.properties, '$browser'), ''), 'null'), '^"|"$', ''), 'Firefox'), 0), ifNull(equals(replaceRegexpAll(nullIf(nullIf(JSONExtractRaw(e.properties, '$os'), ''), 'null'), '^"|"$', ''), 'Windows'), 0)), ifNull(equals(replaceRegexpAll(nullIf(nullIf(JSONExtractRaw(e.properties, '$os'), ''), 'null'), '^"|"$', ''), 'Mac'), 0))
           GROUP BY day_start,
                    breakdown_value)
        GROUP BY day_start,
                 breakdown_value
        ORDER BY day_start ASC, breakdown_value ASC)
     GROUP BY breakdown_value
     ORDER BY if(ifNull(equals(breakdown_value, '$$_posthog_breakdown_other_$$'), 0), 2, if(ifNull(equals(breakdown_value, '$$_posthog_breakdown_null_$$'), 0), 1, 0)) ASC, arraySum(total) DESC, breakdown_value ASC)
  WHERE isNotNull(breakdown_value)
  GROUP BY breakdown_value
  ORDER BY if(ifNull(equals(breakdown_value, '$$_posthog_breakdown_other_$$'), 0), 2, if(ifNull(equals(breakdown_value, '$$_posthog_breakdown_null_$$'), 0), 1, 0)) ASC, arraySum(total) DESC, breakdown_value ASC
  LIMIT 50000 SETTINGS readonly=2,
                       max_execution_time=60,
                       allow_experimental_object_type=1,
                       format_csv_allow_double_quotes=0,
                       max_ast_elements=4000000,
                       max_expanded_ast_elements=4000000,
                       max_bytes_before_external_group_by=0
  '''
# ---
# name: TestTrends.test_breakdown_filtering_with_properties_in_new_format.2
  '''
  SELECT groupArray(1)(date)[1] AS date,
                      arrayFold((acc, x) -> arrayMap(i -> plus(acc[i], x[i]), range(1, plus(length(date), 1))), groupArray(ifNull(total, 0)), arrayWithConstant(length(date), reinterpretAsFloat64(0))) AS total,
                      arrayMap(i -> if(ifNull(ifNull(greaterOrEquals(row_number, 25), 0), 0), '$$_posthog_breakdown_other_$$', i), breakdown_value) AS breakdown_value
  FROM
    (SELECT arrayMap(number -> plus(toStartOfDay(assumeNotNull(parseDateTime64BestEffortOrNull('2019-12-22 00:00:00', 6, 'UTC'))), toIntervalDay(number)), range(0, plus(coalesce(dateDiff('day', toStartOfDay(assumeNotNull(parseDateTime64BestEffortOrNull('2019-12-22 00:00:00', 6, 'UTC'))), toStartOfDay(assumeNotNull(parseDateTime64BestEffortOrNull('2020-01-05 23:59:59', 6, 'UTC'))))), 1))) AS date,
            arrayMap(_match_date -> arraySum(arraySlice(groupArray(ifNull(count, 0)), indexOf(groupArray(day_start) AS _days_for_count, _match_date) AS _index, plus(minus(arrayLastIndex(x -> ifNull(equals(x, _match_date), isNull(x)
                                                                                                                                                                                                      and isNull(_match_date)), _days_for_count), _index), 1))), date) AS total,
            breakdown_value AS breakdown_value,
            rowNumberInAllBlocks() AS row_number
     FROM
       (SELECT sum(total) AS count,
               day_start AS day_start,
               [ifNull(toString(breakdown_value_1), '$$_posthog_breakdown_null_$$')] AS breakdown_value
        FROM
          (SELECT count() AS total,
                  toStartOfDay(toTimeZone(e.timestamp, 'UTC')) AS day_start,
                  ifNull(nullIf(toString(replaceRegexpAll(nullIf(nullIf(JSONExtractRaw(e.properties, '$current_url'), ''), 'null'), '^"|"$', '')), ''), '$$_posthog_breakdown_null_$$') AS breakdown_value_1
           FROM events AS e SAMPLE 1
           WHERE and(equals(e.team_id, 99999), greaterOrEquals(toTimeZone(e.timestamp, 'UTC'), toStartOfDay(assumeNotNull(parseDateTime64BestEffortOrNull('2019-12-22 00:00:00', 6, 'UTC')))), lessOrEquals(toTimeZone(e.timestamp, 'UTC'), assumeNotNull(parseDateTime64BestEffortOrNull('2020-01-05 23:59:59', 6, 'UTC'))), equals(e.event, 'sign up'), or(ifNull(equals(replaceRegexpAll(nullIf(nullIf(JSONExtractRaw(e.properties, '$browser'), ''), 'null'), '^"|"$', ''), 'Firefox'), 0), ifNull(equals(replaceRegexpAll(nullIf(nullIf(JSONExtractRaw(e.properties, '$os'), ''), 'null'), '^"|"$', ''), 'Windows'), 0)), ifNull(equals(replaceRegexpAll(nullIf(nullIf(JSONExtractRaw(e.properties, '$os'), ''), 'null'), '^"|"$', ''), 'Mac'), 0))
           GROUP BY day_start,
                    breakdown_value_1)
        GROUP BY day_start,
                 breakdown_value_1
        ORDER BY day_start ASC, breakdown_value ASC)
     GROUP BY breakdown_value
     ORDER BY if(has(breakdown_value, '$$_posthog_breakdown_other_$$'), 2, if(has(breakdown_value, '$$_posthog_breakdown_null_$$'), 1, 0)) ASC, arraySum(total) DESC, breakdown_value ASC)
  WHERE arrayExists(x -> isNotNull(x), breakdown_value)
  GROUP BY breakdown_value
  ORDER BY if(has(breakdown_value, '$$_posthog_breakdown_other_$$'), 2, if(has(breakdown_value, '$$_posthog_breakdown_null_$$'), 1, 0)) ASC, arraySum(total) DESC, breakdown_value ASC
  LIMIT 50000 SETTINGS readonly=2,
                       max_execution_time=60,
                       allow_experimental_object_type=1,
                       format_csv_allow_double_quotes=0,
                       max_ast_elements=4000000,
                       max_expanded_ast_elements=4000000,
                       max_bytes_before_external_group_by=0
  '''
# ---
# name: TestTrends.test_breakdown_filtering_with_properties_in_new_format.3
  '''
  SELECT groupArray(1)(date)[1] AS date,
                      arrayFold((acc, x) -> arrayMap(i -> plus(acc[i], x[i]), range(1, plus(length(date), 1))), groupArray(ifNull(total, 0)), arrayWithConstant(length(date), reinterpretAsFloat64(0))) AS total,
                      arrayMap(i -> if(ifNull(ifNull(greaterOrEquals(row_number, 25), 0), 0), '$$_posthog_breakdown_other_$$', i), breakdown_value) AS breakdown_value
  FROM
    (SELECT arrayMap(number -> plus(toStartOfDay(assumeNotNull(parseDateTime64BestEffortOrNull('2019-12-22 00:00:00', 6, 'UTC'))), toIntervalDay(number)), range(0, plus(coalesce(dateDiff('day', toStartOfDay(assumeNotNull(parseDateTime64BestEffortOrNull('2019-12-22 00:00:00', 6, 'UTC'))), toStartOfDay(assumeNotNull(parseDateTime64BestEffortOrNull('2020-01-05 23:59:59', 6, 'UTC'))))), 1))) AS date,
            arrayMap(_match_date -> arraySum(arraySlice(groupArray(ifNull(count, 0)), indexOf(groupArray(day_start) AS _days_for_count, _match_date) AS _index, plus(minus(arrayLastIndex(x -> ifNull(equals(x, _match_date), isNull(x)
                                                                                                                                                                                                      and isNull(_match_date)), _days_for_count), _index), 1))), date) AS total,
            breakdown_value AS breakdown_value,
            rowNumberInAllBlocks() AS row_number
     FROM
       (SELECT sum(total) AS count,
               day_start AS day_start,
               [ifNull(toString(breakdown_value_1), '$$_posthog_breakdown_null_$$')] AS breakdown_value
        FROM
          (SELECT count() AS total,
                  toStartOfDay(toTimeZone(e.timestamp, 'UTC')) AS day_start,
                  ifNull(nullIf(toString(replaceRegexpAll(nullIf(nullIf(JSONExtractRaw(e.properties, '$current_url'), ''), 'null'), '^"|"$', '')), ''), '$$_posthog_breakdown_null_$$') AS breakdown_value_1
           FROM events AS e SAMPLE 1
           WHERE and(equals(e.team_id, 99999), greaterOrEquals(toTimeZone(e.timestamp, 'UTC'), toStartOfDay(assumeNotNull(parseDateTime64BestEffortOrNull('2019-12-22 00:00:00', 6, 'UTC')))), lessOrEquals(toTimeZone(e.timestamp, 'UTC'), assumeNotNull(parseDateTime64BestEffortOrNull('2020-01-05 23:59:59', 6, 'UTC'))), equals(e.event, 'sign up'), and(ifNull(equals(replaceRegexpAll(nullIf(nullIf(JSONExtractRaw(e.properties, '$browser'), ''), 'null'), '^"|"$', ''), 'Firefox'), 0), ifNull(equals(replaceRegexpAll(nullIf(nullIf(JSONExtractRaw(e.properties, '$os'), ''), 'null'), '^"|"$', ''), 'Windows'), 0)), ifNull(equals(replaceRegexpAll(nullIf(nullIf(JSONExtractRaw(e.properties, '$os'), ''), 'null'), '^"|"$', ''), 'Mac'), 0))
           GROUP BY day_start,
                    breakdown_value_1)
        GROUP BY day_start,
                 breakdown_value_1
        ORDER BY day_start ASC, breakdown_value ASC)
     GROUP BY breakdown_value
     ORDER BY if(has(breakdown_value, '$$_posthog_breakdown_other_$$'), 2, if(has(breakdown_value, '$$_posthog_breakdown_null_$$'), 1, 0)) ASC, arraySum(total) DESC, breakdown_value ASC)
  WHERE arrayExists(x -> isNotNull(x), breakdown_value)
  GROUP BY breakdown_value
  ORDER BY if(has(breakdown_value, '$$_posthog_breakdown_other_$$'), 2, if(has(breakdown_value, '$$_posthog_breakdown_null_$$'), 1, 0)) ASC, arraySum(total) DESC, breakdown_value ASC
  LIMIT 50000 SETTINGS readonly=2,
                       max_execution_time=60,
                       allow_experimental_object_type=1,
                       format_csv_allow_double_quotes=0,
                       max_ast_elements=4000000,
                       max_expanded_ast_elements=4000000,
                       max_bytes_before_external_group_by=0
  '''
# ---
# name: TestTrends.test_breakdown_weekly_active_users_aggregated
  '''
  SELECT sum(total) AS total,
         if(ifNull(ifNull(greaterOrEquals(row_number, 26), 0), 0), '$$_posthog_breakdown_other_$$', breakdown_value) AS breakdown_value
  FROM
    (SELECT count AS total,
                     breakdown_value AS breakdown_value,
                     row_number() OVER (
                                        ORDER BY total DESC) AS row_number
     FROM
       (SELECT sum(total) AS count,
               breakdown_value AS breakdown_value
        FROM
          (SELECT count(DISTINCT actor_id) AS total,
                  breakdown_value AS breakdown_value
           FROM
             (SELECT d.timestamp AS timestamp,
                     e.actor_id AS actor_id,
                     e.breakdown_value AS breakdown_value
              FROM
                (SELECT toTimeZone(e.timestamp, 'UTC') AS timestamp,
                        if(not(empty(e__override.distinct_id)), e__override.person_id, e.person_id) AS actor_id,
                        ifNull(nullIf(toString(replaceRegexpAll(nullIf(nullIf(JSONExtractRaw(e.properties, 'key'), ''), 'null'), '^"|"$', '')), ''), '$$_posthog_breakdown_null_$$') AS breakdown_value
                 FROM events AS e SAMPLE 1
                 LEFT OUTER JOIN
                   (SELECT argMax(person_distinct_id_overrides.person_id, person_distinct_id_overrides.version) AS person_id,
                           person_distinct_id_overrides.distinct_id AS distinct_id
                    FROM person_distinct_id_overrides
                    WHERE equals(person_distinct_id_overrides.team_id, 99999)
                    GROUP BY person_distinct_id_overrides.distinct_id
                    HAVING ifNull(equals(argMax(person_distinct_id_overrides.is_deleted, person_distinct_id_overrides.version), 0), 0) SETTINGS optimize_aggregation_in_order=1) AS e__override ON equals(e.distinct_id, e__override.distinct_id)
                 WHERE and(equals(e.team_id, 99999), equals(e.event, '$pageview'), greaterOrEquals(timestamp, minus(assumeNotNull(parseDateTime64BestEffortOrNull('2020-01-11 23:59:59', 6, 'UTC')), toIntervalDay(7))), lessOrEquals(timestamp, assumeNotNull(parseDateTime64BestEffortOrNull('2020-01-11 23:59:59', 6, 'UTC'))))
                 GROUP BY timestamp, actor_id,
                                     breakdown_value) AS e
              CROSS JOIN
                (SELECT minus(toStartOfDay(assumeNotNull(parseDateTime64BestEffortOrNull('2020-01-11 23:59:59', 6, 'UTC'))), toIntervalDay(numbers.number)) AS timestamp
                 FROM numbers(dateDiff('day', minus(toStartOfDay(assumeNotNull(parseDateTime64BestEffortOrNull('2020-01-11 00:00:00', 6, 'UTC'))), toIntervalDay(7)), assumeNotNull(parseDateTime64BestEffortOrNull('2020-01-11 23:59:59', 6, 'UTC')))) AS numbers) AS d
              WHERE and(ifNull(lessOrEquals(e.timestamp, plus(d.timestamp, toIntervalDay(1))), 0), ifNull(greater(e.timestamp, minus(d.timestamp, toIntervalDay(6))), 0))
              GROUP BY d.timestamp,
                       e.actor_id,
                       breakdown_value
              ORDER BY d.timestamp ASC)
           WHERE and(ifNull(greaterOrEquals(timestamp, toStartOfDay(assumeNotNull(parseDateTime64BestEffortOrNull('2020-01-11 00:00:00', 6, 'UTC')))), 0), ifNull(lessOrEquals(timestamp, assumeNotNull(parseDateTime64BestEffortOrNull('2020-01-11 23:59:59', 6, 'UTC'))), 0))
           GROUP BY breakdown_value)
        GROUP BY breakdown_value
        ORDER BY breakdown_value ASC)
     ORDER BY total DESC, breakdown_value ASC)
  WHERE isNotNull(breakdown_value)
  GROUP BY breakdown_value
  ORDER BY if(ifNull(equals(breakdown_value, '$$_posthog_breakdown_other_$$'), 0), 2, if(ifNull(equals(breakdown_value, '$$_posthog_breakdown_null_$$'), 0), 1, 0)) ASC, total DESC,
                                                                                                                                                                         breakdown_value ASC
  LIMIT 50000 SETTINGS readonly=2,
                       max_execution_time=60,
                       allow_experimental_object_type=1,
                       format_csv_allow_double_quotes=0,
                       max_ast_elements=4000000,
                       max_expanded_ast_elements=4000000,
                       max_bytes_before_external_group_by=0
  '''
# ---
# name: TestTrends.test_breakdown_weekly_active_users_aggregated_materialized
  '''
  SELECT sum(total) AS total,
         if(ifNull(ifNull(greaterOrEquals(row_number, 26), 0), 0), '$$_posthog_breakdown_other_$$', breakdown_value) AS breakdown_value
  FROM
    (SELECT count AS total,
                     breakdown_value AS breakdown_value,
                     row_number() OVER (
                                        ORDER BY total DESC) AS row_number
     FROM
       (SELECT sum(total) AS count,
               breakdown_value AS breakdown_value
        FROM
          (SELECT count(DISTINCT actor_id) AS total,
                  breakdown_value AS breakdown_value
           FROM
             (SELECT d.timestamp AS timestamp,
                     e.actor_id AS actor_id,
                     e.breakdown_value AS breakdown_value
              FROM
                (SELECT toTimeZone(e.timestamp, 'UTC') AS timestamp,
                        if(not(empty(e__override.distinct_id)), e__override.person_id, e.person_id) AS actor_id,
                        ifNull(nullIf(toString(nullIf(nullIf(e.mat_key, ''), 'null')), ''), '$$_posthog_breakdown_null_$$') AS breakdown_value
                 FROM events AS e SAMPLE 1
                 LEFT OUTER JOIN
                   (SELECT argMax(person_distinct_id_overrides.person_id, person_distinct_id_overrides.version) AS person_id,
                           person_distinct_id_overrides.distinct_id AS distinct_id
                    FROM person_distinct_id_overrides
                    WHERE equals(person_distinct_id_overrides.team_id, 99999)
                    GROUP BY person_distinct_id_overrides.distinct_id
                    HAVING ifNull(equals(argMax(person_distinct_id_overrides.is_deleted, person_distinct_id_overrides.version), 0), 0) SETTINGS optimize_aggregation_in_order=1) AS e__override ON equals(e.distinct_id, e__override.distinct_id)
                 WHERE and(equals(e.team_id, 99999), equals(e.event, '$pageview'), greaterOrEquals(timestamp, minus(assumeNotNull(parseDateTime64BestEffortOrNull('2020-01-11 23:59:59', 6, 'UTC')), toIntervalDay(7))), lessOrEquals(timestamp, assumeNotNull(parseDateTime64BestEffortOrNull('2020-01-11 23:59:59', 6, 'UTC'))))
                 GROUP BY timestamp, actor_id,
                                     breakdown_value) AS e
              CROSS JOIN
                (SELECT minus(toStartOfDay(assumeNotNull(parseDateTime64BestEffortOrNull('2020-01-11 23:59:59', 6, 'UTC'))), toIntervalDay(numbers.number)) AS timestamp
                 FROM numbers(dateDiff('day', minus(toStartOfDay(assumeNotNull(parseDateTime64BestEffortOrNull('2020-01-11 00:00:00', 6, 'UTC'))), toIntervalDay(7)), assumeNotNull(parseDateTime64BestEffortOrNull('2020-01-11 23:59:59', 6, 'UTC')))) AS numbers) AS d
              WHERE and(ifNull(lessOrEquals(e.timestamp, plus(d.timestamp, toIntervalDay(1))), 0), ifNull(greater(e.timestamp, minus(d.timestamp, toIntervalDay(6))), 0))
              GROUP BY d.timestamp,
                       e.actor_id,
                       breakdown_value
              ORDER BY d.timestamp ASC)
           WHERE and(ifNull(greaterOrEquals(timestamp, toStartOfDay(assumeNotNull(parseDateTime64BestEffortOrNull('2020-01-11 00:00:00', 6, 'UTC')))), 0), ifNull(lessOrEquals(timestamp, assumeNotNull(parseDateTime64BestEffortOrNull('2020-01-11 23:59:59', 6, 'UTC'))), 0))
           GROUP BY breakdown_value)
        GROUP BY breakdown_value
        ORDER BY breakdown_value ASC)
     ORDER BY total DESC, breakdown_value ASC)
  WHERE isNotNull(breakdown_value)
  GROUP BY breakdown_value
  ORDER BY if(ifNull(equals(breakdown_value, '$$_posthog_breakdown_other_$$'), 0), 2, if(ifNull(equals(breakdown_value, '$$_posthog_breakdown_null_$$'), 0), 1, 0)) ASC, total DESC,
                                                                                                                                                                         breakdown_value ASC
  LIMIT 50000 SETTINGS readonly=2,
                       max_execution_time=60,
                       allow_experimental_object_type=1,
                       format_csv_allow_double_quotes=0,
                       max_ast_elements=4000000,
                       max_expanded_ast_elements=4000000,
                       max_bytes_before_external_group_by=0
  '''
# ---
# name: TestTrends.test_breakdown_weekly_active_users_daily_based_on_action
  '''
  
  SELECT count(DISTINCT person_id)
  FROM cohortpeople
  WHERE team_id = 99999
    AND cohort_id = 99999
    AND version = NULL
  '''
# ---
# name: TestTrends.test_breakdown_weekly_active_users_daily_based_on_action.1
  '''
  /* cohort_calculation: */
  SELECT count(DISTINCT person_id)
  FROM cohortpeople
  WHERE team_id = 99999
    AND cohort_id = 99999
    AND version = 0
  '''
# ---
# name: TestTrends.test_breakdown_weekly_active_users_daily_based_on_action.2
  '''
  SELECT groupArray(1)(date)[1] AS date,
                      arrayFold((acc, x) -> arrayMap(i -> plus(acc[i], x[i]), range(1, plus(length(date), 1))), groupArray(ifNull(total, 0)), arrayWithConstant(length(date), reinterpretAsFloat64(0))) AS total,
                      if(ifNull(ifNull(greaterOrEquals(row_number, 25), 0), 0), '$$_posthog_breakdown_other_$$', breakdown_value) AS breakdown_value
  FROM
    (SELECT arrayMap(number -> plus(toStartOfDay(assumeNotNull(parseDateTime64BestEffortOrNull('2020-01-01 00:00:00', 6, 'UTC'))), toIntervalDay(number)), range(0, plus(coalesce(dateDiff('day', toStartOfDay(assumeNotNull(parseDateTime64BestEffortOrNull('2020-01-01 00:00:00', 6, 'UTC'))), toStartOfDay(assumeNotNull(parseDateTime64BestEffortOrNull('2020-01-12 23:59:59', 6, 'UTC'))))), 1))) AS date,
            arrayMap(_match_date -> arraySum(arraySlice(groupArray(ifNull(count, 0)), indexOf(groupArray(day_start) AS _days_for_count, _match_date) AS _index, plus(minus(arrayLastIndex(x -> ifNull(equals(x, _match_date), isNull(x)
                                                                                                                                                                                                      and isNull(_match_date)), _days_for_count), _index), 1))), date) AS total,
            breakdown_value AS breakdown_value,
            rowNumberInAllBlocks() AS row_number
     FROM
       (SELECT sum(total) AS count,
               day_start AS day_start,
               breakdown_value AS breakdown_value
        FROM
          (SELECT counts AS total,
                  toStartOfDay(timestamp) AS day_start,
                  breakdown_value AS breakdown_value
           FROM
             (SELECT d.timestamp AS timestamp,
                     count(DISTINCT e.actor_id) AS counts,
                     e.breakdown_value AS breakdown_value
              FROM
                (SELECT toTimeZone(e.timestamp, 'UTC') AS timestamp,
                        if(not(empty(e__override.distinct_id)), e__override.person_id, e.person_id) AS actor_id,
                        ifNull(nullIf(toString(replaceRegexpAll(nullIf(nullIf(JSONExtractRaw(e.properties, 'key'), ''), 'null'), '^"|"$', '')), ''), '$$_posthog_breakdown_null_$$') AS breakdown_value
                 FROM events AS e SAMPLE 1
                 LEFT OUTER JOIN
                   (SELECT argMax(person_distinct_id_overrides.person_id, person_distinct_id_overrides.version) AS person_id,
                           person_distinct_id_overrides.distinct_id AS distinct_id
                    FROM person_distinct_id_overrides
                    WHERE equals(person_distinct_id_overrides.team_id, 99999)
                    GROUP BY person_distinct_id_overrides.distinct_id
                    HAVING ifNull(equals(argMax(person_distinct_id_overrides.is_deleted, person_distinct_id_overrides.version), 0), 0) SETTINGS optimize_aggregation_in_order=1) AS e__override ON equals(e.distinct_id, e__override.distinct_id)
                 LEFT JOIN
                   (SELECT person.id AS id,
                           replaceRegexpAll(nullIf(nullIf(JSONExtractRaw(person.properties, 'name'), ''), 'null'), '^"|"$', '') AS properties___name
                    FROM person
                    WHERE and(equals(person.team_id, 99999), ifNull(in(tuple(person.id, person.version),
                                                                         (SELECT person.id AS id, max(person.version) AS version
                                                                          FROM person
                                                                          WHERE equals(person.team_id, 99999)
                                                                          GROUP BY person.id
                                                                          HAVING and(ifNull(equals(argMax(person.is_deleted, person.version), 0), 0), ifNull(less(argMax(toTimeZone(person.created_at, 'UTC'), person.version), plus(now64(6, 'UTC'), toIntervalDay(1))), 0)))), 0)) SETTINGS optimize_aggregation_in_order=1) AS e__person ON equals(if(not(empty(e__override.distinct_id)), e__override.person_id, e.person_id), e__person.id)
                 WHERE and(equals(e.team_id, 99999), and(equals(e.event, '$pageview'), and(or(ifNull(equals(e__person.properties___name, 'p1'), 0), ifNull(equals(e__person.properties___name, 'p2'), 0), ifNull(equals(e__person.properties___name, 'p3'), 0)), ifNull(in(if(not(empty(e__override.distinct_id)), e__override.person_id, e.person_id),
                                                                                                                                                                                                                                                                             (SELECT cohortpeople.person_id AS person_id
                                                                                                                                                                                                                                                                              FROM cohortpeople
                                                                                                                                                                                                                                                                              WHERE and(equals(cohortpeople.team_id, 99999), equals(cohortpeople.cohort_id, 99999), equals(cohortpeople.version, 0)))), 0))), greaterOrEquals(timestamp, minus(assumeNotNull(parseDateTime64BestEffortOrNull('2020-01-01 00:00:00', 6, 'UTC')), toIntervalDay(7))), lessOrEquals(timestamp, assumeNotNull(parseDateTime64BestEffortOrNull('2020-01-12 23:59:59', 6, 'UTC'))))
                 GROUP BY timestamp, actor_id,
                                     breakdown_value) AS e
              CROSS JOIN
                (SELECT minus(toStartOfDay(assumeNotNull(parseDateTime64BestEffortOrNull('2020-01-12 23:59:59', 6, 'UTC'))), toIntervalDay(numbers.number)) AS timestamp
                 FROM numbers(dateDiff('day', minus(toStartOfDay(assumeNotNull(parseDateTime64BestEffortOrNull('2020-01-01 00:00:00', 6, 'UTC'))), toIntervalDay(7)), assumeNotNull(parseDateTime64BestEffortOrNull('2020-01-12 23:59:59', 6, 'UTC')))) AS numbers) AS d
              WHERE and(ifNull(lessOrEquals(e.timestamp, plus(d.timestamp, toIntervalDay(1))), 0), ifNull(greater(e.timestamp, minus(d.timestamp, toIntervalDay(6))), 0))
              GROUP BY d.timestamp,
                       breakdown_value
              ORDER BY d.timestamp ASC)
           WHERE and(ifNull(greaterOrEquals(timestamp, toStartOfDay(assumeNotNull(parseDateTime64BestEffortOrNull('2020-01-01 00:00:00', 6, 'UTC')))), 0), ifNull(lessOrEquals(timestamp, assumeNotNull(parseDateTime64BestEffortOrNull('2020-01-12 23:59:59', 6, 'UTC'))), 0)))
        GROUP BY day_start,
                 breakdown_value
        ORDER BY day_start ASC, breakdown_value ASC)
     GROUP BY breakdown_value
     ORDER BY if(ifNull(equals(breakdown_value, '$$_posthog_breakdown_other_$$'), 0), 2, if(ifNull(equals(breakdown_value, '$$_posthog_breakdown_null_$$'), 0), 1, 0)) ASC, arraySum(total) DESC, breakdown_value ASC)
  WHERE isNotNull(breakdown_value)
  GROUP BY breakdown_value
  ORDER BY if(ifNull(equals(breakdown_value, '$$_posthog_breakdown_other_$$'), 0), 2, if(ifNull(equals(breakdown_value, '$$_posthog_breakdown_null_$$'), 0), 1, 0)) ASC, arraySum(total) DESC, breakdown_value ASC
  LIMIT 50000 SETTINGS readonly=2,
                       max_execution_time=60,
                       allow_experimental_object_type=1,
                       format_csv_allow_double_quotes=0,
                       max_ast_elements=4000000,
                       max_expanded_ast_elements=4000000,
                       max_bytes_before_external_group_by=0
  '''
# ---
# name: TestTrends.test_breakdown_with_filter_groups_person_on_events
  '''
  SELECT groupArray(1)(date)[1] AS date,
                      arrayFold((acc, x) -> arrayMap(i -> plus(acc[i], x[i]), range(1, plus(length(date), 1))), groupArray(ifNull(total, 0)), arrayWithConstant(length(date), reinterpretAsFloat64(0))) AS total,
                      if(ifNull(ifNull(greaterOrEquals(row_number, 25), 0), 0), '$$_posthog_breakdown_other_$$', breakdown_value) AS breakdown_value
  FROM
    (SELECT arrayMap(number -> plus(toStartOfDay(assumeNotNull(parseDateTime64BestEffortOrNull('2020-01-01 00:00:00', 6, 'UTC'))), toIntervalDay(number)), range(0, plus(coalesce(dateDiff('day', toStartOfDay(assumeNotNull(parseDateTime64BestEffortOrNull('2020-01-01 00:00:00', 6, 'UTC'))), toStartOfDay(assumeNotNull(parseDateTime64BestEffortOrNull('2020-01-12 23:59:59', 6, 'UTC'))))), 1))) AS date,
            arrayMap(_match_date -> arraySum(arraySlice(groupArray(ifNull(count, 0)), indexOf(groupArray(day_start) AS _days_for_count, _match_date) AS _index, plus(minus(arrayLastIndex(x -> ifNull(equals(x, _match_date), isNull(x)
                                                                                                                                                                                                      and isNull(_match_date)), _days_for_count), _index), 1))), date) AS total,
            breakdown_value AS breakdown_value,
            rowNumberInAllBlocks() AS row_number
     FROM
       (SELECT sum(total) AS count,
               day_start AS day_start,
               breakdown_value AS breakdown_value
        FROM
          (SELECT count() AS total,
                  toStartOfDay(toTimeZone(e.timestamp, 'UTC')) AS day_start,
                  ifNull(nullIf(toString(replaceRegexpAll(nullIf(nullIf(JSONExtractRaw(e.properties, 'key'), ''), 'null'), '^"|"$', '')), ''), '$$_posthog_breakdown_null_$$') AS breakdown_value
           FROM events AS e SAMPLE 1
           LEFT JOIN
             (SELECT argMax(replaceRegexpAll(nullIf(nullIf(JSONExtractRaw(groups.group_properties, 'industry'), ''), 'null'), '^"|"$', ''), toTimeZone(groups._timestamp, 'UTC')) AS properties___industry,
                     groups.group_type_index AS index,
                     groups.group_key AS key
              FROM groups
              WHERE and(equals(groups.team_id, 99999), equals(index, 0))
              GROUP BY groups.group_type_index,
                       groups.group_key) AS e__group_0 ON equals(e.`$group_0`, e__group_0.key)
           WHERE and(equals(e.team_id, 99999), greaterOrEquals(toTimeZone(e.timestamp, 'UTC'), toStartOfDay(assumeNotNull(parseDateTime64BestEffortOrNull('2020-01-01 00:00:00', 6, 'UTC')))), lessOrEquals(toTimeZone(e.timestamp, 'UTC'), assumeNotNull(parseDateTime64BestEffortOrNull('2020-01-12 23:59:59', 6, 'UTC'))), equals(e.event, 'sign up'), ifNull(equals(e__group_0.properties___industry, 'finance'), 0))
           GROUP BY day_start,
                    breakdown_value)
        GROUP BY day_start,
                 breakdown_value
        ORDER BY day_start ASC, breakdown_value ASC)
     GROUP BY breakdown_value
     ORDER BY if(ifNull(equals(breakdown_value, '$$_posthog_breakdown_other_$$'), 0), 2, if(ifNull(equals(breakdown_value, '$$_posthog_breakdown_null_$$'), 0), 1, 0)) ASC, arraySum(total) DESC, breakdown_value ASC)
  WHERE isNotNull(breakdown_value)
  GROUP BY breakdown_value
  ORDER BY if(ifNull(equals(breakdown_value, '$$_posthog_breakdown_other_$$'), 0), 2, if(ifNull(equals(breakdown_value, '$$_posthog_breakdown_null_$$'), 0), 1, 0)) ASC, arraySum(total) DESC, breakdown_value ASC
  LIMIT 50000 SETTINGS readonly=2,
                       max_execution_time=60,
                       allow_experimental_object_type=1,
                       format_csv_allow_double_quotes=0,
                       max_ast_elements=4000000,
                       max_expanded_ast_elements=4000000,
                       max_bytes_before_external_group_by=0
  '''
# ---
# name: TestTrends.test_breakdown_with_filter_groups_person_on_events_v2
  '''
  
  SELECT DISTINCT person_id
  FROM events
  WHERE team_id = 99999
    AND distinct_id = 'test_breakdown_d2'
  '''
# ---
# name: TestTrends.test_breakdown_with_filter_groups_person_on_events_v2.1
  '''
  SELECT groupArray(1)(date)[1] AS date,
                      arrayFold((acc, x) -> arrayMap(i -> plus(acc[i], x[i]), range(1, plus(length(date), 1))), groupArray(ifNull(total, 0)), arrayWithConstant(length(date), reinterpretAsFloat64(0))) AS total,
                      if(ifNull(ifNull(greaterOrEquals(row_number, 25), 0), 0), '$$_posthog_breakdown_other_$$', breakdown_value) AS breakdown_value
  FROM
    (SELECT arrayMap(number -> plus(toStartOfDay(assumeNotNull(parseDateTime64BestEffortOrNull('2020-01-01 00:00:00', 6, 'UTC'))), toIntervalDay(number)), range(0, plus(coalesce(dateDiff('day', toStartOfDay(assumeNotNull(parseDateTime64BestEffortOrNull('2020-01-01 00:00:00', 6, 'UTC'))), toStartOfDay(assumeNotNull(parseDateTime64BestEffortOrNull('2020-01-12 23:59:59', 6, 'UTC'))))), 1))) AS date,
            arrayMap(_match_date -> arraySum(arraySlice(groupArray(ifNull(count, 0)), indexOf(groupArray(day_start) AS _days_for_count, _match_date) AS _index, plus(minus(arrayLastIndex(x -> ifNull(equals(x, _match_date), isNull(x)
                                                                                                                                                                                                      and isNull(_match_date)), _days_for_count), _index), 1))), date) AS total,
            breakdown_value AS breakdown_value,
            rowNumberInAllBlocks() AS row_number
     FROM
       (SELECT sum(total) AS count,
               day_start AS day_start,
               breakdown_value AS breakdown_value
        FROM
          (SELECT count(DISTINCT if(not(empty(e__override.distinct_id)), e__override.person_id, e.person_id)) AS total,
                  toStartOfDay(toTimeZone(e.timestamp, 'UTC')) AS day_start,
                  ifNull(nullIf(toString(replaceRegexpAll(nullIf(nullIf(JSONExtractRaw(e.properties, 'key'), ''), 'null'), '^"|"$', '')), ''), '$$_posthog_breakdown_null_$$') AS breakdown_value
           FROM events AS e SAMPLE 1
           LEFT OUTER JOIN
             (SELECT argMax(person_distinct_id_overrides.person_id, person_distinct_id_overrides.version) AS person_id,
                     person_distinct_id_overrides.distinct_id AS distinct_id
              FROM person_distinct_id_overrides
              WHERE equals(person_distinct_id_overrides.team_id, 99999)
              GROUP BY person_distinct_id_overrides.distinct_id
              HAVING ifNull(equals(argMax(person_distinct_id_overrides.is_deleted, person_distinct_id_overrides.version), 0), 0) SETTINGS optimize_aggregation_in_order=1) AS e__override ON equals(e.distinct_id, e__override.distinct_id)
           LEFT JOIN
             (SELECT argMax(replaceRegexpAll(nullIf(nullIf(JSONExtractRaw(groups.group_properties, 'industry'), ''), 'null'), '^"|"$', ''), toTimeZone(groups._timestamp, 'UTC')) AS properties___industry,
                     groups.group_type_index AS index,
                     groups.group_key AS key
              FROM groups
              WHERE and(equals(groups.team_id, 99999), equals(index, 0))
              GROUP BY groups.group_type_index,
                       groups.group_key) AS e__group_0 ON equals(e.`$group_0`, e__group_0.key)
           WHERE and(equals(e.team_id, 99999), greaterOrEquals(toTimeZone(e.timestamp, 'UTC'), toStartOfDay(assumeNotNull(parseDateTime64BestEffortOrNull('2020-01-01 00:00:00', 6, 'UTC')))), lessOrEquals(toTimeZone(e.timestamp, 'UTC'), assumeNotNull(parseDateTime64BestEffortOrNull('2020-01-12 23:59:59', 6, 'UTC'))), equals(e.event, 'sign up'), ifNull(equals(e__group_0.properties___industry, 'finance'), 0))
           GROUP BY day_start,
                    breakdown_value)
        GROUP BY day_start,
                 breakdown_value
        ORDER BY day_start ASC, breakdown_value ASC)
     GROUP BY breakdown_value
     ORDER BY if(ifNull(equals(breakdown_value, '$$_posthog_breakdown_other_$$'), 0), 2, if(ifNull(equals(breakdown_value, '$$_posthog_breakdown_null_$$'), 0), 1, 0)) ASC, arraySum(total) DESC, breakdown_value ASC)
  WHERE isNotNull(breakdown_value)
  GROUP BY breakdown_value
  ORDER BY if(ifNull(equals(breakdown_value, '$$_posthog_breakdown_other_$$'), 0), 2, if(ifNull(equals(breakdown_value, '$$_posthog_breakdown_null_$$'), 0), 1, 0)) ASC, arraySum(total) DESC, breakdown_value ASC
  LIMIT 50000 SETTINGS readonly=2,
                       max_execution_time=60,
                       allow_experimental_object_type=1,
                       format_csv_allow_double_quotes=0,
                       max_ast_elements=4000000,
                       max_expanded_ast_elements=4000000,
                       max_bytes_before_external_group_by=0
  '''
# ---
# name: TestTrends.test_dau_with_breakdown_filtering_with_sampling
  '''
  SELECT groupArray(1)(date)[1] AS date,
                      arrayFold((acc, x) -> arrayMap(i -> plus(acc[i], x[i]), range(1, plus(length(date), 1))), groupArray(ifNull(total, 0)), arrayWithConstant(length(date), reinterpretAsFloat64(0))) AS total,
                      if(ifNull(ifNull(greaterOrEquals(row_number, 25), 0), 0), '$$_posthog_breakdown_other_$$', breakdown_value) AS breakdown_value
  FROM
    (SELECT arrayMap(number -> plus(toStartOfDay(assumeNotNull(parseDateTime64BestEffortOrNull('2019-12-28 00:00:00', 6, 'UTC'))), toIntervalDay(number)), range(0, plus(coalesce(dateDiff('day', toStartOfDay(assumeNotNull(parseDateTime64BestEffortOrNull('2019-12-28 00:00:00', 6, 'UTC'))), toStartOfDay(assumeNotNull(parseDateTime64BestEffortOrNull('2020-01-04 23:59:59', 6, 'UTC'))))), 1))) AS date,
            arrayMap(_match_date -> arraySum(arraySlice(groupArray(ifNull(count, 0)), indexOf(groupArray(day_start) AS _days_for_count, _match_date) AS _index, plus(minus(arrayLastIndex(x -> ifNull(equals(x, _match_date), isNull(x)
                                                                                                                                                                                                      and isNull(_match_date)), _days_for_count), _index), 1))), date) AS total,
            breakdown_value AS breakdown_value,
            rowNumberInAllBlocks() AS row_number
     FROM
       (SELECT sum(total) AS count,
               day_start AS day_start,
               breakdown_value AS breakdown_value
        FROM
          (SELECT count(DISTINCT if(not(empty(e__override.distinct_id)), e__override.person_id, e.person_id)) AS total,
                  toStartOfDay(toTimeZone(e.timestamp, 'UTC')) AS day_start,
                  ifNull(nullIf(toString(replaceRegexpAll(nullIf(nullIf(JSONExtractRaw(e.properties, '$some_property'), ''), 'null'), '^"|"$', '')), ''), '$$_posthog_breakdown_null_$$') AS breakdown_value
           FROM events AS e SAMPLE 1.0
           LEFT OUTER JOIN
             (SELECT argMax(person_distinct_id_overrides.person_id, person_distinct_id_overrides.version) AS person_id,
                     person_distinct_id_overrides.distinct_id AS distinct_id
              FROM person_distinct_id_overrides
              WHERE equals(person_distinct_id_overrides.team_id, 99999)
              GROUP BY person_distinct_id_overrides.distinct_id
              HAVING ifNull(equals(argMax(person_distinct_id_overrides.is_deleted, person_distinct_id_overrides.version), 0), 0) SETTINGS optimize_aggregation_in_order=1) AS e__override ON equals(e.distinct_id, e__override.distinct_id)
           WHERE and(equals(e.team_id, 99999), greaterOrEquals(toTimeZone(e.timestamp, 'UTC'), toStartOfDay(assumeNotNull(parseDateTime64BestEffortOrNull('2019-12-28 00:00:00', 6, 'UTC')))), lessOrEquals(toTimeZone(e.timestamp, 'UTC'), assumeNotNull(parseDateTime64BestEffortOrNull('2020-01-04 23:59:59', 6, 'UTC'))), equals(e.event, 'sign up'))
           GROUP BY day_start,
                    breakdown_value)
        GROUP BY day_start,
                 breakdown_value
        ORDER BY day_start ASC, breakdown_value ASC)
     GROUP BY breakdown_value
     ORDER BY if(ifNull(equals(breakdown_value, '$$_posthog_breakdown_other_$$'), 0), 2, if(ifNull(equals(breakdown_value, '$$_posthog_breakdown_null_$$'), 0), 1, 0)) ASC, arraySum(total) DESC, breakdown_value ASC)
  WHERE isNotNull(breakdown_value)
  GROUP BY breakdown_value
  ORDER BY if(ifNull(equals(breakdown_value, '$$_posthog_breakdown_other_$$'), 0), 2, if(ifNull(equals(breakdown_value, '$$_posthog_breakdown_null_$$'), 0), 1, 0)) ASC, arraySum(total) DESC, breakdown_value ASC
  LIMIT 50000 SETTINGS readonly=2,
                       max_execution_time=60,
                       allow_experimental_object_type=1,
                       format_csv_allow_double_quotes=0,
                       max_ast_elements=4000000,
                       max_expanded_ast_elements=4000000,
                       max_bytes_before_external_group_by=0
  '''
# ---
# name: TestTrends.test_dau_with_breakdown_filtering_with_sampling.1
  '''
  SELECT groupArray(1)(date)[1] AS date,
                      arrayFold((acc, x) -> arrayMap(i -> plus(acc[i], x[i]), range(1, plus(length(date), 1))), groupArray(ifNull(total, 0)), arrayWithConstant(length(date), reinterpretAsFloat64(0))) AS total,
                      if(ifNull(ifNull(greaterOrEquals(row_number, 25), 0), 0), '$$_posthog_breakdown_other_$$', breakdown_value) AS breakdown_value
  FROM
    (SELECT arrayMap(number -> plus(toStartOfDay(assumeNotNull(parseDateTime64BestEffortOrNull('2019-12-28 00:00:00', 6, 'UTC'))), toIntervalDay(number)), range(0, plus(coalesce(dateDiff('day', toStartOfDay(assumeNotNull(parseDateTime64BestEffortOrNull('2019-12-28 00:00:00', 6, 'UTC'))), toStartOfDay(assumeNotNull(parseDateTime64BestEffortOrNull('2020-01-04 23:59:59', 6, 'UTC'))))), 1))) AS date,
            arrayMap(_match_date -> arraySum(arraySlice(groupArray(ifNull(count, 0)), indexOf(groupArray(day_start) AS _days_for_count, _match_date) AS _index, plus(minus(arrayLastIndex(x -> ifNull(equals(x, _match_date), isNull(x)
                                                                                                                                                                                                      and isNull(_match_date)), _days_for_count), _index), 1))), date) AS total,
            breakdown_value AS breakdown_value,
            rowNumberInAllBlocks() AS row_number
     FROM
       (SELECT sum(total) AS count,
               day_start AS day_start,
               breakdown_value AS breakdown_value
        FROM
          (SELECT count(DISTINCT if(not(empty(e__override.distinct_id)), e__override.person_id, e.person_id)) AS total,
                  toStartOfDay(toTimeZone(e.timestamp, 'UTC')) AS day_start,
                  ifNull(nullIf(toString(replaceRegexpAll(nullIf(nullIf(JSONExtractRaw(e.properties, '$some_property'), ''), 'null'), '^"|"$', '')), ''), '$$_posthog_breakdown_null_$$') AS breakdown_value
           FROM events AS e SAMPLE 1.0
           LEFT OUTER JOIN
             (SELECT argMax(person_distinct_id_overrides.person_id, person_distinct_id_overrides.version) AS person_id,
                     person_distinct_id_overrides.distinct_id AS distinct_id
              FROM person_distinct_id_overrides
              WHERE equals(person_distinct_id_overrides.team_id, 99999)
              GROUP BY person_distinct_id_overrides.distinct_id
              HAVING ifNull(equals(argMax(person_distinct_id_overrides.is_deleted, person_distinct_id_overrides.version), 0), 0) SETTINGS optimize_aggregation_in_order=1) AS e__override ON equals(e.distinct_id, e__override.distinct_id)
           WHERE and(equals(e.team_id, 99999), greaterOrEquals(toTimeZone(e.timestamp, 'UTC'), toStartOfDay(assumeNotNull(parseDateTime64BestEffortOrNull('2019-12-28 00:00:00', 6, 'UTC')))), lessOrEquals(toTimeZone(e.timestamp, 'UTC'), assumeNotNull(parseDateTime64BestEffortOrNull('2020-01-04 23:59:59', 6, 'UTC'))), equals(e.event, 'sign up'))
           GROUP BY day_start,
                    breakdown_value)
        GROUP BY day_start,
                 breakdown_value
        ORDER BY day_start ASC, breakdown_value ASC)
     GROUP BY breakdown_value
     ORDER BY if(ifNull(equals(breakdown_value, '$$_posthog_breakdown_other_$$'), 0), 2, if(ifNull(equals(breakdown_value, '$$_posthog_breakdown_null_$$'), 0), 1, 0)) ASC, arraySum(total) DESC, breakdown_value ASC)
  WHERE isNotNull(breakdown_value)
  GROUP BY breakdown_value
  ORDER BY if(ifNull(equals(breakdown_value, '$$_posthog_breakdown_other_$$'), 0), 2, if(ifNull(equals(breakdown_value, '$$_posthog_breakdown_null_$$'), 0), 1, 0)) ASC, arraySum(total) DESC, breakdown_value ASC
  LIMIT 50000 SETTINGS readonly=2,
                       max_execution_time=60,
                       allow_experimental_object_type=1,
                       format_csv_allow_double_quotes=0,
                       max_ast_elements=4000000,
                       max_expanded_ast_elements=4000000,
                       max_bytes_before_external_group_by=0
  '''
# ---
# name: TestTrends.test_dau_with_breakdown_filtering_with_sampling.10
  '''
  /* celery:posthog.tasks.tasks.sync_insight_caching_state */
  SELECT team_id,
         date_diff('second', max(timestamp), now()) AS age
  FROM events
  WHERE timestamp > date_sub(DAY, 3, now())
    AND timestamp < now()
  GROUP BY team_id
  ORDER BY age;
  '''
# ---
# name: TestTrends.test_dau_with_breakdown_filtering_with_sampling.11
  '''
  /* celery:posthog.tasks.tasks.sync_insight_caching_state */
  SELECT team_id,
         date_diff('second', max(timestamp), now()) AS age
  FROM events
  WHERE timestamp > date_sub(DAY, 3, now())
    AND timestamp < now()
  GROUP BY team_id
  ORDER BY age;
  '''
# ---
# name: TestTrends.test_dau_with_breakdown_filtering_with_sampling.12
  '''
  SELECT groupArray(1)(date)[1] AS date,
                      arrayFold((acc, x) -> arrayMap(i -> plus(acc[i], x[i]), range(1, plus(length(date), 1))), groupArray(ifNull(total, 0)), arrayWithConstant(length(date), reinterpretAsFloat64(0))) AS total,
                      if(ifNull(ifNull(greaterOrEquals(row_number, 25), 0), 0), '$$_posthog_breakdown_other_$$', breakdown_value) AS breakdown_value
  FROM
    (SELECT arrayMap(number -> plus(toStartOfDay(assumeNotNull(parseDateTime64BestEffortOrNull('2019-12-28 00:00:00', 6, 'UTC'))), toIntervalDay(number)), range(0, plus(coalesce(dateDiff('day', toStartOfDay(assumeNotNull(parseDateTime64BestEffortOrNull('2019-12-28 00:00:00', 6, 'UTC'))), toStartOfDay(assumeNotNull(parseDateTime64BestEffortOrNull('2020-01-04 23:59:59', 6, 'UTC'))))), 1))) AS date,
            arrayMap(_match_date -> arraySum(arraySlice(groupArray(ifNull(count, 0)), indexOf(groupArray(day_start) AS _days_for_count, _match_date) AS _index, plus(minus(arrayLastIndex(x -> ifNull(equals(x, _match_date), isNull(x)
                                                                                                                                                                                                      and isNull(_match_date)), _days_for_count), _index), 1))), date) AS total,
            breakdown_value AS breakdown_value,
            rowNumberInAllBlocks() AS row_number
     FROM
       (SELECT sum(total) AS count,
               day_start AS day_start,
               breakdown_value AS breakdown_value
        FROM
          (SELECT count(DISTINCT if(not(empty(e__override.distinct_id)), e__override.person_id, e.person_id)) AS total,
                  toStartOfDay(toTimeZone(e.timestamp, 'UTC')) AS day_start,
                  ifNull(nullIf(toString(replaceRegexpAll(nullIf(nullIf(JSONExtractRaw(e.properties, '$some_property'), ''), 'null'), '^"|"$', '')), ''), '$$_posthog_breakdown_null_$$') AS breakdown_value
           FROM events AS e SAMPLE 1.0
           LEFT OUTER JOIN
             (SELECT argMax(person_distinct_id_overrides.person_id, person_distinct_id_overrides.version) AS person_id,
                     person_distinct_id_overrides.distinct_id AS distinct_id
              FROM person_distinct_id_overrides
              WHERE equals(person_distinct_id_overrides.team_id, 99999)
              GROUP BY person_distinct_id_overrides.distinct_id
              HAVING ifNull(equals(argMax(person_distinct_id_overrides.is_deleted, person_distinct_id_overrides.version), 0), 0) SETTINGS optimize_aggregation_in_order=1) AS e__override ON equals(e.distinct_id, e__override.distinct_id)
           WHERE and(equals(e.team_id, 99999), greaterOrEquals(toTimeZone(e.timestamp, 'UTC'), toStartOfDay(assumeNotNull(parseDateTime64BestEffortOrNull('2019-12-28 00:00:00', 6, 'UTC')))), lessOrEquals(toTimeZone(e.timestamp, 'UTC'), assumeNotNull(parseDateTime64BestEffortOrNull('2020-01-04 23:59:59', 6, 'UTC'))), equals(e.event, 'sign up'))
           GROUP BY day_start,
                    breakdown_value)
        GROUP BY day_start,
                 breakdown_value
        ORDER BY day_start ASC, breakdown_value ASC)
     GROUP BY breakdown_value
     ORDER BY if(ifNull(equals(breakdown_value, '$$_posthog_breakdown_other_$$'), 0), 2, if(ifNull(equals(breakdown_value, '$$_posthog_breakdown_null_$$'), 0), 1, 0)) ASC, arraySum(total) DESC, breakdown_value ASC)
  WHERE isNotNull(breakdown_value)
  GROUP BY breakdown_value
  ORDER BY if(ifNull(equals(breakdown_value, '$$_posthog_breakdown_other_$$'), 0), 2, if(ifNull(equals(breakdown_value, '$$_posthog_breakdown_null_$$'), 0), 1, 0)) ASC, arraySum(total) DESC, breakdown_value ASC
  LIMIT 50000 SETTINGS readonly=2,
                       max_execution_time=60,
                       allow_experimental_object_type=1,
                       format_csv_allow_double_quotes=0,
                       max_ast_elements=4000000,
                       max_expanded_ast_elements=4000000,
                       max_bytes_before_external_group_by=0
  '''
# ---
# name: TestTrends.test_dau_with_breakdown_filtering_with_sampling.13
  '''
  SELECT groupArray(1)(date)[1] AS date,
                      arrayFold((acc, x) -> arrayMap(i -> plus(acc[i], x[i]), range(1, plus(length(date), 1))), groupArray(ifNull(total, 0)), arrayWithConstant(length(date), reinterpretAsFloat64(0))) AS total,
                      if(ifNull(ifNull(greaterOrEquals(row_number, 25), 0), 0), '$$_posthog_breakdown_other_$$', breakdown_value) AS breakdown_value
  FROM
    (SELECT arrayMap(number -> plus(toStartOfDay(assumeNotNull(parseDateTime64BestEffortOrNull('2019-12-28 00:00:00', 6, 'UTC'))), toIntervalDay(number)), range(0, plus(coalesce(dateDiff('day', toStartOfDay(assumeNotNull(parseDateTime64BestEffortOrNull('2019-12-28 00:00:00', 6, 'UTC'))), toStartOfDay(assumeNotNull(parseDateTime64BestEffortOrNull('2020-01-04 23:59:59', 6, 'UTC'))))), 1))) AS date,
            arrayMap(_match_date -> arraySum(arraySlice(groupArray(ifNull(count, 0)), indexOf(groupArray(day_start) AS _days_for_count, _match_date) AS _index, plus(minus(arrayLastIndex(x -> ifNull(equals(x, _match_date), isNull(x)
                                                                                                                                                                                                      and isNull(_match_date)), _days_for_count), _index), 1))), date) AS total,
            breakdown_value AS breakdown_value,
            rowNumberInAllBlocks() AS row_number
     FROM
       (SELECT sum(total) AS count,
               day_start AS day_start,
               breakdown_value AS breakdown_value
        FROM
          (SELECT count(DISTINCT if(not(empty(e__override.distinct_id)), e__override.person_id, e.person_id)) AS total,
                  toStartOfDay(toTimeZone(e.timestamp, 'UTC')) AS day_start,
                  ifNull(nullIf(toString(replaceRegexpAll(nullIf(nullIf(JSONExtractRaw(e.properties, '$some_property'), ''), 'null'), '^"|"$', '')), ''), '$$_posthog_breakdown_null_$$') AS breakdown_value
           FROM events AS e SAMPLE 1.0
           LEFT OUTER JOIN
             (SELECT argMax(person_distinct_id_overrides.person_id, person_distinct_id_overrides.version) AS person_id,
                     person_distinct_id_overrides.distinct_id AS distinct_id
              FROM person_distinct_id_overrides
              WHERE equals(person_distinct_id_overrides.team_id, 99999)
              GROUP BY person_distinct_id_overrides.distinct_id
              HAVING ifNull(equals(argMax(person_distinct_id_overrides.is_deleted, person_distinct_id_overrides.version), 0), 0) SETTINGS optimize_aggregation_in_order=1) AS e__override ON equals(e.distinct_id, e__override.distinct_id)
           WHERE and(equals(e.team_id, 99999), greaterOrEquals(toTimeZone(e.timestamp, 'UTC'), toStartOfDay(assumeNotNull(parseDateTime64BestEffortOrNull('2019-12-28 00:00:00', 6, 'UTC')))), lessOrEquals(toTimeZone(e.timestamp, 'UTC'), assumeNotNull(parseDateTime64BestEffortOrNull('2020-01-04 23:59:59', 6, 'UTC'))), equals(e.event, 'sign up'))
           GROUP BY day_start,
                    breakdown_value)
        GROUP BY day_start,
                 breakdown_value
        ORDER BY day_start ASC, breakdown_value ASC)
     GROUP BY breakdown_value
     ORDER BY if(ifNull(equals(breakdown_value, '$$_posthog_breakdown_other_$$'), 0), 2, if(ifNull(equals(breakdown_value, '$$_posthog_breakdown_null_$$'), 0), 1, 0)) ASC, arraySum(total) DESC, breakdown_value ASC)
  WHERE isNotNull(breakdown_value)
  GROUP BY breakdown_value
  ORDER BY if(ifNull(equals(breakdown_value, '$$_posthog_breakdown_other_$$'), 0), 2, if(ifNull(equals(breakdown_value, '$$_posthog_breakdown_null_$$'), 0), 1, 0)) ASC, arraySum(total) DESC, breakdown_value ASC
  LIMIT 50000 SETTINGS readonly=2,
                       max_execution_time=60,
                       allow_experimental_object_type=1,
                       format_csv_allow_double_quotes=0,
                       max_ast_elements=4000000,
                       max_expanded_ast_elements=4000000,
                       max_bytes_before_external_group_by=0
  '''
# ---
# name: TestTrends.test_dau_with_breakdown_filtering_with_sampling.14
  '''
  SELECT groupArray(1)(date)[1] AS date,
                      arrayFold((acc, x) -> arrayMap(i -> plus(acc[i], x[i]), range(1, plus(length(date), 1))), groupArray(ifNull(total, 0)), arrayWithConstant(length(date), reinterpretAsFloat64(0))) AS total,
                      arrayMap(i -> if(ifNull(ifNull(greaterOrEquals(row_number, 25), 0), 0), '$$_posthog_breakdown_other_$$', i), breakdown_value) AS breakdown_value
  FROM
    (SELECT arrayMap(number -> plus(toStartOfDay(assumeNotNull(parseDateTime64BestEffortOrNull('2019-12-28 00:00:00', 6, 'UTC'))), toIntervalDay(number)), range(0, plus(coalesce(dateDiff('day', toStartOfDay(assumeNotNull(parseDateTime64BestEffortOrNull('2019-12-28 00:00:00', 6, 'UTC'))), toStartOfDay(assumeNotNull(parseDateTime64BestEffortOrNull('2020-01-04 23:59:59', 6, 'UTC'))))), 1))) AS date,
            arrayMap(_match_date -> arraySum(arraySlice(groupArray(ifNull(count, 0)), indexOf(groupArray(day_start) AS _days_for_count, _match_date) AS _index, plus(minus(arrayLastIndex(x -> ifNull(equals(x, _match_date), isNull(x)
                                                                                                                                                                                                      and isNull(_match_date)), _days_for_count), _index), 1))), date) AS total,
            breakdown_value AS breakdown_value,
            rowNumberInAllBlocks() AS row_number
     FROM
       (SELECT sum(total) AS count,
               day_start AS day_start,
               [ifNull(toString(breakdown_value_1), '$$_posthog_breakdown_null_$$')] AS breakdown_value
        FROM
          (SELECT count(DISTINCT if(not(empty(e__override.distinct_id)), e__override.person_id, e.person_id)) AS total,
                  toStartOfDay(toTimeZone(e.timestamp, 'UTC')) AS day_start,
                  ifNull(nullIf(toString(replaceRegexpAll(nullIf(nullIf(JSONExtractRaw(e.properties, '$some_property'), ''), 'null'), '^"|"$', '')), ''), '$$_posthog_breakdown_null_$$') AS breakdown_value_1
           FROM events AS e SAMPLE 1.0
           LEFT OUTER JOIN
             (SELECT argMax(person_distinct_id_overrides.person_id, person_distinct_id_overrides.version) AS person_id,
                     person_distinct_id_overrides.distinct_id AS distinct_id
              FROM person_distinct_id_overrides
              WHERE equals(person_distinct_id_overrides.team_id, 99999)
              GROUP BY person_distinct_id_overrides.distinct_id
              HAVING ifNull(equals(argMax(person_distinct_id_overrides.is_deleted, person_distinct_id_overrides.version), 0), 0) SETTINGS optimize_aggregation_in_order=1) AS e__override ON equals(e.distinct_id, e__override.distinct_id)
           WHERE and(equals(e.team_id, 99999), greaterOrEquals(toTimeZone(e.timestamp, 'UTC'), toStartOfDay(assumeNotNull(parseDateTime64BestEffortOrNull('2019-12-28 00:00:00', 6, 'UTC')))), lessOrEquals(toTimeZone(e.timestamp, 'UTC'), assumeNotNull(parseDateTime64BestEffortOrNull('2020-01-04 23:59:59', 6, 'UTC'))), equals(e.event, 'sign up'))
           GROUP BY day_start,
                    breakdown_value_1)
        GROUP BY day_start,
                 breakdown_value_1
        ORDER BY day_start ASC, breakdown_value ASC)
     GROUP BY breakdown_value
     ORDER BY if(has(breakdown_value, '$$_posthog_breakdown_other_$$'), 2, if(has(breakdown_value, '$$_posthog_breakdown_null_$$'), 1, 0)) ASC, arraySum(total) DESC, breakdown_value ASC)
  WHERE arrayExists(x -> isNotNull(x), breakdown_value)
  GROUP BY breakdown_value
  ORDER BY if(has(breakdown_value, '$$_posthog_breakdown_other_$$'), 2, if(has(breakdown_value, '$$_posthog_breakdown_null_$$'), 1, 0)) ASC, arraySum(total) DESC, breakdown_value ASC
  LIMIT 50000 SETTINGS readonly=2,
                       max_execution_time=60,
                       allow_experimental_object_type=1,
                       format_csv_allow_double_quotes=0,
                       max_ast_elements=4000000,
                       max_expanded_ast_elements=4000000,
                       max_bytes_before_external_group_by=0
  '''
# ---
# name: TestTrends.test_dau_with_breakdown_filtering_with_sampling.15
  '''
  SELECT groupArray(1)(date)[1] AS date,
                      arrayFold((acc, x) -> arrayMap(i -> plus(acc[i], x[i]), range(1, plus(length(date), 1))), groupArray(ifNull(total, 0)), arrayWithConstant(length(date), reinterpretAsFloat64(0))) AS total,
                      arrayMap(i -> if(ifNull(ifNull(greaterOrEquals(row_number, 25), 0), 0), '$$_posthog_breakdown_other_$$', i), breakdown_value) AS breakdown_value
  FROM
    (SELECT arrayMap(number -> plus(toStartOfDay(assumeNotNull(parseDateTime64BestEffortOrNull('2019-12-28 00:00:00', 6, 'UTC'))), toIntervalDay(number)), range(0, plus(coalesce(dateDiff('day', toStartOfDay(assumeNotNull(parseDateTime64BestEffortOrNull('2019-12-28 00:00:00', 6, 'UTC'))), toStartOfDay(assumeNotNull(parseDateTime64BestEffortOrNull('2020-01-04 23:59:59', 6, 'UTC'))))), 1))) AS date,
            arrayMap(_match_date -> arraySum(arraySlice(groupArray(ifNull(count, 0)), indexOf(groupArray(day_start) AS _days_for_count, _match_date) AS _index, plus(minus(arrayLastIndex(x -> ifNull(equals(x, _match_date), isNull(x)
                                                                                                                                                                                                      and isNull(_match_date)), _days_for_count), _index), 1))), date) AS total,
            breakdown_value AS breakdown_value,
            rowNumberInAllBlocks() AS row_number
     FROM
       (SELECT sum(total) AS count,
               day_start AS day_start,
               [ifNull(toString(breakdown_value_1), '$$_posthog_breakdown_null_$$')] AS breakdown_value
        FROM
          (SELECT count(DISTINCT if(not(empty(e__override.distinct_id)), e__override.person_id, e.person_id)) AS total,
                  toStartOfDay(toTimeZone(e.timestamp, 'UTC')) AS day_start,
                  ifNull(nullIf(toString(replaceRegexpAll(nullIf(nullIf(JSONExtractRaw(e.properties, '$some_property'), ''), 'null'), '^"|"$', '')), ''), '$$_posthog_breakdown_null_$$') AS breakdown_value_1
           FROM events AS e SAMPLE 1.0
           LEFT OUTER JOIN
             (SELECT argMax(person_distinct_id_overrides.person_id, person_distinct_id_overrides.version) AS person_id,
                     person_distinct_id_overrides.distinct_id AS distinct_id
              FROM person_distinct_id_overrides
              WHERE equals(person_distinct_id_overrides.team_id, 99999)
              GROUP BY person_distinct_id_overrides.distinct_id
              HAVING ifNull(equals(argMax(person_distinct_id_overrides.is_deleted, person_distinct_id_overrides.version), 0), 0) SETTINGS optimize_aggregation_in_order=1) AS e__override ON equals(e.distinct_id, e__override.distinct_id)
           WHERE and(equals(e.team_id, 99999), greaterOrEquals(toTimeZone(e.timestamp, 'UTC'), toStartOfDay(assumeNotNull(parseDateTime64BestEffortOrNull('2019-12-28 00:00:00', 6, 'UTC')))), lessOrEquals(toTimeZone(e.timestamp, 'UTC'), assumeNotNull(parseDateTime64BestEffortOrNull('2020-01-04 23:59:59', 6, 'UTC'))), equals(e.event, 'sign up'))
           GROUP BY day_start,
                    breakdown_value_1)
        GROUP BY day_start,
                 breakdown_value_1
        ORDER BY day_start ASC, breakdown_value ASC)
     GROUP BY breakdown_value
     ORDER BY if(has(breakdown_value, '$$_posthog_breakdown_other_$$'), 2, if(has(breakdown_value, '$$_posthog_breakdown_null_$$'), 1, 0)) ASC, arraySum(total) DESC, breakdown_value ASC)
  WHERE arrayExists(x -> isNotNull(x), breakdown_value)
  GROUP BY breakdown_value
  ORDER BY if(has(breakdown_value, '$$_posthog_breakdown_other_$$'), 2, if(has(breakdown_value, '$$_posthog_breakdown_null_$$'), 1, 0)) ASC, arraySum(total) DESC, breakdown_value ASC
  LIMIT 50000 SETTINGS readonly=2,
                       max_execution_time=60,
                       allow_experimental_object_type=1,
                       format_csv_allow_double_quotes=0,
                       max_ast_elements=4000000,
                       max_expanded_ast_elements=4000000,
                       max_bytes_before_external_group_by=0
  '''
# ---
# name: TestTrends.test_dau_with_breakdown_filtering_with_sampling.2
  '''
  SELECT groupArray(1)(date)[1] AS date,
                      arrayFold((acc, x) -> arrayMap(i -> plus(acc[i], x[i]), range(1, plus(length(date), 1))), groupArray(ifNull(total, 0)), arrayWithConstant(length(date), reinterpretAsFloat64(0))) AS total,
                      arrayMap(i -> if(ifNull(ifNull(greaterOrEquals(row_number, 25), 0), 0), '$$_posthog_breakdown_other_$$', i), breakdown_value) AS breakdown_value
  FROM
    (SELECT arrayMap(number -> plus(toStartOfDay(assumeNotNull(parseDateTime64BestEffortOrNull('2019-12-28 00:00:00', 6, 'UTC'))), toIntervalDay(number)), range(0, plus(coalesce(dateDiff('day', toStartOfDay(assumeNotNull(parseDateTime64BestEffortOrNull('2019-12-28 00:00:00', 6, 'UTC'))), toStartOfDay(assumeNotNull(parseDateTime64BestEffortOrNull('2020-01-04 23:59:59', 6, 'UTC'))))), 1))) AS date,
            arrayMap(_match_date -> arraySum(arraySlice(groupArray(ifNull(count, 0)), indexOf(groupArray(day_start) AS _days_for_count, _match_date) AS _index, plus(minus(arrayLastIndex(x -> ifNull(equals(x, _match_date), isNull(x)
                                                                                                                                                                                                      and isNull(_match_date)), _days_for_count), _index), 1))), date) AS total,
            breakdown_value AS breakdown_value,
            rowNumberInAllBlocks() AS row_number
     FROM
       (SELECT sum(total) AS count,
               day_start AS day_start,
               [ifNull(toString(breakdown_value_1), '$$_posthog_breakdown_null_$$')] AS breakdown_value
        FROM
          (SELECT count(DISTINCT if(not(empty(e__override.distinct_id)), e__override.person_id, e.person_id)) AS total,
                  toStartOfDay(toTimeZone(e.timestamp, 'UTC')) AS day_start,
                  ifNull(nullIf(toString(replaceRegexpAll(nullIf(nullIf(JSONExtractRaw(e.properties, '$some_property'), ''), 'null'), '^"|"$', '')), ''), '$$_posthog_breakdown_null_$$') AS breakdown_value_1
           FROM events AS e SAMPLE 1.0
           LEFT OUTER JOIN
             (SELECT argMax(person_distinct_id_overrides.person_id, person_distinct_id_overrides.version) AS person_id,
                     person_distinct_id_overrides.distinct_id AS distinct_id
              FROM person_distinct_id_overrides
              WHERE equals(person_distinct_id_overrides.team_id, 99999)
              GROUP BY person_distinct_id_overrides.distinct_id
              HAVING ifNull(equals(argMax(person_distinct_id_overrides.is_deleted, person_distinct_id_overrides.version), 0), 0) SETTINGS optimize_aggregation_in_order=1) AS e__override ON equals(e.distinct_id, e__override.distinct_id)
           WHERE and(equals(e.team_id, 99999), greaterOrEquals(toTimeZone(e.timestamp, 'UTC'), toStartOfDay(assumeNotNull(parseDateTime64BestEffortOrNull('2019-12-28 00:00:00', 6, 'UTC')))), lessOrEquals(toTimeZone(e.timestamp, 'UTC'), assumeNotNull(parseDateTime64BestEffortOrNull('2020-01-04 23:59:59', 6, 'UTC'))), equals(e.event, 'sign up'))
           GROUP BY day_start,
                    breakdown_value_1)
        GROUP BY day_start,
                 breakdown_value_1
        ORDER BY day_start ASC, breakdown_value ASC)
     GROUP BY breakdown_value
     ORDER BY if(has(breakdown_value, '$$_posthog_breakdown_other_$$'), 2, if(has(breakdown_value, '$$_posthog_breakdown_null_$$'), 1, 0)) ASC, arraySum(total) DESC, breakdown_value ASC)
  WHERE arrayExists(x -> isNotNull(x), breakdown_value)
  GROUP BY breakdown_value
  ORDER BY if(has(breakdown_value, '$$_posthog_breakdown_other_$$'), 2, if(has(breakdown_value, '$$_posthog_breakdown_null_$$'), 1, 0)) ASC, arraySum(total) DESC, breakdown_value ASC
  LIMIT 50000 SETTINGS readonly=2,
                       max_execution_time=60,
                       allow_experimental_object_type=1,
                       format_csv_allow_double_quotes=0,
                       max_ast_elements=4000000,
                       max_expanded_ast_elements=4000000,
                       max_bytes_before_external_group_by=0
  '''
# ---
# name: TestTrends.test_dau_with_breakdown_filtering_with_sampling.3
  '''
  SELECT groupArray(1)(date)[1] AS date,
                      arrayFold((acc, x) -> arrayMap(i -> plus(acc[i], x[i]), range(1, plus(length(date), 1))), groupArray(ifNull(total, 0)), arrayWithConstant(length(date), reinterpretAsFloat64(0))) AS total,
                      arrayMap(i -> if(ifNull(ifNull(greaterOrEquals(row_number, 25), 0), 0), '$$_posthog_breakdown_other_$$', i), breakdown_value) AS breakdown_value
  FROM
    (SELECT arrayMap(number -> plus(toStartOfDay(assumeNotNull(parseDateTime64BestEffortOrNull('2019-12-28 00:00:00', 6, 'UTC'))), toIntervalDay(number)), range(0, plus(coalesce(dateDiff('day', toStartOfDay(assumeNotNull(parseDateTime64BestEffortOrNull('2019-12-28 00:00:00', 6, 'UTC'))), toStartOfDay(assumeNotNull(parseDateTime64BestEffortOrNull('2020-01-04 23:59:59', 6, 'UTC'))))), 1))) AS date,
            arrayMap(_match_date -> arraySum(arraySlice(groupArray(ifNull(count, 0)), indexOf(groupArray(day_start) AS _days_for_count, _match_date) AS _index, plus(minus(arrayLastIndex(x -> ifNull(equals(x, _match_date), isNull(x)
                                                                                                                                                                                                      and isNull(_match_date)), _days_for_count), _index), 1))), date) AS total,
            breakdown_value AS breakdown_value,
            rowNumberInAllBlocks() AS row_number
     FROM
       (SELECT sum(total) AS count,
               day_start AS day_start,
               [ifNull(toString(breakdown_value_1), '$$_posthog_breakdown_null_$$')] AS breakdown_value
        FROM
          (SELECT count(DISTINCT if(not(empty(e__override.distinct_id)), e__override.person_id, e.person_id)) AS total,
                  toStartOfDay(toTimeZone(e.timestamp, 'UTC')) AS day_start,
                  ifNull(nullIf(toString(replaceRegexpAll(nullIf(nullIf(JSONExtractRaw(e.properties, '$some_property'), ''), 'null'), '^"|"$', '')), ''), '$$_posthog_breakdown_null_$$') AS breakdown_value_1
           FROM events AS e SAMPLE 1.0
           LEFT OUTER JOIN
             (SELECT argMax(person_distinct_id_overrides.person_id, person_distinct_id_overrides.version) AS person_id,
                     person_distinct_id_overrides.distinct_id AS distinct_id
              FROM person_distinct_id_overrides
              WHERE equals(person_distinct_id_overrides.team_id, 99999)
              GROUP BY person_distinct_id_overrides.distinct_id
              HAVING ifNull(equals(argMax(person_distinct_id_overrides.is_deleted, person_distinct_id_overrides.version), 0), 0) SETTINGS optimize_aggregation_in_order=1) AS e__override ON equals(e.distinct_id, e__override.distinct_id)
           WHERE and(equals(e.team_id, 99999), greaterOrEquals(toTimeZone(e.timestamp, 'UTC'), toStartOfDay(assumeNotNull(parseDateTime64BestEffortOrNull('2019-12-28 00:00:00', 6, 'UTC')))), lessOrEquals(toTimeZone(e.timestamp, 'UTC'), assumeNotNull(parseDateTime64BestEffortOrNull('2020-01-04 23:59:59', 6, 'UTC'))), equals(e.event, 'sign up'))
           GROUP BY day_start,
                    breakdown_value_1)
        GROUP BY day_start,
                 breakdown_value_1
        ORDER BY day_start ASC, breakdown_value ASC)
     GROUP BY breakdown_value
     ORDER BY if(has(breakdown_value, '$$_posthog_breakdown_other_$$'), 2, if(has(breakdown_value, '$$_posthog_breakdown_null_$$'), 1, 0)) ASC, arraySum(total) DESC, breakdown_value ASC)
  WHERE arrayExists(x -> isNotNull(x), breakdown_value)
  GROUP BY breakdown_value
  ORDER BY if(has(breakdown_value, '$$_posthog_breakdown_other_$$'), 2, if(has(breakdown_value, '$$_posthog_breakdown_null_$$'), 1, 0)) ASC, arraySum(total) DESC, breakdown_value ASC
  LIMIT 50000 SETTINGS readonly=2,
                       max_execution_time=60,
                       allow_experimental_object_type=1,
                       format_csv_allow_double_quotes=0,
                       max_ast_elements=4000000,
                       max_expanded_ast_elements=4000000,
                       max_bytes_before_external_group_by=0
  '''
# ---
# name: TestTrends.test_dau_with_breakdown_filtering_with_sampling.4
  '''
  SELECT groupArray(1)(date)[1] AS date,
                      arrayFold((acc, x) -> arrayMap(i -> plus(acc[i], x[i]), range(1, plus(length(date), 1))), groupArray(ifNull(total, 0)), arrayWithConstant(length(date), reinterpretAsFloat64(0))) AS total,
                      arrayMap(i -> if(ifNull(ifNull(greaterOrEquals(row_number, 25), 0), 0), '$$_posthog_breakdown_other_$$', i), breakdown_value) AS breakdown_value
  FROM
    (SELECT arrayMap(number -> plus(toStartOfDay(assumeNotNull(parseDateTime64BestEffortOrNull('2019-12-28 00:00:00', 6, 'UTC'))), toIntervalDay(number)), range(0, plus(coalesce(dateDiff('day', toStartOfDay(assumeNotNull(parseDateTime64BestEffortOrNull('2019-12-28 00:00:00', 6, 'UTC'))), toStartOfDay(assumeNotNull(parseDateTime64BestEffortOrNull('2020-01-04 23:59:59', 6, 'UTC'))))), 1))) AS date,
            arrayMap(_match_date -> arraySum(arraySlice(groupArray(ifNull(count, 0)), indexOf(groupArray(day_start) AS _days_for_count, _match_date) AS _index, plus(minus(arrayLastIndex(x -> ifNull(equals(x, _match_date), isNull(x)
                                                                                                                                                                                                      and isNull(_match_date)), _days_for_count), _index), 1))), date) AS total,
            breakdown_value AS breakdown_value,
            rowNumberInAllBlocks() AS row_number
     FROM
       (SELECT sum(total) AS count,
               day_start AS day_start,
               [ifNull(toString(breakdown_value_1), '$$_posthog_breakdown_null_$$')] AS breakdown_value
        FROM
          (SELECT count(DISTINCT if(not(empty(e__override.distinct_id)), e__override.person_id, e.person_id)) AS total,
                  toStartOfDay(toTimeZone(e.timestamp, 'UTC')) AS day_start,
                  ifNull(nullIf(toString(replaceRegexpAll(nullIf(nullIf(JSONExtractRaw(e.properties, '$some_property'), ''), 'null'), '^"|"$', '')), ''), '$$_posthog_breakdown_null_$$') AS breakdown_value_1
           FROM events AS e SAMPLE 1.0
           LEFT OUTER JOIN
             (SELECT argMax(person_distinct_id_overrides.person_id, person_distinct_id_overrides.version) AS person_id,
                     person_distinct_id_overrides.distinct_id AS distinct_id
              FROM person_distinct_id_overrides
              WHERE equals(person_distinct_id_overrides.team_id, 99999)
              GROUP BY person_distinct_id_overrides.distinct_id
              HAVING ifNull(equals(argMax(person_distinct_id_overrides.is_deleted, person_distinct_id_overrides.version), 0), 0) SETTINGS optimize_aggregation_in_order=1) AS e__override ON equals(e.distinct_id, e__override.distinct_id)
           WHERE and(equals(e.team_id, 99999), greaterOrEquals(toTimeZone(e.timestamp, 'UTC'), toStartOfDay(assumeNotNull(parseDateTime64BestEffortOrNull('2019-12-28 00:00:00', 6, 'UTC')))), lessOrEquals(toTimeZone(e.timestamp, 'UTC'), assumeNotNull(parseDateTime64BestEffortOrNull('2020-01-04 23:59:59', 6, 'UTC'))), equals(e.event, 'sign up'))
           GROUP BY day_start,
                    breakdown_value_1)
        GROUP BY day_start,
                 breakdown_value_1
        ORDER BY day_start ASC, breakdown_value ASC)
     GROUP BY breakdown_value
     ORDER BY if(has(breakdown_value, '$$_posthog_breakdown_other_$$'), 2, if(has(breakdown_value, '$$_posthog_breakdown_null_$$'), 1, 0)) ASC, arraySum(total) DESC, breakdown_value ASC)
  WHERE arrayExists(x -> isNotNull(x), breakdown_value)
  GROUP BY breakdown_value
  ORDER BY if(has(breakdown_value, '$$_posthog_breakdown_other_$$'), 2, if(has(breakdown_value, '$$_posthog_breakdown_null_$$'), 1, 0)) ASC, arraySum(total) DESC, breakdown_value ASC
  LIMIT 50000 SETTINGS readonly=2,
                       max_execution_time=60,
                       allow_experimental_object_type=1,
                       format_csv_allow_double_quotes=0,
                       max_ast_elements=4000000,
                       max_expanded_ast_elements=4000000,
                       max_bytes_before_external_group_by=0
  '''
# ---
# name: TestTrends.test_dau_with_breakdown_filtering_with_sampling.5
  '''
  /* celery:posthog.tasks.tasks.sync_insight_caching_state */
  SELECT team_id,
         date_diff('second', max(timestamp), now()) AS age
  FROM events
  WHERE timestamp > date_sub(DAY, 3, now())
    AND timestamp < now()
  GROUP BY team_id
  ORDER BY age;
  '''
# ---
# name: TestTrends.test_dau_with_breakdown_filtering_with_sampling.6
  '''
  /* celery:posthog.tasks.tasks.sync_insight_caching_state */
  SELECT team_id,
         date_diff('second', max(timestamp), now()) AS age
  FROM events
  WHERE timestamp > date_sub(DAY, 3, now())
    AND timestamp < now()
  GROUP BY team_id
  ORDER BY age;
  '''
# ---
# name: TestTrends.test_dau_with_breakdown_filtering_with_sampling.7
  '''
  /* celery:posthog.tasks.tasks.sync_insight_caching_state */
  SELECT team_id,
         date_diff('second', max(timestamp), now()) AS age
  FROM events
  WHERE timestamp > date_sub(DAY, 3, now())
    AND timestamp < now()
  GROUP BY team_id
  ORDER BY age;
  '''
# ---
# name: TestTrends.test_dau_with_breakdown_filtering_with_sampling.8
  '''
  /* celery:posthog.tasks.tasks.sync_insight_caching_state */
  SELECT team_id,
         date_diff('second', max(timestamp), now()) AS age
  FROM events
  WHERE timestamp > date_sub(DAY, 3, now())
    AND timestamp < now()
  GROUP BY team_id
  ORDER BY age;
  '''
# ---
# name: TestTrends.test_dau_with_breakdown_filtering_with_sampling.9
  '''
  /* celery:posthog.tasks.tasks.sync_insight_caching_state */
  SELECT team_id,
         date_diff('second', max(timestamp), now()) AS age
  FROM events
  WHERE timestamp > date_sub(DAY, 3, now())
    AND timestamp < now()
  GROUP BY team_id
  ORDER BY age;
  '''
# ---
# name: TestTrends.test_filter_events_by_precalculated_cohort
  '''
  
  SELECT count(DISTINCT person_id)
  FROM cohortpeople
  WHERE team_id = 99999
    AND cohort_id = 99999
    AND version = NULL
  '''
# ---
# name: TestTrends.test_filter_events_by_precalculated_cohort.1
  '''
  /* cohort_calculation: */
  SELECT count(DISTINCT person_id)
  FROM cohortpeople
  WHERE team_id = 99999
    AND cohort_id = 99999
    AND version = 0
  '''
# ---
# name: TestTrends.test_filter_events_by_precalculated_cohort.2
  '''
  
  SELECT count(DISTINCT person_id)
  FROM cohortpeople
  WHERE team_id = 99999
    AND cohort_id = 99999
    AND version = 0
  '''
# ---
# name: TestTrends.test_filter_events_by_precalculated_cohort.3
  '''
  /* cohort_calculation: */
  SELECT count(DISTINCT person_id)
  FROM cohortpeople
  WHERE team_id = 99999
    AND cohort_id = 99999
    AND version = 0
  '''
# ---
# name: TestTrends.test_filter_events_by_precalculated_cohort.4
  '''
  SELECT arrayMap(number -> plus(toStartOfDay(assumeNotNull(parseDateTime64BestEffortOrNull('2019-12-26 00:00:00', 6, 'UTC'))), toIntervalDay(number)), range(0, plus(coalesce(dateDiff('day', toStartOfDay(assumeNotNull(parseDateTime64BestEffortOrNull('2019-12-26 00:00:00', 6, 'UTC'))), toStartOfDay(assumeNotNull(parseDateTime64BestEffortOrNull('2020-01-02 23:59:59', 6, 'UTC'))))), 1))) AS date,
         arrayMap(_match_date -> arraySum(arraySlice(groupArray(ifNull(count, 0)), indexOf(groupArray(day_start) AS _days_for_count, _match_date) AS _index, plus(minus(arrayLastIndex(x -> ifNull(equals(x, _match_date), isNull(x)
                                                                                                                                                                                                   and isNull(_match_date)), _days_for_count), _index), 1))), date) AS total
  FROM
    (SELECT sum(total) AS count,
            day_start AS day_start
     FROM
       (SELECT count() AS total,
               toStartOfDay(toTimeZone(e.timestamp, 'UTC')) AS day_start
        FROM events AS e SAMPLE 1
        LEFT OUTER JOIN
          (SELECT argMax(person_distinct_id_overrides.person_id, person_distinct_id_overrides.version) AS person_id,
                  person_distinct_id_overrides.distinct_id AS distinct_id
           FROM person_distinct_id_overrides
           WHERE equals(person_distinct_id_overrides.team_id, 99999)
           GROUP BY person_distinct_id_overrides.distinct_id
           HAVING ifNull(equals(argMax(person_distinct_id_overrides.is_deleted, person_distinct_id_overrides.version), 0), 0) SETTINGS optimize_aggregation_in_order=1) AS e__override ON equals(e.distinct_id, e__override.distinct_id)
        LEFT JOIN
          (SELECT person.id AS id,
                  replaceRegexpAll(nullIf(nullIf(JSONExtractRaw(person.properties, 'name'), ''), 'null'), '^"|"$', '') AS properties___name
           FROM person
           WHERE and(equals(person.team_id, 99999), ifNull(in(tuple(person.id, person.version),
                                                                (SELECT person.id AS id, max(person.version) AS version
                                                                 FROM person
                                                                 WHERE equals(person.team_id, 99999)
                                                                 GROUP BY person.id
                                                                 HAVING and(ifNull(equals(argMax(person.is_deleted, person.version), 0), 0), ifNull(less(argMax(toTimeZone(person.created_at, 'UTC'), person.version), plus(now64(6, 'UTC'), toIntervalDay(1))), 0)))), 0)) SETTINGS optimize_aggregation_in_order=1) AS e__person ON equals(if(not(empty(e__override.distinct_id)), e__override.person_id, e.person_id), e__person.id)
        WHERE and(equals(e.team_id, 99999), greaterOrEquals(toTimeZone(e.timestamp, 'UTC'), toStartOfDay(assumeNotNull(parseDateTime64BestEffortOrNull('2019-12-26 00:00:00', 6, 'UTC')))), lessOrEquals(toTimeZone(e.timestamp, 'UTC'), assumeNotNull(parseDateTime64BestEffortOrNull('2020-01-02 23:59:59', 6, 'UTC'))), equals(e.event, 'event_name'), ifNull(equals(e__person.properties___name, 'Jane'), 0))
        GROUP BY day_start)
     GROUP BY day_start
     ORDER BY day_start ASC)
  ORDER BY arraySum(total) DESC
  LIMIT 50000 SETTINGS readonly=2,
                       max_execution_time=60,
                       allow_experimental_object_type=1,
                       format_csv_allow_double_quotes=0,
                       max_ast_elements=4000000,
                       max_expanded_ast_elements=4000000,
                       max_bytes_before_external_group_by=0
  '''
# ---
# name: TestTrends.test_filter_events_by_precalculated_cohort_poe_v2
  '''
  
  SELECT count(DISTINCT person_id)
  FROM cohortpeople
  WHERE team_id = 99999
    AND cohort_id = 99999
    AND version = NULL
  '''
# ---
# name: TestTrends.test_filter_events_by_precalculated_cohort_poe_v2.1
  '''
  /* cohort_calculation: */
  SELECT count(DISTINCT person_id)
  FROM cohortpeople
  WHERE team_id = 99999
    AND cohort_id = 99999
    AND version = 0
  '''
# ---
# name: TestTrends.test_filter_events_by_precalculated_cohort_poe_v2.2
  '''
  
  SELECT count(DISTINCT person_id)
  FROM cohortpeople
  WHERE team_id = 99999
    AND cohort_id = 99999
    AND version = 0
  '''
# ---
# name: TestTrends.test_filter_events_by_precalculated_cohort_poe_v2.3
  '''
  /* cohort_calculation: */
  SELECT count(DISTINCT person_id)
  FROM cohortpeople
  WHERE team_id = 99999
    AND cohort_id = 99999
    AND version = 0
  '''
# ---
# name: TestTrends.test_filter_events_by_precalculated_cohort_poe_v2.4
  '''
  SELECT arrayMap(number -> plus(toStartOfDay(assumeNotNull(parseDateTime64BestEffortOrNull('2019-12-26 00:00:00', 6, 'UTC'))), toIntervalDay(number)), range(0, plus(coalesce(dateDiff('day', toStartOfDay(assumeNotNull(parseDateTime64BestEffortOrNull('2019-12-26 00:00:00', 6, 'UTC'))), toStartOfDay(assumeNotNull(parseDateTime64BestEffortOrNull('2020-01-02 23:59:59', 6, 'UTC'))))), 1))) AS date,
         arrayMap(_match_date -> arraySum(arraySlice(groupArray(ifNull(count, 0)), indexOf(groupArray(day_start) AS _days_for_count, _match_date) AS _index, plus(minus(arrayLastIndex(x -> ifNull(equals(x, _match_date), isNull(x)
                                                                                                                                                                                                   and isNull(_match_date)), _days_for_count), _index), 1))), date) AS total
  FROM
    (SELECT sum(total) AS count,
            day_start AS day_start
     FROM
       (SELECT count() AS total,
               toStartOfDay(toTimeZone(e.timestamp, 'UTC')) AS day_start
        FROM events AS e SAMPLE 1
        WHERE and(equals(e.team_id, 99999), greaterOrEquals(toTimeZone(e.timestamp, 'UTC'), toStartOfDay(assumeNotNull(parseDateTime64BestEffortOrNull('2019-12-26 00:00:00', 6, 'UTC')))), lessOrEquals(toTimeZone(e.timestamp, 'UTC'), assumeNotNull(parseDateTime64BestEffortOrNull('2020-01-02 23:59:59', 6, 'UTC'))), equals(e.event, 'event_name'), ifNull(equals(replaceRegexpAll(nullIf(nullIf(JSONExtractRaw(e.person_properties, 'name'), ''), 'null'), '^"|"$', ''), 'Jane'), 0))
        GROUP BY day_start)
     GROUP BY day_start
     ORDER BY day_start ASC)
  ORDER BY arraySum(total) DESC
  LIMIT 50000 SETTINGS readonly=2,
                       max_execution_time=60,
                       allow_experimental_object_type=1,
                       format_csv_allow_double_quotes=0,
                       max_ast_elements=4000000,
                       max_expanded_ast_elements=4000000,
                       max_bytes_before_external_group_by=0
  '''
# ---
# name: TestTrends.test_filtering_by_multiple_groups_person_on_events
  '''
  SELECT arrayMap(number -> plus(toStartOfDay(assumeNotNull(parseDateTime64BestEffortOrNull('2020-01-01 00:00:00', 6, 'UTC'))), toIntervalDay(number)), range(0, plus(coalesce(dateDiff('day', toStartOfDay(assumeNotNull(parseDateTime64BestEffortOrNull('2020-01-01 00:00:00', 6, 'UTC'))), toStartOfDay(assumeNotNull(parseDateTime64BestEffortOrNull('2020-01-12 23:59:59', 6, 'UTC'))))), 1))) AS date,
         arrayMap(_match_date -> arraySum(arraySlice(groupArray(ifNull(count, 0)), indexOf(groupArray(day_start) AS _days_for_count, _match_date) AS _index, plus(minus(arrayLastIndex(x -> ifNull(equals(x, _match_date), isNull(x)
                                                                                                                                                                                                   and isNull(_match_date)), _days_for_count), _index), 1))), date) AS total
  FROM
    (SELECT sum(total) AS count,
            day_start AS day_start
     FROM
       (SELECT count() AS total,
               toStartOfDay(toTimeZone(e.timestamp, 'UTC')) AS day_start
        FROM events AS e SAMPLE 1
        LEFT JOIN
          (SELECT argMax(replaceRegexpAll(nullIf(nullIf(JSONExtractRaw(groups.group_properties, 'name'), ''), 'null'), '^"|"$', ''), toTimeZone(groups._timestamp, 'UTC')) AS properties___name,
                  groups.group_type_index AS index,
                  groups.group_key AS key
           FROM groups
           WHERE and(equals(groups.team_id, 99999), equals(index, 2))
           GROUP BY groups.group_type_index,
                    groups.group_key) AS e__group_2 ON equals(e.`$group_2`, e__group_2.key)
        LEFT JOIN
          (SELECT argMax(replaceRegexpAll(nullIf(nullIf(JSONExtractRaw(groups.group_properties, 'industry'), ''), 'null'), '^"|"$', ''), toTimeZone(groups._timestamp, 'UTC')) AS properties___industry,
                  groups.group_type_index AS index,
                  groups.group_key AS key
           FROM groups
           WHERE and(equals(groups.team_id, 99999), equals(index, 0))
           GROUP BY groups.group_type_index,
                    groups.group_key) AS e__group_0 ON equals(e.`$group_0`, e__group_0.key)
        WHERE and(equals(e.team_id, 99999), greaterOrEquals(toTimeZone(e.timestamp, 'UTC'), toStartOfDay(assumeNotNull(parseDateTime64BestEffortOrNull('2020-01-01 00:00:00', 6, 'UTC')))), lessOrEquals(toTimeZone(e.timestamp, 'UTC'), assumeNotNull(parseDateTime64BestEffortOrNull('2020-01-12 23:59:59', 6, 'UTC'))), equals(e.event, 'sign up'), and(ifNull(equals(e__group_0.properties___industry, 'finance'), 0), ifNull(equals(e__group_2.properties___name, 'six'), 0)))
        GROUP BY day_start)
     GROUP BY day_start
     ORDER BY day_start ASC)
  ORDER BY arraySum(total) DESC
  LIMIT 50000 SETTINGS readonly=2,
                       max_execution_time=60,
                       allow_experimental_object_type=1,
                       format_csv_allow_double_quotes=0,
                       max_ast_elements=4000000,
                       max_expanded_ast_elements=4000000,
                       max_bytes_before_external_group_by=0
  '''
# ---
# name: TestTrends.test_filtering_by_multiple_groups_person_on_events.1
  '''
  SELECT persons.id AS id,
         persons.created_at AS created_at,
         source.event_count AS event_count,
         source.matching_events AS matching_events,
         source.event_distinct_ids AS event_distinct_ids
  FROM
    (SELECT actor_id AS actor_id,
            count() AS event_count,
            groupUniqArray(distinct_id) AS event_distinct_ids,
            groupUniqArray(100)(tuple(timestamp, uuid, `$session_id`, `$window_id`)) AS matching_events
     FROM
       (SELECT e.person_id AS actor_id,
               toTimeZone(e.timestamp, 'UTC') AS timestamp,
               e.uuid AS uuid,
               e.`$session_id` AS `$session_id`,
               e.`$window_id` AS `$window_id`,
               e.distinct_id AS distinct_id
        FROM events AS e
        LEFT JOIN
          (SELECT argMax(replaceRegexpAll(nullIf(nullIf(JSONExtractRaw(groups.group_properties, 'name'), ''), 'null'), '^"|"$', ''), toTimeZone(groups._timestamp, 'UTC')) AS properties___name,
                  groups.group_type_index AS index,
                  groups.group_key AS key
           FROM groups
           WHERE and(equals(groups.team_id, 99999), equals(index, 2))
           GROUP BY groups.group_type_index,
                    groups.group_key) AS e__group_2 ON equals(e.`$group_2`, e__group_2.key)
        LEFT JOIN
          (SELECT argMax(replaceRegexpAll(nullIf(nullIf(JSONExtractRaw(groups.group_properties, 'industry'), ''), 'null'), '^"|"$', ''), toTimeZone(groups._timestamp, 'UTC')) AS properties___industry,
                  groups.group_type_index AS index,
                  groups.group_key AS key
           FROM groups
           WHERE and(equals(groups.team_id, 99999), equals(index, 0))
           GROUP BY groups.group_type_index,
                    groups.group_key) AS e__group_0 ON equals(e.`$group_0`, e__group_0.key)
        WHERE and(equals(e.team_id, 99999), and(ifNull(equals(e__group_0.properties___industry, 'finance'), 0), ifNull(equals(e__group_2.properties___name, 'six'), 0)), greaterOrEquals(timestamp, toDateTime64('2020-01-02 00:00:00.000000', 6, 'UTC')), less(timestamp, toDateTime64('2020-01-03 00:00:00.000000', 6, 'UTC')), equals(e.event, 'sign up')))
     GROUP BY actor_id) AS source
  INNER JOIN
    (SELECT argMax(toTimeZone(person.created_at, 'UTC'), person.version) AS created_at,
            person.id AS id
     FROM person
     WHERE and(equals(person.team_id, 99999), in(id,
                                                   (SELECT source.actor_id AS actor_id
                                                    FROM
                                                      (SELECT actor_id AS actor_id, count() AS event_count, groupUniqArray(distinct_id) AS event_distinct_ids, groupUniqArray(100)(tuple(timestamp, uuid, `$session_id`, `$window_id`)) AS matching_events
                                                       FROM
                                                         (SELECT e.person_id AS actor_id, toTimeZone(e.timestamp, 'UTC') AS timestamp, e.uuid AS uuid, e.`$session_id` AS `$session_id`, e.`$window_id` AS `$window_id`, e.distinct_id AS distinct_id
                                                          FROM events AS e
                                                          LEFT JOIN
                                                            (SELECT argMax(replaceRegexpAll(nullIf(nullIf(JSONExtractRaw(groups.group_properties, 'name'), ''), 'null'), '^"|"$', ''), toTimeZone(groups._timestamp, 'UTC')) AS properties___name, groups.group_type_index AS index, groups.group_key AS key
                                                             FROM groups
                                                             WHERE and(equals(groups.team_id, 99999), equals(index, 2))
                                                             GROUP BY groups.group_type_index, groups.group_key) AS e__group_2 ON equals(e.`$group_2`, e__group_2.key)
                                                          LEFT JOIN
                                                            (SELECT argMax(replaceRegexpAll(nullIf(nullIf(JSONExtractRaw(groups.group_properties, 'industry'), ''), 'null'), '^"|"$', ''), toTimeZone(groups._timestamp, 'UTC')) AS properties___industry, groups.group_type_index AS index, groups.group_key AS key
                                                             FROM groups
                                                             WHERE and(equals(groups.team_id, 99999), equals(index, 0))
                                                             GROUP BY groups.group_type_index, groups.group_key) AS e__group_0 ON equals(e.`$group_0`, e__group_0.key)
                                                          WHERE and(equals(e.team_id, 99999), and(ifNull(equals(e__group_0.properties___industry, 'finance'), 0), ifNull(equals(e__group_2.properties___name, 'six'), 0)), greaterOrEquals(timestamp, toDateTime64('2020-01-02 00:00:00.000000', 6, 'UTC')), less(timestamp, toDateTime64('2020-01-03 00:00:00.000000', 6, 'UTC')), equals(e.event, 'sign up')))
                                                       GROUP BY actor_id) AS source)))
     GROUP BY person.id
     HAVING and(ifNull(equals(argMax(person.is_deleted, person.version), 0), 0), ifNull(less(argMax(toTimeZone(person.created_at, 'UTC'), person.version), plus(now64(6, 'UTC'), toIntervalDay(1))), 0)) SETTINGS optimize_aggregation_in_order=1) AS persons ON equals(persons.id, source.actor_id)
  ORDER BY source.event_count DESC
  LIMIT 101
  OFFSET 0 SETTINGS optimize_aggregation_in_order=1,
                    join_algorithm='auto',
                    readonly=2,
                    max_execution_time=60,
                    allow_experimental_object_type=1,
                    format_csv_allow_double_quotes=0,
                    max_ast_elements=4000000,
                    max_expanded_ast_elements=4000000,
                    max_bytes_before_external_group_by=0
  '''
# ---
# name: TestTrends.test_filtering_by_multiple_groups_person_on_events.2
  '''
  SELECT DISTINCT session_replay_events.session_id AS session_id
  FROM session_replay_events
  WHERE and(equals(session_replay_events.team_id, 99999), ifNull(greaterOrEquals(toTimeZone(session_replay_events.min_first_timestamp, 'UTC'), minus(toDateTime64('2020-01-01 00:00:00.000000', 6, 'UTC'), toIntervalDay(21))), 0), in(session_replay_events.session_id, ['']))
  LIMIT 100 SETTINGS readonly=2,
                     max_execution_time=60,
                     allow_experimental_object_type=1,
                     format_csv_allow_double_quotes=0,
                     max_ast_elements=4000000,
                     max_expanded_ast_elements=4000000,
                     max_bytes_before_external_group_by=0
  '''
# ---
# name: TestTrends.test_filtering_with_group_props_person_on_events
  '''
  SELECT arrayMap(number -> plus(toStartOfDay(assumeNotNull(parseDateTime64BestEffortOrNull('2020-01-01 00:00:00', 6, 'UTC'))), toIntervalDay(number)), range(0, plus(coalesce(dateDiff('day', toStartOfDay(assumeNotNull(parseDateTime64BestEffortOrNull('2020-01-01 00:00:00', 6, 'UTC'))), toStartOfDay(assumeNotNull(parseDateTime64BestEffortOrNull('2020-01-12 23:59:59', 6, 'UTC'))))), 1))) AS date,
         arrayMap(_match_date -> arraySum(arraySlice(groupArray(ifNull(count, 0)), indexOf(groupArray(day_start) AS _days_for_count, _match_date) AS _index, plus(minus(arrayLastIndex(x -> ifNull(equals(x, _match_date), isNull(x)
                                                                                                                                                                                                   and isNull(_match_date)), _days_for_count), _index), 1))), date) AS total
  FROM
    (SELECT sum(total) AS count,
            day_start AS day_start
     FROM
       (SELECT count() AS total,
               toStartOfDay(toTimeZone(e.timestamp, 'UTC')) AS day_start
        FROM events AS e SAMPLE 1
        LEFT JOIN
          (SELECT argMax(replaceRegexpAll(nullIf(nullIf(JSONExtractRaw(groups.group_properties, 'industry'), ''), 'null'), '^"|"$', ''), toTimeZone(groups._timestamp, 'UTC')) AS properties___industry,
                  groups.group_type_index AS index,
                  groups.group_key AS key
           FROM groups
           WHERE and(equals(groups.team_id, 99999), equals(index, 0))
           GROUP BY groups.group_type_index,
                    groups.group_key) AS e__group_0 ON equals(e.`$group_0`, e__group_0.key)
        WHERE and(equals(e.team_id, 99999), greaterOrEquals(toTimeZone(e.timestamp, 'UTC'), toStartOfDay(assumeNotNull(parseDateTime64BestEffortOrNull('2020-01-01 00:00:00', 6, 'UTC')))), lessOrEquals(toTimeZone(e.timestamp, 'UTC'), assumeNotNull(parseDateTime64BestEffortOrNull('2020-01-12 23:59:59', 6, 'UTC'))), equals(e.event, '$pageview'), and(ifNull(equals(e__group_0.properties___industry, 'finance'), 0), ifNull(equals(replaceRegexpAll(nullIf(nullIf(JSONExtractRaw(e.person_properties, 'key'), ''), 'null'), '^"|"$', ''), 'value'), 0)))
        GROUP BY day_start)
     GROUP BY day_start
     ORDER BY day_start ASC)
  ORDER BY arraySum(total) DESC
  LIMIT 50000 SETTINGS readonly=2,
                       max_execution_time=60,
                       allow_experimental_object_type=1,
                       format_csv_allow_double_quotes=0,
                       max_ast_elements=4000000,
                       max_expanded_ast_elements=4000000,
                       max_bytes_before_external_group_by=0
  '''
# ---
# name: TestTrends.test_mau_with_breakdown_filtering_and_prop_filter
  '''
  SELECT groupArray(1)(date)[1] AS date,
                      arrayFold((acc, x) -> arrayMap(i -> plus(acc[i], x[i]), range(1, plus(length(date), 1))), groupArray(ifNull(total, 0)), arrayWithConstant(length(date), reinterpretAsFloat64(0))) AS total,
                      if(ifNull(ifNull(greaterOrEquals(row_number, 25), 0), 0), '$$_posthog_breakdown_other_$$', breakdown_value) AS breakdown_value
  FROM
    (SELECT arrayMap(number -> plus(toStartOfDay(assumeNotNull(parseDateTime64BestEffortOrNull('2019-12-28 00:00:00', 6, 'UTC'))), toIntervalDay(number)), range(0, plus(coalesce(dateDiff('day', toStartOfDay(assumeNotNull(parseDateTime64BestEffortOrNull('2019-12-28 00:00:00', 6, 'UTC'))), toStartOfDay(assumeNotNull(parseDateTime64BestEffortOrNull('2020-01-04 23:59:59', 6, 'UTC'))))), 1))) AS date,
            arrayMap(_match_date -> arraySum(arraySlice(groupArray(ifNull(count, 0)), indexOf(groupArray(day_start) AS _days_for_count, _match_date) AS _index, plus(minus(arrayLastIndex(x -> ifNull(equals(x, _match_date), isNull(x)
                                                                                                                                                                                                      and isNull(_match_date)), _days_for_count), _index), 1))), date) AS total,
            breakdown_value AS breakdown_value,
            rowNumberInAllBlocks() AS row_number
     FROM
       (SELECT sum(total) AS count,
               day_start AS day_start,
               breakdown_value AS breakdown_value
        FROM
          (SELECT counts AS total,
                  toStartOfDay(timestamp) AS day_start,
                  breakdown_value AS breakdown_value
           FROM
             (SELECT d.timestamp AS timestamp,
                     count(DISTINCT e.actor_id) AS counts,
                     e.breakdown_value AS breakdown_value
              FROM
                (SELECT toTimeZone(e.timestamp, 'UTC') AS timestamp,
                        if(not(empty(e__override.distinct_id)), e__override.person_id, e.person_id) AS actor_id,
                        ifNull(nullIf(toString(e__person.`properties___$some_prop`), ''), '$$_posthog_breakdown_null_$$') AS breakdown_value
                 FROM events AS e SAMPLE 1
                 LEFT OUTER JOIN
                   (SELECT argMax(person_distinct_id_overrides.person_id, person_distinct_id_overrides.version) AS person_id,
                           person_distinct_id_overrides.distinct_id AS distinct_id
                    FROM person_distinct_id_overrides
                    WHERE equals(person_distinct_id_overrides.team_id, 99999)
                    GROUP BY person_distinct_id_overrides.distinct_id
                    HAVING ifNull(equals(argMax(person_distinct_id_overrides.is_deleted, person_distinct_id_overrides.version), 0), 0) SETTINGS optimize_aggregation_in_order=1) AS e__override ON equals(e.distinct_id, e__override.distinct_id)
                 LEFT JOIN
                   (SELECT person.id AS id,
                           replaceRegexpAll(nullIf(nullIf(JSONExtractRaw(person.properties, '$some_prop'), ''), 'null'), '^"|"$', '') AS `properties___$some_prop`,
                           replaceRegexpAll(nullIf(nullIf(JSONExtractRaw(person.properties, 'filter_prop'), ''), 'null'), '^"|"$', '') AS properties___filter_prop
                    FROM person
                    WHERE and(equals(person.team_id, 99999), ifNull(in(tuple(person.id, person.version),
                                                                         (SELECT person.id AS id, max(person.version) AS version
                                                                          FROM person
                                                                          WHERE equals(person.team_id, 99999)
                                                                          GROUP BY person.id
                                                                          HAVING and(ifNull(equals(argMax(person.is_deleted, person.version), 0), 0), ifNull(less(argMax(toTimeZone(person.created_at, 'UTC'), person.version), plus(now64(6, 'UTC'), toIntervalDay(1))), 0)))), 0)) SETTINGS optimize_aggregation_in_order=1) AS e__person ON equals(if(not(empty(e__override.distinct_id)), e__override.person_id, e.person_id), e__person.id)
                 WHERE and(equals(e.team_id, 99999), and(equals(e.event, 'sign up'), ifNull(equals(e__person.properties___filter_prop, 'filter_val'), 0)), greaterOrEquals(timestamp, minus(assumeNotNull(parseDateTime64BestEffortOrNull('2019-12-28 00:00:00', 6, 'UTC')), toIntervalDay(30))), lessOrEquals(timestamp, assumeNotNull(parseDateTime64BestEffortOrNull('2020-01-04 23:59:59', 6, 'UTC'))))
                 GROUP BY timestamp, actor_id,
                                     breakdown_value) AS e
              CROSS JOIN
                (SELECT minus(toStartOfDay(assumeNotNull(parseDateTime64BestEffortOrNull('2020-01-04 23:59:59', 6, 'UTC'))), toIntervalDay(numbers.number)) AS timestamp
                 FROM numbers(dateDiff('day', minus(toStartOfDay(assumeNotNull(parseDateTime64BestEffortOrNull('2019-12-28 00:00:00', 6, 'UTC'))), toIntervalDay(30)), assumeNotNull(parseDateTime64BestEffortOrNull('2020-01-04 23:59:59', 6, 'UTC')))) AS numbers) AS d
              WHERE and(ifNull(lessOrEquals(e.timestamp, plus(d.timestamp, toIntervalDay(1))), 0), ifNull(greater(e.timestamp, minus(d.timestamp, toIntervalDay(29))), 0))
              GROUP BY d.timestamp,
                       breakdown_value
              ORDER BY d.timestamp ASC)
           WHERE and(ifNull(greaterOrEquals(timestamp, toStartOfDay(assumeNotNull(parseDateTime64BestEffortOrNull('2019-12-28 00:00:00', 6, 'UTC')))), 0), ifNull(lessOrEquals(timestamp, assumeNotNull(parseDateTime64BestEffortOrNull('2020-01-04 23:59:59', 6, 'UTC'))), 0)))
        GROUP BY day_start,
                 breakdown_value
        ORDER BY day_start ASC, breakdown_value ASC)
     GROUP BY breakdown_value
     ORDER BY if(ifNull(equals(breakdown_value, '$$_posthog_breakdown_other_$$'), 0), 2, if(ifNull(equals(breakdown_value, '$$_posthog_breakdown_null_$$'), 0), 1, 0)) ASC, arraySum(total) DESC, breakdown_value ASC)
  WHERE isNotNull(breakdown_value)
  GROUP BY breakdown_value
  ORDER BY if(ifNull(equals(breakdown_value, '$$_posthog_breakdown_other_$$'), 0), 2, if(ifNull(equals(breakdown_value, '$$_posthog_breakdown_null_$$'), 0), 1, 0)) ASC, arraySum(total) DESC, breakdown_value ASC
  LIMIT 50000 SETTINGS readonly=2,
                       max_execution_time=60,
                       allow_experimental_object_type=1,
                       format_csv_allow_double_quotes=0,
                       max_ast_elements=4000000,
                       max_expanded_ast_elements=4000000,
                       max_bytes_before_external_group_by=0
  '''
# ---
# name: TestTrends.test_mau_with_breakdown_filtering_and_prop_filter.1
  '''
  SELECT groupArray(1)(date)[1] AS date,
                      arrayFold((acc, x) -> arrayMap(i -> plus(acc[i], x[i]), range(1, plus(length(date), 1))), groupArray(ifNull(total, 0)), arrayWithConstant(length(date), reinterpretAsFloat64(0))) AS total,
                      arrayMap(i -> if(ifNull(ifNull(greaterOrEquals(row_number, 25), 0), 0), '$$_posthog_breakdown_other_$$', i), breakdown_value) AS breakdown_value
  FROM
    (SELECT arrayMap(number -> plus(toStartOfDay(assumeNotNull(parseDateTime64BestEffortOrNull('2019-12-28 00:00:00', 6, 'UTC'))), toIntervalDay(number)), range(0, plus(coalesce(dateDiff('day', toStartOfDay(assumeNotNull(parseDateTime64BestEffortOrNull('2019-12-28 00:00:00', 6, 'UTC'))), toStartOfDay(assumeNotNull(parseDateTime64BestEffortOrNull('2020-01-04 23:59:59', 6, 'UTC'))))), 1))) AS date,
            arrayMap(_match_date -> arraySum(arraySlice(groupArray(ifNull(count, 0)), indexOf(groupArray(day_start) AS _days_for_count, _match_date) AS _index, plus(minus(arrayLastIndex(x -> ifNull(equals(x, _match_date), isNull(x)
                                                                                                                                                                                                      and isNull(_match_date)), _days_for_count), _index), 1))), date) AS total,
            breakdown_value AS breakdown_value,
            rowNumberInAllBlocks() AS row_number
     FROM
       (SELECT sum(total) AS count,
               day_start AS day_start,
               [ifNull(toString(breakdown_value_1), '$$_posthog_breakdown_null_$$')] AS breakdown_value
        FROM
          (SELECT counts AS total,
                  toStartOfDay(timestamp) AS day_start,
                  breakdown_value_1 AS breakdown_value_1
           FROM
             (SELECT d.timestamp AS timestamp,
                     count(DISTINCT e.actor_id) AS counts,
                     e.breakdown_value_1 AS breakdown_value_1
              FROM
                (SELECT toTimeZone(e.timestamp, 'UTC') AS timestamp,
                        if(not(empty(e__override.distinct_id)), e__override.person_id, e.person_id) AS actor_id,
                        ifNull(nullIf(toString(e__person.`properties___$some_prop`), ''), '$$_posthog_breakdown_null_$$') AS breakdown_value_1
                 FROM events AS e SAMPLE 1
                 LEFT OUTER JOIN
                   (SELECT argMax(person_distinct_id_overrides.person_id, person_distinct_id_overrides.version) AS person_id,
                           person_distinct_id_overrides.distinct_id AS distinct_id
                    FROM person_distinct_id_overrides
                    WHERE equals(person_distinct_id_overrides.team_id, 99999)
                    GROUP BY person_distinct_id_overrides.distinct_id
                    HAVING ifNull(equals(argMax(person_distinct_id_overrides.is_deleted, person_distinct_id_overrides.version), 0), 0) SETTINGS optimize_aggregation_in_order=1) AS e__override ON equals(e.distinct_id, e__override.distinct_id)
                 LEFT JOIN
                   (SELECT person.id AS id,
                           replaceRegexpAll(nullIf(nullIf(JSONExtractRaw(person.properties, '$some_prop'), ''), 'null'), '^"|"$', '') AS `properties___$some_prop`,
                           replaceRegexpAll(nullIf(nullIf(JSONExtractRaw(person.properties, 'filter_prop'), ''), 'null'), '^"|"$', '') AS properties___filter_prop
                    FROM person
                    WHERE and(equals(person.team_id, 99999), ifNull(in(tuple(person.id, person.version),
                                                                         (SELECT person.id AS id, max(person.version) AS version
                                                                          FROM person
                                                                          WHERE equals(person.team_id, 99999)
                                                                          GROUP BY person.id
                                                                          HAVING and(ifNull(equals(argMax(person.is_deleted, person.version), 0), 0), ifNull(less(argMax(toTimeZone(person.created_at, 'UTC'), person.version), plus(now64(6, 'UTC'), toIntervalDay(1))), 0)))), 0)) SETTINGS optimize_aggregation_in_order=1) AS e__person ON equals(if(not(empty(e__override.distinct_id)), e__override.person_id, e.person_id), e__person.id)
                 WHERE and(equals(e.team_id, 99999), and(equals(e.event, 'sign up'), ifNull(equals(e__person.properties___filter_prop, 'filter_val'), 0)), greaterOrEquals(timestamp, minus(assumeNotNull(parseDateTime64BestEffortOrNull('2019-12-28 00:00:00', 6, 'UTC')), toIntervalDay(30))), lessOrEquals(timestamp, assumeNotNull(parseDateTime64BestEffortOrNull('2020-01-04 23:59:59', 6, 'UTC'))))
                 GROUP BY timestamp, actor_id,
                                     breakdown_value_1) AS e
              CROSS JOIN
                (SELECT minus(toStartOfDay(assumeNotNull(parseDateTime64BestEffortOrNull('2020-01-04 23:59:59', 6, 'UTC'))), toIntervalDay(numbers.number)) AS timestamp
                 FROM numbers(dateDiff('day', minus(toStartOfDay(assumeNotNull(parseDateTime64BestEffortOrNull('2019-12-28 00:00:00', 6, 'UTC'))), toIntervalDay(30)), assumeNotNull(parseDateTime64BestEffortOrNull('2020-01-04 23:59:59', 6, 'UTC')))) AS numbers) AS d
              WHERE and(ifNull(lessOrEquals(e.timestamp, plus(d.timestamp, toIntervalDay(1))), 0), ifNull(greater(e.timestamp, minus(d.timestamp, toIntervalDay(29))), 0))
              GROUP BY d.timestamp,
                       breakdown_value_1
              ORDER BY d.timestamp ASC)
           WHERE and(ifNull(greaterOrEquals(timestamp, toStartOfDay(assumeNotNull(parseDateTime64BestEffortOrNull('2019-12-28 00:00:00', 6, 'UTC')))), 0), ifNull(lessOrEquals(timestamp, assumeNotNull(parseDateTime64BestEffortOrNull('2020-01-04 23:59:59', 6, 'UTC'))), 0)))
        GROUP BY day_start,
                 breakdown_value_1
        ORDER BY day_start ASC, breakdown_value ASC)
     GROUP BY breakdown_value
     ORDER BY if(has(breakdown_value, '$$_posthog_breakdown_other_$$'), 2, if(has(breakdown_value, '$$_posthog_breakdown_null_$$'), 1, 0)) ASC, arraySum(total) DESC, breakdown_value ASC)
  WHERE arrayExists(x -> isNotNull(x), breakdown_value)
  GROUP BY breakdown_value
  ORDER BY if(has(breakdown_value, '$$_posthog_breakdown_other_$$'), 2, if(has(breakdown_value, '$$_posthog_breakdown_null_$$'), 1, 0)) ASC, arraySum(total) DESC, breakdown_value ASC
  LIMIT 50000 SETTINGS readonly=2,
                       max_execution_time=60,
                       allow_experimental_object_type=1,
                       format_csv_allow_double_quotes=0,
                       max_ast_elements=4000000,
                       max_expanded_ast_elements=4000000,
                       max_bytes_before_external_group_by=0
  '''
# ---
# name: TestTrends.test_mau_with_breakdown_filtering_and_prop_filter_poe_v2
  '''
  SELECT groupArray(1)(date)[1] AS date,
                      arrayFold((acc, x) -> arrayMap(i -> plus(acc[i], x[i]), range(1, plus(length(date), 1))), groupArray(ifNull(total, 0)), arrayWithConstant(length(date), reinterpretAsFloat64(0))) AS total,
                      if(ifNull(ifNull(greaterOrEquals(row_number, 25), 0), 0), '$$_posthog_breakdown_other_$$', breakdown_value) AS breakdown_value
  FROM
    (SELECT arrayMap(number -> plus(toStartOfDay(assumeNotNull(parseDateTime64BestEffortOrNull('2019-12-28 00:00:00', 6, 'UTC'))), toIntervalDay(number)), range(0, plus(coalesce(dateDiff('day', toStartOfDay(assumeNotNull(parseDateTime64BestEffortOrNull('2019-12-28 00:00:00', 6, 'UTC'))), toStartOfDay(assumeNotNull(parseDateTime64BestEffortOrNull('2020-01-04 23:59:59', 6, 'UTC'))))), 1))) AS date,
            arrayMap(_match_date -> arraySum(arraySlice(groupArray(ifNull(count, 0)), indexOf(groupArray(day_start) AS _days_for_count, _match_date) AS _index, plus(minus(arrayLastIndex(x -> ifNull(equals(x, _match_date), isNull(x)
                                                                                                                                                                                                      and isNull(_match_date)), _days_for_count), _index), 1))), date) AS total,
            breakdown_value AS breakdown_value,
            rowNumberInAllBlocks() AS row_number
     FROM
       (SELECT sum(total) AS count,
               day_start AS day_start,
               breakdown_value AS breakdown_value
        FROM
          (SELECT counts AS total,
                  toStartOfDay(timestamp) AS day_start,
                  breakdown_value AS breakdown_value
           FROM
             (SELECT d.timestamp AS timestamp,
                     count(DISTINCT e.actor_id) AS counts,
                     e.breakdown_value AS breakdown_value
              FROM
                (SELECT toTimeZone(e.timestamp, 'UTC') AS timestamp,
                        if(not(empty(e__override.distinct_id)), e__override.person_id, e.person_id) AS actor_id,
                        ifNull(nullIf(toString(replaceRegexpAll(nullIf(nullIf(JSONExtractRaw(e.person_properties, '$some_prop'), ''), 'null'), '^"|"$', '')), ''), '$$_posthog_breakdown_null_$$') AS breakdown_value
                 FROM events AS e SAMPLE 1
                 LEFT OUTER JOIN
                   (SELECT argMax(person_distinct_id_overrides.person_id, person_distinct_id_overrides.version) AS person_id,
                           person_distinct_id_overrides.distinct_id AS distinct_id
                    FROM person_distinct_id_overrides
                    WHERE equals(person_distinct_id_overrides.team_id, 99999)
                    GROUP BY person_distinct_id_overrides.distinct_id
                    HAVING ifNull(equals(argMax(person_distinct_id_overrides.is_deleted, person_distinct_id_overrides.version), 0), 0) SETTINGS optimize_aggregation_in_order=1) AS e__override ON equals(e.distinct_id, e__override.distinct_id)
                 WHERE and(equals(e.team_id, 99999), and(equals(e.event, 'sign up'), ifNull(equals(replaceRegexpAll(nullIf(nullIf(JSONExtractRaw(e.person_properties, 'filter_prop'), ''), 'null'), '^"|"$', ''), 'filter_val'), 0)), greaterOrEquals(timestamp, minus(assumeNotNull(parseDateTime64BestEffortOrNull('2019-12-28 00:00:00', 6, 'UTC')), toIntervalDay(30))), lessOrEquals(timestamp, assumeNotNull(parseDateTime64BestEffortOrNull('2020-01-04 23:59:59', 6, 'UTC'))))
                 GROUP BY timestamp, actor_id,
                                     breakdown_value) AS e
              CROSS JOIN
                (SELECT minus(toStartOfDay(assumeNotNull(parseDateTime64BestEffortOrNull('2020-01-04 23:59:59', 6, 'UTC'))), toIntervalDay(numbers.number)) AS timestamp
                 FROM numbers(dateDiff('day', minus(toStartOfDay(assumeNotNull(parseDateTime64BestEffortOrNull('2019-12-28 00:00:00', 6, 'UTC'))), toIntervalDay(30)), assumeNotNull(parseDateTime64BestEffortOrNull('2020-01-04 23:59:59', 6, 'UTC')))) AS numbers) AS d
              WHERE and(ifNull(lessOrEquals(e.timestamp, plus(d.timestamp, toIntervalDay(1))), 0), ifNull(greater(e.timestamp, minus(d.timestamp, toIntervalDay(29))), 0))
              GROUP BY d.timestamp,
                       breakdown_value
              ORDER BY d.timestamp ASC)
           WHERE and(ifNull(greaterOrEquals(timestamp, toStartOfDay(assumeNotNull(parseDateTime64BestEffortOrNull('2019-12-28 00:00:00', 6, 'UTC')))), 0), ifNull(lessOrEquals(timestamp, assumeNotNull(parseDateTime64BestEffortOrNull('2020-01-04 23:59:59', 6, 'UTC'))), 0)))
        GROUP BY day_start,
                 breakdown_value
        ORDER BY day_start ASC, breakdown_value ASC)
     GROUP BY breakdown_value
     ORDER BY if(ifNull(equals(breakdown_value, '$$_posthog_breakdown_other_$$'), 0), 2, if(ifNull(equals(breakdown_value, '$$_posthog_breakdown_null_$$'), 0), 1, 0)) ASC, arraySum(total) DESC, breakdown_value ASC)
  WHERE isNotNull(breakdown_value)
  GROUP BY breakdown_value
  ORDER BY if(ifNull(equals(breakdown_value, '$$_posthog_breakdown_other_$$'), 0), 2, if(ifNull(equals(breakdown_value, '$$_posthog_breakdown_null_$$'), 0), 1, 0)) ASC, arraySum(total) DESC, breakdown_value ASC
  LIMIT 50000 SETTINGS readonly=2,
                       max_execution_time=60,
                       allow_experimental_object_type=1,
                       format_csv_allow_double_quotes=0,
                       max_ast_elements=4000000,
                       max_expanded_ast_elements=4000000,
                       max_bytes_before_external_group_by=0
  '''
# ---
# name: TestTrends.test_mau_with_breakdown_filtering_and_prop_filter_poe_v2.1
  '''
  SELECT groupArray(1)(date)[1] AS date,
                      arrayFold((acc, x) -> arrayMap(i -> plus(acc[i], x[i]), range(1, plus(length(date), 1))), groupArray(ifNull(total, 0)), arrayWithConstant(length(date), reinterpretAsFloat64(0))) AS total,
                      arrayMap(i -> if(ifNull(ifNull(greaterOrEquals(row_number, 25), 0), 0), '$$_posthog_breakdown_other_$$', i), breakdown_value) AS breakdown_value
  FROM
    (SELECT arrayMap(number -> plus(toStartOfDay(assumeNotNull(parseDateTime64BestEffortOrNull('2019-12-28 00:00:00', 6, 'UTC'))), toIntervalDay(number)), range(0, plus(coalesce(dateDiff('day', toStartOfDay(assumeNotNull(parseDateTime64BestEffortOrNull('2019-12-28 00:00:00', 6, 'UTC'))), toStartOfDay(assumeNotNull(parseDateTime64BestEffortOrNull('2020-01-04 23:59:59', 6, 'UTC'))))), 1))) AS date,
            arrayMap(_match_date -> arraySum(arraySlice(groupArray(ifNull(count, 0)), indexOf(groupArray(day_start) AS _days_for_count, _match_date) AS _index, plus(minus(arrayLastIndex(x -> ifNull(equals(x, _match_date), isNull(x)
                                                                                                                                                                                                      and isNull(_match_date)), _days_for_count), _index), 1))), date) AS total,
            breakdown_value AS breakdown_value,
            rowNumberInAllBlocks() AS row_number
     FROM
       (SELECT sum(total) AS count,
               day_start AS day_start,
               [ifNull(toString(breakdown_value_1), '$$_posthog_breakdown_null_$$')] AS breakdown_value
        FROM
          (SELECT counts AS total,
                  toStartOfDay(timestamp) AS day_start,
                  breakdown_value_1 AS breakdown_value_1
           FROM
             (SELECT d.timestamp AS timestamp,
                     count(DISTINCT e.actor_id) AS counts,
                     e.breakdown_value_1 AS breakdown_value_1
              FROM
                (SELECT toTimeZone(e.timestamp, 'UTC') AS timestamp,
                        if(not(empty(e__override.distinct_id)), e__override.person_id, e.person_id) AS actor_id,
                        ifNull(nullIf(toString(replaceRegexpAll(nullIf(nullIf(JSONExtractRaw(e.person_properties, '$some_prop'), ''), 'null'), '^"|"$', '')), ''), '$$_posthog_breakdown_null_$$') AS breakdown_value_1
                 FROM events AS e SAMPLE 1
                 LEFT OUTER JOIN
                   (SELECT argMax(person_distinct_id_overrides.person_id, person_distinct_id_overrides.version) AS person_id,
                           person_distinct_id_overrides.distinct_id AS distinct_id
                    FROM person_distinct_id_overrides
                    WHERE equals(person_distinct_id_overrides.team_id, 99999)
                    GROUP BY person_distinct_id_overrides.distinct_id
                    HAVING ifNull(equals(argMax(person_distinct_id_overrides.is_deleted, person_distinct_id_overrides.version), 0), 0) SETTINGS optimize_aggregation_in_order=1) AS e__override ON equals(e.distinct_id, e__override.distinct_id)
                 WHERE and(equals(e.team_id, 99999), and(equals(e.event, 'sign up'), ifNull(equals(replaceRegexpAll(nullIf(nullIf(JSONExtractRaw(e.person_properties, 'filter_prop'), ''), 'null'), '^"|"$', ''), 'filter_val'), 0)), greaterOrEquals(timestamp, minus(assumeNotNull(parseDateTime64BestEffortOrNull('2019-12-28 00:00:00', 6, 'UTC')), toIntervalDay(30))), lessOrEquals(timestamp, assumeNotNull(parseDateTime64BestEffortOrNull('2020-01-04 23:59:59', 6, 'UTC'))))
                 GROUP BY timestamp, actor_id,
                                     breakdown_value_1) AS e
              CROSS JOIN
                (SELECT minus(toStartOfDay(assumeNotNull(parseDateTime64BestEffortOrNull('2020-01-04 23:59:59', 6, 'UTC'))), toIntervalDay(numbers.number)) AS timestamp
                 FROM numbers(dateDiff('day', minus(toStartOfDay(assumeNotNull(parseDateTime64BestEffortOrNull('2019-12-28 00:00:00', 6, 'UTC'))), toIntervalDay(30)), assumeNotNull(parseDateTime64BestEffortOrNull('2020-01-04 23:59:59', 6, 'UTC')))) AS numbers) AS d
              WHERE and(ifNull(lessOrEquals(e.timestamp, plus(d.timestamp, toIntervalDay(1))), 0), ifNull(greater(e.timestamp, minus(d.timestamp, toIntervalDay(29))), 0))
              GROUP BY d.timestamp,
                       breakdown_value_1
              ORDER BY d.timestamp ASC)
           WHERE and(ifNull(greaterOrEquals(timestamp, toStartOfDay(assumeNotNull(parseDateTime64BestEffortOrNull('2019-12-28 00:00:00', 6, 'UTC')))), 0), ifNull(lessOrEquals(timestamp, assumeNotNull(parseDateTime64BestEffortOrNull('2020-01-04 23:59:59', 6, 'UTC'))), 0)))
        GROUP BY day_start,
                 breakdown_value_1
        ORDER BY day_start ASC, breakdown_value ASC)
     GROUP BY breakdown_value
     ORDER BY if(has(breakdown_value, '$$_posthog_breakdown_other_$$'), 2, if(has(breakdown_value, '$$_posthog_breakdown_null_$$'), 1, 0)) ASC, arraySum(total) DESC, breakdown_value ASC)
  WHERE arrayExists(x -> isNotNull(x), breakdown_value)
  GROUP BY breakdown_value
  ORDER BY if(has(breakdown_value, '$$_posthog_breakdown_other_$$'), 2, if(has(breakdown_value, '$$_posthog_breakdown_null_$$'), 1, 0)) ASC, arraySum(total) DESC, breakdown_value ASC
  LIMIT 50000 SETTINGS readonly=2,
                       max_execution_time=60,
                       allow_experimental_object_type=1,
                       format_csv_allow_double_quotes=0,
                       max_ast_elements=4000000,
                       max_expanded_ast_elements=4000000,
                       max_bytes_before_external_group_by=0
  '''
# ---
# name: TestTrends.test_non_deterministic_timezones
  '''
  SELECT arrayMap(number -> plus(toStartOfWeek(assumeNotNull(parseDateTime64BestEffortOrNull('2022-10-31 00:00:00', 6, 'US/Pacific')), 0), toIntervalWeek(number)), range(0, plus(coalesce(dateDiff('week', toStartOfWeek(assumeNotNull(parseDateTime64BestEffortOrNull('2022-10-31 00:00:00', 6, 'US/Pacific')), 0), toStartOfWeek(assumeNotNull(parseDateTime64BestEffortOrNull('2022-11-30 23:59:59', 6, 'US/Pacific')), 0))), 1))) AS date,
         arrayMap(_match_date -> arraySum(arraySlice(groupArray(ifNull(count, 0)), indexOf(groupArray(day_start) AS _days_for_count, _match_date) AS _index, plus(minus(arrayLastIndex(x -> ifNull(equals(x, _match_date), isNull(x)
                                                                                                                                                                                                   and isNull(_match_date)), _days_for_count), _index), 1))), date) AS total
  FROM
    (SELECT sum(total) AS count,
            day_start AS day_start
     FROM
       (SELECT count() AS total,
               toStartOfWeek(toTimeZone(e.timestamp, 'US/Pacific'), 0) AS day_start
        FROM events AS e SAMPLE 1
        WHERE and(equals(e.team_id, 99999), greaterOrEquals(toTimeZone(e.timestamp, 'US/Pacific'), toStartOfWeek(assumeNotNull(parseDateTime64BestEffortOrNull('2022-10-31 00:00:00', 6, 'US/Pacific')), 0)), lessOrEquals(toTimeZone(e.timestamp, 'US/Pacific'), assumeNotNull(parseDateTime64BestEffortOrNull('2022-11-30 23:59:59', 6, 'US/Pacific'))), equals(e.event, 'sign up'))
        GROUP BY day_start)
     GROUP BY day_start
     ORDER BY day_start ASC)
  ORDER BY arraySum(total) DESC
  LIMIT 50000 SETTINGS readonly=2,
                       max_execution_time=60,
                       allow_experimental_object_type=1,
                       format_csv_allow_double_quotes=0,
                       max_ast_elements=4000000,
                       max_expanded_ast_elements=4000000,
                       max_bytes_before_external_group_by=0
  '''
# ---
# name: TestTrends.test_person_filtering_in_cohort_in_action
  '''
  
  SELECT count(DISTINCT person_id)
  FROM cohortpeople
  WHERE team_id = 99999
    AND cohort_id = 99999
    AND version = NULL
  '''
# ---
# name: TestTrends.test_person_filtering_in_cohort_in_action.1
  '''
  /* cohort_calculation: */
  SELECT count(DISTINCT person_id)
  FROM cohortpeople
  WHERE team_id = 99999
    AND cohort_id = 99999
    AND version = 0
  '''
# ---
# name: TestTrends.test_person_filtering_in_cohort_in_action.2
  '''
  SELECT groupArray(1)(date)[1] AS date,
                      arrayFold((acc, x) -> arrayMap(i -> plus(acc[i], x[i]), range(1, plus(length(date), 1))), groupArray(ifNull(total, 0)), arrayWithConstant(length(date), reinterpretAsFloat64(0))) AS total,
                      if(ifNull(ifNull(greaterOrEquals(row_number, 25), 0), 0), '$$_posthog_breakdown_other_$$', breakdown_value) AS breakdown_value
  FROM
    (SELECT arrayMap(number -> plus(toStartOfDay(assumeNotNull(parseDateTime64BestEffortOrNull('2019-12-28 00:00:00', 6, 'UTC'))), toIntervalDay(number)), range(0, plus(coalesce(dateDiff('day', toStartOfDay(assumeNotNull(parseDateTime64BestEffortOrNull('2019-12-28 00:00:00', 6, 'UTC'))), toStartOfDay(assumeNotNull(parseDateTime64BestEffortOrNull('2020-01-04 23:59:59', 6, 'UTC'))))), 1))) AS date,
            arrayMap(_match_date -> arraySum(arraySlice(groupArray(ifNull(count, 0)), indexOf(groupArray(day_start) AS _days_for_count, _match_date) AS _index, plus(minus(arrayLastIndex(x -> ifNull(equals(x, _match_date), isNull(x)
                                                                                                                                                                                                      and isNull(_match_date)), _days_for_count), _index), 1))), date) AS total,
            breakdown_value AS breakdown_value,
            rowNumberInAllBlocks() AS row_number
     FROM
       (SELECT sum(total) AS count,
               day_start AS day_start,
               breakdown_value AS breakdown_value
        FROM
          (SELECT count() AS total,
                  toStartOfDay(toTimeZone(e.timestamp, 'UTC')) AS day_start,
                  ifNull(nullIf(toString(replaceRegexpAll(nullIf(nullIf(JSONExtractRaw(e.properties, '$some_property'), ''), 'null'), '^"|"$', '')), ''), '$$_posthog_breakdown_null_$$') AS breakdown_value
           FROM events AS e SAMPLE 1
           LEFT OUTER JOIN
             (SELECT argMax(person_distinct_id_overrides.person_id, person_distinct_id_overrides.version) AS person_id,
                     person_distinct_id_overrides.distinct_id AS distinct_id
              FROM person_distinct_id_overrides
              WHERE equals(person_distinct_id_overrides.team_id, 99999)
              GROUP BY person_distinct_id_overrides.distinct_id
              HAVING ifNull(equals(argMax(person_distinct_id_overrides.is_deleted, person_distinct_id_overrides.version), 0), 0) SETTINGS optimize_aggregation_in_order=1) AS e__override ON equals(e.distinct_id, e__override.distinct_id)
           WHERE and(equals(e.team_id, 99999), greaterOrEquals(toTimeZone(e.timestamp, 'UTC'), toStartOfDay(assumeNotNull(parseDateTime64BestEffortOrNull('2019-12-28 00:00:00', 6, 'UTC')))), lessOrEquals(toTimeZone(e.timestamp, 'UTC'), assumeNotNull(parseDateTime64BestEffortOrNull('2020-01-04 23:59:59', 6, 'UTC'))), and(equals(e.event, 'sign up'), ifNull(in(if(not(empty(e__override.distinct_id)), e__override.person_id, e.person_id),
                                                                                                                                                                                                                                                                                                                                                                          (SELECT cohortpeople.person_id AS person_id
                                                                                                                                                                                                                                                                                                                                                                           FROM cohortpeople
                                                                                                                                                                                                                                                                                                                                                                           WHERE and(equals(cohortpeople.team_id, 99999), equals(cohortpeople.cohort_id, 99999), equals(cohortpeople.version, 0)))), 0)))
           GROUP BY day_start,
                    breakdown_value)
        GROUP BY day_start,
                 breakdown_value
        ORDER BY day_start ASC, breakdown_value ASC)
     GROUP BY breakdown_value
     ORDER BY if(ifNull(equals(breakdown_value, '$$_posthog_breakdown_other_$$'), 0), 2, if(ifNull(equals(breakdown_value, '$$_posthog_breakdown_null_$$'), 0), 1, 0)) ASC, arraySum(total) DESC, breakdown_value ASC)
  WHERE isNotNull(breakdown_value)
  GROUP BY breakdown_value
  ORDER BY if(ifNull(equals(breakdown_value, '$$_posthog_breakdown_other_$$'), 0), 2, if(ifNull(equals(breakdown_value, '$$_posthog_breakdown_null_$$'), 0), 1, 0)) ASC, arraySum(total) DESC, breakdown_value ASC
  LIMIT 50000 SETTINGS readonly=2,
                       max_execution_time=60,
                       allow_experimental_object_type=1,
                       format_csv_allow_double_quotes=0,
                       max_ast_elements=4000000,
                       max_expanded_ast_elements=4000000,
                       max_bytes_before_external_group_by=0
  '''
# ---
# name: TestTrends.test_person_filtering_in_cohort_in_action.3
  '''
  SELECT groupArray(1)(date)[1] AS date,
                      arrayFold((acc, x) -> arrayMap(i -> plus(acc[i], x[i]), range(1, plus(length(date), 1))), groupArray(ifNull(total, 0)), arrayWithConstant(length(date), reinterpretAsFloat64(0))) AS total,
                      if(ifNull(ifNull(greaterOrEquals(row_number, 25), 0), 0), '$$_posthog_breakdown_other_$$', breakdown_value) AS breakdown_value
  FROM
    (SELECT arrayMap(number -> plus(toStartOfDay(assumeNotNull(parseDateTime64BestEffortOrNull('2019-12-28 00:00:00', 6, 'UTC'))), toIntervalDay(number)), range(0, plus(coalesce(dateDiff('day', toStartOfDay(assumeNotNull(parseDateTime64BestEffortOrNull('2019-12-28 00:00:00', 6, 'UTC'))), toStartOfDay(assumeNotNull(parseDateTime64BestEffortOrNull('2020-01-04 23:59:59', 6, 'UTC'))))), 1))) AS date,
            arrayMap(_match_date -> arraySum(arraySlice(groupArray(ifNull(count, 0)), indexOf(groupArray(day_start) AS _days_for_count, _match_date) AS _index, plus(minus(arrayLastIndex(x -> ifNull(equals(x, _match_date), isNull(x)
                                                                                                                                                                                                      and isNull(_match_date)), _days_for_count), _index), 1))), date) AS total,
            breakdown_value AS breakdown_value,
            rowNumberInAllBlocks() AS row_number
     FROM
       (SELECT sum(total) AS count,
               day_start AS day_start,
               breakdown_value AS breakdown_value
        FROM
          (SELECT count() AS total,
                  toStartOfDay(toTimeZone(e.timestamp, 'UTC')) AS day_start,
                  ifNull(nullIf(toString(replaceRegexpAll(nullIf(nullIf(JSONExtractRaw(e.properties, '$some_property'), ''), 'null'), '^"|"$', '')), ''), '$$_posthog_breakdown_null_$$') AS breakdown_value
           FROM events AS e SAMPLE 1
           LEFT OUTER JOIN
             (SELECT argMax(person_distinct_id_overrides.person_id, person_distinct_id_overrides.version) AS person_id,
                     person_distinct_id_overrides.distinct_id AS distinct_id
              FROM person_distinct_id_overrides
              WHERE equals(person_distinct_id_overrides.team_id, 99999)
              GROUP BY person_distinct_id_overrides.distinct_id
              HAVING ifNull(equals(argMax(person_distinct_id_overrides.is_deleted, person_distinct_id_overrides.version), 0), 0) SETTINGS optimize_aggregation_in_order=1) AS e__override ON equals(e.distinct_id, e__override.distinct_id)
           WHERE and(equals(e.team_id, 99999), greaterOrEquals(toTimeZone(e.timestamp, 'UTC'), toStartOfDay(assumeNotNull(parseDateTime64BestEffortOrNull('2019-12-28 00:00:00', 6, 'UTC')))), lessOrEquals(toTimeZone(e.timestamp, 'UTC'), assumeNotNull(parseDateTime64BestEffortOrNull('2020-01-04 23:59:59', 6, 'UTC'))), and(equals(e.event, 'sign up'), ifNull(in(if(not(empty(e__override.distinct_id)), e__override.person_id, e.person_id),
                                                                                                                                                                                                                                                                                                                                                                          (SELECT cohortpeople.person_id AS person_id
                                                                                                                                                                                                                                                                                                                                                                           FROM cohortpeople
                                                                                                                                                                                                                                                                                                                                                                           WHERE and(equals(cohortpeople.team_id, 99999), equals(cohortpeople.cohort_id, 99999), equals(cohortpeople.version, 0)))), 0)))
           GROUP BY day_start,
                    breakdown_value)
        GROUP BY day_start,
                 breakdown_value
        ORDER BY day_start ASC, breakdown_value ASC)
     GROUP BY breakdown_value
     ORDER BY if(ifNull(equals(breakdown_value, '$$_posthog_breakdown_other_$$'), 0), 2, if(ifNull(equals(breakdown_value, '$$_posthog_breakdown_null_$$'), 0), 1, 0)) ASC, arraySum(total) DESC, breakdown_value ASC)
  WHERE isNotNull(breakdown_value)
  GROUP BY breakdown_value
  ORDER BY if(ifNull(equals(breakdown_value, '$$_posthog_breakdown_other_$$'), 0), 2, if(ifNull(equals(breakdown_value, '$$_posthog_breakdown_null_$$'), 0), 1, 0)) ASC, arraySum(total) DESC, breakdown_value ASC
  LIMIT 50000 SETTINGS readonly=2,
                       max_execution_time=60,
                       allow_experimental_object_type=1,
                       format_csv_allow_double_quotes=0,
                       max_ast_elements=4000000,
                       max_expanded_ast_elements=4000000,
                       max_bytes_before_external_group_by=0
  '''
# ---
# name: TestTrends.test_person_filtering_in_cohort_in_action_poe_v2
  '''
  
  SELECT count(DISTINCT person_id)
  FROM cohortpeople
  WHERE team_id = 99999
    AND cohort_id = 99999
    AND version = NULL
  '''
# ---
# name: TestTrends.test_person_filtering_in_cohort_in_action_poe_v2.1
  '''
  /* cohort_calculation: */
  SELECT count(DISTINCT person_id)
  FROM cohortpeople
  WHERE team_id = 99999
    AND cohort_id = 99999
    AND version = 0
  '''
# ---
# name: TestTrends.test_person_filtering_in_cohort_in_action_poe_v2.2
  '''
  SELECT groupArray(1)(date)[1] AS date,
                      arrayFold((acc, x) -> arrayMap(i -> plus(acc[i], x[i]), range(1, plus(length(date), 1))), groupArray(ifNull(total, 0)), arrayWithConstant(length(date), reinterpretAsFloat64(0))) AS total,
                      if(ifNull(ifNull(greaterOrEquals(row_number, 25), 0), 0), '$$_posthog_breakdown_other_$$', breakdown_value) AS breakdown_value
  FROM
    (SELECT arrayMap(number -> plus(toStartOfDay(assumeNotNull(parseDateTime64BestEffortOrNull('2019-12-28 00:00:00', 6, 'UTC'))), toIntervalDay(number)), range(0, plus(coalesce(dateDiff('day', toStartOfDay(assumeNotNull(parseDateTime64BestEffortOrNull('2019-12-28 00:00:00', 6, 'UTC'))), toStartOfDay(assumeNotNull(parseDateTime64BestEffortOrNull('2020-01-04 23:59:59', 6, 'UTC'))))), 1))) AS date,
            arrayMap(_match_date -> arraySum(arraySlice(groupArray(ifNull(count, 0)), indexOf(groupArray(day_start) AS _days_for_count, _match_date) AS _index, plus(minus(arrayLastIndex(x -> ifNull(equals(x, _match_date), isNull(x)
                                                                                                                                                                                                      and isNull(_match_date)), _days_for_count), _index), 1))), date) AS total,
            breakdown_value AS breakdown_value,
            rowNumberInAllBlocks() AS row_number
     FROM
       (SELECT sum(total) AS count,
               day_start AS day_start,
               breakdown_value AS breakdown_value
        FROM
          (SELECT count() AS total,
                  toStartOfDay(toTimeZone(e.timestamp, 'UTC')) AS day_start,
                  ifNull(nullIf(toString(replaceRegexpAll(nullIf(nullIf(JSONExtractRaw(e.properties, '$some_property'), ''), 'null'), '^"|"$', '')), ''), '$$_posthog_breakdown_null_$$') AS breakdown_value
           FROM events AS e SAMPLE 1
           LEFT OUTER JOIN
             (SELECT argMax(person_distinct_id_overrides.person_id, person_distinct_id_overrides.version) AS person_id,
                     person_distinct_id_overrides.distinct_id AS distinct_id
              FROM person_distinct_id_overrides
              WHERE equals(person_distinct_id_overrides.team_id, 99999)
              GROUP BY person_distinct_id_overrides.distinct_id
              HAVING ifNull(equals(argMax(person_distinct_id_overrides.is_deleted, person_distinct_id_overrides.version), 0), 0) SETTINGS optimize_aggregation_in_order=1) AS e__override ON equals(e.distinct_id, e__override.distinct_id)
           WHERE and(equals(e.team_id, 99999), greaterOrEquals(toTimeZone(e.timestamp, 'UTC'), toStartOfDay(assumeNotNull(parseDateTime64BestEffortOrNull('2019-12-28 00:00:00', 6, 'UTC')))), lessOrEquals(toTimeZone(e.timestamp, 'UTC'), assumeNotNull(parseDateTime64BestEffortOrNull('2020-01-04 23:59:59', 6, 'UTC'))), and(equals(e.event, 'sign up'), ifNull(in(if(not(empty(e__override.distinct_id)), e__override.person_id, e.person_id),
                                                                                                                                                                                                                                                                                                                                                                          (SELECT cohortpeople.person_id AS person_id
                                                                                                                                                                                                                                                                                                                                                                           FROM cohortpeople
                                                                                                                                                                                                                                                                                                                                                                           WHERE and(equals(cohortpeople.team_id, 99999), equals(cohortpeople.cohort_id, 99999), equals(cohortpeople.version, 0)))), 0)))
           GROUP BY day_start,
                    breakdown_value)
        GROUP BY day_start,
                 breakdown_value
        ORDER BY day_start ASC, breakdown_value ASC)
     GROUP BY breakdown_value
     ORDER BY if(ifNull(equals(breakdown_value, '$$_posthog_breakdown_other_$$'), 0), 2, if(ifNull(equals(breakdown_value, '$$_posthog_breakdown_null_$$'), 0), 1, 0)) ASC, arraySum(total) DESC, breakdown_value ASC)
  WHERE isNotNull(breakdown_value)
  GROUP BY breakdown_value
  ORDER BY if(ifNull(equals(breakdown_value, '$$_posthog_breakdown_other_$$'), 0), 2, if(ifNull(equals(breakdown_value, '$$_posthog_breakdown_null_$$'), 0), 1, 0)) ASC, arraySum(total) DESC, breakdown_value ASC
  LIMIT 50000 SETTINGS readonly=2,
                       max_execution_time=60,
                       allow_experimental_object_type=1,
                       format_csv_allow_double_quotes=0,
                       max_ast_elements=4000000,
                       max_expanded_ast_elements=4000000,
                       max_bytes_before_external_group_by=0
  '''
# ---
# name: TestTrends.test_person_filtering_in_cohort_in_action_poe_v2.3
  '''
  SELECT groupArray(1)(date)[1] AS date,
                      arrayFold((acc, x) -> arrayMap(i -> plus(acc[i], x[i]), range(1, plus(length(date), 1))), groupArray(ifNull(total, 0)), arrayWithConstant(length(date), reinterpretAsFloat64(0))) AS total,
                      if(ifNull(ifNull(greaterOrEquals(row_number, 25), 0), 0), '$$_posthog_breakdown_other_$$', breakdown_value) AS breakdown_value
  FROM
    (SELECT arrayMap(number -> plus(toStartOfDay(assumeNotNull(parseDateTime64BestEffortOrNull('2019-12-28 00:00:00', 6, 'UTC'))), toIntervalDay(number)), range(0, plus(coalesce(dateDiff('day', toStartOfDay(assumeNotNull(parseDateTime64BestEffortOrNull('2019-12-28 00:00:00', 6, 'UTC'))), toStartOfDay(assumeNotNull(parseDateTime64BestEffortOrNull('2020-01-04 23:59:59', 6, 'UTC'))))), 1))) AS date,
            arrayMap(_match_date -> arraySum(arraySlice(groupArray(ifNull(count, 0)), indexOf(groupArray(day_start) AS _days_for_count, _match_date) AS _index, plus(minus(arrayLastIndex(x -> ifNull(equals(x, _match_date), isNull(x)
                                                                                                                                                                                                      and isNull(_match_date)), _days_for_count), _index), 1))), date) AS total,
            breakdown_value AS breakdown_value,
            rowNumberInAllBlocks() AS row_number
     FROM
       (SELECT sum(total) AS count,
               day_start AS day_start,
               breakdown_value AS breakdown_value
        FROM
          (SELECT count() AS total,
                  toStartOfDay(toTimeZone(e.timestamp, 'UTC')) AS day_start,
                  ifNull(nullIf(toString(replaceRegexpAll(nullIf(nullIf(JSONExtractRaw(e.properties, '$some_property'), ''), 'null'), '^"|"$', '')), ''), '$$_posthog_breakdown_null_$$') AS breakdown_value
           FROM events AS e SAMPLE 1
           LEFT OUTER JOIN
             (SELECT argMax(person_distinct_id_overrides.person_id, person_distinct_id_overrides.version) AS person_id,
                     person_distinct_id_overrides.distinct_id AS distinct_id
              FROM person_distinct_id_overrides
              WHERE equals(person_distinct_id_overrides.team_id, 99999)
              GROUP BY person_distinct_id_overrides.distinct_id
              HAVING ifNull(equals(argMax(person_distinct_id_overrides.is_deleted, person_distinct_id_overrides.version), 0), 0) SETTINGS optimize_aggregation_in_order=1) AS e__override ON equals(e.distinct_id, e__override.distinct_id)
           WHERE and(equals(e.team_id, 99999), greaterOrEquals(toTimeZone(e.timestamp, 'UTC'), toStartOfDay(assumeNotNull(parseDateTime64BestEffortOrNull('2019-12-28 00:00:00', 6, 'UTC')))), lessOrEquals(toTimeZone(e.timestamp, 'UTC'), assumeNotNull(parseDateTime64BestEffortOrNull('2020-01-04 23:59:59', 6, 'UTC'))), and(equals(e.event, 'sign up'), ifNull(in(if(not(empty(e__override.distinct_id)), e__override.person_id, e.person_id),
                                                                                                                                                                                                                                                                                                                                                                          (SELECT cohortpeople.person_id AS person_id
                                                                                                                                                                                                                                                                                                                                                                           FROM cohortpeople
                                                                                                                                                                                                                                                                                                                                                                           WHERE and(equals(cohortpeople.team_id, 99999), equals(cohortpeople.cohort_id, 99999), equals(cohortpeople.version, 0)))), 0)))
           GROUP BY day_start,
                    breakdown_value)
        GROUP BY day_start,
                 breakdown_value
        ORDER BY day_start ASC, breakdown_value ASC)
     GROUP BY breakdown_value
     ORDER BY if(ifNull(equals(breakdown_value, '$$_posthog_breakdown_other_$$'), 0), 2, if(ifNull(equals(breakdown_value, '$$_posthog_breakdown_null_$$'), 0), 1, 0)) ASC, arraySum(total) DESC, breakdown_value ASC)
  WHERE isNotNull(breakdown_value)
  GROUP BY breakdown_value
  ORDER BY if(ifNull(equals(breakdown_value, '$$_posthog_breakdown_other_$$'), 0), 2, if(ifNull(equals(breakdown_value, '$$_posthog_breakdown_null_$$'), 0), 1, 0)) ASC, arraySum(total) DESC, breakdown_value ASC
  LIMIT 50000 SETTINGS readonly=2,
                       max_execution_time=60,
                       allow_experimental_object_type=1,
                       format_csv_allow_double_quotes=0,
                       max_ast_elements=4000000,
                       max_expanded_ast_elements=4000000,
                       max_bytes_before_external_group_by=0
  '''
# ---
# name: TestTrends.test_person_property_filtering
  '''
  SELECT arrayMap(number -> plus(toStartOfDay(assumeNotNull(parseDateTime64BestEffortOrNull('2019-12-28 00:00:00', 6, 'UTC'))), toIntervalDay(number)), range(0, plus(coalesce(dateDiff('day', toStartOfDay(assumeNotNull(parseDateTime64BestEffortOrNull('2019-12-28 00:00:00', 6, 'UTC'))), toStartOfDay(assumeNotNull(parseDateTime64BestEffortOrNull('2020-01-04 23:59:59', 6, 'UTC'))))), 1))) AS date,
         arrayMap(_match_date -> arraySum(arraySlice(groupArray(ifNull(count, 0)), indexOf(groupArray(day_start) AS _days_for_count, _match_date) AS _index, plus(minus(arrayLastIndex(x -> ifNull(equals(x, _match_date), isNull(x)
                                                                                                                                                                                                   and isNull(_match_date)), _days_for_count), _index), 1))), date) AS total
  FROM
    (SELECT sum(total) AS count,
            day_start AS day_start
     FROM
       (SELECT count() AS total,
               toStartOfDay(toTimeZone(e.timestamp, 'UTC')) AS day_start
        FROM events AS e SAMPLE 1
        LEFT OUTER JOIN
          (SELECT argMax(person_distinct_id_overrides.person_id, person_distinct_id_overrides.version) AS person_id,
                  person_distinct_id_overrides.distinct_id AS distinct_id
           FROM person_distinct_id_overrides
           WHERE equals(person_distinct_id_overrides.team_id, 99999)
           GROUP BY person_distinct_id_overrides.distinct_id
           HAVING ifNull(equals(argMax(person_distinct_id_overrides.is_deleted, person_distinct_id_overrides.version), 0), 0) SETTINGS optimize_aggregation_in_order=1) AS e__override ON equals(e.distinct_id, e__override.distinct_id)
        LEFT JOIN
          (SELECT person.id AS id,
                  replaceRegexpAll(nullIf(nullIf(JSONExtractRaw(person.properties, 'name'), ''), 'null'), '^"|"$', '') AS properties___name
           FROM person
           WHERE and(equals(person.team_id, 99999), ifNull(in(tuple(person.id, person.version),
                                                                (SELECT person.id AS id, max(person.version) AS version
                                                                 FROM person
                                                                 WHERE equals(person.team_id, 99999)
                                                                 GROUP BY person.id
                                                                 HAVING and(ifNull(equals(argMax(person.is_deleted, person.version), 0), 0), ifNull(less(argMax(toTimeZone(person.created_at, 'UTC'), person.version), plus(now64(6, 'UTC'), toIntervalDay(1))), 0)))), 0)) SETTINGS optimize_aggregation_in_order=1) AS e__person ON equals(if(not(empty(e__override.distinct_id)), e__override.person_id, e.person_id), e__person.id)
        WHERE and(equals(e.team_id, 99999), greaterOrEquals(toTimeZone(e.timestamp, 'UTC'), toStartOfDay(assumeNotNull(parseDateTime64BestEffortOrNull('2019-12-28 00:00:00', 6, 'UTC')))), lessOrEquals(toTimeZone(e.timestamp, 'UTC'), assumeNotNull(parseDateTime64BestEffortOrNull('2020-01-04 23:59:59', 6, 'UTC'))), equals(e.event, 'watched movie'), ifNull(equals(e__person.properties___name, 'person1'), 0))
        GROUP BY day_start)
     GROUP BY day_start
     ORDER BY day_start ASC)
  ORDER BY arraySum(total) DESC
  LIMIT 50000 SETTINGS readonly=2,
                       max_execution_time=60,
                       allow_experimental_object_type=1,
                       format_csv_allow_double_quotes=0,
                       max_ast_elements=4000000,
                       max_expanded_ast_elements=4000000,
                       max_bytes_before_external_group_by=0
  '''
# ---
# name: TestTrends.test_person_property_filtering_clashing_with_event_property
  '''
  SELECT arrayMap(number -> plus(toStartOfDay(assumeNotNull(parseDateTime64BestEffortOrNull('2019-12-28 00:00:00', 6, 'UTC'))), toIntervalDay(number)), range(0, plus(coalesce(dateDiff('day', toStartOfDay(assumeNotNull(parseDateTime64BestEffortOrNull('2019-12-28 00:00:00', 6, 'UTC'))), toStartOfDay(assumeNotNull(parseDateTime64BestEffortOrNull('2020-01-04 23:59:59', 6, 'UTC'))))), 1))) AS date,
         arrayMap(_match_date -> arraySum(arraySlice(groupArray(ifNull(count, 0)), indexOf(groupArray(day_start) AS _days_for_count, _match_date) AS _index, plus(minus(arrayLastIndex(x -> ifNull(equals(x, _match_date), isNull(x)
                                                                                                                                                                                                   and isNull(_match_date)), _days_for_count), _index), 1))), date) AS total
  FROM
    (SELECT sum(total) AS count,
            day_start AS day_start
     FROM
       (SELECT count() AS total,
               toStartOfDay(toTimeZone(e.timestamp, 'UTC')) AS day_start
        FROM events AS e SAMPLE 1
        LEFT OUTER JOIN
          (SELECT argMax(person_distinct_id_overrides.person_id, person_distinct_id_overrides.version) AS person_id,
                  person_distinct_id_overrides.distinct_id AS distinct_id
           FROM person_distinct_id_overrides
           WHERE equals(person_distinct_id_overrides.team_id, 99999)
           GROUP BY person_distinct_id_overrides.distinct_id
           HAVING ifNull(equals(argMax(person_distinct_id_overrides.is_deleted, person_distinct_id_overrides.version), 0), 0) SETTINGS optimize_aggregation_in_order=1) AS e__override ON equals(e.distinct_id, e__override.distinct_id)
        LEFT JOIN
          (SELECT person.id AS id,
                  replaceRegexpAll(nullIf(nullIf(JSONExtractRaw(person.properties, 'name'), ''), 'null'), '^"|"$', '') AS properties___name
           FROM person
           WHERE and(equals(person.team_id, 99999), ifNull(in(tuple(person.id, person.version),
                                                                (SELECT person.id AS id, max(person.version) AS version
                                                                 FROM person
                                                                 WHERE equals(person.team_id, 99999)
                                                                 GROUP BY person.id
                                                                 HAVING and(ifNull(equals(argMax(person.is_deleted, person.version), 0), 0), ifNull(less(argMax(toTimeZone(person.created_at, 'UTC'), person.version), plus(now64(6, 'UTC'), toIntervalDay(1))), 0)))), 0)) SETTINGS optimize_aggregation_in_order=1) AS e__person ON equals(if(not(empty(e__override.distinct_id)), e__override.person_id, e.person_id), e__person.id)
        WHERE and(equals(e.team_id, 99999), greaterOrEquals(toTimeZone(e.timestamp, 'UTC'), toStartOfDay(assumeNotNull(parseDateTime64BestEffortOrNull('2019-12-28 00:00:00', 6, 'UTC')))), lessOrEquals(toTimeZone(e.timestamp, 'UTC'), assumeNotNull(parseDateTime64BestEffortOrNull('2020-01-04 23:59:59', 6, 'UTC'))), equals(e.event, 'watched movie'), ifNull(equals(e__person.properties___name, 'person1'), 0))
        GROUP BY day_start)
     GROUP BY day_start
     ORDER BY day_start ASC)
  ORDER BY arraySum(total) DESC
  LIMIT 50000 SETTINGS readonly=2,
                       max_execution_time=60,
                       allow_experimental_object_type=1,
                       format_csv_allow_double_quotes=0,
                       max_ast_elements=4000000,
                       max_expanded_ast_elements=4000000,
                       max_bytes_before_external_group_by=0
  '''
# ---
# name: TestTrends.test_person_property_filtering_clashing_with_event_property.1
  '''
  SELECT arrayMap(number -> plus(toStartOfDay(assumeNotNull(parseDateTime64BestEffortOrNull('2019-12-28 00:00:00', 6, 'UTC'))), toIntervalDay(number)), range(0, plus(coalesce(dateDiff('day', toStartOfDay(assumeNotNull(parseDateTime64BestEffortOrNull('2019-12-28 00:00:00', 6, 'UTC'))), toStartOfDay(assumeNotNull(parseDateTime64BestEffortOrNull('2020-01-04 23:59:59', 6, 'UTC'))))), 1))) AS date,
         arrayMap(_match_date -> arraySum(arraySlice(groupArray(ifNull(count, 0)), indexOf(groupArray(day_start) AS _days_for_count, _match_date) AS _index, plus(minus(arrayLastIndex(x -> ifNull(equals(x, _match_date), isNull(x)
                                                                                                                                                                                                   and isNull(_match_date)), _days_for_count), _index), 1))), date) AS total
  FROM
    (SELECT sum(total) AS count,
            day_start AS day_start
     FROM
       (SELECT count() AS total,
               toStartOfDay(toTimeZone(e.timestamp, 'UTC')) AS day_start
        FROM events AS e SAMPLE 1
        WHERE and(equals(e.team_id, 99999), greaterOrEquals(toTimeZone(e.timestamp, 'UTC'), toStartOfDay(assumeNotNull(parseDateTime64BestEffortOrNull('2019-12-28 00:00:00', 6, 'UTC')))), lessOrEquals(toTimeZone(e.timestamp, 'UTC'), assumeNotNull(parseDateTime64BestEffortOrNull('2020-01-04 23:59:59', 6, 'UTC'))), equals(e.event, 'watched movie'), ifNull(equals(replaceRegexpAll(nullIf(nullIf(JSONExtractRaw(e.properties, 'name'), ''), 'null'), '^"|"$', ''), '1'), 0))
        GROUP BY day_start)
     GROUP BY day_start
     ORDER BY day_start ASC)
  ORDER BY arraySum(total) DESC
  LIMIT 50000 SETTINGS readonly=2,
                       max_execution_time=60,
                       allow_experimental_object_type=1,
                       format_csv_allow_double_quotes=0,
                       max_ast_elements=4000000,
                       max_expanded_ast_elements=4000000,
                       max_bytes_before_external_group_by=0
  '''
# ---
# name: TestTrends.test_person_property_filtering_clashing_with_event_property_materialized
  '''
  SELECT arrayMap(number -> plus(toStartOfDay(assumeNotNull(parseDateTime64BestEffortOrNull('2019-12-28 00:00:00', 6, 'UTC'))), toIntervalDay(number)), range(0, plus(coalesce(dateDiff('day', toStartOfDay(assumeNotNull(parseDateTime64BestEffortOrNull('2019-12-28 00:00:00', 6, 'UTC'))), toStartOfDay(assumeNotNull(parseDateTime64BestEffortOrNull('2020-01-04 23:59:59', 6, 'UTC'))))), 1))) AS date,
         arrayMap(_match_date -> arraySum(arraySlice(groupArray(ifNull(count, 0)), indexOf(groupArray(day_start) AS _days_for_count, _match_date) AS _index, plus(minus(arrayLastIndex(x -> ifNull(equals(x, _match_date), isNull(x)
                                                                                                                                                                                                   and isNull(_match_date)), _days_for_count), _index), 1))), date) AS total
  FROM
    (SELECT sum(total) AS count,
            day_start AS day_start
     FROM
       (SELECT count() AS total,
               toStartOfDay(toTimeZone(e.timestamp, 'UTC')) AS day_start
        FROM events AS e SAMPLE 1
        LEFT OUTER JOIN
          (SELECT argMax(person_distinct_id_overrides.person_id, person_distinct_id_overrides.version) AS person_id,
                  person_distinct_id_overrides.distinct_id AS distinct_id
           FROM person_distinct_id_overrides
           WHERE equals(person_distinct_id_overrides.team_id, 99999)
           GROUP BY person_distinct_id_overrides.distinct_id
           HAVING ifNull(equals(argMax(person_distinct_id_overrides.is_deleted, person_distinct_id_overrides.version), 0), 0) SETTINGS optimize_aggregation_in_order=1) AS e__override ON equals(e.distinct_id, e__override.distinct_id)
        LEFT JOIN
          (SELECT person.id AS id,
                  nullIf(nullIf(person.pmat_name, ''), 'null') AS properties___name
           FROM person
           WHERE and(equals(person.team_id, 99999), ifNull(in(tuple(person.id, person.version),
                                                                (SELECT person.id AS id, max(person.version) AS version
                                                                 FROM person
                                                                 WHERE equals(person.team_id, 99999)
                                                                 GROUP BY person.id
                                                                 HAVING and(ifNull(equals(argMax(person.is_deleted, person.version), 0), 0), ifNull(less(argMax(toTimeZone(person.created_at, 'UTC'), person.version), plus(now64(6, 'UTC'), toIntervalDay(1))), 0)))), 0)) SETTINGS optimize_aggregation_in_order=1) AS e__person ON equals(if(not(empty(e__override.distinct_id)), e__override.person_id, e.person_id), e__person.id)
        WHERE and(equals(e.team_id, 99999), greaterOrEquals(toTimeZone(e.timestamp, 'UTC'), toStartOfDay(assumeNotNull(parseDateTime64BestEffortOrNull('2019-12-28 00:00:00', 6, 'UTC')))), lessOrEquals(toTimeZone(e.timestamp, 'UTC'), assumeNotNull(parseDateTime64BestEffortOrNull('2020-01-04 23:59:59', 6, 'UTC'))), equals(e.event, 'watched movie'), ifNull(equals(e__person.properties___name, 'person1'), 0))
        GROUP BY day_start)
     GROUP BY day_start
     ORDER BY day_start ASC)
  ORDER BY arraySum(total) DESC
  LIMIT 50000 SETTINGS readonly=2,
                       max_execution_time=60,
                       allow_experimental_object_type=1,
                       format_csv_allow_double_quotes=0,
                       max_ast_elements=4000000,
                       max_expanded_ast_elements=4000000,
                       max_bytes_before_external_group_by=0
  '''
# ---
# name: TestTrends.test_person_property_filtering_clashing_with_event_property_materialized.1
  '''
  SELECT arrayMap(number -> plus(toStartOfDay(assumeNotNull(parseDateTime64BestEffortOrNull('2019-12-28 00:00:00', 6, 'UTC'))), toIntervalDay(number)), range(0, plus(coalesce(dateDiff('day', toStartOfDay(assumeNotNull(parseDateTime64BestEffortOrNull('2019-12-28 00:00:00', 6, 'UTC'))), toStartOfDay(assumeNotNull(parseDateTime64BestEffortOrNull('2020-01-04 23:59:59', 6, 'UTC'))))), 1))) AS date,
         arrayMap(_match_date -> arraySum(arraySlice(groupArray(ifNull(count, 0)), indexOf(groupArray(day_start) AS _days_for_count, _match_date) AS _index, plus(minus(arrayLastIndex(x -> ifNull(equals(x, _match_date), isNull(x)
                                                                                                                                                                                                   and isNull(_match_date)), _days_for_count), _index), 1))), date) AS total
  FROM
    (SELECT sum(total) AS count,
            day_start AS day_start
     FROM
       (SELECT count() AS total,
               toStartOfDay(toTimeZone(e.timestamp, 'UTC')) AS day_start
        FROM events AS e SAMPLE 1
        WHERE and(equals(e.team_id, 99999), greaterOrEquals(toTimeZone(e.timestamp, 'UTC'), toStartOfDay(assumeNotNull(parseDateTime64BestEffortOrNull('2019-12-28 00:00:00', 6, 'UTC')))), lessOrEquals(toTimeZone(e.timestamp, 'UTC'), assumeNotNull(parseDateTime64BestEffortOrNull('2020-01-04 23:59:59', 6, 'UTC'))), equals(e.event, 'watched movie'), ifNull(equals(nullIf(nullIf(e.mat_name, ''), 'null'), '1'), 0))
        GROUP BY day_start)
     GROUP BY day_start
     ORDER BY day_start ASC)
  ORDER BY arraySum(total) DESC
  LIMIT 50000 SETTINGS readonly=2,
                       max_execution_time=60,
                       allow_experimental_object_type=1,
                       format_csv_allow_double_quotes=0,
                       max_ast_elements=4000000,
                       max_expanded_ast_elements=4000000,
                       max_bytes_before_external_group_by=0
  '''
# ---
# name: TestTrends.test_person_property_filtering_materialized
  '''
  SELECT arrayMap(number -> plus(toStartOfDay(assumeNotNull(parseDateTime64BestEffortOrNull('2019-12-28 00:00:00', 6, 'UTC'))), toIntervalDay(number)), range(0, plus(coalesce(dateDiff('day', toStartOfDay(assumeNotNull(parseDateTime64BestEffortOrNull('2019-12-28 00:00:00', 6, 'UTC'))), toStartOfDay(assumeNotNull(parseDateTime64BestEffortOrNull('2020-01-04 23:59:59', 6, 'UTC'))))), 1))) AS date,
         arrayMap(_match_date -> arraySum(arraySlice(groupArray(ifNull(count, 0)), indexOf(groupArray(day_start) AS _days_for_count, _match_date) AS _index, plus(minus(arrayLastIndex(x -> ifNull(equals(x, _match_date), isNull(x)
                                                                                                                                                                                                   and isNull(_match_date)), _days_for_count), _index), 1))), date) AS total
  FROM
    (SELECT sum(total) AS count,
            day_start AS day_start
     FROM
       (SELECT count() AS total,
               toStartOfDay(toTimeZone(e.timestamp, 'UTC')) AS day_start
        FROM events AS e SAMPLE 1
        LEFT OUTER JOIN
          (SELECT argMax(person_distinct_id_overrides.person_id, person_distinct_id_overrides.version) AS person_id,
                  person_distinct_id_overrides.distinct_id AS distinct_id
           FROM person_distinct_id_overrides
           WHERE equals(person_distinct_id_overrides.team_id, 99999)
           GROUP BY person_distinct_id_overrides.distinct_id
           HAVING ifNull(equals(argMax(person_distinct_id_overrides.is_deleted, person_distinct_id_overrides.version), 0), 0) SETTINGS optimize_aggregation_in_order=1) AS e__override ON equals(e.distinct_id, e__override.distinct_id)
        LEFT JOIN
          (SELECT person.id AS id,
                  nullIf(nullIf(person.pmat_name, ''), 'null') AS properties___name
           FROM person
           WHERE and(equals(person.team_id, 99999), ifNull(in(tuple(person.id, person.version),
                                                                (SELECT person.id AS id, max(person.version) AS version
                                                                 FROM person
                                                                 WHERE equals(person.team_id, 99999)
                                                                 GROUP BY person.id
                                                                 HAVING and(ifNull(equals(argMax(person.is_deleted, person.version), 0), 0), ifNull(less(argMax(toTimeZone(person.created_at, 'UTC'), person.version), plus(now64(6, 'UTC'), toIntervalDay(1))), 0)))), 0)) SETTINGS optimize_aggregation_in_order=1) AS e__person ON equals(if(not(empty(e__override.distinct_id)), e__override.person_id, e.person_id), e__person.id)
        WHERE and(equals(e.team_id, 99999), greaterOrEquals(toTimeZone(e.timestamp, 'UTC'), toStartOfDay(assumeNotNull(parseDateTime64BestEffortOrNull('2019-12-28 00:00:00', 6, 'UTC')))), lessOrEquals(toTimeZone(e.timestamp, 'UTC'), assumeNotNull(parseDateTime64BestEffortOrNull('2020-01-04 23:59:59', 6, 'UTC'))), equals(e.event, 'watched movie'), ifNull(equals(e__person.properties___name, 'person1'), 0))
        GROUP BY day_start)
     GROUP BY day_start
     ORDER BY day_start ASC)
  ORDER BY arraySum(total) DESC
  LIMIT 50000 SETTINGS readonly=2,
                       max_execution_time=60,
                       allow_experimental_object_type=1,
                       format_csv_allow_double_quotes=0,
                       max_ast_elements=4000000,
                       max_expanded_ast_elements=4000000,
                       max_bytes_before_external_group_by=0
  '''
# ---
# name: TestTrends.test_same_day_with_person_on_events_v2
  '''
  
  SELECT DISTINCT person_id
  FROM events
  WHERE team_id = 99999
    AND distinct_id = 'distinctid2'
  '''
# ---
# name: TestTrends.test_same_day_with_person_on_events_v2.1
  '''
  SELECT arrayMap(number -> plus(toStartOfDay(assumeNotNull(parseDateTime64BestEffortOrNull('2020-01-03 00:00:00', 6, 'UTC'))), toIntervalDay(number)), range(0, plus(coalesce(dateDiff('day', toStartOfDay(assumeNotNull(parseDateTime64BestEffortOrNull('2020-01-03 00:00:00', 6, 'UTC'))), toStartOfDay(assumeNotNull(parseDateTime64BestEffortOrNull('2020-01-03 23:59:59', 6, 'UTC'))))), 1))) AS date,
         arrayMap(_match_date -> arraySum(arraySlice(groupArray(ifNull(count, 0)), indexOf(groupArray(day_start) AS _days_for_count, _match_date) AS _index, plus(minus(arrayLastIndex(x -> ifNull(equals(x, _match_date), isNull(x)
                                                                                                                                                                                                   and isNull(_match_date)), _days_for_count), _index), 1))), date) AS total
  FROM
    (SELECT sum(total) AS count,
            day_start AS day_start
     FROM
       (SELECT count() AS total,
               toStartOfDay(toTimeZone(e.timestamp, 'UTC')) AS day_start
        FROM events AS e SAMPLE 1
        WHERE and(equals(e.team_id, 99999), greaterOrEquals(toTimeZone(e.timestamp, 'UTC'), toStartOfDay(assumeNotNull(parseDateTime64BestEffortOrNull('2020-01-03 00:00:00', 6, 'UTC')))), lessOrEquals(toTimeZone(e.timestamp, 'UTC'), assumeNotNull(parseDateTime64BestEffortOrNull('2020-01-03 23:59:59', 6, 'UTC'))), equals(e.event, 'sign up'))
        GROUP BY day_start)
     GROUP BY day_start
     ORDER BY day_start ASC)
  ORDER BY arraySum(total) DESC
  LIMIT 50000 SETTINGS readonly=2,
                       max_execution_time=60,
                       allow_experimental_object_type=1,
                       format_csv_allow_double_quotes=0,
                       max_ast_elements=4000000,
                       max_expanded_ast_elements=4000000,
                       max_bytes_before_external_group_by=0
  '''
# ---
# name: TestTrends.test_same_day_with_person_on_events_v2.2
  '''
  SELECT arrayMap(number -> plus(toStartOfDay(assumeNotNull(parseDateTime64BestEffortOrNull('2020-01-03 00:00:00', 6, 'UTC'))), toIntervalDay(number)), range(0, plus(coalesce(dateDiff('day', toStartOfDay(assumeNotNull(parseDateTime64BestEffortOrNull('2020-01-03 00:00:00', 6, 'UTC'))), toStartOfDay(assumeNotNull(parseDateTime64BestEffortOrNull('2020-01-03 23:59:59', 6, 'UTC'))))), 1))) AS date,
         arrayMap(_match_date -> arraySum(arraySlice(groupArray(ifNull(count, 0)), indexOf(groupArray(day_start) AS _days_for_count, _match_date) AS _index, plus(minus(arrayLastIndex(x -> ifNull(equals(x, _match_date), isNull(x)
                                                                                                                                                                                                   and isNull(_match_date)), _days_for_count), _index), 1))), date) AS total
  FROM
    (SELECT sum(total) AS count,
            day_start AS day_start
     FROM
       (SELECT count(DISTINCT if(not(empty(e__override.distinct_id)), e__override.person_id, e.person_id)) AS total,
               toStartOfDay(toTimeZone(e.timestamp, 'UTC')) AS day_start
        FROM events AS e SAMPLE 1
        LEFT OUTER JOIN
          (SELECT argMax(person_distinct_id_overrides.person_id, person_distinct_id_overrides.version) AS person_id,
                  person_distinct_id_overrides.distinct_id AS distinct_id
           FROM person_distinct_id_overrides
           WHERE equals(person_distinct_id_overrides.team_id, 99999)
           GROUP BY person_distinct_id_overrides.distinct_id
           HAVING ifNull(equals(argMax(person_distinct_id_overrides.is_deleted, person_distinct_id_overrides.version), 0), 0) SETTINGS optimize_aggregation_in_order=1) AS e__override ON equals(e.distinct_id, e__override.distinct_id)
        WHERE and(equals(e.team_id, 99999), greaterOrEquals(toTimeZone(e.timestamp, 'UTC'), toStartOfDay(assumeNotNull(parseDateTime64BestEffortOrNull('2020-01-03 00:00:00', 6, 'UTC')))), lessOrEquals(toTimeZone(e.timestamp, 'UTC'), assumeNotNull(parseDateTime64BestEffortOrNull('2020-01-03 23:59:59', 6, 'UTC'))), equals(e.event, 'sign up'))
        GROUP BY day_start)
     GROUP BY day_start
     ORDER BY day_start ASC)
  ORDER BY arraySum(total) DESC
  LIMIT 50000 SETTINGS readonly=2,
                       max_execution_time=60,
                       allow_experimental_object_type=1,
                       format_csv_allow_double_quotes=0,
                       max_ast_elements=4000000,
                       max_expanded_ast_elements=4000000,
                       max_bytes_before_external_group_by=0
  '''
# ---
# name: TestTrends.test_same_day_with_person_on_events_v2_latest_override
  '''
  
  SELECT DISTINCT person_id
  FROM events
  WHERE team_id = 99999
    AND distinct_id = 'distinctid2'
  '''
# ---
# name: TestTrends.test_same_day_with_person_on_events_v2_latest_override.1
  '''
  SELECT arrayMap(number -> plus(toStartOfDay(assumeNotNull(parseDateTime64BestEffortOrNull('2020-01-03 00:00:00', 6, 'UTC'))), toIntervalDay(number)), range(0, plus(coalesce(dateDiff('day', toStartOfDay(assumeNotNull(parseDateTime64BestEffortOrNull('2020-01-03 00:00:00', 6, 'UTC'))), toStartOfDay(assumeNotNull(parseDateTime64BestEffortOrNull('2020-01-03 23:59:59', 6, 'UTC'))))), 1))) AS date,
         arrayMap(_match_date -> arraySum(arraySlice(groupArray(ifNull(count, 0)), indexOf(groupArray(day_start) AS _days_for_count, _match_date) AS _index, plus(minus(arrayLastIndex(x -> ifNull(equals(x, _match_date), isNull(x)
                                                                                                                                                                                                   and isNull(_match_date)), _days_for_count), _index), 1))), date) AS total
  FROM
    (SELECT sum(total) AS count,
            day_start AS day_start
     FROM
       (SELECT count(DISTINCT if(not(empty(e__override.distinct_id)), e__override.person_id, e.person_id)) AS total,
               toStartOfDay(toTimeZone(e.timestamp, 'UTC')) AS day_start
        FROM events AS e SAMPLE 1
        LEFT OUTER JOIN
          (SELECT argMax(person_distinct_id_overrides.person_id, person_distinct_id_overrides.version) AS person_id,
                  person_distinct_id_overrides.distinct_id AS distinct_id
           FROM person_distinct_id_overrides
           WHERE equals(person_distinct_id_overrides.team_id, 99999)
           GROUP BY person_distinct_id_overrides.distinct_id
           HAVING ifNull(equals(argMax(person_distinct_id_overrides.is_deleted, person_distinct_id_overrides.version), 0), 0) SETTINGS optimize_aggregation_in_order=1) AS e__override ON equals(e.distinct_id, e__override.distinct_id)
        WHERE and(equals(e.team_id, 99999), greaterOrEquals(toTimeZone(e.timestamp, 'UTC'), toStartOfDay(assumeNotNull(parseDateTime64BestEffortOrNull('2020-01-03 00:00:00', 6, 'UTC')))), lessOrEquals(toTimeZone(e.timestamp, 'UTC'), assumeNotNull(parseDateTime64BestEffortOrNull('2020-01-03 23:59:59', 6, 'UTC'))), equals(e.event, 'sign up'))
        GROUP BY day_start)
     GROUP BY day_start
     ORDER BY day_start ASC)
  ORDER BY arraySum(total) DESC
  LIMIT 50000 SETTINGS readonly=2,
                       max_execution_time=60,
                       allow_experimental_object_type=1,
                       format_csv_allow_double_quotes=0,
                       max_ast_elements=4000000,
                       max_expanded_ast_elements=4000000,
                       max_bytes_before_external_group_by=0
  '''
# ---
# name: TestTrends.test_same_day_with_person_on_events_v2_latest_override.2
  '''
  
  SELECT DISTINCT person_id
  FROM events
  WHERE team_id = 99999
    AND distinct_id = 'distinctid3'
  '''
# ---
# name: TestTrends.test_same_day_with_person_on_events_v2_latest_override.3
  '''
  SELECT arrayMap(number -> plus(toStartOfDay(assumeNotNull(parseDateTime64BestEffortOrNull('2020-01-03 00:00:00', 6, 'UTC'))), toIntervalDay(number)), range(0, plus(coalesce(dateDiff('day', toStartOfDay(assumeNotNull(parseDateTime64BestEffortOrNull('2020-01-03 00:00:00', 6, 'UTC'))), toStartOfDay(assumeNotNull(parseDateTime64BestEffortOrNull('2020-01-03 23:59:59', 6, 'UTC'))))), 1))) AS date,
         arrayMap(_match_date -> arraySum(arraySlice(groupArray(ifNull(count, 0)), indexOf(groupArray(day_start) AS _days_for_count, _match_date) AS _index, plus(minus(arrayLastIndex(x -> ifNull(equals(x, _match_date), isNull(x)
                                                                                                                                                                                                   and isNull(_match_date)), _days_for_count), _index), 1))), date) AS total
  FROM
    (SELECT sum(total) AS count,
            day_start AS day_start
     FROM
       (SELECT count(DISTINCT if(not(empty(e__override.distinct_id)), e__override.person_id, e.person_id)) AS total,
               toStartOfDay(toTimeZone(e.timestamp, 'UTC')) AS day_start
        FROM events AS e SAMPLE 1
        LEFT OUTER JOIN
          (SELECT argMax(person_distinct_id_overrides.person_id, person_distinct_id_overrides.version) AS person_id,
                  person_distinct_id_overrides.distinct_id AS distinct_id
           FROM person_distinct_id_overrides
           WHERE equals(person_distinct_id_overrides.team_id, 99999)
           GROUP BY person_distinct_id_overrides.distinct_id
           HAVING ifNull(equals(argMax(person_distinct_id_overrides.is_deleted, person_distinct_id_overrides.version), 0), 0) SETTINGS optimize_aggregation_in_order=1) AS e__override ON equals(e.distinct_id, e__override.distinct_id)
        WHERE and(equals(e.team_id, 99999), greaterOrEquals(toTimeZone(e.timestamp, 'UTC'), toStartOfDay(assumeNotNull(parseDateTime64BestEffortOrNull('2020-01-03 00:00:00', 6, 'UTC')))), lessOrEquals(toTimeZone(e.timestamp, 'UTC'), assumeNotNull(parseDateTime64BestEffortOrNull('2020-01-03 23:59:59', 6, 'UTC'))), equals(e.event, 'sign up'))
        GROUP BY day_start)
     GROUP BY day_start
     ORDER BY day_start ASC)
  ORDER BY arraySum(total) DESC
  LIMIT 50000 SETTINGS readonly=2,
                       max_execution_time=60,
                       allow_experimental_object_type=1,
                       format_csv_allow_double_quotes=0,
                       max_ast_elements=4000000,
                       max_expanded_ast_elements=4000000,
                       max_bytes_before_external_group_by=0
  '''
# ---
# name: TestTrends.test_same_day_with_person_on_events_v2_latest_override.4
  '''
  
  SELECT DISTINCT person_id
  FROM events
  WHERE team_id = 99999
    AND distinct_id = 'distinctid2'
  '''
# ---
# name: TestTrends.test_same_day_with_person_on_events_v2_latest_override.5
  '''
  SELECT arrayMap(number -> plus(toStartOfDay(assumeNotNull(parseDateTime64BestEffortOrNull('2020-01-03 00:00:00', 6, 'UTC'))), toIntervalDay(number)), range(0, plus(coalesce(dateDiff('day', toStartOfDay(assumeNotNull(parseDateTime64BestEffortOrNull('2020-01-03 00:00:00', 6, 'UTC'))), toStartOfDay(assumeNotNull(parseDateTime64BestEffortOrNull('2020-01-03 23:59:59', 6, 'UTC'))))), 1))) AS date,
         arrayMap(_match_date -> arraySum(arraySlice(groupArray(ifNull(count, 0)), indexOf(groupArray(day_start) AS _days_for_count, _match_date) AS _index, plus(minus(arrayLastIndex(x -> ifNull(equals(x, _match_date), isNull(x)
                                                                                                                                                                                                   and isNull(_match_date)), _days_for_count), _index), 1))), date) AS total
  FROM
    (SELECT sum(total) AS count,
            day_start AS day_start
     FROM
       (SELECT count(DISTINCT if(not(empty(e__override.distinct_id)), e__override.person_id, e.person_id)) AS total,
               toStartOfDay(toTimeZone(e.timestamp, 'UTC')) AS day_start
        FROM events AS e SAMPLE 1
        LEFT OUTER JOIN
          (SELECT argMax(person_distinct_id_overrides.person_id, person_distinct_id_overrides.version) AS person_id,
                  person_distinct_id_overrides.distinct_id AS distinct_id
           FROM person_distinct_id_overrides
           WHERE equals(person_distinct_id_overrides.team_id, 99999)
           GROUP BY person_distinct_id_overrides.distinct_id
           HAVING ifNull(equals(argMax(person_distinct_id_overrides.is_deleted, person_distinct_id_overrides.version), 0), 0) SETTINGS optimize_aggregation_in_order=1) AS e__override ON equals(e.distinct_id, e__override.distinct_id)
        WHERE and(equals(e.team_id, 99999), greaterOrEquals(toTimeZone(e.timestamp, 'UTC'), toStartOfDay(assumeNotNull(parseDateTime64BestEffortOrNull('2020-01-03 00:00:00', 6, 'UTC')))), lessOrEquals(toTimeZone(e.timestamp, 'UTC'), assumeNotNull(parseDateTime64BestEffortOrNull('2020-01-03 23:59:59', 6, 'UTC'))), equals(e.event, 'sign up'))
        GROUP BY day_start)
     GROUP BY day_start
     ORDER BY day_start ASC)
  ORDER BY arraySum(total) DESC
  LIMIT 50000 SETTINGS readonly=2,
                       max_execution_time=60,
                       allow_experimental_object_type=1,
                       format_csv_allow_double_quotes=0,
                       max_ast_elements=4000000,
                       max_expanded_ast_elements=4000000,
                       max_bytes_before_external_group_by=0
  '''
# ---
# name: TestTrends.test_timezones_daily
  '''
  SELECT arrayMap(number -> plus(toStartOfDay(assumeNotNull(parseDateTime64BestEffortOrNull('2019-12-29 00:00:00', 6, 'UTC'))), toIntervalDay(number)), range(0, plus(coalesce(dateDiff('day', toStartOfDay(assumeNotNull(parseDateTime64BestEffortOrNull('2019-12-29 00:00:00', 6, 'UTC'))), toStartOfDay(assumeNotNull(parseDateTime64BestEffortOrNull('2020-01-05 23:59:59', 6, 'UTC'))))), 1))) AS date,
         arrayMap(_match_date -> arraySum(arraySlice(groupArray(ifNull(count, 0)), indexOf(groupArray(day_start) AS _days_for_count, _match_date) AS _index, plus(minus(arrayLastIndex(x -> ifNull(equals(x, _match_date), isNull(x)
                                                                                                                                                                                                   and isNull(_match_date)), _days_for_count), _index), 1))), date) AS total
  FROM
    (SELECT sum(total) AS count,
            day_start AS day_start
     FROM
       (SELECT count() AS total,
               toStartOfDay(toTimeZone(e.timestamp, 'UTC')) AS day_start
        FROM events AS e SAMPLE 1
        WHERE and(equals(e.team_id, 99999), greaterOrEquals(toTimeZone(e.timestamp, 'UTC'), toStartOfDay(assumeNotNull(parseDateTime64BestEffortOrNull('2019-12-29 00:00:00', 6, 'UTC')))), lessOrEquals(toTimeZone(e.timestamp, 'UTC'), assumeNotNull(parseDateTime64BestEffortOrNull('2020-01-05 23:59:59', 6, 'UTC'))), equals(e.event, 'sign up'))
        GROUP BY day_start)
     GROUP BY day_start
     ORDER BY day_start ASC)
  ORDER BY arraySum(total) DESC
  LIMIT 50000 SETTINGS readonly=2,
                       max_execution_time=60,
                       allow_experimental_object_type=1,
                       format_csv_allow_double_quotes=0,
                       max_ast_elements=4000000,
                       max_expanded_ast_elements=4000000,
                       max_bytes_before_external_group_by=0
  '''
# ---
# name: TestTrends.test_timezones_daily.1
  '''
  SELECT arrayMap(number -> plus(toStartOfDay(assumeNotNull(parseDateTime64BestEffortOrNull('2019-12-22 00:00:00', 6, 'UTC'))), toIntervalDay(number)), range(0, plus(coalesce(dateDiff('day', toStartOfDay(assumeNotNull(parseDateTime64BestEffortOrNull('2019-12-22 00:00:00', 6, 'UTC'))), toStartOfDay(assumeNotNull(parseDateTime64BestEffortOrNull('2020-01-05 23:59:59', 6, 'UTC'))))), 1))) AS date,
         arrayMap(_match_date -> arraySum(arraySlice(groupArray(ifNull(count, 0)), indexOf(groupArray(day_start) AS _days_for_count, _match_date) AS _index, plus(minus(arrayLastIndex(x -> ifNull(equals(x, _match_date), isNull(x)
                                                                                                                                                                                                   and isNull(_match_date)), _days_for_count), _index), 1))), date) AS total
  FROM
    (SELECT sum(total) AS count,
            day_start AS day_start
     FROM
       (SELECT count(DISTINCT if(not(empty(e__override.distinct_id)), e__override.person_id, e.person_id)) AS total,
               toStartOfDay(toTimeZone(e.timestamp, 'UTC')) AS day_start
        FROM events AS e SAMPLE 1
        LEFT OUTER JOIN
          (SELECT argMax(person_distinct_id_overrides.person_id, person_distinct_id_overrides.version) AS person_id,
                  person_distinct_id_overrides.distinct_id AS distinct_id
           FROM person_distinct_id_overrides
           WHERE equals(person_distinct_id_overrides.team_id, 99999)
           GROUP BY person_distinct_id_overrides.distinct_id
           HAVING ifNull(equals(argMax(person_distinct_id_overrides.is_deleted, person_distinct_id_overrides.version), 0), 0) SETTINGS optimize_aggregation_in_order=1) AS e__override ON equals(e.distinct_id, e__override.distinct_id)
        WHERE and(equals(e.team_id, 99999), greaterOrEquals(toTimeZone(e.timestamp, 'UTC'), toStartOfDay(assumeNotNull(parseDateTime64BestEffortOrNull('2019-12-22 00:00:00', 6, 'UTC')))), lessOrEquals(toTimeZone(e.timestamp, 'UTC'), assumeNotNull(parseDateTime64BestEffortOrNull('2020-01-05 23:59:59', 6, 'UTC'))), equals(e.event, 'sign up'))
        GROUP BY day_start)
     GROUP BY day_start
     ORDER BY day_start ASC)
  ORDER BY arraySum(total) DESC
  LIMIT 50000 SETTINGS readonly=2,
                       max_execution_time=60,
                       allow_experimental_object_type=1,
                       format_csv_allow_double_quotes=0,
                       max_ast_elements=4000000,
                       max_expanded_ast_elements=4000000,
                       max_bytes_before_external_group_by=0
  '''
# ---
# name: TestTrends.test_timezones_daily.2
  '''
  SELECT arrayMap(number -> plus(toStartOfDay(assumeNotNull(parseDateTime64BestEffortOrNull('2019-12-29 00:00:00', 6, 'UTC'))), toIntervalDay(number)), range(0, plus(coalesce(dateDiff('day', toStartOfDay(assumeNotNull(parseDateTime64BestEffortOrNull('2019-12-29 00:00:00', 6, 'UTC'))), toStartOfDay(assumeNotNull(parseDateTime64BestEffortOrNull('2020-01-05 23:59:59', 6, 'UTC'))))), 1))) AS date,
         arrayMap(_match_date -> arraySum(arraySlice(groupArray(ifNull(count, 0)), indexOf(groupArray(day_start) AS _days_for_count, _match_date) AS _index, plus(minus(arrayLastIndex(x -> ifNull(equals(x, _match_date), isNull(x)
                                                                                                                                                                                                   and isNull(_match_date)), _days_for_count), _index), 1))), date) AS total
  FROM
    (SELECT sum(total) AS count,
            day_start AS day_start
     FROM
       (SELECT counts AS total,
               toStartOfDay(timestamp) AS day_start
        FROM
          (SELECT d.timestamp AS timestamp,
                  count(DISTINCT e.actor_id) AS counts
           FROM
             (SELECT toTimeZone(e.timestamp, 'UTC') AS timestamp,
                     if(not(empty(e__override.distinct_id)), e__override.person_id, e.person_id) AS actor_id
              FROM events AS e SAMPLE 1
              LEFT OUTER JOIN
                (SELECT argMax(person_distinct_id_overrides.person_id, person_distinct_id_overrides.version) AS person_id,
                        person_distinct_id_overrides.distinct_id AS distinct_id
                 FROM person_distinct_id_overrides
                 WHERE equals(person_distinct_id_overrides.team_id, 99999)
                 GROUP BY person_distinct_id_overrides.distinct_id
                 HAVING ifNull(equals(argMax(person_distinct_id_overrides.is_deleted, person_distinct_id_overrides.version), 0), 0) SETTINGS optimize_aggregation_in_order=1) AS e__override ON equals(e.distinct_id, e__override.distinct_id)
              WHERE and(equals(e.team_id, 99999), equals(e.event, 'sign up'), greaterOrEquals(timestamp, minus(assumeNotNull(parseDateTime64BestEffortOrNull('2019-12-29 00:00:00', 6, 'UTC')), toIntervalDay(7))), lessOrEquals(timestamp, assumeNotNull(parseDateTime64BestEffortOrNull('2020-01-05 23:59:59', 6, 'UTC'))))
              GROUP BY timestamp, actor_id) AS e
           CROSS JOIN
             (SELECT minus(toStartOfDay(assumeNotNull(parseDateTime64BestEffortOrNull('2020-01-05 23:59:59', 6, 'UTC'))), toIntervalDay(numbers.number)) AS timestamp
              FROM numbers(dateDiff('day', minus(toStartOfDay(assumeNotNull(parseDateTime64BestEffortOrNull('2019-12-29 00:00:00', 6, 'UTC'))), toIntervalDay(7)), assumeNotNull(parseDateTime64BestEffortOrNull('2020-01-05 23:59:59', 6, 'UTC')))) AS numbers) AS d
           WHERE and(ifNull(lessOrEquals(e.timestamp, plus(d.timestamp, toIntervalDay(1))), 0), ifNull(greater(e.timestamp, minus(d.timestamp, toIntervalDay(6))), 0))
           GROUP BY d.timestamp
           ORDER BY d.timestamp ASC)
        WHERE and(ifNull(greaterOrEquals(timestamp, toStartOfDay(assumeNotNull(parseDateTime64BestEffortOrNull('2019-12-29 00:00:00', 6, 'UTC')))), 0), ifNull(lessOrEquals(timestamp, assumeNotNull(parseDateTime64BestEffortOrNull('2020-01-05 23:59:59', 6, 'UTC'))), 0)))
     GROUP BY day_start
     ORDER BY day_start ASC)
  ORDER BY arraySum(total) DESC
  LIMIT 50000 SETTINGS readonly=2,
                       max_execution_time=60,
                       allow_experimental_object_type=1,
                       format_csv_allow_double_quotes=0,
                       max_ast_elements=4000000,
                       max_expanded_ast_elements=4000000,
                       max_bytes_before_external_group_by=0
  '''
# ---
# name: TestTrends.test_timezones_daily.3
  '''
  SELECT arrayMap(number -> plus(toStartOfDay(assumeNotNull(parseDateTime64BestEffortOrNull('2019-12-29 00:00:00', 6, 'UTC'))), toIntervalDay(number)), range(0, plus(coalesce(dateDiff('day', toStartOfDay(assumeNotNull(parseDateTime64BestEffortOrNull('2019-12-29 00:00:00', 6, 'UTC'))), toStartOfDay(assumeNotNull(parseDateTime64BestEffortOrNull('2020-01-05 23:59:59', 6, 'UTC'))))), 1))) AS date,
         arrayMap(_match_date -> arraySum(arraySlice(groupArray(ifNull(count, 0)), indexOf(groupArray(day_start) AS _days_for_count, _match_date) AS _index, plus(minus(arrayLastIndex(x -> ifNull(equals(x, _match_date), isNull(x)
                                                                                                                                                                                                   and isNull(_match_date)), _days_for_count), _index), 1))), date) AS total
  FROM
    (SELECT sum(total) AS count,
            day_start AS day_start
     FROM
       (SELECT count() AS total,
               toStartOfDay(toTimeZone(e.timestamp, 'UTC')) AS day_start
        FROM events AS e SAMPLE 1
        WHERE and(equals(e.team_id, 99999), greaterOrEquals(toTimeZone(e.timestamp, 'UTC'), toStartOfDay(assumeNotNull(parseDateTime64BestEffortOrNull('2019-12-29 00:00:00', 6, 'UTC')))), lessOrEquals(toTimeZone(e.timestamp, 'UTC'), assumeNotNull(parseDateTime64BestEffortOrNull('2020-01-05 23:59:59', 6, 'UTC'))), equals(e.event, 'sign up'))
        GROUP BY day_start)
     GROUP BY day_start
     ORDER BY day_start ASC)
  ORDER BY arraySum(total) DESC
  LIMIT 50000 SETTINGS readonly=2,
                       max_execution_time=60,
                       allow_experimental_object_type=1,
                       format_csv_allow_double_quotes=0,
                       max_ast_elements=4000000,
                       max_expanded_ast_elements=4000000,
                       max_bytes_before_external_group_by=0
  '''
# ---
# name: TestTrends.test_timezones_daily.4
  '''
  SELECT groupArray(1)(date)[1] AS date,
                      arrayFold((acc, x) -> arrayMap(i -> plus(acc[i], x[i]), range(1, plus(length(date), 1))), groupArray(ifNull(total, 0)), arrayWithConstant(length(date), reinterpretAsFloat64(0))) AS total,
                      if(ifNull(ifNull(greaterOrEquals(row_number, 25), 0), 0), '$$_posthog_breakdown_other_$$', breakdown_value) AS breakdown_value
  FROM
    (SELECT arrayMap(number -> plus(toStartOfDay(assumeNotNull(parseDateTime64BestEffortOrNull('2019-12-29 00:00:00', 6, 'UTC'))), toIntervalDay(number)), range(0, plus(coalesce(dateDiff('day', toStartOfDay(assumeNotNull(parseDateTime64BestEffortOrNull('2019-12-29 00:00:00', 6, 'UTC'))), toStartOfDay(assumeNotNull(parseDateTime64BestEffortOrNull('2020-01-05 23:59:59', 6, 'UTC'))))), 1))) AS date,
            arrayMap(_match_date -> arraySum(arraySlice(groupArray(ifNull(count, 0)), indexOf(groupArray(day_start) AS _days_for_count, _match_date) AS _index, plus(minus(arrayLastIndex(x -> ifNull(equals(x, _match_date), isNull(x)
                                                                                                                                                                                                      and isNull(_match_date)), _days_for_count), _index), 1))), date) AS total,
            breakdown_value AS breakdown_value,
            rowNumberInAllBlocks() AS row_number
     FROM
       (SELECT sum(total) AS count,
               day_start AS day_start,
               breakdown_value AS breakdown_value
        FROM
          (SELECT count(DISTINCT if(not(empty(e__override.distinct_id)), e__override.person_id, e.person_id)) AS total,
                  toStartOfDay(toTimeZone(e.timestamp, 'UTC')) AS day_start,
                  ifNull(nullIf(toString(replaceRegexpAll(nullIf(nullIf(JSONExtractRaw(e.properties, '$os'), ''), 'null'), '^"|"$', '')), ''), '$$_posthog_breakdown_null_$$') AS breakdown_value
           FROM events AS e SAMPLE 1
           LEFT OUTER JOIN
             (SELECT argMax(person_distinct_id_overrides.person_id, person_distinct_id_overrides.version) AS person_id,
                     person_distinct_id_overrides.distinct_id AS distinct_id
              FROM person_distinct_id_overrides
              WHERE equals(person_distinct_id_overrides.team_id, 99999)
              GROUP BY person_distinct_id_overrides.distinct_id
              HAVING ifNull(equals(argMax(person_distinct_id_overrides.is_deleted, person_distinct_id_overrides.version), 0), 0) SETTINGS optimize_aggregation_in_order=1) AS e__override ON equals(e.distinct_id, e__override.distinct_id)
           WHERE and(equals(e.team_id, 99999), greaterOrEquals(toTimeZone(e.timestamp, 'UTC'), toStartOfDay(assumeNotNull(parseDateTime64BestEffortOrNull('2019-12-29 00:00:00', 6, 'UTC')))), lessOrEquals(toTimeZone(e.timestamp, 'UTC'), assumeNotNull(parseDateTime64BestEffortOrNull('2020-01-05 23:59:59', 6, 'UTC'))), equals(e.event, 'sign up'))
           GROUP BY day_start,
                    breakdown_value)
        GROUP BY day_start,
                 breakdown_value
        ORDER BY day_start ASC, breakdown_value ASC)
     GROUP BY breakdown_value
     ORDER BY if(ifNull(equals(breakdown_value, '$$_posthog_breakdown_other_$$'), 0), 2, if(ifNull(equals(breakdown_value, '$$_posthog_breakdown_null_$$'), 0), 1, 0)) ASC, arraySum(total) DESC, breakdown_value ASC)
  WHERE isNotNull(breakdown_value)
  GROUP BY breakdown_value
  ORDER BY if(ifNull(equals(breakdown_value, '$$_posthog_breakdown_other_$$'), 0), 2, if(ifNull(equals(breakdown_value, '$$_posthog_breakdown_null_$$'), 0), 1, 0)) ASC, arraySum(total) DESC, breakdown_value ASC
  LIMIT 50000 SETTINGS readonly=2,
                       max_execution_time=60,
                       allow_experimental_object_type=1,
                       format_csv_allow_double_quotes=0,
                       max_ast_elements=4000000,
                       max_expanded_ast_elements=4000000,
                       max_bytes_before_external_group_by=0
  '''
# ---
# name: TestTrends.test_timezones_daily_minus_utc
  '''
  SELECT arrayMap(number -> plus(toStartOfDay(assumeNotNull(parseDateTime64BestEffortOrNull('2019-12-29 00:00:00', 6, 'America/Phoenix'))), toIntervalDay(number)), range(0, plus(coalesce(dateDiff('day', toStartOfDay(assumeNotNull(parseDateTime64BestEffortOrNull('2019-12-29 00:00:00', 6, 'America/Phoenix'))), toStartOfDay(assumeNotNull(parseDateTime64BestEffortOrNull('2020-01-05 23:59:59', 6, 'America/Phoenix'))))), 1))) AS date,
         arrayMap(_match_date -> arraySum(arraySlice(groupArray(ifNull(count, 0)), indexOf(groupArray(day_start) AS _days_for_count, _match_date) AS _index, plus(minus(arrayLastIndex(x -> ifNull(equals(x, _match_date), isNull(x)
                                                                                                                                                                                                   and isNull(_match_date)), _days_for_count), _index), 1))), date) AS total
  FROM
    (SELECT sum(total) AS count,
            day_start AS day_start
     FROM
       (SELECT count() AS total,
               toStartOfDay(toTimeZone(e.timestamp, 'America/Phoenix')) AS day_start
        FROM events AS e SAMPLE 1
        WHERE and(equals(e.team_id, 99999), greaterOrEquals(toTimeZone(e.timestamp, 'America/Phoenix'), toStartOfDay(assumeNotNull(parseDateTime64BestEffortOrNull('2019-12-29 00:00:00', 6, 'America/Phoenix')))), lessOrEquals(toTimeZone(e.timestamp, 'America/Phoenix'), assumeNotNull(parseDateTime64BestEffortOrNull('2020-01-05 23:59:59', 6, 'America/Phoenix'))), equals(e.event, 'sign up'))
        GROUP BY day_start)
     GROUP BY day_start
     ORDER BY day_start ASC)
  ORDER BY arraySum(total) DESC
  LIMIT 50000 SETTINGS readonly=2,
                       max_execution_time=60,
                       allow_experimental_object_type=1,
                       format_csv_allow_double_quotes=0,
                       max_ast_elements=4000000,
                       max_expanded_ast_elements=4000000,
                       max_bytes_before_external_group_by=0
  '''
# ---
# name: TestTrends.test_timezones_daily_minus_utc.1
  '''
  SELECT arrayMap(number -> plus(toStartOfDay(assumeNotNull(parseDateTime64BestEffortOrNull('2019-12-22 00:00:00', 6, 'America/Phoenix'))), toIntervalDay(number)), range(0, plus(coalesce(dateDiff('day', toStartOfDay(assumeNotNull(parseDateTime64BestEffortOrNull('2019-12-22 00:00:00', 6, 'America/Phoenix'))), toStartOfDay(assumeNotNull(parseDateTime64BestEffortOrNull('2020-01-05 23:59:59', 6, 'America/Phoenix'))))), 1))) AS date,
         arrayMap(_match_date -> arraySum(arraySlice(groupArray(ifNull(count, 0)), indexOf(groupArray(day_start) AS _days_for_count, _match_date) AS _index, plus(minus(arrayLastIndex(x -> ifNull(equals(x, _match_date), isNull(x)
                                                                                                                                                                                                   and isNull(_match_date)), _days_for_count), _index), 1))), date) AS total
  FROM
    (SELECT sum(total) AS count,
            day_start AS day_start
     FROM
       (SELECT count(DISTINCT if(not(empty(e__override.distinct_id)), e__override.person_id, e.person_id)) AS total,
               toStartOfDay(toTimeZone(e.timestamp, 'America/Phoenix')) AS day_start
        FROM events AS e SAMPLE 1
        LEFT OUTER JOIN
          (SELECT argMax(person_distinct_id_overrides.person_id, person_distinct_id_overrides.version) AS person_id,
                  person_distinct_id_overrides.distinct_id AS distinct_id
           FROM person_distinct_id_overrides
           WHERE equals(person_distinct_id_overrides.team_id, 99999)
           GROUP BY person_distinct_id_overrides.distinct_id
           HAVING ifNull(equals(argMax(person_distinct_id_overrides.is_deleted, person_distinct_id_overrides.version), 0), 0) SETTINGS optimize_aggregation_in_order=1) AS e__override ON equals(e.distinct_id, e__override.distinct_id)
        WHERE and(equals(e.team_id, 99999), greaterOrEquals(toTimeZone(e.timestamp, 'America/Phoenix'), toStartOfDay(assumeNotNull(parseDateTime64BestEffortOrNull('2019-12-22 00:00:00', 6, 'America/Phoenix')))), lessOrEquals(toTimeZone(e.timestamp, 'America/Phoenix'), assumeNotNull(parseDateTime64BestEffortOrNull('2020-01-05 23:59:59', 6, 'America/Phoenix'))), equals(e.event, 'sign up'))
        GROUP BY day_start)
     GROUP BY day_start
     ORDER BY day_start ASC)
  ORDER BY arraySum(total) DESC
  LIMIT 50000 SETTINGS readonly=2,
                       max_execution_time=60,
                       allow_experimental_object_type=1,
                       format_csv_allow_double_quotes=0,
                       max_ast_elements=4000000,
                       max_expanded_ast_elements=4000000,
                       max_bytes_before_external_group_by=0
  '''
# ---
# name: TestTrends.test_timezones_daily_minus_utc.2
  '''
  SELECT arrayMap(number -> plus(toStartOfDay(assumeNotNull(parseDateTime64BestEffortOrNull('2019-12-29 00:00:00', 6, 'America/Phoenix'))), toIntervalDay(number)), range(0, plus(coalesce(dateDiff('day', toStartOfDay(assumeNotNull(parseDateTime64BestEffortOrNull('2019-12-29 00:00:00', 6, 'America/Phoenix'))), toStartOfDay(assumeNotNull(parseDateTime64BestEffortOrNull('2020-01-05 23:59:59', 6, 'America/Phoenix'))))), 1))) AS date,
         arrayMap(_match_date -> arraySum(arraySlice(groupArray(ifNull(count, 0)), indexOf(groupArray(day_start) AS _days_for_count, _match_date) AS _index, plus(minus(arrayLastIndex(x -> ifNull(equals(x, _match_date), isNull(x)
                                                                                                                                                                                                   and isNull(_match_date)), _days_for_count), _index), 1))), date) AS total
  FROM
    (SELECT sum(total) AS count,
            day_start AS day_start
     FROM
       (SELECT counts AS total,
               toStartOfDay(timestamp) AS day_start
        FROM
          (SELECT d.timestamp AS timestamp,
                  count(DISTINCT e.actor_id) AS counts
           FROM
             (SELECT toTimeZone(e.timestamp, 'America/Phoenix') AS timestamp,
                     if(not(empty(e__override.distinct_id)), e__override.person_id, e.person_id) AS actor_id
              FROM events AS e SAMPLE 1
              LEFT OUTER JOIN
                (SELECT argMax(person_distinct_id_overrides.person_id, person_distinct_id_overrides.version) AS person_id,
                        person_distinct_id_overrides.distinct_id AS distinct_id
                 FROM person_distinct_id_overrides
                 WHERE equals(person_distinct_id_overrides.team_id, 99999)
                 GROUP BY person_distinct_id_overrides.distinct_id
                 HAVING ifNull(equals(argMax(person_distinct_id_overrides.is_deleted, person_distinct_id_overrides.version), 0), 0) SETTINGS optimize_aggregation_in_order=1) AS e__override ON equals(e.distinct_id, e__override.distinct_id)
              WHERE and(equals(e.team_id, 99999), equals(e.event, 'sign up'), greaterOrEquals(timestamp, minus(assumeNotNull(parseDateTime64BestEffortOrNull('2019-12-29 00:00:00', 6, 'America/Phoenix')), toIntervalDay(7))), lessOrEquals(timestamp, assumeNotNull(parseDateTime64BestEffortOrNull('2020-01-05 23:59:59', 6, 'America/Phoenix'))))
              GROUP BY timestamp, actor_id) AS e
           CROSS JOIN
             (SELECT minus(toStartOfDay(assumeNotNull(parseDateTime64BestEffortOrNull('2020-01-05 23:59:59', 6, 'America/Phoenix'))), toIntervalDay(numbers.number)) AS timestamp
              FROM numbers(dateDiff('day', minus(toStartOfDay(assumeNotNull(parseDateTime64BestEffortOrNull('2019-12-29 00:00:00', 6, 'America/Phoenix'))), toIntervalDay(7)), assumeNotNull(parseDateTime64BestEffortOrNull('2020-01-05 23:59:59', 6, 'America/Phoenix')))) AS numbers) AS d
           WHERE and(ifNull(lessOrEquals(e.timestamp, plus(d.timestamp, toIntervalDay(1))), 0), ifNull(greater(e.timestamp, minus(d.timestamp, toIntervalDay(6))), 0))
           GROUP BY d.timestamp
           ORDER BY d.timestamp ASC)
        WHERE and(ifNull(greaterOrEquals(timestamp, toStartOfDay(assumeNotNull(parseDateTime64BestEffortOrNull('2019-12-29 00:00:00', 6, 'America/Phoenix')))), 0), ifNull(lessOrEquals(timestamp, assumeNotNull(parseDateTime64BestEffortOrNull('2020-01-05 23:59:59', 6, 'America/Phoenix'))), 0)))
     GROUP BY day_start
     ORDER BY day_start ASC)
  ORDER BY arraySum(total) DESC
  LIMIT 50000 SETTINGS readonly=2,
                       max_execution_time=60,
                       allow_experimental_object_type=1,
                       format_csv_allow_double_quotes=0,
                       max_ast_elements=4000000,
                       max_expanded_ast_elements=4000000,
                       max_bytes_before_external_group_by=0
  '''
# ---
# name: TestTrends.test_timezones_daily_minus_utc.3
  '''
  SELECT arrayMap(number -> plus(toStartOfDay(assumeNotNull(parseDateTime64BestEffortOrNull('2019-12-29 00:00:00', 6, 'America/Phoenix'))), toIntervalDay(number)), range(0, plus(coalesce(dateDiff('day', toStartOfDay(assumeNotNull(parseDateTime64BestEffortOrNull('2019-12-29 00:00:00', 6, 'America/Phoenix'))), toStartOfDay(assumeNotNull(parseDateTime64BestEffortOrNull('2020-01-05 23:59:59', 6, 'America/Phoenix'))))), 1))) AS date,
         arrayMap(_match_date -> arraySum(arraySlice(groupArray(ifNull(count, 0)), indexOf(groupArray(day_start) AS _days_for_count, _match_date) AS _index, plus(minus(arrayLastIndex(x -> ifNull(equals(x, _match_date), isNull(x)
                                                                                                                                                                                                   and isNull(_match_date)), _days_for_count), _index), 1))), date) AS total
  FROM
    (SELECT sum(total) AS count,
            day_start AS day_start
     FROM
       (SELECT count() AS total,
               toStartOfDay(toTimeZone(e.timestamp, 'America/Phoenix')) AS day_start
        FROM events AS e SAMPLE 1
        WHERE and(equals(e.team_id, 99999), greaterOrEquals(toTimeZone(e.timestamp, 'America/Phoenix'), toStartOfDay(assumeNotNull(parseDateTime64BestEffortOrNull('2019-12-29 00:00:00', 6, 'America/Phoenix')))), lessOrEquals(toTimeZone(e.timestamp, 'America/Phoenix'), assumeNotNull(parseDateTime64BestEffortOrNull('2020-01-05 23:59:59', 6, 'America/Phoenix'))), equals(e.event, 'sign up'))
        GROUP BY day_start)
     GROUP BY day_start
     ORDER BY day_start ASC)
  ORDER BY arraySum(total) DESC
  LIMIT 50000 SETTINGS readonly=2,
                       max_execution_time=60,
                       allow_experimental_object_type=1,
                       format_csv_allow_double_quotes=0,
                       max_ast_elements=4000000,
                       max_expanded_ast_elements=4000000,
                       max_bytes_before_external_group_by=0
  '''
# ---
# name: TestTrends.test_timezones_daily_minus_utc.4
  '''
  SELECT groupArray(1)(date)[1] AS date,
                      arrayFold((acc, x) -> arrayMap(i -> plus(acc[i], x[i]), range(1, plus(length(date), 1))), groupArray(ifNull(total, 0)), arrayWithConstant(length(date), reinterpretAsFloat64(0))) AS total,
                      if(ifNull(ifNull(greaterOrEquals(row_number, 25), 0), 0), '$$_posthog_breakdown_other_$$', breakdown_value) AS breakdown_value
  FROM
    (SELECT arrayMap(number -> plus(toStartOfDay(assumeNotNull(parseDateTime64BestEffortOrNull('2019-12-29 00:00:00', 6, 'America/Phoenix'))), toIntervalDay(number)), range(0, plus(coalesce(dateDiff('day', toStartOfDay(assumeNotNull(parseDateTime64BestEffortOrNull('2019-12-29 00:00:00', 6, 'America/Phoenix'))), toStartOfDay(assumeNotNull(parseDateTime64BestEffortOrNull('2020-01-05 23:59:59', 6, 'America/Phoenix'))))), 1))) AS date,
            arrayMap(_match_date -> arraySum(arraySlice(groupArray(ifNull(count, 0)), indexOf(groupArray(day_start) AS _days_for_count, _match_date) AS _index, plus(minus(arrayLastIndex(x -> ifNull(equals(x, _match_date), isNull(x)
                                                                                                                                                                                                      and isNull(_match_date)), _days_for_count), _index), 1))), date) AS total,
            breakdown_value AS breakdown_value,
            rowNumberInAllBlocks() AS row_number
     FROM
       (SELECT sum(total) AS count,
               day_start AS day_start,
               breakdown_value AS breakdown_value
        FROM
          (SELECT count(DISTINCT if(not(empty(e__override.distinct_id)), e__override.person_id, e.person_id)) AS total,
                  toStartOfDay(toTimeZone(e.timestamp, 'America/Phoenix')) AS day_start,
                  ifNull(nullIf(toString(replaceRegexpAll(nullIf(nullIf(JSONExtractRaw(e.properties, '$os'), ''), 'null'), '^"|"$', '')), ''), '$$_posthog_breakdown_null_$$') AS breakdown_value
           FROM events AS e SAMPLE 1
           LEFT OUTER JOIN
             (SELECT argMax(person_distinct_id_overrides.person_id, person_distinct_id_overrides.version) AS person_id,
                     person_distinct_id_overrides.distinct_id AS distinct_id
              FROM person_distinct_id_overrides
              WHERE equals(person_distinct_id_overrides.team_id, 99999)
              GROUP BY person_distinct_id_overrides.distinct_id
              HAVING ifNull(equals(argMax(person_distinct_id_overrides.is_deleted, person_distinct_id_overrides.version), 0), 0) SETTINGS optimize_aggregation_in_order=1) AS e__override ON equals(e.distinct_id, e__override.distinct_id)
           WHERE and(equals(e.team_id, 99999), greaterOrEquals(toTimeZone(e.timestamp, 'America/Phoenix'), toStartOfDay(assumeNotNull(parseDateTime64BestEffortOrNull('2019-12-29 00:00:00', 6, 'America/Phoenix')))), lessOrEquals(toTimeZone(e.timestamp, 'America/Phoenix'), assumeNotNull(parseDateTime64BestEffortOrNull('2020-01-05 23:59:59', 6, 'America/Phoenix'))), equals(e.event, 'sign up'))
           GROUP BY day_start,
                    breakdown_value)
        GROUP BY day_start,
                 breakdown_value
        ORDER BY day_start ASC, breakdown_value ASC)
     GROUP BY breakdown_value
     ORDER BY if(ifNull(equals(breakdown_value, '$$_posthog_breakdown_other_$$'), 0), 2, if(ifNull(equals(breakdown_value, '$$_posthog_breakdown_null_$$'), 0), 1, 0)) ASC, arraySum(total) DESC, breakdown_value ASC)
  WHERE isNotNull(breakdown_value)
  GROUP BY breakdown_value
  ORDER BY if(ifNull(equals(breakdown_value, '$$_posthog_breakdown_other_$$'), 0), 2, if(ifNull(equals(breakdown_value, '$$_posthog_breakdown_null_$$'), 0), 1, 0)) ASC, arraySum(total) DESC, breakdown_value ASC
  LIMIT 50000 SETTINGS readonly=2,
                       max_execution_time=60,
                       allow_experimental_object_type=1,
                       format_csv_allow_double_quotes=0,
                       max_ast_elements=4000000,
                       max_expanded_ast_elements=4000000,
                       max_bytes_before_external_group_by=0
  '''
# ---
# name: TestTrends.test_timezones_daily_plus_utc
  '''
  SELECT arrayMap(number -> plus(toStartOfDay(assumeNotNull(parseDateTime64BestEffortOrNull('2019-12-29 00:00:00', 6, 'Asia/Tokyo'))), toIntervalDay(number)), range(0, plus(coalesce(dateDiff('day', toStartOfDay(assumeNotNull(parseDateTime64BestEffortOrNull('2019-12-29 00:00:00', 6, 'Asia/Tokyo'))), toStartOfDay(assumeNotNull(parseDateTime64BestEffortOrNull('2020-01-05 23:59:59', 6, 'Asia/Tokyo'))))), 1))) AS date,
         arrayMap(_match_date -> arraySum(arraySlice(groupArray(ifNull(count, 0)), indexOf(groupArray(day_start) AS _days_for_count, _match_date) AS _index, plus(minus(arrayLastIndex(x -> ifNull(equals(x, _match_date), isNull(x)
                                                                                                                                                                                                   and isNull(_match_date)), _days_for_count), _index), 1))), date) AS total
  FROM
    (SELECT sum(total) AS count,
            day_start AS day_start
     FROM
       (SELECT count() AS total,
               toStartOfDay(toTimeZone(e.timestamp, 'Asia/Tokyo')) AS day_start
        FROM events AS e SAMPLE 1
        WHERE and(equals(e.team_id, 99999), greaterOrEquals(toTimeZone(e.timestamp, 'Asia/Tokyo'), toStartOfDay(assumeNotNull(parseDateTime64BestEffortOrNull('2019-12-29 00:00:00', 6, 'Asia/Tokyo')))), lessOrEquals(toTimeZone(e.timestamp, 'Asia/Tokyo'), assumeNotNull(parseDateTime64BestEffortOrNull('2020-01-05 23:59:59', 6, 'Asia/Tokyo'))), equals(e.event, 'sign up'))
        GROUP BY day_start)
     GROUP BY day_start
     ORDER BY day_start ASC)
  ORDER BY arraySum(total) DESC
  LIMIT 50000 SETTINGS readonly=2,
                       max_execution_time=60,
                       allow_experimental_object_type=1,
                       format_csv_allow_double_quotes=0,
                       max_ast_elements=4000000,
                       max_expanded_ast_elements=4000000,
                       max_bytes_before_external_group_by=0
  '''
# ---
# name: TestTrends.test_timezones_daily_plus_utc.1
  '''
  SELECT arrayMap(number -> plus(toStartOfDay(assumeNotNull(parseDateTime64BestEffortOrNull('2019-12-22 00:00:00', 6, 'Asia/Tokyo'))), toIntervalDay(number)), range(0, plus(coalesce(dateDiff('day', toStartOfDay(assumeNotNull(parseDateTime64BestEffortOrNull('2019-12-22 00:00:00', 6, 'Asia/Tokyo'))), toStartOfDay(assumeNotNull(parseDateTime64BestEffortOrNull('2020-01-05 23:59:59', 6, 'Asia/Tokyo'))))), 1))) AS date,
         arrayMap(_match_date -> arraySum(arraySlice(groupArray(ifNull(count, 0)), indexOf(groupArray(day_start) AS _days_for_count, _match_date) AS _index, plus(minus(arrayLastIndex(x -> ifNull(equals(x, _match_date), isNull(x)
                                                                                                                                                                                                   and isNull(_match_date)), _days_for_count), _index), 1))), date) AS total
  FROM
    (SELECT sum(total) AS count,
            day_start AS day_start
     FROM
       (SELECT count(DISTINCT if(not(empty(e__override.distinct_id)), e__override.person_id, e.person_id)) AS total,
               toStartOfDay(toTimeZone(e.timestamp, 'Asia/Tokyo')) AS day_start
        FROM events AS e SAMPLE 1
        LEFT OUTER JOIN
          (SELECT argMax(person_distinct_id_overrides.person_id, person_distinct_id_overrides.version) AS person_id,
                  person_distinct_id_overrides.distinct_id AS distinct_id
           FROM person_distinct_id_overrides
           WHERE equals(person_distinct_id_overrides.team_id, 99999)
           GROUP BY person_distinct_id_overrides.distinct_id
           HAVING ifNull(equals(argMax(person_distinct_id_overrides.is_deleted, person_distinct_id_overrides.version), 0), 0) SETTINGS optimize_aggregation_in_order=1) AS e__override ON equals(e.distinct_id, e__override.distinct_id)
        WHERE and(equals(e.team_id, 99999), greaterOrEquals(toTimeZone(e.timestamp, 'Asia/Tokyo'), toStartOfDay(assumeNotNull(parseDateTime64BestEffortOrNull('2019-12-22 00:00:00', 6, 'Asia/Tokyo')))), lessOrEquals(toTimeZone(e.timestamp, 'Asia/Tokyo'), assumeNotNull(parseDateTime64BestEffortOrNull('2020-01-05 23:59:59', 6, 'Asia/Tokyo'))), equals(e.event, 'sign up'))
        GROUP BY day_start)
     GROUP BY day_start
     ORDER BY day_start ASC)
  ORDER BY arraySum(total) DESC
  LIMIT 50000 SETTINGS readonly=2,
                       max_execution_time=60,
                       allow_experimental_object_type=1,
                       format_csv_allow_double_quotes=0,
                       max_ast_elements=4000000,
                       max_expanded_ast_elements=4000000,
                       max_bytes_before_external_group_by=0
  '''
# ---
# name: TestTrends.test_timezones_daily_plus_utc.2
  '''
  SELECT arrayMap(number -> plus(toStartOfDay(assumeNotNull(parseDateTime64BestEffortOrNull('2019-12-29 00:00:00', 6, 'Asia/Tokyo'))), toIntervalDay(number)), range(0, plus(coalesce(dateDiff('day', toStartOfDay(assumeNotNull(parseDateTime64BestEffortOrNull('2019-12-29 00:00:00', 6, 'Asia/Tokyo'))), toStartOfDay(assumeNotNull(parseDateTime64BestEffortOrNull('2020-01-05 23:59:59', 6, 'Asia/Tokyo'))))), 1))) AS date,
         arrayMap(_match_date -> arraySum(arraySlice(groupArray(ifNull(count, 0)), indexOf(groupArray(day_start) AS _days_for_count, _match_date) AS _index, plus(minus(arrayLastIndex(x -> ifNull(equals(x, _match_date), isNull(x)
                                                                                                                                                                                                   and isNull(_match_date)), _days_for_count), _index), 1))), date) AS total
  FROM
    (SELECT sum(total) AS count,
            day_start AS day_start
     FROM
       (SELECT counts AS total,
               toStartOfDay(timestamp) AS day_start
        FROM
          (SELECT d.timestamp AS timestamp,
                  count(DISTINCT e.actor_id) AS counts
           FROM
             (SELECT toTimeZone(e.timestamp, 'Asia/Tokyo') AS timestamp,
                     if(not(empty(e__override.distinct_id)), e__override.person_id, e.person_id) AS actor_id
              FROM events AS e SAMPLE 1
              LEFT OUTER JOIN
                (SELECT argMax(person_distinct_id_overrides.person_id, person_distinct_id_overrides.version) AS person_id,
                        person_distinct_id_overrides.distinct_id AS distinct_id
                 FROM person_distinct_id_overrides
                 WHERE equals(person_distinct_id_overrides.team_id, 99999)
                 GROUP BY person_distinct_id_overrides.distinct_id
                 HAVING ifNull(equals(argMax(person_distinct_id_overrides.is_deleted, person_distinct_id_overrides.version), 0), 0) SETTINGS optimize_aggregation_in_order=1) AS e__override ON equals(e.distinct_id, e__override.distinct_id)
              WHERE and(equals(e.team_id, 99999), equals(e.event, 'sign up'), greaterOrEquals(timestamp, minus(assumeNotNull(parseDateTime64BestEffortOrNull('2019-12-29 00:00:00', 6, 'Asia/Tokyo')), toIntervalDay(7))), lessOrEquals(timestamp, assumeNotNull(parseDateTime64BestEffortOrNull('2020-01-05 23:59:59', 6, 'Asia/Tokyo'))))
              GROUP BY timestamp, actor_id) AS e
           CROSS JOIN
             (SELECT minus(toStartOfDay(assumeNotNull(parseDateTime64BestEffortOrNull('2020-01-05 23:59:59', 6, 'Asia/Tokyo'))), toIntervalDay(numbers.number)) AS timestamp
              FROM numbers(dateDiff('day', minus(toStartOfDay(assumeNotNull(parseDateTime64BestEffortOrNull('2019-12-29 00:00:00', 6, 'Asia/Tokyo'))), toIntervalDay(7)), assumeNotNull(parseDateTime64BestEffortOrNull('2020-01-05 23:59:59', 6, 'Asia/Tokyo')))) AS numbers) AS d
           WHERE and(ifNull(lessOrEquals(e.timestamp, plus(d.timestamp, toIntervalDay(1))), 0), ifNull(greater(e.timestamp, minus(d.timestamp, toIntervalDay(6))), 0))
           GROUP BY d.timestamp
           ORDER BY d.timestamp ASC)
        WHERE and(ifNull(greaterOrEquals(timestamp, toStartOfDay(assumeNotNull(parseDateTime64BestEffortOrNull('2019-12-29 00:00:00', 6, 'Asia/Tokyo')))), 0), ifNull(lessOrEquals(timestamp, assumeNotNull(parseDateTime64BestEffortOrNull('2020-01-05 23:59:59', 6, 'Asia/Tokyo'))), 0)))
     GROUP BY day_start
     ORDER BY day_start ASC)
  ORDER BY arraySum(total) DESC
  LIMIT 50000 SETTINGS readonly=2,
                       max_execution_time=60,
                       allow_experimental_object_type=1,
                       format_csv_allow_double_quotes=0,
                       max_ast_elements=4000000,
                       max_expanded_ast_elements=4000000,
                       max_bytes_before_external_group_by=0
  '''
# ---
# name: TestTrends.test_timezones_daily_plus_utc.3
  '''
  SELECT arrayMap(number -> plus(toStartOfDay(assumeNotNull(parseDateTime64BestEffortOrNull('2019-12-29 00:00:00', 6, 'Asia/Tokyo'))), toIntervalDay(number)), range(0, plus(coalesce(dateDiff('day', toStartOfDay(assumeNotNull(parseDateTime64BestEffortOrNull('2019-12-29 00:00:00', 6, 'Asia/Tokyo'))), toStartOfDay(assumeNotNull(parseDateTime64BestEffortOrNull('2020-01-05 23:59:59', 6, 'Asia/Tokyo'))))), 1))) AS date,
         arrayMap(_match_date -> arraySum(arraySlice(groupArray(ifNull(count, 0)), indexOf(groupArray(day_start) AS _days_for_count, _match_date) AS _index, plus(minus(arrayLastIndex(x -> ifNull(equals(x, _match_date), isNull(x)
                                                                                                                                                                                                   and isNull(_match_date)), _days_for_count), _index), 1))), date) AS total
  FROM
    (SELECT sum(total) AS count,
            day_start AS day_start
     FROM
       (SELECT count() AS total,
               toStartOfDay(toTimeZone(e.timestamp, 'Asia/Tokyo')) AS day_start
        FROM events AS e SAMPLE 1
        WHERE and(equals(e.team_id, 99999), greaterOrEquals(toTimeZone(e.timestamp, 'Asia/Tokyo'), toStartOfDay(assumeNotNull(parseDateTime64BestEffortOrNull('2019-12-29 00:00:00', 6, 'Asia/Tokyo')))), lessOrEquals(toTimeZone(e.timestamp, 'Asia/Tokyo'), assumeNotNull(parseDateTime64BestEffortOrNull('2020-01-05 23:59:59', 6, 'Asia/Tokyo'))), equals(e.event, 'sign up'))
        GROUP BY day_start)
     GROUP BY day_start
     ORDER BY day_start ASC)
  ORDER BY arraySum(total) DESC
  LIMIT 50000 SETTINGS readonly=2,
                       max_execution_time=60,
                       allow_experimental_object_type=1,
                       format_csv_allow_double_quotes=0,
                       max_ast_elements=4000000,
                       max_expanded_ast_elements=4000000,
                       max_bytes_before_external_group_by=0
  '''
# ---
# name: TestTrends.test_timezones_daily_plus_utc.4
  '''
  SELECT groupArray(1)(date)[1] AS date,
                      arrayFold((acc, x) -> arrayMap(i -> plus(acc[i], x[i]), range(1, plus(length(date), 1))), groupArray(ifNull(total, 0)), arrayWithConstant(length(date), reinterpretAsFloat64(0))) AS total,
                      if(ifNull(ifNull(greaterOrEquals(row_number, 25), 0), 0), '$$_posthog_breakdown_other_$$', breakdown_value) AS breakdown_value
  FROM
    (SELECT arrayMap(number -> plus(toStartOfDay(assumeNotNull(parseDateTime64BestEffortOrNull('2019-12-29 00:00:00', 6, 'Asia/Tokyo'))), toIntervalDay(number)), range(0, plus(coalesce(dateDiff('day', toStartOfDay(assumeNotNull(parseDateTime64BestEffortOrNull('2019-12-29 00:00:00', 6, 'Asia/Tokyo'))), toStartOfDay(assumeNotNull(parseDateTime64BestEffortOrNull('2020-01-05 23:59:59', 6, 'Asia/Tokyo'))))), 1))) AS date,
            arrayMap(_match_date -> arraySum(arraySlice(groupArray(ifNull(count, 0)), indexOf(groupArray(day_start) AS _days_for_count, _match_date) AS _index, plus(minus(arrayLastIndex(x -> ifNull(equals(x, _match_date), isNull(x)
                                                                                                                                                                                                      and isNull(_match_date)), _days_for_count), _index), 1))), date) AS total,
            breakdown_value AS breakdown_value,
            rowNumberInAllBlocks() AS row_number
     FROM
       (SELECT sum(total) AS count,
               day_start AS day_start,
               breakdown_value AS breakdown_value
        FROM
          (SELECT count(DISTINCT if(not(empty(e__override.distinct_id)), e__override.person_id, e.person_id)) AS total,
                  toStartOfDay(toTimeZone(e.timestamp, 'Asia/Tokyo')) AS day_start,
                  ifNull(nullIf(toString(replaceRegexpAll(nullIf(nullIf(JSONExtractRaw(e.properties, '$os'), ''), 'null'), '^"|"$', '')), ''), '$$_posthog_breakdown_null_$$') AS breakdown_value
           FROM events AS e SAMPLE 1
           LEFT OUTER JOIN
             (SELECT argMax(person_distinct_id_overrides.person_id, person_distinct_id_overrides.version) AS person_id,
                     person_distinct_id_overrides.distinct_id AS distinct_id
              FROM person_distinct_id_overrides
              WHERE equals(person_distinct_id_overrides.team_id, 99999)
              GROUP BY person_distinct_id_overrides.distinct_id
              HAVING ifNull(equals(argMax(person_distinct_id_overrides.is_deleted, person_distinct_id_overrides.version), 0), 0) SETTINGS optimize_aggregation_in_order=1) AS e__override ON equals(e.distinct_id, e__override.distinct_id)
           WHERE and(equals(e.team_id, 99999), greaterOrEquals(toTimeZone(e.timestamp, 'Asia/Tokyo'), toStartOfDay(assumeNotNull(parseDateTime64BestEffortOrNull('2019-12-29 00:00:00', 6, 'Asia/Tokyo')))), lessOrEquals(toTimeZone(e.timestamp, 'Asia/Tokyo'), assumeNotNull(parseDateTime64BestEffortOrNull('2020-01-05 23:59:59', 6, 'Asia/Tokyo'))), equals(e.event, 'sign up'))
           GROUP BY day_start,
                    breakdown_value)
        GROUP BY day_start,
                 breakdown_value
        ORDER BY day_start ASC, breakdown_value ASC)
     GROUP BY breakdown_value
     ORDER BY if(ifNull(equals(breakdown_value, '$$_posthog_breakdown_other_$$'), 0), 2, if(ifNull(equals(breakdown_value, '$$_posthog_breakdown_null_$$'), 0), 1, 0)) ASC, arraySum(total) DESC, breakdown_value ASC)
  WHERE isNotNull(breakdown_value)
  GROUP BY breakdown_value
  ORDER BY if(ifNull(equals(breakdown_value, '$$_posthog_breakdown_other_$$'), 0), 2, if(ifNull(equals(breakdown_value, '$$_posthog_breakdown_null_$$'), 0), 1, 0)) ASC, arraySum(total) DESC, breakdown_value ASC
  LIMIT 50000 SETTINGS readonly=2,
                       max_execution_time=60,
                       allow_experimental_object_type=1,
                       format_csv_allow_double_quotes=0,
                       max_ast_elements=4000000,
                       max_expanded_ast_elements=4000000,
                       max_bytes_before_external_group_by=0
  '''
# ---
# name: TestTrends.test_timezones_hourly_relative_from
  '''
  SELECT arrayMap(number -> plus(toStartOfHour(assumeNotNull(parseDateTime64BestEffortOrNull('2020-01-05 00:00:00', 6, 'UTC'))), toIntervalHour(number)), range(0, plus(coalesce(dateDiff('hour', toStartOfHour(assumeNotNull(parseDateTime64BestEffortOrNull('2020-01-05 00:00:00', 6, 'UTC'))), toStartOfHour(assumeNotNull(parseDateTime64BestEffortOrNull('2020-01-05 10:59:59', 6, 'UTC'))))), 1))) AS date,
         arrayMap(_match_date -> arraySum(arraySlice(groupArray(ifNull(count, 0)), indexOf(groupArray(day_start) AS _days_for_count, _match_date) AS _index, plus(minus(arrayLastIndex(x -> ifNull(equals(x, _match_date), isNull(x)
                                                                                                                                                                                                   and isNull(_match_date)), _days_for_count), _index), 1))), date) AS total
  FROM
    (SELECT sum(total) AS count,
            day_start AS day_start
     FROM
       (SELECT count(DISTINCT if(not(empty(e__override.distinct_id)), e__override.person_id, e.person_id)) AS total,
               toStartOfHour(toTimeZone(e.timestamp, 'UTC')) AS day_start
        FROM events AS e SAMPLE 1
        LEFT OUTER JOIN
          (SELECT argMax(person_distinct_id_overrides.person_id, person_distinct_id_overrides.version) AS person_id,
                  person_distinct_id_overrides.distinct_id AS distinct_id
           FROM person_distinct_id_overrides
           WHERE equals(person_distinct_id_overrides.team_id, 99999)
           GROUP BY person_distinct_id_overrides.distinct_id
           HAVING ifNull(equals(argMax(person_distinct_id_overrides.is_deleted, person_distinct_id_overrides.version), 0), 0) SETTINGS optimize_aggregation_in_order=1) AS e__override ON equals(e.distinct_id, e__override.distinct_id)
        WHERE and(equals(e.team_id, 99999), greaterOrEquals(toTimeZone(e.timestamp, 'UTC'), assumeNotNull(parseDateTime64BestEffortOrNull('2020-01-05 00:00:00', 6, 'UTC'))), lessOrEquals(toTimeZone(e.timestamp, 'UTC'), assumeNotNull(parseDateTime64BestEffortOrNull('2020-01-05 10:59:59', 6, 'UTC'))), equals(e.event, 'sign up'))
        GROUP BY day_start)
     GROUP BY day_start
     ORDER BY day_start ASC)
  ORDER BY arraySum(total) DESC
  LIMIT 50000 SETTINGS readonly=2,
                       max_execution_time=60,
                       allow_experimental_object_type=1,
                       format_csv_allow_double_quotes=0,
                       max_ast_elements=4000000,
                       max_expanded_ast_elements=4000000,
                       max_bytes_before_external_group_by=0
  '''
# ---
# name: TestTrends.test_timezones_hourly_relative_from.1
  '''
  SELECT arrayMap(number -> plus(toStartOfHour(assumeNotNull(parseDateTime64BestEffortOrNull('2020-01-05 00:00:00', 6, 'UTC'))), toIntervalHour(number)), range(0, plus(coalesce(dateDiff('hour', toStartOfHour(assumeNotNull(parseDateTime64BestEffortOrNull('2020-01-05 00:00:00', 6, 'UTC'))), toStartOfHour(assumeNotNull(parseDateTime64BestEffortOrNull('2020-01-05 10:59:59', 6, 'UTC'))))), 1))) AS date,
         arrayMap(_match_date -> arraySum(arraySlice(groupArray(ifNull(count, 0)), indexOf(groupArray(day_start) AS _days_for_count, _match_date) AS _index, plus(minus(arrayLastIndex(x -> ifNull(equals(x, _match_date), isNull(x)
                                                                                                                                                                                                   and isNull(_match_date)), _days_for_count), _index), 1))), date) AS total
  FROM
    (SELECT sum(total) AS count,
            day_start AS day_start
     FROM
       (SELECT count() AS total,
               toStartOfHour(toTimeZone(e.timestamp, 'UTC')) AS day_start
        FROM events AS e SAMPLE 1
        WHERE and(equals(e.team_id, 99999), greaterOrEquals(toTimeZone(e.timestamp, 'UTC'), assumeNotNull(parseDateTime64BestEffortOrNull('2020-01-05 00:00:00', 6, 'UTC'))), lessOrEquals(toTimeZone(e.timestamp, 'UTC'), assumeNotNull(parseDateTime64BestEffortOrNull('2020-01-05 10:59:59', 6, 'UTC'))), equals(e.event, 'sign up'))
        GROUP BY day_start)
     GROUP BY day_start
     ORDER BY day_start ASC)
  ORDER BY arraySum(total) DESC
  LIMIT 50000 SETTINGS readonly=2,
                       max_execution_time=60,
                       allow_experimental_object_type=1,
                       format_csv_allow_double_quotes=0,
                       max_ast_elements=4000000,
                       max_expanded_ast_elements=4000000,
                       max_bytes_before_external_group_by=0
  '''
# ---
# name: TestTrends.test_timezones_hourly_relative_from_minus_utc
  '''
  SELECT arrayMap(number -> plus(toStartOfHour(assumeNotNull(parseDateTime64BestEffortOrNull('2020-01-05 00:00:00', 6, 'America/Phoenix'))), toIntervalHour(number)), range(0, plus(coalesce(dateDiff('hour', toStartOfHour(assumeNotNull(parseDateTime64BestEffortOrNull('2020-01-05 00:00:00', 6, 'America/Phoenix'))), toStartOfHour(assumeNotNull(parseDateTime64BestEffortOrNull('2020-01-05 10:59:59', 6, 'America/Phoenix'))))), 1))) AS date,
         arrayMap(_match_date -> arraySum(arraySlice(groupArray(ifNull(count, 0)), indexOf(groupArray(day_start) AS _days_for_count, _match_date) AS _index, plus(minus(arrayLastIndex(x -> ifNull(equals(x, _match_date), isNull(x)
                                                                                                                                                                                                   and isNull(_match_date)), _days_for_count), _index), 1))), date) AS total
  FROM
    (SELECT sum(total) AS count,
            day_start AS day_start
     FROM
       (SELECT count(DISTINCT if(not(empty(e__override.distinct_id)), e__override.person_id, e.person_id)) AS total,
               toStartOfHour(toTimeZone(e.timestamp, 'America/Phoenix')) AS day_start
        FROM events AS e SAMPLE 1
        LEFT OUTER JOIN
          (SELECT argMax(person_distinct_id_overrides.person_id, person_distinct_id_overrides.version) AS person_id,
                  person_distinct_id_overrides.distinct_id AS distinct_id
           FROM person_distinct_id_overrides
           WHERE equals(person_distinct_id_overrides.team_id, 99999)
           GROUP BY person_distinct_id_overrides.distinct_id
           HAVING ifNull(equals(argMax(person_distinct_id_overrides.is_deleted, person_distinct_id_overrides.version), 0), 0) SETTINGS optimize_aggregation_in_order=1) AS e__override ON equals(e.distinct_id, e__override.distinct_id)
        WHERE and(equals(e.team_id, 99999), greaterOrEquals(toTimeZone(e.timestamp, 'America/Phoenix'), assumeNotNull(parseDateTime64BestEffortOrNull('2020-01-05 00:00:00', 6, 'America/Phoenix'))), lessOrEquals(toTimeZone(e.timestamp, 'America/Phoenix'), assumeNotNull(parseDateTime64BestEffortOrNull('2020-01-05 10:59:59', 6, 'America/Phoenix'))), equals(e.event, 'sign up'))
        GROUP BY day_start)
     GROUP BY day_start
     ORDER BY day_start ASC)
  ORDER BY arraySum(total) DESC
  LIMIT 50000 SETTINGS readonly=2,
                       max_execution_time=60,
                       allow_experimental_object_type=1,
                       format_csv_allow_double_quotes=0,
                       max_ast_elements=4000000,
                       max_expanded_ast_elements=4000000,
                       max_bytes_before_external_group_by=0
  '''
# ---
# name: TestTrends.test_timezones_hourly_relative_from_minus_utc.1
  '''
  SELECT arrayMap(number -> plus(toStartOfHour(assumeNotNull(parseDateTime64BestEffortOrNull('2020-01-05 00:00:00', 6, 'America/Phoenix'))), toIntervalHour(number)), range(0, plus(coalesce(dateDiff('hour', toStartOfHour(assumeNotNull(parseDateTime64BestEffortOrNull('2020-01-05 00:00:00', 6, 'America/Phoenix'))), toStartOfHour(assumeNotNull(parseDateTime64BestEffortOrNull('2020-01-05 10:59:59', 6, 'America/Phoenix'))))), 1))) AS date,
         arrayMap(_match_date -> arraySum(arraySlice(groupArray(ifNull(count, 0)), indexOf(groupArray(day_start) AS _days_for_count, _match_date) AS _index, plus(minus(arrayLastIndex(x -> ifNull(equals(x, _match_date), isNull(x)
                                                                                                                                                                                                   and isNull(_match_date)), _days_for_count), _index), 1))), date) AS total
  FROM
    (SELECT sum(total) AS count,
            day_start AS day_start
     FROM
       (SELECT count() AS total,
               toStartOfHour(toTimeZone(e.timestamp, 'America/Phoenix')) AS day_start
        FROM events AS e SAMPLE 1
        WHERE and(equals(e.team_id, 99999), greaterOrEquals(toTimeZone(e.timestamp, 'America/Phoenix'), assumeNotNull(parseDateTime64BestEffortOrNull('2020-01-05 00:00:00', 6, 'America/Phoenix'))), lessOrEquals(toTimeZone(e.timestamp, 'America/Phoenix'), assumeNotNull(parseDateTime64BestEffortOrNull('2020-01-05 10:59:59', 6, 'America/Phoenix'))), equals(e.event, 'sign up'))
        GROUP BY day_start)
     GROUP BY day_start
     ORDER BY day_start ASC)
  ORDER BY arraySum(total) DESC
  LIMIT 50000 SETTINGS readonly=2,
                       max_execution_time=60,
                       allow_experimental_object_type=1,
                       format_csv_allow_double_quotes=0,
                       max_ast_elements=4000000,
                       max_expanded_ast_elements=4000000,
                       max_bytes_before_external_group_by=0
  '''
# ---
# name: TestTrends.test_timezones_hourly_relative_from_plus_utc
  '''
  SELECT arrayMap(number -> plus(toStartOfHour(assumeNotNull(parseDateTime64BestEffortOrNull('2020-01-05 00:00:00', 6, 'Asia/Tokyo'))), toIntervalHour(number)), range(0, plus(coalesce(dateDiff('hour', toStartOfHour(assumeNotNull(parseDateTime64BestEffortOrNull('2020-01-05 00:00:00', 6, 'Asia/Tokyo'))), toStartOfHour(assumeNotNull(parseDateTime64BestEffortOrNull('2020-01-05 10:59:59', 6, 'Asia/Tokyo'))))), 1))) AS date,
         arrayMap(_match_date -> arraySum(arraySlice(groupArray(ifNull(count, 0)), indexOf(groupArray(day_start) AS _days_for_count, _match_date) AS _index, plus(minus(arrayLastIndex(x -> ifNull(equals(x, _match_date), isNull(x)
                                                                                                                                                                                                   and isNull(_match_date)), _days_for_count), _index), 1))), date) AS total
  FROM
    (SELECT sum(total) AS count,
            day_start AS day_start
     FROM
       (SELECT count(DISTINCT if(not(empty(e__override.distinct_id)), e__override.person_id, e.person_id)) AS total,
               toStartOfHour(toTimeZone(e.timestamp, 'Asia/Tokyo')) AS day_start
        FROM events AS e SAMPLE 1
        LEFT OUTER JOIN
          (SELECT argMax(person_distinct_id_overrides.person_id, person_distinct_id_overrides.version) AS person_id,
                  person_distinct_id_overrides.distinct_id AS distinct_id
           FROM person_distinct_id_overrides
           WHERE equals(person_distinct_id_overrides.team_id, 99999)
           GROUP BY person_distinct_id_overrides.distinct_id
           HAVING ifNull(equals(argMax(person_distinct_id_overrides.is_deleted, person_distinct_id_overrides.version), 0), 0) SETTINGS optimize_aggregation_in_order=1) AS e__override ON equals(e.distinct_id, e__override.distinct_id)
        WHERE and(equals(e.team_id, 99999), greaterOrEquals(toTimeZone(e.timestamp, 'Asia/Tokyo'), assumeNotNull(parseDateTime64BestEffortOrNull('2020-01-05 00:00:00', 6, 'Asia/Tokyo'))), lessOrEquals(toTimeZone(e.timestamp, 'Asia/Tokyo'), assumeNotNull(parseDateTime64BestEffortOrNull('2020-01-05 10:59:59', 6, 'Asia/Tokyo'))), equals(e.event, 'sign up'))
        GROUP BY day_start)
     GROUP BY day_start
     ORDER BY day_start ASC)
  ORDER BY arraySum(total) DESC
  LIMIT 50000 SETTINGS readonly=2,
                       max_execution_time=60,
                       allow_experimental_object_type=1,
                       format_csv_allow_double_quotes=0,
                       max_ast_elements=4000000,
                       max_expanded_ast_elements=4000000,
                       max_bytes_before_external_group_by=0
  '''
# ---
# name: TestTrends.test_timezones_hourly_relative_from_plus_utc.1
  '''
  SELECT arrayMap(number -> plus(toStartOfHour(assumeNotNull(parseDateTime64BestEffortOrNull('2020-01-05 00:00:00', 6, 'Asia/Tokyo'))), toIntervalHour(number)), range(0, plus(coalesce(dateDiff('hour', toStartOfHour(assumeNotNull(parseDateTime64BestEffortOrNull('2020-01-05 00:00:00', 6, 'Asia/Tokyo'))), toStartOfHour(assumeNotNull(parseDateTime64BestEffortOrNull('2020-01-05 10:59:59', 6, 'Asia/Tokyo'))))), 1))) AS date,
         arrayMap(_match_date -> arraySum(arraySlice(groupArray(ifNull(count, 0)), indexOf(groupArray(day_start) AS _days_for_count, _match_date) AS _index, plus(minus(arrayLastIndex(x -> ifNull(equals(x, _match_date), isNull(x)
                                                                                                                                                                                                   and isNull(_match_date)), _days_for_count), _index), 1))), date) AS total
  FROM
    (SELECT sum(total) AS count,
            day_start AS day_start
     FROM
       (SELECT count() AS total,
               toStartOfHour(toTimeZone(e.timestamp, 'Asia/Tokyo')) AS day_start
        FROM events AS e SAMPLE 1
        WHERE and(equals(e.team_id, 99999), greaterOrEquals(toTimeZone(e.timestamp, 'Asia/Tokyo'), assumeNotNull(parseDateTime64BestEffortOrNull('2020-01-05 00:00:00', 6, 'Asia/Tokyo'))), lessOrEquals(toTimeZone(e.timestamp, 'Asia/Tokyo'), assumeNotNull(parseDateTime64BestEffortOrNull('2020-01-05 10:59:59', 6, 'Asia/Tokyo'))), equals(e.event, 'sign up'))
        GROUP BY day_start)
     GROUP BY day_start
     ORDER BY day_start ASC)
  ORDER BY arraySum(total) DESC
  LIMIT 50000 SETTINGS readonly=2,
                       max_execution_time=60,
                       allow_experimental_object_type=1,
                       format_csv_allow_double_quotes=0,
                       max_ast_elements=4000000,
                       max_expanded_ast_elements=4000000,
                       max_bytes_before_external_group_by=0
  '''
# ---
# name: TestTrends.test_timezones_weekly
  '''
  SELECT arrayMap(number -> plus(toStartOfWeek(assumeNotNull(parseDateTime64BestEffortOrNull('2020-01-12 00:00:00', 6, 'UTC')), 0), toIntervalWeek(number)), range(0, plus(coalesce(dateDiff('week', toStartOfWeek(assumeNotNull(parseDateTime64BestEffortOrNull('2020-01-12 00:00:00', 6, 'UTC')), 0), toStartOfWeek(assumeNotNull(parseDateTime64BestEffortOrNull('2020-01-26 23:59:59', 6, 'UTC')), 0))), 1))) AS date,
         arrayMap(_match_date -> arraySum(arraySlice(groupArray(ifNull(count, 0)), indexOf(groupArray(day_start) AS _days_for_count, _match_date) AS _index, plus(minus(arrayLastIndex(x -> ifNull(equals(x, _match_date), isNull(x)
                                                                                                                                                                                                   and isNull(_match_date)), _days_for_count), _index), 1))), date) AS total
  FROM
    (SELECT sum(total) AS count,
            day_start AS day_start
     FROM
       (SELECT count() AS total,
               toStartOfWeek(toTimeZone(e.timestamp, 'UTC'), 0) AS day_start
        FROM events AS e SAMPLE 1
        WHERE and(equals(e.team_id, 99999), greaterOrEquals(toTimeZone(e.timestamp, 'UTC'), toStartOfWeek(assumeNotNull(parseDateTime64BestEffortOrNull('2020-01-12 00:00:00', 6, 'UTC')), 0)), lessOrEquals(toTimeZone(e.timestamp, 'UTC'), assumeNotNull(parseDateTime64BestEffortOrNull('2020-01-26 23:59:59', 6, 'UTC'))), equals(e.event, 'sign up'))
        GROUP BY day_start)
     GROUP BY day_start
     ORDER BY day_start ASC)
  ORDER BY arraySum(total) DESC
  LIMIT 50000 SETTINGS readonly=2,
                       max_execution_time=60,
                       allow_experimental_object_type=1,
                       format_csv_allow_double_quotes=0,
                       max_ast_elements=4000000,
                       max_expanded_ast_elements=4000000,
                       max_bytes_before_external_group_by=0
  '''
# ---
# name: TestTrends.test_timezones_weekly.1
  '''
  SELECT arrayMap(number -> plus(toStartOfWeek(assumeNotNull(parseDateTime64BestEffortOrNull('2020-01-12 00:00:00', 6, 'UTC')), 3), toIntervalWeek(number)), range(0, plus(coalesce(dateDiff('week', toStartOfWeek(assumeNotNull(parseDateTime64BestEffortOrNull('2020-01-12 00:00:00', 6, 'UTC')), 3), toStartOfWeek(assumeNotNull(parseDateTime64BestEffortOrNull('2020-01-26 23:59:59', 6, 'UTC')), 3))), 1))) AS date,
         arrayMap(_match_date -> arraySum(arraySlice(groupArray(ifNull(count, 0)), indexOf(groupArray(day_start) AS _days_for_count, _match_date) AS _index, plus(minus(arrayLastIndex(x -> ifNull(equals(x, _match_date), isNull(x)
                                                                                                                                                                                                   and isNull(_match_date)), _days_for_count), _index), 1))), date) AS total
  FROM
    (SELECT sum(total) AS count,
            day_start AS day_start
     FROM
       (SELECT count() AS total,
               toStartOfWeek(toTimeZone(e.timestamp, 'UTC'), 3) AS day_start
        FROM events AS e SAMPLE 1
        WHERE and(equals(e.team_id, 99999), greaterOrEquals(toTimeZone(e.timestamp, 'UTC'), toStartOfWeek(assumeNotNull(parseDateTime64BestEffortOrNull('2020-01-12 00:00:00', 6, 'UTC')), 3)), lessOrEquals(toTimeZone(e.timestamp, 'UTC'), assumeNotNull(parseDateTime64BestEffortOrNull('2020-01-26 23:59:59', 6, 'UTC'))), equals(e.event, 'sign up'))
        GROUP BY day_start)
     GROUP BY day_start
     ORDER BY day_start ASC)
  ORDER BY arraySum(total) DESC
  LIMIT 50000 SETTINGS readonly=2,
                       max_execution_time=60,
                       allow_experimental_object_type=1,
                       format_csv_allow_double_quotes=0,
                       max_ast_elements=4000000,
                       max_expanded_ast_elements=4000000,
                       max_bytes_before_external_group_by=0
  '''
# ---
# name: TestTrends.test_timezones_weekly_minus_utc
  '''
  SELECT arrayMap(number -> plus(toStartOfWeek(assumeNotNull(parseDateTime64BestEffortOrNull('2020-01-12 00:00:00', 6, 'America/Phoenix')), 0), toIntervalWeek(number)), range(0, plus(coalesce(dateDiff('week', toStartOfWeek(assumeNotNull(parseDateTime64BestEffortOrNull('2020-01-12 00:00:00', 6, 'America/Phoenix')), 0), toStartOfWeek(assumeNotNull(parseDateTime64BestEffortOrNull('2020-01-26 23:59:59', 6, 'America/Phoenix')), 0))), 1))) AS date,
         arrayMap(_match_date -> arraySum(arraySlice(groupArray(ifNull(count, 0)), indexOf(groupArray(day_start) AS _days_for_count, _match_date) AS _index, plus(minus(arrayLastIndex(x -> ifNull(equals(x, _match_date), isNull(x)
                                                                                                                                                                                                   and isNull(_match_date)), _days_for_count), _index), 1))), date) AS total
  FROM
    (SELECT sum(total) AS count,
            day_start AS day_start
     FROM
       (SELECT count() AS total,
               toStartOfWeek(toTimeZone(e.timestamp, 'America/Phoenix'), 0) AS day_start
        FROM events AS e SAMPLE 1
        WHERE and(equals(e.team_id, 99999), greaterOrEquals(toTimeZone(e.timestamp, 'America/Phoenix'), toStartOfWeek(assumeNotNull(parseDateTime64BestEffortOrNull('2020-01-12 00:00:00', 6, 'America/Phoenix')), 0)), lessOrEquals(toTimeZone(e.timestamp, 'America/Phoenix'), assumeNotNull(parseDateTime64BestEffortOrNull('2020-01-26 23:59:59', 6, 'America/Phoenix'))), equals(e.event, 'sign up'))
        GROUP BY day_start)
     GROUP BY day_start
     ORDER BY day_start ASC)
  ORDER BY arraySum(total) DESC
  LIMIT 50000 SETTINGS readonly=2,
                       max_execution_time=60,
                       allow_experimental_object_type=1,
                       format_csv_allow_double_quotes=0,
                       max_ast_elements=4000000,
                       max_expanded_ast_elements=4000000,
                       max_bytes_before_external_group_by=0
  '''
# ---
# name: TestTrends.test_timezones_weekly_minus_utc.1
  '''
  SELECT arrayMap(number -> plus(toStartOfWeek(assumeNotNull(parseDateTime64BestEffortOrNull('2020-01-12 00:00:00', 6, 'America/Phoenix')), 3), toIntervalWeek(number)), range(0, plus(coalesce(dateDiff('week', toStartOfWeek(assumeNotNull(parseDateTime64BestEffortOrNull('2020-01-12 00:00:00', 6, 'America/Phoenix')), 3), toStartOfWeek(assumeNotNull(parseDateTime64BestEffortOrNull('2020-01-26 23:59:59', 6, 'America/Phoenix')), 3))), 1))) AS date,
         arrayMap(_match_date -> arraySum(arraySlice(groupArray(ifNull(count, 0)), indexOf(groupArray(day_start) AS _days_for_count, _match_date) AS _index, plus(minus(arrayLastIndex(x -> ifNull(equals(x, _match_date), isNull(x)
                                                                                                                                                                                                   and isNull(_match_date)), _days_for_count), _index), 1))), date) AS total
  FROM
    (SELECT sum(total) AS count,
            day_start AS day_start
     FROM
       (SELECT count() AS total,
               toStartOfWeek(toTimeZone(e.timestamp, 'America/Phoenix'), 3) AS day_start
        FROM events AS e SAMPLE 1
        WHERE and(equals(e.team_id, 99999), greaterOrEquals(toTimeZone(e.timestamp, 'America/Phoenix'), toStartOfWeek(assumeNotNull(parseDateTime64BestEffortOrNull('2020-01-12 00:00:00', 6, 'America/Phoenix')), 3)), lessOrEquals(toTimeZone(e.timestamp, 'America/Phoenix'), assumeNotNull(parseDateTime64BestEffortOrNull('2020-01-26 23:59:59', 6, 'America/Phoenix'))), equals(e.event, 'sign up'))
        GROUP BY day_start)
     GROUP BY day_start
     ORDER BY day_start ASC)
  ORDER BY arraySum(total) DESC
  LIMIT 50000 SETTINGS readonly=2,
                       max_execution_time=60,
                       allow_experimental_object_type=1,
                       format_csv_allow_double_quotes=0,
                       max_ast_elements=4000000,
                       max_expanded_ast_elements=4000000,
                       max_bytes_before_external_group_by=0
  '''
# ---
# name: TestTrends.test_timezones_weekly_plus_utc
  '''
  SELECT arrayMap(number -> plus(toStartOfWeek(assumeNotNull(parseDateTime64BestEffortOrNull('2020-01-12 00:00:00', 6, 'Asia/Tokyo')), 0), toIntervalWeek(number)), range(0, plus(coalesce(dateDiff('week', toStartOfWeek(assumeNotNull(parseDateTime64BestEffortOrNull('2020-01-12 00:00:00', 6, 'Asia/Tokyo')), 0), toStartOfWeek(assumeNotNull(parseDateTime64BestEffortOrNull('2020-01-26 23:59:59', 6, 'Asia/Tokyo')), 0))), 1))) AS date,
         arrayMap(_match_date -> arraySum(arraySlice(groupArray(ifNull(count, 0)), indexOf(groupArray(day_start) AS _days_for_count, _match_date) AS _index, plus(minus(arrayLastIndex(x -> ifNull(equals(x, _match_date), isNull(x)
                                                                                                                                                                                                   and isNull(_match_date)), _days_for_count), _index), 1))), date) AS total
  FROM
    (SELECT sum(total) AS count,
            day_start AS day_start
     FROM
       (SELECT count() AS total,
               toStartOfWeek(toTimeZone(e.timestamp, 'Asia/Tokyo'), 0) AS day_start
        FROM events AS e SAMPLE 1
        WHERE and(equals(e.team_id, 99999), greaterOrEquals(toTimeZone(e.timestamp, 'Asia/Tokyo'), toStartOfWeek(assumeNotNull(parseDateTime64BestEffortOrNull('2020-01-12 00:00:00', 6, 'Asia/Tokyo')), 0)), lessOrEquals(toTimeZone(e.timestamp, 'Asia/Tokyo'), assumeNotNull(parseDateTime64BestEffortOrNull('2020-01-26 23:59:59', 6, 'Asia/Tokyo'))), equals(e.event, 'sign up'))
        GROUP BY day_start)
     GROUP BY day_start
     ORDER BY day_start ASC)
  ORDER BY arraySum(total) DESC
  LIMIT 50000 SETTINGS readonly=2,
                       max_execution_time=60,
                       allow_experimental_object_type=1,
                       format_csv_allow_double_quotes=0,
                       max_ast_elements=4000000,
                       max_expanded_ast_elements=4000000,
                       max_bytes_before_external_group_by=0
  '''
# ---
# name: TestTrends.test_timezones_weekly_plus_utc.1
  '''
  SELECT arrayMap(number -> plus(toStartOfWeek(assumeNotNull(parseDateTime64BestEffortOrNull('2020-01-12 00:00:00', 6, 'Asia/Tokyo')), 3), toIntervalWeek(number)), range(0, plus(coalesce(dateDiff('week', toStartOfWeek(assumeNotNull(parseDateTime64BestEffortOrNull('2020-01-12 00:00:00', 6, 'Asia/Tokyo')), 3), toStartOfWeek(assumeNotNull(parseDateTime64BestEffortOrNull('2020-01-26 23:59:59', 6, 'Asia/Tokyo')), 3))), 1))) AS date,
         arrayMap(_match_date -> arraySum(arraySlice(groupArray(ifNull(count, 0)), indexOf(groupArray(day_start) AS _days_for_count, _match_date) AS _index, plus(minus(arrayLastIndex(x -> ifNull(equals(x, _match_date), isNull(x)
                                                                                                                                                                                                   and isNull(_match_date)), _days_for_count), _index), 1))), date) AS total
  FROM
    (SELECT sum(total) AS count,
            day_start AS day_start
     FROM
       (SELECT count() AS total,
               toStartOfWeek(toTimeZone(e.timestamp, 'Asia/Tokyo'), 3) AS day_start
        FROM events AS e SAMPLE 1
        WHERE and(equals(e.team_id, 99999), greaterOrEquals(toTimeZone(e.timestamp, 'Asia/Tokyo'), toStartOfWeek(assumeNotNull(parseDateTime64BestEffortOrNull('2020-01-12 00:00:00', 6, 'Asia/Tokyo')), 3)), lessOrEquals(toTimeZone(e.timestamp, 'Asia/Tokyo'), assumeNotNull(parseDateTime64BestEffortOrNull('2020-01-26 23:59:59', 6, 'Asia/Tokyo'))), equals(e.event, 'sign up'))
        GROUP BY day_start)
     GROUP BY day_start
     ORDER BY day_start ASC)
  ORDER BY arraySum(total) DESC
  LIMIT 50000 SETTINGS readonly=2,
                       max_execution_time=60,
                       allow_experimental_object_type=1,
                       format_csv_allow_double_quotes=0,
                       max_ast_elements=4000000,
                       max_expanded_ast_elements=4000000,
                       max_bytes_before_external_group_by=0
  '''
# ---
# name: TestTrends.test_trend_breakdown_user_props_with_filter_with_partial_property_pushdowns
  '''
  SELECT groupArray(1)(date)[1] AS date,
                      arrayFold((acc, x) -> arrayMap(i -> plus(acc[i], x[i]), range(1, plus(length(date), 1))), groupArray(ifNull(total, 0)), arrayWithConstant(length(date), reinterpretAsFloat64(0))) AS total,
                      if(ifNull(ifNull(greaterOrEquals(row_number, 25), 0), 0), '$$_posthog_breakdown_other_$$', breakdown_value) AS breakdown_value
  FROM
    (SELECT arrayMap(number -> plus(toStartOfDay(assumeNotNull(parseDateTime64BestEffortOrNull('2020-01-01 00:00:00', 6, 'UTC'))), toIntervalDay(number)), range(0, plus(coalesce(dateDiff('day', toStartOfDay(assumeNotNull(parseDateTime64BestEffortOrNull('2020-01-01 00:00:00', 6, 'UTC'))), toStartOfDay(assumeNotNull(parseDateTime64BestEffortOrNull('2020-07-01 23:59:59', 6, 'UTC'))))), 1))) AS date,
            arrayMap(_match_date -> arraySum(arraySlice(groupArray(ifNull(count, 0)), indexOf(groupArray(day_start) AS _days_for_count, _match_date) AS _index, plus(minus(arrayLastIndex(x -> ifNull(equals(x, _match_date), isNull(x)
                                                                                                                                                                                                      and isNull(_match_date)), _days_for_count), _index), 1))), date) AS total,
            breakdown_value AS breakdown_value,
            rowNumberInAllBlocks() AS row_number
     FROM
       (SELECT sum(total) AS count,
               day_start AS day_start,
               breakdown_value AS breakdown_value
        FROM
          (SELECT count() AS total,
                  toStartOfDay(toTimeZone(e.timestamp, 'UTC')) AS day_start,
                  ifNull(nullIf(toString(e__person.properties___email), ''), '$$_posthog_breakdown_null_$$') AS breakdown_value
           FROM events AS e SAMPLE 1
           LEFT OUTER JOIN
             (SELECT argMax(person_distinct_id_overrides.person_id, person_distinct_id_overrides.version) AS person_id,
                     person_distinct_id_overrides.distinct_id AS distinct_id
              FROM person_distinct_id_overrides
              WHERE equals(person_distinct_id_overrides.team_id, 99999)
              GROUP BY person_distinct_id_overrides.distinct_id
              HAVING ifNull(equals(argMax(person_distinct_id_overrides.is_deleted, person_distinct_id_overrides.version), 0), 0) SETTINGS optimize_aggregation_in_order=1) AS e__override ON equals(e.distinct_id, e__override.distinct_id)
           LEFT JOIN
             (SELECT person.id AS id,
                     replaceRegexpAll(nullIf(nullIf(JSONExtractRaw(person.properties, 'email'), ''), 'null'), '^"|"$', '') AS properties___email,
                     replaceRegexpAll(nullIf(nullIf(JSONExtractRaw(person.properties, '$os'), ''), 'null'), '^"|"$', '') AS `properties___$os`,
                     replaceRegexpAll(nullIf(nullIf(JSONExtractRaw(person.properties, '$browser'), ''), 'null'), '^"|"$', '') AS `properties___$browser`
              FROM person
              WHERE and(equals(person.team_id, 99999), ifNull(in(tuple(person.id, person.version),
                                                                   (SELECT person.id AS id, max(person.version) AS version
                                                                    FROM person
                                                                    WHERE equals(person.team_id, 99999)
                                                                    GROUP BY person.id
                                                                    HAVING and(ifNull(equals(argMax(person.is_deleted, person.version), 0), 0), ifNull(less(argMax(toTimeZone(person.created_at, 'UTC'), person.version), plus(now64(6, 'UTC'), toIntervalDay(1))), 0)))), 0)) SETTINGS optimize_aggregation_in_order=1) AS e__person ON equals(if(not(empty(e__override.distinct_id)), e__override.person_id, e.person_id), e__person.id)
           WHERE and(equals(e.team_id, 99999), greaterOrEquals(toTimeZone(e.timestamp, 'UTC'), toStartOfDay(assumeNotNull(parseDateTime64BestEffortOrNull('2020-01-01 00:00:00', 6, 'UTC')))), lessOrEquals(toTimeZone(e.timestamp, 'UTC'), assumeNotNull(parseDateTime64BestEffortOrNull('2020-07-01 23:59:59', 6, 'UTC'))), equals(e.event, 'sign up'), and(or(ifNull(notILike(e__person.properties___email, '%@posthog.com%'), 1), ifNull(equals(replaceRegexpAll(nullIf(nullIf(JSONExtractRaw(e.properties, 'key'), ''), 'null'), '^"|"$', ''), 'val'), 0)), or(ifNull(equals(e__person.`properties___$os`, 'android'), 0), ifNull(equals(e__person.`properties___$browser`, 'safari'), 0))))
           GROUP BY day_start,
                    breakdown_value)
        GROUP BY day_start,
                 breakdown_value
        ORDER BY day_start ASC, breakdown_value ASC)
     GROUP BY breakdown_value
     ORDER BY if(ifNull(equals(breakdown_value, '$$_posthog_breakdown_other_$$'), 0), 2, if(ifNull(equals(breakdown_value, '$$_posthog_breakdown_null_$$'), 0), 1, 0)) ASC, arraySum(total) DESC, breakdown_value ASC)
  WHERE isNotNull(breakdown_value)
  GROUP BY breakdown_value
  ORDER BY if(ifNull(equals(breakdown_value, '$$_posthog_breakdown_other_$$'), 0), 2, if(ifNull(equals(breakdown_value, '$$_posthog_breakdown_null_$$'), 0), 1, 0)) ASC, arraySum(total) DESC, breakdown_value ASC
  LIMIT 50000 SETTINGS readonly=2,
                       max_execution_time=60,
                       allow_experimental_object_type=1,
                       format_csv_allow_double_quotes=0,
                       max_ast_elements=4000000,
                       max_expanded_ast_elements=4000000,
                       max_bytes_before_external_group_by=0
  '''
# ---
# name: TestTrends.test_trend_breakdown_user_props_with_filter_with_partial_property_pushdowns.1
  '''
  SELECT groupArray(1)(date)[1] AS date,
                      arrayFold((acc, x) -> arrayMap(i -> plus(acc[i], x[i]), range(1, plus(length(date), 1))), groupArray(ifNull(total, 0)), arrayWithConstant(length(date), reinterpretAsFloat64(0))) AS total,
                      if(ifNull(ifNull(greaterOrEquals(row_number, 25), 0), 0), '$$_posthog_breakdown_other_$$', breakdown_value) AS breakdown_value
  FROM
    (SELECT arrayMap(number -> plus(toStartOfDay(assumeNotNull(parseDateTime64BestEffortOrNull('2020-01-01 00:00:00', 6, 'UTC'))), toIntervalDay(number)), range(0, plus(coalesce(dateDiff('day', toStartOfDay(assumeNotNull(parseDateTime64BestEffortOrNull('2020-01-01 00:00:00', 6, 'UTC'))), toStartOfDay(assumeNotNull(parseDateTime64BestEffortOrNull('2020-07-01 23:59:59', 6, 'UTC'))))), 1))) AS date,
            arrayMap(_match_date -> arraySum(arraySlice(groupArray(ifNull(count, 0)), indexOf(groupArray(day_start) AS _days_for_count, _match_date) AS _index, plus(minus(arrayLastIndex(x -> ifNull(equals(x, _match_date), isNull(x)
                                                                                                                                                                                                      and isNull(_match_date)), _days_for_count), _index), 1))), date) AS total,
            breakdown_value AS breakdown_value,
            rowNumberInAllBlocks() AS row_number
     FROM
       (SELECT sum(total) AS count,
               day_start AS day_start,
               breakdown_value AS breakdown_value
        FROM
          (SELECT count() AS total,
                  toStartOfDay(toTimeZone(e.timestamp, 'UTC')) AS day_start,
                  ifNull(nullIf(toString(e__person.properties___email), ''), '$$_posthog_breakdown_null_$$') AS breakdown_value
           FROM events AS e SAMPLE 1
           LEFT OUTER JOIN
             (SELECT argMax(person_distinct_id_overrides.person_id, person_distinct_id_overrides.version) AS person_id,
                     person_distinct_id_overrides.distinct_id AS distinct_id
              FROM person_distinct_id_overrides
              WHERE equals(person_distinct_id_overrides.team_id, 99999)
              GROUP BY person_distinct_id_overrides.distinct_id
              HAVING ifNull(equals(argMax(person_distinct_id_overrides.is_deleted, person_distinct_id_overrides.version), 0), 0) SETTINGS optimize_aggregation_in_order=1) AS e__override ON equals(e.distinct_id, e__override.distinct_id)
           LEFT JOIN
             (SELECT person.id AS id,
                     replaceRegexpAll(nullIf(nullIf(JSONExtractRaw(person.properties, 'email'), ''), 'null'), '^"|"$', '') AS properties___email,
                     replaceRegexpAll(nullIf(nullIf(JSONExtractRaw(person.properties, '$os'), ''), 'null'), '^"|"$', '') AS `properties___$os`,
                     replaceRegexpAll(nullIf(nullIf(JSONExtractRaw(person.properties, '$browser'), ''), 'null'), '^"|"$', '') AS `properties___$browser`
              FROM person
              WHERE and(equals(person.team_id, 99999), ifNull(in(tuple(person.id, person.version),
                                                                   (SELECT person.id AS id, max(person.version) AS version
                                                                    FROM person
                                                                    WHERE equals(person.team_id, 99999)
                                                                    GROUP BY person.id
                                                                    HAVING and(ifNull(equals(argMax(person.is_deleted, person.version), 0), 0), ifNull(less(argMax(toTimeZone(person.created_at, 'UTC'), person.version), plus(now64(6, 'UTC'), toIntervalDay(1))), 0)))), 0)) SETTINGS optimize_aggregation_in_order=1) AS e__person ON equals(if(not(empty(e__override.distinct_id)), e__override.person_id, e.person_id), e__person.id)
           WHERE and(equals(e.team_id, 99999), greaterOrEquals(toTimeZone(e.timestamp, 'UTC'), toStartOfDay(assumeNotNull(parseDateTime64BestEffortOrNull('2020-01-01 00:00:00', 6, 'UTC')))), lessOrEquals(toTimeZone(e.timestamp, 'UTC'), assumeNotNull(parseDateTime64BestEffortOrNull('2020-07-01 23:59:59', 6, 'UTC'))), equals(e.event, 'sign up'), and(ifNull(equals(e__person.`properties___$os`, 'android'), 0), ifNull(equals(e__person.`properties___$browser`, 'chrome'), 0)), and(ifNull(equals(replaceRegexpAll(nullIf(nullIf(JSONExtractRaw(e.properties, 'key'), ''), 'null'), '^"|"$', ''), 'val'), 0), ifNull(ilike(e__person.properties___email, '%@posthog.com%'), 0)))
           GROUP BY day_start,
                    breakdown_value)
        GROUP BY day_start,
                 breakdown_value
        ORDER BY day_start ASC, breakdown_value ASC)
     GROUP BY breakdown_value
     ORDER BY if(ifNull(equals(breakdown_value, '$$_posthog_breakdown_other_$$'), 0), 2, if(ifNull(equals(breakdown_value, '$$_posthog_breakdown_null_$$'), 0), 1, 0)) ASC, arraySum(total) DESC, breakdown_value ASC)
  WHERE isNotNull(breakdown_value)
  GROUP BY breakdown_value
  ORDER BY if(ifNull(equals(breakdown_value, '$$_posthog_breakdown_other_$$'), 0), 2, if(ifNull(equals(breakdown_value, '$$_posthog_breakdown_null_$$'), 0), 1, 0)) ASC, arraySum(total) DESC, breakdown_value ASC
  LIMIT 50000 SETTINGS readonly=2,
                       max_execution_time=60,
                       allow_experimental_object_type=1,
                       format_csv_allow_double_quotes=0,
                       max_ast_elements=4000000,
                       max_expanded_ast_elements=4000000,
                       max_bytes_before_external_group_by=0
  '''
# ---
# name: TestTrends.test_trends_aggregate_by_distinct_id
  '''
  SELECT arrayMap(number -> plus(toStartOfDay(assumeNotNull(parseDateTime64BestEffortOrNull('2019-12-24 00:00:00', 6, 'UTC'))), toIntervalDay(number)), range(0, plus(coalesce(dateDiff('day', toStartOfDay(assumeNotNull(parseDateTime64BestEffortOrNull('2019-12-24 00:00:00', 6, 'UTC'))), toStartOfDay(assumeNotNull(parseDateTime64BestEffortOrNull('2019-12-31 23:59:59', 6, 'UTC'))))), 1))) AS date,
         arrayMap(_match_date -> arraySum(arraySlice(groupArray(ifNull(count, 0)), indexOf(groupArray(day_start) AS _days_for_count, _match_date) AS _index, plus(minus(arrayLastIndex(x -> ifNull(equals(x, _match_date), isNull(x)
                                                                                                                                                                                                   and isNull(_match_date)), _days_for_count), _index), 1))), date) AS total
  FROM
    (SELECT sum(total) AS count,
            day_start AS day_start
     FROM
       (SELECT count(DISTINCT e.distinct_id) AS total,
               toStartOfDay(toTimeZone(e.timestamp, 'UTC')) AS day_start
        FROM events AS e SAMPLE 1
        WHERE and(equals(e.team_id, 99999), greaterOrEquals(toTimeZone(e.timestamp, 'UTC'), toStartOfDay(assumeNotNull(parseDateTime64BestEffortOrNull('2019-12-24 00:00:00', 6, 'UTC')))), lessOrEquals(toTimeZone(e.timestamp, 'UTC'), assumeNotNull(parseDateTime64BestEffortOrNull('2019-12-31 23:59:59', 6, 'UTC'))), equals(e.event, 'sign up'))
        GROUP BY day_start)
     GROUP BY day_start
     ORDER BY day_start ASC)
  ORDER BY arraySum(total) DESC
  LIMIT 50000 SETTINGS readonly=2,
                       max_execution_time=60,
                       allow_experimental_object_type=1,
                       format_csv_allow_double_quotes=0,
                       max_ast_elements=4000000,
                       max_expanded_ast_elements=4000000,
                       max_bytes_before_external_group_by=0
  '''
# ---
# name: TestTrends.test_trends_aggregate_by_distinct_id.1
  '''
  SELECT arrayMap(number -> plus(toStartOfDay(assumeNotNull(parseDateTime64BestEffortOrNull('2019-12-24 00:00:00', 6, 'UTC'))), toIntervalDay(number)), range(0, plus(coalesce(dateDiff('day', toStartOfDay(assumeNotNull(parseDateTime64BestEffortOrNull('2019-12-24 00:00:00', 6, 'UTC'))), toStartOfDay(assumeNotNull(parseDateTime64BestEffortOrNull('2019-12-31 23:59:59', 6, 'UTC'))))), 1))) AS date,
         arrayMap(_match_date -> arraySum(arraySlice(groupArray(ifNull(count, 0)), indexOf(groupArray(day_start) AS _days_for_count, _match_date) AS _index, plus(minus(arrayLastIndex(x -> ifNull(equals(x, _match_date), isNull(x)
                                                                                                                                                                                                   and isNull(_match_date)), _days_for_count), _index), 1))), date) AS total
  FROM
    (SELECT sum(total) AS count,
            day_start AS day_start
     FROM
       (SELECT count(DISTINCT e.distinct_id) AS total,
               toStartOfDay(toTimeZone(e.timestamp, 'UTC')) AS day_start
        FROM events AS e SAMPLE 1
        LEFT OUTER JOIN
          (SELECT argMax(person_distinct_id_overrides.person_id, person_distinct_id_overrides.version) AS person_id,
                  person_distinct_id_overrides.distinct_id AS distinct_id
           FROM person_distinct_id_overrides
           WHERE equals(person_distinct_id_overrides.team_id, 99999)
           GROUP BY person_distinct_id_overrides.distinct_id
           HAVING ifNull(equals(argMax(person_distinct_id_overrides.is_deleted, person_distinct_id_overrides.version), 0), 0) SETTINGS optimize_aggregation_in_order=1) AS e__override ON equals(e.distinct_id, e__override.distinct_id)
        LEFT JOIN
          (SELECT person.id AS id,
                  replaceRegexpAll(nullIf(nullIf(JSONExtractRaw(person.properties, '$some_prop'), ''), 'null'), '^"|"$', '') AS `properties___$some_prop`
           FROM person
           WHERE and(equals(person.team_id, 99999), ifNull(in(tuple(person.id, person.version),
                                                                (SELECT person.id AS id, max(person.version) AS version
                                                                 FROM person
                                                                 WHERE equals(person.team_id, 99999)
                                                                 GROUP BY person.id
                                                                 HAVING and(ifNull(equals(argMax(person.is_deleted, person.version), 0), 0), ifNull(less(argMax(toTimeZone(person.created_at, 'UTC'), person.version), plus(now64(6, 'UTC'), toIntervalDay(1))), 0)))), 0)) SETTINGS optimize_aggregation_in_order=1) AS e__person ON equals(if(not(empty(e__override.distinct_id)), e__override.person_id, e.person_id), e__person.id)
        WHERE and(equals(e.team_id, 99999), greaterOrEquals(toTimeZone(e.timestamp, 'UTC'), toStartOfDay(assumeNotNull(parseDateTime64BestEffortOrNull('2019-12-24 00:00:00', 6, 'UTC')))), lessOrEquals(toTimeZone(e.timestamp, 'UTC'), assumeNotNull(parseDateTime64BestEffortOrNull('2019-12-31 23:59:59', 6, 'UTC'))), equals(e.event, 'sign up'), ifNull(equals(e__person.`properties___$some_prop`, 'some_val'), 0))
        GROUP BY day_start)
     GROUP BY day_start
     ORDER BY day_start ASC)
  ORDER BY arraySum(total) DESC
  LIMIT 50000 SETTINGS readonly=2,
                       max_execution_time=60,
                       allow_experimental_object_type=1,
                       format_csv_allow_double_quotes=0,
                       max_ast_elements=4000000,
                       max_expanded_ast_elements=4000000,
                       max_bytes_before_external_group_by=0
  '''
# ---
# name: TestTrends.test_trends_aggregate_by_distinct_id.2
  '''
  SELECT groupArray(1)(date)[1] AS date,
                      arrayFold((acc, x) -> arrayMap(i -> plus(acc[i], x[i]), range(1, plus(length(date), 1))), groupArray(ifNull(total, 0)), arrayWithConstant(length(date), reinterpretAsFloat64(0))) AS total,
                      if(ifNull(ifNull(greaterOrEquals(row_number, 25), 0), 0), '$$_posthog_breakdown_other_$$', breakdown_value) AS breakdown_value
  FROM
    (SELECT arrayMap(number -> plus(toStartOfDay(assumeNotNull(parseDateTime64BestEffortOrNull('2019-12-24 00:00:00', 6, 'UTC'))), toIntervalDay(number)), range(0, plus(coalesce(dateDiff('day', toStartOfDay(assumeNotNull(parseDateTime64BestEffortOrNull('2019-12-24 00:00:00', 6, 'UTC'))), toStartOfDay(assumeNotNull(parseDateTime64BestEffortOrNull('2019-12-31 23:59:59', 6, 'UTC'))))), 1))) AS date,
            arrayMap(_match_date -> arraySum(arraySlice(groupArray(ifNull(count, 0)), indexOf(groupArray(day_start) AS _days_for_count, _match_date) AS _index, plus(minus(arrayLastIndex(x -> ifNull(equals(x, _match_date), isNull(x)
                                                                                                                                                                                                      and isNull(_match_date)), _days_for_count), _index), 1))), date) AS total,
            breakdown_value AS breakdown_value,
            rowNumberInAllBlocks() AS row_number
     FROM
       (SELECT sum(total) AS count,
               day_start AS day_start,
               breakdown_value AS breakdown_value
        FROM
          (SELECT count(DISTINCT e.distinct_id) AS total,
                  toStartOfDay(toTimeZone(e.timestamp, 'UTC')) AS day_start,
                  ifNull(nullIf(toString(e__person.`properties___$some_prop`), ''), '$$_posthog_breakdown_null_$$') AS breakdown_value
           FROM events AS e SAMPLE 1
           LEFT OUTER JOIN
             (SELECT argMax(person_distinct_id_overrides.person_id, person_distinct_id_overrides.version) AS person_id,
                     person_distinct_id_overrides.distinct_id AS distinct_id
              FROM person_distinct_id_overrides
              WHERE equals(person_distinct_id_overrides.team_id, 99999)
              GROUP BY person_distinct_id_overrides.distinct_id
              HAVING ifNull(equals(argMax(person_distinct_id_overrides.is_deleted, person_distinct_id_overrides.version), 0), 0) SETTINGS optimize_aggregation_in_order=1) AS e__override ON equals(e.distinct_id, e__override.distinct_id)
           LEFT JOIN
             (SELECT person.id AS id,
                     replaceRegexpAll(nullIf(nullIf(JSONExtractRaw(person.properties, '$some_prop'), ''), 'null'), '^"|"$', '') AS `properties___$some_prop`
              FROM person
              WHERE and(equals(person.team_id, 99999), ifNull(in(tuple(person.id, person.version),
                                                                   (SELECT person.id AS id, max(person.version) AS version
                                                                    FROM person
                                                                    WHERE equals(person.team_id, 99999)
                                                                    GROUP BY person.id
                                                                    HAVING and(ifNull(equals(argMax(person.is_deleted, person.version), 0), 0), ifNull(less(argMax(toTimeZone(person.created_at, 'UTC'), person.version), plus(now64(6, 'UTC'), toIntervalDay(1))), 0)))), 0)) SETTINGS optimize_aggregation_in_order=1) AS e__person ON equals(if(not(empty(e__override.distinct_id)), e__override.person_id, e.person_id), e__person.id)
           WHERE and(equals(e.team_id, 99999), greaterOrEquals(toTimeZone(e.timestamp, 'UTC'), toStartOfDay(assumeNotNull(parseDateTime64BestEffortOrNull('2019-12-24 00:00:00', 6, 'UTC')))), lessOrEquals(toTimeZone(e.timestamp, 'UTC'), assumeNotNull(parseDateTime64BestEffortOrNull('2019-12-31 23:59:59', 6, 'UTC'))), equals(e.event, 'sign up'))
           GROUP BY day_start,
                    breakdown_value)
        GROUP BY day_start,
                 breakdown_value
        ORDER BY day_start ASC, breakdown_value ASC)
     GROUP BY breakdown_value
     ORDER BY if(ifNull(equals(breakdown_value, '$$_posthog_breakdown_other_$$'), 0), 2, if(ifNull(equals(breakdown_value, '$$_posthog_breakdown_null_$$'), 0), 1, 0)) ASC, arraySum(total) DESC, breakdown_value ASC)
  WHERE isNotNull(breakdown_value)
  GROUP BY breakdown_value
  ORDER BY if(ifNull(equals(breakdown_value, '$$_posthog_breakdown_other_$$'), 0), 2, if(ifNull(equals(breakdown_value, '$$_posthog_breakdown_null_$$'), 0), 1, 0)) ASC, arraySum(total) DESC, breakdown_value ASC
  LIMIT 50000 SETTINGS readonly=2,
                       max_execution_time=60,
                       allow_experimental_object_type=1,
                       format_csv_allow_double_quotes=0,
                       max_ast_elements=4000000,
                       max_expanded_ast_elements=4000000,
                       max_bytes_before_external_group_by=0
  '''
# ---
# name: TestTrends.test_trends_aggregate_by_distinct_id.3
  '''
  SELECT groupArray(1)(date)[1] AS date,
                      arrayFold((acc, x) -> arrayMap(i -> plus(acc[i], x[i]), range(1, plus(length(date), 1))), groupArray(ifNull(total, 0)), arrayWithConstant(length(date), reinterpretAsFloat64(0))) AS total,
                      arrayMap(i -> if(ifNull(ifNull(greaterOrEquals(row_number, 25), 0), 0), '$$_posthog_breakdown_other_$$', i), breakdown_value) AS breakdown_value
  FROM
    (SELECT arrayMap(number -> plus(toStartOfDay(assumeNotNull(parseDateTime64BestEffortOrNull('2019-12-24 00:00:00', 6, 'UTC'))), toIntervalDay(number)), range(0, plus(coalesce(dateDiff('day', toStartOfDay(assumeNotNull(parseDateTime64BestEffortOrNull('2019-12-24 00:00:00', 6, 'UTC'))), toStartOfDay(assumeNotNull(parseDateTime64BestEffortOrNull('2019-12-31 23:59:59', 6, 'UTC'))))), 1))) AS date,
            arrayMap(_match_date -> arraySum(arraySlice(groupArray(ifNull(count, 0)), indexOf(groupArray(day_start) AS _days_for_count, _match_date) AS _index, plus(minus(arrayLastIndex(x -> ifNull(equals(x, _match_date), isNull(x)
                                                                                                                                                                                                      and isNull(_match_date)), _days_for_count), _index), 1))), date) AS total,
            breakdown_value AS breakdown_value,
            rowNumberInAllBlocks() AS row_number
     FROM
       (SELECT sum(total) AS count,
               day_start AS day_start,
               [ifNull(toString(breakdown_value_1), '$$_posthog_breakdown_null_$$')] AS breakdown_value
        FROM
          (SELECT count(DISTINCT e.distinct_id) AS total,
                  toStartOfDay(toTimeZone(e.timestamp, 'UTC')) AS day_start,
                  ifNull(nullIf(toString(e__person.`properties___$some_prop`), ''), '$$_posthog_breakdown_null_$$') AS breakdown_value_1
           FROM events AS e SAMPLE 1
           LEFT OUTER JOIN
             (SELECT argMax(person_distinct_id_overrides.person_id, person_distinct_id_overrides.version) AS person_id,
                     person_distinct_id_overrides.distinct_id AS distinct_id
              FROM person_distinct_id_overrides
              WHERE equals(person_distinct_id_overrides.team_id, 99999)
              GROUP BY person_distinct_id_overrides.distinct_id
              HAVING ifNull(equals(argMax(person_distinct_id_overrides.is_deleted, person_distinct_id_overrides.version), 0), 0) SETTINGS optimize_aggregation_in_order=1) AS e__override ON equals(e.distinct_id, e__override.distinct_id)
           LEFT JOIN
             (SELECT person.id AS id,
                     replaceRegexpAll(nullIf(nullIf(JSONExtractRaw(person.properties, '$some_prop'), ''), 'null'), '^"|"$', '') AS `properties___$some_prop`
              FROM person
              WHERE and(equals(person.team_id, 99999), ifNull(in(tuple(person.id, person.version),
                                                                   (SELECT person.id AS id, max(person.version) AS version
                                                                    FROM person
                                                                    WHERE equals(person.team_id, 99999)
                                                                    GROUP BY person.id
                                                                    HAVING and(ifNull(equals(argMax(person.is_deleted, person.version), 0), 0), ifNull(less(argMax(toTimeZone(person.created_at, 'UTC'), person.version), plus(now64(6, 'UTC'), toIntervalDay(1))), 0)))), 0)) SETTINGS optimize_aggregation_in_order=1) AS e__person ON equals(if(not(empty(e__override.distinct_id)), e__override.person_id, e.person_id), e__person.id)
           WHERE and(equals(e.team_id, 99999), greaterOrEquals(toTimeZone(e.timestamp, 'UTC'), toStartOfDay(assumeNotNull(parseDateTime64BestEffortOrNull('2019-12-24 00:00:00', 6, 'UTC')))), lessOrEquals(toTimeZone(e.timestamp, 'UTC'), assumeNotNull(parseDateTime64BestEffortOrNull('2019-12-31 23:59:59', 6, 'UTC'))), equals(e.event, 'sign up'))
           GROUP BY day_start,
                    breakdown_value_1)
        GROUP BY day_start,
                 breakdown_value_1
        ORDER BY day_start ASC, breakdown_value ASC)
     GROUP BY breakdown_value
     ORDER BY if(has(breakdown_value, '$$_posthog_breakdown_other_$$'), 2, if(has(breakdown_value, '$$_posthog_breakdown_null_$$'), 1, 0)) ASC, arraySum(total) DESC, breakdown_value ASC)
  WHERE arrayExists(x -> isNotNull(x), breakdown_value)
  GROUP BY breakdown_value
  ORDER BY if(has(breakdown_value, '$$_posthog_breakdown_other_$$'), 2, if(has(breakdown_value, '$$_posthog_breakdown_null_$$'), 1, 0)) ASC, arraySum(total) DESC, breakdown_value ASC
  LIMIT 50000 SETTINGS readonly=2,
                       max_execution_time=60,
                       allow_experimental_object_type=1,
                       format_csv_allow_double_quotes=0,
                       max_ast_elements=4000000,
                       max_expanded_ast_elements=4000000,
                       max_bytes_before_external_group_by=0
  '''
# ---
# name: TestTrends.test_trends_aggregate_by_distinct_id.4
  '''
  SELECT arrayMap(number -> plus(toStartOfDay(assumeNotNull(parseDateTime64BestEffortOrNull('2019-12-24 00:00:00', 6, 'UTC'))), toIntervalDay(number)), range(0, plus(coalesce(dateDiff('day', toStartOfDay(assumeNotNull(parseDateTime64BestEffortOrNull('2019-12-24 00:00:00', 6, 'UTC'))), toStartOfDay(assumeNotNull(parseDateTime64BestEffortOrNull('2019-12-31 23:59:59', 6, 'UTC'))))), 1))) AS date,
         arrayMap(_match_date -> arraySum(arraySlice(groupArray(ifNull(count, 0)), indexOf(groupArray(day_start) AS _days_for_count, _match_date) AS _index, plus(minus(arrayLastIndex(x -> ifNull(equals(x, _match_date), isNull(x)
                                                                                                                                                                                                   and isNull(_match_date)), _days_for_count), _index), 1))), date) AS total
  FROM
    (SELECT sum(total) AS count,
            day_start AS day_start
     FROM
       (SELECT counts AS total,
               toStartOfDay(timestamp) AS day_start
        FROM
          (SELECT d.timestamp AS timestamp,
                  count(DISTINCT e.actor_id) AS counts
           FROM
             (SELECT toTimeZone(e.timestamp, 'UTC') AS timestamp,
                     e.distinct_id AS actor_id
              FROM events AS e SAMPLE 1
              WHERE and(equals(e.team_id, 99999), equals(e.event, 'sign up'), greaterOrEquals(timestamp, minus(assumeNotNull(parseDateTime64BestEffortOrNull('2019-12-24 00:00:00', 6, 'UTC')), toIntervalDay(30))), lessOrEquals(timestamp, assumeNotNull(parseDateTime64BestEffortOrNull('2019-12-31 23:59:59', 6, 'UTC'))))
              GROUP BY timestamp, actor_id) AS e
           CROSS JOIN
             (SELECT minus(toStartOfDay(assumeNotNull(parseDateTime64BestEffortOrNull('2019-12-31 23:59:59', 6, 'UTC'))), toIntervalDay(numbers.number)) AS timestamp
              FROM numbers(dateDiff('day', minus(toStartOfDay(assumeNotNull(parseDateTime64BestEffortOrNull('2019-12-24 00:00:00', 6, 'UTC'))), toIntervalDay(30)), assumeNotNull(parseDateTime64BestEffortOrNull('2019-12-31 23:59:59', 6, 'UTC')))) AS numbers) AS d
           WHERE and(ifNull(lessOrEquals(e.timestamp, plus(d.timestamp, toIntervalDay(1))), 0), ifNull(greater(e.timestamp, minus(d.timestamp, toIntervalDay(29))), 0))
           GROUP BY d.timestamp
           ORDER BY d.timestamp ASC)
        WHERE and(ifNull(greaterOrEquals(timestamp, toStartOfDay(assumeNotNull(parseDateTime64BestEffortOrNull('2019-12-24 00:00:00', 6, 'UTC')))), 0), ifNull(lessOrEquals(timestamp, assumeNotNull(parseDateTime64BestEffortOrNull('2019-12-31 23:59:59', 6, 'UTC'))), 0)))
     GROUP BY day_start
     ORDER BY day_start ASC)
  ORDER BY arraySum(total) DESC
  LIMIT 50000 SETTINGS readonly=2,
                       max_execution_time=60,
                       allow_experimental_object_type=1,
                       format_csv_allow_double_quotes=0,
                       max_ast_elements=4000000,
                       max_expanded_ast_elements=4000000,
                       max_bytes_before_external_group_by=0
  '''
# ---
# name: TestTrends.test_trends_aggregate_by_distinct_id.5
  '''
  SELECT arrayMap(number -> plus(toStartOfDay(assumeNotNull(parseDateTime64BestEffortOrNull('2019-12-24 00:00:00', 6, 'UTC'))), toIntervalDay(number)), range(0, plus(coalesce(dateDiff('day', toStartOfDay(assumeNotNull(parseDateTime64BestEffortOrNull('2019-12-24 00:00:00', 6, 'UTC'))), toStartOfDay(assumeNotNull(parseDateTime64BestEffortOrNull('2019-12-31 23:59:59', 6, 'UTC'))))), 1))) AS date,
         arrayMap(_match_date -> arraySum(arraySlice(groupArray(ifNull(count, 0)), indexOf(groupArray(day_start) AS _days_for_count, _match_date) AS _index, plus(minus(arrayLastIndex(x -> ifNull(equals(x, _match_date), isNull(x)
                                                                                                                                                                                                   and isNull(_match_date)), _days_for_count), _index), 1))), date) AS total
  FROM
    (SELECT sum(total) AS count,
            day_start AS day_start
     FROM
       (SELECT counts AS total,
               toStartOfDay(timestamp) AS day_start
        FROM
          (SELECT d.timestamp AS timestamp,
                  count(DISTINCT e.actor_id) AS counts
           FROM
             (SELECT toTimeZone(e.timestamp, 'UTC') AS timestamp,
                     e.distinct_id AS actor_id
              FROM events AS e SAMPLE 1
              WHERE and(equals(e.team_id, 99999), equals(e.event, 'sign up'), greaterOrEquals(timestamp, minus(assumeNotNull(parseDateTime64BestEffortOrNull('2019-12-24 00:00:00', 6, 'UTC')), toIntervalDay(7))), lessOrEquals(timestamp, assumeNotNull(parseDateTime64BestEffortOrNull('2019-12-31 23:59:59', 6, 'UTC'))))
              GROUP BY timestamp, actor_id) AS e
           CROSS JOIN
             (SELECT minus(toStartOfDay(assumeNotNull(parseDateTime64BestEffortOrNull('2019-12-31 23:59:59', 6, 'UTC'))), toIntervalDay(numbers.number)) AS timestamp
              FROM numbers(dateDiff('day', minus(toStartOfDay(assumeNotNull(parseDateTime64BestEffortOrNull('2019-12-24 00:00:00', 6, 'UTC'))), toIntervalDay(7)), assumeNotNull(parseDateTime64BestEffortOrNull('2019-12-31 23:59:59', 6, 'UTC')))) AS numbers) AS d
           WHERE and(ifNull(lessOrEquals(e.timestamp, plus(d.timestamp, toIntervalDay(1))), 0), ifNull(greater(e.timestamp, minus(d.timestamp, toIntervalDay(6))), 0))
           GROUP BY d.timestamp
           ORDER BY d.timestamp ASC)
        WHERE and(ifNull(greaterOrEquals(timestamp, toStartOfDay(assumeNotNull(parseDateTime64BestEffortOrNull('2019-12-24 00:00:00', 6, 'UTC')))), 0), ifNull(lessOrEquals(timestamp, assumeNotNull(parseDateTime64BestEffortOrNull('2019-12-31 23:59:59', 6, 'UTC'))), 0)))
     GROUP BY day_start
     ORDER BY day_start ASC)
  ORDER BY arraySum(total) DESC
  LIMIT 50000 SETTINGS readonly=2,
                       max_execution_time=60,
                       allow_experimental_object_type=1,
                       format_csv_allow_double_quotes=0,
                       max_ast_elements=4000000,
                       max_expanded_ast_elements=4000000,
                       max_bytes_before_external_group_by=0
  '''
# ---
# name: TestTrends.test_trends_aggregate_by_distinct_id.6
  '''
  SELECT groupArray(1)(date)[1] AS date,
                      arrayFold((acc, x) -> arrayMap(i -> plus(acc[i], x[i]), range(1, plus(length(date), 1))), groupArray(ifNull(total, 0)), arrayWithConstant(length(date), reinterpretAsFloat64(0))) AS total,
                      if(ifNull(ifNull(greaterOrEquals(row_number, 25), 0), 0), '$$_posthog_breakdown_other_$$', breakdown_value) AS breakdown_value
  FROM
    (SELECT arrayMap(number -> plus(toStartOfDay(assumeNotNull(parseDateTime64BestEffortOrNull('2019-12-24 00:00:00', 6, 'UTC'))), toIntervalDay(number)), range(0, plus(coalesce(dateDiff('day', toStartOfDay(assumeNotNull(parseDateTime64BestEffortOrNull('2019-12-24 00:00:00', 6, 'UTC'))), toStartOfDay(assumeNotNull(parseDateTime64BestEffortOrNull('2019-12-31 23:59:59', 6, 'UTC'))))), 1))) AS date,
            arrayMap(_match_date -> arraySum(arraySlice(groupArray(ifNull(count, 0)), indexOf(groupArray(day_start) AS _days_for_count, _match_date) AS _index, plus(minus(arrayLastIndex(x -> ifNull(equals(x, _match_date), isNull(x)
                                                                                                                                                                                                      and isNull(_match_date)), _days_for_count), _index), 1))), date) AS total,
            breakdown_value AS breakdown_value,
            rowNumberInAllBlocks() AS row_number
     FROM
       (SELECT sum(total) AS count,
               day_start AS day_start,
               breakdown_value AS breakdown_value
        FROM
          (SELECT count(DISTINCT e.distinct_id) AS total,
                  toStartOfDay(toTimeZone(e.timestamp, 'UTC')) AS day_start,
                  ifNull(nullIf(toString(replaceRegexpAll(nullIf(nullIf(JSONExtractRaw(e.properties, '$some_prop'), ''), 'null'), '^"|"$', '')), ''), '$$_posthog_breakdown_null_$$') AS breakdown_value
           FROM events AS e SAMPLE 1
           WHERE and(equals(e.team_id, 99999), greaterOrEquals(toTimeZone(e.timestamp, 'UTC'), toStartOfDay(assumeNotNull(parseDateTime64BestEffortOrNull('2019-12-24 00:00:00', 6, 'UTC')))), lessOrEquals(toTimeZone(e.timestamp, 'UTC'), assumeNotNull(parseDateTime64BestEffortOrNull('2019-12-31 23:59:59', 6, 'UTC'))), equals(e.event, 'sign up'))
           GROUP BY day_start,
                    breakdown_value)
        GROUP BY day_start,
                 breakdown_value
        ORDER BY day_start ASC, breakdown_value ASC)
     GROUP BY breakdown_value
     ORDER BY if(ifNull(equals(breakdown_value, '$$_posthog_breakdown_other_$$'), 0), 2, if(ifNull(equals(breakdown_value, '$$_posthog_breakdown_null_$$'), 0), 1, 0)) ASC, arraySum(total) DESC, breakdown_value ASC)
  WHERE isNotNull(breakdown_value)
  GROUP BY breakdown_value
  ORDER BY if(ifNull(equals(breakdown_value, '$$_posthog_breakdown_other_$$'), 0), 2, if(ifNull(equals(breakdown_value, '$$_posthog_breakdown_null_$$'), 0), 1, 0)) ASC, arraySum(total) DESC, breakdown_value ASC
  LIMIT 50000 SETTINGS readonly=2,
                       max_execution_time=60,
                       allow_experimental_object_type=1,
                       format_csv_allow_double_quotes=0,
                       max_ast_elements=4000000,
                       max_expanded_ast_elements=4000000,
                       max_bytes_before_external_group_by=0
  '''
# ---
# name: TestTrends.test_trends_any_event_total_count
  '''
  SELECT arrayMap(number -> plus(toStartOfDay(assumeNotNull(parseDateTime64BestEffortOrNull('2019-12-28 00:00:00', 6, 'UTC'))), toIntervalDay(number)), range(0, plus(coalesce(dateDiff('day', toStartOfDay(assumeNotNull(parseDateTime64BestEffortOrNull('2019-12-28 00:00:00', 6, 'UTC'))), toStartOfDay(assumeNotNull(parseDateTime64BestEffortOrNull('2020-01-04 23:59:59', 6, 'UTC'))))), 1))) AS date,
         arrayMap(_match_date -> arraySum(arraySlice(groupArray(ifNull(count, 0)), indexOf(groupArray(day_start) AS _days_for_count, _match_date) AS _index, plus(minus(arrayLastIndex(x -> ifNull(equals(x, _match_date), isNull(x)
                                                                                                                                                                                                   and isNull(_match_date)), _days_for_count), _index), 1))), date) AS total
  FROM
    (SELECT sum(total) AS count,
            day_start AS day_start
     FROM
       (SELECT count() AS total,
               toStartOfDay(toTimeZone(e.timestamp, 'UTC')) AS day_start
        FROM events AS e SAMPLE 1
        WHERE and(equals(e.team_id, 99999), greaterOrEquals(toTimeZone(e.timestamp, 'UTC'), toStartOfDay(assumeNotNull(parseDateTime64BestEffortOrNull('2019-12-28 00:00:00', 6, 'UTC')))), lessOrEquals(toTimeZone(e.timestamp, 'UTC'), assumeNotNull(parseDateTime64BestEffortOrNull('2020-01-04 23:59:59', 6, 'UTC'))))
        GROUP BY day_start)
     GROUP BY day_start
     ORDER BY day_start ASC)
  ORDER BY arraySum(total) DESC
  LIMIT 50000 SETTINGS readonly=2,
                       max_execution_time=60,
                       allow_experimental_object_type=1,
                       format_csv_allow_double_quotes=0,
                       max_ast_elements=4000000,
                       max_expanded_ast_elements=4000000,
                       max_bytes_before_external_group_by=0
  '''
# ---
# name: TestTrends.test_trends_any_event_total_count.1
  '''
  SELECT arrayMap(number -> plus(toStartOfDay(assumeNotNull(parseDateTime64BestEffortOrNull('2019-12-28 00:00:00', 6, 'UTC'))), toIntervalDay(number)), range(0, plus(coalesce(dateDiff('day', toStartOfDay(assumeNotNull(parseDateTime64BestEffortOrNull('2019-12-28 00:00:00', 6, 'UTC'))), toStartOfDay(assumeNotNull(parseDateTime64BestEffortOrNull('2020-01-04 23:59:59', 6, 'UTC'))))), 1))) AS date,
         arrayMap(_match_date -> arraySum(arraySlice(groupArray(ifNull(count, 0)), indexOf(groupArray(day_start) AS _days_for_count, _match_date) AS _index, plus(minus(arrayLastIndex(x -> ifNull(equals(x, _match_date), isNull(x)
                                                                                                                                                                                                   and isNull(_match_date)), _days_for_count), _index), 1))), date) AS total
  FROM
    (SELECT sum(total) AS count,
            day_start AS day_start
     FROM
       (SELECT count() AS total,
               toStartOfDay(toTimeZone(e.timestamp, 'UTC')) AS day_start
        FROM events AS e SAMPLE 1
        WHERE and(equals(e.team_id, 99999), greaterOrEquals(toTimeZone(e.timestamp, 'UTC'), toStartOfDay(assumeNotNull(parseDateTime64BestEffortOrNull('2019-12-28 00:00:00', 6, 'UTC')))), lessOrEquals(toTimeZone(e.timestamp, 'UTC'), assumeNotNull(parseDateTime64BestEffortOrNull('2020-01-04 23:59:59', 6, 'UTC'))), equals(e.event, 'sign up'))
        GROUP BY day_start)
     GROUP BY day_start
     ORDER BY day_start ASC)
  ORDER BY arraySum(total) DESC
  LIMIT 50000 SETTINGS readonly=2,
                       max_execution_time=60,
                       allow_experimental_object_type=1,
                       format_csv_allow_double_quotes=0,
                       max_ast_elements=4000000,
                       max_expanded_ast_elements=4000000,
                       max_bytes_before_external_group_by=0
  '''
# ---
# name: TestTrends.test_trends_any_event_total_count.2
  '''
  SELECT arrayMap(number -> plus(toStartOfDay(assumeNotNull(parseDateTime64BestEffortOrNull('2019-12-28 00:00:00', 6, 'UTC'))), toIntervalDay(number)), range(0, plus(coalesce(dateDiff('day', toStartOfDay(assumeNotNull(parseDateTime64BestEffortOrNull('2019-12-28 00:00:00', 6, 'UTC'))), toStartOfDay(assumeNotNull(parseDateTime64BestEffortOrNull('2020-01-04 23:59:59', 6, 'UTC'))))), 1))) AS date,
         arrayMap(_match_date -> arraySum(arraySlice(groupArray(ifNull(count, 0)), indexOf(groupArray(day_start) AS _days_for_count, _match_date) AS _index, plus(minus(arrayLastIndex(x -> ifNull(equals(x, _match_date), isNull(x)
                                                                                                                                                                                                   and isNull(_match_date)), _days_for_count), _index), 1))), date) AS total
  FROM
    (SELECT sum(total) AS count,
            day_start AS day_start
     FROM
       (SELECT count() AS total,
               toStartOfDay(toTimeZone(e.timestamp, 'UTC')) AS day_start
        FROM events AS e SAMPLE 1
        WHERE and(equals(e.team_id, 99999), greaterOrEquals(toTimeZone(e.timestamp, 'UTC'), toStartOfDay(assumeNotNull(parseDateTime64BestEffortOrNull('2019-12-28 00:00:00', 6, 'UTC')))), lessOrEquals(toTimeZone(e.timestamp, 'UTC'), assumeNotNull(parseDateTime64BestEffortOrNull('2020-01-04 23:59:59', 6, 'UTC'))), equals(e.event, 'sign up'))
        GROUP BY day_start)
     GROUP BY day_start
     ORDER BY day_start ASC)
  ORDER BY arraySum(total) DESC
  LIMIT 50000 SETTINGS readonly=2,
                       max_execution_time=60,
                       allow_experimental_object_type=1,
                       format_csv_allow_double_quotes=0,
                       max_ast_elements=4000000,
                       max_expanded_ast_elements=4000000,
                       max_bytes_before_external_group_by=0
  '''
# ---
# name: TestTrends.test_trends_breakdown_cumulative
  '''
  SELECT groupArray(1)(date)[1] AS date,
                      arrayFold((acc, x) -> arrayMap(i -> plus(acc[i], x[i]), range(1, plus(length(date), 1))), groupArray(ifNull(total, 0)), arrayWithConstant(length(date), reinterpretAsFloat64(0))) AS total,
                      if(ifNull(ifNull(greaterOrEquals(row_number, 25), 0), 0), '$$_posthog_breakdown_other_$$', breakdown_value) AS breakdown_value
  FROM
    (SELECT arrayMap(number -> plus(toStartOfDay(assumeNotNull(parseDateTime64BestEffortOrNull('2019-12-28 00:00:00', 6, 'UTC'))), toIntervalDay(number)), range(0, plus(coalesce(dateDiff('day', toStartOfDay(assumeNotNull(parseDateTime64BestEffortOrNull('2019-12-28 00:00:00', 6, 'UTC'))), toStartOfDay(assumeNotNull(parseDateTime64BestEffortOrNull('2020-01-04 23:59:59', 6, 'UTC'))))), 1))) AS date,
            arrayFill(x -> ifNull(greater(x, 0), 0), arrayMap(_match_date -> arraySum(arraySlice(groupArray(ifNull(count, 0)), indexOf(groupArray(day_start) AS _days_for_count, _match_date) AS _index, plus(minus(arrayLastIndex(x -> ifNull(equals(x, _match_date), isNull(x)
                                                                                                                                                                                                                                               and isNull(_match_date)), _days_for_count), _index), 1))), date)) AS total,
            breakdown_value AS breakdown_value,
            rowNumberInAllBlocks() AS row_number
     FROM
       (SELECT day_start AS day_start,
               sum(count) OVER (PARTITION BY breakdown_value
                                ORDER BY day_start ASC) AS count,
                               breakdown_value AS breakdown_value
        FROM
          (SELECT sum(total) AS count,
                  day_start AS day_start,
                  breakdown_value AS breakdown_value
           FROM
             (SELECT count(DISTINCT if(not(empty(e__override.distinct_id)), e__override.person_id, e.person_id)) AS total,
                     min(toStartOfDay(toTimeZone(e.timestamp, 'UTC'))) AS day_start,
                     ifNull(nullIf(toString(replaceRegexpAll(nullIf(nullIf(JSONExtractRaw(e.properties, '$some_property'), ''), 'null'), '^"|"$', '')), ''), '$$_posthog_breakdown_null_$$') AS breakdown_value
              FROM events AS e SAMPLE 1
              LEFT OUTER JOIN
                (SELECT argMax(person_distinct_id_overrides.person_id, person_distinct_id_overrides.version) AS person_id,
                        person_distinct_id_overrides.distinct_id AS distinct_id
                 FROM person_distinct_id_overrides
                 WHERE equals(person_distinct_id_overrides.team_id, 99999)
                 GROUP BY person_distinct_id_overrides.distinct_id
                 HAVING ifNull(equals(argMax(person_distinct_id_overrides.is_deleted, person_distinct_id_overrides.version), 0), 0) SETTINGS optimize_aggregation_in_order=1) AS e__override ON equals(e.distinct_id, e__override.distinct_id)
              WHERE and(equals(e.team_id, 99999), greaterOrEquals(toTimeZone(e.timestamp, 'UTC'), toStartOfDay(assumeNotNull(parseDateTime64BestEffortOrNull('2019-12-28 00:00:00', 6, 'UTC')))), lessOrEquals(toTimeZone(e.timestamp, 'UTC'), assumeNotNull(parseDateTime64BestEffortOrNull('2020-01-04 23:59:59', 6, 'UTC'))), equals(e.event, 'sign up'))
              GROUP BY if(not(empty(e__override.distinct_id)), e__override.person_id, e.person_id),
                       breakdown_value)
           GROUP BY day_start,
                    breakdown_value
           ORDER BY day_start ASC, breakdown_value ASC)
        ORDER BY day_start ASC)
     GROUP BY breakdown_value
     ORDER BY if(ifNull(equals(breakdown_value, '$$_posthog_breakdown_other_$$'), 0), 2, if(ifNull(equals(breakdown_value, '$$_posthog_breakdown_null_$$'), 0), 1, 0)) ASC, arraySum(total) DESC, breakdown_value ASC)
  WHERE isNotNull(breakdown_value)
  GROUP BY breakdown_value
  ORDER BY if(ifNull(equals(breakdown_value, '$$_posthog_breakdown_other_$$'), 0), 2, if(ifNull(equals(breakdown_value, '$$_posthog_breakdown_null_$$'), 0), 1, 0)) ASC, arraySum(total) DESC, breakdown_value ASC
  LIMIT 50000 SETTINGS readonly=2,
                       max_execution_time=60,
                       allow_experimental_object_type=1,
                       format_csv_allow_double_quotes=0,
                       max_ast_elements=4000000,
                       max_expanded_ast_elements=4000000,
                       max_bytes_before_external_group_by=0
  '''
# ---
# name: TestTrends.test_trends_breakdown_cumulative.1
  '''
  SELECT groupArray(1)(date)[1] AS date,
                      arrayFold((acc, x) -> arrayMap(i -> plus(acc[i], x[i]), range(1, plus(length(date), 1))), groupArray(ifNull(total, 0)), arrayWithConstant(length(date), reinterpretAsFloat64(0))) AS total,
                      if(ifNull(ifNull(greaterOrEquals(row_number, 25), 0), 0), '$$_posthog_breakdown_other_$$', breakdown_value) AS breakdown_value
  FROM
    (SELECT arrayMap(number -> plus(toStartOfDay(assumeNotNull(parseDateTime64BestEffortOrNull('2019-12-28 00:00:00', 6, 'UTC'))), toIntervalDay(number)), range(0, plus(coalesce(dateDiff('day', toStartOfDay(assumeNotNull(parseDateTime64BestEffortOrNull('2019-12-28 00:00:00', 6, 'UTC'))), toStartOfDay(assumeNotNull(parseDateTime64BestEffortOrNull('2020-01-04 23:59:59', 6, 'UTC'))))), 1))) AS date,
            arrayFill(x -> ifNull(greater(x, 0), 0), arrayMap(_match_date -> arraySum(arraySlice(groupArray(ifNull(count, 0)), indexOf(groupArray(day_start) AS _days_for_count, _match_date) AS _index, plus(minus(arrayLastIndex(x -> ifNull(equals(x, _match_date), isNull(x)
                                                                                                                                                                                                                                               and isNull(_match_date)), _days_for_count), _index), 1))), date)) AS total,
            breakdown_value AS breakdown_value,
            rowNumberInAllBlocks() AS row_number
     FROM
       (SELECT day_start AS day_start,
               sum(count) OVER (PARTITION BY breakdown_value
                                ORDER BY day_start ASC) AS count,
                               breakdown_value AS breakdown_value
        FROM
          (SELECT sum(total) AS count,
                  day_start AS day_start,
                  breakdown_value AS breakdown_value
           FROM
             (SELECT count(DISTINCT if(not(empty(e__override.distinct_id)), e__override.person_id, e.person_id)) AS total,
                     min(toStartOfDay(toTimeZone(e.timestamp, 'UTC'))) AS day_start,
                     ifNull(nullIf(toString(replaceRegexpAll(nullIf(nullIf(JSONExtractRaw(e.properties, '$some_property'), ''), 'null'), '^"|"$', '')), ''), '$$_posthog_breakdown_null_$$') AS breakdown_value
              FROM events AS e SAMPLE 1
              LEFT OUTER JOIN
                (SELECT argMax(person_distinct_id_overrides.person_id, person_distinct_id_overrides.version) AS person_id,
                        person_distinct_id_overrides.distinct_id AS distinct_id
                 FROM person_distinct_id_overrides
                 WHERE equals(person_distinct_id_overrides.team_id, 99999)
                 GROUP BY person_distinct_id_overrides.distinct_id
                 HAVING ifNull(equals(argMax(person_distinct_id_overrides.is_deleted, person_distinct_id_overrides.version), 0), 0) SETTINGS optimize_aggregation_in_order=1) AS e__override ON equals(e.distinct_id, e__override.distinct_id)
              WHERE and(equals(e.team_id, 99999), greaterOrEquals(toTimeZone(e.timestamp, 'UTC'), toStartOfDay(assumeNotNull(parseDateTime64BestEffortOrNull('2019-12-28 00:00:00', 6, 'UTC')))), lessOrEquals(toTimeZone(e.timestamp, 'UTC'), assumeNotNull(parseDateTime64BestEffortOrNull('2020-01-04 23:59:59', 6, 'UTC'))), equals(e.event, 'sign up'))
              GROUP BY if(not(empty(e__override.distinct_id)), e__override.person_id, e.person_id),
                       breakdown_value)
           GROUP BY day_start,
                    breakdown_value
           ORDER BY day_start ASC, breakdown_value ASC)
        ORDER BY day_start ASC)
     GROUP BY breakdown_value
     ORDER BY if(ifNull(equals(breakdown_value, '$$_posthog_breakdown_other_$$'), 0), 2, if(ifNull(equals(breakdown_value, '$$_posthog_breakdown_null_$$'), 0), 1, 0)) ASC, arraySum(total) DESC, breakdown_value ASC)
  WHERE isNotNull(breakdown_value)
  GROUP BY breakdown_value
  ORDER BY if(ifNull(equals(breakdown_value, '$$_posthog_breakdown_other_$$'), 0), 2, if(ifNull(equals(breakdown_value, '$$_posthog_breakdown_null_$$'), 0), 1, 0)) ASC, arraySum(total) DESC, breakdown_value ASC
  LIMIT 50000 SETTINGS readonly=2,
                       max_execution_time=60,
                       allow_experimental_object_type=1,
                       format_csv_allow_double_quotes=0,
                       max_ast_elements=4000000,
                       max_expanded_ast_elements=4000000,
                       max_bytes_before_external_group_by=0
  '''
# ---
# name: TestTrends.test_trends_breakdown_cumulative_poe_v2
  '''
  SELECT groupArray(1)(date)[1] AS date,
                      arrayFold((acc, x) -> arrayMap(i -> plus(acc[i], x[i]), range(1, plus(length(date), 1))), groupArray(ifNull(total, 0)), arrayWithConstant(length(date), reinterpretAsFloat64(0))) AS total,
                      if(ifNull(ifNull(greaterOrEquals(row_number, 25), 0), 0), '$$_posthog_breakdown_other_$$', breakdown_value) AS breakdown_value
  FROM
    (SELECT arrayMap(number -> plus(toStartOfDay(assumeNotNull(parseDateTime64BestEffortOrNull('2019-12-28 00:00:00', 6, 'UTC'))), toIntervalDay(number)), range(0, plus(coalesce(dateDiff('day', toStartOfDay(assumeNotNull(parseDateTime64BestEffortOrNull('2019-12-28 00:00:00', 6, 'UTC'))), toStartOfDay(assumeNotNull(parseDateTime64BestEffortOrNull('2020-01-04 23:59:59', 6, 'UTC'))))), 1))) AS date,
            arrayFill(x -> ifNull(greater(x, 0), 0), arrayMap(_match_date -> arraySum(arraySlice(groupArray(ifNull(count, 0)), indexOf(groupArray(day_start) AS _days_for_count, _match_date) AS _index, plus(minus(arrayLastIndex(x -> ifNull(equals(x, _match_date), isNull(x)
                                                                                                                                                                                                                                               and isNull(_match_date)), _days_for_count), _index), 1))), date)) AS total,
            breakdown_value AS breakdown_value,
            rowNumberInAllBlocks() AS row_number
     FROM
       (SELECT day_start AS day_start,
               sum(count) OVER (PARTITION BY breakdown_value
                                ORDER BY day_start ASC) AS count,
                               breakdown_value AS breakdown_value
        FROM
          (SELECT sum(total) AS count,
                  day_start AS day_start,
                  breakdown_value AS breakdown_value
           FROM
             (SELECT count(DISTINCT if(not(empty(e__override.distinct_id)), e__override.person_id, e.person_id)) AS total,
                     min(toStartOfDay(toTimeZone(e.timestamp, 'UTC'))) AS day_start,
                     ifNull(nullIf(toString(replaceRegexpAll(nullIf(nullIf(JSONExtractRaw(e.properties, '$some_property'), ''), 'null'), '^"|"$', '')), ''), '$$_posthog_breakdown_null_$$') AS breakdown_value
              FROM events AS e SAMPLE 1
              LEFT OUTER JOIN
                (SELECT argMax(person_distinct_id_overrides.person_id, person_distinct_id_overrides.version) AS person_id,
                        person_distinct_id_overrides.distinct_id AS distinct_id
                 FROM person_distinct_id_overrides
                 WHERE equals(person_distinct_id_overrides.team_id, 99999)
                 GROUP BY person_distinct_id_overrides.distinct_id
                 HAVING ifNull(equals(argMax(person_distinct_id_overrides.is_deleted, person_distinct_id_overrides.version), 0), 0) SETTINGS optimize_aggregation_in_order=1) AS e__override ON equals(e.distinct_id, e__override.distinct_id)
              WHERE and(equals(e.team_id, 99999), greaterOrEquals(toTimeZone(e.timestamp, 'UTC'), toStartOfDay(assumeNotNull(parseDateTime64BestEffortOrNull('2019-12-28 00:00:00', 6, 'UTC')))), lessOrEquals(toTimeZone(e.timestamp, 'UTC'), assumeNotNull(parseDateTime64BestEffortOrNull('2020-01-04 23:59:59', 6, 'UTC'))), equals(e.event, 'sign up'))
              GROUP BY if(not(empty(e__override.distinct_id)), e__override.person_id, e.person_id),
                       breakdown_value)
           GROUP BY day_start,
                    breakdown_value
           ORDER BY day_start ASC, breakdown_value ASC)
        ORDER BY day_start ASC)
     GROUP BY breakdown_value
     ORDER BY if(ifNull(equals(breakdown_value, '$$_posthog_breakdown_other_$$'), 0), 2, if(ifNull(equals(breakdown_value, '$$_posthog_breakdown_null_$$'), 0), 1, 0)) ASC, arraySum(total) DESC, breakdown_value ASC)
  WHERE isNotNull(breakdown_value)
  GROUP BY breakdown_value
  ORDER BY if(ifNull(equals(breakdown_value, '$$_posthog_breakdown_other_$$'), 0), 2, if(ifNull(equals(breakdown_value, '$$_posthog_breakdown_null_$$'), 0), 1, 0)) ASC, arraySum(total) DESC, breakdown_value ASC
  LIMIT 50000 SETTINGS readonly=2,
                       max_execution_time=60,
                       allow_experimental_object_type=1,
                       format_csv_allow_double_quotes=0,
                       max_ast_elements=4000000,
                       max_expanded_ast_elements=4000000,
                       max_bytes_before_external_group_by=0
  '''
# ---
# name: TestTrends.test_trends_breakdown_cumulative_poe_v2.1
  '''
  SELECT groupArray(1)(date)[1] AS date,
                      arrayFold((acc, x) -> arrayMap(i -> plus(acc[i], x[i]), range(1, plus(length(date), 1))), groupArray(ifNull(total, 0)), arrayWithConstant(length(date), reinterpretAsFloat64(0))) AS total,
                      if(ifNull(ifNull(greaterOrEquals(row_number, 25), 0), 0), '$$_posthog_breakdown_other_$$', breakdown_value) AS breakdown_value
  FROM
    (SELECT arrayMap(number -> plus(toStartOfDay(assumeNotNull(parseDateTime64BestEffortOrNull('2019-12-28 00:00:00', 6, 'UTC'))), toIntervalDay(number)), range(0, plus(coalesce(dateDiff('day', toStartOfDay(assumeNotNull(parseDateTime64BestEffortOrNull('2019-12-28 00:00:00', 6, 'UTC'))), toStartOfDay(assumeNotNull(parseDateTime64BestEffortOrNull('2020-01-04 23:59:59', 6, 'UTC'))))), 1))) AS date,
            arrayFill(x -> ifNull(greater(x, 0), 0), arrayMap(_match_date -> arraySum(arraySlice(groupArray(ifNull(count, 0)), indexOf(groupArray(day_start) AS _days_for_count, _match_date) AS _index, plus(minus(arrayLastIndex(x -> ifNull(equals(x, _match_date), isNull(x)
                                                                                                                                                                                                                                               and isNull(_match_date)), _days_for_count), _index), 1))), date)) AS total,
            breakdown_value AS breakdown_value,
            rowNumberInAllBlocks() AS row_number
     FROM
       (SELECT day_start AS day_start,
               sum(count) OVER (PARTITION BY breakdown_value
                                ORDER BY day_start ASC) AS count,
                               breakdown_value AS breakdown_value
        FROM
          (SELECT sum(total) AS count,
                  day_start AS day_start,
                  breakdown_value AS breakdown_value
           FROM
             (SELECT count(DISTINCT if(not(empty(e__override.distinct_id)), e__override.person_id, e.person_id)) AS total,
                     min(toStartOfDay(toTimeZone(e.timestamp, 'UTC'))) AS day_start,
                     ifNull(nullIf(toString(replaceRegexpAll(nullIf(nullIf(JSONExtractRaw(e.properties, '$some_property'), ''), 'null'), '^"|"$', '')), ''), '$$_posthog_breakdown_null_$$') AS breakdown_value
              FROM events AS e SAMPLE 1
              LEFT OUTER JOIN
                (SELECT argMax(person_distinct_id_overrides.person_id, person_distinct_id_overrides.version) AS person_id,
                        person_distinct_id_overrides.distinct_id AS distinct_id
                 FROM person_distinct_id_overrides
                 WHERE equals(person_distinct_id_overrides.team_id, 99999)
                 GROUP BY person_distinct_id_overrides.distinct_id
                 HAVING ifNull(equals(argMax(person_distinct_id_overrides.is_deleted, person_distinct_id_overrides.version), 0), 0) SETTINGS optimize_aggregation_in_order=1) AS e__override ON equals(e.distinct_id, e__override.distinct_id)
              WHERE and(equals(e.team_id, 99999), greaterOrEquals(toTimeZone(e.timestamp, 'UTC'), toStartOfDay(assumeNotNull(parseDateTime64BestEffortOrNull('2019-12-28 00:00:00', 6, 'UTC')))), lessOrEquals(toTimeZone(e.timestamp, 'UTC'), assumeNotNull(parseDateTime64BestEffortOrNull('2020-01-04 23:59:59', 6, 'UTC'))), equals(e.event, 'sign up'))
              GROUP BY if(not(empty(e__override.distinct_id)), e__override.person_id, e.person_id),
                       breakdown_value)
           GROUP BY day_start,
                    breakdown_value
           ORDER BY day_start ASC, breakdown_value ASC)
        ORDER BY day_start ASC)
     GROUP BY breakdown_value
     ORDER BY if(ifNull(equals(breakdown_value, '$$_posthog_breakdown_other_$$'), 0), 2, if(ifNull(equals(breakdown_value, '$$_posthog_breakdown_null_$$'), 0), 1, 0)) ASC, arraySum(total) DESC, breakdown_value ASC)
  WHERE isNotNull(breakdown_value)
  GROUP BY breakdown_value
  ORDER BY if(ifNull(equals(breakdown_value, '$$_posthog_breakdown_other_$$'), 0), 2, if(ifNull(equals(breakdown_value, '$$_posthog_breakdown_null_$$'), 0), 1, 0)) ASC, arraySum(total) DESC, breakdown_value ASC
  LIMIT 50000 SETTINGS readonly=2,
                       max_execution_time=60,
                       allow_experimental_object_type=1,
                       format_csv_allow_double_quotes=0,
                       max_ast_elements=4000000,
                       max_expanded_ast_elements=4000000,
                       max_bytes_before_external_group_by=0
  '''
# ---
# name: TestTrends.test_trends_breakdown_normalize_url
  '''
  SELECT groupArray(1)(date)[1] AS date,
                      arrayFold((acc, x) -> arrayMap(i -> plus(acc[i], x[i]), range(1, plus(length(date), 1))), groupArray(ifNull(total, 0)), arrayWithConstant(length(date), reinterpretAsFloat64(0))) AS total,
                      if(ifNull(ifNull(greaterOrEquals(row_number, 25), 0), 0), '$$_posthog_breakdown_other_$$', breakdown_value) AS breakdown_value
  FROM
    (SELECT arrayMap(number -> plus(toStartOfDay(assumeNotNull(parseDateTime64BestEffortOrNull('2019-12-28 00:00:00', 6, 'UTC'))), toIntervalDay(number)), range(0, plus(coalesce(dateDiff('day', toStartOfDay(assumeNotNull(parseDateTime64BestEffortOrNull('2019-12-28 00:00:00', 6, 'UTC'))), toStartOfDay(assumeNotNull(parseDateTime64BestEffortOrNull('2020-01-04 23:59:59', 6, 'UTC'))))), 1))) AS date,
            arrayFill(x -> ifNull(greater(x, 0), 0), arrayMap(_match_date -> arraySum(arraySlice(groupArray(ifNull(count, 0)), indexOf(groupArray(day_start) AS _days_for_count, _match_date) AS _index, plus(minus(arrayLastIndex(x -> ifNull(equals(x, _match_date), isNull(x)
                                                                                                                                                                                                                                               and isNull(_match_date)), _days_for_count), _index), 1))), date)) AS total,
            breakdown_value AS breakdown_value,
            rowNumberInAllBlocks() AS row_number
     FROM
       (SELECT day_start AS day_start,
               sum(count) OVER (PARTITION BY breakdown_value
                                ORDER BY day_start ASC) AS count,
                               breakdown_value AS breakdown_value
        FROM
          (SELECT sum(total) AS count,
                  day_start AS day_start,
                  breakdown_value AS breakdown_value
           FROM
             (SELECT count(DISTINCT if(not(empty(e__override.distinct_id)), e__override.person_id, e.person_id)) AS total,
                     min(toStartOfDay(toTimeZone(e.timestamp, 'UTC'))) AS day_start,
                     ifNull(nullIf(toString(if(empty(trim(TRAILING '/?#'
                                                          FROM replaceRegexpAll(nullIf(nullIf(JSONExtractRaw(e.properties, '$current_url'), ''), 'null'), '^"|"$', ''))), '/', trim(TRAILING '/?#'
                                                                                                                                                                                    FROM replaceRegexpAll(nullIf(nullIf(JSONExtractRaw(e.properties, '$current_url'), ''), 'null'), '^"|"$', '')))), ''), '$$_posthog_breakdown_null_$$') AS breakdown_value
              FROM events AS e SAMPLE 1
              LEFT OUTER JOIN
                (SELECT argMax(person_distinct_id_overrides.person_id, person_distinct_id_overrides.version) AS person_id,
                        person_distinct_id_overrides.distinct_id AS distinct_id
                 FROM person_distinct_id_overrides
                 WHERE equals(person_distinct_id_overrides.team_id, 99999)
                 GROUP BY person_distinct_id_overrides.distinct_id
                 HAVING ifNull(equals(argMax(person_distinct_id_overrides.is_deleted, person_distinct_id_overrides.version), 0), 0) SETTINGS optimize_aggregation_in_order=1) AS e__override ON equals(e.distinct_id, e__override.distinct_id)
              WHERE and(equals(e.team_id, 99999), greaterOrEquals(toTimeZone(e.timestamp, 'UTC'), toStartOfDay(assumeNotNull(parseDateTime64BestEffortOrNull('2019-12-28 00:00:00', 6, 'UTC')))), lessOrEquals(toTimeZone(e.timestamp, 'UTC'), assumeNotNull(parseDateTime64BestEffortOrNull('2020-01-04 23:59:59', 6, 'UTC'))), equals(e.event, 'sign up'))
              GROUP BY if(not(empty(e__override.distinct_id)), e__override.person_id, e.person_id),
                       breakdown_value)
           GROUP BY day_start,
                    breakdown_value
           ORDER BY day_start ASC, breakdown_value ASC)
        ORDER BY day_start ASC)
     GROUP BY breakdown_value
     ORDER BY if(ifNull(equals(breakdown_value, '$$_posthog_breakdown_other_$$'), 0), 2, if(ifNull(equals(breakdown_value, '$$_posthog_breakdown_null_$$'), 0), 1, 0)) ASC, arraySum(total) DESC, breakdown_value ASC)
  WHERE isNotNull(breakdown_value)
  GROUP BY breakdown_value
  ORDER BY if(ifNull(equals(breakdown_value, '$$_posthog_breakdown_other_$$'), 0), 2, if(ifNull(equals(breakdown_value, '$$_posthog_breakdown_null_$$'), 0), 1, 0)) ASC, arraySum(total) DESC, breakdown_value ASC
  LIMIT 50000 SETTINGS readonly=2,
                       max_execution_time=60,
                       allow_experimental_object_type=1,
                       format_csv_allow_double_quotes=0,
                       max_ast_elements=4000000,
                       max_expanded_ast_elements=4000000,
                       max_bytes_before_external_group_by=0
  '''
# ---
# name: TestTrends.test_trends_breakdown_with_session_property_single_aggregate_math_and_breakdown
  '''
  SELECT sum(total) AS total,
         if(ifNull(ifNull(greaterOrEquals(row_number, 26), 0), 0), '$$_posthog_breakdown_other_$$', breakdown_value) AS breakdown_value
  FROM
    (SELECT count AS total,
                     breakdown_value AS breakdown_value,
                     row_number() OVER (
                                        ORDER BY total DESC) AS row_number
     FROM
       (SELECT sum(total) AS count,
               breakdown_value AS breakdown_value
        FROM
          (SELECT quantile(0.5)(session_duration) AS total,
                  breakdown_value AS breakdown_value
           FROM
             (SELECT any(e__session.`$session_duration`) AS session_duration,
                     ifNull(nullIf(toString(replaceRegexpAll(nullIf(nullIf(JSONExtractRaw(e.properties, '$some_property'), ''), 'null'), '^"|"$', '')), ''), '$$_posthog_breakdown_null_$$') AS breakdown_value
              FROM events AS e SAMPLE 1
              LEFT JOIN
                (SELECT dateDiff('second', min(toTimeZone(raw_sessions.min_timestamp, 'UTC')), max(toTimeZone(raw_sessions.max_timestamp, 'UTC'))) AS `$session_duration`,
                        raw_sessions.session_id_v7 AS session_id_v7
                 FROM raw_sessions
                 WHERE and(equals(raw_sessions.team_id, 99999), ifNull(greaterOrEquals(plus(fromUnixTimestamp(intDiv(toUInt64(bitShiftRight(raw_sessions.session_id_v7, 80)), 1000)), toIntervalDay(3)), toStartOfDay(assumeNotNull(parseDateTime64BestEffortOrNull('2019-12-28 00:00:00', 6, 'UTC')))), 0), ifNull(lessOrEquals(minus(fromUnixTimestamp(intDiv(toUInt64(bitShiftRight(raw_sessions.session_id_v7, 80)), 1000)), toIntervalDay(3)), assumeNotNull(parseDateTime64BestEffortOrNull('2020-01-04 23:59:59', 6, 'UTC'))), 0))
                 GROUP BY raw_sessions.session_id_v7,
                          raw_sessions.session_id_v7) AS e__session ON equals(toUInt128(accurateCastOrNull(e.`$session_id`, 'UUID')), e__session.session_id_v7)
              WHERE and(equals(e.team_id, 99999), greaterOrEquals(toTimeZone(e.timestamp, 'UTC'), toStartOfDay(assumeNotNull(parseDateTime64BestEffortOrNull('2019-12-28 00:00:00', 6, 'UTC')))), lessOrEquals(toTimeZone(e.timestamp, 'UTC'), assumeNotNull(parseDateTime64BestEffortOrNull('2020-01-04 23:59:59', 6, 'UTC'))), equals(e.event, 'sign up'))
              GROUP BY e.`$session_id`,
                       breakdown_value)
           GROUP BY breakdown_value)
        GROUP BY breakdown_value
        ORDER BY breakdown_value ASC)
     ORDER BY total DESC, breakdown_value ASC)
  WHERE isNotNull(breakdown_value)
  GROUP BY breakdown_value
  ORDER BY if(ifNull(equals(breakdown_value, '$$_posthog_breakdown_other_$$'), 0), 2, if(ifNull(equals(breakdown_value, '$$_posthog_breakdown_null_$$'), 0), 1, 0)) ASC, total DESC,
                                                                                                                                                                         breakdown_value ASC
  LIMIT 50000 SETTINGS readonly=2,
                       max_execution_time=60,
                       allow_experimental_object_type=1,
                       format_csv_allow_double_quotes=0,
                       max_ast_elements=4000000,
                       max_expanded_ast_elements=4000000,
                       max_bytes_before_external_group_by=0
  '''
# ---
# name: TestTrends.test_trends_breakdown_with_session_property_single_aggregate_math_and_breakdown.1
  '''
  SELECT sum(total) AS total,
         if(ifNull(ifNull(greaterOrEquals(row_number, 26), 0), 0), '$$_posthog_breakdown_other_$$', breakdown_value) AS breakdown_value
  FROM
    (SELECT count AS total,
                     breakdown_value AS breakdown_value,
                     row_number() OVER (
                                        ORDER BY total DESC) AS row_number
     FROM
       (SELECT sum(total) AS count,
               breakdown_value AS breakdown_value
        FROM
          (SELECT quantile(0.5)(session_duration) AS total,
                  breakdown_value AS breakdown_value
           FROM
             (SELECT any(e__session.`$session_duration`) AS session_duration,
                     ifNull(nullIf(toString(replaceRegexpAll(nullIf(nullIf(JSONExtractRaw(e.properties, '$some_property'), ''), 'null'), '^"|"$', '')), ''), '$$_posthog_breakdown_null_$$') AS breakdown_value
              FROM events AS e SAMPLE 1
              LEFT JOIN
                (SELECT dateDiff('second', min(toTimeZone(raw_sessions.min_timestamp, 'UTC')), max(toTimeZone(raw_sessions.max_timestamp, 'UTC'))) AS `$session_duration`,
                        raw_sessions.session_id_v7 AS session_id_v7
                 FROM raw_sessions
                 WHERE and(equals(raw_sessions.team_id, 99999), ifNull(greaterOrEquals(plus(fromUnixTimestamp(intDiv(toUInt64(bitShiftRight(raw_sessions.session_id_v7, 80)), 1000)), toIntervalDay(3)), toStartOfDay(assumeNotNull(parseDateTime64BestEffortOrNull('2019-12-28 00:00:00', 6, 'UTC')))), 0), ifNull(lessOrEquals(minus(fromUnixTimestamp(intDiv(toUInt64(bitShiftRight(raw_sessions.session_id_v7, 80)), 1000)), toIntervalDay(3)), assumeNotNull(parseDateTime64BestEffortOrNull('2020-01-04 23:59:59', 6, 'UTC'))), 0))
                 GROUP BY raw_sessions.session_id_v7,
                          raw_sessions.session_id_v7) AS e__session ON equals(toUInt128(accurateCastOrNull(e.`$session_id`, 'UUID')), e__session.session_id_v7)
              WHERE and(equals(e.team_id, 99999), greaterOrEquals(toTimeZone(e.timestamp, 'UTC'), toStartOfDay(assumeNotNull(parseDateTime64BestEffortOrNull('2019-12-28 00:00:00', 6, 'UTC')))), lessOrEquals(toTimeZone(e.timestamp, 'UTC'), assumeNotNull(parseDateTime64BestEffortOrNull('2020-01-04 23:59:59', 6, 'UTC'))), equals(e.event, 'sign up'))
              GROUP BY e.`$session_id`,
                       breakdown_value)
           GROUP BY breakdown_value)
        GROUP BY breakdown_value
        ORDER BY breakdown_value ASC)
     ORDER BY total DESC, breakdown_value ASC)
  WHERE isNotNull(breakdown_value)
  GROUP BY breakdown_value
  ORDER BY if(ifNull(equals(breakdown_value, '$$_posthog_breakdown_other_$$'), 0), 2, if(ifNull(equals(breakdown_value, '$$_posthog_breakdown_null_$$'), 0), 1, 0)) ASC, total DESC,
                                                                                                                                                                         breakdown_value ASC
  LIMIT 50000 SETTINGS readonly=2,
                       max_execution_time=60,
                       allow_experimental_object_type=1,
                       format_csv_allow_double_quotes=0,
                       max_ast_elements=4000000,
                       max_expanded_ast_elements=4000000,
                       max_bytes_before_external_group_by=0
  '''
# ---
# name: TestTrends.test_trends_breakdown_with_session_property_single_aggregate_math_and_breakdown.2
  '''
  SELECT sum(total) AS total,
         arrayMap(i -> if(ifNull(ifNull(greaterOrEquals(row_number, 26), 0), 0), '$$_posthog_breakdown_other_$$', i), breakdown_value) AS breakdown_value
  FROM
    (SELECT count AS total,
                     breakdown_value AS breakdown_value,
                     row_number() OVER (
                                        ORDER BY total DESC) AS row_number
     FROM
       (SELECT sum(total) AS count,
               [ifNull(toString(breakdown_value_1), '$$_posthog_breakdown_null_$$')] AS breakdown_value
        FROM
          (SELECT quantile(0.5)(session_duration) AS total,
                  breakdown_value_1 AS breakdown_value_1
           FROM
             (SELECT any(e__session.`$session_duration`) AS session_duration,
                     ifNull(nullIf(toString(replaceRegexpAll(nullIf(nullIf(JSONExtractRaw(e.properties, '$some_property'), ''), 'null'), '^"|"$', '')), ''), '$$_posthog_breakdown_null_$$') AS breakdown_value_1
              FROM events AS e SAMPLE 1
              LEFT JOIN
                (SELECT dateDiff('second', min(toTimeZone(raw_sessions.min_timestamp, 'UTC')), max(toTimeZone(raw_sessions.max_timestamp, 'UTC'))) AS `$session_duration`,
                        raw_sessions.session_id_v7 AS session_id_v7
                 FROM raw_sessions
                 WHERE and(equals(raw_sessions.team_id, 99999), ifNull(greaterOrEquals(plus(fromUnixTimestamp(intDiv(toUInt64(bitShiftRight(raw_sessions.session_id_v7, 80)), 1000)), toIntervalDay(3)), toStartOfDay(assumeNotNull(parseDateTime64BestEffortOrNull('2019-12-28 00:00:00', 6, 'UTC')))), 0), ifNull(lessOrEquals(minus(fromUnixTimestamp(intDiv(toUInt64(bitShiftRight(raw_sessions.session_id_v7, 80)), 1000)), toIntervalDay(3)), assumeNotNull(parseDateTime64BestEffortOrNull('2020-01-04 23:59:59', 6, 'UTC'))), 0))
                 GROUP BY raw_sessions.session_id_v7,
                          raw_sessions.session_id_v7) AS e__session ON equals(toUInt128(accurateCastOrNull(e.`$session_id`, 'UUID')), e__session.session_id_v7)
              WHERE and(equals(e.team_id, 99999), greaterOrEquals(toTimeZone(e.timestamp, 'UTC'), toStartOfDay(assumeNotNull(parseDateTime64BestEffortOrNull('2019-12-28 00:00:00', 6, 'UTC')))), lessOrEquals(toTimeZone(e.timestamp, 'UTC'), assumeNotNull(parseDateTime64BestEffortOrNull('2020-01-04 23:59:59', 6, 'UTC'))), equals(e.event, 'sign up'))
              GROUP BY e.`$session_id`,
                       breakdown_value_1)
           GROUP BY breakdown_value_1)
        GROUP BY breakdown_value_1
        ORDER BY breakdown_value ASC)
     ORDER BY total DESC, breakdown_value ASC)
  WHERE arrayExists(x -> isNotNull(x), breakdown_value)
  GROUP BY breakdown_value
  ORDER BY if(has(breakdown_value, '$$_posthog_breakdown_other_$$'), 2, if(has(breakdown_value, '$$_posthog_breakdown_null_$$'), 1, 0)) ASC, total DESC,
                                                                                                                                             breakdown_value ASC
  LIMIT 50000 SETTINGS readonly=2,
                       max_execution_time=60,
                       allow_experimental_object_type=1,
                       format_csv_allow_double_quotes=0,
                       max_ast_elements=4000000,
                       max_expanded_ast_elements=4000000,
                       max_bytes_before_external_group_by=0
  '''
# ---
# name: TestTrends.test_trends_breakdown_with_session_property_single_aggregate_math_and_breakdown.3
  '''
  SELECT sum(total) AS total,
         arrayMap(i -> if(ifNull(ifNull(greaterOrEquals(row_number, 26), 0), 0), '$$_posthog_breakdown_other_$$', i), breakdown_value) AS breakdown_value
  FROM
    (SELECT count AS total,
                     breakdown_value AS breakdown_value,
                     row_number() OVER (
                                        ORDER BY total DESC) AS row_number
     FROM
       (SELECT sum(total) AS count,
               [ifNull(toString(breakdown_value_1), '$$_posthog_breakdown_null_$$')] AS breakdown_value
        FROM
          (SELECT quantile(0.5)(session_duration) AS total,
                  breakdown_value_1 AS breakdown_value_1
           FROM
             (SELECT any(e__session.`$session_duration`) AS session_duration,
                     ifNull(nullIf(toString(replaceRegexpAll(nullIf(nullIf(JSONExtractRaw(e.properties, '$some_property'), ''), 'null'), '^"|"$', '')), ''), '$$_posthog_breakdown_null_$$') AS breakdown_value_1
              FROM events AS e SAMPLE 1
              LEFT JOIN
                (SELECT dateDiff('second', min(toTimeZone(raw_sessions.min_timestamp, 'UTC')), max(toTimeZone(raw_sessions.max_timestamp, 'UTC'))) AS `$session_duration`,
                        raw_sessions.session_id_v7 AS session_id_v7
                 FROM raw_sessions
                 WHERE and(equals(raw_sessions.team_id, 99999), ifNull(greaterOrEquals(plus(fromUnixTimestamp(intDiv(toUInt64(bitShiftRight(raw_sessions.session_id_v7, 80)), 1000)), toIntervalDay(3)), toStartOfDay(assumeNotNull(parseDateTime64BestEffortOrNull('2019-12-28 00:00:00', 6, 'UTC')))), 0), ifNull(lessOrEquals(minus(fromUnixTimestamp(intDiv(toUInt64(bitShiftRight(raw_sessions.session_id_v7, 80)), 1000)), toIntervalDay(3)), assumeNotNull(parseDateTime64BestEffortOrNull('2020-01-04 23:59:59', 6, 'UTC'))), 0))
                 GROUP BY raw_sessions.session_id_v7,
                          raw_sessions.session_id_v7) AS e__session ON equals(toUInt128(accurateCastOrNull(e.`$session_id`, 'UUID')), e__session.session_id_v7)
              WHERE and(equals(e.team_id, 99999), greaterOrEquals(toTimeZone(e.timestamp, 'UTC'), toStartOfDay(assumeNotNull(parseDateTime64BestEffortOrNull('2019-12-28 00:00:00', 6, 'UTC')))), lessOrEquals(toTimeZone(e.timestamp, 'UTC'), assumeNotNull(parseDateTime64BestEffortOrNull('2020-01-04 23:59:59', 6, 'UTC'))), equals(e.event, 'sign up'))
              GROUP BY e.`$session_id`,
                       breakdown_value_1)
           GROUP BY breakdown_value_1)
        GROUP BY breakdown_value_1
        ORDER BY breakdown_value ASC)
     ORDER BY total DESC, breakdown_value ASC)
  WHERE arrayExists(x -> isNotNull(x), breakdown_value)
  GROUP BY breakdown_value
  ORDER BY if(has(breakdown_value, '$$_posthog_breakdown_other_$$'), 2, if(has(breakdown_value, '$$_posthog_breakdown_null_$$'), 1, 0)) ASC, total DESC,
                                                                                                                                             breakdown_value ASC
  LIMIT 50000 SETTINGS readonly=2,
                       max_execution_time=60,
                       allow_experimental_object_type=1,
                       format_csv_allow_double_quotes=0,
                       max_ast_elements=4000000,
                       max_expanded_ast_elements=4000000,
                       max_bytes_before_external_group_by=0
  '''
# ---
# name: TestTrends.test_trends_compare_day_interval_relative_range
  '''
  SELECT arrayMap(number -> plus(toStartOfDay(assumeNotNull(parseDateTime64BestEffortOrNull('2019-12-28 00:00:00', 6, 'UTC'))), toIntervalDay(number)), range(0, plus(coalesce(dateDiff('day', toStartOfDay(assumeNotNull(parseDateTime64BestEffortOrNull('2019-12-28 00:00:00', 6, 'UTC'))), toStartOfDay(assumeNotNull(parseDateTime64BestEffortOrNull('2020-01-04 23:59:59', 6, 'UTC'))))), 1))) AS date,
         arrayMap(_match_date -> arraySum(arraySlice(groupArray(ifNull(count, 0)), indexOf(groupArray(day_start) AS _days_for_count, _match_date) AS _index, plus(minus(arrayLastIndex(x -> ifNull(equals(x, _match_date), isNull(x)
                                                                                                                                                                                                   and isNull(_match_date)), _days_for_count), _index), 1))), date) AS total
  FROM
    (SELECT sum(total) AS count,
            day_start AS day_start
     FROM
       (SELECT count() AS total,
               toStartOfDay(toTimeZone(e.timestamp, 'UTC')) AS day_start
        FROM events AS e SAMPLE 1
        WHERE and(equals(e.team_id, 99999), greaterOrEquals(toTimeZone(e.timestamp, 'UTC'), toStartOfDay(assumeNotNull(parseDateTime64BestEffortOrNull('2019-12-28 00:00:00', 6, 'UTC')))), lessOrEquals(toTimeZone(e.timestamp, 'UTC'), assumeNotNull(parseDateTime64BestEffortOrNull('2020-01-04 23:59:59', 6, 'UTC'))), equals(e.event, 'sign up'))
        GROUP BY day_start)
     GROUP BY day_start
     ORDER BY day_start ASC)
  ORDER BY arraySum(total) DESC
  LIMIT 50000 SETTINGS readonly=2,
                       max_execution_time=60,
                       allow_experimental_object_type=1,
                       format_csv_allow_double_quotes=0,
                       max_ast_elements=4000000,
                       max_expanded_ast_elements=4000000,
                       max_bytes_before_external_group_by=0
  '''
# ---
# name: TestTrends.test_trends_compare_day_interval_relative_range.1
  '''
  SELECT arrayMap(number -> plus(toStartOfDay(assumeNotNull(parseDateTime64BestEffortOrNull('2019-12-21 00:00:00', 6, 'UTC'))), toIntervalDay(number)), range(0, plus(coalesce(dateDiff('day', toStartOfDay(assumeNotNull(parseDateTime64BestEffortOrNull('2019-12-21 00:00:00', 6, 'UTC'))), toStartOfDay(assumeNotNull(parseDateTime64BestEffortOrNull('2019-12-28 23:59:59', 6, 'UTC'))))), 1))) AS date,
         arrayMap(_match_date -> arraySum(arraySlice(groupArray(ifNull(count, 0)), indexOf(groupArray(day_start) AS _days_for_count, _match_date) AS _index, plus(minus(arrayLastIndex(x -> ifNull(equals(x, _match_date), isNull(x)
                                                                                                                                                                                                   and isNull(_match_date)), _days_for_count), _index), 1))), date) AS total
  FROM
    (SELECT sum(total) AS count,
            day_start AS day_start
     FROM
       (SELECT count() AS total,
               toStartOfDay(toTimeZone(e.timestamp, 'UTC')) AS day_start
        FROM events AS e SAMPLE 1
        WHERE and(equals(e.team_id, 99999), greaterOrEquals(toTimeZone(e.timestamp, 'UTC'), toStartOfDay(assumeNotNull(parseDateTime64BestEffortOrNull('2019-12-21 00:00:00', 6, 'UTC')))), lessOrEquals(toTimeZone(e.timestamp, 'UTC'), assumeNotNull(parseDateTime64BestEffortOrNull('2019-12-28 23:59:59', 6, 'UTC'))), equals(e.event, 'sign up'))
        GROUP BY day_start)
     GROUP BY day_start
     ORDER BY day_start ASC)
  ORDER BY arraySum(total) DESC
  LIMIT 50000 SETTINGS readonly=2,
                       max_execution_time=60,
                       allow_experimental_object_type=1,
                       format_csv_allow_double_quotes=0,
                       max_ast_elements=4000000,
                       max_expanded_ast_elements=4000000,
                       max_bytes_before_external_group_by=0
  '''
# ---
# name: TestTrends.test_trends_compare_day_interval_relative_range.2
  '''
  SELECT arrayMap(number -> plus(toStartOfDay(assumeNotNull(parseDateTime64BestEffortOrNull('2019-12-28 00:00:00', 6, 'UTC'))), toIntervalDay(number)), range(0, plus(coalesce(dateDiff('day', toStartOfDay(assumeNotNull(parseDateTime64BestEffortOrNull('2019-12-28 00:00:00', 6, 'UTC'))), toStartOfDay(assumeNotNull(parseDateTime64BestEffortOrNull('2020-01-04 23:59:59', 6, 'UTC'))))), 1))) AS date,
         arrayMap(_match_date -> arraySum(arraySlice(groupArray(ifNull(count, 0)), indexOf(groupArray(day_start) AS _days_for_count, _match_date) AS _index, plus(minus(arrayLastIndex(x -> ifNull(equals(x, _match_date), isNull(x)
                                                                                                                                                                                                   and isNull(_match_date)), _days_for_count), _index), 1))), date) AS total
  FROM
    (SELECT sum(total) AS count,
            day_start AS day_start
     FROM
       (SELECT count() AS total,
               toStartOfDay(toTimeZone(e.timestamp, 'UTC')) AS day_start
        FROM events AS e SAMPLE 1
        WHERE and(equals(e.team_id, 99999), greaterOrEquals(toTimeZone(e.timestamp, 'UTC'), toStartOfDay(assumeNotNull(parseDateTime64BestEffortOrNull('2019-12-28 00:00:00', 6, 'UTC')))), lessOrEquals(toTimeZone(e.timestamp, 'UTC'), assumeNotNull(parseDateTime64BestEffortOrNull('2020-01-04 23:59:59', 6, 'UTC'))), equals(e.event, 'sign up'))
        GROUP BY day_start)
     GROUP BY day_start
     ORDER BY day_start ASC)
  ORDER BY arraySum(total) DESC
  LIMIT 50000 SETTINGS readonly=2,
                       max_execution_time=60,
                       allow_experimental_object_type=1,
                       format_csv_allow_double_quotes=0,
                       max_ast_elements=4000000,
                       max_expanded_ast_elements=4000000,
                       max_bytes_before_external_group_by=0
  '''
# ---
# name: TestTrends.test_trends_compare_day_interval_relative_range.3
  '''
  SELECT arrayMap(number -> plus(toStartOfDay(assumeNotNull(parseDateTime64BestEffortOrNull('2019-12-28 00:00:00', 6, 'UTC'))), toIntervalDay(number)), range(0, plus(coalesce(dateDiff('day', toStartOfDay(assumeNotNull(parseDateTime64BestEffortOrNull('2019-12-28 00:00:00', 6, 'UTC'))), toStartOfDay(assumeNotNull(parseDateTime64BestEffortOrNull('2020-01-04 23:59:59', 6, 'UTC'))))), 1))) AS date,
         arrayMap(_match_date -> arraySum(arraySlice(groupArray(ifNull(count, 0)), indexOf(groupArray(day_start) AS _days_for_count, _match_date) AS _index, plus(minus(arrayLastIndex(x -> ifNull(equals(x, _match_date), isNull(x)
                                                                                                                                                                                                   and isNull(_match_date)), _days_for_count), _index), 1))), date) AS total
  FROM
    (SELECT sum(total) AS count,
            day_start AS day_start
     FROM
       (SELECT count() AS total,
               toStartOfDay(toTimeZone(e.timestamp, 'UTC')) AS day_start
        FROM events AS e SAMPLE 1
        WHERE and(equals(e.team_id, 99999), greaterOrEquals(toTimeZone(e.timestamp, 'UTC'), toStartOfDay(assumeNotNull(parseDateTime64BestEffortOrNull('2019-12-28 00:00:00', 6, 'UTC')))), lessOrEquals(toTimeZone(e.timestamp, 'UTC'), assumeNotNull(parseDateTime64BestEffortOrNull('2020-01-04 23:59:59', 6, 'UTC'))), equals(e.event, 'sign up'))
        GROUP BY day_start)
     GROUP BY day_start
     ORDER BY day_start ASC)
  ORDER BY arraySum(total) DESC
  LIMIT 50000 SETTINGS readonly=2,
                       max_execution_time=60,
                       allow_experimental_object_type=1,
                       format_csv_allow_double_quotes=0,
                       max_ast_elements=4000000,
                       max_expanded_ast_elements=4000000,
                       max_bytes_before_external_group_by=0
  '''
# ---
# name: TestTrends.test_trends_count_per_user_average_aggregated
  '''
  SELECT total AS total
  FROM
    (SELECT avg(total) AS total
     FROM
       (SELECT count() AS total
        FROM events AS e SAMPLE 1
        LEFT OUTER JOIN
          (SELECT argMax(person_distinct_id_overrides.person_id, person_distinct_id_overrides.version) AS person_id,
                  person_distinct_id_overrides.distinct_id AS distinct_id
           FROM person_distinct_id_overrides
           WHERE equals(person_distinct_id_overrides.team_id, 99999)
           GROUP BY person_distinct_id_overrides.distinct_id
           HAVING ifNull(equals(argMax(person_distinct_id_overrides.is_deleted, person_distinct_id_overrides.version), 0), 0) SETTINGS optimize_aggregation_in_order=1) AS e__override ON equals(e.distinct_id, e__override.distinct_id)
        WHERE and(equals(e.team_id, 99999), equals(e.event, 'viewed video'), greaterOrEquals(toTimeZone(e.timestamp, 'UTC'), minus(assumeNotNull(parseDateTime64BestEffortOrNull('2020-01-01 00:00:00', 6, 'UTC')), toIntervalDay(0))), lessOrEquals(toTimeZone(e.timestamp, 'UTC'), assumeNotNull(parseDateTime64BestEffortOrNull('2020-01-07 23:59:59', 6, 'UTC'))))
        GROUP BY if(not(empty(e__override.distinct_id)), e__override.person_id, e.person_id)))
  LIMIT 50000 SETTINGS readonly=2,
                       max_execution_time=60,
                       allow_experimental_object_type=1,
                       format_csv_allow_double_quotes=0,
                       max_ast_elements=4000000,
                       max_expanded_ast_elements=4000000,
                       max_bytes_before_external_group_by=0
  '''
# ---
# name: TestTrends.test_trends_count_per_user_average_aggregated_poe_v2
  '''
  SELECT total AS total
  FROM
    (SELECT avg(total) AS total
     FROM
       (SELECT count() AS total
        FROM events AS e SAMPLE 1
        LEFT OUTER JOIN
          (SELECT argMax(person_distinct_id_overrides.person_id, person_distinct_id_overrides.version) AS person_id,
                  person_distinct_id_overrides.distinct_id AS distinct_id
           FROM person_distinct_id_overrides
           WHERE equals(person_distinct_id_overrides.team_id, 99999)
           GROUP BY person_distinct_id_overrides.distinct_id
           HAVING ifNull(equals(argMax(person_distinct_id_overrides.is_deleted, person_distinct_id_overrides.version), 0), 0) SETTINGS optimize_aggregation_in_order=1) AS e__override ON equals(e.distinct_id, e__override.distinct_id)
        WHERE and(equals(e.team_id, 99999), equals(e.event, 'viewed video'), greaterOrEquals(toTimeZone(e.timestamp, 'UTC'), minus(assumeNotNull(parseDateTime64BestEffortOrNull('2020-01-01 00:00:00', 6, 'UTC')), toIntervalDay(0))), lessOrEquals(toTimeZone(e.timestamp, 'UTC'), assumeNotNull(parseDateTime64BestEffortOrNull('2020-01-07 23:59:59', 6, 'UTC'))))
        GROUP BY if(not(empty(e__override.distinct_id)), e__override.person_id, e.person_id)))
  LIMIT 50000 SETTINGS readonly=2,
                       max_execution_time=60,
                       allow_experimental_object_type=1,
                       format_csv_allow_double_quotes=0,
                       max_ast_elements=4000000,
                       max_expanded_ast_elements=4000000,
                       max_bytes_before_external_group_by=0
  '''
# ---
# name: TestTrends.test_trends_count_per_user_average_aggregated_with_event_property_breakdown_with_sampling
  '''
  SELECT sum(total) AS total,
         if(ifNull(ifNull(greaterOrEquals(row_number, 26), 0), 0), '$$_posthog_breakdown_other_$$', breakdown_value) AS breakdown_value
  FROM
    (SELECT count AS total,
                     breakdown_value AS breakdown_value,
                     row_number() OVER (
                                        ORDER BY total DESC) AS row_number
     FROM
       (SELECT sum(total) AS count,
               breakdown_value AS breakdown_value
        FROM
          (SELECT total AS total,
                  breakdown_value AS breakdown_value
           FROM
             (SELECT avg(total) AS total,
                     breakdown_value AS breakdown_value
              FROM
                (SELECT count() AS total,
                        ifNull(nullIf(toString(replaceRegexpAll(nullIf(nullIf(JSONExtractRaw(e.properties, 'color'), ''), 'null'), '^"|"$', '')), ''), '$$_posthog_breakdown_null_$$') AS breakdown_value
                 FROM events AS e SAMPLE 1.0
                 LEFT OUTER JOIN
                   (SELECT argMax(person_distinct_id_overrides.person_id, person_distinct_id_overrides.version) AS person_id,
                           person_distinct_id_overrides.distinct_id AS distinct_id
                    FROM person_distinct_id_overrides
                    WHERE equals(person_distinct_id_overrides.team_id, 99999)
                    GROUP BY person_distinct_id_overrides.distinct_id
                    HAVING ifNull(equals(argMax(person_distinct_id_overrides.is_deleted, person_distinct_id_overrides.version), 0), 0) SETTINGS optimize_aggregation_in_order=1) AS e__override ON equals(e.distinct_id, e__override.distinct_id)
                 WHERE and(equals(e.team_id, 99999), equals(e.event, 'viewed video'), greaterOrEquals(toTimeZone(e.timestamp, 'UTC'), minus(assumeNotNull(parseDateTime64BestEffortOrNull('2020-01-01 00:00:00', 6, 'UTC')), toIntervalDay(0))), lessOrEquals(toTimeZone(e.timestamp, 'UTC'), assumeNotNull(parseDateTime64BestEffortOrNull('2020-01-07 23:59:59', 6, 'UTC'))))
                 GROUP BY if(not(empty(e__override.distinct_id)), e__override.person_id, e.person_id),
                          breakdown_value)
              GROUP BY breakdown_value))
        GROUP BY breakdown_value
        ORDER BY breakdown_value ASC)
     ORDER BY total DESC, breakdown_value ASC)
  WHERE isNotNull(breakdown_value)
  GROUP BY breakdown_value
  ORDER BY if(ifNull(equals(breakdown_value, '$$_posthog_breakdown_other_$$'), 0), 2, if(ifNull(equals(breakdown_value, '$$_posthog_breakdown_null_$$'), 0), 1, 0)) ASC, total DESC,
                                                                                                                                                                         breakdown_value ASC
  LIMIT 50000 SETTINGS readonly=2,
                       max_execution_time=60,
                       allow_experimental_object_type=1,
                       format_csv_allow_double_quotes=0,
                       max_ast_elements=4000000,
                       max_expanded_ast_elements=4000000,
                       max_bytes_before_external_group_by=0
  '''
# ---
# name: TestTrends.test_trends_count_per_user_average_daily
  '''
  SELECT arrayMap(number -> plus(toStartOfDay(assumeNotNull(parseDateTime64BestEffortOrNull('2020-01-01 00:00:00', 6, 'UTC'))), toIntervalDay(number)), range(0, plus(coalesce(dateDiff('day', toStartOfDay(assumeNotNull(parseDateTime64BestEffortOrNull('2020-01-01 00:00:00', 6, 'UTC'))), toStartOfDay(assumeNotNull(parseDateTime64BestEffortOrNull('2020-01-07 23:59:59', 6, 'UTC'))))), 1))) AS date,
         arrayMap(_match_date -> arraySum(arraySlice(groupArray(ifNull(count, 0)), indexOf(groupArray(day_start) AS _days_for_count, _match_date) AS _index, plus(minus(arrayLastIndex(x -> ifNull(equals(x, _match_date), isNull(x)
                                                                                                                                                                                                   and isNull(_match_date)), _days_for_count), _index), 1))), date) AS total
  FROM
    (SELECT sum(total) AS count,
            day_start AS day_start
     FROM
       (SELECT total AS total,
               day_start AS day_start
        FROM
          (SELECT avg(total) AS total,
                  day_start AS day_start
           FROM
             (SELECT count() AS total,
                     toStartOfDay(toTimeZone(e.timestamp, 'UTC')) AS day_start
              FROM events AS e SAMPLE 1
              LEFT OUTER JOIN
                (SELECT argMax(person_distinct_id_overrides.person_id, person_distinct_id_overrides.version) AS person_id,
                        person_distinct_id_overrides.distinct_id AS distinct_id
                 FROM person_distinct_id_overrides
                 WHERE equals(person_distinct_id_overrides.team_id, 99999)
                 GROUP BY person_distinct_id_overrides.distinct_id
                 HAVING ifNull(equals(argMax(person_distinct_id_overrides.is_deleted, person_distinct_id_overrides.version), 0), 0) SETTINGS optimize_aggregation_in_order=1) AS e__override ON equals(e.distinct_id, e__override.distinct_id)
              WHERE and(equals(e.team_id, 99999), equals(e.event, 'viewed video'), greaterOrEquals(toTimeZone(e.timestamp, 'UTC'), minus(assumeNotNull(parseDateTime64BestEffortOrNull('2020-01-01 00:00:00', 6, 'UTC')), toIntervalDay(0))), lessOrEquals(toTimeZone(e.timestamp, 'UTC'), assumeNotNull(parseDateTime64BestEffortOrNull('2020-01-07 23:59:59', 6, 'UTC'))))
              GROUP BY if(not(empty(e__override.distinct_id)), e__override.person_id, e.person_id),
                       day_start)
           GROUP BY day_start))
     GROUP BY day_start
     ORDER BY day_start ASC)
  ORDER BY arraySum(total) DESC
  LIMIT 50000 SETTINGS readonly=2,
                       max_execution_time=60,
                       allow_experimental_object_type=1,
                       format_csv_allow_double_quotes=0,
                       max_ast_elements=4000000,
                       max_expanded_ast_elements=4000000,
                       max_bytes_before_external_group_by=0
  '''
# ---
# name: TestTrends.test_trends_count_per_user_average_daily_poe_v2
  '''
  SELECT arrayMap(number -> plus(toStartOfDay(assumeNotNull(parseDateTime64BestEffortOrNull('2020-01-01 00:00:00', 6, 'UTC'))), toIntervalDay(number)), range(0, plus(coalesce(dateDiff('day', toStartOfDay(assumeNotNull(parseDateTime64BestEffortOrNull('2020-01-01 00:00:00', 6, 'UTC'))), toStartOfDay(assumeNotNull(parseDateTime64BestEffortOrNull('2020-01-07 23:59:59', 6, 'UTC'))))), 1))) AS date,
         arrayMap(_match_date -> arraySum(arraySlice(groupArray(ifNull(count, 0)), indexOf(groupArray(day_start) AS _days_for_count, _match_date) AS _index, plus(minus(arrayLastIndex(x -> ifNull(equals(x, _match_date), isNull(x)
                                                                                                                                                                                                   and isNull(_match_date)), _days_for_count), _index), 1))), date) AS total
  FROM
    (SELECT sum(total) AS count,
            day_start AS day_start
     FROM
       (SELECT total AS total,
               day_start AS day_start
        FROM
          (SELECT avg(total) AS total,
                  day_start AS day_start
           FROM
             (SELECT count() AS total,
                     toStartOfDay(toTimeZone(e.timestamp, 'UTC')) AS day_start
              FROM events AS e SAMPLE 1
              LEFT OUTER JOIN
                (SELECT argMax(person_distinct_id_overrides.person_id, person_distinct_id_overrides.version) AS person_id,
                        person_distinct_id_overrides.distinct_id AS distinct_id
                 FROM person_distinct_id_overrides
                 WHERE equals(person_distinct_id_overrides.team_id, 99999)
                 GROUP BY person_distinct_id_overrides.distinct_id
                 HAVING ifNull(equals(argMax(person_distinct_id_overrides.is_deleted, person_distinct_id_overrides.version), 0), 0) SETTINGS optimize_aggregation_in_order=1) AS e__override ON equals(e.distinct_id, e__override.distinct_id)
              WHERE and(equals(e.team_id, 99999), equals(e.event, 'viewed video'), greaterOrEquals(toTimeZone(e.timestamp, 'UTC'), minus(assumeNotNull(parseDateTime64BestEffortOrNull('2020-01-01 00:00:00', 6, 'UTC')), toIntervalDay(0))), lessOrEquals(toTimeZone(e.timestamp, 'UTC'), assumeNotNull(parseDateTime64BestEffortOrNull('2020-01-07 23:59:59', 6, 'UTC'))))
              GROUP BY if(not(empty(e__override.distinct_id)), e__override.person_id, e.person_id),
                       day_start)
           GROUP BY day_start))
     GROUP BY day_start
     ORDER BY day_start ASC)
  ORDER BY arraySum(total) DESC
  LIMIT 50000 SETTINGS readonly=2,
                       max_execution_time=60,
                       allow_experimental_object_type=1,
                       format_csv_allow_double_quotes=0,
                       max_ast_elements=4000000,
                       max_expanded_ast_elements=4000000,
                       max_bytes_before_external_group_by=0
  '''
# ---
# name: TestTrends.test_trends_groups_per_day
  '''
  SELECT arrayMap(number -> plus(toStartOfDay(assumeNotNull(parseDateTime64BestEffortOrNull('2019-12-30 00:00:00', 6, 'UTC'))), toIntervalDay(number)), range(0, plus(coalesce(dateDiff('day', toStartOfDay(assumeNotNull(parseDateTime64BestEffortOrNull('2019-12-30 00:00:00', 6, 'UTC'))), toStartOfDay(assumeNotNull(parseDateTime64BestEffortOrNull('2020-01-06 23:59:59', 6, 'UTC'))))), 1))) AS date,
         arrayMap(_match_date -> arraySum(arraySlice(groupArray(ifNull(count, 0)), indexOf(groupArray(day_start) AS _days_for_count, _match_date) AS _index, plus(minus(arrayLastIndex(x -> ifNull(equals(x, _match_date), isNull(x)
                                                                                                                                                                                                   and isNull(_match_date)), _days_for_count), _index), 1))), date) AS total
  FROM
    (SELECT sum(total) AS count,
            day_start AS day_start
     FROM
       (SELECT count(DISTINCT e.`$group_0`) AS total,
               toStartOfDay(toTimeZone(e.timestamp, 'UTC')) AS day_start
        FROM events AS e SAMPLE 1
        WHERE and(equals(e.team_id, 99999), greaterOrEquals(toTimeZone(e.timestamp, 'UTC'), toStartOfDay(assumeNotNull(parseDateTime64BestEffortOrNull('2019-12-30 00:00:00', 6, 'UTC')))), lessOrEquals(toTimeZone(e.timestamp, 'UTC'), assumeNotNull(parseDateTime64BestEffortOrNull('2020-01-06 23:59:59', 6, 'UTC'))), equals(e.event, 'viewed video'), ifNull(notEquals(nullIf(nullIf(e.`$group_0`, ''), 'null'), ''), 1), notEquals(e.`$group_0`, ''))
        GROUP BY day_start)
     GROUP BY day_start
     ORDER BY day_start ASC)
  ORDER BY arraySum(total) DESC
  LIMIT 50000 SETTINGS readonly=2,
                       max_execution_time=60,
                       allow_experimental_object_type=1,
                       format_csv_allow_double_quotes=0,
                       max_ast_elements=4000000,
                       max_expanded_ast_elements=4000000,
                       max_bytes_before_external_group_by=0
  '''
# ---
# name: TestTrends.test_trends_groups_per_day_cumulative
  '''
  SELECT arrayMap(number -> plus(toStartOfDay(assumeNotNull(parseDateTime64BestEffortOrNull('2019-12-30 00:00:00', 6, 'UTC'))), toIntervalDay(number)), range(0, plus(coalesce(dateDiff('day', toStartOfDay(assumeNotNull(parseDateTime64BestEffortOrNull('2019-12-30 00:00:00', 6, 'UTC'))), toStartOfDay(assumeNotNull(parseDateTime64BestEffortOrNull('2020-01-06 23:59:59', 6, 'UTC'))))), 1))) AS date,
         arrayFill(x -> ifNull(greater(x, 0), 0), arrayMap(_match_date -> arraySum(arraySlice(groupArray(ifNull(count, 0)), indexOf(groupArray(day_start) AS _days_for_count, _match_date) AS _index, plus(minus(arrayLastIndex(x -> ifNull(equals(x, _match_date), isNull(x)
                                                                                                                                                                                                                                            and isNull(_match_date)), _days_for_count), _index), 1))), date)) AS total
  FROM
    (SELECT day_start AS day_start,
            sum(count) OVER (
                             ORDER BY day_start ASC) AS count
     FROM
       (SELECT sum(total) AS count,
               day_start AS day_start
        FROM
          (SELECT count(DISTINCT e.`$group_0`) AS total,
                  min(toStartOfDay(toTimeZone(e.timestamp, 'UTC'))) AS day_start
           FROM events AS e SAMPLE 1
           WHERE and(equals(e.team_id, 99999), greaterOrEquals(toTimeZone(e.timestamp, 'UTC'), toStartOfDay(assumeNotNull(parseDateTime64BestEffortOrNull('2019-12-30 00:00:00', 6, 'UTC')))), lessOrEquals(toTimeZone(e.timestamp, 'UTC'), assumeNotNull(parseDateTime64BestEffortOrNull('2020-01-06 23:59:59', 6, 'UTC'))), equals(e.event, 'viewed video'), ifNull(notEquals(nullIf(nullIf(e.`$group_0`, ''), 'null'), ''), 1), notEquals(e.`$group_0`, ''))
           GROUP BY e.`$group_0`)
        GROUP BY day_start
        ORDER BY day_start ASC)
     ORDER BY day_start ASC)
  ORDER BY arraySum(total) DESC
  LIMIT 50000 SETTINGS readonly=2,
                       max_execution_time=60,
                       allow_experimental_object_type=1,
                       format_csv_allow_double_quotes=0,
                       max_ast_elements=4000000,
                       max_expanded_ast_elements=4000000,
                       max_bytes_before_external_group_by=0
  '''
# ---
# name: TestTrends.test_trends_per_day_cumulative
  '''
  SELECT arrayMap(number -> plus(toStartOfDay(assumeNotNull(parseDateTime64BestEffortOrNull('2019-12-28 00:00:00', 6, 'UTC'))), toIntervalDay(number)), range(0, plus(coalesce(dateDiff('day', toStartOfDay(assumeNotNull(parseDateTime64BestEffortOrNull('2019-12-28 00:00:00', 6, 'UTC'))), toStartOfDay(assumeNotNull(parseDateTime64BestEffortOrNull('2020-01-04 23:59:59', 6, 'UTC'))))), 1))) AS date,
         arrayFill(x -> ifNull(greater(x, 0), 0), arrayMap(_match_date -> arraySum(arraySlice(groupArray(ifNull(count, 0)), indexOf(groupArray(day_start) AS _days_for_count, _match_date) AS _index, plus(minus(arrayLastIndex(x -> ifNull(equals(x, _match_date), isNull(x)
                                                                                                                                                                                                                                            and isNull(_match_date)), _days_for_count), _index), 1))), date)) AS total
  FROM
    (SELECT day_start AS day_start,
            sum(count) OVER (
                             ORDER BY day_start ASC) AS count
     FROM
       (SELECT sum(total) AS count,
               day_start AS day_start
        FROM
          (SELECT count() AS total,
                  toStartOfDay(toTimeZone(e.timestamp, 'UTC')) AS day_start
           FROM events AS e SAMPLE 1
           WHERE and(equals(e.team_id, 99999), greaterOrEquals(toTimeZone(e.timestamp, 'UTC'), toStartOfDay(assumeNotNull(parseDateTime64BestEffortOrNull('2019-12-28 00:00:00', 6, 'UTC')))), lessOrEquals(toTimeZone(e.timestamp, 'UTC'), assumeNotNull(parseDateTime64BestEffortOrNull('2020-01-04 23:59:59', 6, 'UTC'))), equals(e.event, 'sign up'))
           GROUP BY day_start)
        GROUP BY day_start
        ORDER BY day_start ASC)
     ORDER BY day_start ASC)
  ORDER BY arraySum(total) DESC
  LIMIT 50000 SETTINGS readonly=2,
                       max_execution_time=60,
                       allow_experimental_object_type=1,
                       format_csv_allow_double_quotes=0,
                       max_ast_elements=4000000,
                       max_expanded_ast_elements=4000000,
                       max_bytes_before_external_group_by=0
  '''
# ---
# name: TestTrends.test_trends_per_day_cumulative.1
  '''
  SELECT arrayMap(number -> plus(toStartOfDay(assumeNotNull(parseDateTime64BestEffortOrNull('2019-12-28 00:00:00', 6, 'UTC'))), toIntervalDay(number)), range(0, plus(coalesce(dateDiff('day', toStartOfDay(assumeNotNull(parseDateTime64BestEffortOrNull('2019-12-28 00:00:00', 6, 'UTC'))), toStartOfDay(assumeNotNull(parseDateTime64BestEffortOrNull('2020-01-04 23:59:59', 6, 'UTC'))))), 1))) AS date,
         arrayFill(x -> ifNull(greater(x, 0), 0), arrayMap(_match_date -> arraySum(arraySlice(groupArray(ifNull(count, 0)), indexOf(groupArray(day_start) AS _days_for_count, _match_date) AS _index, plus(minus(arrayLastIndex(x -> ifNull(equals(x, _match_date), isNull(x)
                                                                                                                                                                                                                                            and isNull(_match_date)), _days_for_count), _index), 1))), date)) AS total
  FROM
    (SELECT day_start AS day_start,
            sum(count) OVER (
                             ORDER BY day_start ASC) AS count
     FROM
       (SELECT sum(total) AS count,
               day_start AS day_start
        FROM
          (SELECT count() AS total,
                  toStartOfDay(toTimeZone(e.timestamp, 'UTC')) AS day_start
           FROM events AS e SAMPLE 1
           WHERE and(equals(e.team_id, 99999), greaterOrEquals(toTimeZone(e.timestamp, 'UTC'), toStartOfDay(assumeNotNull(parseDateTime64BestEffortOrNull('2019-12-28 00:00:00', 6, 'UTC')))), lessOrEquals(toTimeZone(e.timestamp, 'UTC'), assumeNotNull(parseDateTime64BestEffortOrNull('2020-01-04 23:59:59', 6, 'UTC'))), equals(e.event, 'sign up'))
           GROUP BY day_start)
        GROUP BY day_start
        ORDER BY day_start ASC)
     ORDER BY day_start ASC)
  ORDER BY arraySum(total) DESC
  LIMIT 50000 SETTINGS readonly=2,
                       max_execution_time=60,
                       allow_experimental_object_type=1,
                       format_csv_allow_double_quotes=0,
                       max_ast_elements=4000000,
                       max_expanded_ast_elements=4000000,
                       max_bytes_before_external_group_by=0
  '''
# ---
# name: TestTrends.test_trends_per_day_dau_cumulative
  '''
  SELECT arrayMap(number -> plus(toStartOfDay(assumeNotNull(parseDateTime64BestEffortOrNull('2019-12-28 00:00:00', 6, 'UTC'))), toIntervalDay(number)), range(0, plus(coalesce(dateDiff('day', toStartOfDay(assumeNotNull(parseDateTime64BestEffortOrNull('2019-12-28 00:00:00', 6, 'UTC'))), toStartOfDay(assumeNotNull(parseDateTime64BestEffortOrNull('2020-01-04 23:59:59', 6, 'UTC'))))), 1))) AS date,
         arrayFill(x -> ifNull(greater(x, 0), 0), arrayMap(_match_date -> arraySum(arraySlice(groupArray(ifNull(count, 0)), indexOf(groupArray(day_start) AS _days_for_count, _match_date) AS _index, plus(minus(arrayLastIndex(x -> ifNull(equals(x, _match_date), isNull(x)
                                                                                                                                                                                                                                            and isNull(_match_date)), _days_for_count), _index), 1))), date)) AS total
  FROM
    (SELECT day_start AS day_start,
            sum(count) OVER (
                             ORDER BY day_start ASC) AS count
     FROM
       (SELECT sum(total) AS count,
               day_start AS day_start
        FROM
          (SELECT count(DISTINCT if(not(empty(e__override.distinct_id)), e__override.person_id, e.person_id)) AS total,
                  min(toStartOfDay(toTimeZone(e.timestamp, 'UTC'))) AS day_start
           FROM events AS e SAMPLE 1
           LEFT OUTER JOIN
             (SELECT argMax(person_distinct_id_overrides.person_id, person_distinct_id_overrides.version) AS person_id,
                     person_distinct_id_overrides.distinct_id AS distinct_id
              FROM person_distinct_id_overrides
              WHERE equals(person_distinct_id_overrides.team_id, 99999)
              GROUP BY person_distinct_id_overrides.distinct_id
              HAVING ifNull(equals(argMax(person_distinct_id_overrides.is_deleted, person_distinct_id_overrides.version), 0), 0) SETTINGS optimize_aggregation_in_order=1) AS e__override ON equals(e.distinct_id, e__override.distinct_id)
           WHERE and(equals(e.team_id, 99999), greaterOrEquals(toTimeZone(e.timestamp, 'UTC'), toStartOfDay(assumeNotNull(parseDateTime64BestEffortOrNull('2019-12-28 00:00:00', 6, 'UTC')))), lessOrEquals(toTimeZone(e.timestamp, 'UTC'), assumeNotNull(parseDateTime64BestEffortOrNull('2020-01-04 23:59:59', 6, 'UTC'))), equals(e.event, 'sign up'))
           GROUP BY if(not(empty(e__override.distinct_id)), e__override.person_id, e.person_id))
        GROUP BY day_start
        ORDER BY day_start ASC)
     ORDER BY day_start ASC)
  ORDER BY arraySum(total) DESC
  LIMIT 50000 SETTINGS readonly=2,
                       max_execution_time=60,
                       allow_experimental_object_type=1,
                       format_csv_allow_double_quotes=0,
                       max_ast_elements=4000000,
                       max_expanded_ast_elements=4000000,
                       max_bytes_before_external_group_by=0
  '''
# ---
# name: TestTrends.test_trends_per_day_dau_cumulative.1
  '''
  SELECT arrayMap(number -> plus(toStartOfDay(assumeNotNull(parseDateTime64BestEffortOrNull('2019-12-28 00:00:00', 6, 'UTC'))), toIntervalDay(number)), range(0, plus(coalesce(dateDiff('day', toStartOfDay(assumeNotNull(parseDateTime64BestEffortOrNull('2019-12-28 00:00:00', 6, 'UTC'))), toStartOfDay(assumeNotNull(parseDateTime64BestEffortOrNull('2020-01-04 23:59:59', 6, 'UTC'))))), 1))) AS date,
         arrayFill(x -> ifNull(greater(x, 0), 0), arrayMap(_match_date -> arraySum(arraySlice(groupArray(ifNull(count, 0)), indexOf(groupArray(day_start) AS _days_for_count, _match_date) AS _index, plus(minus(arrayLastIndex(x -> ifNull(equals(x, _match_date), isNull(x)
                                                                                                                                                                                                                                            and isNull(_match_date)), _days_for_count), _index), 1))), date)) AS total
  FROM
    (SELECT day_start AS day_start,
            sum(count) OVER (
                             ORDER BY day_start ASC) AS count
     FROM
       (SELECT sum(total) AS count,
               day_start AS day_start
        FROM
          (SELECT count(DISTINCT if(not(empty(e__override.distinct_id)), e__override.person_id, e.person_id)) AS total,
                  min(toStartOfDay(toTimeZone(e.timestamp, 'UTC'))) AS day_start
           FROM events AS e SAMPLE 1
           LEFT OUTER JOIN
             (SELECT argMax(person_distinct_id_overrides.person_id, person_distinct_id_overrides.version) AS person_id,
                     person_distinct_id_overrides.distinct_id AS distinct_id
              FROM person_distinct_id_overrides
              WHERE equals(person_distinct_id_overrides.team_id, 99999)
              GROUP BY person_distinct_id_overrides.distinct_id
              HAVING ifNull(equals(argMax(person_distinct_id_overrides.is_deleted, person_distinct_id_overrides.version), 0), 0) SETTINGS optimize_aggregation_in_order=1) AS e__override ON equals(e.distinct_id, e__override.distinct_id)
           WHERE and(equals(e.team_id, 99999), greaterOrEquals(toTimeZone(e.timestamp, 'UTC'), toStartOfDay(assumeNotNull(parseDateTime64BestEffortOrNull('2019-12-28 00:00:00', 6, 'UTC')))), lessOrEquals(toTimeZone(e.timestamp, 'UTC'), assumeNotNull(parseDateTime64BestEffortOrNull('2020-01-04 23:59:59', 6, 'UTC'))), equals(e.event, 'sign up'))
           GROUP BY if(not(empty(e__override.distinct_id)), e__override.person_id, e.person_id))
        GROUP BY day_start
        ORDER BY day_start ASC)
     ORDER BY day_start ASC)
  ORDER BY arraySum(total) DESC
  LIMIT 50000 SETTINGS readonly=2,
                       max_execution_time=60,
                       allow_experimental_object_type=1,
                       format_csv_allow_double_quotes=0,
                       max_ast_elements=4000000,
                       max_expanded_ast_elements=4000000,
                       max_bytes_before_external_group_by=0
  '''
# ---
# name: TestTrends.test_trends_person_breakdown_with_session_property_single_aggregate_math_and_breakdown
  '''
  SELECT sum(total) AS total,
         if(ifNull(ifNull(greaterOrEquals(row_number, 26), 0), 0), '$$_posthog_breakdown_other_$$', breakdown_value) AS breakdown_value
  FROM
    (SELECT count AS total,
                     breakdown_value AS breakdown_value,
                     row_number() OVER (
                                        ORDER BY total DESC) AS row_number
     FROM
       (SELECT sum(total) AS count,
               breakdown_value AS breakdown_value
        FROM
          (SELECT quantile(0.5)(session_duration) AS total,
                  breakdown_value AS breakdown_value
           FROM
             (SELECT any(e__session.`$session_duration`) AS session_duration,
                     ifNull(nullIf(toString(e__person.`properties___$some_prop`), ''), '$$_posthog_breakdown_null_$$') AS breakdown_value
              FROM events AS e SAMPLE 1
              LEFT OUTER JOIN
                (SELECT argMax(person_distinct_id_overrides.person_id, person_distinct_id_overrides.version) AS person_id,
                        person_distinct_id_overrides.distinct_id AS distinct_id
                 FROM person_distinct_id_overrides
                 WHERE equals(person_distinct_id_overrides.team_id, 99999)
                 GROUP BY person_distinct_id_overrides.distinct_id
                 HAVING ifNull(equals(argMax(person_distinct_id_overrides.is_deleted, person_distinct_id_overrides.version), 0), 0) SETTINGS optimize_aggregation_in_order=1) AS e__override ON equals(e.distinct_id, e__override.distinct_id)
              LEFT JOIN
                (SELECT dateDiff('second', min(toTimeZone(raw_sessions.min_timestamp, 'UTC')), max(toTimeZone(raw_sessions.max_timestamp, 'UTC'))) AS `$session_duration`,
                        raw_sessions.session_id_v7 AS session_id_v7
                 FROM raw_sessions
                 WHERE and(equals(raw_sessions.team_id, 99999), ifNull(greaterOrEquals(plus(fromUnixTimestamp(intDiv(toUInt64(bitShiftRight(raw_sessions.session_id_v7, 80)), 1000)), toIntervalDay(3)), toStartOfDay(assumeNotNull(parseDateTime64BestEffortOrNull('2019-12-28 00:00:00', 6, 'UTC')))), 0), ifNull(lessOrEquals(minus(fromUnixTimestamp(intDiv(toUInt64(bitShiftRight(raw_sessions.session_id_v7, 80)), 1000)), toIntervalDay(3)), assumeNotNull(parseDateTime64BestEffortOrNull('2020-01-04 23:59:59', 6, 'UTC'))), 0))
                 GROUP BY raw_sessions.session_id_v7,
                          raw_sessions.session_id_v7) AS e__session ON equals(toUInt128(accurateCastOrNull(e.`$session_id`, 'UUID')), e__session.session_id_v7)
              LEFT JOIN
                (SELECT person.id AS id,
                        replaceRegexpAll(nullIf(nullIf(JSONExtractRaw(person.properties, '$some_prop'), ''), 'null'), '^"|"$', '') AS `properties___$some_prop`
                 FROM person
                 WHERE and(equals(person.team_id, 99999), ifNull(in(tuple(person.id, person.version),
                                                                      (SELECT person.id AS id, max(person.version) AS version
                                                                       FROM person
                                                                       WHERE equals(person.team_id, 99999)
                                                                       GROUP BY person.id
                                                                       HAVING and(ifNull(equals(argMax(person.is_deleted, person.version), 0), 0), ifNull(less(argMax(toTimeZone(person.created_at, 'UTC'), person.version), plus(now64(6, 'UTC'), toIntervalDay(1))), 0)))), 0)) SETTINGS optimize_aggregation_in_order=1) AS e__person ON equals(if(not(empty(e__override.distinct_id)), e__override.person_id, e.person_id), e__person.id)
              WHERE and(equals(e.team_id, 99999), greaterOrEquals(toTimeZone(e.timestamp, 'UTC'), toStartOfDay(assumeNotNull(parseDateTime64BestEffortOrNull('2019-12-28 00:00:00', 6, 'UTC')))), lessOrEquals(toTimeZone(e.timestamp, 'UTC'), assumeNotNull(parseDateTime64BestEffortOrNull('2020-01-04 23:59:59', 6, 'UTC'))), equals(e.event, 'sign up'))
              GROUP BY e.`$session_id`,
                       breakdown_value)
           GROUP BY breakdown_value)
        GROUP BY breakdown_value
        ORDER BY breakdown_value ASC)
     ORDER BY total DESC, breakdown_value ASC)
  WHERE isNotNull(breakdown_value)
  GROUP BY breakdown_value
  ORDER BY if(ifNull(equals(breakdown_value, '$$_posthog_breakdown_other_$$'), 0), 2, if(ifNull(equals(breakdown_value, '$$_posthog_breakdown_null_$$'), 0), 1, 0)) ASC, total DESC,
                                                                                                                                                                         breakdown_value ASC
  LIMIT 50000 SETTINGS readonly=2,
                       max_execution_time=60,
                       allow_experimental_object_type=1,
                       format_csv_allow_double_quotes=0,
                       max_ast_elements=4000000,
                       max_expanded_ast_elements=4000000,
                       max_bytes_before_external_group_by=0
  '''
# ---
# name: TestTrends.test_trends_person_breakdown_with_session_property_single_aggregate_math_and_breakdown.1
  '''
  SELECT sum(total) AS total,
         arrayMap(i -> if(ifNull(ifNull(greaterOrEquals(row_number, 26), 0), 0), '$$_posthog_breakdown_other_$$', i), breakdown_value) AS breakdown_value
  FROM
    (SELECT count AS total,
                     breakdown_value AS breakdown_value,
                     row_number() OVER (
                                        ORDER BY total DESC) AS row_number
     FROM
       (SELECT sum(total) AS count,
               [ifNull(toString(breakdown_value_1), '$$_posthog_breakdown_null_$$')] AS breakdown_value
        FROM
          (SELECT quantile(0.5)(session_duration) AS total,
                  breakdown_value_1 AS breakdown_value_1
           FROM
             (SELECT any(e__session.`$session_duration`) AS session_duration,
                     ifNull(nullIf(toString(e__person.`properties___$some_prop`), ''), '$$_posthog_breakdown_null_$$') AS breakdown_value_1
              FROM events AS e SAMPLE 1
              LEFT OUTER JOIN
                (SELECT argMax(person_distinct_id_overrides.person_id, person_distinct_id_overrides.version) AS person_id,
                        person_distinct_id_overrides.distinct_id AS distinct_id
                 FROM person_distinct_id_overrides
                 WHERE equals(person_distinct_id_overrides.team_id, 99999)
                 GROUP BY person_distinct_id_overrides.distinct_id
                 HAVING ifNull(equals(argMax(person_distinct_id_overrides.is_deleted, person_distinct_id_overrides.version), 0), 0) SETTINGS optimize_aggregation_in_order=1) AS e__override ON equals(e.distinct_id, e__override.distinct_id)
              LEFT JOIN
                (SELECT dateDiff('second', min(toTimeZone(raw_sessions.min_timestamp, 'UTC')), max(toTimeZone(raw_sessions.max_timestamp, 'UTC'))) AS `$session_duration`,
                        raw_sessions.session_id_v7 AS session_id_v7
                 FROM raw_sessions
                 WHERE and(equals(raw_sessions.team_id, 99999), ifNull(greaterOrEquals(plus(fromUnixTimestamp(intDiv(toUInt64(bitShiftRight(raw_sessions.session_id_v7, 80)), 1000)), toIntervalDay(3)), toStartOfDay(assumeNotNull(parseDateTime64BestEffortOrNull('2019-12-28 00:00:00', 6, 'UTC')))), 0), ifNull(lessOrEquals(minus(fromUnixTimestamp(intDiv(toUInt64(bitShiftRight(raw_sessions.session_id_v7, 80)), 1000)), toIntervalDay(3)), assumeNotNull(parseDateTime64BestEffortOrNull('2020-01-04 23:59:59', 6, 'UTC'))), 0))
                 GROUP BY raw_sessions.session_id_v7,
                          raw_sessions.session_id_v7) AS e__session ON equals(toUInt128(accurateCastOrNull(e.`$session_id`, 'UUID')), e__session.session_id_v7)
              LEFT JOIN
                (SELECT person.id AS id,
                        replaceRegexpAll(nullIf(nullIf(JSONExtractRaw(person.properties, '$some_prop'), ''), 'null'), '^"|"$', '') AS `properties___$some_prop`
                 FROM person
                 WHERE and(equals(person.team_id, 99999), ifNull(in(tuple(person.id, person.version),
                                                                      (SELECT person.id AS id, max(person.version) AS version
                                                                       FROM person
                                                                       WHERE equals(person.team_id, 99999)
                                                                       GROUP BY person.id
                                                                       HAVING and(ifNull(equals(argMax(person.is_deleted, person.version), 0), 0), ifNull(less(argMax(toTimeZone(person.created_at, 'UTC'), person.version), plus(now64(6, 'UTC'), toIntervalDay(1))), 0)))), 0)) SETTINGS optimize_aggregation_in_order=1) AS e__person ON equals(if(not(empty(e__override.distinct_id)), e__override.person_id, e.person_id), e__person.id)
              WHERE and(equals(e.team_id, 99999), greaterOrEquals(toTimeZone(e.timestamp, 'UTC'), toStartOfDay(assumeNotNull(parseDateTime64BestEffortOrNull('2019-12-28 00:00:00', 6, 'UTC')))), lessOrEquals(toTimeZone(e.timestamp, 'UTC'), assumeNotNull(parseDateTime64BestEffortOrNull('2020-01-04 23:59:59', 6, 'UTC'))), equals(e.event, 'sign up'))
              GROUP BY e.`$session_id`,
                       breakdown_value_1)
           GROUP BY breakdown_value_1)
        GROUP BY breakdown_value_1
        ORDER BY breakdown_value ASC)
     ORDER BY total DESC, breakdown_value ASC)
  WHERE arrayExists(x -> isNotNull(x), breakdown_value)
  GROUP BY breakdown_value
  ORDER BY if(has(breakdown_value, '$$_posthog_breakdown_other_$$'), 2, if(has(breakdown_value, '$$_posthog_breakdown_null_$$'), 1, 0)) ASC, total DESC,
                                                                                                                                             breakdown_value ASC
  LIMIT 50000 SETTINGS readonly=2,
                       max_execution_time=60,
                       allow_experimental_object_type=1,
                       format_csv_allow_double_quotes=0,
                       max_ast_elements=4000000,
                       max_expanded_ast_elements=4000000,
                       max_bytes_before_external_group_by=0
  '''
# ---
# name: TestTrends.test_trends_with_hogql_math
  '''
  SELECT arrayMap(number -> plus(toStartOfWeek(assumeNotNull(parseDateTime64BestEffortOrNull('2019-12-28 00:00:00', 6, 'UTC')), 0), toIntervalWeek(number)), range(0, plus(coalesce(dateDiff('week', toStartOfWeek(assumeNotNull(parseDateTime64BestEffortOrNull('2019-12-28 00:00:00', 6, 'UTC')), 0), toStartOfWeek(assumeNotNull(parseDateTime64BestEffortOrNull('2020-01-04 23:59:59', 6, 'UTC')), 0))), 1))) AS date,
         arrayMap(_match_date -> arraySum(arraySlice(groupArray(ifNull(count, 0)), indexOf(groupArray(day_start) AS _days_for_count, _match_date) AS _index, plus(minus(arrayLastIndex(x -> ifNull(equals(x, _match_date), isNull(x)
                                                                                                                                                                                                   and isNull(_match_date)), _days_for_count), _index), 1))), date) AS total
  FROM
    (SELECT sum(total) AS count,
            day_start AS day_start
     FROM
       (SELECT plus(avg(accurateCastOrNull(replaceRegexpAll(nullIf(nullIf(JSONExtractRaw(e.properties, 'x'), ''), 'null'), '^"|"$', ''), 'Float64')), 1000) AS total,
               toStartOfWeek(toTimeZone(e.timestamp, 'UTC'), 0) AS day_start
        FROM events AS e SAMPLE 1
        WHERE and(equals(e.team_id, 99999), greaterOrEquals(toTimeZone(e.timestamp, 'UTC'), toStartOfWeek(assumeNotNull(parseDateTime64BestEffortOrNull('2019-12-28 00:00:00', 6, 'UTC')), 0)), lessOrEquals(toTimeZone(e.timestamp, 'UTC'), assumeNotNull(parseDateTime64BestEffortOrNull('2020-01-04 23:59:59', 6, 'UTC'))), equals(e.event, 'sign up'))
        GROUP BY day_start)
     GROUP BY day_start
     ORDER BY day_start ASC)
  ORDER BY arraySum(total) DESC
  LIMIT 50000 SETTINGS readonly=2,
                       max_execution_time=60,
                       allow_experimental_object_type=1,
                       format_csv_allow_double_quotes=0,
                       max_ast_elements=4000000,
                       max_expanded_ast_elements=4000000,
                       max_bytes_before_external_group_by=0
  '''
# ---
# name: TestTrends.test_trends_with_session_property_single_aggregate_math
  '''
  SELECT quantile(0.5)(session_duration) AS total
  FROM
    (SELECT any(e__session.`$session_duration`) AS session_duration
     FROM events AS e SAMPLE 1
     LEFT JOIN
       (SELECT dateDiff('second', min(toTimeZone(raw_sessions.min_timestamp, 'UTC')), max(toTimeZone(raw_sessions.max_timestamp, 'UTC'))) AS `$session_duration`,
               raw_sessions.session_id_v7 AS session_id_v7
        FROM raw_sessions
        WHERE and(equals(raw_sessions.team_id, 99999), ifNull(greaterOrEquals(plus(fromUnixTimestamp(intDiv(toUInt64(bitShiftRight(raw_sessions.session_id_v7, 80)), 1000)), toIntervalDay(3)), toStartOfDay(assumeNotNull(parseDateTime64BestEffortOrNull('2019-12-28 00:00:00', 6, 'UTC')))), 0), ifNull(lessOrEquals(minus(fromUnixTimestamp(intDiv(toUInt64(bitShiftRight(raw_sessions.session_id_v7, 80)), 1000)), toIntervalDay(3)), assumeNotNull(parseDateTime64BestEffortOrNull('2020-01-04 23:59:59', 6, 'UTC'))), 0))
        GROUP BY raw_sessions.session_id_v7,
                 raw_sessions.session_id_v7) AS e__session ON equals(toUInt128(accurateCastOrNull(e.`$session_id`, 'UUID')), e__session.session_id_v7)
     WHERE and(equals(e.team_id, 99999), greaterOrEquals(toTimeZone(e.timestamp, 'UTC'), toStartOfDay(assumeNotNull(parseDateTime64BestEffortOrNull('2019-12-28 00:00:00', 6, 'UTC')))), lessOrEquals(toTimeZone(e.timestamp, 'UTC'), assumeNotNull(parseDateTime64BestEffortOrNull('2020-01-04 23:59:59', 6, 'UTC'))), equals(e.event, 'sign up'))
     GROUP BY e.`$session_id`
     ORDER BY 1 DESC)
  LIMIT 50000 SETTINGS readonly=2,
                       max_execution_time=60,
                       allow_experimental_object_type=1,
                       format_csv_allow_double_quotes=0,
                       max_ast_elements=4000000,
                       max_expanded_ast_elements=4000000,
                       max_bytes_before_external_group_by=0
  '''
# ---
# name: TestTrends.test_trends_with_session_property_single_aggregate_math.1
  '''
  SELECT quantile(0.5)(session_duration) AS total
  FROM
    (SELECT any(e__session.`$session_duration`) AS session_duration
     FROM events AS e SAMPLE 1
     LEFT JOIN
       (SELECT dateDiff('second', min(toTimeZone(raw_sessions.min_timestamp, 'UTC')), max(toTimeZone(raw_sessions.max_timestamp, 'UTC'))) AS `$session_duration`,
               raw_sessions.session_id_v7 AS session_id_v7
        FROM raw_sessions
        WHERE and(equals(raw_sessions.team_id, 99999), ifNull(greaterOrEquals(plus(fromUnixTimestamp(intDiv(toUInt64(bitShiftRight(raw_sessions.session_id_v7, 80)), 1000)), toIntervalDay(3)), toStartOfDay(assumeNotNull(parseDateTime64BestEffortOrNull('2019-12-28 00:00:00', 6, 'UTC')))), 0), ifNull(lessOrEquals(minus(fromUnixTimestamp(intDiv(toUInt64(bitShiftRight(raw_sessions.session_id_v7, 80)), 1000)), toIntervalDay(3)), assumeNotNull(parseDateTime64BestEffortOrNull('2020-01-04 23:59:59', 6, 'UTC'))), 0))
        GROUP BY raw_sessions.session_id_v7,
                 raw_sessions.session_id_v7) AS e__session ON equals(toUInt128(accurateCastOrNull(e.`$session_id`, 'UUID')), e__session.session_id_v7)
     WHERE and(equals(e.team_id, 99999), greaterOrEquals(toTimeZone(e.timestamp, 'UTC'), toStartOfDay(assumeNotNull(parseDateTime64BestEffortOrNull('2019-12-28 00:00:00', 6, 'UTC')))), lessOrEquals(toTimeZone(e.timestamp, 'UTC'), assumeNotNull(parseDateTime64BestEffortOrNull('2020-01-04 23:59:59', 6, 'UTC'))), equals(e.event, 'sign up'))
     GROUP BY e.`$session_id`
     ORDER BY 1 DESC)
  LIMIT 50000 SETTINGS readonly=2,
                       max_execution_time=60,
                       allow_experimental_object_type=1,
                       format_csv_allow_double_quotes=0,
                       max_ast_elements=4000000,
                       max_expanded_ast_elements=4000000,
                       max_bytes_before_external_group_by=0
  '''
# ---
# name: TestTrends.test_trends_with_session_property_total_volume_math
  '''
  SELECT arrayMap(number -> plus(toStartOfWeek(assumeNotNull(parseDateTime64BestEffortOrNull('2019-12-28 00:00:00', 6, 'UTC')), 0), toIntervalWeek(number)), range(0, plus(coalesce(dateDiff('week', toStartOfWeek(assumeNotNull(parseDateTime64BestEffortOrNull('2019-12-28 00:00:00', 6, 'UTC')), 0), toStartOfWeek(assumeNotNull(parseDateTime64BestEffortOrNull('2020-01-04 23:59:59', 6, 'UTC')), 0))), 1))) AS date,
         arrayMap(_match_date -> arraySum(arraySlice(groupArray(ifNull(count, 0)), indexOf(groupArray(day_start) AS _days_for_count, _match_date) AS _index, plus(minus(arrayLastIndex(x -> ifNull(equals(x, _match_date), isNull(x)
                                                                                                                                                                                                   and isNull(_match_date)), _days_for_count), _index), 1))), date) AS total
  FROM
    (SELECT sum(total) AS count,
            day_start AS day_start
     FROM
       (SELECT quantile(0.5)(session_duration) AS total,
               day_start AS day_start
        FROM
          (SELECT any(e__session.`$session_duration`) AS session_duration,
                  toStartOfWeek(toTimeZone(e.timestamp, 'UTC'), 0) AS day_start
           FROM events AS e SAMPLE 1
           LEFT JOIN
             (SELECT dateDiff('second', min(toTimeZone(raw_sessions.min_timestamp, 'UTC')), max(toTimeZone(raw_sessions.max_timestamp, 'UTC'))) AS `$session_duration`,
                     raw_sessions.session_id_v7 AS session_id_v7
              FROM raw_sessions
              WHERE and(equals(raw_sessions.team_id, 99999), ifNull(greaterOrEquals(plus(fromUnixTimestamp(intDiv(toUInt64(bitShiftRight(raw_sessions.session_id_v7, 80)), 1000)), toIntervalDay(3)), toStartOfWeek(assumeNotNull(parseDateTime64BestEffortOrNull('2019-12-28 00:00:00', 6, 'UTC')), 0)), 0), ifNull(lessOrEquals(minus(fromUnixTimestamp(intDiv(toUInt64(bitShiftRight(raw_sessions.session_id_v7, 80)), 1000)), toIntervalDay(3)), assumeNotNull(parseDateTime64BestEffortOrNull('2020-01-04 23:59:59', 6, 'UTC'))), 0))
              GROUP BY raw_sessions.session_id_v7,
                       raw_sessions.session_id_v7) AS e__session ON equals(toUInt128(accurateCastOrNull(e.`$session_id`, 'UUID')), e__session.session_id_v7)
           WHERE and(equals(e.team_id, 99999), greaterOrEquals(toTimeZone(e.timestamp, 'UTC'), toStartOfWeek(assumeNotNull(parseDateTime64BestEffortOrNull('2019-12-28 00:00:00', 6, 'UTC')), 0)), lessOrEquals(toTimeZone(e.timestamp, 'UTC'), assumeNotNull(parseDateTime64BestEffortOrNull('2020-01-04 23:59:59', 6, 'UTC'))), equals(e.event, 'sign up'))
           GROUP BY day_start,
                    e.`$session_id`,
                    day_start)
        GROUP BY day_start)
     GROUP BY day_start
     ORDER BY day_start ASC)
  ORDER BY arraySum(total) DESC
  LIMIT 50000 SETTINGS readonly=2,
                       max_execution_time=60,
                       allow_experimental_object_type=1,
                       format_csv_allow_double_quotes=0,
                       max_ast_elements=4000000,
                       max_expanded_ast_elements=4000000,
                       max_bytes_before_external_group_by=0
  '''
# ---
# name: TestTrends.test_trends_with_session_property_total_volume_math.1
  '''
  SELECT arrayMap(number -> plus(toStartOfDay(assumeNotNull(parseDateTime64BestEffortOrNull('2019-12-28 00:00:00', 6, 'UTC'))), toIntervalDay(number)), range(0, plus(coalesce(dateDiff('day', toStartOfDay(assumeNotNull(parseDateTime64BestEffortOrNull('2019-12-28 00:00:00', 6, 'UTC'))), toStartOfDay(assumeNotNull(parseDateTime64BestEffortOrNull('2020-01-04 23:59:59', 6, 'UTC'))))), 1))) AS date,
         arrayMap(_match_date -> arraySum(arraySlice(groupArray(ifNull(count, 0)), indexOf(groupArray(day_start) AS _days_for_count, _match_date) AS _index, plus(minus(arrayLastIndex(x -> ifNull(equals(x, _match_date), isNull(x)
                                                                                                                                                                                                   and isNull(_match_date)), _days_for_count), _index), 1))), date) AS total
  FROM
    (SELECT sum(total) AS count,
            day_start AS day_start
     FROM
       (SELECT quantile(0.5)(session_duration) AS total,
               day_start AS day_start
        FROM
          (SELECT any(e__session.`$session_duration`) AS session_duration,
                  toStartOfDay(toTimeZone(e.timestamp, 'UTC')) AS day_start
           FROM events AS e SAMPLE 1
           LEFT JOIN
             (SELECT dateDiff('second', min(toTimeZone(raw_sessions.min_timestamp, 'UTC')), max(toTimeZone(raw_sessions.max_timestamp, 'UTC'))) AS `$session_duration`,
                     raw_sessions.session_id_v7 AS session_id_v7
              FROM raw_sessions
              WHERE and(equals(raw_sessions.team_id, 99999), ifNull(greaterOrEquals(plus(fromUnixTimestamp(intDiv(toUInt64(bitShiftRight(raw_sessions.session_id_v7, 80)), 1000)), toIntervalDay(3)), toStartOfDay(assumeNotNull(parseDateTime64BestEffortOrNull('2019-12-28 00:00:00', 6, 'UTC')))), 0), ifNull(lessOrEquals(minus(fromUnixTimestamp(intDiv(toUInt64(bitShiftRight(raw_sessions.session_id_v7, 80)), 1000)), toIntervalDay(3)), assumeNotNull(parseDateTime64BestEffortOrNull('2020-01-04 23:59:59', 6, 'UTC'))), 0))
              GROUP BY raw_sessions.session_id_v7,
                       raw_sessions.session_id_v7) AS e__session ON equals(toUInt128(accurateCastOrNull(e.`$session_id`, 'UUID')), e__session.session_id_v7)
           WHERE and(equals(e.team_id, 99999), greaterOrEquals(toTimeZone(e.timestamp, 'UTC'), toStartOfDay(assumeNotNull(parseDateTime64BestEffortOrNull('2019-12-28 00:00:00', 6, 'UTC')))), lessOrEquals(toTimeZone(e.timestamp, 'UTC'), assumeNotNull(parseDateTime64BestEffortOrNull('2020-01-04 23:59:59', 6, 'UTC'))), equals(e.event, 'sign up'))
           GROUP BY day_start,
                    e.`$session_id`,
                    day_start)
        GROUP BY day_start)
     GROUP BY day_start
     ORDER BY day_start ASC)
  ORDER BY arraySum(total) DESC
  LIMIT 50000 SETTINGS readonly=2,
                       max_execution_time=60,
                       allow_experimental_object_type=1,
                       format_csv_allow_double_quotes=0,
                       max_ast_elements=4000000,
                       max_expanded_ast_elements=4000000,
                       max_bytes_before_external_group_by=0
  '''
# ---
# name: TestTrends.test_trends_with_session_property_total_volume_math_with_breakdowns
  '''
  SELECT groupArray(1)(date)[1] AS date,
                      arrayFold((acc, x) -> arrayMap(i -> plus(acc[i], x[i]), range(1, plus(length(date), 1))), groupArray(ifNull(total, 0)), arrayWithConstant(length(date), reinterpretAsFloat64(0))) AS total,
                      if(ifNull(ifNull(greaterOrEquals(row_number, 25), 0), 0), '$$_posthog_breakdown_other_$$', breakdown_value) AS breakdown_value
  FROM
    (SELECT arrayMap(number -> plus(toStartOfWeek(assumeNotNull(parseDateTime64BestEffortOrNull('2019-12-28 00:00:00', 6, 'UTC')), 0), toIntervalWeek(number)), range(0, plus(coalesce(dateDiff('week', toStartOfWeek(assumeNotNull(parseDateTime64BestEffortOrNull('2019-12-28 00:00:00', 6, 'UTC')), 0), toStartOfWeek(assumeNotNull(parseDateTime64BestEffortOrNull('2020-01-04 23:59:59', 6, 'UTC')), 0))), 1))) AS date,
            arrayMap(_match_date -> arraySum(arraySlice(groupArray(ifNull(count, 0)), indexOf(groupArray(day_start) AS _days_for_count, _match_date) AS _index, plus(minus(arrayLastIndex(x -> ifNull(equals(x, _match_date), isNull(x)
                                                                                                                                                                                                      and isNull(_match_date)), _days_for_count), _index), 1))), date) AS total,
            breakdown_value AS breakdown_value,
            rowNumberInAllBlocks() AS row_number
     FROM
       (SELECT sum(total) AS count,
               day_start AS day_start,
               breakdown_value AS breakdown_value
        FROM
          (SELECT quantile(0.5)(session_duration) AS total,
                  breakdown_value AS breakdown_value,
                  day_start AS day_start
           FROM
             (SELECT any(e__session.`$session_duration`) AS session_duration,
                     ifNull(nullIf(toString(replaceRegexpAll(nullIf(nullIf(JSONExtractRaw(e.properties, '$some_property'), ''), 'null'), '^"|"$', '')), ''), '$$_posthog_breakdown_null_$$') AS breakdown_value,
                     toStartOfWeek(toTimeZone(e.timestamp, 'UTC'), 0) AS day_start
              FROM events AS e SAMPLE 1
              LEFT JOIN
                (SELECT dateDiff('second', min(toTimeZone(raw_sessions.min_timestamp, 'UTC')), max(toTimeZone(raw_sessions.max_timestamp, 'UTC'))) AS `$session_duration`,
                        raw_sessions.session_id_v7 AS session_id_v7
                 FROM raw_sessions
                 WHERE and(equals(raw_sessions.team_id, 99999), ifNull(greaterOrEquals(plus(fromUnixTimestamp(intDiv(toUInt64(bitShiftRight(raw_sessions.session_id_v7, 80)), 1000)), toIntervalDay(3)), toStartOfWeek(assumeNotNull(parseDateTime64BestEffortOrNull('2019-12-28 00:00:00', 6, 'UTC')), 0)), 0), ifNull(lessOrEquals(minus(fromUnixTimestamp(intDiv(toUInt64(bitShiftRight(raw_sessions.session_id_v7, 80)), 1000)), toIntervalDay(3)), assumeNotNull(parseDateTime64BestEffortOrNull('2020-01-04 23:59:59', 6, 'UTC'))), 0))
                 GROUP BY raw_sessions.session_id_v7,
                          raw_sessions.session_id_v7) AS e__session ON equals(toUInt128(accurateCastOrNull(e.`$session_id`, 'UUID')), e__session.session_id_v7)
              WHERE and(equals(e.team_id, 99999), greaterOrEquals(toTimeZone(e.timestamp, 'UTC'), toStartOfWeek(assumeNotNull(parseDateTime64BestEffortOrNull('2019-12-28 00:00:00', 6, 'UTC')), 0)), lessOrEquals(toTimeZone(e.timestamp, 'UTC'), assumeNotNull(parseDateTime64BestEffortOrNull('2020-01-04 23:59:59', 6, 'UTC'))), equals(e.event, 'sign up'))
              GROUP BY day_start,
                       e.`$session_id`,
                       breakdown_value,
                       day_start)
           GROUP BY breakdown_value,
                    day_start)
        GROUP BY day_start,
                 breakdown_value
        ORDER BY day_start ASC, breakdown_value ASC)
     GROUP BY breakdown_value
     ORDER BY if(ifNull(equals(breakdown_value, '$$_posthog_breakdown_other_$$'), 0), 2, if(ifNull(equals(breakdown_value, '$$_posthog_breakdown_null_$$'), 0), 1, 0)) ASC, arraySum(total) DESC, breakdown_value ASC)
  WHERE isNotNull(breakdown_value)
  GROUP BY breakdown_value
  ORDER BY if(ifNull(equals(breakdown_value, '$$_posthog_breakdown_other_$$'), 0), 2, if(ifNull(equals(breakdown_value, '$$_posthog_breakdown_null_$$'), 0), 1, 0)) ASC, arraySum(total) DESC, breakdown_value ASC
  LIMIT 50000 SETTINGS readonly=2,
                       max_execution_time=60,
                       allow_experimental_object_type=1,
                       format_csv_allow_double_quotes=0,
                       max_ast_elements=4000000,
                       max_expanded_ast_elements=4000000,
                       max_bytes_before_external_group_by=0
  '''
# ---
# name: TestTrends.test_trends_with_session_property_total_volume_math_with_breakdowns.1
  '''
  SELECT groupArray(1)(date)[1] AS date,
                      arrayFold((acc, x) -> arrayMap(i -> plus(acc[i], x[i]), range(1, plus(length(date), 1))), groupArray(ifNull(total, 0)), arrayWithConstant(length(date), reinterpretAsFloat64(0))) AS total,
                      if(ifNull(ifNull(greaterOrEquals(row_number, 25), 0), 0), '$$_posthog_breakdown_other_$$', breakdown_value) AS breakdown_value
  FROM
    (SELECT arrayMap(number -> plus(toStartOfDay(assumeNotNull(parseDateTime64BestEffortOrNull('2019-12-28 00:00:00', 6, 'UTC'))), toIntervalDay(number)), range(0, plus(coalesce(dateDiff('day', toStartOfDay(assumeNotNull(parseDateTime64BestEffortOrNull('2019-12-28 00:00:00', 6, 'UTC'))), toStartOfDay(assumeNotNull(parseDateTime64BestEffortOrNull('2020-01-04 23:59:59', 6, 'UTC'))))), 1))) AS date,
            arrayMap(_match_date -> arraySum(arraySlice(groupArray(ifNull(count, 0)), indexOf(groupArray(day_start) AS _days_for_count, _match_date) AS _index, plus(minus(arrayLastIndex(x -> ifNull(equals(x, _match_date), isNull(x)
                                                                                                                                                                                                      and isNull(_match_date)), _days_for_count), _index), 1))), date) AS total,
            breakdown_value AS breakdown_value,
            rowNumberInAllBlocks() AS row_number
     FROM
       (SELECT sum(total) AS count,
               day_start AS day_start,
               breakdown_value AS breakdown_value
        FROM
          (SELECT quantile(0.5)(session_duration) AS total,
                  breakdown_value AS breakdown_value,
                  day_start AS day_start
           FROM
             (SELECT any(e__session.`$session_duration`) AS session_duration,
                     ifNull(nullIf(toString(replaceRegexpAll(nullIf(nullIf(JSONExtractRaw(e.properties, '$some_property'), ''), 'null'), '^"|"$', '')), ''), '$$_posthog_breakdown_null_$$') AS breakdown_value,
                     toStartOfDay(toTimeZone(e.timestamp, 'UTC')) AS day_start
              FROM events AS e SAMPLE 1
              LEFT JOIN
                (SELECT dateDiff('second', min(toTimeZone(raw_sessions.min_timestamp, 'UTC')), max(toTimeZone(raw_sessions.max_timestamp, 'UTC'))) AS `$session_duration`,
                        raw_sessions.session_id_v7 AS session_id_v7
                 FROM raw_sessions
                 WHERE and(equals(raw_sessions.team_id, 99999), ifNull(greaterOrEquals(plus(fromUnixTimestamp(intDiv(toUInt64(bitShiftRight(raw_sessions.session_id_v7, 80)), 1000)), toIntervalDay(3)), toStartOfDay(assumeNotNull(parseDateTime64BestEffortOrNull('2019-12-28 00:00:00', 6, 'UTC')))), 0), ifNull(lessOrEquals(minus(fromUnixTimestamp(intDiv(toUInt64(bitShiftRight(raw_sessions.session_id_v7, 80)), 1000)), toIntervalDay(3)), assumeNotNull(parseDateTime64BestEffortOrNull('2020-01-04 23:59:59', 6, 'UTC'))), 0))
                 GROUP BY raw_sessions.session_id_v7,
                          raw_sessions.session_id_v7) AS e__session ON equals(toUInt128(accurateCastOrNull(e.`$session_id`, 'UUID')), e__session.session_id_v7)
              WHERE and(equals(e.team_id, 99999), greaterOrEquals(toTimeZone(e.timestamp, 'UTC'), toStartOfDay(assumeNotNull(parseDateTime64BestEffortOrNull('2019-12-28 00:00:00', 6, 'UTC')))), lessOrEquals(toTimeZone(e.timestamp, 'UTC'), assumeNotNull(parseDateTime64BestEffortOrNull('2020-01-04 23:59:59', 6, 'UTC'))), equals(e.event, 'sign up'))
              GROUP BY day_start,
                       e.`$session_id`,
                       breakdown_value,
                       day_start)
           GROUP BY breakdown_value,
                    day_start)
        GROUP BY day_start,
                 breakdown_value
        ORDER BY day_start ASC, breakdown_value ASC)
     GROUP BY breakdown_value
     ORDER BY if(ifNull(equals(breakdown_value, '$$_posthog_breakdown_other_$$'), 0), 2, if(ifNull(equals(breakdown_value, '$$_posthog_breakdown_null_$$'), 0), 1, 0)) ASC, arraySum(total) DESC, breakdown_value ASC)
  WHERE isNotNull(breakdown_value)
  GROUP BY breakdown_value
  ORDER BY if(ifNull(equals(breakdown_value, '$$_posthog_breakdown_other_$$'), 0), 2, if(ifNull(equals(breakdown_value, '$$_posthog_breakdown_null_$$'), 0), 1, 0)) ASC, arraySum(total) DESC, breakdown_value ASC
  LIMIT 50000 SETTINGS readonly=2,
                       max_execution_time=60,
                       allow_experimental_object_type=1,
                       format_csv_allow_double_quotes=0,
                       max_ast_elements=4000000,
                       max_expanded_ast_elements=4000000,
                       max_bytes_before_external_group_by=0
  '''
# ---
# name: TestTrends.test_trends_with_session_property_total_volume_math_with_breakdowns.2
  '''
  SELECT groupArray(1)(date)[1] AS date,
                      arrayFold((acc, x) -> arrayMap(i -> plus(acc[i], x[i]), range(1, plus(length(date), 1))), groupArray(ifNull(total, 0)), arrayWithConstant(length(date), reinterpretAsFloat64(0))) AS total,
                      arrayMap(i -> if(ifNull(ifNull(greaterOrEquals(row_number, 25), 0), 0), '$$_posthog_breakdown_other_$$', i), breakdown_value) AS breakdown_value
  FROM
    (SELECT arrayMap(number -> plus(toStartOfWeek(assumeNotNull(parseDateTime64BestEffortOrNull('2019-12-28 00:00:00', 6, 'UTC')), 0), toIntervalWeek(number)), range(0, plus(coalesce(dateDiff('week', toStartOfWeek(assumeNotNull(parseDateTime64BestEffortOrNull('2019-12-28 00:00:00', 6, 'UTC')), 0), toStartOfWeek(assumeNotNull(parseDateTime64BestEffortOrNull('2020-01-04 23:59:59', 6, 'UTC')), 0))), 1))) AS date,
            arrayMap(_match_date -> arraySum(arraySlice(groupArray(ifNull(count, 0)), indexOf(groupArray(day_start) AS _days_for_count, _match_date) AS _index, plus(minus(arrayLastIndex(x -> ifNull(equals(x, _match_date), isNull(x)
                                                                                                                                                                                                      and isNull(_match_date)), _days_for_count), _index), 1))), date) AS total,
            breakdown_value AS breakdown_value,
            rowNumberInAllBlocks() AS row_number
     FROM
       (SELECT sum(total) AS count,
               day_start AS day_start,
               [ifNull(toString(breakdown_value_1), '$$_posthog_breakdown_null_$$')] AS breakdown_value
        FROM
          (SELECT quantile(0.5)(session_duration) AS total,
                  breakdown_value_1 AS breakdown_value_1,
                  day_start AS day_start
           FROM
             (SELECT any(e__session.`$session_duration`) AS session_duration,
                     ifNull(nullIf(toString(replaceRegexpAll(nullIf(nullIf(JSONExtractRaw(e.properties, '$some_property'), ''), 'null'), '^"|"$', '')), ''), '$$_posthog_breakdown_null_$$') AS breakdown_value_1,
                     toStartOfWeek(toTimeZone(e.timestamp, 'UTC'), 0) AS day_start
              FROM events AS e SAMPLE 1
              LEFT JOIN
                (SELECT dateDiff('second', min(toTimeZone(raw_sessions.min_timestamp, 'UTC')), max(toTimeZone(raw_sessions.max_timestamp, 'UTC'))) AS `$session_duration`,
                        raw_sessions.session_id_v7 AS session_id_v7
                 FROM raw_sessions
                 WHERE and(equals(raw_sessions.team_id, 99999), ifNull(greaterOrEquals(plus(fromUnixTimestamp(intDiv(toUInt64(bitShiftRight(raw_sessions.session_id_v7, 80)), 1000)), toIntervalDay(3)), toStartOfWeek(assumeNotNull(parseDateTime64BestEffortOrNull('2019-12-28 00:00:00', 6, 'UTC')), 0)), 0), ifNull(lessOrEquals(minus(fromUnixTimestamp(intDiv(toUInt64(bitShiftRight(raw_sessions.session_id_v7, 80)), 1000)), toIntervalDay(3)), assumeNotNull(parseDateTime64BestEffortOrNull('2020-01-04 23:59:59', 6, 'UTC'))), 0))
                 GROUP BY raw_sessions.session_id_v7,
                          raw_sessions.session_id_v7) AS e__session ON equals(toUInt128(accurateCastOrNull(e.`$session_id`, 'UUID')), e__session.session_id_v7)
              WHERE and(equals(e.team_id, 99999), greaterOrEquals(toTimeZone(e.timestamp, 'UTC'), toStartOfWeek(assumeNotNull(parseDateTime64BestEffortOrNull('2019-12-28 00:00:00', 6, 'UTC')), 0)), lessOrEquals(toTimeZone(e.timestamp, 'UTC'), assumeNotNull(parseDateTime64BestEffortOrNull('2020-01-04 23:59:59', 6, 'UTC'))), equals(e.event, 'sign up'))
              GROUP BY day_start,
                       e.`$session_id`,
                       breakdown_value_1,
                       day_start)
           GROUP BY breakdown_value_1,
                    day_start)
        GROUP BY day_start,
                 breakdown_value_1
        ORDER BY day_start ASC, breakdown_value ASC)
     GROUP BY breakdown_value
     ORDER BY if(has(breakdown_value, '$$_posthog_breakdown_other_$$'), 2, if(has(breakdown_value, '$$_posthog_breakdown_null_$$'), 1, 0)) ASC, arraySum(total) DESC, breakdown_value ASC)
  WHERE arrayExists(x -> isNotNull(x), breakdown_value)
  GROUP BY breakdown_value
  ORDER BY if(has(breakdown_value, '$$_posthog_breakdown_other_$$'), 2, if(has(breakdown_value, '$$_posthog_breakdown_null_$$'), 1, 0)) ASC, arraySum(total) DESC, breakdown_value ASC
  LIMIT 50000 SETTINGS readonly=2,
                       max_execution_time=60,
                       allow_experimental_object_type=1,
                       format_csv_allow_double_quotes=0,
                       max_ast_elements=4000000,
                       max_expanded_ast_elements=4000000,
                       max_bytes_before_external_group_by=0
  '''
# ---
# name: TestTrends.test_trends_with_session_property_total_volume_math_with_breakdowns.3
  '''
  SELECT groupArray(1)(date)[1] AS date,
                      arrayFold((acc, x) -> arrayMap(i -> plus(acc[i], x[i]), range(1, plus(length(date), 1))), groupArray(ifNull(total, 0)), arrayWithConstant(length(date), reinterpretAsFloat64(0))) AS total,
                      arrayMap(i -> if(ifNull(ifNull(greaterOrEquals(row_number, 25), 0), 0), '$$_posthog_breakdown_other_$$', i), breakdown_value) AS breakdown_value
  FROM
    (SELECT arrayMap(number -> plus(toStartOfDay(assumeNotNull(parseDateTime64BestEffortOrNull('2019-12-28 00:00:00', 6, 'UTC'))), toIntervalDay(number)), range(0, plus(coalesce(dateDiff('day', toStartOfDay(assumeNotNull(parseDateTime64BestEffortOrNull('2019-12-28 00:00:00', 6, 'UTC'))), toStartOfDay(assumeNotNull(parseDateTime64BestEffortOrNull('2020-01-04 23:59:59', 6, 'UTC'))))), 1))) AS date,
            arrayMap(_match_date -> arraySum(arraySlice(groupArray(ifNull(count, 0)), indexOf(groupArray(day_start) AS _days_for_count, _match_date) AS _index, plus(minus(arrayLastIndex(x -> ifNull(equals(x, _match_date), isNull(x)
                                                                                                                                                                                                      and isNull(_match_date)), _days_for_count), _index), 1))), date) AS total,
            breakdown_value AS breakdown_value,
            rowNumberInAllBlocks() AS row_number
     FROM
       (SELECT sum(total) AS count,
               day_start AS day_start,
               [ifNull(toString(breakdown_value_1), '$$_posthog_breakdown_null_$$')] AS breakdown_value
        FROM
          (SELECT quantile(0.5)(session_duration) AS total,
                  breakdown_value_1 AS breakdown_value_1,
                  day_start AS day_start
           FROM
             (SELECT any(e__session.`$session_duration`) AS session_duration,
                     ifNull(nullIf(toString(replaceRegexpAll(nullIf(nullIf(JSONExtractRaw(e.properties, '$some_property'), ''), 'null'), '^"|"$', '')), ''), '$$_posthog_breakdown_null_$$') AS breakdown_value_1,
                     toStartOfDay(toTimeZone(e.timestamp, 'UTC')) AS day_start
              FROM events AS e SAMPLE 1
              LEFT JOIN
                (SELECT dateDiff('second', min(toTimeZone(raw_sessions.min_timestamp, 'UTC')), max(toTimeZone(raw_sessions.max_timestamp, 'UTC'))) AS `$session_duration`,
                        raw_sessions.session_id_v7 AS session_id_v7
                 FROM raw_sessions
                 WHERE and(equals(raw_sessions.team_id, 99999), ifNull(greaterOrEquals(plus(fromUnixTimestamp(intDiv(toUInt64(bitShiftRight(raw_sessions.session_id_v7, 80)), 1000)), toIntervalDay(3)), toStartOfDay(assumeNotNull(parseDateTime64BestEffortOrNull('2019-12-28 00:00:00', 6, 'UTC')))), 0), ifNull(lessOrEquals(minus(fromUnixTimestamp(intDiv(toUInt64(bitShiftRight(raw_sessions.session_id_v7, 80)), 1000)), toIntervalDay(3)), assumeNotNull(parseDateTime64BestEffortOrNull('2020-01-04 23:59:59', 6, 'UTC'))), 0))
                 GROUP BY raw_sessions.session_id_v7,
                          raw_sessions.session_id_v7) AS e__session ON equals(toUInt128(accurateCastOrNull(e.`$session_id`, 'UUID')), e__session.session_id_v7)
              WHERE and(equals(e.team_id, 99999), greaterOrEquals(toTimeZone(e.timestamp, 'UTC'), toStartOfDay(assumeNotNull(parseDateTime64BestEffortOrNull('2019-12-28 00:00:00', 6, 'UTC')))), lessOrEquals(toTimeZone(e.timestamp, 'UTC'), assumeNotNull(parseDateTime64BestEffortOrNull('2020-01-04 23:59:59', 6, 'UTC'))), equals(e.event, 'sign up'))
              GROUP BY day_start,
                       e.`$session_id`,
                       breakdown_value_1,
                       day_start)
           GROUP BY breakdown_value_1,
                    day_start)
        GROUP BY day_start,
                 breakdown_value_1
        ORDER BY day_start ASC, breakdown_value ASC)
     GROUP BY breakdown_value
     ORDER BY if(has(breakdown_value, '$$_posthog_breakdown_other_$$'), 2, if(has(breakdown_value, '$$_posthog_breakdown_null_$$'), 1, 0)) ASC, arraySum(total) DESC, breakdown_value ASC)
  WHERE arrayExists(x -> isNotNull(x), breakdown_value)
  GROUP BY breakdown_value
  ORDER BY if(has(breakdown_value, '$$_posthog_breakdown_other_$$'), 2, if(has(breakdown_value, '$$_posthog_breakdown_null_$$'), 1, 0)) ASC, arraySum(total) DESC, breakdown_value ASC
  LIMIT 50000 SETTINGS readonly=2,
                       max_execution_time=60,
                       allow_experimental_object_type=1,
                       format_csv_allow_double_quotes=0,
                       max_ast_elements=4000000,
                       max_expanded_ast_elements=4000000,
                       max_bytes_before_external_group_by=0
  '''
# ---
# name: TestTrends.test_weekly_active_users_aggregated_range_narrower_than_week
  '''
  SELECT count(DISTINCT actor_id) AS total
  FROM
    (SELECT d.timestamp AS timestamp,
            e.actor_id AS actor_id
     FROM
       (SELECT toTimeZone(e.timestamp, 'UTC') AS timestamp,
               if(not(empty(e__override.distinct_id)), e__override.person_id, e.person_id) AS actor_id
        FROM events AS e SAMPLE 1
        LEFT OUTER JOIN
          (SELECT argMax(person_distinct_id_overrides.person_id, person_distinct_id_overrides.version) AS person_id,
                  person_distinct_id_overrides.distinct_id AS distinct_id
           FROM person_distinct_id_overrides
           WHERE equals(person_distinct_id_overrides.team_id, 99999)
           GROUP BY person_distinct_id_overrides.distinct_id
           HAVING ifNull(equals(argMax(person_distinct_id_overrides.is_deleted, person_distinct_id_overrides.version), 0), 0) SETTINGS optimize_aggregation_in_order=1) AS e__override ON equals(e.distinct_id, e__override.distinct_id)
        WHERE and(equals(e.team_id, 99999), equals(e.event, '$pageview'), greaterOrEquals(timestamp, minus(assumeNotNull(parseDateTime64BestEffortOrNull('2020-01-12 23:59:59', 6, 'UTC')), toIntervalDay(7))), lessOrEquals(timestamp, assumeNotNull(parseDateTime64BestEffortOrNull('2020-01-12 23:59:59', 6, 'UTC'))))
        GROUP BY timestamp, actor_id) AS e
     CROSS JOIN
       (SELECT minus(toStartOfDay(assumeNotNull(parseDateTime64BestEffortOrNull('2020-01-12 23:59:59', 6, 'UTC'))), toIntervalDay(numbers.number)) AS timestamp
        FROM numbers(dateDiff('day', minus(toStartOfDay(assumeNotNull(parseDateTime64BestEffortOrNull('2020-01-11 00:00:00', 6, 'UTC'))), toIntervalDay(7)), assumeNotNull(parseDateTime64BestEffortOrNull('2020-01-12 23:59:59', 6, 'UTC')))) AS numbers) AS d
     WHERE and(ifNull(lessOrEquals(e.timestamp, plus(d.timestamp, toIntervalDay(1))), 0), ifNull(greater(e.timestamp, minus(d.timestamp, toIntervalDay(6))), 0))
     GROUP BY d.timestamp,
              e.actor_id
     ORDER BY d.timestamp ASC)
  WHERE and(ifNull(greaterOrEquals(timestamp, toStartOfDay(assumeNotNull(parseDateTime64BestEffortOrNull('2020-01-11 00:00:00', 6, 'UTC')))), 0), ifNull(lessOrEquals(timestamp, assumeNotNull(parseDateTime64BestEffortOrNull('2020-01-12 23:59:59', 6, 'UTC'))), 0))
  LIMIT 50000 SETTINGS readonly=2,
                       max_execution_time=60,
                       allow_experimental_object_type=1,
                       format_csv_allow_double_quotes=0,
                       max_ast_elements=4000000,
                       max_expanded_ast_elements=4000000,
                       max_bytes_before_external_group_by=0
  '''
# ---
# name: TestTrends.test_weekly_active_users_aggregated_range_wider_than_week
  '''
  SELECT count(DISTINCT actor_id) AS total
  FROM
    (SELECT d.timestamp AS timestamp,
            e.actor_id AS actor_id
     FROM
       (SELECT toTimeZone(e.timestamp, 'UTC') AS timestamp,
               if(not(empty(e__override.distinct_id)), e__override.person_id, e.person_id) AS actor_id
        FROM events AS e SAMPLE 1
        LEFT OUTER JOIN
          (SELECT argMax(person_distinct_id_overrides.person_id, person_distinct_id_overrides.version) AS person_id,
                  person_distinct_id_overrides.distinct_id AS distinct_id
           FROM person_distinct_id_overrides
           WHERE equals(person_distinct_id_overrides.team_id, 99999)
           GROUP BY person_distinct_id_overrides.distinct_id
           HAVING ifNull(equals(argMax(person_distinct_id_overrides.is_deleted, person_distinct_id_overrides.version), 0), 0) SETTINGS optimize_aggregation_in_order=1) AS e__override ON equals(e.distinct_id, e__override.distinct_id)
        WHERE and(equals(e.team_id, 99999), equals(e.event, '$pageview'), greaterOrEquals(timestamp, minus(assumeNotNull(parseDateTime64BestEffortOrNull('2020-01-18 23:59:59', 6, 'UTC')), toIntervalDay(7))), lessOrEquals(timestamp, assumeNotNull(parseDateTime64BestEffortOrNull('2020-01-18 23:59:59', 6, 'UTC'))))
        GROUP BY timestamp, actor_id) AS e
     CROSS JOIN
       (SELECT minus(toStartOfDay(assumeNotNull(parseDateTime64BestEffortOrNull('2020-01-18 23:59:59', 6, 'UTC'))), toIntervalDay(numbers.number)) AS timestamp
        FROM numbers(dateDiff('day', minus(toStartOfDay(assumeNotNull(parseDateTime64BestEffortOrNull('2020-01-01 00:00:00', 6, 'UTC'))), toIntervalDay(7)), assumeNotNull(parseDateTime64BestEffortOrNull('2020-01-18 23:59:59', 6, 'UTC')))) AS numbers) AS d
     WHERE and(ifNull(lessOrEquals(e.timestamp, plus(d.timestamp, toIntervalDay(1))), 0), ifNull(greater(e.timestamp, minus(d.timestamp, toIntervalDay(6))), 0))
     GROUP BY d.timestamp,
              e.actor_id
     ORDER BY d.timestamp ASC)
  WHERE and(ifNull(greaterOrEquals(timestamp, toStartOfDay(assumeNotNull(parseDateTime64BestEffortOrNull('2020-01-01 00:00:00', 6, 'UTC')))), 0), ifNull(lessOrEquals(timestamp, assumeNotNull(parseDateTime64BestEffortOrNull('2020-01-18 23:59:59', 6, 'UTC'))), 0))
  LIMIT 50000 SETTINGS readonly=2,
                       max_execution_time=60,
                       allow_experimental_object_type=1,
                       format_csv_allow_double_quotes=0,
                       max_ast_elements=4000000,
                       max_expanded_ast_elements=4000000,
                       max_bytes_before_external_group_by=0
  '''
# ---
# name: TestTrends.test_weekly_active_users_aggregated_range_wider_than_week_with_sampling
  '''
  SELECT count(DISTINCT actor_id) AS total
  FROM
    (SELECT d.timestamp AS timestamp,
            e.actor_id AS actor_id
     FROM
       (SELECT toTimeZone(e.timestamp, 'UTC') AS timestamp,
               if(not(empty(e__override.distinct_id)), e__override.person_id, e.person_id) AS actor_id
        FROM events AS e SAMPLE 1.0
        LEFT OUTER JOIN
          (SELECT argMax(person_distinct_id_overrides.person_id, person_distinct_id_overrides.version) AS person_id,
                  person_distinct_id_overrides.distinct_id AS distinct_id
           FROM person_distinct_id_overrides
           WHERE equals(person_distinct_id_overrides.team_id, 99999)
           GROUP BY person_distinct_id_overrides.distinct_id
           HAVING ifNull(equals(argMax(person_distinct_id_overrides.is_deleted, person_distinct_id_overrides.version), 0), 0) SETTINGS optimize_aggregation_in_order=1) AS e__override ON equals(e.distinct_id, e__override.distinct_id)
        WHERE and(equals(e.team_id, 99999), equals(e.event, '$pageview'), greaterOrEquals(timestamp, minus(assumeNotNull(parseDateTime64BestEffortOrNull('2020-01-18 23:59:59', 6, 'UTC')), toIntervalDay(7))), lessOrEquals(timestamp, assumeNotNull(parseDateTime64BestEffortOrNull('2020-01-18 23:59:59', 6, 'UTC'))))
        GROUP BY timestamp, actor_id) AS e
     CROSS JOIN
       (SELECT minus(toStartOfDay(assumeNotNull(parseDateTime64BestEffortOrNull('2020-01-18 23:59:59', 6, 'UTC'))), toIntervalDay(numbers.number)) AS timestamp
        FROM numbers(dateDiff('day', minus(toStartOfDay(assumeNotNull(parseDateTime64BestEffortOrNull('2020-01-01 00:00:00', 6, 'UTC'))), toIntervalDay(7)), assumeNotNull(parseDateTime64BestEffortOrNull('2020-01-18 23:59:59', 6, 'UTC')))) AS numbers) AS d
     WHERE and(ifNull(lessOrEquals(e.timestamp, plus(d.timestamp, toIntervalDay(1))), 0), ifNull(greater(e.timestamp, minus(d.timestamp, toIntervalDay(6))), 0))
     GROUP BY d.timestamp,
              e.actor_id
     ORDER BY d.timestamp ASC)
  WHERE and(ifNull(greaterOrEquals(timestamp, toStartOfDay(assumeNotNull(parseDateTime64BestEffortOrNull('2020-01-01 00:00:00', 6, 'UTC')))), 0), ifNull(lessOrEquals(timestamp, assumeNotNull(parseDateTime64BestEffortOrNull('2020-01-18 23:59:59', 6, 'UTC'))), 0))
  LIMIT 50000 SETTINGS readonly=2,
                       max_execution_time=60,
                       allow_experimental_object_type=1,
                       format_csv_allow_double_quotes=0,
                       max_ast_elements=4000000,
                       max_expanded_ast_elements=4000000,
                       max_bytes_before_external_group_by=0
  '''
# ---
# name: TestTrends.test_weekly_active_users_daily
  '''
  SELECT arrayMap(number -> plus(toStartOfDay(assumeNotNull(parseDateTime64BestEffortOrNull('2020-01-08 00:00:00', 6, 'UTC'))), toIntervalDay(number)), range(0, plus(coalesce(dateDiff('day', toStartOfDay(assumeNotNull(parseDateTime64BestEffortOrNull('2020-01-08 00:00:00', 6, 'UTC'))), toStartOfDay(assumeNotNull(parseDateTime64BestEffortOrNull('2020-01-19 23:59:59', 6, 'UTC'))))), 1))) AS date,
         arrayMap(_match_date -> arraySum(arraySlice(groupArray(ifNull(count, 0)), indexOf(groupArray(day_start) AS _days_for_count, _match_date) AS _index, plus(minus(arrayLastIndex(x -> ifNull(equals(x, _match_date), isNull(x)
                                                                                                                                                                                                   and isNull(_match_date)), _days_for_count), _index), 1))), date) AS total
  FROM
    (SELECT sum(total) AS count,
            day_start AS day_start
     FROM
       (SELECT counts AS total,
               toStartOfDay(timestamp) AS day_start
        FROM
          (SELECT d.timestamp AS timestamp,
                  count(DISTINCT e.actor_id) AS counts
           FROM
             (SELECT toTimeZone(e.timestamp, 'UTC') AS timestamp,
                     if(not(empty(e__override.distinct_id)), e__override.person_id, e.person_id) AS actor_id
              FROM events AS e SAMPLE 1
              LEFT OUTER JOIN
                (SELECT argMax(person_distinct_id_overrides.person_id, person_distinct_id_overrides.version) AS person_id,
                        person_distinct_id_overrides.distinct_id AS distinct_id
                 FROM person_distinct_id_overrides
                 WHERE equals(person_distinct_id_overrides.team_id, 99999)
                 GROUP BY person_distinct_id_overrides.distinct_id
                 HAVING ifNull(equals(argMax(person_distinct_id_overrides.is_deleted, person_distinct_id_overrides.version), 0), 0) SETTINGS optimize_aggregation_in_order=1) AS e__override ON equals(e.distinct_id, e__override.distinct_id)
              WHERE and(equals(e.team_id, 99999), equals(e.event, '$pageview'), greaterOrEquals(timestamp, minus(assumeNotNull(parseDateTime64BestEffortOrNull('2020-01-08 00:00:00', 6, 'UTC')), toIntervalDay(7))), lessOrEquals(timestamp, assumeNotNull(parseDateTime64BestEffortOrNull('2020-01-19 23:59:59', 6, 'UTC'))))
              GROUP BY timestamp, actor_id) AS e
           CROSS JOIN
             (SELECT minus(toStartOfDay(assumeNotNull(parseDateTime64BestEffortOrNull('2020-01-19 23:59:59', 6, 'UTC'))), toIntervalDay(numbers.number)) AS timestamp
              FROM numbers(dateDiff('day', minus(toStartOfDay(assumeNotNull(parseDateTime64BestEffortOrNull('2020-01-08 00:00:00', 6, 'UTC'))), toIntervalDay(7)), assumeNotNull(parseDateTime64BestEffortOrNull('2020-01-19 23:59:59', 6, 'UTC')))) AS numbers) AS d
           WHERE and(ifNull(lessOrEquals(e.timestamp, plus(d.timestamp, toIntervalDay(1))), 0), ifNull(greater(e.timestamp, minus(d.timestamp, toIntervalDay(6))), 0))
           GROUP BY d.timestamp
           ORDER BY d.timestamp ASC)
        WHERE and(ifNull(greaterOrEquals(timestamp, toStartOfDay(assumeNotNull(parseDateTime64BestEffortOrNull('2020-01-08 00:00:00', 6, 'UTC')))), 0), ifNull(lessOrEquals(timestamp, assumeNotNull(parseDateTime64BestEffortOrNull('2020-01-19 23:59:59', 6, 'UTC'))), 0)))
     GROUP BY day_start
     ORDER BY day_start ASC)
  ORDER BY arraySum(total) DESC
  LIMIT 50000 SETTINGS readonly=2,
                       max_execution_time=60,
                       allow_experimental_object_type=1,
                       format_csv_allow_double_quotes=0,
                       max_ast_elements=4000000,
                       max_expanded_ast_elements=4000000,
                       max_bytes_before_external_group_by=0
  '''
# ---
# name: TestTrends.test_weekly_active_users_daily_minus_utc
  '''
  SELECT arrayMap(number -> plus(toStartOfDay(assumeNotNull(parseDateTime64BestEffortOrNull('2020-01-08 00:00:00', 6, 'America/Phoenix'))), toIntervalDay(number)), range(0, plus(coalesce(dateDiff('day', toStartOfDay(assumeNotNull(parseDateTime64BestEffortOrNull('2020-01-08 00:00:00', 6, 'America/Phoenix'))), toStartOfDay(assumeNotNull(parseDateTime64BestEffortOrNull('2020-01-19 23:59:59', 6, 'America/Phoenix'))))), 1))) AS date,
         arrayMap(_match_date -> arraySum(arraySlice(groupArray(ifNull(count, 0)), indexOf(groupArray(day_start) AS _days_for_count, _match_date) AS _index, plus(minus(arrayLastIndex(x -> ifNull(equals(x, _match_date), isNull(x)
                                                                                                                                                                                                   and isNull(_match_date)), _days_for_count), _index), 1))), date) AS total
  FROM
    (SELECT sum(total) AS count,
            day_start AS day_start
     FROM
       (SELECT counts AS total,
               toStartOfDay(timestamp) AS day_start
        FROM
          (SELECT d.timestamp AS timestamp,
                  count(DISTINCT e.actor_id) AS counts
           FROM
             (SELECT toTimeZone(e.timestamp, 'America/Phoenix') AS timestamp,
                     if(not(empty(e__override.distinct_id)), e__override.person_id, e.person_id) AS actor_id
              FROM events AS e SAMPLE 1
              LEFT OUTER JOIN
                (SELECT argMax(person_distinct_id_overrides.person_id, person_distinct_id_overrides.version) AS person_id,
                        person_distinct_id_overrides.distinct_id AS distinct_id
                 FROM person_distinct_id_overrides
                 WHERE equals(person_distinct_id_overrides.team_id, 99999)
                 GROUP BY person_distinct_id_overrides.distinct_id
                 HAVING ifNull(equals(argMax(person_distinct_id_overrides.is_deleted, person_distinct_id_overrides.version), 0), 0) SETTINGS optimize_aggregation_in_order=1) AS e__override ON equals(e.distinct_id, e__override.distinct_id)
              WHERE and(equals(e.team_id, 99999), equals(e.event, '$pageview'), greaterOrEquals(timestamp, minus(assumeNotNull(parseDateTime64BestEffortOrNull('2020-01-08 00:00:00', 6, 'America/Phoenix')), toIntervalDay(7))), lessOrEquals(timestamp, assumeNotNull(parseDateTime64BestEffortOrNull('2020-01-19 23:59:59', 6, 'America/Phoenix'))))
              GROUP BY timestamp, actor_id) AS e
           CROSS JOIN
             (SELECT minus(toStartOfDay(assumeNotNull(parseDateTime64BestEffortOrNull('2020-01-19 23:59:59', 6, 'America/Phoenix'))), toIntervalDay(numbers.number)) AS timestamp
              FROM numbers(dateDiff('day', minus(toStartOfDay(assumeNotNull(parseDateTime64BestEffortOrNull('2020-01-08 00:00:00', 6, 'America/Phoenix'))), toIntervalDay(7)), assumeNotNull(parseDateTime64BestEffortOrNull('2020-01-19 23:59:59', 6, 'America/Phoenix')))) AS numbers) AS d
           WHERE and(ifNull(lessOrEquals(e.timestamp, plus(d.timestamp, toIntervalDay(1))), 0), ifNull(greater(e.timestamp, minus(d.timestamp, toIntervalDay(6))), 0))
           GROUP BY d.timestamp
           ORDER BY d.timestamp ASC)
        WHERE and(ifNull(greaterOrEquals(timestamp, toStartOfDay(assumeNotNull(parseDateTime64BestEffortOrNull('2020-01-08 00:00:00', 6, 'America/Phoenix')))), 0), ifNull(lessOrEquals(timestamp, assumeNotNull(parseDateTime64BestEffortOrNull('2020-01-19 23:59:59', 6, 'America/Phoenix'))), 0)))
     GROUP BY day_start
     ORDER BY day_start ASC)
  ORDER BY arraySum(total) DESC
  LIMIT 50000 SETTINGS readonly=2,
                       max_execution_time=60,
                       allow_experimental_object_type=1,
                       format_csv_allow_double_quotes=0,
                       max_ast_elements=4000000,
                       max_expanded_ast_elements=4000000,
                       max_bytes_before_external_group_by=0
  '''
# ---
# name: TestTrends.test_weekly_active_users_daily_plus_utc
  '''
  SELECT arrayMap(number -> plus(toStartOfDay(assumeNotNull(parseDateTime64BestEffortOrNull('2020-01-08 00:00:00', 6, 'Asia/Tokyo'))), toIntervalDay(number)), range(0, plus(coalesce(dateDiff('day', toStartOfDay(assumeNotNull(parseDateTime64BestEffortOrNull('2020-01-08 00:00:00', 6, 'Asia/Tokyo'))), toStartOfDay(assumeNotNull(parseDateTime64BestEffortOrNull('2020-01-19 23:59:59', 6, 'Asia/Tokyo'))))), 1))) AS date,
         arrayMap(_match_date -> arraySum(arraySlice(groupArray(ifNull(count, 0)), indexOf(groupArray(day_start) AS _days_for_count, _match_date) AS _index, plus(minus(arrayLastIndex(x -> ifNull(equals(x, _match_date), isNull(x)
                                                                                                                                                                                                   and isNull(_match_date)), _days_for_count), _index), 1))), date) AS total
  FROM
    (SELECT sum(total) AS count,
            day_start AS day_start
     FROM
       (SELECT counts AS total,
               toStartOfDay(timestamp) AS day_start
        FROM
          (SELECT d.timestamp AS timestamp,
                  count(DISTINCT e.actor_id) AS counts
           FROM
             (SELECT toTimeZone(e.timestamp, 'Asia/Tokyo') AS timestamp,
                     if(not(empty(e__override.distinct_id)), e__override.person_id, e.person_id) AS actor_id
              FROM events AS e SAMPLE 1
              LEFT OUTER JOIN
                (SELECT argMax(person_distinct_id_overrides.person_id, person_distinct_id_overrides.version) AS person_id,
                        person_distinct_id_overrides.distinct_id AS distinct_id
                 FROM person_distinct_id_overrides
                 WHERE equals(person_distinct_id_overrides.team_id, 99999)
                 GROUP BY person_distinct_id_overrides.distinct_id
                 HAVING ifNull(equals(argMax(person_distinct_id_overrides.is_deleted, person_distinct_id_overrides.version), 0), 0) SETTINGS optimize_aggregation_in_order=1) AS e__override ON equals(e.distinct_id, e__override.distinct_id)
              WHERE and(equals(e.team_id, 99999), equals(e.event, '$pageview'), greaterOrEquals(timestamp, minus(assumeNotNull(parseDateTime64BestEffortOrNull('2020-01-08 00:00:00', 6, 'Asia/Tokyo')), toIntervalDay(7))), lessOrEquals(timestamp, assumeNotNull(parseDateTime64BestEffortOrNull('2020-01-19 23:59:59', 6, 'Asia/Tokyo'))))
              GROUP BY timestamp, actor_id) AS e
           CROSS JOIN
             (SELECT minus(toStartOfDay(assumeNotNull(parseDateTime64BestEffortOrNull('2020-01-19 23:59:59', 6, 'Asia/Tokyo'))), toIntervalDay(numbers.number)) AS timestamp
              FROM numbers(dateDiff('day', minus(toStartOfDay(assumeNotNull(parseDateTime64BestEffortOrNull('2020-01-08 00:00:00', 6, 'Asia/Tokyo'))), toIntervalDay(7)), assumeNotNull(parseDateTime64BestEffortOrNull('2020-01-19 23:59:59', 6, 'Asia/Tokyo')))) AS numbers) AS d
           WHERE and(ifNull(lessOrEquals(e.timestamp, plus(d.timestamp, toIntervalDay(1))), 0), ifNull(greater(e.timestamp, minus(d.timestamp, toIntervalDay(6))), 0))
           GROUP BY d.timestamp
           ORDER BY d.timestamp ASC)
        WHERE and(ifNull(greaterOrEquals(timestamp, toStartOfDay(assumeNotNull(parseDateTime64BestEffortOrNull('2020-01-08 00:00:00', 6, 'Asia/Tokyo')))), 0), ifNull(lessOrEquals(timestamp, assumeNotNull(parseDateTime64BestEffortOrNull('2020-01-19 23:59:59', 6, 'Asia/Tokyo'))), 0)))
     GROUP BY day_start
     ORDER BY day_start ASC)
  ORDER BY arraySum(total) DESC
  LIMIT 50000 SETTINGS readonly=2,
                       max_execution_time=60,
                       allow_experimental_object_type=1,
                       format_csv_allow_double_quotes=0,
                       max_ast_elements=4000000,
                       max_expanded_ast_elements=4000000,
                       max_bytes_before_external_group_by=0
  '''
# ---
# name: TestTrends.test_weekly_active_users_filtering
  '''
  SELECT arrayMap(number -> plus(toStartOfDay(assumeNotNull(parseDateTime64BestEffortOrNull('2020-01-01 00:00:00', 6, 'UTC'))), toIntervalDay(number)), range(0, plus(coalesce(dateDiff('day', toStartOfDay(assumeNotNull(parseDateTime64BestEffortOrNull('2020-01-01 00:00:00', 6, 'UTC'))), toStartOfDay(assumeNotNull(parseDateTime64BestEffortOrNull('2020-01-12 23:59:59', 6, 'UTC'))))), 1))) AS date,
         arrayMap(_match_date -> arraySum(arraySlice(groupArray(ifNull(count, 0)), indexOf(groupArray(day_start) AS _days_for_count, _match_date) AS _index, plus(minus(arrayLastIndex(x -> ifNull(equals(x, _match_date), isNull(x)
                                                                                                                                                                                                   and isNull(_match_date)), _days_for_count), _index), 1))), date) AS total
  FROM
    (SELECT sum(total) AS count,
            day_start AS day_start
     FROM
       (SELECT counts AS total,
               toStartOfDay(timestamp) AS day_start
        FROM
          (SELECT d.timestamp AS timestamp,
                  count(DISTINCT e.actor_id) AS counts
           FROM
             (SELECT toTimeZone(e.timestamp, 'UTC') AS timestamp,
                     if(not(empty(e__override.distinct_id)), e__override.person_id, e.person_id) AS actor_id
              FROM events AS e SAMPLE 1
              LEFT OUTER JOIN
                (SELECT argMax(person_distinct_id_overrides.person_id, person_distinct_id_overrides.version) AS person_id,
                        person_distinct_id_overrides.distinct_id AS distinct_id
                 FROM person_distinct_id_overrides
                 WHERE equals(person_distinct_id_overrides.team_id, 99999)
                 GROUP BY person_distinct_id_overrides.distinct_id
                 HAVING ifNull(equals(argMax(person_distinct_id_overrides.is_deleted, person_distinct_id_overrides.version), 0), 0) SETTINGS optimize_aggregation_in_order=1) AS e__override ON equals(e.distinct_id, e__override.distinct_id)
              LEFT JOIN
                (SELECT person.id AS id,
                        replaceRegexpAll(nullIf(nullIf(JSONExtractRaw(person.properties, 'name'), ''), 'null'), '^"|"$', '') AS properties___name
                 FROM person
                 WHERE and(equals(person.team_id, 99999), ifNull(in(tuple(person.id, person.version),
                                                                      (SELECT person.id AS id, max(person.version) AS version
                                                                       FROM person
                                                                       WHERE equals(person.team_id, 99999)
                                                                       GROUP BY person.id
                                                                       HAVING and(ifNull(equals(argMax(person.is_deleted, person.version), 0), 0), ifNull(less(argMax(toTimeZone(person.created_at, 'UTC'), person.version), plus(now64(6, 'UTC'), toIntervalDay(1))), 0)))), 0)) SETTINGS optimize_aggregation_in_order=1) AS e__person ON equals(if(not(empty(e__override.distinct_id)), e__override.person_id, e.person_id), e__person.id)
              WHERE and(equals(e.team_id, 99999), and(equals(e.event, '$pageview'), or(ifNull(equals(e__person.properties___name, 'person-1'), 0), ifNull(equals(e__person.properties___name, 'person-2'), 0))), greaterOrEquals(timestamp, minus(assumeNotNull(parseDateTime64BestEffortOrNull('2020-01-01 00:00:00', 6, 'UTC')), toIntervalDay(7))), lessOrEquals(timestamp, assumeNotNull(parseDateTime64BestEffortOrNull('2020-01-12 23:59:59', 6, 'UTC'))))
              GROUP BY timestamp, actor_id) AS e
           CROSS JOIN
             (SELECT minus(toStartOfDay(assumeNotNull(parseDateTime64BestEffortOrNull('2020-01-12 23:59:59', 6, 'UTC'))), toIntervalDay(numbers.number)) AS timestamp
              FROM numbers(dateDiff('day', minus(toStartOfDay(assumeNotNull(parseDateTime64BestEffortOrNull('2020-01-01 00:00:00', 6, 'UTC'))), toIntervalDay(7)), assumeNotNull(parseDateTime64BestEffortOrNull('2020-01-12 23:59:59', 6, 'UTC')))) AS numbers) AS d
           WHERE and(ifNull(lessOrEquals(e.timestamp, plus(d.timestamp, toIntervalDay(1))), 0), ifNull(greater(e.timestamp, minus(d.timestamp, toIntervalDay(6))), 0))
           GROUP BY d.timestamp
           ORDER BY d.timestamp ASC)
        WHERE and(ifNull(greaterOrEquals(timestamp, toStartOfDay(assumeNotNull(parseDateTime64BestEffortOrNull('2020-01-01 00:00:00', 6, 'UTC')))), 0), ifNull(lessOrEquals(timestamp, assumeNotNull(parseDateTime64BestEffortOrNull('2020-01-12 23:59:59', 6, 'UTC'))), 0)))
     GROUP BY day_start
     ORDER BY day_start ASC)
  ORDER BY arraySum(total) DESC
  LIMIT 50000 SETTINGS readonly=2,
                       max_execution_time=60,
                       allow_experimental_object_type=1,
                       format_csv_allow_double_quotes=0,
                       max_ast_elements=4000000,
                       max_expanded_ast_elements=4000000,
                       max_bytes_before_external_group_by=0
  '''
# ---
# name: TestTrends.test_weekly_active_users_filtering_materialized
  '''
  SELECT arrayMap(number -> plus(toStartOfDay(assumeNotNull(parseDateTime64BestEffortOrNull('2020-01-01 00:00:00', 6, 'UTC'))), toIntervalDay(number)), range(0, plus(coalesce(dateDiff('day', toStartOfDay(assumeNotNull(parseDateTime64BestEffortOrNull('2020-01-01 00:00:00', 6, 'UTC'))), toStartOfDay(assumeNotNull(parseDateTime64BestEffortOrNull('2020-01-12 23:59:59', 6, 'UTC'))))), 1))) AS date,
         arrayMap(_match_date -> arraySum(arraySlice(groupArray(ifNull(count, 0)), indexOf(groupArray(day_start) AS _days_for_count, _match_date) AS _index, plus(minus(arrayLastIndex(x -> ifNull(equals(x, _match_date), isNull(x)
                                                                                                                                                                                                   and isNull(_match_date)), _days_for_count), _index), 1))), date) AS total
  FROM
    (SELECT sum(total) AS count,
            day_start AS day_start
     FROM
       (SELECT counts AS total,
               toStartOfDay(timestamp) AS day_start
        FROM
          (SELECT d.timestamp AS timestamp,
                  count(DISTINCT e.actor_id) AS counts
           FROM
             (SELECT toTimeZone(e.timestamp, 'UTC') AS timestamp,
                     if(not(empty(e__override.distinct_id)), e__override.person_id, e.person_id) AS actor_id
              FROM events AS e SAMPLE 1
              LEFT OUTER JOIN
                (SELECT argMax(person_distinct_id_overrides.person_id, person_distinct_id_overrides.version) AS person_id,
                        person_distinct_id_overrides.distinct_id AS distinct_id
                 FROM person_distinct_id_overrides
                 WHERE equals(person_distinct_id_overrides.team_id, 99999)
                 GROUP BY person_distinct_id_overrides.distinct_id
                 HAVING ifNull(equals(argMax(person_distinct_id_overrides.is_deleted, person_distinct_id_overrides.version), 0), 0) SETTINGS optimize_aggregation_in_order=1) AS e__override ON equals(e.distinct_id, e__override.distinct_id)
              LEFT JOIN
                (SELECT person.id AS id,
                        nullIf(nullIf(person.pmat_name, ''), 'null') AS properties___name
                 FROM person
                 WHERE and(equals(person.team_id, 99999), ifNull(in(tuple(person.id, person.version),
                                                                      (SELECT person.id AS id, max(person.version) AS version
                                                                       FROM person
                                                                       WHERE equals(person.team_id, 99999)
                                                                       GROUP BY person.id
                                                                       HAVING and(ifNull(equals(argMax(person.is_deleted, person.version), 0), 0), ifNull(less(argMax(toTimeZone(person.created_at, 'UTC'), person.version), plus(now64(6, 'UTC'), toIntervalDay(1))), 0)))), 0)) SETTINGS optimize_aggregation_in_order=1) AS e__person ON equals(if(not(empty(e__override.distinct_id)), e__override.person_id, e.person_id), e__person.id)
              WHERE and(equals(e.team_id, 99999), and(equals(e.event, '$pageview'), or(ifNull(equals(e__person.properties___name, 'person-1'), 0), ifNull(equals(e__person.properties___name, 'person-2'), 0))), greaterOrEquals(timestamp, minus(assumeNotNull(parseDateTime64BestEffortOrNull('2020-01-01 00:00:00', 6, 'UTC')), toIntervalDay(7))), lessOrEquals(timestamp, assumeNotNull(parseDateTime64BestEffortOrNull('2020-01-12 23:59:59', 6, 'UTC'))))
              GROUP BY timestamp, actor_id) AS e
           CROSS JOIN
             (SELECT minus(toStartOfDay(assumeNotNull(parseDateTime64BestEffortOrNull('2020-01-12 23:59:59', 6, 'UTC'))), toIntervalDay(numbers.number)) AS timestamp
              FROM numbers(dateDiff('day', minus(toStartOfDay(assumeNotNull(parseDateTime64BestEffortOrNull('2020-01-01 00:00:00', 6, 'UTC'))), toIntervalDay(7)), assumeNotNull(parseDateTime64BestEffortOrNull('2020-01-12 23:59:59', 6, 'UTC')))) AS numbers) AS d
           WHERE and(ifNull(lessOrEquals(e.timestamp, plus(d.timestamp, toIntervalDay(1))), 0), ifNull(greater(e.timestamp, minus(d.timestamp, toIntervalDay(6))), 0))
           GROUP BY d.timestamp
           ORDER BY d.timestamp ASC)
        WHERE and(ifNull(greaterOrEquals(timestamp, toStartOfDay(assumeNotNull(parseDateTime64BestEffortOrNull('2020-01-01 00:00:00', 6, 'UTC')))), 0), ifNull(lessOrEquals(timestamp, assumeNotNull(parseDateTime64BestEffortOrNull('2020-01-12 23:59:59', 6, 'UTC'))), 0)))
     GROUP BY day_start
     ORDER BY day_start ASC)
  ORDER BY arraySum(total) DESC
  LIMIT 50000 SETTINGS readonly=2,
                       max_execution_time=60,
                       allow_experimental_object_type=1,
                       format_csv_allow_double_quotes=0,
                       max_ast_elements=4000000,
                       max_expanded_ast_elements=4000000,
                       max_bytes_before_external_group_by=0
  '''
# ---
# name: TestTrends.test_weekly_active_users_hourly
  '''
  SELECT arrayMap(number -> plus(toStartOfHour(assumeNotNull(parseDateTime64BestEffortOrNull('2020-01-09 06:00:00', 6, 'UTC'))), toIntervalHour(number)), range(0, plus(coalesce(dateDiff('hour', toStartOfHour(assumeNotNull(parseDateTime64BestEffortOrNull('2020-01-09 06:00:00', 6, 'UTC'))), toStartOfHour(assumeNotNull(parseDateTime64BestEffortOrNull('2020-01-09 17:00:00', 6, 'UTC'))))), 1))) AS date,
         arrayMap(_match_date -> arraySum(arraySlice(groupArray(ifNull(count, 0)), indexOf(groupArray(day_start) AS _days_for_count, _match_date) AS _index, plus(minus(arrayLastIndex(x -> ifNull(equals(x, _match_date), isNull(x)
                                                                                                                                                                                                   and isNull(_match_date)), _days_for_count), _index), 1))), date) AS total
  FROM
    (SELECT sum(total) AS count,
            day_start AS day_start
     FROM
       (SELECT counts AS total,
               toStartOfHour(timestamp) AS day_start
        FROM
          (SELECT d.timestamp AS timestamp,
                  count(DISTINCT e.actor_id) AS counts
           FROM
             (SELECT toTimeZone(e.timestamp, 'UTC') AS timestamp,
                     if(not(empty(e__override.distinct_id)), e__override.person_id, e.person_id) AS actor_id
              FROM events AS e SAMPLE 1
              LEFT OUTER JOIN
                (SELECT argMax(person_distinct_id_overrides.person_id, person_distinct_id_overrides.version) AS person_id,
                        person_distinct_id_overrides.distinct_id AS distinct_id
                 FROM person_distinct_id_overrides
                 WHERE equals(person_distinct_id_overrides.team_id, 99999)
                 GROUP BY person_distinct_id_overrides.distinct_id
                 HAVING ifNull(equals(argMax(person_distinct_id_overrides.is_deleted, person_distinct_id_overrides.version), 0), 0) SETTINGS optimize_aggregation_in_order=1) AS e__override ON equals(e.distinct_id, e__override.distinct_id)
              WHERE and(equals(e.team_id, 99999), equals(e.event, '$pageview'), greaterOrEquals(timestamp, minus(assumeNotNull(parseDateTime64BestEffortOrNull('2020-01-09 06:00:00', 6, 'UTC')), toIntervalDay(7))), lessOrEquals(timestamp, assumeNotNull(parseDateTime64BestEffortOrNull('2020-01-09 17:00:00', 6, 'UTC'))))
              GROUP BY timestamp, actor_id) AS e
           CROSS JOIN
             (SELECT minus(toStartOfHour(assumeNotNull(parseDateTime64BestEffortOrNull('2020-01-09 17:00:00', 6, 'UTC'))), toIntervalHour(numbers.number)) AS timestamp
              FROM numbers(dateDiff('hour', minus(toStartOfHour(assumeNotNull(parseDateTime64BestEffortOrNull('2020-01-09 06:00:00', 6, 'UTC'))), toIntervalDay(7)), assumeNotNull(parseDateTime64BestEffortOrNull('2020-01-09 17:00:00', 6, 'UTC')))) AS numbers) AS d
           WHERE and(ifNull(lessOrEquals(e.timestamp, plus(d.timestamp, toIntervalDay(1))), 0), ifNull(greater(e.timestamp, minus(d.timestamp, toIntervalDay(6))), 0))
           GROUP BY d.timestamp
           ORDER BY d.timestamp ASC)
        WHERE and(ifNull(greaterOrEquals(timestamp, toStartOfHour(assumeNotNull(parseDateTime64BestEffortOrNull('2020-01-09 06:00:00', 6, 'UTC')))), 0), ifNull(lessOrEquals(timestamp, assumeNotNull(parseDateTime64BestEffortOrNull('2020-01-09 17:00:00', 6, 'UTC'))), 0)))
     GROUP BY day_start
     ORDER BY day_start ASC)
  ORDER BY arraySum(total) DESC
  LIMIT 50000 SETTINGS readonly=2,
                       max_execution_time=60,
                       allow_experimental_object_type=1,
                       format_csv_allow_double_quotes=0,
                       max_ast_elements=4000000,
                       max_expanded_ast_elements=4000000,
                       max_bytes_before_external_group_by=0
  '''
# ---
# name: TestTrends.test_weekly_active_users_weekly
  '''
  SELECT arrayMap(number -> plus(toStartOfWeek(assumeNotNull(parseDateTime64BestEffortOrNull('2019-12-29 00:00:00', 6, 'UTC')), 0), toIntervalWeek(number)), range(0, plus(coalesce(dateDiff('week', toStartOfWeek(assumeNotNull(parseDateTime64BestEffortOrNull('2019-12-29 00:00:00', 6, 'UTC')), 0), toStartOfWeek(assumeNotNull(parseDateTime64BestEffortOrNull('2020-01-18 23:59:59', 6, 'UTC')), 0))), 1))) AS date,
         arrayMap(_match_date -> arraySum(arraySlice(groupArray(ifNull(count, 0)), indexOf(groupArray(day_start) AS _days_for_count, _match_date) AS _index, plus(minus(arrayLastIndex(x -> ifNull(equals(x, _match_date), isNull(x)
                                                                                                                                                                                                   and isNull(_match_date)), _days_for_count), _index), 1))), date) AS total
  FROM
    (SELECT sum(total) AS count,
            day_start AS day_start
     FROM
       (SELECT counts AS total,
               toStartOfWeek(timestamp, 0) AS day_start
        FROM
          (SELECT d.timestamp AS timestamp,
                  count(DISTINCT e.actor_id) AS counts
           FROM
             (SELECT toTimeZone(e.timestamp, 'UTC') AS timestamp,
                     if(not(empty(e__override.distinct_id)), e__override.person_id, e.person_id) AS actor_id
              FROM events AS e SAMPLE 1
              LEFT OUTER JOIN
                (SELECT argMax(person_distinct_id_overrides.person_id, person_distinct_id_overrides.version) AS person_id,
                        person_distinct_id_overrides.distinct_id AS distinct_id
                 FROM person_distinct_id_overrides
                 WHERE equals(person_distinct_id_overrides.team_id, 99999)
                 GROUP BY person_distinct_id_overrides.distinct_id
                 HAVING ifNull(equals(argMax(person_distinct_id_overrides.is_deleted, person_distinct_id_overrides.version), 0), 0) SETTINGS optimize_aggregation_in_order=1) AS e__override ON equals(e.distinct_id, e__override.distinct_id)
              WHERE and(equals(e.team_id, 99999), equals(e.event, '$pageview'), greaterOrEquals(timestamp, minus(assumeNotNull(parseDateTime64BestEffortOrNull('2019-12-29 00:00:00', 6, 'UTC')), toIntervalDay(7))), lessOrEquals(timestamp, assumeNotNull(parseDateTime64BestEffortOrNull('2020-01-18 23:59:59', 6, 'UTC'))))
              GROUP BY timestamp, actor_id) AS e
<<<<<<< HEAD
           WHERE and(ifNull(lessOrEquals(e.timestamp, plus(d.timestamp, toIntervalDay(7))), 0), ifNull(greater(e.timestamp, minus(d.timestamp, toIntervalDay(6))), 0))
=======
           CROSS JOIN
             (SELECT minus(toStartOfWeek(assumeNotNull(parseDateTime64BestEffortOrNull('2020-01-18 23:59:59', 6, 'UTC')), 0), toIntervalWeek(numbers.number)) AS timestamp
              FROM numbers(dateDiff('week', minus(toStartOfWeek(assumeNotNull(parseDateTime64BestEffortOrNull('2019-12-29 00:00:00', 6, 'UTC')), 0), toIntervalDay(7)), assumeNotNull(parseDateTime64BestEffortOrNull('2020-01-18 23:59:59', 6, 'UTC')))) AS numbers) AS d
           WHERE and(ifNull(lessOrEquals(e.timestamp, plus(d.timestamp, toIntervalDay(1))), 0), ifNull(greater(e.timestamp, minus(d.timestamp, toIntervalDay(6))), 0))
>>>>>>> 48caecd6
           GROUP BY d.timestamp
           ORDER BY d.timestamp ASC)
        WHERE and(ifNull(greaterOrEquals(timestamp, toStartOfWeek(assumeNotNull(parseDateTime64BestEffortOrNull('2019-12-29 00:00:00', 6, 'UTC')), 0)), 0), ifNull(lessOrEquals(timestamp, assumeNotNull(parseDateTime64BestEffortOrNull('2020-01-18 23:59:59', 6, 'UTC'))), 0)))
     GROUP BY day_start
     ORDER BY day_start ASC)
  ORDER BY arraySum(total) DESC
  LIMIT 50000 SETTINGS readonly=2,
                       max_execution_time=60,
                       allow_experimental_object_type=1,
                       format_csv_allow_double_quotes=0,
                       max_ast_elements=4000000,
                       max_expanded_ast_elements=4000000,
                       max_bytes_before_external_group_by=0
  '''
# ---
# name: TestTrends.test_weekly_active_users_weekly_minus_utc
  '''
  SELECT arrayMap(number -> plus(toStartOfWeek(assumeNotNull(parseDateTime64BestEffortOrNull('2019-12-29 00:00:00', 6, 'America/Phoenix')), 0), toIntervalWeek(number)), range(0, plus(coalesce(dateDiff('week', toStartOfWeek(assumeNotNull(parseDateTime64BestEffortOrNull('2019-12-29 00:00:00', 6, 'America/Phoenix')), 0), toStartOfWeek(assumeNotNull(parseDateTime64BestEffortOrNull('2020-01-18 23:59:59', 6, 'America/Phoenix')), 0))), 1))) AS date,
         arrayMap(_match_date -> arraySum(arraySlice(groupArray(ifNull(count, 0)), indexOf(groupArray(day_start) AS _days_for_count, _match_date) AS _index, plus(minus(arrayLastIndex(x -> ifNull(equals(x, _match_date), isNull(x)
                                                                                                                                                                                                   and isNull(_match_date)), _days_for_count), _index), 1))), date) AS total
  FROM
    (SELECT sum(total) AS count,
            day_start AS day_start
     FROM
       (SELECT counts AS total,
               toStartOfWeek(timestamp, 0) AS day_start
        FROM
          (SELECT d.timestamp AS timestamp,
                  count(DISTINCT e.actor_id) AS counts
           FROM
             (SELECT toTimeZone(e.timestamp, 'America/Phoenix') AS timestamp,
                     if(not(empty(e__override.distinct_id)), e__override.person_id, e.person_id) AS actor_id
              FROM events AS e SAMPLE 1
              LEFT OUTER JOIN
                (SELECT argMax(person_distinct_id_overrides.person_id, person_distinct_id_overrides.version) AS person_id,
                        person_distinct_id_overrides.distinct_id AS distinct_id
                 FROM person_distinct_id_overrides
                 WHERE equals(person_distinct_id_overrides.team_id, 99999)
                 GROUP BY person_distinct_id_overrides.distinct_id
                 HAVING ifNull(equals(argMax(person_distinct_id_overrides.is_deleted, person_distinct_id_overrides.version), 0), 0) SETTINGS optimize_aggregation_in_order=1) AS e__override ON equals(e.distinct_id, e__override.distinct_id)
              WHERE and(equals(e.team_id, 99999), equals(e.event, '$pageview'), greaterOrEquals(timestamp, minus(assumeNotNull(parseDateTime64BestEffortOrNull('2019-12-29 00:00:00', 6, 'America/Phoenix')), toIntervalDay(7))), lessOrEquals(timestamp, assumeNotNull(parseDateTime64BestEffortOrNull('2020-01-18 23:59:59', 6, 'America/Phoenix'))))
              GROUP BY timestamp, actor_id) AS e
<<<<<<< HEAD
           WHERE and(ifNull(lessOrEquals(e.timestamp, plus(d.timestamp, toIntervalDay(7))), 0), ifNull(greater(e.timestamp, minus(d.timestamp, toIntervalDay(6))), 0))
=======
           CROSS JOIN
             (SELECT minus(toStartOfWeek(assumeNotNull(parseDateTime64BestEffortOrNull('2020-01-18 23:59:59', 6, 'America/Phoenix')), 0), toIntervalWeek(numbers.number)) AS timestamp
              FROM numbers(dateDiff('week', minus(toStartOfWeek(assumeNotNull(parseDateTime64BestEffortOrNull('2019-12-29 00:00:00', 6, 'America/Phoenix')), 0), toIntervalDay(7)), assumeNotNull(parseDateTime64BestEffortOrNull('2020-01-18 23:59:59', 6, 'America/Phoenix')))) AS numbers) AS d
           WHERE and(ifNull(lessOrEquals(e.timestamp, plus(d.timestamp, toIntervalDay(1))), 0), ifNull(greater(e.timestamp, minus(d.timestamp, toIntervalDay(6))), 0))
>>>>>>> 48caecd6
           GROUP BY d.timestamp
           ORDER BY d.timestamp ASC)
        WHERE and(ifNull(greaterOrEquals(timestamp, toStartOfWeek(assumeNotNull(parseDateTime64BestEffortOrNull('2019-12-29 00:00:00', 6, 'America/Phoenix')), 0)), 0), ifNull(lessOrEquals(timestamp, assumeNotNull(parseDateTime64BestEffortOrNull('2020-01-18 23:59:59', 6, 'America/Phoenix'))), 0)))
     GROUP BY day_start
     ORDER BY day_start ASC)
  ORDER BY arraySum(total) DESC
  LIMIT 50000 SETTINGS readonly=2,
                       max_execution_time=60,
                       allow_experimental_object_type=1,
                       format_csv_allow_double_quotes=0,
                       max_ast_elements=4000000,
                       max_expanded_ast_elements=4000000,
                       max_bytes_before_external_group_by=0
  '''
# ---
# name: TestTrends.test_weekly_active_users_weekly_plus_utc
  '''
  SELECT arrayMap(number -> plus(toStartOfWeek(assumeNotNull(parseDateTime64BestEffortOrNull('2019-12-29 00:00:00', 6, 'Asia/Tokyo')), 0), toIntervalWeek(number)), range(0, plus(coalesce(dateDiff('week', toStartOfWeek(assumeNotNull(parseDateTime64BestEffortOrNull('2019-12-29 00:00:00', 6, 'Asia/Tokyo')), 0), toStartOfWeek(assumeNotNull(parseDateTime64BestEffortOrNull('2020-01-18 23:59:59', 6, 'Asia/Tokyo')), 0))), 1))) AS date,
         arrayMap(_match_date -> arraySum(arraySlice(groupArray(ifNull(count, 0)), indexOf(groupArray(day_start) AS _days_for_count, _match_date) AS _index, plus(minus(arrayLastIndex(x -> ifNull(equals(x, _match_date), isNull(x)
                                                                                                                                                                                                   and isNull(_match_date)), _days_for_count), _index), 1))), date) AS total
  FROM
    (SELECT sum(total) AS count,
            day_start AS day_start
     FROM
       (SELECT counts AS total,
               toStartOfWeek(timestamp, 0) AS day_start
        FROM
          (SELECT d.timestamp AS timestamp,
                  count(DISTINCT e.actor_id) AS counts
           FROM
             (SELECT toTimeZone(e.timestamp, 'Asia/Tokyo') AS timestamp,
                     if(not(empty(e__override.distinct_id)), e__override.person_id, e.person_id) AS actor_id
              FROM events AS e SAMPLE 1
              LEFT OUTER JOIN
                (SELECT argMax(person_distinct_id_overrides.person_id, person_distinct_id_overrides.version) AS person_id,
                        person_distinct_id_overrides.distinct_id AS distinct_id
                 FROM person_distinct_id_overrides
                 WHERE equals(person_distinct_id_overrides.team_id, 99999)
                 GROUP BY person_distinct_id_overrides.distinct_id
                 HAVING ifNull(equals(argMax(person_distinct_id_overrides.is_deleted, person_distinct_id_overrides.version), 0), 0) SETTINGS optimize_aggregation_in_order=1) AS e__override ON equals(e.distinct_id, e__override.distinct_id)
              WHERE and(equals(e.team_id, 99999), equals(e.event, '$pageview'), greaterOrEquals(timestamp, minus(assumeNotNull(parseDateTime64BestEffortOrNull('2019-12-29 00:00:00', 6, 'Asia/Tokyo')), toIntervalDay(7))), lessOrEquals(timestamp, assumeNotNull(parseDateTime64BestEffortOrNull('2020-01-18 23:59:59', 6, 'Asia/Tokyo'))))
              GROUP BY timestamp, actor_id) AS e
<<<<<<< HEAD
           WHERE and(ifNull(lessOrEquals(e.timestamp, plus(d.timestamp, toIntervalDay(7))), 0), ifNull(greater(e.timestamp, minus(d.timestamp, toIntervalDay(6))), 0))
=======
           CROSS JOIN
             (SELECT minus(toStartOfWeek(assumeNotNull(parseDateTime64BestEffortOrNull('2020-01-18 23:59:59', 6, 'Asia/Tokyo')), 0), toIntervalWeek(numbers.number)) AS timestamp
              FROM numbers(dateDiff('week', minus(toStartOfWeek(assumeNotNull(parseDateTime64BestEffortOrNull('2019-12-29 00:00:00', 6, 'Asia/Tokyo')), 0), toIntervalDay(7)), assumeNotNull(parseDateTime64BestEffortOrNull('2020-01-18 23:59:59', 6, 'Asia/Tokyo')))) AS numbers) AS d
           WHERE and(ifNull(lessOrEquals(e.timestamp, plus(d.timestamp, toIntervalDay(1))), 0), ifNull(greater(e.timestamp, minus(d.timestamp, toIntervalDay(6))), 0))
>>>>>>> 48caecd6
           GROUP BY d.timestamp
           ORDER BY d.timestamp ASC)
        WHERE and(ifNull(greaterOrEquals(timestamp, toStartOfWeek(assumeNotNull(parseDateTime64BestEffortOrNull('2019-12-29 00:00:00', 6, 'Asia/Tokyo')), 0)), 0), ifNull(lessOrEquals(timestamp, assumeNotNull(parseDateTime64BestEffortOrNull('2020-01-18 23:59:59', 6, 'Asia/Tokyo'))), 0)))
     GROUP BY day_start
     ORDER BY day_start ASC)
  ORDER BY arraySum(total) DESC
  LIMIT 50000 SETTINGS readonly=2,
                       max_execution_time=60,
                       allow_experimental_object_type=1,
                       format_csv_allow_double_quotes=0,
                       max_ast_elements=4000000,
                       max_expanded_ast_elements=4000000,
                       max_bytes_before_external_group_by=0
  '''
# ---<|MERGE_RESOLUTION|>--- conflicted
+++ resolved
@@ -5858,14 +5858,10 @@
                  HAVING ifNull(equals(argMax(person_distinct_id_overrides.is_deleted, person_distinct_id_overrides.version), 0), 0) SETTINGS optimize_aggregation_in_order=1) AS e__override ON equals(e.distinct_id, e__override.distinct_id)
               WHERE and(equals(e.team_id, 99999), equals(e.event, '$pageview'), greaterOrEquals(timestamp, minus(assumeNotNull(parseDateTime64BestEffortOrNull('2019-12-29 00:00:00', 6, 'UTC')), toIntervalDay(7))), lessOrEquals(timestamp, assumeNotNull(parseDateTime64BestEffortOrNull('2020-01-18 23:59:59', 6, 'UTC'))))
               GROUP BY timestamp, actor_id) AS e
-<<<<<<< HEAD
-           WHERE and(ifNull(lessOrEquals(e.timestamp, plus(d.timestamp, toIntervalDay(7))), 0), ifNull(greater(e.timestamp, minus(d.timestamp, toIntervalDay(6))), 0))
-=======
            CROSS JOIN
              (SELECT minus(toStartOfWeek(assumeNotNull(parseDateTime64BestEffortOrNull('2020-01-18 23:59:59', 6, 'UTC')), 0), toIntervalWeek(numbers.number)) AS timestamp
               FROM numbers(dateDiff('week', minus(toStartOfWeek(assumeNotNull(parseDateTime64BestEffortOrNull('2019-12-29 00:00:00', 6, 'UTC')), 0), toIntervalDay(7)), assumeNotNull(parseDateTime64BestEffortOrNull('2020-01-18 23:59:59', 6, 'UTC')))) AS numbers) AS d
            WHERE and(ifNull(lessOrEquals(e.timestamp, plus(d.timestamp, toIntervalDay(1))), 0), ifNull(greater(e.timestamp, minus(d.timestamp, toIntervalDay(6))), 0))
->>>>>>> 48caecd6
            GROUP BY d.timestamp
            ORDER BY d.timestamp ASC)
         WHERE and(ifNull(greaterOrEquals(timestamp, toStartOfWeek(assumeNotNull(parseDateTime64BestEffortOrNull('2019-12-29 00:00:00', 6, 'UTC')), 0)), 0), ifNull(lessOrEquals(timestamp, assumeNotNull(parseDateTime64BestEffortOrNull('2020-01-18 23:59:59', 6, 'UTC'))), 0)))
@@ -5908,14 +5904,10 @@
                  HAVING ifNull(equals(argMax(person_distinct_id_overrides.is_deleted, person_distinct_id_overrides.version), 0), 0) SETTINGS optimize_aggregation_in_order=1) AS e__override ON equals(e.distinct_id, e__override.distinct_id)
               WHERE and(equals(e.team_id, 99999), equals(e.event, '$pageview'), greaterOrEquals(timestamp, minus(assumeNotNull(parseDateTime64BestEffortOrNull('2019-12-29 00:00:00', 6, 'America/Phoenix')), toIntervalDay(7))), lessOrEquals(timestamp, assumeNotNull(parseDateTime64BestEffortOrNull('2020-01-18 23:59:59', 6, 'America/Phoenix'))))
               GROUP BY timestamp, actor_id) AS e
-<<<<<<< HEAD
-           WHERE and(ifNull(lessOrEquals(e.timestamp, plus(d.timestamp, toIntervalDay(7))), 0), ifNull(greater(e.timestamp, minus(d.timestamp, toIntervalDay(6))), 0))
-=======
            CROSS JOIN
              (SELECT minus(toStartOfWeek(assumeNotNull(parseDateTime64BestEffortOrNull('2020-01-18 23:59:59', 6, 'America/Phoenix')), 0), toIntervalWeek(numbers.number)) AS timestamp
               FROM numbers(dateDiff('week', minus(toStartOfWeek(assumeNotNull(parseDateTime64BestEffortOrNull('2019-12-29 00:00:00', 6, 'America/Phoenix')), 0), toIntervalDay(7)), assumeNotNull(parseDateTime64BestEffortOrNull('2020-01-18 23:59:59', 6, 'America/Phoenix')))) AS numbers) AS d
            WHERE and(ifNull(lessOrEquals(e.timestamp, plus(d.timestamp, toIntervalDay(1))), 0), ifNull(greater(e.timestamp, minus(d.timestamp, toIntervalDay(6))), 0))
->>>>>>> 48caecd6
            GROUP BY d.timestamp
            ORDER BY d.timestamp ASC)
         WHERE and(ifNull(greaterOrEquals(timestamp, toStartOfWeek(assumeNotNull(parseDateTime64BestEffortOrNull('2019-12-29 00:00:00', 6, 'America/Phoenix')), 0)), 0), ifNull(lessOrEquals(timestamp, assumeNotNull(parseDateTime64BestEffortOrNull('2020-01-18 23:59:59', 6, 'America/Phoenix'))), 0)))
@@ -5958,14 +5950,10 @@
                  HAVING ifNull(equals(argMax(person_distinct_id_overrides.is_deleted, person_distinct_id_overrides.version), 0), 0) SETTINGS optimize_aggregation_in_order=1) AS e__override ON equals(e.distinct_id, e__override.distinct_id)
               WHERE and(equals(e.team_id, 99999), equals(e.event, '$pageview'), greaterOrEquals(timestamp, minus(assumeNotNull(parseDateTime64BestEffortOrNull('2019-12-29 00:00:00', 6, 'Asia/Tokyo')), toIntervalDay(7))), lessOrEquals(timestamp, assumeNotNull(parseDateTime64BestEffortOrNull('2020-01-18 23:59:59', 6, 'Asia/Tokyo'))))
               GROUP BY timestamp, actor_id) AS e
-<<<<<<< HEAD
-           WHERE and(ifNull(lessOrEquals(e.timestamp, plus(d.timestamp, toIntervalDay(7))), 0), ifNull(greater(e.timestamp, minus(d.timestamp, toIntervalDay(6))), 0))
-=======
            CROSS JOIN
              (SELECT minus(toStartOfWeek(assumeNotNull(parseDateTime64BestEffortOrNull('2020-01-18 23:59:59', 6, 'Asia/Tokyo')), 0), toIntervalWeek(numbers.number)) AS timestamp
               FROM numbers(dateDiff('week', minus(toStartOfWeek(assumeNotNull(parseDateTime64BestEffortOrNull('2019-12-29 00:00:00', 6, 'Asia/Tokyo')), 0), toIntervalDay(7)), assumeNotNull(parseDateTime64BestEffortOrNull('2020-01-18 23:59:59', 6, 'Asia/Tokyo')))) AS numbers) AS d
            WHERE and(ifNull(lessOrEquals(e.timestamp, plus(d.timestamp, toIntervalDay(1))), 0), ifNull(greater(e.timestamp, minus(d.timestamp, toIntervalDay(6))), 0))
->>>>>>> 48caecd6
            GROUP BY d.timestamp
            ORDER BY d.timestamp ASC)
         WHERE and(ifNull(greaterOrEquals(timestamp, toStartOfWeek(assumeNotNull(parseDateTime64BestEffortOrNull('2019-12-29 00:00:00', 6, 'Asia/Tokyo')), 0)), 0), ifNull(lessOrEquals(timestamp, assumeNotNull(parseDateTime64BestEffortOrNull('2020-01-18 23:59:59', 6, 'Asia/Tokyo'))), 0)))
