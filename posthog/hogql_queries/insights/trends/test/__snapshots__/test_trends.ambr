# serializer version: 1
# name: TestTrends.test_action_filtering_with_cohort
  '''
  
  SELECT count(DISTINCT person_id)
  FROM cohortpeople
  WHERE team_id = 99999
    AND cohort_id = 99999
    AND version = 0
  '''
# ---
# name: TestTrends.test_action_filtering_with_cohort.1
  '''
  
  SELECT count(DISTINCT person_id)
  FROM cohortpeople
  WHERE team_id = 99999
    AND cohort_id = 99999
    AND version = 2
  '''
# ---
# name: TestTrends.test_action_filtering_with_cohort.2
  '''
  SELECT arrayMap(number -> plus(toStartOfInterval(assumeNotNull(toDateTime('2020-01-01 00:00:00', 'UTC')), toIntervalDay(1)), toIntervalDay(number)), range(0, plus(coalesce(dateDiff('day', toStartOfInterval(assumeNotNull(toDateTime('2020-01-01 00:00:00', 'UTC')), toIntervalDay(1)), toStartOfInterval(assumeNotNull(toDateTime('2020-01-07 23:59:59', 'UTC')), toIntervalDay(1)))), 1))) AS date,
         arrayMap(_match_date -> arraySum(arraySlice(groupArray(ifNull(count, 0)), indexOf(groupArray(day_start) AS _days_for_count, _match_date) AS _index, plus(minus(arrayLastIndex(x -> ifNull(equals(x, _match_date), isNull(x)
                                                                                                                                                                                                   and isNull(_match_date)), _days_for_count), _index), 1))), date) AS total
  FROM
    (SELECT sum(total) AS count,
            day_start AS day_start
     FROM
       (SELECT count() AS total,
               toStartOfDay(toTimeZone(e.timestamp, 'UTC')) AS day_start
        FROM events AS e SAMPLE 1
        LEFT OUTER JOIN
          (SELECT argMax(person_distinct_id_overrides.person_id, person_distinct_id_overrides.version) AS person_id,
                  person_distinct_id_overrides.distinct_id AS distinct_id
           FROM person_distinct_id_overrides
           WHERE equals(person_distinct_id_overrides.team_id, 99999)
           GROUP BY person_distinct_id_overrides.distinct_id
           HAVING ifNull(equals(argMax(person_distinct_id_overrides.is_deleted, person_distinct_id_overrides.version), 0), 0) SETTINGS optimize_aggregation_in_order=1) AS e__override ON equals(e.distinct_id, e__override.distinct_id)
        LEFT JOIN
          (SELECT person.id AS id,
                  replaceRegexpAll(nullIf(nullIf(JSONExtractRaw(person.properties, '$bool_prop'), ''), 'null'), '^"|"$', '') AS `properties___$bool_prop`
           FROM person
           WHERE and(equals(person.team_id, 99999), in(tuple(person.id, person.version),
                                                         (SELECT person.id AS id, max(person.version) AS version
                                                          FROM person
                                                          WHERE equals(person.team_id, 99999)
                                                          GROUP BY person.id
                                                          HAVING and(ifNull(equals(argMax(person.is_deleted, person.version), 0), 0), ifNull(less(argMax(toTimeZone(person.created_at, 'UTC'), person.version), plus(now64(6, 'UTC'), toIntervalDay(1))), 0))))) SETTINGS optimize_aggregation_in_order=1) AS e__person ON equals(if(not(empty(e__override.distinct_id)), e__override.person_id, e.person_id), e__person.id)
        WHERE and(equals(e.team_id, 99999), greaterOrEquals(toTimeZone(e.timestamp, 'UTC'), toStartOfInterval(assumeNotNull(toDateTime('2020-01-01 00:00:00', 'UTC')), toIntervalDay(1))), lessOrEquals(toTimeZone(e.timestamp, 'UTC'), assumeNotNull(toDateTime('2020-01-07 23:59:59', 'UTC'))), and(equals(e.event, 'sign up'), in(if(not(empty(e__override.distinct_id)), e__override.person_id, e.person_id),
                                                                                                                                                                                                                                                                                                                                       (SELECT cohortpeople.person_id AS person_id
                                                                                                                                                                                                                                                                                                                                        FROM cohortpeople
                                                                                                                                                                                                                                                                                                                                        WHERE and(equals(cohortpeople.team_id, 99999), equals(cohortpeople.cohort_id, 99999), equals(cohortpeople.version, 2))))), ifNull(equals(e__person.`properties___$bool_prop`, 'x'), 0))
        GROUP BY day_start)
     GROUP BY day_start
     ORDER BY day_start ASC)
  ORDER BY arraySum(total) DESC
  LIMIT 50000 SETTINGS readonly=2,
                       max_execution_time=60,
                       allow_experimental_object_type=1,
                       format_csv_allow_double_quotes=0,
                       max_ast_elements=4000000,
                       max_expanded_ast_elements=4000000,
                       max_bytes_before_external_group_by=0,
                       transform_null_in=1,
                       optimize_min_equality_disjunction_chain_length=4294967295,
                       allow_experimental_join_condition=1
  '''
# ---
# name: TestTrends.test_action_filtering_with_cohort.3
  '''
  /* celery:posthog.tasks.calculate_cohort.collect_cohort_query_stats */
  SELECT query_id,
         query_duration_ms,
         read_rows,
         read_bytes,
         written_rows,
         memory_usage,
  exception
  FROM query_log_archive
  WHERE lc_cohort_id = 99999
    AND team_id = 99999
    AND query LIKE '%cohort_calc:00000000%'
    AND event_date >= 'today'
    AND event_time >= 'today 00:00:00'
  ORDER BY event_time DESC
  '''
# ---
# name: TestTrends.test_action_filtering_with_cohort.4
  '''
  /* celery:posthog.tasks.calculate_cohort.collect_cohort_query_stats */
  SELECT query_id,
         query_duration_ms,
         read_rows,
         read_bytes,
         written_rows,
         memory_usage,
  exception
  FROM query_log_archive
  WHERE lc_cohort_id = 99999
    AND team_id = 99999
    AND query LIKE '%cohort_calc:00000000%'
    AND event_date >= 'today'
    AND event_time >= 'today 00:00:00'
  ORDER BY event_time DESC
  '''
# ---
# name: TestTrends.test_action_filtering_with_cohort.5
  '''
  
  SELECT count(DISTINCT person_id)
  FROM cohortpeople
  WHERE team_id = 99999
    AND cohort_id = 99999
    AND version = 2
  '''
# ---
# name: TestTrends.test_action_filtering_with_cohort.6
  '''
  SELECT arrayMap(number -> plus(toStartOfInterval(assumeNotNull(toDateTime('2020-01-01 00:00:00', 'UTC')), toIntervalDay(1)), toIntervalDay(number)), range(0, plus(coalesce(dateDiff('day', toStartOfInterval(assumeNotNull(toDateTime('2020-01-01 00:00:00', 'UTC')), toIntervalDay(1)), toStartOfInterval(assumeNotNull(toDateTime('2020-01-07 23:59:59', 'UTC')), toIntervalDay(1)))), 1))) AS date,
         arrayMap(_match_date -> arraySum(arraySlice(groupArray(ifNull(count, 0)), indexOf(groupArray(day_start) AS _days_for_count, _match_date) AS _index, plus(minus(arrayLastIndex(x -> ifNull(equals(x, _match_date), isNull(x)
                                                                                                                                                                                                   and isNull(_match_date)), _days_for_count), _index), 1))), date) AS total
  FROM
    (SELECT sum(total) AS count,
            day_start AS day_start
     FROM
       (SELECT count() AS total,
               toStartOfDay(toTimeZone(e.timestamp, 'UTC')) AS day_start
        FROM events AS e SAMPLE 1
        LEFT OUTER JOIN
          (SELECT tupleElement(argMax(tuple(person_distinct_id_overrides.person_id), person_distinct_id_overrides.version), 1) AS person_id,
                  person_distinct_id_overrides.distinct_id AS distinct_id
           FROM person_distinct_id_overrides
           WHERE equals(person_distinct_id_overrides.team_id, 99999)
           GROUP BY person_distinct_id_overrides.distinct_id
           HAVING ifNull(equals(tupleElement(argMax(tuple(person_distinct_id_overrides.is_deleted), person_distinct_id_overrides.version), 1), 0), 0) SETTINGS optimize_aggregation_in_order=1) AS e__override ON equals(e.distinct_id, e__override.distinct_id)
        LEFT JOIN
          (SELECT person.id AS id,
                  replaceRegexpAll(nullIf(nullIf(JSONExtractRaw(person.properties, '$bool_prop'), ''), 'null'), '^"|"$', '') AS `properties___$bool_prop`
           FROM person
           WHERE and(equals(person.team_id, 99999), in(tuple(person.id, person.version),
                                                         (SELECT person.id AS id, max(person.version) AS version
                                                          FROM person
                                                          WHERE equals(person.team_id, 99999)
                                                          GROUP BY person.id
                                                          HAVING and(ifNull(equals(argMax(person.is_deleted, person.version), 0), 0), ifNull(less(argMax(toTimeZone(person.created_at, 'UTC'), person.version), plus(now64(6, 'UTC'), toIntervalDay(1))), 0))))) SETTINGS optimize_aggregation_in_order=1) AS e__person ON equals(if(not(empty(e__override.distinct_id)), e__override.person_id, e.person_id), e__person.id)
        WHERE and(equals(e.team_id, 99999), greaterOrEquals(toTimeZone(e.timestamp, 'UTC'), toStartOfInterval(assumeNotNull(toDateTime('2020-01-01 00:00:00', 'UTC')), toIntervalDay(1))), lessOrEquals(toTimeZone(e.timestamp, 'UTC'), assumeNotNull(toDateTime('2020-01-07 23:59:59', 'UTC'))), and(equals(e.event, 'sign up'), in(if(not(empty(e__override.distinct_id)), e__override.person_id, e.person_id),
                                                                                                                                                                                                                                                                                                                                       (SELECT cohortpeople.person_id AS person_id
                                                                                                                                                                                                                                                                                                                                        FROM cohortpeople
                                                                                                                                                                                                                                                                                                                                        WHERE and(equals(cohortpeople.team_id, 99999), equals(cohortpeople.cohort_id, 99999), equals(cohortpeople.version, 2))))), ifNull(equals(e__person.`properties___$bool_prop`, 'x'), 0))
        GROUP BY day_start)
     GROUP BY day_start
     ORDER BY day_start ASC)
  ORDER BY arraySum(total) DESC
  LIMIT 50000 SETTINGS readonly=2,
                       max_execution_time=60,
                       allow_experimental_object_type=1,
                       format_csv_allow_double_quotes=0,
                       max_ast_elements=4000000,
                       max_expanded_ast_elements=4000000,
                       max_bytes_before_external_group_by=0,
                       transform_null_in=1,
                       optimize_min_equality_disjunction_chain_length=4294967295,
                       allow_experimental_join_condition=1
  '''
# ---
# name: TestTrends.test_action_filtering_with_cohort_poe_v2
  '''
  
  SELECT count(DISTINCT person_id)
  FROM cohortpeople
  WHERE team_id = 99999
    AND cohort_id = 99999
    AND version = 0
  '''
# ---
# name: TestTrends.test_action_filtering_with_cohort_poe_v2.1
  '''
  
  SELECT count(DISTINCT person_id)
  FROM cohortpeople
  WHERE team_id = 99999
    AND cohort_id = 99999
    AND version = 2
  '''
# ---
# name: TestTrends.test_action_filtering_with_cohort_poe_v2.2
  '''
  SELECT arrayMap(number -> plus(toStartOfInterval(assumeNotNull(toDateTime('2020-01-01 00:00:00', 'UTC')), toIntervalDay(1)), toIntervalDay(number)), range(0, plus(coalesce(dateDiff('day', toStartOfInterval(assumeNotNull(toDateTime('2020-01-01 00:00:00', 'UTC')), toIntervalDay(1)), toStartOfInterval(assumeNotNull(toDateTime('2020-01-07 23:59:59', 'UTC')), toIntervalDay(1)))), 1))) AS date,
         arrayMap(_match_date -> arraySum(arraySlice(groupArray(ifNull(count, 0)), indexOf(groupArray(day_start) AS _days_for_count, _match_date) AS _index, plus(minus(arrayLastIndex(x -> ifNull(equals(x, _match_date), isNull(x)
                                                                                                                                                                                                   and isNull(_match_date)), _days_for_count), _index), 1))), date) AS total
  FROM
    (SELECT sum(total) AS count,
            day_start AS day_start
     FROM
       (SELECT count() AS total,
               toStartOfDay(toTimeZone(e.timestamp, 'UTC')) AS day_start
        FROM events AS e SAMPLE 1
        LEFT OUTER JOIN
          (SELECT argMax(person_distinct_id_overrides.person_id, person_distinct_id_overrides.version) AS person_id,
                  person_distinct_id_overrides.distinct_id AS distinct_id
           FROM person_distinct_id_overrides
           WHERE equals(person_distinct_id_overrides.team_id, 99999)
           GROUP BY person_distinct_id_overrides.distinct_id
           HAVING ifNull(equals(argMax(person_distinct_id_overrides.is_deleted, person_distinct_id_overrides.version), 0), 0) SETTINGS optimize_aggregation_in_order=1) AS e__override ON equals(e.distinct_id, e__override.distinct_id)
        WHERE and(equals(e.team_id, 99999), greaterOrEquals(toTimeZone(e.timestamp, 'UTC'), toStartOfInterval(assumeNotNull(toDateTime('2020-01-01 00:00:00', 'UTC')), toIntervalDay(1))), lessOrEquals(toTimeZone(e.timestamp, 'UTC'), assumeNotNull(toDateTime('2020-01-07 23:59:59', 'UTC'))), and(equals(e.event, 'sign up'), in(if(not(empty(e__override.distinct_id)), e__override.person_id, e.person_id),
                                                                                                                                                                                                                                                                                                                                       (SELECT cohortpeople.person_id AS person_id
                                                                                                                                                                                                                                                                                                                                        FROM cohortpeople
                                                                                                                                                                                                                                                                                                                                        WHERE and(equals(cohortpeople.team_id, 99999), equals(cohortpeople.cohort_id, 99999), equals(cohortpeople.version, 2))))), ifNull(equals(replaceRegexpAll(nullIf(nullIf(JSONExtractRaw(e.person_properties, '$bool_prop'), ''), 'null'), '^"|"$', ''), 'x'), 0))
        GROUP BY day_start)
     GROUP BY day_start
     ORDER BY day_start ASC)
  ORDER BY arraySum(total) DESC
  LIMIT 50000 SETTINGS readonly=2,
                       max_execution_time=60,
                       allow_experimental_object_type=1,
                       format_csv_allow_double_quotes=0,
                       max_ast_elements=4000000,
                       max_expanded_ast_elements=4000000,
                       max_bytes_before_external_group_by=0,
                       transform_null_in=1,
                       optimize_min_equality_disjunction_chain_length=4294967295,
                       allow_experimental_join_condition=1
  '''
# ---
# name: TestTrends.test_action_filtering_with_cohort_poe_v2.3
  '''
  /* celery:posthog.tasks.calculate_cohort.collect_cohort_query_stats */
  SELECT query_id,
         query_duration_ms,
         read_rows,
         read_bytes,
         written_rows,
         memory_usage,
  exception
  FROM query_log_archive
  WHERE lc_cohort_id = 99999
    AND team_id = 99999
    AND query LIKE '%cohort_calc:00000000%'
    AND event_date >= 'today'
    AND event_time >= 'today 00:00:00'
  ORDER BY event_time DESC
  '''
# ---
# name: TestTrends.test_action_filtering_with_cohort_poe_v2.4
  '''
  /* celery:posthog.tasks.calculate_cohort.collect_cohort_query_stats */
  SELECT query_id,
         query_duration_ms,
         read_rows,
         read_bytes,
         written_rows,
         memory_usage,
  exception
  FROM query_log_archive
  WHERE lc_cohort_id = 99999
    AND team_id = 99999
    AND query LIKE '%cohort_calc:00000000%'
    AND event_date >= 'today'
    AND event_time >= 'today 00:00:00'
  ORDER BY event_time DESC
  '''
# ---
# name: TestTrends.test_action_filtering_with_cohort_poe_v2.5
  '''
  
  SELECT count(DISTINCT person_id)
  FROM cohortpeople
  WHERE team_id = 99999
    AND cohort_id = 99999
    AND version = 2
  '''
# ---
# name: TestTrends.test_action_filtering_with_cohort_poe_v2.6
  '''
  SELECT arrayMap(number -> plus(toStartOfInterval(assumeNotNull(toDateTime('2020-01-01 00:00:00', 'UTC')), toIntervalDay(1)), toIntervalDay(number)), range(0, plus(coalesce(dateDiff('day', toStartOfInterval(assumeNotNull(toDateTime('2020-01-01 00:00:00', 'UTC')), toIntervalDay(1)), toStartOfInterval(assumeNotNull(toDateTime('2020-01-07 23:59:59', 'UTC')), toIntervalDay(1)))), 1))) AS date,
         arrayMap(_match_date -> arraySum(arraySlice(groupArray(ifNull(count, 0)), indexOf(groupArray(day_start) AS _days_for_count, _match_date) AS _index, plus(minus(arrayLastIndex(x -> ifNull(equals(x, _match_date), isNull(x)
                                                                                                                                                                                                   and isNull(_match_date)), _days_for_count), _index), 1))), date) AS total
  FROM
    (SELECT sum(total) AS count,
            day_start AS day_start
     FROM
       (SELECT count() AS total,
               toStartOfDay(toTimeZone(e.timestamp, 'UTC')) AS day_start
        FROM events AS e SAMPLE 1
        LEFT OUTER JOIN
          (SELECT tupleElement(argMax(tuple(person_distinct_id_overrides.person_id), person_distinct_id_overrides.version), 1) AS person_id,
                  person_distinct_id_overrides.distinct_id AS distinct_id
           FROM person_distinct_id_overrides
           WHERE equals(person_distinct_id_overrides.team_id, 99999)
           GROUP BY person_distinct_id_overrides.distinct_id
           HAVING ifNull(equals(tupleElement(argMax(tuple(person_distinct_id_overrides.is_deleted), person_distinct_id_overrides.version), 1), 0), 0) SETTINGS optimize_aggregation_in_order=1) AS e__override ON equals(e.distinct_id, e__override.distinct_id)
        WHERE and(equals(e.team_id, 99999), greaterOrEquals(toTimeZone(e.timestamp, 'UTC'), toStartOfInterval(assumeNotNull(toDateTime('2020-01-01 00:00:00', 'UTC')), toIntervalDay(1))), lessOrEquals(toTimeZone(e.timestamp, 'UTC'), assumeNotNull(toDateTime('2020-01-07 23:59:59', 'UTC'))), and(equals(e.event, 'sign up'), in(if(not(empty(e__override.distinct_id)), e__override.person_id, e.person_id),
                                                                                                                                                                                                                                                                                                                                       (SELECT cohortpeople.person_id AS person_id
                                                                                                                                                                                                                                                                                                                                        FROM cohortpeople
                                                                                                                                                                                                                                                                                                                                        WHERE and(equals(cohortpeople.team_id, 99999), equals(cohortpeople.cohort_id, 99999), equals(cohortpeople.version, 2))))), ifNull(equals(replaceRegexpAll(nullIf(nullIf(JSONExtractRaw(e.person_properties, '$bool_prop'), ''), 'null'), '^"|"$', ''), 'x'), 0))
        GROUP BY day_start)
     GROUP BY day_start
     ORDER BY day_start ASC)
  ORDER BY arraySum(total) DESC
  LIMIT 50000 SETTINGS readonly=2,
                       max_execution_time=60,
                       allow_experimental_object_type=1,
                       format_csv_allow_double_quotes=0,
                       max_ast_elements=4000000,
                       max_expanded_ast_elements=4000000,
                       max_bytes_before_external_group_by=0,
                       transform_null_in=1,
                       optimize_min_equality_disjunction_chain_length=4294967295,
                       allow_experimental_join_condition=1
  '''
# ---
# name: TestTrends.test_breakdown_by_group_props_person_on_events
  '''
  SELECT groupArray(1)(date)[1] AS date,
                      arrayFold((acc, x) -> arrayMap(i -> plus(acc[i], x[i]), range(1, plus(length(date), 1))), groupArray(ifNull(total, 0)), arrayWithConstant(length(date), reinterpretAsFloat64(0))) AS total,
                      if(ifNull(ifNull(greaterOrEquals(row_number, 25), 0), 0), '$$_posthog_breakdown_other_$$', breakdown_value) AS breakdown_value
  FROM
    (SELECT arrayMap(number -> plus(toStartOfInterval(assumeNotNull(toDateTime('2020-01-01 00:00:00', 'UTC')), toIntervalDay(1)), toIntervalDay(number)), range(0, plus(coalesce(dateDiff('day', toStartOfInterval(assumeNotNull(toDateTime('2020-01-01 00:00:00', 'UTC')), toIntervalDay(1)), toStartOfInterval(assumeNotNull(toDateTime('2020-01-12 23:59:59', 'UTC')), toIntervalDay(1)))), 1))) AS date,
            arrayMap(_match_date -> arraySum(arraySlice(groupArray(ifNull(count, 0)), indexOf(groupArray(day_start) AS _days_for_count, _match_date) AS _index, plus(minus(arrayLastIndex(x -> ifNull(equals(x, _match_date), isNull(x)
                                                                                                                                                                                                      and isNull(_match_date)), _days_for_count), _index), 1))), date) AS total,
            breakdown_value AS breakdown_value,
            rowNumberInAllBlocks() AS row_number
     FROM
       (SELECT sum(total) AS count,
               day_start AS day_start,
               breakdown_value AS breakdown_value
        FROM
          (SELECT count() AS total,
                  toStartOfDay(toTimeZone(e.timestamp, 'UTC')) AS day_start,
                  ifNull(nullIf(toString(e__group_0.properties___industry), ''), '$$_posthog_breakdown_null_$$') AS breakdown_value
           FROM events AS e SAMPLE 1
           LEFT JOIN
             (SELECT tupleElement(argMax(tuple(replaceRegexpAll(nullIf(nullIf(JSONExtractRaw(groups.group_properties, 'industry'), ''), 'null'), '^"|"$', '')), toTimeZone(groups._timestamp, 'UTC')), 1) AS properties___industry,
                     groups.group_type_index AS index,
                     groups.group_key AS key
              FROM groups
              WHERE and(equals(groups.team_id, 99999), equals(index, 0))
              GROUP BY groups.group_type_index,
                       groups.group_key) AS e__group_0 ON equals(e.`$group_0`, e__group_0.key)
           WHERE and(equals(e.team_id, 99999), greaterOrEquals(toTimeZone(e.timestamp, 'UTC'), toStartOfInterval(assumeNotNull(toDateTime('2020-01-01 00:00:00', 'UTC')), toIntervalDay(1))), lessOrEquals(toTimeZone(e.timestamp, 'UTC'), assumeNotNull(toDateTime('2020-01-12 23:59:59', 'UTC'))), equals(e.event, 'sign up'))
           GROUP BY day_start,
                    breakdown_value)
        GROUP BY day_start,
                 breakdown_value
        ORDER BY day_start ASC, breakdown_value ASC)
     GROUP BY breakdown_value
     ORDER BY if(ifNull(equals(breakdown_value, '$$_posthog_breakdown_other_$$'), 0), 2, if(ifNull(equals(breakdown_value, '$$_posthog_breakdown_null_$$'), 0), 1, 0)) ASC, arraySum(total) DESC, breakdown_value ASC)
  WHERE isNotNull(breakdown_value)
  GROUP BY breakdown_value
  ORDER BY if(ifNull(equals(breakdown_value, '$$_posthog_breakdown_other_$$'), 0), 2, if(ifNull(equals(breakdown_value, '$$_posthog_breakdown_null_$$'), 0), 1, 0)) ASC, arraySum(total) DESC, breakdown_value ASC
  LIMIT 50000 SETTINGS readonly=2,
                       max_execution_time=60,
                       allow_experimental_object_type=1,
                       format_csv_allow_double_quotes=0,
                       max_ast_elements=4000000,
                       max_expanded_ast_elements=4000000,
                       max_bytes_before_external_group_by=0,
                       transform_null_in=1,
                       optimize_min_equality_disjunction_chain_length=4294967295,
                       allow_experimental_join_condition=1
  '''
# ---
# name: TestTrends.test_breakdown_by_group_props_person_on_events.1
  '''
  SELECT persons.id AS id,
         persons.created_at AS created_at,
         source.event_count AS event_count,
         source.matching_events AS matching_events,
         source.event_distinct_ids AS event_distinct_ids
  FROM
    (SELECT actor_id AS actor_id,
            count() AS event_count,
            groupUniqArray(distinct_id) AS event_distinct_ids,
            groupUniqArray(100)(tuple(timestamp, uuid, `$session_id`, `$window_id`)) AS matching_events
     FROM
       (SELECT e.person_id AS actor_id,
               toTimeZone(e.timestamp, 'UTC') AS timestamp,
               e.uuid AS uuid,
               e.`$session_id` AS `$session_id`,
               e.`$window_id` AS `$window_id`,
               e.distinct_id AS distinct_id
        FROM events AS e
        LEFT JOIN
          (SELECT tupleElement(argMax(tuple(replaceRegexpAll(nullIf(nullIf(JSONExtractRaw(groups.group_properties, 'industry'), ''), 'null'), '^"|"$', '')), toTimeZone(groups._timestamp, 'UTC')), 1) AS properties___industry,
                  groups.group_type_index AS index,
                  groups.group_key AS key
           FROM groups
           WHERE and(equals(groups.team_id, 99999), equals(index, 0))
           GROUP BY groups.group_type_index,
                    groups.group_key) AS e__group_0 ON equals(e.`$group_0`, e__group_0.key)
        WHERE and(equals(e.team_id, 99999), greaterOrEquals(timestamp, toDateTime64('today', 6, 'UTC')), less(timestamp, toDateTime64('2020-01-03 00:00:00.000000', 6, 'UTC')), ifNull(equals(ifNull(nullIf(toString(e__group_0.properties___industry), ''), '$$_posthog_breakdown_null_$$'), 'technology'), 0), equals(e.event, 'sign up')))
     GROUP BY actor_id) AS source
  INNER JOIN
    (SELECT tupleElement(argMax(tuple(toTimeZone(person.created_at, 'UTC')), person.version), 1) AS created_at,
            person.id AS id
     FROM person
     WHERE and(equals(person.team_id, 99999), in(id,
                                                   (SELECT source.actor_id AS actor_id
                                                    FROM
                                                      (SELECT actor_id AS actor_id, count() AS event_count, groupUniqArray(distinct_id) AS event_distinct_ids, groupUniqArray(100)(tuple(timestamp, uuid, `$session_id`, `$window_id`)) AS matching_events
                                                       FROM
                                                         (SELECT e.person_id AS actor_id, toTimeZone(e.timestamp, 'UTC') AS timestamp, e.uuid AS uuid, e.`$session_id` AS `$session_id`, e.`$window_id` AS `$window_id`, e.distinct_id AS distinct_id
                                                          FROM events AS e
                                                          LEFT JOIN
                                                            (SELECT tupleElement(argMax(tuple(replaceRegexpAll(nullIf(nullIf(JSONExtractRaw(groups.group_properties, 'industry'), ''), 'null'), '^"|"$', '')), toTimeZone(groups._timestamp, 'UTC')), 1) AS properties___industry, groups.group_type_index AS index, groups.group_key AS key
                                                             FROM groups
                                                             WHERE and(equals(groups.team_id, 99999), equals(index, 0))
                                                             GROUP BY groups.group_type_index, groups.group_key) AS e__group_0 ON equals(e.`$group_0`, e__group_0.key)
                                                          WHERE and(equals(e.team_id, 99999), greaterOrEquals(timestamp, toDateTime64('today', 6, 'UTC')), less(timestamp, toDateTime64('2020-01-03 00:00:00.000000', 6, 'UTC')), ifNull(equals(ifNull(nullIf(toString(e__group_0.properties___industry), ''), '$$_posthog_breakdown_null_$$'), 'technology'), 0), equals(e.event, 'sign up')))
                                                       GROUP BY actor_id) AS source)))
     GROUP BY person.id
     HAVING and(ifNull(equals(tupleElement(argMax(tuple(person.is_deleted), person.version), 1), 0), 0), ifNull(less(tupleElement(argMax(tuple(toTimeZone(person.created_at, 'UTC')), person.version), 1), plus(now64(6, 'UTC'), toIntervalDay(1))), 0)) SETTINGS optimize_aggregation_in_order=1) AS persons ON equals(persons.id, source.actor_id)
  ORDER BY source.event_count DESC
  LIMIT 101
  OFFSET 0 SETTINGS optimize_aggregation_in_order=1,
                    join_algorithm='auto',
                    readonly=2,
                    max_execution_time=60,
                    allow_experimental_object_type=1,
                    format_csv_allow_double_quotes=0,
                    max_ast_elements=4000000,
                    max_expanded_ast_elements=4000000,
                    max_bytes_before_external_group_by=0,
                    transform_null_in=1,
                    optimize_min_equality_disjunction_chain_length=4294967295,
                    allow_experimental_join_condition=1
  '''
# ---
# name: TestTrends.test_breakdown_by_group_props_person_on_events.2
  '''
  SELECT DISTINCT session_replay_events.session_id AS session_id
  FROM session_replay_events
  WHERE and(equals(session_replay_events.team_id, 99999), greaterOrEquals(toTimeZone(session_replay_events.min_first_timestamp, 'UTC'), minus(toDateTime64('today', 6, 'UTC'), toIntervalDay(21))), in(session_replay_events.session_id, ['']))
  LIMIT 100 SETTINGS readonly=2,
                     max_execution_time=60,
                     allow_experimental_object_type=1,
                     format_csv_allow_double_quotes=0,
                     max_ast_elements=4000000,
                     max_expanded_ast_elements=4000000,
                     max_bytes_before_external_group_by=0,
                     transform_null_in=1,
                     optimize_min_equality_disjunction_chain_length=4294967295,
                     allow_experimental_join_condition=1
  '''
# ---
# name: TestTrends.test_breakdown_by_group_props_with_person_filter_person_on_events
  '''
  SELECT groupArray(1)(date)[1] AS date,
                      arrayFold((acc, x) -> arrayMap(i -> plus(acc[i], x[i]), range(1, plus(length(date), 1))), groupArray(ifNull(total, 0)), arrayWithConstant(length(date), reinterpretAsFloat64(0))) AS total,
                      if(ifNull(ifNull(greaterOrEquals(row_number, 25), 0), 0), '$$_posthog_breakdown_other_$$', breakdown_value) AS breakdown_value
  FROM
    (SELECT arrayMap(number -> plus(toStartOfInterval(assumeNotNull(toDateTime('2020-01-01 00:00:00', 'UTC')), toIntervalDay(1)), toIntervalDay(number)), range(0, plus(coalesce(dateDiff('day', toStartOfInterval(assumeNotNull(toDateTime('2020-01-01 00:00:00', 'UTC')), toIntervalDay(1)), toStartOfInterval(assumeNotNull(toDateTime('2020-01-12 23:59:59', 'UTC')), toIntervalDay(1)))), 1))) AS date,
            arrayMap(_match_date -> arraySum(arraySlice(groupArray(ifNull(count, 0)), indexOf(groupArray(day_start) AS _days_for_count, _match_date) AS _index, plus(minus(arrayLastIndex(x -> ifNull(equals(x, _match_date), isNull(x)
                                                                                                                                                                                                      and isNull(_match_date)), _days_for_count), _index), 1))), date) AS total,
            breakdown_value AS breakdown_value,
            rowNumberInAllBlocks() AS row_number
     FROM
       (SELECT sum(total) AS count,
               day_start AS day_start,
               breakdown_value AS breakdown_value
        FROM
          (SELECT count() AS total,
                  toStartOfDay(toTimeZone(e.timestamp, 'UTC')) AS day_start,
                  ifNull(nullIf(toString(e__group_0.properties___industry), ''), '$$_posthog_breakdown_null_$$') AS breakdown_value
           FROM events AS e SAMPLE 1
           LEFT JOIN
             (SELECT tupleElement(argMax(tuple(replaceRegexpAll(nullIf(nullIf(JSONExtractRaw(groups.group_properties, 'industry'), ''), 'null'), '^"|"$', '')), toTimeZone(groups._timestamp, 'UTC')), 1) AS properties___industry,
                     groups.group_type_index AS index,
                     groups.group_key AS key
              FROM groups
              WHERE and(equals(groups.team_id, 99999), equals(index, 0))
              GROUP BY groups.group_type_index,
                       groups.group_key) AS e__group_0 ON equals(e.`$group_0`, e__group_0.key)
           WHERE and(equals(e.team_id, 99999), greaterOrEquals(toTimeZone(e.timestamp, 'UTC'), toStartOfInterval(assumeNotNull(toDateTime('2020-01-01 00:00:00', 'UTC')), toIntervalDay(1))), lessOrEquals(toTimeZone(e.timestamp, 'UTC'), assumeNotNull(toDateTime('2020-01-12 23:59:59', 'UTC'))), equals(e.event, 'sign up'), ifNull(equals(replaceRegexpAll(nullIf(nullIf(JSONExtractRaw(e.person_properties, 'key'), ''), 'null'), '^"|"$', ''), 'value'), 0))
           GROUP BY day_start,
                    breakdown_value)
        GROUP BY day_start,
                 breakdown_value
        ORDER BY day_start ASC, breakdown_value ASC)
     GROUP BY breakdown_value
     ORDER BY if(ifNull(equals(breakdown_value, '$$_posthog_breakdown_other_$$'), 0), 2, if(ifNull(equals(breakdown_value, '$$_posthog_breakdown_null_$$'), 0), 1, 0)) ASC, arraySum(total) DESC, breakdown_value ASC)
  WHERE isNotNull(breakdown_value)
  GROUP BY breakdown_value
  ORDER BY if(ifNull(equals(breakdown_value, '$$_posthog_breakdown_other_$$'), 0), 2, if(ifNull(equals(breakdown_value, '$$_posthog_breakdown_null_$$'), 0), 1, 0)) ASC, arraySum(total) DESC, breakdown_value ASC
  LIMIT 50000 SETTINGS readonly=2,
                       max_execution_time=60,
                       allow_experimental_object_type=1,
                       format_csv_allow_double_quotes=0,
                       max_ast_elements=4000000,
                       max_expanded_ast_elements=4000000,
                       max_bytes_before_external_group_by=0,
                       transform_null_in=1,
                       optimize_min_equality_disjunction_chain_length=4294967295,
                       allow_experimental_join_condition=1
  '''
# ---
# name: TestTrends.test_breakdown_filtering_with_properties_in_new_format
  '''
  SELECT groupArray(1)(date)[1] AS date,
                      arrayFold((acc, x) -> arrayMap(i -> plus(acc[i], x[i]), range(1, plus(length(date), 1))), groupArray(ifNull(total, 0)), arrayWithConstant(length(date), reinterpretAsFloat64(0))) AS total,
                      if(ifNull(ifNull(greaterOrEquals(row_number, 25), 0), 0), '$$_posthog_breakdown_other_$$', breakdown_value) AS breakdown_value
  FROM
    (SELECT arrayMap(number -> plus(toStartOfInterval(assumeNotNull(toDateTime('2019-12-22 00:00:00', 'UTC')), toIntervalDay(1)), toIntervalDay(number)), range(0, plus(coalesce(dateDiff('day', toStartOfInterval(assumeNotNull(toDateTime('2019-12-22 00:00:00', 'UTC')), toIntervalDay(1)), toStartOfInterval(assumeNotNull(toDateTime('2020-01-05 23:59:59', 'UTC')), toIntervalDay(1)))), 1))) AS date,
            arrayMap(_match_date -> arraySum(arraySlice(groupArray(ifNull(count, 0)), indexOf(groupArray(day_start) AS _days_for_count, _match_date) AS _index, plus(minus(arrayLastIndex(x -> ifNull(equals(x, _match_date), isNull(x)
                                                                                                                                                                                                      and isNull(_match_date)), _days_for_count), _index), 1))), date) AS total,
            breakdown_value AS breakdown_value,
            rowNumberInAllBlocks() AS row_number
     FROM
       (SELECT sum(total) AS count,
               day_start AS day_start,
               breakdown_value AS breakdown_value
        FROM
          (SELECT count() AS total,
                  toStartOfDay(toTimeZone(e.timestamp, 'UTC')) AS day_start,
                  ifNull(nullIf(toString(replaceRegexpAll(nullIf(nullIf(JSONExtractRaw(e.properties, '$current_url'), ''), 'null'), '^"|"$', '')), ''), '$$_posthog_breakdown_null_$$') AS breakdown_value
           FROM events AS e SAMPLE 1
           WHERE and(equals(e.team_id, 99999), greaterOrEquals(toTimeZone(e.timestamp, 'UTC'), toStartOfInterval(assumeNotNull(toDateTime('2019-12-22 00:00:00', 'UTC')), toIntervalDay(1))), lessOrEquals(toTimeZone(e.timestamp, 'UTC'), assumeNotNull(toDateTime('2020-01-05 23:59:59', 'UTC'))), equals(e.event, 'sign up'), or(ifNull(equals(replaceRegexpAll(nullIf(nullIf(JSONExtractRaw(e.properties, '$browser'), ''), 'null'), '^"|"$', ''), 'Firefox'), 0), ifNull(equals(replaceRegexpAll(nullIf(nullIf(JSONExtractRaw(e.properties, '$os'), ''), 'null'), '^"|"$', ''), 'Windows'), 0)), ifNull(equals(replaceRegexpAll(nullIf(nullIf(JSONExtractRaw(e.properties, '$os'), ''), 'null'), '^"|"$', ''), 'Mac'), 0))
           GROUP BY day_start,
                    breakdown_value)
        GROUP BY day_start,
                 breakdown_value
        ORDER BY day_start ASC, breakdown_value ASC)
     GROUP BY breakdown_value
     ORDER BY if(ifNull(equals(breakdown_value, '$$_posthog_breakdown_other_$$'), 0), 2, if(ifNull(equals(breakdown_value, '$$_posthog_breakdown_null_$$'), 0), 1, 0)) ASC, arraySum(total) DESC, breakdown_value ASC)
  WHERE isNotNull(breakdown_value)
  GROUP BY breakdown_value
  ORDER BY if(ifNull(equals(breakdown_value, '$$_posthog_breakdown_other_$$'), 0), 2, if(ifNull(equals(breakdown_value, '$$_posthog_breakdown_null_$$'), 0), 1, 0)) ASC, arraySum(total) DESC, breakdown_value ASC
  LIMIT 50000 SETTINGS readonly=2,
                       max_execution_time=60,
                       allow_experimental_object_type=1,
                       format_csv_allow_double_quotes=0,
                       max_ast_elements=4000000,
                       max_expanded_ast_elements=4000000,
                       max_bytes_before_external_group_by=0,
                       transform_null_in=1,
                       optimize_min_equality_disjunction_chain_length=4294967295,
                       allow_experimental_join_condition=1
  '''
# ---
# name: TestTrends.test_breakdown_filtering_with_properties_in_new_format.1
  '''
  SELECT groupArray(1)(date)[1] AS date,
                      arrayFold((acc, x) -> arrayMap(i -> plus(acc[i], x[i]), range(1, plus(length(date), 1))), groupArray(ifNull(total, 0)), arrayWithConstant(length(date), reinterpretAsFloat64(0))) AS total,
                      if(ifNull(ifNull(greaterOrEquals(row_number, 25), 0), 0), '$$_posthog_breakdown_other_$$', breakdown_value) AS breakdown_value
  FROM
    (SELECT arrayMap(number -> plus(toStartOfInterval(assumeNotNull(toDateTime('2019-12-22 00:00:00', 'UTC')), toIntervalDay(1)), toIntervalDay(number)), range(0, plus(coalesce(dateDiff('day', toStartOfInterval(assumeNotNull(toDateTime('2019-12-22 00:00:00', 'UTC')), toIntervalDay(1)), toStartOfInterval(assumeNotNull(toDateTime('2020-01-05 23:59:59', 'UTC')), toIntervalDay(1)))), 1))) AS date,
            arrayMap(_match_date -> arraySum(arraySlice(groupArray(ifNull(count, 0)), indexOf(groupArray(day_start) AS _days_for_count, _match_date) AS _index, plus(minus(arrayLastIndex(x -> ifNull(equals(x, _match_date), isNull(x)
                                                                                                                                                                                                      and isNull(_match_date)), _days_for_count), _index), 1))), date) AS total,
            breakdown_value AS breakdown_value,
            rowNumberInAllBlocks() AS row_number
     FROM
       (SELECT sum(total) AS count,
               day_start AS day_start,
               breakdown_value AS breakdown_value
        FROM
          (SELECT count() AS total,
                  toStartOfDay(toTimeZone(e.timestamp, 'UTC')) AS day_start,
                  ifNull(nullIf(toString(replaceRegexpAll(nullIf(nullIf(JSONExtractRaw(e.properties, '$current_url'), ''), 'null'), '^"|"$', '')), ''), '$$_posthog_breakdown_null_$$') AS breakdown_value
           FROM events AS e SAMPLE 1
           WHERE and(equals(e.team_id, 99999), greaterOrEquals(toTimeZone(e.timestamp, 'UTC'), toStartOfInterval(assumeNotNull(toDateTime('2019-12-22 00:00:00', 'UTC')), toIntervalDay(1))), lessOrEquals(toTimeZone(e.timestamp, 'UTC'), assumeNotNull(toDateTime('2020-01-05 23:59:59', 'UTC'))), equals(e.event, 'sign up'), and(ifNull(equals(replaceRegexpAll(nullIf(nullIf(JSONExtractRaw(e.properties, '$browser'), ''), 'null'), '^"|"$', ''), 'Firefox'), 0), ifNull(equals(replaceRegexpAll(nullIf(nullIf(JSONExtractRaw(e.properties, '$os'), ''), 'null'), '^"|"$', ''), 'Windows'), 0)), ifNull(equals(replaceRegexpAll(nullIf(nullIf(JSONExtractRaw(e.properties, '$os'), ''), 'null'), '^"|"$', ''), 'Mac'), 0))
           GROUP BY day_start,
                    breakdown_value)
        GROUP BY day_start,
                 breakdown_value
        ORDER BY day_start ASC, breakdown_value ASC)
     GROUP BY breakdown_value
     ORDER BY if(ifNull(equals(breakdown_value, '$$_posthog_breakdown_other_$$'), 0), 2, if(ifNull(equals(breakdown_value, '$$_posthog_breakdown_null_$$'), 0), 1, 0)) ASC, arraySum(total) DESC, breakdown_value ASC)
  WHERE isNotNull(breakdown_value)
  GROUP BY breakdown_value
  ORDER BY if(ifNull(equals(breakdown_value, '$$_posthog_breakdown_other_$$'), 0), 2, if(ifNull(equals(breakdown_value, '$$_posthog_breakdown_null_$$'), 0), 1, 0)) ASC, arraySum(total) DESC, breakdown_value ASC
  LIMIT 50000 SETTINGS readonly=2,
                       max_execution_time=60,
                       allow_experimental_object_type=1,
                       format_csv_allow_double_quotes=0,
                       max_ast_elements=4000000,
                       max_expanded_ast_elements=4000000,
                       max_bytes_before_external_group_by=0,
                       transform_null_in=1,
                       optimize_min_equality_disjunction_chain_length=4294967295,
                       allow_experimental_join_condition=1
  '''
# ---
# name: TestTrends.test_breakdown_filtering_with_properties_in_new_format.2
  '''
  SELECT groupArray(1)(date)[1] AS date,
                      arrayFold((acc, x) -> arrayMap(i -> plus(acc[i], x[i]), range(1, plus(length(date), 1))), groupArray(ifNull(total, 0)), arrayWithConstant(length(date), reinterpretAsFloat64(0))) AS total,
                      arrayMap(i -> if(ifNull(ifNull(greaterOrEquals(row_number, 25), 0), 0), '$$_posthog_breakdown_other_$$', i), breakdown_value) AS breakdown_value
  FROM
    (SELECT arrayMap(number -> plus(toStartOfInterval(assumeNotNull(toDateTime('2019-12-22 00:00:00', 'UTC')), toIntervalDay(1)), toIntervalDay(number)), range(0, plus(coalesce(dateDiff('day', toStartOfInterval(assumeNotNull(toDateTime('2019-12-22 00:00:00', 'UTC')), toIntervalDay(1)), toStartOfInterval(assumeNotNull(toDateTime('2020-01-05 23:59:59', 'UTC')), toIntervalDay(1)))), 1))) AS date,
            arrayMap(_match_date -> arraySum(arraySlice(groupArray(ifNull(count, 0)), indexOf(groupArray(day_start) AS _days_for_count, _match_date) AS _index, plus(minus(arrayLastIndex(x -> ifNull(equals(x, _match_date), isNull(x)
                                                                                                                                                                                                      and isNull(_match_date)), _days_for_count), _index), 1))), date) AS total,
            breakdown_value AS breakdown_value,
            rowNumberInAllBlocks() AS row_number
     FROM
       (SELECT sum(total) AS count,
               day_start AS day_start,
               [ifNull(toString(breakdown_value_1), '$$_posthog_breakdown_null_$$')] AS breakdown_value
        FROM
          (SELECT count() AS total,
                  toStartOfDay(toTimeZone(e.timestamp, 'UTC')) AS day_start,
                  ifNull(nullIf(toString(replaceRegexpAll(nullIf(nullIf(JSONExtractRaw(e.properties, '$current_url'), ''), 'null'), '^"|"$', '')), ''), '$$_posthog_breakdown_null_$$') AS breakdown_value_1
           FROM events AS e SAMPLE 1
           WHERE and(equals(e.team_id, 99999), greaterOrEquals(toTimeZone(e.timestamp, 'UTC'), toStartOfInterval(assumeNotNull(toDateTime('2019-12-22 00:00:00', 'UTC')), toIntervalDay(1))), lessOrEquals(toTimeZone(e.timestamp, 'UTC'), assumeNotNull(toDateTime('2020-01-05 23:59:59', 'UTC'))), equals(e.event, 'sign up'), or(ifNull(equals(replaceRegexpAll(nullIf(nullIf(JSONExtractRaw(e.properties, '$browser'), ''), 'null'), '^"|"$', ''), 'Firefox'), 0), ifNull(equals(replaceRegexpAll(nullIf(nullIf(JSONExtractRaw(e.properties, '$os'), ''), 'null'), '^"|"$', ''), 'Windows'), 0)), ifNull(equals(replaceRegexpAll(nullIf(nullIf(JSONExtractRaw(e.properties, '$os'), ''), 'null'), '^"|"$', ''), 'Mac'), 0))
           GROUP BY day_start,
                    breakdown_value_1)
        GROUP BY day_start,
                 breakdown_value_1
        ORDER BY day_start ASC, breakdown_value ASC)
     GROUP BY breakdown_value
     ORDER BY if(has(breakdown_value, '$$_posthog_breakdown_other_$$'), 2, if(has(breakdown_value, '$$_posthog_breakdown_null_$$'), 1, 0)) ASC, arraySum(total) DESC, breakdown_value ASC)
  WHERE arrayExists(x -> isNotNull(x), breakdown_value)
  GROUP BY breakdown_value
  ORDER BY if(has(breakdown_value, '$$_posthog_breakdown_other_$$'), 2, if(has(breakdown_value, '$$_posthog_breakdown_null_$$'), 1, 0)) ASC, arraySum(total) DESC, breakdown_value ASC
  LIMIT 50000 SETTINGS readonly=2,
                       max_execution_time=60,
                       allow_experimental_object_type=1,
                       format_csv_allow_double_quotes=0,
                       max_ast_elements=4000000,
                       max_expanded_ast_elements=4000000,
                       max_bytes_before_external_group_by=0,
                       transform_null_in=1,
                       optimize_min_equality_disjunction_chain_length=4294967295,
                       allow_experimental_join_condition=1
  '''
# ---
# name: TestTrends.test_breakdown_filtering_with_properties_in_new_format.3
  '''
  SELECT groupArray(1)(date)[1] AS date,
                      arrayFold((acc, x) -> arrayMap(i -> plus(acc[i], x[i]), range(1, plus(length(date), 1))), groupArray(ifNull(total, 0)), arrayWithConstant(length(date), reinterpretAsFloat64(0))) AS total,
                      arrayMap(i -> if(ifNull(ifNull(greaterOrEquals(row_number, 25), 0), 0), '$$_posthog_breakdown_other_$$', i), breakdown_value) AS breakdown_value
  FROM
    (SELECT arrayMap(number -> plus(toStartOfInterval(assumeNotNull(toDateTime('2019-12-22 00:00:00', 'UTC')), toIntervalDay(1)), toIntervalDay(number)), range(0, plus(coalesce(dateDiff('day', toStartOfInterval(assumeNotNull(toDateTime('2019-12-22 00:00:00', 'UTC')), toIntervalDay(1)), toStartOfInterval(assumeNotNull(toDateTime('2020-01-05 23:59:59', 'UTC')), toIntervalDay(1)))), 1))) AS date,
            arrayMap(_match_date -> arraySum(arraySlice(groupArray(ifNull(count, 0)), indexOf(groupArray(day_start) AS _days_for_count, _match_date) AS _index, plus(minus(arrayLastIndex(x -> ifNull(equals(x, _match_date), isNull(x)
                                                                                                                                                                                                      and isNull(_match_date)), _days_for_count), _index), 1))), date) AS total,
            breakdown_value AS breakdown_value,
            rowNumberInAllBlocks() AS row_number
     FROM
       (SELECT sum(total) AS count,
               day_start AS day_start,
               [ifNull(toString(breakdown_value_1), '$$_posthog_breakdown_null_$$')] AS breakdown_value
        FROM
          (SELECT count() AS total,
                  toStartOfDay(toTimeZone(e.timestamp, 'UTC')) AS day_start,
                  ifNull(nullIf(toString(replaceRegexpAll(nullIf(nullIf(JSONExtractRaw(e.properties, '$current_url'), ''), 'null'), '^"|"$', '')), ''), '$$_posthog_breakdown_null_$$') AS breakdown_value_1
           FROM events AS e SAMPLE 1
           WHERE and(equals(e.team_id, 99999), greaterOrEquals(toTimeZone(e.timestamp, 'UTC'), toStartOfInterval(assumeNotNull(toDateTime('2019-12-22 00:00:00', 'UTC')), toIntervalDay(1))), lessOrEquals(toTimeZone(e.timestamp, 'UTC'), assumeNotNull(toDateTime('2020-01-05 23:59:59', 'UTC'))), equals(e.event, 'sign up'), and(ifNull(equals(replaceRegexpAll(nullIf(nullIf(JSONExtractRaw(e.properties, '$browser'), ''), 'null'), '^"|"$', ''), 'Firefox'), 0), ifNull(equals(replaceRegexpAll(nullIf(nullIf(JSONExtractRaw(e.properties, '$os'), ''), 'null'), '^"|"$', ''), 'Windows'), 0)), ifNull(equals(replaceRegexpAll(nullIf(nullIf(JSONExtractRaw(e.properties, '$os'), ''), 'null'), '^"|"$', ''), 'Mac'), 0))
           GROUP BY day_start,
                    breakdown_value_1)
        GROUP BY day_start,
                 breakdown_value_1
        ORDER BY day_start ASC, breakdown_value ASC)
     GROUP BY breakdown_value
     ORDER BY if(has(breakdown_value, '$$_posthog_breakdown_other_$$'), 2, if(has(breakdown_value, '$$_posthog_breakdown_null_$$'), 1, 0)) ASC, arraySum(total) DESC, breakdown_value ASC)
  WHERE arrayExists(x -> isNotNull(x), breakdown_value)
  GROUP BY breakdown_value
  ORDER BY if(has(breakdown_value, '$$_posthog_breakdown_other_$$'), 2, if(has(breakdown_value, '$$_posthog_breakdown_null_$$'), 1, 0)) ASC, arraySum(total) DESC, breakdown_value ASC
  LIMIT 50000 SETTINGS readonly=2,
                       max_execution_time=60,
                       allow_experimental_object_type=1,
                       format_csv_allow_double_quotes=0,
                       max_ast_elements=4000000,
                       max_expanded_ast_elements=4000000,
                       max_bytes_before_external_group_by=0,
                       transform_null_in=1,
                       optimize_min_equality_disjunction_chain_length=4294967295,
                       allow_experimental_join_condition=1
  '''
# ---
# name: TestTrends.test_breakdown_weekly_active_users_aggregated
  '''
  SELECT sum(total) AS total,
         if(ifNull(ifNull(greaterOrEquals(row_number, 26), 0), 0), '$$_posthog_breakdown_other_$$', breakdown_value) AS breakdown_value
  FROM
    (SELECT count AS total,
                     breakdown_value AS breakdown_value,
                     row_number() OVER (
                                        ORDER BY total DESC) AS row_number
     FROM
       (SELECT sum(total) AS count,
               breakdown_value AS breakdown_value
        FROM
          (SELECT count(DISTINCT actor_id) AS total,
                  breakdown_value AS breakdown_value
           FROM
             (SELECT d.timestamp AS timestamp,
                     e.actor_id AS actor_id,
                     e.breakdown_value AS breakdown_value
              FROM
                (SELECT toStartOfDay(toTimeZone(e.timestamp, 'UTC')) AS timestamp,
                        if(not(empty(e__override.distinct_id)), e__override.person_id, e.person_id) AS actor_id,
                        ifNull(nullIf(toString(replaceRegexpAll(nullIf(nullIf(JSONExtractRaw(e.properties, 'key'), ''), 'null'), '^"|"$', '')), ''), '$$_posthog_breakdown_null_$$') AS breakdown_value
                 FROM events AS e SAMPLE 1
                 LEFT OUTER JOIN
                   (SELECT tupleElement(argMax(tuple(person_distinct_id_overrides.person_id), person_distinct_id_overrides.version), 1) AS person_id,
                           person_distinct_id_overrides.distinct_id AS distinct_id
                    FROM person_distinct_id_overrides
                    WHERE equals(person_distinct_id_overrides.team_id, 99999)
                    GROUP BY person_distinct_id_overrides.distinct_id
                    HAVING ifNull(equals(tupleElement(argMax(tuple(person_distinct_id_overrides.is_deleted), person_distinct_id_overrides.version), 1), 0), 0) SETTINGS optimize_aggregation_in_order=1) AS e__override ON equals(e.distinct_id, e__override.distinct_id)
                 WHERE and(equals(e.team_id, 99999), equals(e.event, '$pageview'), greaterOrEquals(timestamp, minus(assumeNotNull(toDateTime('2020-01-11 23:59:59', 'UTC')), toIntervalDay(7))), lessOrEquals(timestamp, assumeNotNull(toDateTime('2020-01-11 23:59:59', 'UTC'))))
                 GROUP BY timestamp, actor_id,
                                     breakdown_value) AS e
              CROSS JOIN
                (SELECT minus(toStartOfInterval(assumeNotNull(toDateTime('2020-01-11 23:59:59', 'UTC')), toIntervalDay(1)), toIntervalDay(numbers.number)) AS timestamp
                 FROM numbers(dateDiff('day', minus(toStartOfInterval(assumeNotNull(toDateTime('2020-01-11 00:00:00', 'UTC')), toIntervalDay(1)), toIntervalDay(7)), assumeNotNull(toDateTime('2020-01-11 23:59:59', 'UTC')))) AS numbers) AS d
              WHERE and(ifNull(lessOrEquals(e.timestamp, d.timestamp), 0), ifNull(greater(e.timestamp, minus(d.timestamp, toIntervalDay(7))), 0))
              GROUP BY d.timestamp,
                       e.actor_id,
                       breakdown_value
              ORDER BY d.timestamp ASC)
           WHERE and(ifNull(greaterOrEquals(timestamp, toStartOfInterval(assumeNotNull(toDateTime('2020-01-11 00:00:00', 'UTC')), toIntervalDay(1))), 0), ifNull(lessOrEquals(timestamp, assumeNotNull(toDateTime('2020-01-11 23:59:59', 'UTC'))), 0))
           GROUP BY breakdown_value)
        GROUP BY breakdown_value
        ORDER BY breakdown_value ASC)
     ORDER BY total DESC, breakdown_value ASC)
  WHERE isNotNull(breakdown_value)
  GROUP BY breakdown_value
  ORDER BY if(ifNull(equals(breakdown_value, '$$_posthog_breakdown_other_$$'), 0), 2, if(ifNull(equals(breakdown_value, '$$_posthog_breakdown_null_$$'), 0), 1, 0)) ASC, total DESC,
                                                                                                                                                                         breakdown_value ASC
  LIMIT 50000 SETTINGS readonly=2,
                       max_execution_time=60,
                       allow_experimental_object_type=1,
                       format_csv_allow_double_quotes=0,
                       max_ast_elements=4000000,
                       max_expanded_ast_elements=4000000,
                       max_bytes_before_external_group_by=0,
                       transform_null_in=1,
                       optimize_min_equality_disjunction_chain_length=4294967295,
                       allow_experimental_join_condition=1
  '''
# ---
# name: TestTrends.test_breakdown_weekly_active_users_aggregated_materialized
  '''
  SELECT sum(total) AS total,
         if(ifNull(ifNull(greaterOrEquals(row_number, 26), 0), 0), '$$_posthog_breakdown_other_$$', breakdown_value) AS breakdown_value
  FROM
    (SELECT count AS total,
                     breakdown_value AS breakdown_value,
                     row_number() OVER (
                                        ORDER BY total DESC) AS row_number
     FROM
       (SELECT sum(total) AS count,
               breakdown_value AS breakdown_value
        FROM
          (SELECT count(DISTINCT actor_id) AS total,
                  breakdown_value AS breakdown_value
           FROM
             (SELECT d.timestamp AS timestamp,
                     e.actor_id AS actor_id,
                     e.breakdown_value AS breakdown_value
              FROM
                (SELECT toStartOfDay(toTimeZone(e.timestamp, 'UTC')) AS timestamp,
                        if(not(empty(e__override.distinct_id)), e__override.person_id, e.person_id) AS actor_id,
                        ifNull(nullIf(toString(nullIf(nullIf(e.mat_key, ''), 'null')), ''), '$$_posthog_breakdown_null_$$') AS breakdown_value
                 FROM events AS e SAMPLE 1
                 LEFT OUTER JOIN
                   (SELECT tupleElement(argMax(tuple(person_distinct_id_overrides.person_id), person_distinct_id_overrides.version), 1) AS person_id,
                           person_distinct_id_overrides.distinct_id AS distinct_id
                    FROM person_distinct_id_overrides
                    WHERE equals(person_distinct_id_overrides.team_id, 99999)
                    GROUP BY person_distinct_id_overrides.distinct_id
                    HAVING ifNull(equals(tupleElement(argMax(tuple(person_distinct_id_overrides.is_deleted), person_distinct_id_overrides.version), 1), 0), 0) SETTINGS optimize_aggregation_in_order=1) AS e__override ON equals(e.distinct_id, e__override.distinct_id)
                 WHERE and(equals(e.team_id, 99999), equals(e.event, '$pageview'), greaterOrEquals(timestamp, minus(assumeNotNull(toDateTime('2020-01-11 23:59:59', 'UTC')), toIntervalDay(7))), lessOrEquals(timestamp, assumeNotNull(toDateTime('2020-01-11 23:59:59', 'UTC'))))
                 GROUP BY timestamp, actor_id,
                                     breakdown_value) AS e
              CROSS JOIN
                (SELECT minus(toStartOfInterval(assumeNotNull(toDateTime('2020-01-11 23:59:59', 'UTC')), toIntervalDay(1)), toIntervalDay(numbers.number)) AS timestamp
                 FROM numbers(dateDiff('day', minus(toStartOfInterval(assumeNotNull(toDateTime('2020-01-11 00:00:00', 'UTC')), toIntervalDay(1)), toIntervalDay(7)), assumeNotNull(toDateTime('2020-01-11 23:59:59', 'UTC')))) AS numbers) AS d
              WHERE and(ifNull(lessOrEquals(e.timestamp, d.timestamp), 0), ifNull(greater(e.timestamp, minus(d.timestamp, toIntervalDay(7))), 0))
              GROUP BY d.timestamp,
                       e.actor_id,
                       breakdown_value
              ORDER BY d.timestamp ASC)
           WHERE and(ifNull(greaterOrEquals(timestamp, toStartOfInterval(assumeNotNull(toDateTime('2020-01-11 00:00:00', 'UTC')), toIntervalDay(1))), 0), ifNull(lessOrEquals(timestamp, assumeNotNull(toDateTime('2020-01-11 23:59:59', 'UTC'))), 0))
           GROUP BY breakdown_value)
        GROUP BY breakdown_value
        ORDER BY breakdown_value ASC)
     ORDER BY total DESC, breakdown_value ASC)
  WHERE isNotNull(breakdown_value)
  GROUP BY breakdown_value
  ORDER BY if(ifNull(equals(breakdown_value, '$$_posthog_breakdown_other_$$'), 0), 2, if(ifNull(equals(breakdown_value, '$$_posthog_breakdown_null_$$'), 0), 1, 0)) ASC, total DESC,
                                                                                                                                                                         breakdown_value ASC
  LIMIT 50000 SETTINGS readonly=2,
                       max_execution_time=60,
                       allow_experimental_object_type=1,
                       format_csv_allow_double_quotes=0,
                       max_ast_elements=4000000,
                       max_expanded_ast_elements=4000000,
                       max_bytes_before_external_group_by=0,
                       transform_null_in=1,
                       optimize_min_equality_disjunction_chain_length=4294967295,
                       allow_experimental_join_condition=1
  '''
# ---
# name: TestTrends.test_breakdown_weekly_active_users_daily_based_on_action
  '''
  
  SELECT count(DISTINCT person_id)
  FROM cohortpeople
  WHERE team_id = 99999
    AND cohort_id = 99999
    AND version = 0
  '''
# ---
# name: TestTrends.test_breakdown_weekly_active_users_daily_based_on_action.1
  '''
  SELECT groupArray(1)(date)[1] AS date,
                      arrayFold((acc, x) -> arrayMap(i -> plus(acc[i], x[i]), range(1, plus(length(date), 1))), groupArray(ifNull(total, 0)), arrayWithConstant(length(date), reinterpretAsFloat64(0))) AS total,
                      if(ifNull(ifNull(greaterOrEquals(row_number, 25), 0), 0), '$$_posthog_breakdown_other_$$', breakdown_value) AS breakdown_value
  FROM
    (SELECT arrayMap(number -> plus(toStartOfInterval(assumeNotNull(toDateTime('2020-01-01 00:00:00', 'UTC')), toIntervalDay(1)), toIntervalDay(number)), range(0, plus(coalesce(dateDiff('day', toStartOfInterval(assumeNotNull(toDateTime('2020-01-01 00:00:00', 'UTC')), toIntervalDay(1)), toStartOfInterval(assumeNotNull(toDateTime('2020-01-12 23:59:59', 'UTC')), toIntervalDay(1)))), 1))) AS date,
            arrayMap(_match_date -> arraySum(arraySlice(groupArray(ifNull(count, 0)), indexOf(groupArray(day_start) AS _days_for_count, _match_date) AS _index, plus(minus(arrayLastIndex(x -> ifNull(equals(x, _match_date), isNull(x)
                                                                                                                                                                                                      and isNull(_match_date)), _days_for_count), _index), 1))), date) AS total,
            breakdown_value AS breakdown_value,
            rowNumberInAllBlocks() AS row_number
     FROM
       (SELECT sum(total) AS count,
               day_start AS day_start,
               breakdown_value AS breakdown_value
        FROM
          (SELECT counts AS total,
                  toStartOfDay(timestamp) AS day_start,
                  breakdown_value AS breakdown_value
           FROM
             (SELECT d.timestamp AS timestamp,
                     count(DISTINCT e.actor_id) AS counts,
                     e.breakdown_value AS breakdown_value
              FROM
                (SELECT toStartOfDay(toTimeZone(e.timestamp, 'UTC')) AS timestamp,
                        if(not(empty(e__override.distinct_id)), e__override.person_id, e.person_id) AS actor_id,
                        ifNull(nullIf(toString(replaceRegexpAll(nullIf(nullIf(JSONExtractRaw(e.properties, 'key'), ''), 'null'), '^"|"$', '')), ''), '$$_posthog_breakdown_null_$$') AS breakdown_value
                 FROM events AS e SAMPLE 1
                 LEFT OUTER JOIN
                   (SELECT tupleElement(argMax(tuple(person_distinct_id_overrides.person_id), person_distinct_id_overrides.version), 1) AS person_id,
                           person_distinct_id_overrides.distinct_id AS distinct_id
                    FROM person_distinct_id_overrides
                    WHERE equals(person_distinct_id_overrides.team_id, 99999)
                    GROUP BY person_distinct_id_overrides.distinct_id
                    HAVING ifNull(equals(tupleElement(argMax(tuple(person_distinct_id_overrides.is_deleted), person_distinct_id_overrides.version), 1), 0), 0) SETTINGS optimize_aggregation_in_order=1) AS e__override ON equals(e.distinct_id, e__override.distinct_id)
                 LEFT JOIN
                   (SELECT person.id AS id,
                           replaceRegexpAll(nullIf(nullIf(JSONExtractRaw(person.properties, 'name'), ''), 'null'), '^"|"$', '') AS properties___name
                    FROM person
                    WHERE and(equals(person.team_id, 99999), in(tuple(person.id, person.version),
                                                                  (SELECT person.id AS id, max(person.version) AS version
                                                                   FROM person
                                                                   WHERE equals(person.team_id, 99999)
                                                                   GROUP BY person.id
                                                                   HAVING and(ifNull(equals(argMax(person.is_deleted, person.version), 0), 0), ifNull(less(argMax(toTimeZone(person.created_at, 'UTC'), person.version), plus(now64(6, 'UTC'), toIntervalDay(1))), 0))))) SETTINGS optimize_aggregation_in_order=1) AS e__person ON equals(if(not(empty(e__override.distinct_id)), e__override.person_id, e.person_id), e__person.id)
                 WHERE and(equals(e.team_id, 99999), and(equals(e.event, '$pageview'), and(in(e__person.properties___name, tuple('p1', 'p2', 'p3')), in(if(not(empty(e__override.distinct_id)), e__override.person_id, e.person_id),
                                                                                                                                                          (SELECT cohortpeople.person_id AS person_id
                                                                                                                                                           FROM cohortpeople
                                                                                                                                                           WHERE and(equals(cohortpeople.team_id, 99999), equals(cohortpeople.cohort_id, 99999), equals(cohortpeople.version, 0)))))), greaterOrEquals(timestamp, minus(assumeNotNull(toDateTime('2020-01-01 00:00:00', 'UTC')), toIntervalDay(7))), lessOrEquals(timestamp, assumeNotNull(toDateTime('2020-01-12 23:59:59', 'UTC'))))
                 GROUP BY timestamp, actor_id,
                                     breakdown_value) AS e
              CROSS JOIN
                (SELECT minus(toStartOfInterval(assumeNotNull(toDateTime('2020-01-12 23:59:59', 'UTC')), toIntervalDay(1)), toIntervalDay(numbers.number)) AS timestamp
                 FROM numbers(dateDiff('day', minus(toStartOfInterval(assumeNotNull(toDateTime('2020-01-01 00:00:00', 'UTC')), toIntervalDay(1)), toIntervalDay(7)), assumeNotNull(toDateTime('2020-01-12 23:59:59', 'UTC')))) AS numbers) AS d
              WHERE and(ifNull(lessOrEquals(e.timestamp, d.timestamp), 0), ifNull(greater(e.timestamp, minus(d.timestamp, toIntervalDay(7))), 0))
              GROUP BY d.timestamp,
                       breakdown_value
              ORDER BY d.timestamp ASC)
           WHERE and(ifNull(greaterOrEquals(timestamp, toStartOfInterval(assumeNotNull(toDateTime('2020-01-01 00:00:00', 'UTC')), toIntervalDay(1))), 0), ifNull(lessOrEquals(timestamp, assumeNotNull(toDateTime('2020-01-12 23:59:59', 'UTC'))), 0)))
        GROUP BY day_start,
                 breakdown_value
        ORDER BY day_start ASC, breakdown_value ASC)
     GROUP BY breakdown_value
     ORDER BY if(ifNull(equals(breakdown_value, '$$_posthog_breakdown_other_$$'), 0), 2, if(ifNull(equals(breakdown_value, '$$_posthog_breakdown_null_$$'), 0), 1, 0)) ASC, arraySum(total) DESC, breakdown_value ASC)
  WHERE isNotNull(breakdown_value)
  GROUP BY breakdown_value
  ORDER BY if(ifNull(equals(breakdown_value, '$$_posthog_breakdown_other_$$'), 0), 2, if(ifNull(equals(breakdown_value, '$$_posthog_breakdown_null_$$'), 0), 1, 0)) ASC, arraySum(total) DESC, breakdown_value ASC
  LIMIT 50000 SETTINGS readonly=2,
                       max_execution_time=60,
                       allow_experimental_object_type=1,
                       format_csv_allow_double_quotes=0,
                       max_ast_elements=4000000,
                       max_expanded_ast_elements=4000000,
                       max_bytes_before_external_group_by=0,
                       transform_null_in=1,
                       optimize_min_equality_disjunction_chain_length=4294967295,
                       allow_experimental_join_condition=1
  '''
# ---
# name: TestTrends.test_breakdown_weekly_active_users_daily_based_on_action.2
  '''
  
  SELECT count(DISTINCT person_id)
  FROM cohortpeople
  WHERE team_id = 99999
    AND cohort_id = 99999
    AND version = 0
  '''
# ---
# name: TestTrends.test_breakdown_weekly_active_users_daily_based_on_action.3
  '''
  SELECT groupArray(1)(date)[1] AS date,
                      arrayFold((acc, x) -> arrayMap(i -> plus(acc[i], x[i]), range(1, plus(length(date), 1))), groupArray(ifNull(total, 0)), arrayWithConstant(length(date), reinterpretAsFloat64(0))) AS total,
                      if(ifNull(ifNull(greaterOrEquals(row_number, 25), 0), 0), '$$_posthog_breakdown_other_$$', breakdown_value) AS breakdown_value
  FROM
    (SELECT arrayMap(number -> plus(toStartOfInterval(assumeNotNull(toDateTime('2020-01-01 00:00:00', 'UTC')), toIntervalDay(1)), toIntervalDay(number)), range(0, plus(coalesce(dateDiff('day', toStartOfInterval(assumeNotNull(toDateTime('2020-01-01 00:00:00', 'UTC')), toIntervalDay(1)), toStartOfInterval(assumeNotNull(toDateTime('2020-01-12 23:59:59', 'UTC')), toIntervalDay(1)))), 1))) AS date,
            arrayMap(_match_date -> arraySum(arraySlice(groupArray(ifNull(count, 0)), indexOf(groupArray(day_start) AS _days_for_count, _match_date) AS _index, plus(minus(arrayLastIndex(x -> ifNull(equals(x, _match_date), isNull(x)
                                                                                                                                                                                                      and isNull(_match_date)), _days_for_count), _index), 1))), date) AS total,
            breakdown_value AS breakdown_value,
            rowNumberInAllBlocks() AS row_number
     FROM
       (SELECT sum(total) AS count,
               day_start AS day_start,
               breakdown_value AS breakdown_value
        FROM
<<<<<<< HEAD
=======
          (SELECT counts AS total,
                  toStartOfDay(timestamp) AS day_start,
                  breakdown_value AS breakdown_value
           FROM
             (SELECT d.timestamp AS timestamp,
                     count(DISTINCT e.actor_id) AS counts,
                     e.breakdown_value AS breakdown_value
              FROM
                (SELECT toStartOfDay(toTimeZone(e.timestamp, 'UTC')) AS timestamp,
                        if(not(empty(e__override.distinct_id)), e__override.person_id, e.person_id) AS actor_id,
                        ifNull(nullIf(toString(replaceRegexpAll(nullIf(nullIf(JSONExtractRaw(e.properties, 'key'), ''), 'null'), '^"|"$', '')), ''), '$$_posthog_breakdown_null_$$') AS breakdown_value
                 FROM events AS e SAMPLE 1
                 LEFT OUTER JOIN
                   (SELECT argMax(person_distinct_id_overrides.person_id, person_distinct_id_overrides.version) AS person_id,
                           person_distinct_id_overrides.distinct_id AS distinct_id
                    FROM person_distinct_id_overrides
                    WHERE equals(person_distinct_id_overrides.team_id, 99999)
                    GROUP BY person_distinct_id_overrides.distinct_id
                    HAVING ifNull(equals(argMax(person_distinct_id_overrides.is_deleted, person_distinct_id_overrides.version), 0), 0) SETTINGS optimize_aggregation_in_order=1) AS e__override ON equals(e.distinct_id, e__override.distinct_id)
                 LEFT JOIN
                   (SELECT person.id AS id,
                           replaceRegexpAll(nullIf(nullIf(JSONExtractRaw(person.properties, 'name'), ''), 'null'), '^"|"$', '') AS properties___name
                    FROM person
                    WHERE and(equals(person.team_id, 99999), in(tuple(person.id, person.version),
                                                                  (SELECT person.id AS id, max(person.version) AS version
                                                                   FROM person
                                                                   WHERE equals(person.team_id, 99999)
                                                                   GROUP BY person.id
                                                                   HAVING and(ifNull(equals(argMax(person.is_deleted, person.version), 0), 0), ifNull(less(argMax(toTimeZone(person.created_at, 'UTC'), person.version), plus(now64(6, 'UTC'), toIntervalDay(1))), 0))))) SETTINGS optimize_aggregation_in_order=1) AS e__person ON equals(if(not(empty(e__override.distinct_id)), e__override.person_id, e.person_id), e__person.id)
                 WHERE and(equals(e.team_id, 99999), and(equals(e.event, '$pageview'), and(in(e__person.properties___name, tuple('p1', 'p2', 'p3')), in(if(not(empty(e__override.distinct_id)), e__override.person_id, e.person_id),
                                                                                                                                                          (SELECT cohortpeople.person_id AS person_id
                                                                                                                                                           FROM cohortpeople
                                                                                                                                                           WHERE and(equals(cohortpeople.team_id, 99999), equals(cohortpeople.cohort_id, 99999), equals(cohortpeople.version, 0)))))), greaterOrEquals(timestamp, minus(assumeNotNull(toDateTime('2020-01-01 00:00:00', 'UTC')), toIntervalDay(7))), lessOrEquals(timestamp, assumeNotNull(toDateTime('2020-01-12 23:59:59', 'UTC'))))
                 GROUP BY timestamp, actor_id,
                                     breakdown_value) AS e
              CROSS JOIN
                (SELECT minus(toStartOfInterval(assumeNotNull(toDateTime('2020-01-12 23:59:59', 'UTC')), toIntervalDay(1)), toIntervalDay(numbers.number)) AS timestamp
                 FROM numbers(dateDiff('day', minus(toStartOfInterval(assumeNotNull(toDateTime('2020-01-01 00:00:00', 'UTC')), toIntervalDay(1)), toIntervalDay(7)), assumeNotNull(toDateTime('2020-01-12 23:59:59', 'UTC')))) AS numbers) AS d
              WHERE and(ifNull(lessOrEquals(e.timestamp, d.timestamp), 0), ifNull(greater(e.timestamp, minus(d.timestamp, toIntervalDay(7))), 0))
              GROUP BY d.timestamp,
                       breakdown_value
              ORDER BY d.timestamp ASC)
           WHERE and(ifNull(greaterOrEquals(timestamp, toStartOfInterval(assumeNotNull(toDateTime('2020-01-01 00:00:00', 'UTC')), toIntervalDay(1))), 0), ifNull(lessOrEquals(timestamp, assumeNotNull(toDateTime('2020-01-12 23:59:59', 'UTC'))), 0)))
        GROUP BY day_start,
                 breakdown_value
        ORDER BY day_start ASC, breakdown_value ASC)
     GROUP BY breakdown_value
     ORDER BY if(ifNull(equals(breakdown_value, '$$_posthog_breakdown_other_$$'), 0), 2, if(ifNull(equals(breakdown_value, '$$_posthog_breakdown_null_$$'), 0), 1, 0)) ASC, arraySum(total) DESC, breakdown_value ASC)
  WHERE isNotNull(breakdown_value)
  GROUP BY breakdown_value
  ORDER BY if(ifNull(equals(breakdown_value, '$$_posthog_breakdown_other_$$'), 0), 2, if(ifNull(equals(breakdown_value, '$$_posthog_breakdown_null_$$'), 0), 1, 0)) ASC, arraySum(total) DESC, breakdown_value ASC
  LIMIT 50000 SETTINGS readonly=2,
                       max_execution_time=60,
                       allow_experimental_object_type=1,
                       format_csv_allow_double_quotes=0,
                       max_ast_elements=4000000,
                       max_expanded_ast_elements=4000000,
                       max_bytes_before_external_group_by=0,
                       transform_null_in=1,
                       optimize_min_equality_disjunction_chain_length=4294967295,
                       allow_experimental_join_condition=1
  '''
# ---
# name: TestTrends.test_breakdown_with_filter_groups_person_on_events
  '''
  SELECT groupArray(1)(date)[1] AS date,
                      arrayFold((acc, x) -> arrayMap(i -> plus(acc[i], x[i]), range(1, plus(length(date), 1))), groupArray(ifNull(total, 0)), arrayWithConstant(length(date), reinterpretAsFloat64(0))) AS total,
                      if(ifNull(ifNull(greaterOrEquals(row_number, 25), 0), 0), '$$_posthog_breakdown_other_$$', breakdown_value) AS breakdown_value
  FROM
    (SELECT arrayMap(number -> plus(toStartOfInterval(assumeNotNull(toDateTime('2020-01-01 00:00:00', 'UTC')), toIntervalDay(1)), toIntervalDay(number)), range(0, plus(coalesce(dateDiff('day', toStartOfInterval(assumeNotNull(toDateTime('2020-01-01 00:00:00', 'UTC')), toIntervalDay(1)), toStartOfInterval(assumeNotNull(toDateTime('2020-01-12 23:59:59', 'UTC')), toIntervalDay(1)))), 1))) AS date,
            arrayMap(_match_date -> arraySum(arraySlice(groupArray(ifNull(count, 0)), indexOf(groupArray(day_start) AS _days_for_count, _match_date) AS _index, plus(minus(arrayLastIndex(x -> ifNull(equals(x, _match_date), isNull(x)
                                                                                                                                                                                                      and isNull(_match_date)), _days_for_count), _index), 1))), date) AS total,
            breakdown_value AS breakdown_value,
            rowNumberInAllBlocks() AS row_number
     FROM
       (SELECT sum(total) AS count,
               day_start AS day_start,
               breakdown_value AS breakdown_value
        FROM
>>>>>>> a411ae97
          (SELECT count() AS total,
                  toStartOfDay(toTimeZone(e.timestamp, 'UTC')) AS day_start,
                  ifNull(nullIf(toString(replaceRegexpAll(nullIf(nullIf(JSONExtractRaw(e.properties, 'key'), ''), 'null'), '^"|"$', '')), ''), '$$_posthog_breakdown_null_$$') AS breakdown_value
           FROM events AS e SAMPLE 1
           LEFT JOIN
<<<<<<< HEAD
             (SELECT tupleElement(argMax(tuple(replaceRegexpAll(nullIf(nullIf(JSONExtractRaw(groups.group_properties, 'industry'), ''), 'null'), '^"|"$', '')), toTimeZone(groups._timestamp, 'UTC')), 1) AS properties___industry,
=======
             (SELECT argMax(replaceRegexpAll(nullIf(nullIf(JSONExtractRaw(groups.group_properties, 'industry'), ''), 'null'), '^"|"$', ''), toTimeZone(groups._timestamp, 'UTC')) AS properties___industry,
>>>>>>> a411ae97
                     groups.group_type_index AS index,
                     groups.group_key AS key
              FROM groups
              WHERE and(equals(groups.team_id, 99999), equals(index, 0))
              GROUP BY groups.group_type_index,
                       groups.group_key) AS e__group_0 ON equals(e.`$group_0`, e__group_0.key)
           WHERE and(equals(e.team_id, 99999), greaterOrEquals(toTimeZone(e.timestamp, 'UTC'), toStartOfInterval(assumeNotNull(toDateTime('2020-01-01 00:00:00', 'UTC')), toIntervalDay(1))), lessOrEquals(toTimeZone(e.timestamp, 'UTC'), assumeNotNull(toDateTime('2020-01-12 23:59:59', 'UTC'))), equals(e.event, 'sign up'), ifNull(equals(e__group_0.properties___industry, 'finance'), 0))
           GROUP BY day_start,
                    breakdown_value)
        GROUP BY day_start,
                 breakdown_value
        ORDER BY day_start ASC, breakdown_value ASC)
     GROUP BY breakdown_value
     ORDER BY if(ifNull(equals(breakdown_value, '$$_posthog_breakdown_other_$$'), 0), 2, if(ifNull(equals(breakdown_value, '$$_posthog_breakdown_null_$$'), 0), 1, 0)) ASC, arraySum(total) DESC, breakdown_value ASC)
  WHERE isNotNull(breakdown_value)
  GROUP BY breakdown_value
  ORDER BY if(ifNull(equals(breakdown_value, '$$_posthog_breakdown_other_$$'), 0), 2, if(ifNull(equals(breakdown_value, '$$_posthog_breakdown_null_$$'), 0), 1, 0)) ASC, arraySum(total) DESC, breakdown_value ASC
  LIMIT 50000 SETTINGS readonly=2,
                       max_execution_time=60,
                       allow_experimental_object_type=1,
                       format_csv_allow_double_quotes=0,
                       max_ast_elements=4000000,
                       max_expanded_ast_elements=4000000,
                       max_bytes_before_external_group_by=0,
                       transform_null_in=1,
                       optimize_min_equality_disjunction_chain_length=4294967295,
                       allow_experimental_join_condition=1
  '''
# ---
# name: TestTrends.test_breakdown_with_filter_groups_person_on_events_v2
  '''
  
  SELECT DISTINCT person_id
  FROM events
  WHERE team_id = 99999
    AND distinct_id = 'test_breakdown_d2'
  '''
# ---
# name: TestTrends.test_breakdown_with_filter_groups_person_on_events_v2.1
  '''
  SELECT groupArray(1)(date)[1] AS date,
                      arrayFold((acc, x) -> arrayMap(i -> plus(acc[i], x[i]), range(1, plus(length(date), 1))), groupArray(ifNull(total, 0)), arrayWithConstant(length(date), reinterpretAsFloat64(0))) AS total,
                      if(ifNull(ifNull(greaterOrEquals(row_number, 25), 0), 0), '$$_posthog_breakdown_other_$$', breakdown_value) AS breakdown_value
  FROM
    (SELECT arrayMap(number -> plus(toStartOfInterval(assumeNotNull(toDateTime('2020-01-01 00:00:00', 'UTC')), toIntervalDay(1)), toIntervalDay(number)), range(0, plus(coalesce(dateDiff('day', toStartOfInterval(assumeNotNull(toDateTime('2020-01-01 00:00:00', 'UTC')), toIntervalDay(1)), toStartOfInterval(assumeNotNull(toDateTime('2020-01-12 23:59:59', 'UTC')), toIntervalDay(1)))), 1))) AS date,
            arrayMap(_match_date -> arraySum(arraySlice(groupArray(ifNull(count, 0)), indexOf(groupArray(day_start) AS _days_for_count, _match_date) AS _index, plus(minus(arrayLastIndex(x -> ifNull(equals(x, _match_date), isNull(x)
                                                                                                                                                                                                      and isNull(_match_date)), _days_for_count), _index), 1))), date) AS total,
            breakdown_value AS breakdown_value,
            rowNumberInAllBlocks() AS row_number
     FROM
       (SELECT sum(total) AS count,
               day_start AS day_start,
               breakdown_value AS breakdown_value
        FROM
          (SELECT count(DISTINCT if(not(empty(e__override.distinct_id)), e__override.person_id, e.person_id)) AS total,
                  toStartOfDay(toTimeZone(e.timestamp, 'UTC')) AS day_start,
                  ifNull(nullIf(toString(replaceRegexpAll(nullIf(nullIf(JSONExtractRaw(e.properties, 'key'), ''), 'null'), '^"|"$', '')), ''), '$$_posthog_breakdown_null_$$') AS breakdown_value
           FROM events AS e SAMPLE 1
           LEFT OUTER JOIN
             (SELECT tupleElement(argMax(tuple(person_distinct_id_overrides.person_id), person_distinct_id_overrides.version), 1) AS person_id,
                     person_distinct_id_overrides.distinct_id AS distinct_id
              FROM person_distinct_id_overrides
              WHERE equals(person_distinct_id_overrides.team_id, 99999)
              GROUP BY person_distinct_id_overrides.distinct_id
              HAVING ifNull(equals(tupleElement(argMax(tuple(person_distinct_id_overrides.is_deleted), person_distinct_id_overrides.version), 1), 0), 0) SETTINGS optimize_aggregation_in_order=1) AS e__override ON equals(e.distinct_id, e__override.distinct_id)
           LEFT JOIN
             (SELECT tupleElement(argMax(tuple(replaceRegexpAll(nullIf(nullIf(JSONExtractRaw(groups.group_properties, 'industry'), ''), 'null'), '^"|"$', '')), toTimeZone(groups._timestamp, 'UTC')), 1) AS properties___industry,
                     groups.group_type_index AS index,
                     groups.group_key AS key
              FROM groups
              WHERE and(equals(groups.team_id, 99999), equals(index, 0))
              GROUP BY groups.group_type_index,
                       groups.group_key) AS e__group_0 ON equals(e.`$group_0`, e__group_0.key)
           WHERE and(equals(e.team_id, 99999), greaterOrEquals(toTimeZone(e.timestamp, 'UTC'), toStartOfInterval(assumeNotNull(toDateTime('2020-01-01 00:00:00', 'UTC')), toIntervalDay(1))), lessOrEquals(toTimeZone(e.timestamp, 'UTC'), assumeNotNull(toDateTime('2020-01-12 23:59:59', 'UTC'))), equals(e.event, 'sign up'), ifNull(equals(e__group_0.properties___industry, 'finance'), 0))
           GROUP BY day_start,
                    breakdown_value)
        GROUP BY day_start,
                 breakdown_value
        ORDER BY day_start ASC, breakdown_value ASC)
     GROUP BY breakdown_value
     ORDER BY if(ifNull(equals(breakdown_value, '$$_posthog_breakdown_other_$$'), 0), 2, if(ifNull(equals(breakdown_value, '$$_posthog_breakdown_null_$$'), 0), 1, 0)) ASC, arraySum(total) DESC, breakdown_value ASC)
  WHERE isNotNull(breakdown_value)
  GROUP BY breakdown_value
  ORDER BY if(ifNull(equals(breakdown_value, '$$_posthog_breakdown_other_$$'), 0), 2, if(ifNull(equals(breakdown_value, '$$_posthog_breakdown_null_$$'), 0), 1, 0)) ASC, arraySum(total) DESC, breakdown_value ASC
  LIMIT 50000 SETTINGS readonly=2,
                       max_execution_time=60,
                       allow_experimental_object_type=1,
                       format_csv_allow_double_quotes=0,
                       max_ast_elements=4000000,
                       max_expanded_ast_elements=4000000,
                       max_bytes_before_external_group_by=0,
                       transform_null_in=1,
                       optimize_min_equality_disjunction_chain_length=4294967295,
                       allow_experimental_join_condition=1
  '''
# ---
# name: TestTrends.test_dau_with_breakdown_filtering_with_sampling
  '''
  SELECT groupArray(1)(date)[1] AS date,
                      arrayFold((acc, x) -> arrayMap(i -> plus(acc[i], x[i]), range(1, plus(length(date), 1))), groupArray(ifNull(total, 0)), arrayWithConstant(length(date), reinterpretAsFloat64(0))) AS total,
                      if(ifNull(ifNull(greaterOrEquals(row_number, 25), 0), 0), '$$_posthog_breakdown_other_$$', breakdown_value) AS breakdown_value
  FROM
    (SELECT arrayMap(number -> plus(toStartOfInterval(assumeNotNull(toDateTime('2019-12-28 00:00:00', 'UTC')), toIntervalDay(1)), toIntervalDay(number)), range(0, plus(coalesce(dateDiff('day', toStartOfInterval(assumeNotNull(toDateTime('2019-12-28 00:00:00', 'UTC')), toIntervalDay(1)), toStartOfInterval(assumeNotNull(toDateTime('2020-01-04 23:59:59', 'UTC')), toIntervalDay(1)))), 1))) AS date,
            arrayMap(_match_date -> arraySum(arraySlice(groupArray(ifNull(count, 0)), indexOf(groupArray(day_start) AS _days_for_count, _match_date) AS _index, plus(minus(arrayLastIndex(x -> ifNull(equals(x, _match_date), isNull(x)
                                                                                                                                                                                                      and isNull(_match_date)), _days_for_count), _index), 1))), date) AS total,
            breakdown_value AS breakdown_value,
            rowNumberInAllBlocks() AS row_number
     FROM
       (SELECT sum(total) AS count,
               day_start AS day_start,
               breakdown_value AS breakdown_value
        FROM
          (SELECT count(DISTINCT if(not(empty(e__override.distinct_id)), e__override.person_id, e.person_id)) AS total,
                  toStartOfDay(toTimeZone(e.timestamp, 'UTC')) AS day_start,
                  ifNull(nullIf(toString(replaceRegexpAll(nullIf(nullIf(JSONExtractRaw(e.properties, '$some_property'), ''), 'null'), '^"|"$', '')), ''), '$$_posthog_breakdown_null_$$') AS breakdown_value
           FROM events AS e SAMPLE 1.0
           LEFT OUTER JOIN
             (SELECT tupleElement(argMax(tuple(person_distinct_id_overrides.person_id), person_distinct_id_overrides.version), 1) AS person_id,
                     person_distinct_id_overrides.distinct_id AS distinct_id
              FROM person_distinct_id_overrides
              WHERE equals(person_distinct_id_overrides.team_id, 99999)
              GROUP BY person_distinct_id_overrides.distinct_id
              HAVING ifNull(equals(tupleElement(argMax(tuple(person_distinct_id_overrides.is_deleted), person_distinct_id_overrides.version), 1), 0), 0) SETTINGS optimize_aggregation_in_order=1) AS e__override ON equals(e.distinct_id, e__override.distinct_id)
           WHERE and(equals(e.team_id, 99999), greaterOrEquals(toTimeZone(e.timestamp, 'UTC'), toStartOfInterval(assumeNotNull(toDateTime('2019-12-28 00:00:00', 'UTC')), toIntervalDay(1))), lessOrEquals(toTimeZone(e.timestamp, 'UTC'), assumeNotNull(toDateTime('2020-01-04 23:59:59', 'UTC'))), equals(e.event, 'sign up'))
           GROUP BY day_start,
                    breakdown_value)
        GROUP BY day_start,
                 breakdown_value
        ORDER BY day_start ASC, breakdown_value ASC)
     GROUP BY breakdown_value
     ORDER BY if(ifNull(equals(breakdown_value, '$$_posthog_breakdown_other_$$'), 0), 2, if(ifNull(equals(breakdown_value, '$$_posthog_breakdown_null_$$'), 0), 1, 0)) ASC, arraySum(total) DESC, breakdown_value ASC)
  WHERE isNotNull(breakdown_value)
  GROUP BY breakdown_value
  ORDER BY if(ifNull(equals(breakdown_value, '$$_posthog_breakdown_other_$$'), 0), 2, if(ifNull(equals(breakdown_value, '$$_posthog_breakdown_null_$$'), 0), 1, 0)) ASC, arraySum(total) DESC, breakdown_value ASC
  LIMIT 50000 SETTINGS readonly=2,
                       max_execution_time=60,
                       allow_experimental_object_type=1,
                       format_csv_allow_double_quotes=0,
                       max_ast_elements=4000000,
                       max_expanded_ast_elements=4000000,
                       max_bytes_before_external_group_by=0,
                       transform_null_in=1,
                       optimize_min_equality_disjunction_chain_length=4294967295,
                       allow_experimental_join_condition=1
  '''
# ---
# name: TestTrends.test_dau_with_breakdown_filtering_with_sampling.1
  '''
  SELECT groupArray(1)(date)[1] AS date,
                      arrayFold((acc, x) -> arrayMap(i -> plus(acc[i], x[i]), range(1, plus(length(date), 1))), groupArray(ifNull(total, 0)), arrayWithConstant(length(date), reinterpretAsFloat64(0))) AS total,
                      if(ifNull(ifNull(greaterOrEquals(row_number, 25), 0), 0), '$$_posthog_breakdown_other_$$', breakdown_value) AS breakdown_value
  FROM
    (SELECT arrayMap(number -> plus(toStartOfInterval(assumeNotNull(toDateTime('2019-12-28 00:00:00', 'UTC')), toIntervalDay(1)), toIntervalDay(number)), range(0, plus(coalesce(dateDiff('day', toStartOfInterval(assumeNotNull(toDateTime('2019-12-28 00:00:00', 'UTC')), toIntervalDay(1)), toStartOfInterval(assumeNotNull(toDateTime('2020-01-04 23:59:59', 'UTC')), toIntervalDay(1)))), 1))) AS date,
            arrayMap(_match_date -> arraySum(arraySlice(groupArray(ifNull(count, 0)), indexOf(groupArray(day_start) AS _days_for_count, _match_date) AS _index, plus(minus(arrayLastIndex(x -> ifNull(equals(x, _match_date), isNull(x)
                                                                                                                                                                                                      and isNull(_match_date)), _days_for_count), _index), 1))), date) AS total,
            breakdown_value AS breakdown_value,
            rowNumberInAllBlocks() AS row_number
     FROM
       (SELECT sum(total) AS count,
               day_start AS day_start,
               breakdown_value AS breakdown_value
        FROM
          (SELECT count(DISTINCT if(not(empty(e__override.distinct_id)), e__override.person_id, e.person_id)) AS total,
                  toStartOfDay(toTimeZone(e.timestamp, 'UTC')) AS day_start,
                  ifNull(nullIf(toString(replaceRegexpAll(nullIf(nullIf(JSONExtractRaw(e.properties, '$some_property'), ''), 'null'), '^"|"$', '')), ''), '$$_posthog_breakdown_null_$$') AS breakdown_value
           FROM events AS e SAMPLE 1.0
           LEFT OUTER JOIN
             (SELECT tupleElement(argMax(tuple(person_distinct_id_overrides.person_id), person_distinct_id_overrides.version), 1) AS person_id,
                     person_distinct_id_overrides.distinct_id AS distinct_id
              FROM person_distinct_id_overrides
              WHERE equals(person_distinct_id_overrides.team_id, 99999)
              GROUP BY person_distinct_id_overrides.distinct_id
              HAVING ifNull(equals(tupleElement(argMax(tuple(person_distinct_id_overrides.is_deleted), person_distinct_id_overrides.version), 1), 0), 0) SETTINGS optimize_aggregation_in_order=1) AS e__override ON equals(e.distinct_id, e__override.distinct_id)
           WHERE and(equals(e.team_id, 99999), greaterOrEquals(toTimeZone(e.timestamp, 'UTC'), toStartOfInterval(assumeNotNull(toDateTime('2019-12-28 00:00:00', 'UTC')), toIntervalDay(1))), lessOrEquals(toTimeZone(e.timestamp, 'UTC'), assumeNotNull(toDateTime('2020-01-04 23:59:59', 'UTC'))), equals(e.event, 'sign up'))
           GROUP BY day_start,
                    breakdown_value)
        GROUP BY day_start,
                 breakdown_value
        ORDER BY day_start ASC, breakdown_value ASC)
     GROUP BY breakdown_value
     ORDER BY if(ifNull(equals(breakdown_value, '$$_posthog_breakdown_other_$$'), 0), 2, if(ifNull(equals(breakdown_value, '$$_posthog_breakdown_null_$$'), 0), 1, 0)) ASC, arraySum(total) DESC, breakdown_value ASC)
  WHERE isNotNull(breakdown_value)
  GROUP BY breakdown_value
  ORDER BY if(ifNull(equals(breakdown_value, '$$_posthog_breakdown_other_$$'), 0), 2, if(ifNull(equals(breakdown_value, '$$_posthog_breakdown_null_$$'), 0), 1, 0)) ASC, arraySum(total) DESC, breakdown_value ASC
  LIMIT 50000 SETTINGS readonly=2,
                       max_execution_time=60,
                       allow_experimental_object_type=1,
                       format_csv_allow_double_quotes=0,
                       max_ast_elements=4000000,
                       max_expanded_ast_elements=4000000,
                       max_bytes_before_external_group_by=0,
                       transform_null_in=1,
                       optimize_min_equality_disjunction_chain_length=4294967295,
                       allow_experimental_join_condition=1
  '''
# ---
# name: TestTrends.test_dau_with_breakdown_filtering_with_sampling.2
  '''
  SELECT groupArray(1)(date)[1] AS date,
                      arrayFold((acc, x) -> arrayMap(i -> plus(acc[i], x[i]), range(1, plus(length(date), 1))), groupArray(ifNull(total, 0)), arrayWithConstant(length(date), reinterpretAsFloat64(0))) AS total,
                      arrayMap(i -> if(ifNull(ifNull(greaterOrEquals(row_number, 25), 0), 0), '$$_posthog_breakdown_other_$$', i), breakdown_value) AS breakdown_value
  FROM
    (SELECT arrayMap(number -> plus(toStartOfInterval(assumeNotNull(toDateTime('2019-12-28 00:00:00', 'UTC')), toIntervalDay(1)), toIntervalDay(number)), range(0, plus(coalesce(dateDiff('day', toStartOfInterval(assumeNotNull(toDateTime('2019-12-28 00:00:00', 'UTC')), toIntervalDay(1)), toStartOfInterval(assumeNotNull(toDateTime('2020-01-04 23:59:59', 'UTC')), toIntervalDay(1)))), 1))) AS date,
            arrayMap(_match_date -> arraySum(arraySlice(groupArray(ifNull(count, 0)), indexOf(groupArray(day_start) AS _days_for_count, _match_date) AS _index, plus(minus(arrayLastIndex(x -> ifNull(equals(x, _match_date), isNull(x)
                                                                                                                                                                                                      and isNull(_match_date)), _days_for_count), _index), 1))), date) AS total,
            breakdown_value AS breakdown_value,
            rowNumberInAllBlocks() AS row_number
     FROM
       (SELECT sum(total) AS count,
               day_start AS day_start,
               [ifNull(toString(breakdown_value_1), '$$_posthog_breakdown_null_$$')] AS breakdown_value
        FROM
          (SELECT count(DISTINCT if(not(empty(e__override.distinct_id)), e__override.person_id, e.person_id)) AS total,
                  toStartOfDay(toTimeZone(e.timestamp, 'UTC')) AS day_start,
                  ifNull(nullIf(toString(replaceRegexpAll(nullIf(nullIf(JSONExtractRaw(e.properties, '$some_property'), ''), 'null'), '^"|"$', '')), ''), '$$_posthog_breakdown_null_$$') AS breakdown_value_1
           FROM events AS e SAMPLE 1.0
           LEFT OUTER JOIN
             (SELECT tupleElement(argMax(tuple(person_distinct_id_overrides.person_id), person_distinct_id_overrides.version), 1) AS person_id,
                     person_distinct_id_overrides.distinct_id AS distinct_id
              FROM person_distinct_id_overrides
              WHERE equals(person_distinct_id_overrides.team_id, 99999)
              GROUP BY person_distinct_id_overrides.distinct_id
              HAVING ifNull(equals(tupleElement(argMax(tuple(person_distinct_id_overrides.is_deleted), person_distinct_id_overrides.version), 1), 0), 0) SETTINGS optimize_aggregation_in_order=1) AS e__override ON equals(e.distinct_id, e__override.distinct_id)
           WHERE and(equals(e.team_id, 99999), greaterOrEquals(toTimeZone(e.timestamp, 'UTC'), toStartOfInterval(assumeNotNull(toDateTime('2019-12-28 00:00:00', 'UTC')), toIntervalDay(1))), lessOrEquals(toTimeZone(e.timestamp, 'UTC'), assumeNotNull(toDateTime('2020-01-04 23:59:59', 'UTC'))), equals(e.event, 'sign up'))
           GROUP BY day_start,
                    breakdown_value_1)
        GROUP BY day_start,
                 breakdown_value_1
        ORDER BY day_start ASC, breakdown_value ASC)
     GROUP BY breakdown_value
     ORDER BY if(has(breakdown_value, '$$_posthog_breakdown_other_$$'), 2, if(has(breakdown_value, '$$_posthog_breakdown_null_$$'), 1, 0)) ASC, arraySum(total) DESC, breakdown_value ASC)
  WHERE arrayExists(x -> isNotNull(x), breakdown_value)
  GROUP BY breakdown_value
  ORDER BY if(has(breakdown_value, '$$_posthog_breakdown_other_$$'), 2, if(has(breakdown_value, '$$_posthog_breakdown_null_$$'), 1, 0)) ASC, arraySum(total) DESC, breakdown_value ASC
  LIMIT 50000 SETTINGS readonly=2,
                       max_execution_time=60,
                       allow_experimental_object_type=1,
                       format_csv_allow_double_quotes=0,
                       max_ast_elements=4000000,
                       max_expanded_ast_elements=4000000,
                       max_bytes_before_external_group_by=0,
                       transform_null_in=1,
                       optimize_min_equality_disjunction_chain_length=4294967295,
                       allow_experimental_join_condition=1
  '''
# ---
# name: TestTrends.test_dau_with_breakdown_filtering_with_sampling.3
  '''
  SELECT groupArray(1)(date)[1] AS date,
                      arrayFold((acc, x) -> arrayMap(i -> plus(acc[i], x[i]), range(1, plus(length(date), 1))), groupArray(ifNull(total, 0)), arrayWithConstant(length(date), reinterpretAsFloat64(0))) AS total,
                      arrayMap(i -> if(ifNull(ifNull(greaterOrEquals(row_number, 25), 0), 0), '$$_posthog_breakdown_other_$$', i), breakdown_value) AS breakdown_value
  FROM
    (SELECT arrayMap(number -> plus(toStartOfInterval(assumeNotNull(toDateTime('2019-12-28 00:00:00', 'UTC')), toIntervalDay(1)), toIntervalDay(number)), range(0, plus(coalesce(dateDiff('day', toStartOfInterval(assumeNotNull(toDateTime('2019-12-28 00:00:00', 'UTC')), toIntervalDay(1)), toStartOfInterval(assumeNotNull(toDateTime('2020-01-04 23:59:59', 'UTC')), toIntervalDay(1)))), 1))) AS date,
            arrayMap(_match_date -> arraySum(arraySlice(groupArray(ifNull(count, 0)), indexOf(groupArray(day_start) AS _days_for_count, _match_date) AS _index, plus(minus(arrayLastIndex(x -> ifNull(equals(x, _match_date), isNull(x)
                                                                                                                                                                                                      and isNull(_match_date)), _days_for_count), _index), 1))), date) AS total,
            breakdown_value AS breakdown_value,
            rowNumberInAllBlocks() AS row_number
     FROM
       (SELECT sum(total) AS count,
               day_start AS day_start,
               [ifNull(toString(breakdown_value_1), '$$_posthog_breakdown_null_$$')] AS breakdown_value
        FROM
          (SELECT count(DISTINCT if(not(empty(e__override.distinct_id)), e__override.person_id, e.person_id)) AS total,
                  toStartOfDay(toTimeZone(e.timestamp, 'UTC')) AS day_start,
                  ifNull(nullIf(toString(replaceRegexpAll(nullIf(nullIf(JSONExtractRaw(e.properties, '$some_property'), ''), 'null'), '^"|"$', '')), ''), '$$_posthog_breakdown_null_$$') AS breakdown_value_1
           FROM events AS e SAMPLE 1.0
           LEFT OUTER JOIN
             (SELECT tupleElement(argMax(tuple(person_distinct_id_overrides.person_id), person_distinct_id_overrides.version), 1) AS person_id,
                     person_distinct_id_overrides.distinct_id AS distinct_id
              FROM person_distinct_id_overrides
              WHERE equals(person_distinct_id_overrides.team_id, 99999)
              GROUP BY person_distinct_id_overrides.distinct_id
              HAVING ifNull(equals(tupleElement(argMax(tuple(person_distinct_id_overrides.is_deleted), person_distinct_id_overrides.version), 1), 0), 0) SETTINGS optimize_aggregation_in_order=1) AS e__override ON equals(e.distinct_id, e__override.distinct_id)
           WHERE and(equals(e.team_id, 99999), greaterOrEquals(toTimeZone(e.timestamp, 'UTC'), toStartOfInterval(assumeNotNull(toDateTime('2019-12-28 00:00:00', 'UTC')), toIntervalDay(1))), lessOrEquals(toTimeZone(e.timestamp, 'UTC'), assumeNotNull(toDateTime('2020-01-04 23:59:59', 'UTC'))), equals(e.event, 'sign up'))
           GROUP BY day_start,
                    breakdown_value_1)
        GROUP BY day_start,
                 breakdown_value_1
        ORDER BY day_start ASC, breakdown_value ASC)
     GROUP BY breakdown_value
     ORDER BY if(has(breakdown_value, '$$_posthog_breakdown_other_$$'), 2, if(has(breakdown_value, '$$_posthog_breakdown_null_$$'), 1, 0)) ASC, arraySum(total) DESC, breakdown_value ASC)
  WHERE arrayExists(x -> isNotNull(x), breakdown_value)
  GROUP BY breakdown_value
  ORDER BY if(has(breakdown_value, '$$_posthog_breakdown_other_$$'), 2, if(has(breakdown_value, '$$_posthog_breakdown_null_$$'), 1, 0)) ASC, arraySum(total) DESC, breakdown_value ASC
  LIMIT 50000 SETTINGS readonly=2,
                       max_execution_time=60,
                       allow_experimental_object_type=1,
                       format_csv_allow_double_quotes=0,
                       max_ast_elements=4000000,
                       max_expanded_ast_elements=4000000,
                       max_bytes_before_external_group_by=0,
                       transform_null_in=1,
                       optimize_min_equality_disjunction_chain_length=4294967295,
                       allow_experimental_join_condition=1
  '''
# ---
# name: TestTrends.test_filter_events_by_precalculated_cohort
  '''
  
  SELECT count(DISTINCT person_id)
  FROM cohortpeople
  WHERE team_id = 99999
    AND cohort_id = 99999
    AND version = 0
  '''
# ---
# name: TestTrends.test_filter_events_by_precalculated_cohort.1
  '''
  
  SELECT count(DISTINCT person_id)
  FROM cohortpeople
  WHERE team_id = 99999
    AND cohort_id = 99999
    AND version = 0
  '''
# ---
# name: TestTrends.test_filter_events_by_precalculated_cohort.2
  '''
  SELECT arrayMap(number -> plus(toStartOfInterval(assumeNotNull(toDateTime('2019-12-26 00:00:00', 'UTC')), toIntervalDay(1)), toIntervalDay(number)), range(0, plus(coalesce(dateDiff('day', toStartOfInterval(assumeNotNull(toDateTime('2019-12-26 00:00:00', 'UTC')), toIntervalDay(1)), toStartOfInterval(assumeNotNull(toDateTime('2020-01-02 23:59:59', 'UTC')), toIntervalDay(1)))), 1))) AS date,
         arrayMap(_match_date -> arraySum(arraySlice(groupArray(ifNull(count, 0)), indexOf(groupArray(day_start) AS _days_for_count, _match_date) AS _index, plus(minus(arrayLastIndex(x -> ifNull(equals(x, _match_date), isNull(x)
                                                                                                                                                                                                   and isNull(_match_date)), _days_for_count), _index), 1))), date) AS total
  FROM
    (SELECT sum(total) AS count,
            day_start AS day_start
     FROM
       (SELECT count() AS total,
               toStartOfDay(toTimeZone(e.timestamp, 'UTC')) AS day_start
        FROM events AS e SAMPLE 1
        LEFT OUTER JOIN
          (SELECT argMax(person_distinct_id_overrides.person_id, person_distinct_id_overrides.version) AS person_id,
                  person_distinct_id_overrides.distinct_id AS distinct_id
           FROM person_distinct_id_overrides
           WHERE equals(person_distinct_id_overrides.team_id, 99999)
           GROUP BY person_distinct_id_overrides.distinct_id
           HAVING ifNull(equals(argMax(person_distinct_id_overrides.is_deleted, person_distinct_id_overrides.version), 0), 0) SETTINGS optimize_aggregation_in_order=1) AS e__override ON equals(e.distinct_id, e__override.distinct_id)
        LEFT JOIN
          (SELECT person.id AS id,
                  replaceRegexpAll(nullIf(nullIf(JSONExtractRaw(person.properties, 'name'), ''), 'null'), '^"|"$', '') AS properties___name
           FROM person
           WHERE and(equals(person.team_id, 99999), in(tuple(person.id, person.version),
                                                         (SELECT person.id AS id, max(person.version) AS version
                                                          FROM person
                                                          WHERE equals(person.team_id, 99999)
                                                          GROUP BY person.id
                                                          HAVING and(ifNull(equals(argMax(person.is_deleted, person.version), 0), 0), ifNull(less(argMax(toTimeZone(person.created_at, 'UTC'), person.version), plus(now64(6, 'UTC'), toIntervalDay(1))), 0))))) SETTINGS optimize_aggregation_in_order=1) AS e__person ON equals(if(not(empty(e__override.distinct_id)), e__override.person_id, e.person_id), e__person.id)
        WHERE and(equals(e.team_id, 99999), greaterOrEquals(toTimeZone(e.timestamp, 'UTC'), toStartOfInterval(assumeNotNull(toDateTime('2019-12-26 00:00:00', 'UTC')), toIntervalDay(1))), lessOrEquals(toTimeZone(e.timestamp, 'UTC'), assumeNotNull(toDateTime('2020-01-02 23:59:59', 'UTC'))), equals(e.event, 'event_name'), ifNull(equals(e__person.properties___name, 'Jane'), 0))
        GROUP BY day_start)
     GROUP BY day_start
     ORDER BY day_start ASC)
  ORDER BY arraySum(total) DESC
  LIMIT 50000 SETTINGS readonly=2,
                       max_execution_time=60,
                       allow_experimental_object_type=1,
                       format_csv_allow_double_quotes=0,
                       max_ast_elements=4000000,
                       max_expanded_ast_elements=4000000,
                       max_bytes_before_external_group_by=0,
                       transform_null_in=1,
                       optimize_min_equality_disjunction_chain_length=4294967295,
                       allow_experimental_join_condition=1
  '''
# ---
# name: TestTrends.test_filter_events_by_precalculated_cohort.3
  '''
  /* celery:posthog.tasks.calculate_cohort.collect_cohort_query_stats */
  SELECT query_id,
         query_duration_ms,
         read_rows,
         read_bytes,
         written_rows,
         memory_usage,
  exception
  FROM query_log_archive
  WHERE lc_cohort_id = 99999
    AND team_id = 99999
    AND query LIKE '%cohort_calc:00000000%'
    AND event_date >= '2020-01-02'
    AND event_time >= '2020-01-02 00:00:00'
  ORDER BY event_time DESC
  '''
# ---
# name: TestTrends.test_filter_events_by_precalculated_cohort.4
  '''
  /* celery:posthog.tasks.calculate_cohort.collect_cohort_query_stats */
  SELECT query_id,
         query_duration_ms,
         read_rows,
         read_bytes,
         written_rows,
         memory_usage,
  exception
  FROM query_log_archive
  WHERE lc_cohort_id = 99999
    AND team_id = 99999
    AND query LIKE '%cohort_calc:00000000%'
    AND event_date >= '2020-01-02'
    AND event_time >= '2020-01-02 00:00:00'
  ORDER BY event_time DESC
  '''
# ---
# name: TestTrends.test_filter_events_by_precalculated_cohort.5
  '''
  
  SELECT count(DISTINCT person_id)
  FROM cohortpeople
  WHERE team_id = 99999
    AND cohort_id = 99999
    AND version = 0
  '''
# ---
# name: TestTrends.test_filter_events_by_precalculated_cohort.6
  '''
  SELECT arrayMap(number -> plus(toStartOfInterval(assumeNotNull(toDateTime('2019-12-26 00:00:00', 'UTC')), toIntervalDay(1)), toIntervalDay(number)), range(0, plus(coalesce(dateDiff('day', toStartOfInterval(assumeNotNull(toDateTime('2019-12-26 00:00:00', 'UTC')), toIntervalDay(1)), toStartOfInterval(assumeNotNull(toDateTime('2020-01-02 23:59:59', 'UTC')), toIntervalDay(1)))), 1))) AS date,
         arrayMap(_match_date -> arraySum(arraySlice(groupArray(ifNull(count, 0)), indexOf(groupArray(day_start) AS _days_for_count, _match_date) AS _index, plus(minus(arrayLastIndex(x -> ifNull(equals(x, _match_date), isNull(x)
                                                                                                                                                                                                   and isNull(_match_date)), _days_for_count), _index), 1))), date) AS total
  FROM
    (SELECT sum(total) AS count,
            day_start AS day_start
     FROM
       (SELECT count() AS total,
               toStartOfDay(toTimeZone(e.timestamp, 'UTC')) AS day_start
        FROM events AS e SAMPLE 1
        LEFT OUTER JOIN
          (SELECT tupleElement(argMax(tuple(person_distinct_id_overrides.person_id), person_distinct_id_overrides.version), 1) AS person_id,
                  person_distinct_id_overrides.distinct_id AS distinct_id
           FROM person_distinct_id_overrides
           WHERE equals(person_distinct_id_overrides.team_id, 99999)
           GROUP BY person_distinct_id_overrides.distinct_id
           HAVING ifNull(equals(tupleElement(argMax(tuple(person_distinct_id_overrides.is_deleted), person_distinct_id_overrides.version), 1), 0), 0) SETTINGS optimize_aggregation_in_order=1) AS e__override ON equals(e.distinct_id, e__override.distinct_id)
        LEFT JOIN
          (SELECT person.id AS id,
                  replaceRegexpAll(nullIf(nullIf(JSONExtractRaw(person.properties, 'name'), ''), 'null'), '^"|"$', '') AS properties___name
           FROM person
           WHERE and(equals(person.team_id, 99999), in(tuple(person.id, person.version),
                                                         (SELECT person.id AS id, max(person.version) AS version
                                                          FROM person
                                                          WHERE equals(person.team_id, 99999)
                                                          GROUP BY person.id
                                                          HAVING and(ifNull(equals(argMax(person.is_deleted, person.version), 0), 0), ifNull(less(argMax(toTimeZone(person.created_at, 'UTC'), person.version), plus(now64(6, 'UTC'), toIntervalDay(1))), 0))))) SETTINGS optimize_aggregation_in_order=1) AS e__person ON equals(if(not(empty(e__override.distinct_id)), e__override.person_id, e.person_id), e__person.id)
        WHERE and(equals(e.team_id, 99999), greaterOrEquals(toTimeZone(e.timestamp, 'UTC'), toStartOfInterval(assumeNotNull(toDateTime('2019-12-26 00:00:00', 'UTC')), toIntervalDay(1))), lessOrEquals(toTimeZone(e.timestamp, 'UTC'), assumeNotNull(toDateTime('2020-01-02 23:59:59', 'UTC'))), equals(e.event, 'event_name'), ifNull(equals(e__person.properties___name, 'Jane'), 0))
        GROUP BY day_start)
     GROUP BY day_start
     ORDER BY day_start ASC)
  ORDER BY arraySum(total) DESC
  LIMIT 50000 SETTINGS readonly=2,
                       max_execution_time=60,
                       allow_experimental_object_type=1,
                       format_csv_allow_double_quotes=0,
                       max_ast_elements=4000000,
                       max_expanded_ast_elements=4000000,
                       max_bytes_before_external_group_by=0,
                       transform_null_in=1,
                       optimize_min_equality_disjunction_chain_length=4294967295,
                       allow_experimental_join_condition=1
  '''
# ---
# name: TestTrends.test_filter_events_by_precalculated_cohort_poe_v2
  '''
  
  SELECT count(DISTINCT person_id)
  FROM cohortpeople
  WHERE team_id = 99999
    AND cohort_id = 99999
    AND version = 0
  '''
# ---
# name: TestTrends.test_filter_events_by_precalculated_cohort_poe_v2.1
  '''
  
  SELECT count(DISTINCT person_id)
  FROM cohortpeople
  WHERE team_id = 99999
    AND cohort_id = 99999
    AND version = 0
  '''
# ---
# name: TestTrends.test_filter_events_by_precalculated_cohort_poe_v2.2
  '''
  SELECT arrayMap(number -> plus(toStartOfInterval(assumeNotNull(toDateTime('2019-12-26 00:00:00', 'UTC')), toIntervalDay(1)), toIntervalDay(number)), range(0, plus(coalesce(dateDiff('day', toStartOfInterval(assumeNotNull(toDateTime('2019-12-26 00:00:00', 'UTC')), toIntervalDay(1)), toStartOfInterval(assumeNotNull(toDateTime('2020-01-02 23:59:59', 'UTC')), toIntervalDay(1)))), 1))) AS date,
         arrayMap(_match_date -> arraySum(arraySlice(groupArray(ifNull(count, 0)), indexOf(groupArray(day_start) AS _days_for_count, _match_date) AS _index, plus(minus(arrayLastIndex(x -> ifNull(equals(x, _match_date), isNull(x)
                                                                                                                                                                                                   and isNull(_match_date)), _days_for_count), _index), 1))), date) AS total
  FROM
    (SELECT sum(total) AS count,
            day_start AS day_start
     FROM
       (SELECT count() AS total,
               toStartOfDay(toTimeZone(e.timestamp, 'UTC')) AS day_start
        FROM events AS e SAMPLE 1
        WHERE and(equals(e.team_id, 99999), greaterOrEquals(toTimeZone(e.timestamp, 'UTC'), toStartOfInterval(assumeNotNull(toDateTime('2019-12-26 00:00:00', 'UTC')), toIntervalDay(1))), lessOrEquals(toTimeZone(e.timestamp, 'UTC'), assumeNotNull(toDateTime('2020-01-02 23:59:59', 'UTC'))), equals(e.event, 'event_name'), ifNull(equals(replaceRegexpAll(nullIf(nullIf(JSONExtractRaw(e.person_properties, 'name'), ''), 'null'), '^"|"$', ''), 'Jane'), 0))
        GROUP BY day_start)
     GROUP BY day_start
     ORDER BY day_start ASC)
  ORDER BY arraySum(total) DESC
  LIMIT 50000 SETTINGS readonly=2,
                       max_execution_time=60,
                       allow_experimental_object_type=1,
                       format_csv_allow_double_quotes=0,
                       max_ast_elements=4000000,
                       max_expanded_ast_elements=4000000,
                       max_bytes_before_external_group_by=0,
                       transform_null_in=1,
                       optimize_min_equality_disjunction_chain_length=4294967295,
                       allow_experimental_join_condition=1
  '''
# ---
# name: TestTrends.test_filter_events_by_precalculated_cohort_poe_v2.3
  '''
  /* celery:posthog.tasks.calculate_cohort.collect_cohort_query_stats */
  SELECT query_id,
         query_duration_ms,
         read_rows,
         read_bytes,
         written_rows,
         memory_usage,
  exception
  FROM query_log_archive
  WHERE lc_cohort_id = 99999
    AND team_id = 99999
    AND query LIKE '%cohort_calc:00000000%'
    AND event_date >= '2020-01-02'
    AND event_time >= '2020-01-02 00:00:00'
  ORDER BY event_time DESC
  '''
# ---
# name: TestTrends.test_filter_events_by_precalculated_cohort_poe_v2.4
  '''
  /* celery:posthog.tasks.calculate_cohort.collect_cohort_query_stats */
  SELECT query_id,
         query_duration_ms,
         read_rows,
         read_bytes,
         written_rows,
         memory_usage,
  exception
  FROM query_log_archive
  WHERE lc_cohort_id = 99999
    AND team_id = 99999
    AND query LIKE '%cohort_calc:00000000%'
    AND event_date >= '2020-01-02'
    AND event_time >= '2020-01-02 00:00:00'
  ORDER BY event_time DESC
  '''
# ---
# name: TestTrends.test_filter_events_by_precalculated_cohort_poe_v2.5
  '''
  
  SELECT count(DISTINCT person_id)
  FROM cohortpeople
  WHERE team_id = 99999
    AND cohort_id = 99999
    AND version = 0
  '''
# ---
# name: TestTrends.test_filter_events_by_precalculated_cohort_poe_v2.6
  '''
  SELECT arrayMap(number -> plus(toStartOfInterval(assumeNotNull(toDateTime('2019-12-26 00:00:00', 'UTC')), toIntervalDay(1)), toIntervalDay(number)), range(0, plus(coalesce(dateDiff('day', toStartOfInterval(assumeNotNull(toDateTime('2019-12-26 00:00:00', 'UTC')), toIntervalDay(1)), toStartOfInterval(assumeNotNull(toDateTime('2020-01-02 23:59:59', 'UTC')), toIntervalDay(1)))), 1))) AS date,
         arrayMap(_match_date -> arraySum(arraySlice(groupArray(ifNull(count, 0)), indexOf(groupArray(day_start) AS _days_for_count, _match_date) AS _index, plus(minus(arrayLastIndex(x -> ifNull(equals(x, _match_date), isNull(x)
                                                                                                                                                                                                   and isNull(_match_date)), _days_for_count), _index), 1))), date) AS total
  FROM
    (SELECT sum(total) AS count,
            day_start AS day_start
     FROM
       (SELECT count() AS total,
               toStartOfDay(toTimeZone(e.timestamp, 'UTC')) AS day_start
        FROM events AS e SAMPLE 1
        WHERE and(equals(e.team_id, 99999), greaterOrEquals(toTimeZone(e.timestamp, 'UTC'), toStartOfInterval(assumeNotNull(toDateTime('2019-12-26 00:00:00', 'UTC')), toIntervalDay(1))), lessOrEquals(toTimeZone(e.timestamp, 'UTC'), assumeNotNull(toDateTime('2020-01-02 23:59:59', 'UTC'))), equals(e.event, 'event_name'), ifNull(equals(replaceRegexpAll(nullIf(nullIf(JSONExtractRaw(e.person_properties, 'name'), ''), 'null'), '^"|"$', ''), 'Jane'), 0))
        GROUP BY day_start)
     GROUP BY day_start
     ORDER BY day_start ASC)
  ORDER BY arraySum(total) DESC
  LIMIT 50000 SETTINGS readonly=2,
                       max_execution_time=60,
                       allow_experimental_object_type=1,
                       format_csv_allow_double_quotes=0,
                       max_ast_elements=4000000,
                       max_expanded_ast_elements=4000000,
                       max_bytes_before_external_group_by=0,
                       transform_null_in=1,
                       optimize_min_equality_disjunction_chain_length=4294967295,
                       allow_experimental_join_condition=1
  '''
# ---
# name: TestTrends.test_filtering_by_multiple_groups_person_on_events
  '''
  SELECT arrayMap(number -> plus(toStartOfInterval(assumeNotNull(toDateTime('2020-01-01 00:00:00', 'UTC')), toIntervalDay(1)), toIntervalDay(number)), range(0, plus(coalesce(dateDiff('day', toStartOfInterval(assumeNotNull(toDateTime('2020-01-01 00:00:00', 'UTC')), toIntervalDay(1)), toStartOfInterval(assumeNotNull(toDateTime('2020-01-12 23:59:59', 'UTC')), toIntervalDay(1)))), 1))) AS date,
         arrayMap(_match_date -> arraySum(arraySlice(groupArray(ifNull(count, 0)), indexOf(groupArray(day_start) AS _days_for_count, _match_date) AS _index, plus(minus(arrayLastIndex(x -> ifNull(equals(x, _match_date), isNull(x)
                                                                                                                                                                                                   and isNull(_match_date)), _days_for_count), _index), 1))), date) AS total
  FROM
    (SELECT sum(total) AS count,
            day_start AS day_start
     FROM
       (SELECT count() AS total,
               toStartOfDay(toTimeZone(e.timestamp, 'UTC')) AS day_start
        FROM events AS e SAMPLE 1
        LEFT JOIN
          (SELECT tupleElement(argMax(tuple(replaceRegexpAll(nullIf(nullIf(JSONExtractRaw(groups.group_properties, 'name'), ''), 'null'), '^"|"$', '')), toTimeZone(groups._timestamp, 'UTC')), 1) AS properties___name,
                  groups.group_type_index AS index,
                  groups.group_key AS key
           FROM groups
           WHERE and(equals(groups.team_id, 99999), equals(index, 2))
           GROUP BY groups.group_type_index,
                    groups.group_key) AS e__group_2 ON equals(e.`$group_2`, e__group_2.key)
        LEFT JOIN
          (SELECT tupleElement(argMax(tuple(replaceRegexpAll(nullIf(nullIf(JSONExtractRaw(groups.group_properties, 'industry'), ''), 'null'), '^"|"$', '')), toTimeZone(groups._timestamp, 'UTC')), 1) AS properties___industry,
                  groups.group_type_index AS index,
                  groups.group_key AS key
           FROM groups
           WHERE and(equals(groups.team_id, 99999), equals(index, 0))
           GROUP BY groups.group_type_index,
                    groups.group_key) AS e__group_0 ON equals(e.`$group_0`, e__group_0.key)
        WHERE and(equals(e.team_id, 99999), greaterOrEquals(toTimeZone(e.timestamp, 'UTC'), toStartOfInterval(assumeNotNull(toDateTime('2020-01-01 00:00:00', 'UTC')), toIntervalDay(1))), lessOrEquals(toTimeZone(e.timestamp, 'UTC'), assumeNotNull(toDateTime('2020-01-12 23:59:59', 'UTC'))), equals(e.event, 'sign up'), and(ifNull(equals(e__group_0.properties___industry, 'finance'), 0), ifNull(equals(e__group_2.properties___name, 'six'), 0)))
        GROUP BY day_start)
     GROUP BY day_start
     ORDER BY day_start ASC)
  ORDER BY arraySum(total) DESC
  LIMIT 50000 SETTINGS readonly=2,
                       max_execution_time=60,
                       allow_experimental_object_type=1,
                       format_csv_allow_double_quotes=0,
                       max_ast_elements=4000000,
                       max_expanded_ast_elements=4000000,
                       max_bytes_before_external_group_by=0,
                       transform_null_in=1,
                       optimize_min_equality_disjunction_chain_length=4294967295,
                       allow_experimental_join_condition=1
  '''
# ---
# name: TestTrends.test_filtering_by_multiple_groups_person_on_events.1
  '''
  SELECT persons.id AS id,
         persons.created_at AS created_at,
         source.event_count AS event_count,
         source.matching_events AS matching_events,
         source.event_distinct_ids AS event_distinct_ids
  FROM
    (SELECT actor_id AS actor_id,
            count() AS event_count,
            groupUniqArray(distinct_id) AS event_distinct_ids,
            groupUniqArray(100)(tuple(timestamp, uuid, `$session_id`, `$window_id`)) AS matching_events
     FROM
       (SELECT e.person_id AS actor_id,
               toTimeZone(e.timestamp, 'UTC') AS timestamp,
               e.uuid AS uuid,
               e.`$session_id` AS `$session_id`,
               e.`$window_id` AS `$window_id`,
               e.distinct_id AS distinct_id
        FROM events AS e
        LEFT JOIN
          (SELECT tupleElement(argMax(tuple(replaceRegexpAll(nullIf(nullIf(JSONExtractRaw(groups.group_properties, 'name'), ''), 'null'), '^"|"$', '')), toTimeZone(groups._timestamp, 'UTC')), 1) AS properties___name,
                  groups.group_type_index AS index,
                  groups.group_key AS key
           FROM groups
           WHERE and(equals(groups.team_id, 99999), equals(index, 2))
           GROUP BY groups.group_type_index,
                    groups.group_key) AS e__group_2 ON equals(e.`$group_2`, e__group_2.key)
        LEFT JOIN
          (SELECT tupleElement(argMax(tuple(replaceRegexpAll(nullIf(nullIf(JSONExtractRaw(groups.group_properties, 'industry'), ''), 'null'), '^"|"$', '')), toTimeZone(groups._timestamp, 'UTC')), 1) AS properties___industry,
                  groups.group_type_index AS index,
                  groups.group_key AS key
           FROM groups
           WHERE and(equals(groups.team_id, 99999), equals(index, 0))
           GROUP BY groups.group_type_index,
                    groups.group_key) AS e__group_0 ON equals(e.`$group_0`, e__group_0.key)
        WHERE and(equals(e.team_id, 99999), and(ifNull(equals(e__group_0.properties___industry, 'finance'), 0), ifNull(equals(e__group_2.properties___name, 'six'), 0)), greaterOrEquals(timestamp, toDateTime64('today', 6, 'UTC')), less(timestamp, toDateTime64('2020-01-03 00:00:00.000000', 6, 'UTC')), equals(e.event, 'sign up')))
     GROUP BY actor_id) AS source
  INNER JOIN
    (SELECT tupleElement(argMax(tuple(toTimeZone(person.created_at, 'UTC')), person.version), 1) AS created_at,
            person.id AS id
     FROM person
     WHERE and(equals(person.team_id, 99999), in(id,
                                                   (SELECT source.actor_id AS actor_id
                                                    FROM
                                                      (SELECT actor_id AS actor_id, count() AS event_count, groupUniqArray(distinct_id) AS event_distinct_ids, groupUniqArray(100)(tuple(timestamp, uuid, `$session_id`, `$window_id`)) AS matching_events
                                                       FROM
                                                         (SELECT e.person_id AS actor_id, toTimeZone(e.timestamp, 'UTC') AS timestamp, e.uuid AS uuid, e.`$session_id` AS `$session_id`, e.`$window_id` AS `$window_id`, e.distinct_id AS distinct_id
                                                          FROM events AS e
                                                          LEFT JOIN
                                                            (SELECT tupleElement(argMax(tuple(replaceRegexpAll(nullIf(nullIf(JSONExtractRaw(groups.group_properties, 'name'), ''), 'null'), '^"|"$', '')), toTimeZone(groups._timestamp, 'UTC')), 1) AS properties___name, groups.group_type_index AS index, groups.group_key AS key
                                                             FROM groups
                                                             WHERE and(equals(groups.team_id, 99999), equals(index, 2))
                                                             GROUP BY groups.group_type_index, groups.group_key) AS e__group_2 ON equals(e.`$group_2`, e__group_2.key)
                                                          LEFT JOIN
                                                            (SELECT tupleElement(argMax(tuple(replaceRegexpAll(nullIf(nullIf(JSONExtractRaw(groups.group_properties, 'industry'), ''), 'null'), '^"|"$', '')), toTimeZone(groups._timestamp, 'UTC')), 1) AS properties___industry, groups.group_type_index AS index, groups.group_key AS key
                                                             FROM groups
                                                             WHERE and(equals(groups.team_id, 99999), equals(index, 0))
                                                             GROUP BY groups.group_type_index, groups.group_key) AS e__group_0 ON equals(e.`$group_0`, e__group_0.key)
                                                          WHERE and(equals(e.team_id, 99999), and(ifNull(equals(e__group_0.properties___industry, 'finance'), 0), ifNull(equals(e__group_2.properties___name, 'six'), 0)), greaterOrEquals(timestamp, toDateTime64('today', 6, 'UTC')), less(timestamp, toDateTime64('2020-01-03 00:00:00.000000', 6, 'UTC')), equals(e.event, 'sign up')))
                                                       GROUP BY actor_id) AS source)))
     GROUP BY person.id
     HAVING and(ifNull(equals(tupleElement(argMax(tuple(person.is_deleted), person.version), 1), 0), 0), ifNull(less(tupleElement(argMax(tuple(toTimeZone(person.created_at, 'UTC')), person.version), 1), plus(now64(6, 'UTC'), toIntervalDay(1))), 0)) SETTINGS optimize_aggregation_in_order=1) AS persons ON equals(persons.id, source.actor_id)
  ORDER BY source.event_count DESC
  LIMIT 101
  OFFSET 0 SETTINGS optimize_aggregation_in_order=1,
                    join_algorithm='auto',
                    readonly=2,
                    max_execution_time=60,
                    allow_experimental_object_type=1,
                    format_csv_allow_double_quotes=0,
                    max_ast_elements=4000000,
                    max_expanded_ast_elements=4000000,
                    max_bytes_before_external_group_by=0,
                    transform_null_in=1,
                    optimize_min_equality_disjunction_chain_length=4294967295,
                    allow_experimental_join_condition=1
  '''
# ---
# name: TestTrends.test_filtering_by_multiple_groups_person_on_events.2
  '''
  SELECT DISTINCT session_replay_events.session_id AS session_id
  FROM session_replay_events
  WHERE and(equals(session_replay_events.team_id, 99999), greaterOrEquals(toTimeZone(session_replay_events.min_first_timestamp, 'UTC'), minus(toDateTime64('today', 6, 'UTC'), toIntervalDay(21))), in(session_replay_events.session_id, ['']))
  LIMIT 100 SETTINGS readonly=2,
                     max_execution_time=60,
                     allow_experimental_object_type=1,
                     format_csv_allow_double_quotes=0,
                     max_ast_elements=4000000,
                     max_expanded_ast_elements=4000000,
                     max_bytes_before_external_group_by=0,
                     transform_null_in=1,
                     optimize_min_equality_disjunction_chain_length=4294967295,
                     allow_experimental_join_condition=1
  '''
# ---
# name: TestTrends.test_filtering_with_group_props_person_on_events
  '''
  SELECT arrayMap(number -> plus(toStartOfInterval(assumeNotNull(toDateTime('2020-01-01 00:00:00', 'UTC')), toIntervalDay(1)), toIntervalDay(number)), range(0, plus(coalesce(dateDiff('day', toStartOfInterval(assumeNotNull(toDateTime('2020-01-01 00:00:00', 'UTC')), toIntervalDay(1)), toStartOfInterval(assumeNotNull(toDateTime('2020-01-12 23:59:59', 'UTC')), toIntervalDay(1)))), 1))) AS date,
         arrayMap(_match_date -> arraySum(arraySlice(groupArray(ifNull(count, 0)), indexOf(groupArray(day_start) AS _days_for_count, _match_date) AS _index, plus(minus(arrayLastIndex(x -> ifNull(equals(x, _match_date), isNull(x)
                                                                                                                                                                                                   and isNull(_match_date)), _days_for_count), _index), 1))), date) AS total
  FROM
    (SELECT sum(total) AS count,
            day_start AS day_start
     FROM
       (SELECT count() AS total,
               toStartOfDay(toTimeZone(e.timestamp, 'UTC')) AS day_start
        FROM events AS e SAMPLE 1
        LEFT JOIN
          (SELECT tupleElement(argMax(tuple(replaceRegexpAll(nullIf(nullIf(JSONExtractRaw(groups.group_properties, 'industry'), ''), 'null'), '^"|"$', '')), toTimeZone(groups._timestamp, 'UTC')), 1) AS properties___industry,
                  groups.group_type_index AS index,
                  groups.group_key AS key
           FROM groups
           WHERE and(equals(groups.team_id, 99999), equals(index, 0))
           GROUP BY groups.group_type_index,
                    groups.group_key) AS e__group_0 ON equals(e.`$group_0`, e__group_0.key)
        WHERE and(equals(e.team_id, 99999), greaterOrEquals(toTimeZone(e.timestamp, 'UTC'), toStartOfInterval(assumeNotNull(toDateTime('2020-01-01 00:00:00', 'UTC')), toIntervalDay(1))), lessOrEquals(toTimeZone(e.timestamp, 'UTC'), assumeNotNull(toDateTime('2020-01-12 23:59:59', 'UTC'))), equals(e.event, '$pageview'), and(ifNull(equals(e__group_0.properties___industry, 'finance'), 0), ifNull(equals(replaceRegexpAll(nullIf(nullIf(JSONExtractRaw(e.person_properties, 'key'), ''), 'null'), '^"|"$', ''), 'value'), 0)))
        GROUP BY day_start)
     GROUP BY day_start
     ORDER BY day_start ASC)
  ORDER BY arraySum(total) DESC
  LIMIT 50000 SETTINGS readonly=2,
                       max_execution_time=60,
                       allow_experimental_object_type=1,
                       format_csv_allow_double_quotes=0,
                       max_ast_elements=4000000,
                       max_expanded_ast_elements=4000000,
                       max_bytes_before_external_group_by=0,
                       transform_null_in=1,
                       optimize_min_equality_disjunction_chain_length=4294967295,
                       allow_experimental_join_condition=1
  '''
# ---
# name: TestTrends.test_mau_with_breakdown_filtering_and_prop_filter
  '''
  SELECT groupArray(1)(date)[1] AS date,
                      arrayFold((acc, x) -> arrayMap(i -> plus(acc[i], x[i]), range(1, plus(length(date), 1))), groupArray(ifNull(total, 0)), arrayWithConstant(length(date), reinterpretAsFloat64(0))) AS total,
                      if(ifNull(ifNull(greaterOrEquals(row_number, 25), 0), 0), '$$_posthog_breakdown_other_$$', breakdown_value) AS breakdown_value
  FROM
    (SELECT arrayMap(number -> plus(toStartOfInterval(assumeNotNull(toDateTime('2019-12-28 00:00:00', 'UTC')), toIntervalDay(1)), toIntervalDay(number)), range(0, plus(coalesce(dateDiff('day', toStartOfInterval(assumeNotNull(toDateTime('2019-12-28 00:00:00', 'UTC')), toIntervalDay(1)), toStartOfInterval(assumeNotNull(toDateTime('2020-01-04 23:59:59', 'UTC')), toIntervalDay(1)))), 1))) AS date,
            arrayMap(_match_date -> arraySum(arraySlice(groupArray(ifNull(count, 0)), indexOf(groupArray(day_start) AS _days_for_count, _match_date) AS _index, plus(minus(arrayLastIndex(x -> ifNull(equals(x, _match_date), isNull(x)
                                                                                                                                                                                                      and isNull(_match_date)), _days_for_count), _index), 1))), date) AS total,
            breakdown_value AS breakdown_value,
            rowNumberInAllBlocks() AS row_number
     FROM
       (SELECT sum(total) AS count,
               day_start AS day_start,
               breakdown_value AS breakdown_value
        FROM
          (SELECT counts AS total,
                  toStartOfDay(timestamp) AS day_start,
                  breakdown_value AS breakdown_value
           FROM
             (SELECT d.timestamp AS timestamp,
                     count(DISTINCT e.actor_id) AS counts,
                     e.breakdown_value AS breakdown_value
              FROM
                (SELECT toStartOfDay(toTimeZone(e.timestamp, 'UTC')) AS timestamp,
                        if(not(empty(e__override.distinct_id)), e__override.person_id, e.person_id) AS actor_id,
                        ifNull(nullIf(toString(e__person.`properties___$some_prop`), ''), '$$_posthog_breakdown_null_$$') AS breakdown_value
                 FROM events AS e SAMPLE 1
                 LEFT OUTER JOIN
                   (SELECT tupleElement(argMax(tuple(person_distinct_id_overrides.person_id), person_distinct_id_overrides.version), 1) AS person_id,
                           person_distinct_id_overrides.distinct_id AS distinct_id
                    FROM person_distinct_id_overrides
                    WHERE equals(person_distinct_id_overrides.team_id, 99999)
                    GROUP BY person_distinct_id_overrides.distinct_id
                    HAVING ifNull(equals(tupleElement(argMax(tuple(person_distinct_id_overrides.is_deleted), person_distinct_id_overrides.version), 1), 0), 0) SETTINGS optimize_aggregation_in_order=1) AS e__override ON equals(e.distinct_id, e__override.distinct_id)
                 LEFT JOIN
                   (SELECT person.id AS id,
                           replaceRegexpAll(nullIf(nullIf(JSONExtractRaw(person.properties, '$some_prop'), ''), 'null'), '^"|"$', '') AS `properties___$some_prop`,
                           replaceRegexpAll(nullIf(nullIf(JSONExtractRaw(person.properties, 'filter_prop'), ''), 'null'), '^"|"$', '') AS properties___filter_prop
                    FROM person
                    WHERE and(equals(person.team_id, 99999), in(tuple(person.id, person.version),
                                                                  (SELECT person.id AS id, max(person.version) AS version
                                                                   FROM person
                                                                   WHERE equals(person.team_id, 99999)
                                                                   GROUP BY person.id
                                                                   HAVING and(ifNull(equals(argMax(person.is_deleted, person.version), 0), 0), ifNull(less(argMax(toTimeZone(person.created_at, 'UTC'), person.version), plus(now64(6, 'UTC'), toIntervalDay(1))), 0))))) SETTINGS optimize_aggregation_in_order=1) AS e__person ON equals(if(not(empty(e__override.distinct_id)), e__override.person_id, e.person_id), e__person.id)
                 WHERE and(equals(e.team_id, 99999), and(equals(e.event, 'sign up'), ifNull(equals(e__person.properties___filter_prop, 'filter_val'), 0)), greaterOrEquals(timestamp, minus(assumeNotNull(toDateTime('2019-12-28 00:00:00', 'UTC')), toIntervalDay(30))), lessOrEquals(timestamp, assumeNotNull(toDateTime('2020-01-04 23:59:59', 'UTC'))))
                 GROUP BY timestamp, actor_id,
                                     breakdown_value) AS e
              CROSS JOIN
                (SELECT minus(toStartOfInterval(assumeNotNull(toDateTime('2020-01-04 23:59:59', 'UTC')), toIntervalDay(1)), toIntervalDay(numbers.number)) AS timestamp
                 FROM numbers(dateDiff('day', minus(toStartOfInterval(assumeNotNull(toDateTime('2019-12-28 00:00:00', 'UTC')), toIntervalDay(1)), toIntervalDay(30)), assumeNotNull(toDateTime('2020-01-04 23:59:59', 'UTC')))) AS numbers) AS d
              WHERE and(ifNull(lessOrEquals(e.timestamp, d.timestamp), 0), ifNull(greater(e.timestamp, minus(d.timestamp, toIntervalDay(30))), 0))
              GROUP BY d.timestamp,
                       breakdown_value
              ORDER BY d.timestamp ASC)
           WHERE and(ifNull(greaterOrEquals(timestamp, toStartOfInterval(assumeNotNull(toDateTime('2019-12-28 00:00:00', 'UTC')), toIntervalDay(1))), 0), ifNull(lessOrEquals(timestamp, assumeNotNull(toDateTime('2020-01-04 23:59:59', 'UTC'))), 0)))
        GROUP BY day_start,
                 breakdown_value
        ORDER BY day_start ASC, breakdown_value ASC)
     GROUP BY breakdown_value
     ORDER BY if(ifNull(equals(breakdown_value, '$$_posthog_breakdown_other_$$'), 0), 2, if(ifNull(equals(breakdown_value, '$$_posthog_breakdown_null_$$'), 0), 1, 0)) ASC, arraySum(total) DESC, breakdown_value ASC)
  WHERE isNotNull(breakdown_value)
  GROUP BY breakdown_value
  ORDER BY if(ifNull(equals(breakdown_value, '$$_posthog_breakdown_other_$$'), 0), 2, if(ifNull(equals(breakdown_value, '$$_posthog_breakdown_null_$$'), 0), 1, 0)) ASC, arraySum(total) DESC, breakdown_value ASC
  LIMIT 50000 SETTINGS readonly=2,
                       max_execution_time=60,
                       allow_experimental_object_type=1,
                       format_csv_allow_double_quotes=0,
                       max_ast_elements=4000000,
                       max_expanded_ast_elements=4000000,
                       max_bytes_before_external_group_by=0,
                       transform_null_in=1,
                       optimize_min_equality_disjunction_chain_length=4294967295,
                       allow_experimental_join_condition=1
  '''
# ---
# name: TestTrends.test_mau_with_breakdown_filtering_and_prop_filter.1
  '''
  SELECT groupArray(1)(date)[1] AS date,
                      arrayFold((acc, x) -> arrayMap(i -> plus(acc[i], x[i]), range(1, plus(length(date), 1))), groupArray(ifNull(total, 0)), arrayWithConstant(length(date), reinterpretAsFloat64(0))) AS total,
                      arrayMap(i -> if(ifNull(ifNull(greaterOrEquals(row_number, 25), 0), 0), '$$_posthog_breakdown_other_$$', i), breakdown_value) AS breakdown_value
  FROM
    (SELECT arrayMap(number -> plus(toStartOfInterval(assumeNotNull(toDateTime('2019-12-28 00:00:00', 'UTC')), toIntervalDay(1)), toIntervalDay(number)), range(0, plus(coalesce(dateDiff('day', toStartOfInterval(assumeNotNull(toDateTime('2019-12-28 00:00:00', 'UTC')), toIntervalDay(1)), toStartOfInterval(assumeNotNull(toDateTime('2020-01-04 23:59:59', 'UTC')), toIntervalDay(1)))), 1))) AS date,
            arrayMap(_match_date -> arraySum(arraySlice(groupArray(ifNull(count, 0)), indexOf(groupArray(day_start) AS _days_for_count, _match_date) AS _index, plus(minus(arrayLastIndex(x -> ifNull(equals(x, _match_date), isNull(x)
                                                                                                                                                                                                      and isNull(_match_date)), _days_for_count), _index), 1))), date) AS total,
            breakdown_value AS breakdown_value,
            rowNumberInAllBlocks() AS row_number
     FROM
       (SELECT sum(total) AS count,
               day_start AS day_start,
               [ifNull(toString(breakdown_value_1), '$$_posthog_breakdown_null_$$')] AS breakdown_value
        FROM
          (SELECT counts AS total,
                  toStartOfDay(timestamp) AS day_start,
                  breakdown_value_1 AS breakdown_value_1
           FROM
             (SELECT d.timestamp AS timestamp,
                     count(DISTINCT e.actor_id) AS counts,
                     e.breakdown_value_1 AS breakdown_value_1
              FROM
                (SELECT toStartOfDay(toTimeZone(e.timestamp, 'UTC')) AS timestamp,
                        if(not(empty(e__override.distinct_id)), e__override.person_id, e.person_id) AS actor_id,
                        ifNull(nullIf(toString(e__person.`properties___$some_prop`), ''), '$$_posthog_breakdown_null_$$') AS breakdown_value_1
                 FROM events AS e SAMPLE 1
                 LEFT OUTER JOIN
                   (SELECT tupleElement(argMax(tuple(person_distinct_id_overrides.person_id), person_distinct_id_overrides.version), 1) AS person_id,
                           person_distinct_id_overrides.distinct_id AS distinct_id
                    FROM person_distinct_id_overrides
                    WHERE equals(person_distinct_id_overrides.team_id, 99999)
                    GROUP BY person_distinct_id_overrides.distinct_id
                    HAVING ifNull(equals(tupleElement(argMax(tuple(person_distinct_id_overrides.is_deleted), person_distinct_id_overrides.version), 1), 0), 0) SETTINGS optimize_aggregation_in_order=1) AS e__override ON equals(e.distinct_id, e__override.distinct_id)
                 LEFT JOIN
                   (SELECT person.id AS id,
                           replaceRegexpAll(nullIf(nullIf(JSONExtractRaw(person.properties, '$some_prop'), ''), 'null'), '^"|"$', '') AS `properties___$some_prop`,
                           replaceRegexpAll(nullIf(nullIf(JSONExtractRaw(person.properties, 'filter_prop'), ''), 'null'), '^"|"$', '') AS properties___filter_prop
                    FROM person
                    WHERE and(equals(person.team_id, 99999), in(tuple(person.id, person.version),
                                                                  (SELECT person.id AS id, max(person.version) AS version
                                                                   FROM person
                                                                   WHERE equals(person.team_id, 99999)
                                                                   GROUP BY person.id
                                                                   HAVING and(ifNull(equals(argMax(person.is_deleted, person.version), 0), 0), ifNull(less(argMax(toTimeZone(person.created_at, 'UTC'), person.version), plus(now64(6, 'UTC'), toIntervalDay(1))), 0))))) SETTINGS optimize_aggregation_in_order=1) AS e__person ON equals(if(not(empty(e__override.distinct_id)), e__override.person_id, e.person_id), e__person.id)
                 WHERE and(equals(e.team_id, 99999), and(equals(e.event, 'sign up'), ifNull(equals(e__person.properties___filter_prop, 'filter_val'), 0)), greaterOrEquals(timestamp, minus(assumeNotNull(toDateTime('2019-12-28 00:00:00', 'UTC')), toIntervalDay(30))), lessOrEquals(timestamp, assumeNotNull(toDateTime('2020-01-04 23:59:59', 'UTC'))))
                 GROUP BY timestamp, actor_id,
                                     breakdown_value_1) AS e
              CROSS JOIN
                (SELECT minus(toStartOfInterval(assumeNotNull(toDateTime('2020-01-04 23:59:59', 'UTC')), toIntervalDay(1)), toIntervalDay(numbers.number)) AS timestamp
                 FROM numbers(dateDiff('day', minus(toStartOfInterval(assumeNotNull(toDateTime('2019-12-28 00:00:00', 'UTC')), toIntervalDay(1)), toIntervalDay(30)), assumeNotNull(toDateTime('2020-01-04 23:59:59', 'UTC')))) AS numbers) AS d
              WHERE and(ifNull(lessOrEquals(e.timestamp, d.timestamp), 0), ifNull(greater(e.timestamp, minus(d.timestamp, toIntervalDay(30))), 0))
              GROUP BY d.timestamp,
                       breakdown_value_1
              ORDER BY d.timestamp ASC)
           WHERE and(ifNull(greaterOrEquals(timestamp, toStartOfInterval(assumeNotNull(toDateTime('2019-12-28 00:00:00', 'UTC')), toIntervalDay(1))), 0), ifNull(lessOrEquals(timestamp, assumeNotNull(toDateTime('2020-01-04 23:59:59', 'UTC'))), 0)))
        GROUP BY day_start,
                 breakdown_value_1
        ORDER BY day_start ASC, breakdown_value ASC)
     GROUP BY breakdown_value
     ORDER BY if(has(breakdown_value, '$$_posthog_breakdown_other_$$'), 2, if(has(breakdown_value, '$$_posthog_breakdown_null_$$'), 1, 0)) ASC, arraySum(total) DESC, breakdown_value ASC)
  WHERE arrayExists(x -> isNotNull(x), breakdown_value)
  GROUP BY breakdown_value
  ORDER BY if(has(breakdown_value, '$$_posthog_breakdown_other_$$'), 2, if(has(breakdown_value, '$$_posthog_breakdown_null_$$'), 1, 0)) ASC, arraySum(total) DESC, breakdown_value ASC
  LIMIT 50000 SETTINGS readonly=2,
                       max_execution_time=60,
                       allow_experimental_object_type=1,
                       format_csv_allow_double_quotes=0,
                       max_ast_elements=4000000,
                       max_expanded_ast_elements=4000000,
                       max_bytes_before_external_group_by=0,
                       transform_null_in=1,
                       optimize_min_equality_disjunction_chain_length=4294967295,
                       allow_experimental_join_condition=1
  '''
# ---
# name: TestTrends.test_mau_with_breakdown_filtering_and_prop_filter_poe_v2
  '''
  SELECT groupArray(1)(date)[1] AS date,
                      arrayFold((acc, x) -> arrayMap(i -> plus(acc[i], x[i]), range(1, plus(length(date), 1))), groupArray(ifNull(total, 0)), arrayWithConstant(length(date), reinterpretAsFloat64(0))) AS total,
                      if(ifNull(ifNull(greaterOrEquals(row_number, 25), 0), 0), '$$_posthog_breakdown_other_$$', breakdown_value) AS breakdown_value
  FROM
    (SELECT arrayMap(number -> plus(toStartOfInterval(assumeNotNull(toDateTime('2019-12-28 00:00:00', 'UTC')), toIntervalDay(1)), toIntervalDay(number)), range(0, plus(coalesce(dateDiff('day', toStartOfInterval(assumeNotNull(toDateTime('2019-12-28 00:00:00', 'UTC')), toIntervalDay(1)), toStartOfInterval(assumeNotNull(toDateTime('2020-01-04 23:59:59', 'UTC')), toIntervalDay(1)))), 1))) AS date,
            arrayMap(_match_date -> arraySum(arraySlice(groupArray(ifNull(count, 0)), indexOf(groupArray(day_start) AS _days_for_count, _match_date) AS _index, plus(minus(arrayLastIndex(x -> ifNull(equals(x, _match_date), isNull(x)
                                                                                                                                                                                                      and isNull(_match_date)), _days_for_count), _index), 1))), date) AS total,
            breakdown_value AS breakdown_value,
            rowNumberInAllBlocks() AS row_number
     FROM
       (SELECT sum(total) AS count,
               day_start AS day_start,
               breakdown_value AS breakdown_value
        FROM
          (SELECT counts AS total,
                  toStartOfDay(timestamp) AS day_start,
                  breakdown_value AS breakdown_value
           FROM
             (SELECT d.timestamp AS timestamp,
                     count(DISTINCT e.actor_id) AS counts,
                     e.breakdown_value AS breakdown_value
              FROM
                (SELECT toStartOfDay(toTimeZone(e.timestamp, 'UTC')) AS timestamp,
                        if(not(empty(e__override.distinct_id)), e__override.person_id, e.person_id) AS actor_id,
                        ifNull(nullIf(toString(replaceRegexpAll(nullIf(nullIf(JSONExtractRaw(e.person_properties, '$some_prop'), ''), 'null'), '^"|"$', '')), ''), '$$_posthog_breakdown_null_$$') AS breakdown_value
                 FROM events AS e SAMPLE 1
                 LEFT OUTER JOIN
                   (SELECT tupleElement(argMax(tuple(person_distinct_id_overrides.person_id), person_distinct_id_overrides.version), 1) AS person_id,
                           person_distinct_id_overrides.distinct_id AS distinct_id
                    FROM person_distinct_id_overrides
                    WHERE equals(person_distinct_id_overrides.team_id, 99999)
                    GROUP BY person_distinct_id_overrides.distinct_id
                    HAVING ifNull(equals(tupleElement(argMax(tuple(person_distinct_id_overrides.is_deleted), person_distinct_id_overrides.version), 1), 0), 0) SETTINGS optimize_aggregation_in_order=1) AS e__override ON equals(e.distinct_id, e__override.distinct_id)
                 WHERE and(equals(e.team_id, 99999), and(equals(e.event, 'sign up'), ifNull(equals(replaceRegexpAll(nullIf(nullIf(JSONExtractRaw(e.person_properties, 'filter_prop'), ''), 'null'), '^"|"$', ''), 'filter_val'), 0)), greaterOrEquals(timestamp, minus(assumeNotNull(toDateTime('2019-12-28 00:00:00', 'UTC')), toIntervalDay(30))), lessOrEquals(timestamp, assumeNotNull(toDateTime('2020-01-04 23:59:59', 'UTC'))))
                 GROUP BY timestamp, actor_id,
                                     breakdown_value) AS e
              CROSS JOIN
                (SELECT minus(toStartOfInterval(assumeNotNull(toDateTime('2020-01-04 23:59:59', 'UTC')), toIntervalDay(1)), toIntervalDay(numbers.number)) AS timestamp
                 FROM numbers(dateDiff('day', minus(toStartOfInterval(assumeNotNull(toDateTime('2019-12-28 00:00:00', 'UTC')), toIntervalDay(1)), toIntervalDay(30)), assumeNotNull(toDateTime('2020-01-04 23:59:59', 'UTC')))) AS numbers) AS d
              WHERE and(ifNull(lessOrEquals(e.timestamp, d.timestamp), 0), ifNull(greater(e.timestamp, minus(d.timestamp, toIntervalDay(30))), 0))
              GROUP BY d.timestamp,
                       breakdown_value
              ORDER BY d.timestamp ASC)
           WHERE and(ifNull(greaterOrEquals(timestamp, toStartOfInterval(assumeNotNull(toDateTime('2019-12-28 00:00:00', 'UTC')), toIntervalDay(1))), 0), ifNull(lessOrEquals(timestamp, assumeNotNull(toDateTime('2020-01-04 23:59:59', 'UTC'))), 0)))
        GROUP BY day_start,
                 breakdown_value
        ORDER BY day_start ASC, breakdown_value ASC)
     GROUP BY breakdown_value
     ORDER BY if(ifNull(equals(breakdown_value, '$$_posthog_breakdown_other_$$'), 0), 2, if(ifNull(equals(breakdown_value, '$$_posthog_breakdown_null_$$'), 0), 1, 0)) ASC, arraySum(total) DESC, breakdown_value ASC)
  WHERE isNotNull(breakdown_value)
  GROUP BY breakdown_value
  ORDER BY if(ifNull(equals(breakdown_value, '$$_posthog_breakdown_other_$$'), 0), 2, if(ifNull(equals(breakdown_value, '$$_posthog_breakdown_null_$$'), 0), 1, 0)) ASC, arraySum(total) DESC, breakdown_value ASC
  LIMIT 50000 SETTINGS readonly=2,
                       max_execution_time=60,
                       allow_experimental_object_type=1,
                       format_csv_allow_double_quotes=0,
                       max_ast_elements=4000000,
                       max_expanded_ast_elements=4000000,
                       max_bytes_before_external_group_by=0,
                       transform_null_in=1,
                       optimize_min_equality_disjunction_chain_length=4294967295,
                       allow_experimental_join_condition=1
  '''
# ---
# name: TestTrends.test_mau_with_breakdown_filtering_and_prop_filter_poe_v2.1
  '''
  SELECT groupArray(1)(date)[1] AS date,
                      arrayFold((acc, x) -> arrayMap(i -> plus(acc[i], x[i]), range(1, plus(length(date), 1))), groupArray(ifNull(total, 0)), arrayWithConstant(length(date), reinterpretAsFloat64(0))) AS total,
                      arrayMap(i -> if(ifNull(ifNull(greaterOrEquals(row_number, 25), 0), 0), '$$_posthog_breakdown_other_$$', i), breakdown_value) AS breakdown_value
  FROM
    (SELECT arrayMap(number -> plus(toStartOfInterval(assumeNotNull(toDateTime('2019-12-28 00:00:00', 'UTC')), toIntervalDay(1)), toIntervalDay(number)), range(0, plus(coalesce(dateDiff('day', toStartOfInterval(assumeNotNull(toDateTime('2019-12-28 00:00:00', 'UTC')), toIntervalDay(1)), toStartOfInterval(assumeNotNull(toDateTime('2020-01-04 23:59:59', 'UTC')), toIntervalDay(1)))), 1))) AS date,
            arrayMap(_match_date -> arraySum(arraySlice(groupArray(ifNull(count, 0)), indexOf(groupArray(day_start) AS _days_for_count, _match_date) AS _index, plus(minus(arrayLastIndex(x -> ifNull(equals(x, _match_date), isNull(x)
                                                                                                                                                                                                      and isNull(_match_date)), _days_for_count), _index), 1))), date) AS total,
            breakdown_value AS breakdown_value,
            rowNumberInAllBlocks() AS row_number
     FROM
       (SELECT sum(total) AS count,
               day_start AS day_start,
               [ifNull(toString(breakdown_value_1), '$$_posthog_breakdown_null_$$')] AS breakdown_value
        FROM
          (SELECT counts AS total,
                  toStartOfDay(timestamp) AS day_start,
                  breakdown_value_1 AS breakdown_value_1
           FROM
             (SELECT d.timestamp AS timestamp,
                     count(DISTINCT e.actor_id) AS counts,
                     e.breakdown_value_1 AS breakdown_value_1
              FROM
                (SELECT toStartOfDay(toTimeZone(e.timestamp, 'UTC')) AS timestamp,
                        if(not(empty(e__override.distinct_id)), e__override.person_id, e.person_id) AS actor_id,
                        ifNull(nullIf(toString(replaceRegexpAll(nullIf(nullIf(JSONExtractRaw(e.person_properties, '$some_prop'), ''), 'null'), '^"|"$', '')), ''), '$$_posthog_breakdown_null_$$') AS breakdown_value_1
                 FROM events AS e SAMPLE 1
                 LEFT OUTER JOIN
                   (SELECT tupleElement(argMax(tuple(person_distinct_id_overrides.person_id), person_distinct_id_overrides.version), 1) AS person_id,
                           person_distinct_id_overrides.distinct_id AS distinct_id
                    FROM person_distinct_id_overrides
                    WHERE equals(person_distinct_id_overrides.team_id, 99999)
                    GROUP BY person_distinct_id_overrides.distinct_id
                    HAVING ifNull(equals(tupleElement(argMax(tuple(person_distinct_id_overrides.is_deleted), person_distinct_id_overrides.version), 1), 0), 0) SETTINGS optimize_aggregation_in_order=1) AS e__override ON equals(e.distinct_id, e__override.distinct_id)
                 WHERE and(equals(e.team_id, 99999), and(equals(e.event, 'sign up'), ifNull(equals(replaceRegexpAll(nullIf(nullIf(JSONExtractRaw(e.person_properties, 'filter_prop'), ''), 'null'), '^"|"$', ''), 'filter_val'), 0)), greaterOrEquals(timestamp, minus(assumeNotNull(toDateTime('2019-12-28 00:00:00', 'UTC')), toIntervalDay(30))), lessOrEquals(timestamp, assumeNotNull(toDateTime('2020-01-04 23:59:59', 'UTC'))))
                 GROUP BY timestamp, actor_id,
                                     breakdown_value_1) AS e
              CROSS JOIN
                (SELECT minus(toStartOfInterval(assumeNotNull(toDateTime('2020-01-04 23:59:59', 'UTC')), toIntervalDay(1)), toIntervalDay(numbers.number)) AS timestamp
                 FROM numbers(dateDiff('day', minus(toStartOfInterval(assumeNotNull(toDateTime('2019-12-28 00:00:00', 'UTC')), toIntervalDay(1)), toIntervalDay(30)), assumeNotNull(toDateTime('2020-01-04 23:59:59', 'UTC')))) AS numbers) AS d
              WHERE and(ifNull(lessOrEquals(e.timestamp, d.timestamp), 0), ifNull(greater(e.timestamp, minus(d.timestamp, toIntervalDay(30))), 0))
              GROUP BY d.timestamp,
                       breakdown_value_1
              ORDER BY d.timestamp ASC)
           WHERE and(ifNull(greaterOrEquals(timestamp, toStartOfInterval(assumeNotNull(toDateTime('2019-12-28 00:00:00', 'UTC')), toIntervalDay(1))), 0), ifNull(lessOrEquals(timestamp, assumeNotNull(toDateTime('2020-01-04 23:59:59', 'UTC'))), 0)))
        GROUP BY day_start,
                 breakdown_value_1
        ORDER BY day_start ASC, breakdown_value ASC)
     GROUP BY breakdown_value
     ORDER BY if(has(breakdown_value, '$$_posthog_breakdown_other_$$'), 2, if(has(breakdown_value, '$$_posthog_breakdown_null_$$'), 1, 0)) ASC, arraySum(total) DESC, breakdown_value ASC)
  WHERE arrayExists(x -> isNotNull(x), breakdown_value)
  GROUP BY breakdown_value
  ORDER BY if(has(breakdown_value, '$$_posthog_breakdown_other_$$'), 2, if(has(breakdown_value, '$$_posthog_breakdown_null_$$'), 1, 0)) ASC, arraySum(total) DESC, breakdown_value ASC
  LIMIT 50000 SETTINGS readonly=2,
                       max_execution_time=60,
                       allow_experimental_object_type=1,
                       format_csv_allow_double_quotes=0,
                       max_ast_elements=4000000,
                       max_expanded_ast_elements=4000000,
                       max_bytes_before_external_group_by=0,
                       transform_null_in=1,
                       optimize_min_equality_disjunction_chain_length=4294967295,
                       allow_experimental_join_condition=1
  '''
# ---
# name: TestTrends.test_non_deterministic_timezones
  '''
  SELECT arrayMap(number -> plus(toStartOfWeek(assumeNotNull(toDateTime('2022-10-31 00:00:00', 'US/Pacific')), 0), toIntervalWeek(number)), range(0, plus(coalesce(dateDiff('week', toStartOfWeek(assumeNotNull(toDateTime('2022-10-31 00:00:00', 'US/Pacific')), 0), toStartOfWeek(assumeNotNull(toDateTime('2022-11-30 23:59:59', 'US/Pacific')), 0))), 1))) AS date,
         arrayMap(_match_date -> arraySum(arraySlice(groupArray(ifNull(count, 0)), indexOf(groupArray(day_start) AS _days_for_count, _match_date) AS _index, plus(minus(arrayLastIndex(x -> ifNull(equals(x, _match_date), isNull(x)
                                                                                                                                                                                                   and isNull(_match_date)), _days_for_count), _index), 1))), date) AS total
  FROM
    (SELECT sum(total) AS count,
            day_start AS day_start
     FROM
       (SELECT count() AS total,
               toStartOfWeek(toTimeZone(e.timestamp, 'US/Pacific'), 0) AS day_start
        FROM events AS e SAMPLE 1
        WHERE and(equals(e.team_id, 99999), greaterOrEquals(toTimeZone(e.timestamp, 'US/Pacific'), toStartOfInterval(assumeNotNull(toDateTime('2022-10-31 00:00:00', 'US/Pacific')), toIntervalDay(1))), lessOrEquals(toTimeZone(e.timestamp, 'US/Pacific'), assumeNotNull(toDateTime('2022-11-30 23:59:59', 'US/Pacific'))), equals(e.event, 'sign up'))
        GROUP BY day_start)
     GROUP BY day_start
     ORDER BY day_start ASC)
  ORDER BY arraySum(total) DESC
  LIMIT 50000 SETTINGS readonly=2,
                       max_execution_time=60,
                       allow_experimental_object_type=1,
                       format_csv_allow_double_quotes=0,
                       max_ast_elements=4000000,
                       max_expanded_ast_elements=4000000,
                       max_bytes_before_external_group_by=0,
                       transform_null_in=1,
                       optimize_min_equality_disjunction_chain_length=4294967295,
                       allow_experimental_join_condition=1
  '''
# ---
# name: TestTrends.test_person_filtering_in_cohort_in_action
  '''
  
  SELECT count(DISTINCT person_id)
  FROM cohortpeople
  WHERE team_id = 99999
    AND cohort_id = 99999
    AND version = 0
  '''
# ---
# name: TestTrends.test_person_filtering_in_cohort_in_action.1
  '''
  SELECT groupArray(1)(date)[1] AS date,
                      arrayFold((acc, x) -> arrayMap(i -> plus(acc[i], x[i]), range(1, plus(length(date), 1))), groupArray(ifNull(total, 0)), arrayWithConstant(length(date), reinterpretAsFloat64(0))) AS total,
                      if(ifNull(ifNull(greaterOrEquals(row_number, 25), 0), 0), '$$_posthog_breakdown_other_$$', breakdown_value) AS breakdown_value
  FROM
    (SELECT arrayMap(number -> plus(toStartOfInterval(assumeNotNull(toDateTime('2019-12-28 00:00:00', 'UTC')), toIntervalDay(1)), toIntervalDay(number)), range(0, plus(coalesce(dateDiff('day', toStartOfInterval(assumeNotNull(toDateTime('2019-12-28 00:00:00', 'UTC')), toIntervalDay(1)), toStartOfInterval(assumeNotNull(toDateTime('2020-01-04 23:59:59', 'UTC')), toIntervalDay(1)))), 1))) AS date,
            arrayMap(_match_date -> arraySum(arraySlice(groupArray(ifNull(count, 0)), indexOf(groupArray(day_start) AS _days_for_count, _match_date) AS _index, plus(minus(arrayLastIndex(x -> ifNull(equals(x, _match_date), isNull(x)
                                                                                                                                                                                                      and isNull(_match_date)), _days_for_count), _index), 1))), date) AS total,
            breakdown_value AS breakdown_value,
            rowNumberInAllBlocks() AS row_number
     FROM
       (SELECT sum(total) AS count,
               day_start AS day_start,
               breakdown_value AS breakdown_value
        FROM
          (SELECT count() AS total,
                  toStartOfDay(toTimeZone(e.timestamp, 'UTC')) AS day_start,
                  ifNull(nullIf(toString(replaceRegexpAll(nullIf(nullIf(JSONExtractRaw(e.properties, '$some_property'), ''), 'null'), '^"|"$', '')), ''), '$$_posthog_breakdown_null_$$') AS breakdown_value
           FROM events AS e SAMPLE 1
           LEFT OUTER JOIN
             (SELECT argMax(person_distinct_id_overrides.person_id, person_distinct_id_overrides.version) AS person_id,
                     person_distinct_id_overrides.distinct_id AS distinct_id
              FROM person_distinct_id_overrides
              WHERE equals(person_distinct_id_overrides.team_id, 99999)
              GROUP BY person_distinct_id_overrides.distinct_id
              HAVING ifNull(equals(argMax(person_distinct_id_overrides.is_deleted, person_distinct_id_overrides.version), 0), 0) SETTINGS optimize_aggregation_in_order=1) AS e__override ON equals(e.distinct_id, e__override.distinct_id)
           WHERE and(equals(e.team_id, 99999), greaterOrEquals(toTimeZone(e.timestamp, 'UTC'), toStartOfInterval(assumeNotNull(toDateTime('2019-12-28 00:00:00', 'UTC')), toIntervalDay(1))), lessOrEquals(toTimeZone(e.timestamp, 'UTC'), assumeNotNull(toDateTime('2020-01-04 23:59:59', 'UTC'))), and(equals(e.event, 'sign up'), in(if(not(empty(e__override.distinct_id)), e__override.person_id, e.person_id),
                                                                                                                                                                                                                                                                                                                                          (SELECT cohortpeople.person_id AS person_id
                                                                                                                                                                                                                                                                                                                                           FROM cohortpeople
                                                                                                                                                                                                                                                                                                                                           WHERE and(equals(cohortpeople.team_id, 99999), equals(cohortpeople.cohort_id, 99999), equals(cohortpeople.version, 0))))))
           GROUP BY day_start,
                    breakdown_value)
        GROUP BY day_start,
                 breakdown_value
        ORDER BY day_start ASC, breakdown_value ASC)
     GROUP BY breakdown_value
     ORDER BY if(ifNull(equals(breakdown_value, '$$_posthog_breakdown_other_$$'), 0), 2, if(ifNull(equals(breakdown_value, '$$_posthog_breakdown_null_$$'), 0), 1, 0)) ASC, arraySum(total) DESC, breakdown_value ASC)
  WHERE isNotNull(breakdown_value)
  GROUP BY breakdown_value
  ORDER BY if(ifNull(equals(breakdown_value, '$$_posthog_breakdown_other_$$'), 0), 2, if(ifNull(equals(breakdown_value, '$$_posthog_breakdown_null_$$'), 0), 1, 0)) ASC, arraySum(total) DESC, breakdown_value ASC
  LIMIT 50000 SETTINGS readonly=2,
                       max_execution_time=60,
                       allow_experimental_object_type=1,
                       format_csv_allow_double_quotes=0,
                       max_ast_elements=4000000,
                       max_expanded_ast_elements=4000000,
                       max_bytes_before_external_group_by=0,
                       transform_null_in=1,
                       optimize_min_equality_disjunction_chain_length=4294967295,
                       allow_experimental_join_condition=1
  '''
# ---
# name: TestTrends.test_person_filtering_in_cohort_in_action.2
  '''
  
  SELECT count(DISTINCT person_id)
  FROM cohortpeople
  WHERE team_id = 99999
    AND cohort_id = 99999
    AND version = 0
  '''
# ---
# name: TestTrends.test_person_filtering_in_cohort_in_action.3
  '''
  SELECT groupArray(1)(date)[1] AS date,
                      arrayFold((acc, x) -> arrayMap(i -> plus(acc[i], x[i]), range(1, plus(length(date), 1))), groupArray(ifNull(total, 0)), arrayWithConstant(length(date), reinterpretAsFloat64(0))) AS total,
                      if(ifNull(ifNull(greaterOrEquals(row_number, 25), 0), 0), '$$_posthog_breakdown_other_$$', breakdown_value) AS breakdown_value
  FROM
    (SELECT arrayMap(number -> plus(toStartOfInterval(assumeNotNull(toDateTime('2019-12-28 00:00:00', 'UTC')), toIntervalDay(1)), toIntervalDay(number)), range(0, plus(coalesce(dateDiff('day', toStartOfInterval(assumeNotNull(toDateTime('2019-12-28 00:00:00', 'UTC')), toIntervalDay(1)), toStartOfInterval(assumeNotNull(toDateTime('2020-01-04 23:59:59', 'UTC')), toIntervalDay(1)))), 1))) AS date,
            arrayMap(_match_date -> arraySum(arraySlice(groupArray(ifNull(count, 0)), indexOf(groupArray(day_start) AS _days_for_count, _match_date) AS _index, plus(minus(arrayLastIndex(x -> ifNull(equals(x, _match_date), isNull(x)
                                                                                                                                                                                                      and isNull(_match_date)), _days_for_count), _index), 1))), date) AS total,
            breakdown_value AS breakdown_value,
            rowNumberInAllBlocks() AS row_number
     FROM
       (SELECT sum(total) AS count,
               day_start AS day_start,
               breakdown_value AS breakdown_value
        FROM
          (SELECT count() AS total,
                  toStartOfDay(toTimeZone(e.timestamp, 'UTC')) AS day_start,
                  ifNull(nullIf(toString(replaceRegexpAll(nullIf(nullIf(JSONExtractRaw(e.properties, '$some_property'), ''), 'null'), '^"|"$', '')), ''), '$$_posthog_breakdown_null_$$') AS breakdown_value
           FROM events AS e SAMPLE 1
           LEFT OUTER JOIN
             (SELECT tupleElement(argMax(tuple(person_distinct_id_overrides.person_id), person_distinct_id_overrides.version), 1) AS person_id,
                     person_distinct_id_overrides.distinct_id AS distinct_id
              FROM person_distinct_id_overrides
              WHERE equals(person_distinct_id_overrides.team_id, 99999)
              GROUP BY person_distinct_id_overrides.distinct_id
              HAVING ifNull(equals(tupleElement(argMax(tuple(person_distinct_id_overrides.is_deleted), person_distinct_id_overrides.version), 1), 0), 0) SETTINGS optimize_aggregation_in_order=1) AS e__override ON equals(e.distinct_id, e__override.distinct_id)
           WHERE and(equals(e.team_id, 99999), greaterOrEquals(toTimeZone(e.timestamp, 'UTC'), toStartOfInterval(assumeNotNull(toDateTime('2019-12-28 00:00:00', 'UTC')), toIntervalDay(1))), lessOrEquals(toTimeZone(e.timestamp, 'UTC'), assumeNotNull(toDateTime('2020-01-04 23:59:59', 'UTC'))), and(equals(e.event, 'sign up'), in(if(not(empty(e__override.distinct_id)), e__override.person_id, e.person_id),
                                                                                                                                                                                                                                                                                                                                          (SELECT cohortpeople.person_id AS person_id
                                                                                                                                                                                                                                                                                                                                           FROM cohortpeople
                                                                                                                                                                                                                                                                                                                                           WHERE and(equals(cohortpeople.team_id, 99999), equals(cohortpeople.cohort_id, 99999), equals(cohortpeople.version, 0))))))
           GROUP BY day_start,
                    breakdown_value)
        GROUP BY day_start,
                 breakdown_value
        ORDER BY day_start ASC, breakdown_value ASC)
     GROUP BY breakdown_value
     ORDER BY if(ifNull(equals(breakdown_value, '$$_posthog_breakdown_other_$$'), 0), 2, if(ifNull(equals(breakdown_value, '$$_posthog_breakdown_null_$$'), 0), 1, 0)) ASC, arraySum(total) DESC, breakdown_value ASC)
  WHERE isNotNull(breakdown_value)
  GROUP BY breakdown_value
  ORDER BY if(ifNull(equals(breakdown_value, '$$_posthog_breakdown_other_$$'), 0), 2, if(ifNull(equals(breakdown_value, '$$_posthog_breakdown_null_$$'), 0), 1, 0)) ASC, arraySum(total) DESC, breakdown_value ASC
  LIMIT 50000 SETTINGS readonly=2,
                       max_execution_time=60,
                       allow_experimental_object_type=1,
                       format_csv_allow_double_quotes=0,
                       max_ast_elements=4000000,
                       max_expanded_ast_elements=4000000,
                       max_bytes_before_external_group_by=0,
                       transform_null_in=1,
                       optimize_min_equality_disjunction_chain_length=4294967295,
                       allow_experimental_join_condition=1
  '''
# ---
# name: TestTrends.test_person_filtering_in_cohort_in_action_poe_v2
  '''
  
  SELECT count(DISTINCT person_id)
  FROM cohortpeople
  WHERE team_id = 99999
    AND cohort_id = 99999
    AND version = 0
  '''
# ---
# name: TestTrends.test_person_filtering_in_cohort_in_action_poe_v2.1
  '''
  SELECT groupArray(1)(date)[1] AS date,
                      arrayFold((acc, x) -> arrayMap(i -> plus(acc[i], x[i]), range(1, plus(length(date), 1))), groupArray(ifNull(total, 0)), arrayWithConstant(length(date), reinterpretAsFloat64(0))) AS total,
                      if(ifNull(ifNull(greaterOrEquals(row_number, 25), 0), 0), '$$_posthog_breakdown_other_$$', breakdown_value) AS breakdown_value
  FROM
    (SELECT arrayMap(number -> plus(toStartOfInterval(assumeNotNull(toDateTime('2019-12-28 00:00:00', 'UTC')), toIntervalDay(1)), toIntervalDay(number)), range(0, plus(coalesce(dateDiff('day', toStartOfInterval(assumeNotNull(toDateTime('2019-12-28 00:00:00', 'UTC')), toIntervalDay(1)), toStartOfInterval(assumeNotNull(toDateTime('2020-01-04 23:59:59', 'UTC')), toIntervalDay(1)))), 1))) AS date,
            arrayMap(_match_date -> arraySum(arraySlice(groupArray(ifNull(count, 0)), indexOf(groupArray(day_start) AS _days_for_count, _match_date) AS _index, plus(minus(arrayLastIndex(x -> ifNull(equals(x, _match_date), isNull(x)
                                                                                                                                                                                                      and isNull(_match_date)), _days_for_count), _index), 1))), date) AS total,
            breakdown_value AS breakdown_value,
            rowNumberInAllBlocks() AS row_number
     FROM
       (SELECT sum(total) AS count,
               day_start AS day_start,
               breakdown_value AS breakdown_value
        FROM
          (SELECT count() AS total,
                  toStartOfDay(toTimeZone(e.timestamp, 'UTC')) AS day_start,
                  ifNull(nullIf(toString(replaceRegexpAll(nullIf(nullIf(JSONExtractRaw(e.properties, '$some_property'), ''), 'null'), '^"|"$', '')), ''), '$$_posthog_breakdown_null_$$') AS breakdown_value
           FROM events AS e SAMPLE 1
           LEFT OUTER JOIN
             (SELECT argMax(person_distinct_id_overrides.person_id, person_distinct_id_overrides.version) AS person_id,
                     person_distinct_id_overrides.distinct_id AS distinct_id
              FROM person_distinct_id_overrides
              WHERE equals(person_distinct_id_overrides.team_id, 99999)
              GROUP BY person_distinct_id_overrides.distinct_id
              HAVING ifNull(equals(argMax(person_distinct_id_overrides.is_deleted, person_distinct_id_overrides.version), 0), 0) SETTINGS optimize_aggregation_in_order=1) AS e__override ON equals(e.distinct_id, e__override.distinct_id)
           WHERE and(equals(e.team_id, 99999), greaterOrEquals(toTimeZone(e.timestamp, 'UTC'), toStartOfInterval(assumeNotNull(toDateTime('2019-12-28 00:00:00', 'UTC')), toIntervalDay(1))), lessOrEquals(toTimeZone(e.timestamp, 'UTC'), assumeNotNull(toDateTime('2020-01-04 23:59:59', 'UTC'))), and(equals(e.event, 'sign up'), in(if(not(empty(e__override.distinct_id)), e__override.person_id, e.person_id),
                                                                                                                                                                                                                                                                                                                                          (SELECT cohortpeople.person_id AS person_id
                                                                                                                                                                                                                                                                                                                                           FROM cohortpeople
                                                                                                                                                                                                                                                                                                                                           WHERE and(equals(cohortpeople.team_id, 99999), equals(cohortpeople.cohort_id, 99999), equals(cohortpeople.version, 0))))))
           GROUP BY day_start,
                    breakdown_value)
        GROUP BY day_start,
                 breakdown_value
        ORDER BY day_start ASC, breakdown_value ASC)
     GROUP BY breakdown_value
     ORDER BY if(ifNull(equals(breakdown_value, '$$_posthog_breakdown_other_$$'), 0), 2, if(ifNull(equals(breakdown_value, '$$_posthog_breakdown_null_$$'), 0), 1, 0)) ASC, arraySum(total) DESC, breakdown_value ASC)
  WHERE isNotNull(breakdown_value)
  GROUP BY breakdown_value
  ORDER BY if(ifNull(equals(breakdown_value, '$$_posthog_breakdown_other_$$'), 0), 2, if(ifNull(equals(breakdown_value, '$$_posthog_breakdown_null_$$'), 0), 1, 0)) ASC, arraySum(total) DESC, breakdown_value ASC
  LIMIT 50000 SETTINGS readonly=2,
                       max_execution_time=60,
                       allow_experimental_object_type=1,
                       format_csv_allow_double_quotes=0,
                       max_ast_elements=4000000,
                       max_expanded_ast_elements=4000000,
                       max_bytes_before_external_group_by=0,
                       transform_null_in=1,
                       optimize_min_equality_disjunction_chain_length=4294967295,
                       allow_experimental_join_condition=1
  '''
# ---
# name: TestTrends.test_person_filtering_in_cohort_in_action_poe_v2.2
  '''
  
  SELECT count(DISTINCT person_id)
  FROM cohortpeople
  WHERE team_id = 99999
    AND cohort_id = 99999
    AND version = 0
  '''
# ---
# name: TestTrends.test_person_filtering_in_cohort_in_action_poe_v2.3
  '''
  SELECT groupArray(1)(date)[1] AS date,
                      arrayFold((acc, x) -> arrayMap(i -> plus(acc[i], x[i]), range(1, plus(length(date), 1))), groupArray(ifNull(total, 0)), arrayWithConstant(length(date), reinterpretAsFloat64(0))) AS total,
                      if(ifNull(ifNull(greaterOrEquals(row_number, 25), 0), 0), '$$_posthog_breakdown_other_$$', breakdown_value) AS breakdown_value
  FROM
    (SELECT arrayMap(number -> plus(toStartOfInterval(assumeNotNull(toDateTime('2019-12-28 00:00:00', 'UTC')), toIntervalDay(1)), toIntervalDay(number)), range(0, plus(coalesce(dateDiff('day', toStartOfInterval(assumeNotNull(toDateTime('2019-12-28 00:00:00', 'UTC')), toIntervalDay(1)), toStartOfInterval(assumeNotNull(toDateTime('2020-01-04 23:59:59', 'UTC')), toIntervalDay(1)))), 1))) AS date,
            arrayMap(_match_date -> arraySum(arraySlice(groupArray(ifNull(count, 0)), indexOf(groupArray(day_start) AS _days_for_count, _match_date) AS _index, plus(minus(arrayLastIndex(x -> ifNull(equals(x, _match_date), isNull(x)
                                                                                                                                                                                                      and isNull(_match_date)), _days_for_count), _index), 1))), date) AS total,
            breakdown_value AS breakdown_value,
            rowNumberInAllBlocks() AS row_number
     FROM
       (SELECT sum(total) AS count,
               day_start AS day_start,
               breakdown_value AS breakdown_value
        FROM
          (SELECT count() AS total,
                  toStartOfDay(toTimeZone(e.timestamp, 'UTC')) AS day_start,
                  ifNull(nullIf(toString(replaceRegexpAll(nullIf(nullIf(JSONExtractRaw(e.properties, '$some_property'), ''), 'null'), '^"|"$', '')), ''), '$$_posthog_breakdown_null_$$') AS breakdown_value
           FROM events AS e SAMPLE 1
           LEFT OUTER JOIN
             (SELECT tupleElement(argMax(tuple(person_distinct_id_overrides.person_id), person_distinct_id_overrides.version), 1) AS person_id,
                     person_distinct_id_overrides.distinct_id AS distinct_id
              FROM person_distinct_id_overrides
              WHERE equals(person_distinct_id_overrides.team_id, 99999)
              GROUP BY person_distinct_id_overrides.distinct_id
              HAVING ifNull(equals(tupleElement(argMax(tuple(person_distinct_id_overrides.is_deleted), person_distinct_id_overrides.version), 1), 0), 0) SETTINGS optimize_aggregation_in_order=1) AS e__override ON equals(e.distinct_id, e__override.distinct_id)
           WHERE and(equals(e.team_id, 99999), greaterOrEquals(toTimeZone(e.timestamp, 'UTC'), toStartOfInterval(assumeNotNull(toDateTime('2019-12-28 00:00:00', 'UTC')), toIntervalDay(1))), lessOrEquals(toTimeZone(e.timestamp, 'UTC'), assumeNotNull(toDateTime('2020-01-04 23:59:59', 'UTC'))), and(equals(e.event, 'sign up'), in(if(not(empty(e__override.distinct_id)), e__override.person_id, e.person_id),
                                                                                                                                                                                                                                                                                                                                          (SELECT cohortpeople.person_id AS person_id
                                                                                                                                                                                                                                                                                                                                           FROM cohortpeople
                                                                                                                                                                                                                                                                                                                                           WHERE and(equals(cohortpeople.team_id, 99999), equals(cohortpeople.cohort_id, 99999), equals(cohortpeople.version, 0))))))
           GROUP BY day_start,
                    breakdown_value)
        GROUP BY day_start,
                 breakdown_value
        ORDER BY day_start ASC, breakdown_value ASC)
     GROUP BY breakdown_value
     ORDER BY if(ifNull(equals(breakdown_value, '$$_posthog_breakdown_other_$$'), 0), 2, if(ifNull(equals(breakdown_value, '$$_posthog_breakdown_null_$$'), 0), 1, 0)) ASC, arraySum(total) DESC, breakdown_value ASC)
  WHERE isNotNull(breakdown_value)
  GROUP BY breakdown_value
  ORDER BY if(ifNull(equals(breakdown_value, '$$_posthog_breakdown_other_$$'), 0), 2, if(ifNull(equals(breakdown_value, '$$_posthog_breakdown_null_$$'), 0), 1, 0)) ASC, arraySum(total) DESC, breakdown_value ASC
  LIMIT 50000 SETTINGS readonly=2,
                       max_execution_time=60,
                       allow_experimental_object_type=1,
                       format_csv_allow_double_quotes=0,
                       max_ast_elements=4000000,
                       max_expanded_ast_elements=4000000,
                       max_bytes_before_external_group_by=0,
                       transform_null_in=1,
                       optimize_min_equality_disjunction_chain_length=4294967295,
                       allow_experimental_join_condition=1
  '''
# ---
# name: TestTrends.test_person_property_filtering
  '''
  SELECT arrayMap(number -> plus(toStartOfInterval(assumeNotNull(toDateTime('2019-12-28 00:00:00', 'UTC')), toIntervalDay(1)), toIntervalDay(number)), range(0, plus(coalesce(dateDiff('day', toStartOfInterval(assumeNotNull(toDateTime('2019-12-28 00:00:00', 'UTC')), toIntervalDay(1)), toStartOfInterval(assumeNotNull(toDateTime('2020-01-04 23:59:59', 'UTC')), toIntervalDay(1)))), 1))) AS date,
         arrayMap(_match_date -> arraySum(arraySlice(groupArray(ifNull(count, 0)), indexOf(groupArray(day_start) AS _days_for_count, _match_date) AS _index, plus(minus(arrayLastIndex(x -> ifNull(equals(x, _match_date), isNull(x)
                                                                                                                                                                                                   and isNull(_match_date)), _days_for_count), _index), 1))), date) AS total
  FROM
    (SELECT sum(total) AS count,
            day_start AS day_start
     FROM
       (SELECT count() AS total,
               toStartOfDay(toTimeZone(e.timestamp, 'UTC')) AS day_start
        FROM events AS e SAMPLE 1
        LEFT OUTER JOIN
          (SELECT tupleElement(argMax(tuple(person_distinct_id_overrides.person_id), person_distinct_id_overrides.version), 1) AS person_id,
                  person_distinct_id_overrides.distinct_id AS distinct_id
           FROM person_distinct_id_overrides
           WHERE equals(person_distinct_id_overrides.team_id, 99999)
           GROUP BY person_distinct_id_overrides.distinct_id
           HAVING ifNull(equals(tupleElement(argMax(tuple(person_distinct_id_overrides.is_deleted), person_distinct_id_overrides.version), 1), 0), 0) SETTINGS optimize_aggregation_in_order=1) AS e__override ON equals(e.distinct_id, e__override.distinct_id)
        LEFT JOIN
          (SELECT person.id AS id,
                  replaceRegexpAll(nullIf(nullIf(JSONExtractRaw(person.properties, 'name'), ''), 'null'), '^"|"$', '') AS properties___name
           FROM person
           WHERE and(equals(person.team_id, 99999), in(tuple(person.id, person.version),
                                                         (SELECT person.id AS id, max(person.version) AS version
                                                          FROM person
                                                          WHERE equals(person.team_id, 99999)
                                                          GROUP BY person.id
                                                          HAVING and(ifNull(equals(argMax(person.is_deleted, person.version), 0), 0), ifNull(less(argMax(toTimeZone(person.created_at, 'UTC'), person.version), plus(now64(6, 'UTC'), toIntervalDay(1))), 0))))) SETTINGS optimize_aggregation_in_order=1) AS e__person ON equals(if(not(empty(e__override.distinct_id)), e__override.person_id, e.person_id), e__person.id)
        WHERE and(equals(e.team_id, 99999), greaterOrEquals(toTimeZone(e.timestamp, 'UTC'), toStartOfInterval(assumeNotNull(toDateTime('2019-12-28 00:00:00', 'UTC')), toIntervalDay(1))), lessOrEquals(toTimeZone(e.timestamp, 'UTC'), assumeNotNull(toDateTime('2020-01-04 23:59:59', 'UTC'))), equals(e.event, 'watched movie'), ifNull(equals(e__person.properties___name, 'person1'), 0))
        GROUP BY day_start)
     GROUP BY day_start
     ORDER BY day_start ASC)
  ORDER BY arraySum(total) DESC
  LIMIT 50000 SETTINGS readonly=2,
                       max_execution_time=60,
                       allow_experimental_object_type=1,
                       format_csv_allow_double_quotes=0,
                       max_ast_elements=4000000,
                       max_expanded_ast_elements=4000000,
                       max_bytes_before_external_group_by=0,
                       transform_null_in=1,
                       optimize_min_equality_disjunction_chain_length=4294967295,
                       allow_experimental_join_condition=1
  '''
# ---
# name: TestTrends.test_person_property_filtering_clashing_with_event_property
  '''
  SELECT arrayMap(number -> plus(toStartOfInterval(assumeNotNull(toDateTime('2019-12-28 00:00:00', 'UTC')), toIntervalDay(1)), toIntervalDay(number)), range(0, plus(coalesce(dateDiff('day', toStartOfInterval(assumeNotNull(toDateTime('2019-12-28 00:00:00', 'UTC')), toIntervalDay(1)), toStartOfInterval(assumeNotNull(toDateTime('2020-01-04 23:59:59', 'UTC')), toIntervalDay(1)))), 1))) AS date,
         arrayMap(_match_date -> arraySum(arraySlice(groupArray(ifNull(count, 0)), indexOf(groupArray(day_start) AS _days_for_count, _match_date) AS _index, plus(minus(arrayLastIndex(x -> ifNull(equals(x, _match_date), isNull(x)
                                                                                                                                                                                                   and isNull(_match_date)), _days_for_count), _index), 1))), date) AS total
  FROM
    (SELECT sum(total) AS count,
            day_start AS day_start
     FROM
       (SELECT count() AS total,
               toStartOfDay(toTimeZone(e.timestamp, 'UTC')) AS day_start
        FROM events AS e SAMPLE 1
        LEFT OUTER JOIN
          (SELECT tupleElement(argMax(tuple(person_distinct_id_overrides.person_id), person_distinct_id_overrides.version), 1) AS person_id,
                  person_distinct_id_overrides.distinct_id AS distinct_id
           FROM person_distinct_id_overrides
           WHERE equals(person_distinct_id_overrides.team_id, 99999)
           GROUP BY person_distinct_id_overrides.distinct_id
           HAVING ifNull(equals(tupleElement(argMax(tuple(person_distinct_id_overrides.is_deleted), person_distinct_id_overrides.version), 1), 0), 0) SETTINGS optimize_aggregation_in_order=1) AS e__override ON equals(e.distinct_id, e__override.distinct_id)
        LEFT JOIN
          (SELECT person.id AS id,
                  replaceRegexpAll(nullIf(nullIf(JSONExtractRaw(person.properties, 'name'), ''), 'null'), '^"|"$', '') AS properties___name
           FROM person
           WHERE and(equals(person.team_id, 99999), in(tuple(person.id, person.version),
                                                         (SELECT person.id AS id, max(person.version) AS version
                                                          FROM person
                                                          WHERE equals(person.team_id, 99999)
                                                          GROUP BY person.id
                                                          HAVING and(ifNull(equals(argMax(person.is_deleted, person.version), 0), 0), ifNull(less(argMax(toTimeZone(person.created_at, 'UTC'), person.version), plus(now64(6, 'UTC'), toIntervalDay(1))), 0))))) SETTINGS optimize_aggregation_in_order=1) AS e__person ON equals(if(not(empty(e__override.distinct_id)), e__override.person_id, e.person_id), e__person.id)
        WHERE and(equals(e.team_id, 99999), greaterOrEquals(toTimeZone(e.timestamp, 'UTC'), toStartOfInterval(assumeNotNull(toDateTime('2019-12-28 00:00:00', 'UTC')), toIntervalDay(1))), lessOrEquals(toTimeZone(e.timestamp, 'UTC'), assumeNotNull(toDateTime('2020-01-04 23:59:59', 'UTC'))), equals(e.event, 'watched movie'), ifNull(equals(e__person.properties___name, 'person1'), 0))
        GROUP BY day_start)
     GROUP BY day_start
     ORDER BY day_start ASC)
  ORDER BY arraySum(total) DESC
  LIMIT 50000 SETTINGS readonly=2,
                       max_execution_time=60,
                       allow_experimental_object_type=1,
                       format_csv_allow_double_quotes=0,
                       max_ast_elements=4000000,
                       max_expanded_ast_elements=4000000,
                       max_bytes_before_external_group_by=0,
                       transform_null_in=1,
                       optimize_min_equality_disjunction_chain_length=4294967295,
                       allow_experimental_join_condition=1
  '''
# ---
# name: TestTrends.test_person_property_filtering_clashing_with_event_property.1
  '''
  SELECT arrayMap(number -> plus(toStartOfInterval(assumeNotNull(toDateTime('2019-12-28 00:00:00', 'UTC')), toIntervalDay(1)), toIntervalDay(number)), range(0, plus(coalesce(dateDiff('day', toStartOfInterval(assumeNotNull(toDateTime('2019-12-28 00:00:00', 'UTC')), toIntervalDay(1)), toStartOfInterval(assumeNotNull(toDateTime('2020-01-04 23:59:59', 'UTC')), toIntervalDay(1)))), 1))) AS date,
         arrayMap(_match_date -> arraySum(arraySlice(groupArray(ifNull(count, 0)), indexOf(groupArray(day_start) AS _days_for_count, _match_date) AS _index, plus(minus(arrayLastIndex(x -> ifNull(equals(x, _match_date), isNull(x)
                                                                                                                                                                                                   and isNull(_match_date)), _days_for_count), _index), 1))), date) AS total
  FROM
    (SELECT sum(total) AS count,
            day_start AS day_start
     FROM
       (SELECT count() AS total,
               toStartOfDay(toTimeZone(e.timestamp, 'UTC')) AS day_start
        FROM events AS e SAMPLE 1
        WHERE and(equals(e.team_id, 99999), greaterOrEquals(toTimeZone(e.timestamp, 'UTC'), toStartOfInterval(assumeNotNull(toDateTime('2019-12-28 00:00:00', 'UTC')), toIntervalDay(1))), lessOrEquals(toTimeZone(e.timestamp, 'UTC'), assumeNotNull(toDateTime('2020-01-04 23:59:59', 'UTC'))), equals(e.event, 'watched movie'), ifNull(equals(replaceRegexpAll(nullIf(nullIf(JSONExtractRaw(e.properties, 'name'), ''), 'null'), '^"|"$', ''), '1'), 0))
        GROUP BY day_start)
     GROUP BY day_start
     ORDER BY day_start ASC)
  ORDER BY arraySum(total) DESC
  LIMIT 50000 SETTINGS readonly=2,
                       max_execution_time=60,
                       allow_experimental_object_type=1,
                       format_csv_allow_double_quotes=0,
                       max_ast_elements=4000000,
                       max_expanded_ast_elements=4000000,
                       max_bytes_before_external_group_by=0,
                       transform_null_in=1,
                       optimize_min_equality_disjunction_chain_length=4294967295,
                       allow_experimental_join_condition=1
  '''
# ---
# name: TestTrends.test_person_property_filtering_clashing_with_event_property_materialized
  '''
  SELECT arrayMap(number -> plus(toStartOfInterval(assumeNotNull(toDateTime('2019-12-28 00:00:00', 'UTC')), toIntervalDay(1)), toIntervalDay(number)), range(0, plus(coalesce(dateDiff('day', toStartOfInterval(assumeNotNull(toDateTime('2019-12-28 00:00:00', 'UTC')), toIntervalDay(1)), toStartOfInterval(assumeNotNull(toDateTime('2020-01-04 23:59:59', 'UTC')), toIntervalDay(1)))), 1))) AS date,
         arrayMap(_match_date -> arraySum(arraySlice(groupArray(ifNull(count, 0)), indexOf(groupArray(day_start) AS _days_for_count, _match_date) AS _index, plus(minus(arrayLastIndex(x -> ifNull(equals(x, _match_date), isNull(x)
                                                                                                                                                                                                   and isNull(_match_date)), _days_for_count), _index), 1))), date) AS total
  FROM
    (SELECT sum(total) AS count,
            day_start AS day_start
     FROM
       (SELECT count() AS total,
               toStartOfDay(toTimeZone(e.timestamp, 'UTC')) AS day_start
        FROM events AS e SAMPLE 1
        LEFT OUTER JOIN
          (SELECT tupleElement(argMax(tuple(person_distinct_id_overrides.person_id), person_distinct_id_overrides.version), 1) AS person_id,
                  person_distinct_id_overrides.distinct_id AS distinct_id
           FROM person_distinct_id_overrides
           WHERE equals(person_distinct_id_overrides.team_id, 99999)
           GROUP BY person_distinct_id_overrides.distinct_id
           HAVING ifNull(equals(tupleElement(argMax(tuple(person_distinct_id_overrides.is_deleted), person_distinct_id_overrides.version), 1), 0), 0) SETTINGS optimize_aggregation_in_order=1) AS e__override ON equals(e.distinct_id, e__override.distinct_id)
        LEFT JOIN
          (SELECT person.id AS id,
                  nullIf(nullIf(person.pmat_name, ''), 'null') AS properties___name
           FROM person
           WHERE and(equals(person.team_id, 99999), in(tuple(person.id, person.version),
                                                         (SELECT person.id AS id, max(person.version) AS version
                                                          FROM person
                                                          WHERE equals(person.team_id, 99999)
                                                          GROUP BY person.id
                                                          HAVING and(ifNull(equals(argMax(person.is_deleted, person.version), 0), 0), ifNull(less(argMax(toTimeZone(person.created_at, 'UTC'), person.version), plus(now64(6, 'UTC'), toIntervalDay(1))), 0))))) SETTINGS optimize_aggregation_in_order=1) AS e__person ON equals(if(not(empty(e__override.distinct_id)), e__override.person_id, e.person_id), e__person.id)
        WHERE and(equals(e.team_id, 99999), greaterOrEquals(toTimeZone(e.timestamp, 'UTC'), toStartOfInterval(assumeNotNull(toDateTime('2019-12-28 00:00:00', 'UTC')), toIntervalDay(1))), lessOrEquals(toTimeZone(e.timestamp, 'UTC'), assumeNotNull(toDateTime('2020-01-04 23:59:59', 'UTC'))), equals(e.event, 'watched movie'), ifNull(equals(e__person.properties___name, 'person1'), 0))
        GROUP BY day_start)
     GROUP BY day_start
     ORDER BY day_start ASC)
  ORDER BY arraySum(total) DESC
  LIMIT 50000 SETTINGS readonly=2,
                       max_execution_time=60,
                       allow_experimental_object_type=1,
                       format_csv_allow_double_quotes=0,
                       max_ast_elements=4000000,
                       max_expanded_ast_elements=4000000,
                       max_bytes_before_external_group_by=0,
                       transform_null_in=1,
                       optimize_min_equality_disjunction_chain_length=4294967295,
                       allow_experimental_join_condition=1
  '''
# ---
# name: TestTrends.test_person_property_filtering_clashing_with_event_property_materialized.1
  '''
  SELECT arrayMap(number -> plus(toStartOfInterval(assumeNotNull(toDateTime('2019-12-28 00:00:00', 'UTC')), toIntervalDay(1)), toIntervalDay(number)), range(0, plus(coalesce(dateDiff('day', toStartOfInterval(assumeNotNull(toDateTime('2019-12-28 00:00:00', 'UTC')), toIntervalDay(1)), toStartOfInterval(assumeNotNull(toDateTime('2020-01-04 23:59:59', 'UTC')), toIntervalDay(1)))), 1))) AS date,
         arrayMap(_match_date -> arraySum(arraySlice(groupArray(ifNull(count, 0)), indexOf(groupArray(day_start) AS _days_for_count, _match_date) AS _index, plus(minus(arrayLastIndex(x -> ifNull(equals(x, _match_date), isNull(x)
                                                                                                                                                                                                   and isNull(_match_date)), _days_for_count), _index), 1))), date) AS total
  FROM
    (SELECT sum(total) AS count,
            day_start AS day_start
     FROM
       (SELECT count() AS total,
               toStartOfDay(toTimeZone(e.timestamp, 'UTC')) AS day_start
        FROM events AS e SAMPLE 1
        WHERE and(equals(e.team_id, 99999), greaterOrEquals(toTimeZone(e.timestamp, 'UTC'), toStartOfInterval(assumeNotNull(toDateTime('2019-12-28 00:00:00', 'UTC')), toIntervalDay(1))), lessOrEquals(toTimeZone(e.timestamp, 'UTC'), assumeNotNull(toDateTime('2020-01-04 23:59:59', 'UTC'))), equals(e.event, 'watched movie'), ifNull(equals(nullIf(nullIf(e.mat_name, ''), 'null'), '1'), 0))
        GROUP BY day_start)
     GROUP BY day_start
     ORDER BY day_start ASC)
  ORDER BY arraySum(total) DESC
  LIMIT 50000 SETTINGS readonly=2,
                       max_execution_time=60,
                       allow_experimental_object_type=1,
                       format_csv_allow_double_quotes=0,
                       max_ast_elements=4000000,
                       max_expanded_ast_elements=4000000,
                       max_bytes_before_external_group_by=0,
                       transform_null_in=1,
                       optimize_min_equality_disjunction_chain_length=4294967295,
                       allow_experimental_join_condition=1
  '''
# ---
# name: TestTrends.test_person_property_filtering_materialized
  '''
  SELECT arrayMap(number -> plus(toStartOfInterval(assumeNotNull(toDateTime('2019-12-28 00:00:00', 'UTC')), toIntervalDay(1)), toIntervalDay(number)), range(0, plus(coalesce(dateDiff('day', toStartOfInterval(assumeNotNull(toDateTime('2019-12-28 00:00:00', 'UTC')), toIntervalDay(1)), toStartOfInterval(assumeNotNull(toDateTime('2020-01-04 23:59:59', 'UTC')), toIntervalDay(1)))), 1))) AS date,
         arrayMap(_match_date -> arraySum(arraySlice(groupArray(ifNull(count, 0)), indexOf(groupArray(day_start) AS _days_for_count, _match_date) AS _index, plus(minus(arrayLastIndex(x -> ifNull(equals(x, _match_date), isNull(x)
                                                                                                                                                                                                   and isNull(_match_date)), _days_for_count), _index), 1))), date) AS total
  FROM
    (SELECT sum(total) AS count,
            day_start AS day_start
     FROM
       (SELECT count() AS total,
               toStartOfDay(toTimeZone(e.timestamp, 'UTC')) AS day_start
        FROM events AS e SAMPLE 1
        LEFT OUTER JOIN
          (SELECT tupleElement(argMax(tuple(person_distinct_id_overrides.person_id), person_distinct_id_overrides.version), 1) AS person_id,
                  person_distinct_id_overrides.distinct_id AS distinct_id
           FROM person_distinct_id_overrides
           WHERE equals(person_distinct_id_overrides.team_id, 99999)
           GROUP BY person_distinct_id_overrides.distinct_id
           HAVING ifNull(equals(tupleElement(argMax(tuple(person_distinct_id_overrides.is_deleted), person_distinct_id_overrides.version), 1), 0), 0) SETTINGS optimize_aggregation_in_order=1) AS e__override ON equals(e.distinct_id, e__override.distinct_id)
        LEFT JOIN
          (SELECT person.id AS id,
                  nullIf(nullIf(person.pmat_name, ''), 'null') AS properties___name
           FROM person
           WHERE and(equals(person.team_id, 99999), in(tuple(person.id, person.version),
                                                         (SELECT person.id AS id, max(person.version) AS version
                                                          FROM person
                                                          WHERE equals(person.team_id, 99999)
                                                          GROUP BY person.id
                                                          HAVING and(ifNull(equals(argMax(person.is_deleted, person.version), 0), 0), ifNull(less(argMax(toTimeZone(person.created_at, 'UTC'), person.version), plus(now64(6, 'UTC'), toIntervalDay(1))), 0))))) SETTINGS optimize_aggregation_in_order=1) AS e__person ON equals(if(not(empty(e__override.distinct_id)), e__override.person_id, e.person_id), e__person.id)
        WHERE and(equals(e.team_id, 99999), greaterOrEquals(toTimeZone(e.timestamp, 'UTC'), toStartOfInterval(assumeNotNull(toDateTime('2019-12-28 00:00:00', 'UTC')), toIntervalDay(1))), lessOrEquals(toTimeZone(e.timestamp, 'UTC'), assumeNotNull(toDateTime('2020-01-04 23:59:59', 'UTC'))), equals(e.event, 'watched movie'), ifNull(equals(e__person.properties___name, 'person1'), 0))
        GROUP BY day_start)
     GROUP BY day_start
     ORDER BY day_start ASC)
  ORDER BY arraySum(total) DESC
  LIMIT 50000 SETTINGS readonly=2,
                       max_execution_time=60,
                       allow_experimental_object_type=1,
                       format_csv_allow_double_quotes=0,
                       max_ast_elements=4000000,
                       max_expanded_ast_elements=4000000,
                       max_bytes_before_external_group_by=0,
                       transform_null_in=1,
                       optimize_min_equality_disjunction_chain_length=4294967295,
                       allow_experimental_join_condition=1
  '''
# ---
# name: TestTrends.test_same_day_with_person_on_events_v2
  '''
  
  SELECT DISTINCT person_id
  FROM events
  WHERE team_id = 99999
    AND distinct_id = 'distinctid2'
  '''
# ---
# name: TestTrends.test_same_day_with_person_on_events_v2.1
  '''
  SELECT arrayMap(number -> plus(toStartOfInterval(assumeNotNull(toDateTime('2020-01-03 00:00:00', 'UTC')), toIntervalDay(1)), toIntervalDay(number)), range(0, plus(coalesce(dateDiff('day', toStartOfInterval(assumeNotNull(toDateTime('2020-01-03 00:00:00', 'UTC')), toIntervalDay(1)), toStartOfInterval(assumeNotNull(toDateTime('2020-01-03 23:59:59', 'UTC')), toIntervalDay(1)))), 1))) AS date,
         arrayMap(_match_date -> arraySum(arraySlice(groupArray(ifNull(count, 0)), indexOf(groupArray(day_start) AS _days_for_count, _match_date) AS _index, plus(minus(arrayLastIndex(x -> ifNull(equals(x, _match_date), isNull(x)
                                                                                                                                                                                                   and isNull(_match_date)), _days_for_count), _index), 1))), date) AS total
  FROM
    (SELECT sum(total) AS count,
            day_start AS day_start
     FROM
       (SELECT count() AS total,
               toStartOfDay(toTimeZone(e.timestamp, 'UTC')) AS day_start
        FROM events AS e SAMPLE 1
        WHERE and(equals(e.team_id, 99999), greaterOrEquals(toTimeZone(e.timestamp, 'UTC'), toStartOfInterval(assumeNotNull(toDateTime('2020-01-03 00:00:00', 'UTC')), toIntervalDay(1))), lessOrEquals(toTimeZone(e.timestamp, 'UTC'), assumeNotNull(toDateTime('2020-01-03 23:59:59', 'UTC'))), equals(e.event, 'sign up'))
        GROUP BY day_start)
     GROUP BY day_start
     ORDER BY day_start ASC)
  ORDER BY arraySum(total) DESC
  LIMIT 50000 SETTINGS readonly=2,
                       max_execution_time=60,
                       allow_experimental_object_type=1,
                       format_csv_allow_double_quotes=0,
                       max_ast_elements=4000000,
                       max_expanded_ast_elements=4000000,
                       max_bytes_before_external_group_by=0,
                       transform_null_in=1,
                       optimize_min_equality_disjunction_chain_length=4294967295,
                       allow_experimental_join_condition=1
  '''
# ---
# name: TestTrends.test_same_day_with_person_on_events_v2.2
  '''
  SELECT arrayMap(number -> plus(toStartOfInterval(assumeNotNull(toDateTime('2020-01-03 00:00:00', 'UTC')), toIntervalDay(1)), toIntervalDay(number)), range(0, plus(coalesce(dateDiff('day', toStartOfInterval(assumeNotNull(toDateTime('2020-01-03 00:00:00', 'UTC')), toIntervalDay(1)), toStartOfInterval(assumeNotNull(toDateTime('2020-01-03 23:59:59', 'UTC')), toIntervalDay(1)))), 1))) AS date,
         arrayMap(_match_date -> arraySum(arraySlice(groupArray(ifNull(count, 0)), indexOf(groupArray(day_start) AS _days_for_count, _match_date) AS _index, plus(minus(arrayLastIndex(x -> ifNull(equals(x, _match_date), isNull(x)
                                                                                                                                                                                                   and isNull(_match_date)), _days_for_count), _index), 1))), date) AS total
  FROM
    (SELECT sum(total) AS count,
            day_start AS day_start
     FROM
       (SELECT count(DISTINCT if(not(empty(e__override.distinct_id)), e__override.person_id, e.person_id)) AS total,
               toStartOfDay(toTimeZone(e.timestamp, 'UTC')) AS day_start
        FROM events AS e SAMPLE 1
        LEFT OUTER JOIN
          (SELECT tupleElement(argMax(tuple(person_distinct_id_overrides.person_id), person_distinct_id_overrides.version), 1) AS person_id,
                  person_distinct_id_overrides.distinct_id AS distinct_id
           FROM person_distinct_id_overrides
           WHERE equals(person_distinct_id_overrides.team_id, 99999)
           GROUP BY person_distinct_id_overrides.distinct_id
           HAVING ifNull(equals(tupleElement(argMax(tuple(person_distinct_id_overrides.is_deleted), person_distinct_id_overrides.version), 1), 0), 0) SETTINGS optimize_aggregation_in_order=1) AS e__override ON equals(e.distinct_id, e__override.distinct_id)
        WHERE and(equals(e.team_id, 99999), greaterOrEquals(toTimeZone(e.timestamp, 'UTC'), toStartOfInterval(assumeNotNull(toDateTime('2020-01-03 00:00:00', 'UTC')), toIntervalDay(1))), lessOrEquals(toTimeZone(e.timestamp, 'UTC'), assumeNotNull(toDateTime('2020-01-03 23:59:59', 'UTC'))), equals(e.event, 'sign up'))
        GROUP BY day_start)
     GROUP BY day_start
     ORDER BY day_start ASC)
  ORDER BY arraySum(total) DESC
  LIMIT 50000 SETTINGS readonly=2,
                       max_execution_time=60,
                       allow_experimental_object_type=1,
                       format_csv_allow_double_quotes=0,
                       max_ast_elements=4000000,
                       max_expanded_ast_elements=4000000,
                       max_bytes_before_external_group_by=0,
                       transform_null_in=1,
                       optimize_min_equality_disjunction_chain_length=4294967295,
                       allow_experimental_join_condition=1
  '''
# ---
# name: TestTrends.test_same_day_with_person_on_events_v2_latest_override
  '''
  
  SELECT DISTINCT person_id
  FROM events
  WHERE team_id = 99999
    AND distinct_id = 'distinctid2'
  '''
# ---
# name: TestTrends.test_same_day_with_person_on_events_v2_latest_override.1
  '''
  SELECT arrayMap(number -> plus(toStartOfInterval(assumeNotNull(toDateTime('2020-01-03 00:00:00', 'UTC')), toIntervalDay(1)), toIntervalDay(number)), range(0, plus(coalesce(dateDiff('day', toStartOfInterval(assumeNotNull(toDateTime('2020-01-03 00:00:00', 'UTC')), toIntervalDay(1)), toStartOfInterval(assumeNotNull(toDateTime('2020-01-03 23:59:59', 'UTC')), toIntervalDay(1)))), 1))) AS date,
         arrayMap(_match_date -> arraySum(arraySlice(groupArray(ifNull(count, 0)), indexOf(groupArray(day_start) AS _days_for_count, _match_date) AS _index, plus(minus(arrayLastIndex(x -> ifNull(equals(x, _match_date), isNull(x)
                                                                                                                                                                                                   and isNull(_match_date)), _days_for_count), _index), 1))), date) AS total
  FROM
    (SELECT sum(total) AS count,
            day_start AS day_start
     FROM
       (SELECT count(DISTINCT if(not(empty(e__override.distinct_id)), e__override.person_id, e.person_id)) AS total,
               toStartOfDay(toTimeZone(e.timestamp, 'UTC')) AS day_start
        FROM events AS e SAMPLE 1
        LEFT OUTER JOIN
          (SELECT tupleElement(argMax(tuple(person_distinct_id_overrides.person_id), person_distinct_id_overrides.version), 1) AS person_id,
                  person_distinct_id_overrides.distinct_id AS distinct_id
           FROM person_distinct_id_overrides
           WHERE equals(person_distinct_id_overrides.team_id, 99999)
           GROUP BY person_distinct_id_overrides.distinct_id
           HAVING ifNull(equals(tupleElement(argMax(tuple(person_distinct_id_overrides.is_deleted), person_distinct_id_overrides.version), 1), 0), 0) SETTINGS optimize_aggregation_in_order=1) AS e__override ON equals(e.distinct_id, e__override.distinct_id)
        WHERE and(equals(e.team_id, 99999), greaterOrEquals(toTimeZone(e.timestamp, 'UTC'), toStartOfInterval(assumeNotNull(toDateTime('2020-01-03 00:00:00', 'UTC')), toIntervalDay(1))), lessOrEquals(toTimeZone(e.timestamp, 'UTC'), assumeNotNull(toDateTime('2020-01-03 23:59:59', 'UTC'))), equals(e.event, 'sign up'))
        GROUP BY day_start)
     GROUP BY day_start
     ORDER BY day_start ASC)
  ORDER BY arraySum(total) DESC
  LIMIT 50000 SETTINGS readonly=2,
                       max_execution_time=60,
                       allow_experimental_object_type=1,
                       format_csv_allow_double_quotes=0,
                       max_ast_elements=4000000,
                       max_expanded_ast_elements=4000000,
                       max_bytes_before_external_group_by=0,
                       transform_null_in=1,
                       optimize_min_equality_disjunction_chain_length=4294967295,
                       allow_experimental_join_condition=1
  '''
# ---
# name: TestTrends.test_same_day_with_person_on_events_v2_latest_override.2
  '''
  
  SELECT DISTINCT person_id
  FROM events
  WHERE team_id = 99999
    AND distinct_id = 'distinctid3'
  '''
# ---
# name: TestTrends.test_same_day_with_person_on_events_v2_latest_override.3
  '''
  SELECT arrayMap(number -> plus(toStartOfInterval(assumeNotNull(toDateTime('2020-01-03 00:00:00', 'UTC')), toIntervalDay(1)), toIntervalDay(number)), range(0, plus(coalesce(dateDiff('day', toStartOfInterval(assumeNotNull(toDateTime('2020-01-03 00:00:00', 'UTC')), toIntervalDay(1)), toStartOfInterval(assumeNotNull(toDateTime('2020-01-03 23:59:59', 'UTC')), toIntervalDay(1)))), 1))) AS date,
         arrayMap(_match_date -> arraySum(arraySlice(groupArray(ifNull(count, 0)), indexOf(groupArray(day_start) AS _days_for_count, _match_date) AS _index, plus(minus(arrayLastIndex(x -> ifNull(equals(x, _match_date), isNull(x)
                                                                                                                                                                                                   and isNull(_match_date)), _days_for_count), _index), 1))), date) AS total
  FROM
    (SELECT sum(total) AS count,
            day_start AS day_start
     FROM
       (SELECT count(DISTINCT if(not(empty(e__override.distinct_id)), e__override.person_id, e.person_id)) AS total,
               toStartOfDay(toTimeZone(e.timestamp, 'UTC')) AS day_start
        FROM events AS e SAMPLE 1
        LEFT OUTER JOIN
          (SELECT tupleElement(argMax(tuple(person_distinct_id_overrides.person_id), person_distinct_id_overrides.version), 1) AS person_id,
                  person_distinct_id_overrides.distinct_id AS distinct_id
           FROM person_distinct_id_overrides
           WHERE equals(person_distinct_id_overrides.team_id, 99999)
           GROUP BY person_distinct_id_overrides.distinct_id
           HAVING ifNull(equals(tupleElement(argMax(tuple(person_distinct_id_overrides.is_deleted), person_distinct_id_overrides.version), 1), 0), 0) SETTINGS optimize_aggregation_in_order=1) AS e__override ON equals(e.distinct_id, e__override.distinct_id)
        WHERE and(equals(e.team_id, 99999), greaterOrEquals(toTimeZone(e.timestamp, 'UTC'), toStartOfInterval(assumeNotNull(toDateTime('2020-01-03 00:00:00', 'UTC')), toIntervalDay(1))), lessOrEquals(toTimeZone(e.timestamp, 'UTC'), assumeNotNull(toDateTime('2020-01-03 23:59:59', 'UTC'))), equals(e.event, 'sign up'))
        GROUP BY day_start)
     GROUP BY day_start
     ORDER BY day_start ASC)
  ORDER BY arraySum(total) DESC
  LIMIT 50000 SETTINGS readonly=2,
                       max_execution_time=60,
                       allow_experimental_object_type=1,
                       format_csv_allow_double_quotes=0,
                       max_ast_elements=4000000,
                       max_expanded_ast_elements=4000000,
                       max_bytes_before_external_group_by=0,
                       transform_null_in=1,
                       optimize_min_equality_disjunction_chain_length=4294967295,
                       allow_experimental_join_condition=1
  '''
# ---
# name: TestTrends.test_same_day_with_person_on_events_v2_latest_override.4
  '''
  
  SELECT DISTINCT person_id
  FROM events
  WHERE team_id = 99999
    AND distinct_id = 'distinctid2'
  '''
# ---
# name: TestTrends.test_same_day_with_person_on_events_v2_latest_override.5
  '''
  SELECT arrayMap(number -> plus(toStartOfInterval(assumeNotNull(toDateTime('2020-01-03 00:00:00', 'UTC')), toIntervalDay(1)), toIntervalDay(number)), range(0, plus(coalesce(dateDiff('day', toStartOfInterval(assumeNotNull(toDateTime('2020-01-03 00:00:00', 'UTC')), toIntervalDay(1)), toStartOfInterval(assumeNotNull(toDateTime('2020-01-03 23:59:59', 'UTC')), toIntervalDay(1)))), 1))) AS date,
         arrayMap(_match_date -> arraySum(arraySlice(groupArray(ifNull(count, 0)), indexOf(groupArray(day_start) AS _days_for_count, _match_date) AS _index, plus(minus(arrayLastIndex(x -> ifNull(equals(x, _match_date), isNull(x)
                                                                                                                                                                                                   and isNull(_match_date)), _days_for_count), _index), 1))), date) AS total
  FROM
    (SELECT sum(total) AS count,
            day_start AS day_start
     FROM
       (SELECT count(DISTINCT if(not(empty(e__override.distinct_id)), e__override.person_id, e.person_id)) AS total,
               toStartOfDay(toTimeZone(e.timestamp, 'UTC')) AS day_start
        FROM events AS e SAMPLE 1
        LEFT OUTER JOIN
          (SELECT tupleElement(argMax(tuple(person_distinct_id_overrides.person_id), person_distinct_id_overrides.version), 1) AS person_id,
                  person_distinct_id_overrides.distinct_id AS distinct_id
           FROM person_distinct_id_overrides
           WHERE equals(person_distinct_id_overrides.team_id, 99999)
           GROUP BY person_distinct_id_overrides.distinct_id
           HAVING ifNull(equals(tupleElement(argMax(tuple(person_distinct_id_overrides.is_deleted), person_distinct_id_overrides.version), 1), 0), 0) SETTINGS optimize_aggregation_in_order=1) AS e__override ON equals(e.distinct_id, e__override.distinct_id)
        WHERE and(equals(e.team_id, 99999), greaterOrEquals(toTimeZone(e.timestamp, 'UTC'), toStartOfInterval(assumeNotNull(toDateTime('2020-01-03 00:00:00', 'UTC')), toIntervalDay(1))), lessOrEquals(toTimeZone(e.timestamp, 'UTC'), assumeNotNull(toDateTime('2020-01-03 23:59:59', 'UTC'))), equals(e.event, 'sign up'))
        GROUP BY day_start)
     GROUP BY day_start
     ORDER BY day_start ASC)
  ORDER BY arraySum(total) DESC
  LIMIT 50000 SETTINGS readonly=2,
                       max_execution_time=60,
                       allow_experimental_object_type=1,
                       format_csv_allow_double_quotes=0,
                       max_ast_elements=4000000,
                       max_expanded_ast_elements=4000000,
                       max_bytes_before_external_group_by=0,
                       transform_null_in=1,
                       optimize_min_equality_disjunction_chain_length=4294967295,
                       allow_experimental_join_condition=1
  '''
# ---
# name: TestTrends.test_timezones_daily
  '''
  SELECT arrayMap(number -> plus(toStartOfInterval(assumeNotNull(toDateTime('2019-12-29 00:00:00', 'UTC')), toIntervalDay(1)), toIntervalDay(number)), range(0, plus(coalesce(dateDiff('day', toStartOfInterval(assumeNotNull(toDateTime('2019-12-29 00:00:00', 'UTC')), toIntervalDay(1)), toStartOfInterval(assumeNotNull(toDateTime('2020-01-05 23:59:59', 'UTC')), toIntervalDay(1)))), 1))) AS date,
         arrayMap(_match_date -> arraySum(arraySlice(groupArray(ifNull(count, 0)), indexOf(groupArray(day_start) AS _days_for_count, _match_date) AS _index, plus(minus(arrayLastIndex(x -> ifNull(equals(x, _match_date), isNull(x)
                                                                                                                                                                                                   and isNull(_match_date)), _days_for_count), _index), 1))), date) AS total
  FROM
    (SELECT sum(total) AS count,
            day_start AS day_start
     FROM
       (SELECT count() AS total,
               toStartOfDay(toTimeZone(e.timestamp, 'UTC')) AS day_start
        FROM events AS e SAMPLE 1
        WHERE and(equals(e.team_id, 99999), greaterOrEquals(toTimeZone(e.timestamp, 'UTC'), toStartOfInterval(assumeNotNull(toDateTime('2019-12-29 00:00:00', 'UTC')), toIntervalDay(1))), lessOrEquals(toTimeZone(e.timestamp, 'UTC'), assumeNotNull(toDateTime('2020-01-05 23:59:59', 'UTC'))), equals(e.event, 'sign up'))
        GROUP BY day_start)
     GROUP BY day_start
     ORDER BY day_start ASC)
  ORDER BY arraySum(total) DESC
  LIMIT 50000 SETTINGS readonly=2,
                       max_execution_time=60,
                       allow_experimental_object_type=1,
                       format_csv_allow_double_quotes=0,
                       max_ast_elements=4000000,
                       max_expanded_ast_elements=4000000,
                       max_bytes_before_external_group_by=0,
                       transform_null_in=1,
                       optimize_min_equality_disjunction_chain_length=4294967295,
                       allow_experimental_join_condition=1
  '''
# ---
# name: TestTrends.test_timezones_daily.1
  '''
  SELECT arrayMap(number -> plus(toStartOfInterval(assumeNotNull(toDateTime('2019-12-22 00:00:00', 'UTC')), toIntervalDay(1)), toIntervalDay(number)), range(0, plus(coalesce(dateDiff('day', toStartOfInterval(assumeNotNull(toDateTime('2019-12-22 00:00:00', 'UTC')), toIntervalDay(1)), toStartOfInterval(assumeNotNull(toDateTime('2020-01-05 23:59:59', 'UTC')), toIntervalDay(1)))), 1))) AS date,
         arrayMap(_match_date -> arraySum(arraySlice(groupArray(ifNull(count, 0)), indexOf(groupArray(day_start) AS _days_for_count, _match_date) AS _index, plus(minus(arrayLastIndex(x -> ifNull(equals(x, _match_date), isNull(x)
                                                                                                                                                                                                   and isNull(_match_date)), _days_for_count), _index), 1))), date) AS total
  FROM
    (SELECT sum(total) AS count,
            day_start AS day_start
     FROM
       (SELECT count(DISTINCT if(not(empty(e__override.distinct_id)), e__override.person_id, e.person_id)) AS total,
               toStartOfDay(toTimeZone(e.timestamp, 'UTC')) AS day_start
        FROM events AS e SAMPLE 1
        LEFT OUTER JOIN
          (SELECT tupleElement(argMax(tuple(person_distinct_id_overrides.person_id), person_distinct_id_overrides.version), 1) AS person_id,
                  person_distinct_id_overrides.distinct_id AS distinct_id
           FROM person_distinct_id_overrides
           WHERE equals(person_distinct_id_overrides.team_id, 99999)
           GROUP BY person_distinct_id_overrides.distinct_id
           HAVING ifNull(equals(tupleElement(argMax(tuple(person_distinct_id_overrides.is_deleted), person_distinct_id_overrides.version), 1), 0), 0) SETTINGS optimize_aggregation_in_order=1) AS e__override ON equals(e.distinct_id, e__override.distinct_id)
        WHERE and(equals(e.team_id, 99999), greaterOrEquals(toTimeZone(e.timestamp, 'UTC'), toStartOfInterval(assumeNotNull(toDateTime('2019-12-22 00:00:00', 'UTC')), toIntervalDay(1))), lessOrEquals(toTimeZone(e.timestamp, 'UTC'), assumeNotNull(toDateTime('2020-01-05 23:59:59', 'UTC'))), equals(e.event, 'sign up'))
        GROUP BY day_start)
     GROUP BY day_start
     ORDER BY day_start ASC)
  ORDER BY arraySum(total) DESC
  LIMIT 50000 SETTINGS readonly=2,
                       max_execution_time=60,
                       allow_experimental_object_type=1,
                       format_csv_allow_double_quotes=0,
                       max_ast_elements=4000000,
                       max_expanded_ast_elements=4000000,
                       max_bytes_before_external_group_by=0,
                       transform_null_in=1,
                       optimize_min_equality_disjunction_chain_length=4294967295,
                       allow_experimental_join_condition=1
  '''
# ---
# name: TestTrends.test_timezones_daily.2
  '''
  SELECT arrayMap(number -> plus(toStartOfInterval(assumeNotNull(toDateTime('2019-12-29 00:00:00', 'UTC')), toIntervalDay(1)), toIntervalDay(number)), range(0, plus(coalesce(dateDiff('day', toStartOfInterval(assumeNotNull(toDateTime('2019-12-29 00:00:00', 'UTC')), toIntervalDay(1)), toStartOfInterval(assumeNotNull(toDateTime('2020-01-05 23:59:59', 'UTC')), toIntervalDay(1)))), 1))) AS date,
         arrayMap(_match_date -> arraySum(arraySlice(groupArray(ifNull(count, 0)), indexOf(groupArray(day_start) AS _days_for_count, _match_date) AS _index, plus(minus(arrayLastIndex(x -> ifNull(equals(x, _match_date), isNull(x)
                                                                                                                                                                                                   and isNull(_match_date)), _days_for_count), _index), 1))), date) AS total
  FROM
    (SELECT sum(total) AS count,
            day_start AS day_start
     FROM
       (SELECT counts AS total,
               toStartOfDay(timestamp) AS day_start
        FROM
          (SELECT d.timestamp AS timestamp,
                  count(DISTINCT e.actor_id) AS counts
           FROM
             (SELECT toStartOfDay(toTimeZone(e.timestamp, 'UTC')) AS timestamp,
                     if(not(empty(e__override.distinct_id)), e__override.person_id, e.person_id) AS actor_id
              FROM events AS e SAMPLE 1
              LEFT OUTER JOIN
                (SELECT tupleElement(argMax(tuple(person_distinct_id_overrides.person_id), person_distinct_id_overrides.version), 1) AS person_id,
                        person_distinct_id_overrides.distinct_id AS distinct_id
                 FROM person_distinct_id_overrides
                 WHERE equals(person_distinct_id_overrides.team_id, 99999)
                 GROUP BY person_distinct_id_overrides.distinct_id
                 HAVING ifNull(equals(tupleElement(argMax(tuple(person_distinct_id_overrides.is_deleted), person_distinct_id_overrides.version), 1), 0), 0) SETTINGS optimize_aggregation_in_order=1) AS e__override ON equals(e.distinct_id, e__override.distinct_id)
              WHERE and(equals(e.team_id, 99999), equals(e.event, 'sign up'), greaterOrEquals(timestamp, minus(assumeNotNull(toDateTime('2019-12-29 00:00:00', 'UTC')), toIntervalDay(7))), lessOrEquals(timestamp, assumeNotNull(toDateTime('2020-01-05 23:59:59', 'UTC'))))
              GROUP BY timestamp, actor_id) AS e
           CROSS JOIN
             (SELECT minus(toStartOfInterval(assumeNotNull(toDateTime('2020-01-05 23:59:59', 'UTC')), toIntervalDay(1)), toIntervalDay(numbers.number)) AS timestamp
              FROM numbers(dateDiff('day', minus(toStartOfInterval(assumeNotNull(toDateTime('2019-12-29 00:00:00', 'UTC')), toIntervalDay(1)), toIntervalDay(7)), assumeNotNull(toDateTime('2020-01-05 23:59:59', 'UTC')))) AS numbers) AS d
           WHERE and(ifNull(lessOrEquals(e.timestamp, d.timestamp), 0), ifNull(greater(e.timestamp, minus(d.timestamp, toIntervalDay(7))), 0))
           GROUP BY d.timestamp
           ORDER BY d.timestamp ASC)
        WHERE and(ifNull(greaterOrEquals(timestamp, toStartOfInterval(assumeNotNull(toDateTime('2019-12-29 00:00:00', 'UTC')), toIntervalDay(1))), 0), ifNull(lessOrEquals(timestamp, assumeNotNull(toDateTime('2020-01-05 23:59:59', 'UTC'))), 0)))
     GROUP BY day_start
     ORDER BY day_start ASC)
  ORDER BY arraySum(total) DESC
  LIMIT 50000 SETTINGS readonly=2,
                       max_execution_time=60,
                       allow_experimental_object_type=1,
                       format_csv_allow_double_quotes=0,
                       max_ast_elements=4000000,
                       max_expanded_ast_elements=4000000,
                       max_bytes_before_external_group_by=0,
                       transform_null_in=1,
                       optimize_min_equality_disjunction_chain_length=4294967295,
                       allow_experimental_join_condition=1
  '''
# ---
# name: TestTrends.test_timezones_daily.3
  '''
  SELECT arrayMap(number -> plus(toStartOfInterval(assumeNotNull(toDateTime('2019-12-29 00:00:00', 'UTC')), toIntervalDay(1)), toIntervalDay(number)), range(0, plus(coalesce(dateDiff('day', toStartOfInterval(assumeNotNull(toDateTime('2019-12-29 00:00:00', 'UTC')), toIntervalDay(1)), toStartOfInterval(assumeNotNull(toDateTime('2020-01-05 23:59:59', 'UTC')), toIntervalDay(1)))), 1))) AS date,
         arrayMap(_match_date -> arraySum(arraySlice(groupArray(ifNull(count, 0)), indexOf(groupArray(day_start) AS _days_for_count, _match_date) AS _index, plus(minus(arrayLastIndex(x -> ifNull(equals(x, _match_date), isNull(x)
                                                                                                                                                                                                   and isNull(_match_date)), _days_for_count), _index), 1))), date) AS total
  FROM
    (SELECT sum(total) AS count,
            day_start AS day_start
     FROM
       (SELECT count() AS total,
               toStartOfDay(toTimeZone(e.timestamp, 'UTC')) AS day_start
        FROM events AS e SAMPLE 1
        WHERE and(equals(e.team_id, 99999), greaterOrEquals(toTimeZone(e.timestamp, 'UTC'), toStartOfInterval(assumeNotNull(toDateTime('2019-12-29 00:00:00', 'UTC')), toIntervalDay(1))), lessOrEquals(toTimeZone(e.timestamp, 'UTC'), assumeNotNull(toDateTime('2020-01-05 23:59:59', 'UTC'))), equals(e.event, 'sign up'))
        GROUP BY day_start)
     GROUP BY day_start
     ORDER BY day_start ASC)
  ORDER BY arraySum(total) DESC
  LIMIT 50000 SETTINGS readonly=2,
                       max_execution_time=60,
                       allow_experimental_object_type=1,
                       format_csv_allow_double_quotes=0,
                       max_ast_elements=4000000,
                       max_expanded_ast_elements=4000000,
                       max_bytes_before_external_group_by=0,
                       transform_null_in=1,
                       optimize_min_equality_disjunction_chain_length=4294967295,
                       allow_experimental_join_condition=1
  '''
# ---
# name: TestTrends.test_timezones_daily.4
  '''
  SELECT groupArray(1)(date)[1] AS date,
                      arrayFold((acc, x) -> arrayMap(i -> plus(acc[i], x[i]), range(1, plus(length(date), 1))), groupArray(ifNull(total, 0)), arrayWithConstant(length(date), reinterpretAsFloat64(0))) AS total,
                      if(ifNull(ifNull(greaterOrEquals(row_number, 25), 0), 0), '$$_posthog_breakdown_other_$$', breakdown_value) AS breakdown_value
  FROM
    (SELECT arrayMap(number -> plus(toStartOfInterval(assumeNotNull(toDateTime('2019-12-29 00:00:00', 'UTC')), toIntervalDay(1)), toIntervalDay(number)), range(0, plus(coalesce(dateDiff('day', toStartOfInterval(assumeNotNull(toDateTime('2019-12-29 00:00:00', 'UTC')), toIntervalDay(1)), toStartOfInterval(assumeNotNull(toDateTime('2020-01-05 23:59:59', 'UTC')), toIntervalDay(1)))), 1))) AS date,
            arrayMap(_match_date -> arraySum(arraySlice(groupArray(ifNull(count, 0)), indexOf(groupArray(day_start) AS _days_for_count, _match_date) AS _index, plus(minus(arrayLastIndex(x -> ifNull(equals(x, _match_date), isNull(x)
                                                                                                                                                                                                      and isNull(_match_date)), _days_for_count), _index), 1))), date) AS total,
            breakdown_value AS breakdown_value,
            rowNumberInAllBlocks() AS row_number
     FROM
       (SELECT sum(total) AS count,
               day_start AS day_start,
               breakdown_value AS breakdown_value
        FROM
          (SELECT count(DISTINCT if(not(empty(e__override.distinct_id)), e__override.person_id, e.person_id)) AS total,
                  toStartOfDay(toTimeZone(e.timestamp, 'UTC')) AS day_start,
                  ifNull(nullIf(toString(replaceRegexpAll(nullIf(nullIf(JSONExtractRaw(e.properties, '$os'), ''), 'null'), '^"|"$', '')), ''), '$$_posthog_breakdown_null_$$') AS breakdown_value
           FROM events AS e SAMPLE 1
           LEFT OUTER JOIN
             (SELECT tupleElement(argMax(tuple(person_distinct_id_overrides.person_id), person_distinct_id_overrides.version), 1) AS person_id,
                     person_distinct_id_overrides.distinct_id AS distinct_id
              FROM person_distinct_id_overrides
              WHERE equals(person_distinct_id_overrides.team_id, 99999)
              GROUP BY person_distinct_id_overrides.distinct_id
              HAVING ifNull(equals(tupleElement(argMax(tuple(person_distinct_id_overrides.is_deleted), person_distinct_id_overrides.version), 1), 0), 0) SETTINGS optimize_aggregation_in_order=1) AS e__override ON equals(e.distinct_id, e__override.distinct_id)
           WHERE and(equals(e.team_id, 99999), greaterOrEquals(toTimeZone(e.timestamp, 'UTC'), toStartOfInterval(assumeNotNull(toDateTime('2019-12-29 00:00:00', 'UTC')), toIntervalDay(1))), lessOrEquals(toTimeZone(e.timestamp, 'UTC'), assumeNotNull(toDateTime('2020-01-05 23:59:59', 'UTC'))), equals(e.event, 'sign up'))
           GROUP BY day_start,
                    breakdown_value)
        GROUP BY day_start,
                 breakdown_value
        ORDER BY day_start ASC, breakdown_value ASC)
     GROUP BY breakdown_value
     ORDER BY if(ifNull(equals(breakdown_value, '$$_posthog_breakdown_other_$$'), 0), 2, if(ifNull(equals(breakdown_value, '$$_posthog_breakdown_null_$$'), 0), 1, 0)) ASC, arraySum(total) DESC, breakdown_value ASC)
  WHERE isNotNull(breakdown_value)
  GROUP BY breakdown_value
  ORDER BY if(ifNull(equals(breakdown_value, '$$_posthog_breakdown_other_$$'), 0), 2, if(ifNull(equals(breakdown_value, '$$_posthog_breakdown_null_$$'), 0), 1, 0)) ASC, arraySum(total) DESC, breakdown_value ASC
  LIMIT 50000 SETTINGS readonly=2,
                       max_execution_time=60,
                       allow_experimental_object_type=1,
                       format_csv_allow_double_quotes=0,
                       max_ast_elements=4000000,
                       max_expanded_ast_elements=4000000,
                       max_bytes_before_external_group_by=0,
                       transform_null_in=1,
                       optimize_min_equality_disjunction_chain_length=4294967295,
                       allow_experimental_join_condition=1
  '''
# ---
# name: TestTrends.test_timezones_daily_minus_utc
  '''
  SELECT arrayMap(number -> plus(toStartOfInterval(assumeNotNull(toDateTime('2019-12-29 00:00:00', 'America/Phoenix')), toIntervalDay(1)), toIntervalDay(number)), range(0, plus(coalesce(dateDiff('day', toStartOfInterval(assumeNotNull(toDateTime('2019-12-29 00:00:00', 'America/Phoenix')), toIntervalDay(1)), toStartOfInterval(assumeNotNull(toDateTime('2020-01-05 23:59:59', 'America/Phoenix')), toIntervalDay(1)))), 1))) AS date,
         arrayMap(_match_date -> arraySum(arraySlice(groupArray(ifNull(count, 0)), indexOf(groupArray(day_start) AS _days_for_count, _match_date) AS _index, plus(minus(arrayLastIndex(x -> ifNull(equals(x, _match_date), isNull(x)
                                                                                                                                                                                                   and isNull(_match_date)), _days_for_count), _index), 1))), date) AS total
  FROM
    (SELECT sum(total) AS count,
            day_start AS day_start
     FROM
       (SELECT count() AS total,
               toStartOfDay(toTimeZone(e.timestamp, 'America/Phoenix')) AS day_start
        FROM events AS e SAMPLE 1
        WHERE and(equals(e.team_id, 99999), greaterOrEquals(toTimeZone(e.timestamp, 'America/Phoenix'), toStartOfInterval(assumeNotNull(toDateTime('2019-12-29 00:00:00', 'America/Phoenix')), toIntervalDay(1))), lessOrEquals(toTimeZone(e.timestamp, 'America/Phoenix'), assumeNotNull(toDateTime('2020-01-05 23:59:59', 'America/Phoenix'))), equals(e.event, 'sign up'))
        GROUP BY day_start)
     GROUP BY day_start
     ORDER BY day_start ASC)
  ORDER BY arraySum(total) DESC
  LIMIT 50000 SETTINGS readonly=2,
                       max_execution_time=60,
                       allow_experimental_object_type=1,
                       format_csv_allow_double_quotes=0,
                       max_ast_elements=4000000,
                       max_expanded_ast_elements=4000000,
                       max_bytes_before_external_group_by=0,
                       transform_null_in=1,
                       optimize_min_equality_disjunction_chain_length=4294967295,
                       allow_experimental_join_condition=1
  '''
# ---
# name: TestTrends.test_timezones_daily_minus_utc.1
  '''
  SELECT arrayMap(number -> plus(toStartOfInterval(assumeNotNull(toDateTime('2019-12-22 00:00:00', 'America/Phoenix')), toIntervalDay(1)), toIntervalDay(number)), range(0, plus(coalesce(dateDiff('day', toStartOfInterval(assumeNotNull(toDateTime('2019-12-22 00:00:00', 'America/Phoenix')), toIntervalDay(1)), toStartOfInterval(assumeNotNull(toDateTime('2020-01-05 23:59:59', 'America/Phoenix')), toIntervalDay(1)))), 1))) AS date,
         arrayMap(_match_date -> arraySum(arraySlice(groupArray(ifNull(count, 0)), indexOf(groupArray(day_start) AS _days_for_count, _match_date) AS _index, plus(minus(arrayLastIndex(x -> ifNull(equals(x, _match_date), isNull(x)
                                                                                                                                                                                                   and isNull(_match_date)), _days_for_count), _index), 1))), date) AS total
  FROM
    (SELECT sum(total) AS count,
            day_start AS day_start
     FROM
       (SELECT count(DISTINCT if(not(empty(e__override.distinct_id)), e__override.person_id, e.person_id)) AS total,
               toStartOfDay(toTimeZone(e.timestamp, 'America/Phoenix')) AS day_start
        FROM events AS e SAMPLE 1
        LEFT OUTER JOIN
          (SELECT tupleElement(argMax(tuple(person_distinct_id_overrides.person_id), person_distinct_id_overrides.version), 1) AS person_id,
                  person_distinct_id_overrides.distinct_id AS distinct_id
           FROM person_distinct_id_overrides
           WHERE equals(person_distinct_id_overrides.team_id, 99999)
           GROUP BY person_distinct_id_overrides.distinct_id
           HAVING ifNull(equals(tupleElement(argMax(tuple(person_distinct_id_overrides.is_deleted), person_distinct_id_overrides.version), 1), 0), 0) SETTINGS optimize_aggregation_in_order=1) AS e__override ON equals(e.distinct_id, e__override.distinct_id)
        WHERE and(equals(e.team_id, 99999), greaterOrEquals(toTimeZone(e.timestamp, 'America/Phoenix'), toStartOfInterval(assumeNotNull(toDateTime('2019-12-22 00:00:00', 'America/Phoenix')), toIntervalDay(1))), lessOrEquals(toTimeZone(e.timestamp, 'America/Phoenix'), assumeNotNull(toDateTime('2020-01-05 23:59:59', 'America/Phoenix'))), equals(e.event, 'sign up'))
        GROUP BY day_start)
     GROUP BY day_start
     ORDER BY day_start ASC)
  ORDER BY arraySum(total) DESC
  LIMIT 50000 SETTINGS readonly=2,
                       max_execution_time=60,
                       allow_experimental_object_type=1,
                       format_csv_allow_double_quotes=0,
                       max_ast_elements=4000000,
                       max_expanded_ast_elements=4000000,
                       max_bytes_before_external_group_by=0,
                       transform_null_in=1,
                       optimize_min_equality_disjunction_chain_length=4294967295,
                       allow_experimental_join_condition=1
  '''
# ---
# name: TestTrends.test_timezones_daily_minus_utc.2
  '''
  SELECT arrayMap(number -> plus(toStartOfInterval(assumeNotNull(toDateTime('2019-12-29 00:00:00', 'America/Phoenix')), toIntervalDay(1)), toIntervalDay(number)), range(0, plus(coalesce(dateDiff('day', toStartOfInterval(assumeNotNull(toDateTime('2019-12-29 00:00:00', 'America/Phoenix')), toIntervalDay(1)), toStartOfInterval(assumeNotNull(toDateTime('2020-01-05 23:59:59', 'America/Phoenix')), toIntervalDay(1)))), 1))) AS date,
         arrayMap(_match_date -> arraySum(arraySlice(groupArray(ifNull(count, 0)), indexOf(groupArray(day_start) AS _days_for_count, _match_date) AS _index, plus(minus(arrayLastIndex(x -> ifNull(equals(x, _match_date), isNull(x)
                                                                                                                                                                                                   and isNull(_match_date)), _days_for_count), _index), 1))), date) AS total
  FROM
    (SELECT sum(total) AS count,
            day_start AS day_start
     FROM
       (SELECT counts AS total,
               toStartOfDay(timestamp) AS day_start
        FROM
          (SELECT d.timestamp AS timestamp,
                  count(DISTINCT e.actor_id) AS counts
           FROM
             (SELECT toStartOfDay(toTimeZone(e.timestamp, 'America/Phoenix')) AS timestamp,
                     if(not(empty(e__override.distinct_id)), e__override.person_id, e.person_id) AS actor_id
              FROM events AS e SAMPLE 1
              LEFT OUTER JOIN
                (SELECT tupleElement(argMax(tuple(person_distinct_id_overrides.person_id), person_distinct_id_overrides.version), 1) AS person_id,
                        person_distinct_id_overrides.distinct_id AS distinct_id
                 FROM person_distinct_id_overrides
                 WHERE equals(person_distinct_id_overrides.team_id, 99999)
                 GROUP BY person_distinct_id_overrides.distinct_id
                 HAVING ifNull(equals(tupleElement(argMax(tuple(person_distinct_id_overrides.is_deleted), person_distinct_id_overrides.version), 1), 0), 0) SETTINGS optimize_aggregation_in_order=1) AS e__override ON equals(e.distinct_id, e__override.distinct_id)
              WHERE and(equals(e.team_id, 99999), equals(e.event, 'sign up'), greaterOrEquals(timestamp, minus(assumeNotNull(toDateTime('2019-12-29 00:00:00', 'America/Phoenix')), toIntervalDay(7))), lessOrEquals(timestamp, assumeNotNull(toDateTime('2020-01-05 23:59:59', 'America/Phoenix'))))
              GROUP BY timestamp, actor_id) AS e
           CROSS JOIN
             (SELECT minus(toStartOfInterval(assumeNotNull(toDateTime('2020-01-05 23:59:59', 'America/Phoenix')), toIntervalDay(1)), toIntervalDay(numbers.number)) AS timestamp
              FROM numbers(dateDiff('day', minus(toStartOfInterval(assumeNotNull(toDateTime('2019-12-29 00:00:00', 'America/Phoenix')), toIntervalDay(1)), toIntervalDay(7)), assumeNotNull(toDateTime('2020-01-05 23:59:59', 'America/Phoenix')))) AS numbers) AS d
           WHERE and(ifNull(lessOrEquals(e.timestamp, d.timestamp), 0), ifNull(greater(e.timestamp, minus(d.timestamp, toIntervalDay(7))), 0))
           GROUP BY d.timestamp
           ORDER BY d.timestamp ASC)
        WHERE and(ifNull(greaterOrEquals(timestamp, toStartOfInterval(assumeNotNull(toDateTime('2019-12-29 00:00:00', 'America/Phoenix')), toIntervalDay(1))), 0), ifNull(lessOrEquals(timestamp, assumeNotNull(toDateTime('2020-01-05 23:59:59', 'America/Phoenix'))), 0)))
     GROUP BY day_start
     ORDER BY day_start ASC)
  ORDER BY arraySum(total) DESC
  LIMIT 50000 SETTINGS readonly=2,
                       max_execution_time=60,
                       allow_experimental_object_type=1,
                       format_csv_allow_double_quotes=0,
                       max_ast_elements=4000000,
                       max_expanded_ast_elements=4000000,
                       max_bytes_before_external_group_by=0,
                       transform_null_in=1,
                       optimize_min_equality_disjunction_chain_length=4294967295,
                       allow_experimental_join_condition=1
  '''
# ---
# name: TestTrends.test_timezones_daily_minus_utc.3
  '''
  SELECT arrayMap(number -> plus(toStartOfInterval(assumeNotNull(toDateTime('2019-12-29 00:00:00', 'America/Phoenix')), toIntervalDay(1)), toIntervalDay(number)), range(0, plus(coalesce(dateDiff('day', toStartOfInterval(assumeNotNull(toDateTime('2019-12-29 00:00:00', 'America/Phoenix')), toIntervalDay(1)), toStartOfInterval(assumeNotNull(toDateTime('2020-01-05 23:59:59', 'America/Phoenix')), toIntervalDay(1)))), 1))) AS date,
         arrayMap(_match_date -> arraySum(arraySlice(groupArray(ifNull(count, 0)), indexOf(groupArray(day_start) AS _days_for_count, _match_date) AS _index, plus(minus(arrayLastIndex(x -> ifNull(equals(x, _match_date), isNull(x)
                                                                                                                                                                                                   and isNull(_match_date)), _days_for_count), _index), 1))), date) AS total
  FROM
    (SELECT sum(total) AS count,
            day_start AS day_start
     FROM
       (SELECT count() AS total,
               toStartOfDay(toTimeZone(e.timestamp, 'America/Phoenix')) AS day_start
        FROM events AS e SAMPLE 1
        WHERE and(equals(e.team_id, 99999), greaterOrEquals(toTimeZone(e.timestamp, 'America/Phoenix'), toStartOfInterval(assumeNotNull(toDateTime('2019-12-29 00:00:00', 'America/Phoenix')), toIntervalDay(1))), lessOrEquals(toTimeZone(e.timestamp, 'America/Phoenix'), assumeNotNull(toDateTime('2020-01-05 23:59:59', 'America/Phoenix'))), equals(e.event, 'sign up'))
        GROUP BY day_start)
     GROUP BY day_start
     ORDER BY day_start ASC)
  ORDER BY arraySum(total) DESC
  LIMIT 50000 SETTINGS readonly=2,
                       max_execution_time=60,
                       allow_experimental_object_type=1,
                       format_csv_allow_double_quotes=0,
                       max_ast_elements=4000000,
                       max_expanded_ast_elements=4000000,
                       max_bytes_before_external_group_by=0,
                       transform_null_in=1,
                       optimize_min_equality_disjunction_chain_length=4294967295,
                       allow_experimental_join_condition=1
  '''
# ---
# name: TestTrends.test_timezones_daily_minus_utc.4
  '''
  SELECT groupArray(1)(date)[1] AS date,
                      arrayFold((acc, x) -> arrayMap(i -> plus(acc[i], x[i]), range(1, plus(length(date), 1))), groupArray(ifNull(total, 0)), arrayWithConstant(length(date), reinterpretAsFloat64(0))) AS total,
                      if(ifNull(ifNull(greaterOrEquals(row_number, 25), 0), 0), '$$_posthog_breakdown_other_$$', breakdown_value) AS breakdown_value
  FROM
    (SELECT arrayMap(number -> plus(toStartOfInterval(assumeNotNull(toDateTime('2019-12-29 00:00:00', 'America/Phoenix')), toIntervalDay(1)), toIntervalDay(number)), range(0, plus(coalesce(dateDiff('day', toStartOfInterval(assumeNotNull(toDateTime('2019-12-29 00:00:00', 'America/Phoenix')), toIntervalDay(1)), toStartOfInterval(assumeNotNull(toDateTime('2020-01-05 23:59:59', 'America/Phoenix')), toIntervalDay(1)))), 1))) AS date,
            arrayMap(_match_date -> arraySum(arraySlice(groupArray(ifNull(count, 0)), indexOf(groupArray(day_start) AS _days_for_count, _match_date) AS _index, plus(minus(arrayLastIndex(x -> ifNull(equals(x, _match_date), isNull(x)
                                                                                                                                                                                                      and isNull(_match_date)), _days_for_count), _index), 1))), date) AS total,
            breakdown_value AS breakdown_value,
            rowNumberInAllBlocks() AS row_number
     FROM
       (SELECT sum(total) AS count,
               day_start AS day_start,
               breakdown_value AS breakdown_value
        FROM
          (SELECT count(DISTINCT if(not(empty(e__override.distinct_id)), e__override.person_id, e.person_id)) AS total,
                  toStartOfDay(toTimeZone(e.timestamp, 'America/Phoenix')) AS day_start,
                  ifNull(nullIf(toString(replaceRegexpAll(nullIf(nullIf(JSONExtractRaw(e.properties, '$os'), ''), 'null'), '^"|"$', '')), ''), '$$_posthog_breakdown_null_$$') AS breakdown_value
           FROM events AS e SAMPLE 1
           LEFT OUTER JOIN
             (SELECT tupleElement(argMax(tuple(person_distinct_id_overrides.person_id), person_distinct_id_overrides.version), 1) AS person_id,
                     person_distinct_id_overrides.distinct_id AS distinct_id
              FROM person_distinct_id_overrides
              WHERE equals(person_distinct_id_overrides.team_id, 99999)
              GROUP BY person_distinct_id_overrides.distinct_id
              HAVING ifNull(equals(tupleElement(argMax(tuple(person_distinct_id_overrides.is_deleted), person_distinct_id_overrides.version), 1), 0), 0) SETTINGS optimize_aggregation_in_order=1) AS e__override ON equals(e.distinct_id, e__override.distinct_id)
           WHERE and(equals(e.team_id, 99999), greaterOrEquals(toTimeZone(e.timestamp, 'America/Phoenix'), toStartOfInterval(assumeNotNull(toDateTime('2019-12-29 00:00:00', 'America/Phoenix')), toIntervalDay(1))), lessOrEquals(toTimeZone(e.timestamp, 'America/Phoenix'), assumeNotNull(toDateTime('2020-01-05 23:59:59', 'America/Phoenix'))), equals(e.event, 'sign up'))
           GROUP BY day_start,
                    breakdown_value)
        GROUP BY day_start,
                 breakdown_value
        ORDER BY day_start ASC, breakdown_value ASC)
     GROUP BY breakdown_value
     ORDER BY if(ifNull(equals(breakdown_value, '$$_posthog_breakdown_other_$$'), 0), 2, if(ifNull(equals(breakdown_value, '$$_posthog_breakdown_null_$$'), 0), 1, 0)) ASC, arraySum(total) DESC, breakdown_value ASC)
  WHERE isNotNull(breakdown_value)
  GROUP BY breakdown_value
  ORDER BY if(ifNull(equals(breakdown_value, '$$_posthog_breakdown_other_$$'), 0), 2, if(ifNull(equals(breakdown_value, '$$_posthog_breakdown_null_$$'), 0), 1, 0)) ASC, arraySum(total) DESC, breakdown_value ASC
  LIMIT 50000 SETTINGS readonly=2,
                       max_execution_time=60,
                       allow_experimental_object_type=1,
                       format_csv_allow_double_quotes=0,
                       max_ast_elements=4000000,
                       max_expanded_ast_elements=4000000,
                       max_bytes_before_external_group_by=0,
                       transform_null_in=1,
                       optimize_min_equality_disjunction_chain_length=4294967295,
                       allow_experimental_join_condition=1
  '''
# ---
# name: TestTrends.test_timezones_daily_plus_utc
  '''
  SELECT arrayMap(number -> plus(toStartOfInterval(assumeNotNull(toDateTime('2019-12-29 00:00:00', 'Asia/Tokyo')), toIntervalDay(1)), toIntervalDay(number)), range(0, plus(coalesce(dateDiff('day', toStartOfInterval(assumeNotNull(toDateTime('2019-12-29 00:00:00', 'Asia/Tokyo')), toIntervalDay(1)), toStartOfInterval(assumeNotNull(toDateTime('2020-01-05 23:59:59', 'Asia/Tokyo')), toIntervalDay(1)))), 1))) AS date,
         arrayMap(_match_date -> arraySum(arraySlice(groupArray(ifNull(count, 0)), indexOf(groupArray(day_start) AS _days_for_count, _match_date) AS _index, plus(minus(arrayLastIndex(x -> ifNull(equals(x, _match_date), isNull(x)
                                                                                                                                                                                                   and isNull(_match_date)), _days_for_count), _index), 1))), date) AS total
  FROM
    (SELECT sum(total) AS count,
            day_start AS day_start
     FROM
       (SELECT count() AS total,
               toStartOfDay(toTimeZone(e.timestamp, 'Asia/Tokyo')) AS day_start
        FROM events AS e SAMPLE 1
        WHERE and(equals(e.team_id, 99999), greaterOrEquals(toTimeZone(e.timestamp, 'Asia/Tokyo'), toStartOfInterval(assumeNotNull(toDateTime('2019-12-29 00:00:00', 'Asia/Tokyo')), toIntervalDay(1))), lessOrEquals(toTimeZone(e.timestamp, 'Asia/Tokyo'), assumeNotNull(toDateTime('2020-01-05 23:59:59', 'Asia/Tokyo'))), equals(e.event, 'sign up'))
        GROUP BY day_start)
     GROUP BY day_start
     ORDER BY day_start ASC)
  ORDER BY arraySum(total) DESC
  LIMIT 50000 SETTINGS readonly=2,
                       max_execution_time=60,
                       allow_experimental_object_type=1,
                       format_csv_allow_double_quotes=0,
                       max_ast_elements=4000000,
                       max_expanded_ast_elements=4000000,
                       max_bytes_before_external_group_by=0,
                       transform_null_in=1,
                       optimize_min_equality_disjunction_chain_length=4294967295,
                       allow_experimental_join_condition=1
  '''
# ---
# name: TestTrends.test_timezones_daily_plus_utc.1
  '''
  SELECT arrayMap(number -> plus(toStartOfInterval(assumeNotNull(toDateTime('2019-12-22 00:00:00', 'Asia/Tokyo')), toIntervalDay(1)), toIntervalDay(number)), range(0, plus(coalesce(dateDiff('day', toStartOfInterval(assumeNotNull(toDateTime('2019-12-22 00:00:00', 'Asia/Tokyo')), toIntervalDay(1)), toStartOfInterval(assumeNotNull(toDateTime('2020-01-05 23:59:59', 'Asia/Tokyo')), toIntervalDay(1)))), 1))) AS date,
         arrayMap(_match_date -> arraySum(arraySlice(groupArray(ifNull(count, 0)), indexOf(groupArray(day_start) AS _days_for_count, _match_date) AS _index, plus(minus(arrayLastIndex(x -> ifNull(equals(x, _match_date), isNull(x)
                                                                                                                                                                                                   and isNull(_match_date)), _days_for_count), _index), 1))), date) AS total
  FROM
    (SELECT sum(total) AS count,
            day_start AS day_start
     FROM
       (SELECT count(DISTINCT if(not(empty(e__override.distinct_id)), e__override.person_id, e.person_id)) AS total,
               toStartOfDay(toTimeZone(e.timestamp, 'Asia/Tokyo')) AS day_start
        FROM events AS e SAMPLE 1
        LEFT OUTER JOIN
          (SELECT tupleElement(argMax(tuple(person_distinct_id_overrides.person_id), person_distinct_id_overrides.version), 1) AS person_id,
                  person_distinct_id_overrides.distinct_id AS distinct_id
           FROM person_distinct_id_overrides
           WHERE equals(person_distinct_id_overrides.team_id, 99999)
           GROUP BY person_distinct_id_overrides.distinct_id
           HAVING ifNull(equals(tupleElement(argMax(tuple(person_distinct_id_overrides.is_deleted), person_distinct_id_overrides.version), 1), 0), 0) SETTINGS optimize_aggregation_in_order=1) AS e__override ON equals(e.distinct_id, e__override.distinct_id)
        WHERE and(equals(e.team_id, 99999), greaterOrEquals(toTimeZone(e.timestamp, 'Asia/Tokyo'), toStartOfInterval(assumeNotNull(toDateTime('2019-12-22 00:00:00', 'Asia/Tokyo')), toIntervalDay(1))), lessOrEquals(toTimeZone(e.timestamp, 'Asia/Tokyo'), assumeNotNull(toDateTime('2020-01-05 23:59:59', 'Asia/Tokyo'))), equals(e.event, 'sign up'))
        GROUP BY day_start)
     GROUP BY day_start
     ORDER BY day_start ASC)
  ORDER BY arraySum(total) DESC
  LIMIT 50000 SETTINGS readonly=2,
                       max_execution_time=60,
                       allow_experimental_object_type=1,
                       format_csv_allow_double_quotes=0,
                       max_ast_elements=4000000,
                       max_expanded_ast_elements=4000000,
                       max_bytes_before_external_group_by=0,
                       transform_null_in=1,
                       optimize_min_equality_disjunction_chain_length=4294967295,
                       allow_experimental_join_condition=1
  '''
# ---
# name: TestTrends.test_timezones_daily_plus_utc.2
  '''
  SELECT arrayMap(number -> plus(toStartOfInterval(assumeNotNull(toDateTime('2019-12-29 00:00:00', 'Asia/Tokyo')), toIntervalDay(1)), toIntervalDay(number)), range(0, plus(coalesce(dateDiff('day', toStartOfInterval(assumeNotNull(toDateTime('2019-12-29 00:00:00', 'Asia/Tokyo')), toIntervalDay(1)), toStartOfInterval(assumeNotNull(toDateTime('2020-01-05 23:59:59', 'Asia/Tokyo')), toIntervalDay(1)))), 1))) AS date,
         arrayMap(_match_date -> arraySum(arraySlice(groupArray(ifNull(count, 0)), indexOf(groupArray(day_start) AS _days_for_count, _match_date) AS _index, plus(minus(arrayLastIndex(x -> ifNull(equals(x, _match_date), isNull(x)
                                                                                                                                                                                                   and isNull(_match_date)), _days_for_count), _index), 1))), date) AS total
  FROM
    (SELECT sum(total) AS count,
            day_start AS day_start
     FROM
       (SELECT counts AS total,
               toStartOfDay(timestamp) AS day_start
        FROM
          (SELECT d.timestamp AS timestamp,
                  count(DISTINCT e.actor_id) AS counts
           FROM
             (SELECT toStartOfDay(toTimeZone(e.timestamp, 'Asia/Tokyo')) AS timestamp,
                     if(not(empty(e__override.distinct_id)), e__override.person_id, e.person_id) AS actor_id
              FROM events AS e SAMPLE 1
              LEFT OUTER JOIN
                (SELECT tupleElement(argMax(tuple(person_distinct_id_overrides.person_id), person_distinct_id_overrides.version), 1) AS person_id,
                        person_distinct_id_overrides.distinct_id AS distinct_id
                 FROM person_distinct_id_overrides
                 WHERE equals(person_distinct_id_overrides.team_id, 99999)
                 GROUP BY person_distinct_id_overrides.distinct_id
                 HAVING ifNull(equals(tupleElement(argMax(tuple(person_distinct_id_overrides.is_deleted), person_distinct_id_overrides.version), 1), 0), 0) SETTINGS optimize_aggregation_in_order=1) AS e__override ON equals(e.distinct_id, e__override.distinct_id)
              WHERE and(equals(e.team_id, 99999), equals(e.event, 'sign up'), greaterOrEquals(timestamp, minus(assumeNotNull(toDateTime('2019-12-29 00:00:00', 'Asia/Tokyo')), toIntervalDay(7))), lessOrEquals(timestamp, assumeNotNull(toDateTime('2020-01-05 23:59:59', 'Asia/Tokyo'))))
              GROUP BY timestamp, actor_id) AS e
           CROSS JOIN
             (SELECT minus(toStartOfInterval(assumeNotNull(toDateTime('2020-01-05 23:59:59', 'Asia/Tokyo')), toIntervalDay(1)), toIntervalDay(numbers.number)) AS timestamp
              FROM numbers(dateDiff('day', minus(toStartOfInterval(assumeNotNull(toDateTime('2019-12-29 00:00:00', 'Asia/Tokyo')), toIntervalDay(1)), toIntervalDay(7)), assumeNotNull(toDateTime('2020-01-05 23:59:59', 'Asia/Tokyo')))) AS numbers) AS d
           WHERE and(ifNull(lessOrEquals(e.timestamp, d.timestamp), 0), ifNull(greater(e.timestamp, minus(d.timestamp, toIntervalDay(7))), 0))
           GROUP BY d.timestamp
           ORDER BY d.timestamp ASC)
        WHERE and(ifNull(greaterOrEquals(timestamp, toStartOfInterval(assumeNotNull(toDateTime('2019-12-29 00:00:00', 'Asia/Tokyo')), toIntervalDay(1))), 0), ifNull(lessOrEquals(timestamp, assumeNotNull(toDateTime('2020-01-05 23:59:59', 'Asia/Tokyo'))), 0)))
     GROUP BY day_start
     ORDER BY day_start ASC)
  ORDER BY arraySum(total) DESC
  LIMIT 50000 SETTINGS readonly=2,
                       max_execution_time=60,
                       allow_experimental_object_type=1,
                       format_csv_allow_double_quotes=0,
                       max_ast_elements=4000000,
                       max_expanded_ast_elements=4000000,
                       max_bytes_before_external_group_by=0,
                       transform_null_in=1,
                       optimize_min_equality_disjunction_chain_length=4294967295,
                       allow_experimental_join_condition=1
  '''
# ---
# name: TestTrends.test_timezones_daily_plus_utc.3
  '''
  SELECT arrayMap(number -> plus(toStartOfInterval(assumeNotNull(toDateTime('2019-12-29 00:00:00', 'Asia/Tokyo')), toIntervalDay(1)), toIntervalDay(number)), range(0, plus(coalesce(dateDiff('day', toStartOfInterval(assumeNotNull(toDateTime('2019-12-29 00:00:00', 'Asia/Tokyo')), toIntervalDay(1)), toStartOfInterval(assumeNotNull(toDateTime('2020-01-05 23:59:59', 'Asia/Tokyo')), toIntervalDay(1)))), 1))) AS date,
         arrayMap(_match_date -> arraySum(arraySlice(groupArray(ifNull(count, 0)), indexOf(groupArray(day_start) AS _days_for_count, _match_date) AS _index, plus(minus(arrayLastIndex(x -> ifNull(equals(x, _match_date), isNull(x)
                                                                                                                                                                                                   and isNull(_match_date)), _days_for_count), _index), 1))), date) AS total
  FROM
    (SELECT sum(total) AS count,
            day_start AS day_start
     FROM
       (SELECT count() AS total,
               toStartOfDay(toTimeZone(e.timestamp, 'Asia/Tokyo')) AS day_start
        FROM events AS e SAMPLE 1
        WHERE and(equals(e.team_id, 99999), greaterOrEquals(toTimeZone(e.timestamp, 'Asia/Tokyo'), toStartOfInterval(assumeNotNull(toDateTime('2019-12-29 00:00:00', 'Asia/Tokyo')), toIntervalDay(1))), lessOrEquals(toTimeZone(e.timestamp, 'Asia/Tokyo'), assumeNotNull(toDateTime('2020-01-05 23:59:59', 'Asia/Tokyo'))), equals(e.event, 'sign up'))
        GROUP BY day_start)
     GROUP BY day_start
     ORDER BY day_start ASC)
  ORDER BY arraySum(total) DESC
  LIMIT 50000 SETTINGS readonly=2,
                       max_execution_time=60,
                       allow_experimental_object_type=1,
                       format_csv_allow_double_quotes=0,
                       max_ast_elements=4000000,
                       max_expanded_ast_elements=4000000,
                       max_bytes_before_external_group_by=0,
                       transform_null_in=1,
                       optimize_min_equality_disjunction_chain_length=4294967295,
                       allow_experimental_join_condition=1
  '''
# ---
# name: TestTrends.test_timezones_daily_plus_utc.4
  '''
  SELECT groupArray(1)(date)[1] AS date,
                      arrayFold((acc, x) -> arrayMap(i -> plus(acc[i], x[i]), range(1, plus(length(date), 1))), groupArray(ifNull(total, 0)), arrayWithConstant(length(date), reinterpretAsFloat64(0))) AS total,
                      if(ifNull(ifNull(greaterOrEquals(row_number, 25), 0), 0), '$$_posthog_breakdown_other_$$', breakdown_value) AS breakdown_value
  FROM
    (SELECT arrayMap(number -> plus(toStartOfInterval(assumeNotNull(toDateTime('2019-12-29 00:00:00', 'Asia/Tokyo')), toIntervalDay(1)), toIntervalDay(number)), range(0, plus(coalesce(dateDiff('day', toStartOfInterval(assumeNotNull(toDateTime('2019-12-29 00:00:00', 'Asia/Tokyo')), toIntervalDay(1)), toStartOfInterval(assumeNotNull(toDateTime('2020-01-05 23:59:59', 'Asia/Tokyo')), toIntervalDay(1)))), 1))) AS date,
            arrayMap(_match_date -> arraySum(arraySlice(groupArray(ifNull(count, 0)), indexOf(groupArray(day_start) AS _days_for_count, _match_date) AS _index, plus(minus(arrayLastIndex(x -> ifNull(equals(x, _match_date), isNull(x)
                                                                                                                                                                                                      and isNull(_match_date)), _days_for_count), _index), 1))), date) AS total,
            breakdown_value AS breakdown_value,
            rowNumberInAllBlocks() AS row_number
     FROM
       (SELECT sum(total) AS count,
               day_start AS day_start,
               breakdown_value AS breakdown_value
        FROM
          (SELECT count(DISTINCT if(not(empty(e__override.distinct_id)), e__override.person_id, e.person_id)) AS total,
                  toStartOfDay(toTimeZone(e.timestamp, 'Asia/Tokyo')) AS day_start,
                  ifNull(nullIf(toString(replaceRegexpAll(nullIf(nullIf(JSONExtractRaw(e.properties, '$os'), ''), 'null'), '^"|"$', '')), ''), '$$_posthog_breakdown_null_$$') AS breakdown_value
           FROM events AS e SAMPLE 1
           LEFT OUTER JOIN
             (SELECT tupleElement(argMax(tuple(person_distinct_id_overrides.person_id), person_distinct_id_overrides.version), 1) AS person_id,
                     person_distinct_id_overrides.distinct_id AS distinct_id
              FROM person_distinct_id_overrides
              WHERE equals(person_distinct_id_overrides.team_id, 99999)
              GROUP BY person_distinct_id_overrides.distinct_id
              HAVING ifNull(equals(tupleElement(argMax(tuple(person_distinct_id_overrides.is_deleted), person_distinct_id_overrides.version), 1), 0), 0) SETTINGS optimize_aggregation_in_order=1) AS e__override ON equals(e.distinct_id, e__override.distinct_id)
           WHERE and(equals(e.team_id, 99999), greaterOrEquals(toTimeZone(e.timestamp, 'Asia/Tokyo'), toStartOfInterval(assumeNotNull(toDateTime('2019-12-29 00:00:00', 'Asia/Tokyo')), toIntervalDay(1))), lessOrEquals(toTimeZone(e.timestamp, 'Asia/Tokyo'), assumeNotNull(toDateTime('2020-01-05 23:59:59', 'Asia/Tokyo'))), equals(e.event, 'sign up'))
           GROUP BY day_start,
                    breakdown_value)
        GROUP BY day_start,
                 breakdown_value
        ORDER BY day_start ASC, breakdown_value ASC)
     GROUP BY breakdown_value
     ORDER BY if(ifNull(equals(breakdown_value, '$$_posthog_breakdown_other_$$'), 0), 2, if(ifNull(equals(breakdown_value, '$$_posthog_breakdown_null_$$'), 0), 1, 0)) ASC, arraySum(total) DESC, breakdown_value ASC)
  WHERE isNotNull(breakdown_value)
  GROUP BY breakdown_value
  ORDER BY if(ifNull(equals(breakdown_value, '$$_posthog_breakdown_other_$$'), 0), 2, if(ifNull(equals(breakdown_value, '$$_posthog_breakdown_null_$$'), 0), 1, 0)) ASC, arraySum(total) DESC, breakdown_value ASC
  LIMIT 50000 SETTINGS readonly=2,
                       max_execution_time=60,
                       allow_experimental_object_type=1,
                       format_csv_allow_double_quotes=0,
                       max_ast_elements=4000000,
                       max_expanded_ast_elements=4000000,
                       max_bytes_before_external_group_by=0,
                       transform_null_in=1,
                       optimize_min_equality_disjunction_chain_length=4294967295,
                       allow_experimental_join_condition=1
  '''
# ---
# name: TestTrends.test_timezones_hourly_relative_from
  '''
  SELECT arrayMap(number -> plus(toStartOfInterval(assumeNotNull(toDateTime('2020-01-05 00:00:00', 'UTC')), toIntervalHour(1)), toIntervalHour(number)), range(0, plus(coalesce(dateDiff('hour', toStartOfInterval(assumeNotNull(toDateTime('2020-01-05 00:00:00', 'UTC')), toIntervalHour(1)), toStartOfInterval(assumeNotNull(toDateTime('2020-01-05 10:59:59', 'UTC')), toIntervalHour(1)))), 1))) AS date,
         arrayMap(_match_date -> arraySum(arraySlice(groupArray(ifNull(count, 0)), indexOf(groupArray(day_start) AS _days_for_count, _match_date) AS _index, plus(minus(arrayLastIndex(x -> ifNull(equals(x, _match_date), isNull(x)
                                                                                                                                                                                                   and isNull(_match_date)), _days_for_count), _index), 1))), date) AS total
  FROM
    (SELECT sum(total) AS count,
            day_start AS day_start
     FROM
       (SELECT count(DISTINCT if(not(empty(e__override.distinct_id)), e__override.person_id, e.person_id)) AS total,
               toStartOfHour(toTimeZone(e.timestamp, 'UTC')) AS day_start
        FROM events AS e SAMPLE 1
        LEFT OUTER JOIN
          (SELECT tupleElement(argMax(tuple(person_distinct_id_overrides.person_id), person_distinct_id_overrides.version), 1) AS person_id,
                  person_distinct_id_overrides.distinct_id AS distinct_id
           FROM person_distinct_id_overrides
           WHERE equals(person_distinct_id_overrides.team_id, 99999)
           GROUP BY person_distinct_id_overrides.distinct_id
           HAVING ifNull(equals(tupleElement(argMax(tuple(person_distinct_id_overrides.is_deleted), person_distinct_id_overrides.version), 1), 0), 0) SETTINGS optimize_aggregation_in_order=1) AS e__override ON equals(e.distinct_id, e__override.distinct_id)
        WHERE and(equals(e.team_id, 99999), greaterOrEquals(toTimeZone(e.timestamp, 'UTC'), assumeNotNull(toDateTime('2020-01-05 00:00:00', 'UTC'))), lessOrEquals(toTimeZone(e.timestamp, 'UTC'), assumeNotNull(toDateTime('2020-01-05 10:59:59', 'UTC'))), equals(e.event, 'sign up'))
        GROUP BY day_start)
     GROUP BY day_start
     ORDER BY day_start ASC)
  ORDER BY arraySum(total) DESC
  LIMIT 50000 SETTINGS readonly=2,
                       max_execution_time=60,
                       allow_experimental_object_type=1,
                       format_csv_allow_double_quotes=0,
                       max_ast_elements=4000000,
                       max_expanded_ast_elements=4000000,
                       max_bytes_before_external_group_by=0,
                       transform_null_in=1,
                       optimize_min_equality_disjunction_chain_length=4294967295,
                       allow_experimental_join_condition=1
  '''
# ---
# name: TestTrends.test_timezones_hourly_relative_from.1
  '''
  SELECT arrayMap(number -> plus(toStartOfInterval(assumeNotNull(toDateTime('2020-01-05 00:00:00', 'UTC')), toIntervalHour(1)), toIntervalHour(number)), range(0, plus(coalesce(dateDiff('hour', toStartOfInterval(assumeNotNull(toDateTime('2020-01-05 00:00:00', 'UTC')), toIntervalHour(1)), toStartOfInterval(assumeNotNull(toDateTime('2020-01-05 10:59:59', 'UTC')), toIntervalHour(1)))), 1))) AS date,
         arrayMap(_match_date -> arraySum(arraySlice(groupArray(ifNull(count, 0)), indexOf(groupArray(day_start) AS _days_for_count, _match_date) AS _index, plus(minus(arrayLastIndex(x -> ifNull(equals(x, _match_date), isNull(x)
                                                                                                                                                                                                   and isNull(_match_date)), _days_for_count), _index), 1))), date) AS total
  FROM
    (SELECT sum(total) AS count,
            day_start AS day_start
     FROM
       (SELECT count() AS total,
               toStartOfHour(toTimeZone(e.timestamp, 'UTC')) AS day_start
        FROM events AS e SAMPLE 1
        WHERE and(equals(e.team_id, 99999), greaterOrEquals(toTimeZone(e.timestamp, 'UTC'), assumeNotNull(toDateTime('2020-01-05 00:00:00', 'UTC'))), lessOrEquals(toTimeZone(e.timestamp, 'UTC'), assumeNotNull(toDateTime('2020-01-05 10:59:59', 'UTC'))), equals(e.event, 'sign up'))
        GROUP BY day_start)
     GROUP BY day_start
     ORDER BY day_start ASC)
  ORDER BY arraySum(total) DESC
  LIMIT 50000 SETTINGS readonly=2,
                       max_execution_time=60,
                       allow_experimental_object_type=1,
                       format_csv_allow_double_quotes=0,
                       max_ast_elements=4000000,
                       max_expanded_ast_elements=4000000,
                       max_bytes_before_external_group_by=0,
                       transform_null_in=1,
                       optimize_min_equality_disjunction_chain_length=4294967295,
                       allow_experimental_join_condition=1
  '''
# ---
# name: TestTrends.test_timezones_hourly_relative_from_minus_utc
  '''
  SELECT arrayMap(number -> plus(toStartOfInterval(assumeNotNull(toDateTime('2020-01-05 00:00:00', 'America/Phoenix')), toIntervalHour(1)), toIntervalHour(number)), range(0, plus(coalesce(dateDiff('hour', toStartOfInterval(assumeNotNull(toDateTime('2020-01-05 00:00:00', 'America/Phoenix')), toIntervalHour(1)), toStartOfInterval(assumeNotNull(toDateTime('2020-01-05 10:59:59', 'America/Phoenix')), toIntervalHour(1)))), 1))) AS date,
         arrayMap(_match_date -> arraySum(arraySlice(groupArray(ifNull(count, 0)), indexOf(groupArray(day_start) AS _days_for_count, _match_date) AS _index, plus(minus(arrayLastIndex(x -> ifNull(equals(x, _match_date), isNull(x)
                                                                                                                                                                                                   and isNull(_match_date)), _days_for_count), _index), 1))), date) AS total
  FROM
    (SELECT sum(total) AS count,
            day_start AS day_start
     FROM
       (SELECT count(DISTINCT if(not(empty(e__override.distinct_id)), e__override.person_id, e.person_id)) AS total,
               toStartOfHour(toTimeZone(e.timestamp, 'America/Phoenix')) AS day_start
        FROM events AS e SAMPLE 1
        LEFT OUTER JOIN
          (SELECT tupleElement(argMax(tuple(person_distinct_id_overrides.person_id), person_distinct_id_overrides.version), 1) AS person_id,
                  person_distinct_id_overrides.distinct_id AS distinct_id
           FROM person_distinct_id_overrides
           WHERE equals(person_distinct_id_overrides.team_id, 99999)
           GROUP BY person_distinct_id_overrides.distinct_id
           HAVING ifNull(equals(tupleElement(argMax(tuple(person_distinct_id_overrides.is_deleted), person_distinct_id_overrides.version), 1), 0), 0) SETTINGS optimize_aggregation_in_order=1) AS e__override ON equals(e.distinct_id, e__override.distinct_id)
        WHERE and(equals(e.team_id, 99999), greaterOrEquals(toTimeZone(e.timestamp, 'America/Phoenix'), assumeNotNull(toDateTime('2020-01-05 00:00:00', 'America/Phoenix'))), lessOrEquals(toTimeZone(e.timestamp, 'America/Phoenix'), assumeNotNull(toDateTime('2020-01-05 10:59:59', 'America/Phoenix'))), equals(e.event, 'sign up'))
        GROUP BY day_start)
     GROUP BY day_start
     ORDER BY day_start ASC)
  ORDER BY arraySum(total) DESC
  LIMIT 50000 SETTINGS readonly=2,
                       max_execution_time=60,
                       allow_experimental_object_type=1,
                       format_csv_allow_double_quotes=0,
                       max_ast_elements=4000000,
                       max_expanded_ast_elements=4000000,
                       max_bytes_before_external_group_by=0,
                       transform_null_in=1,
                       optimize_min_equality_disjunction_chain_length=4294967295,
                       allow_experimental_join_condition=1
  '''
# ---
# name: TestTrends.test_timezones_hourly_relative_from_minus_utc.1
  '''
  SELECT arrayMap(number -> plus(toStartOfInterval(assumeNotNull(toDateTime('2020-01-05 00:00:00', 'America/Phoenix')), toIntervalHour(1)), toIntervalHour(number)), range(0, plus(coalesce(dateDiff('hour', toStartOfInterval(assumeNotNull(toDateTime('2020-01-05 00:00:00', 'America/Phoenix')), toIntervalHour(1)), toStartOfInterval(assumeNotNull(toDateTime('2020-01-05 10:59:59', 'America/Phoenix')), toIntervalHour(1)))), 1))) AS date,
         arrayMap(_match_date -> arraySum(arraySlice(groupArray(ifNull(count, 0)), indexOf(groupArray(day_start) AS _days_for_count, _match_date) AS _index, plus(minus(arrayLastIndex(x -> ifNull(equals(x, _match_date), isNull(x)
                                                                                                                                                                                                   and isNull(_match_date)), _days_for_count), _index), 1))), date) AS total
  FROM
    (SELECT sum(total) AS count,
            day_start AS day_start
     FROM
       (SELECT count() AS total,
               toStartOfHour(toTimeZone(e.timestamp, 'America/Phoenix')) AS day_start
        FROM events AS e SAMPLE 1
        WHERE and(equals(e.team_id, 99999), greaterOrEquals(toTimeZone(e.timestamp, 'America/Phoenix'), assumeNotNull(toDateTime('2020-01-05 00:00:00', 'America/Phoenix'))), lessOrEquals(toTimeZone(e.timestamp, 'America/Phoenix'), assumeNotNull(toDateTime('2020-01-05 10:59:59', 'America/Phoenix'))), equals(e.event, 'sign up'))
        GROUP BY day_start)
     GROUP BY day_start
     ORDER BY day_start ASC)
  ORDER BY arraySum(total) DESC
  LIMIT 50000 SETTINGS readonly=2,
                       max_execution_time=60,
                       allow_experimental_object_type=1,
                       format_csv_allow_double_quotes=0,
                       max_ast_elements=4000000,
                       max_expanded_ast_elements=4000000,
                       max_bytes_before_external_group_by=0,
                       transform_null_in=1,
                       optimize_min_equality_disjunction_chain_length=4294967295,
                       allow_experimental_join_condition=1
  '''
# ---
# name: TestTrends.test_timezones_hourly_relative_from_plus_utc
  '''
  SELECT arrayMap(number -> plus(toStartOfInterval(assumeNotNull(toDateTime('2020-01-05 00:00:00', 'Asia/Tokyo')), toIntervalHour(1)), toIntervalHour(number)), range(0, plus(coalesce(dateDiff('hour', toStartOfInterval(assumeNotNull(toDateTime('2020-01-05 00:00:00', 'Asia/Tokyo')), toIntervalHour(1)), toStartOfInterval(assumeNotNull(toDateTime('2020-01-05 10:59:59', 'Asia/Tokyo')), toIntervalHour(1)))), 1))) AS date,
         arrayMap(_match_date -> arraySum(arraySlice(groupArray(ifNull(count, 0)), indexOf(groupArray(day_start) AS _days_for_count, _match_date) AS _index, plus(minus(arrayLastIndex(x -> ifNull(equals(x, _match_date), isNull(x)
                                                                                                                                                                                                   and isNull(_match_date)), _days_for_count), _index), 1))), date) AS total
  FROM
    (SELECT sum(total) AS count,
            day_start AS day_start
     FROM
       (SELECT count(DISTINCT if(not(empty(e__override.distinct_id)), e__override.person_id, e.person_id)) AS total,
               toStartOfHour(toTimeZone(e.timestamp, 'Asia/Tokyo')) AS day_start
        FROM events AS e SAMPLE 1
        LEFT OUTER JOIN
          (SELECT tupleElement(argMax(tuple(person_distinct_id_overrides.person_id), person_distinct_id_overrides.version), 1) AS person_id,
                  person_distinct_id_overrides.distinct_id AS distinct_id
           FROM person_distinct_id_overrides
           WHERE equals(person_distinct_id_overrides.team_id, 99999)
           GROUP BY person_distinct_id_overrides.distinct_id
           HAVING ifNull(equals(tupleElement(argMax(tuple(person_distinct_id_overrides.is_deleted), person_distinct_id_overrides.version), 1), 0), 0) SETTINGS optimize_aggregation_in_order=1) AS e__override ON equals(e.distinct_id, e__override.distinct_id)
        WHERE and(equals(e.team_id, 99999), greaterOrEquals(toTimeZone(e.timestamp, 'Asia/Tokyo'), assumeNotNull(toDateTime('2020-01-05 00:00:00', 'Asia/Tokyo'))), lessOrEquals(toTimeZone(e.timestamp, 'Asia/Tokyo'), assumeNotNull(toDateTime('2020-01-05 10:59:59', 'Asia/Tokyo'))), equals(e.event, 'sign up'))
        GROUP BY day_start)
     GROUP BY day_start
     ORDER BY day_start ASC)
  ORDER BY arraySum(total) DESC
  LIMIT 50000 SETTINGS readonly=2,
                       max_execution_time=60,
                       allow_experimental_object_type=1,
                       format_csv_allow_double_quotes=0,
                       max_ast_elements=4000000,
                       max_expanded_ast_elements=4000000,
                       max_bytes_before_external_group_by=0,
                       transform_null_in=1,
                       optimize_min_equality_disjunction_chain_length=4294967295,
                       allow_experimental_join_condition=1
  '''
# ---
# name: TestTrends.test_timezones_hourly_relative_from_plus_utc.1
  '''
  SELECT arrayMap(number -> plus(toStartOfInterval(assumeNotNull(toDateTime('2020-01-05 00:00:00', 'Asia/Tokyo')), toIntervalHour(1)), toIntervalHour(number)), range(0, plus(coalesce(dateDiff('hour', toStartOfInterval(assumeNotNull(toDateTime('2020-01-05 00:00:00', 'Asia/Tokyo')), toIntervalHour(1)), toStartOfInterval(assumeNotNull(toDateTime('2020-01-05 10:59:59', 'Asia/Tokyo')), toIntervalHour(1)))), 1))) AS date,
         arrayMap(_match_date -> arraySum(arraySlice(groupArray(ifNull(count, 0)), indexOf(groupArray(day_start) AS _days_for_count, _match_date) AS _index, plus(minus(arrayLastIndex(x -> ifNull(equals(x, _match_date), isNull(x)
                                                                                                                                                                                                   and isNull(_match_date)), _days_for_count), _index), 1))), date) AS total
  FROM
    (SELECT sum(total) AS count,
            day_start AS day_start
     FROM
       (SELECT count() AS total,
               toStartOfHour(toTimeZone(e.timestamp, 'Asia/Tokyo')) AS day_start
        FROM events AS e SAMPLE 1
        WHERE and(equals(e.team_id, 99999), greaterOrEquals(toTimeZone(e.timestamp, 'Asia/Tokyo'), assumeNotNull(toDateTime('2020-01-05 00:00:00', 'Asia/Tokyo'))), lessOrEquals(toTimeZone(e.timestamp, 'Asia/Tokyo'), assumeNotNull(toDateTime('2020-01-05 10:59:59', 'Asia/Tokyo'))), equals(e.event, 'sign up'))
        GROUP BY day_start)
     GROUP BY day_start
     ORDER BY day_start ASC)
  ORDER BY arraySum(total) DESC
  LIMIT 50000 SETTINGS readonly=2,
                       max_execution_time=60,
                       allow_experimental_object_type=1,
                       format_csv_allow_double_quotes=0,
                       max_ast_elements=4000000,
                       max_expanded_ast_elements=4000000,
                       max_bytes_before_external_group_by=0,
                       transform_null_in=1,
                       optimize_min_equality_disjunction_chain_length=4294967295,
                       allow_experimental_join_condition=1
  '''
# ---
# name: TestTrends.test_timezones_weekly
  '''
  SELECT arrayMap(number -> plus(toStartOfWeek(assumeNotNull(toDateTime('2020-01-12 00:00:00', 'UTC')), 0), toIntervalWeek(number)), range(0, plus(coalesce(dateDiff('week', toStartOfWeek(assumeNotNull(toDateTime('2020-01-12 00:00:00', 'UTC')), 0), toStartOfWeek(assumeNotNull(toDateTime('2020-01-26 23:59:59', 'UTC')), 0))), 1))) AS date,
         arrayMap(_match_date -> arraySum(arraySlice(groupArray(ifNull(count, 0)), indexOf(groupArray(day_start) AS _days_for_count, _match_date) AS _index, plus(minus(arrayLastIndex(x -> ifNull(equals(x, _match_date), isNull(x)
                                                                                                                                                                                                   and isNull(_match_date)), _days_for_count), _index), 1))), date) AS total
  FROM
    (SELECT sum(total) AS count,
            day_start AS day_start
     FROM
       (SELECT count() AS total,
               toStartOfWeek(toTimeZone(e.timestamp, 'UTC'), 0) AS day_start
        FROM events AS e SAMPLE 1
        WHERE and(equals(e.team_id, 99999), greaterOrEquals(toTimeZone(e.timestamp, 'UTC'), toStartOfInterval(assumeNotNull(toDateTime('2020-01-12 00:00:00', 'UTC')), toIntervalDay(1))), lessOrEquals(toTimeZone(e.timestamp, 'UTC'), assumeNotNull(toDateTime('2020-01-26 23:59:59', 'UTC'))), equals(e.event, 'sign up'))
        GROUP BY day_start)
     GROUP BY day_start
     ORDER BY day_start ASC)
  ORDER BY arraySum(total) DESC
  LIMIT 50000 SETTINGS readonly=2,
                       max_execution_time=60,
                       allow_experimental_object_type=1,
                       format_csv_allow_double_quotes=0,
                       max_ast_elements=4000000,
                       max_expanded_ast_elements=4000000,
                       max_bytes_before_external_group_by=0,
                       transform_null_in=1,
                       optimize_min_equality_disjunction_chain_length=4294967295,
                       allow_experimental_join_condition=1
  '''
# ---
# name: TestTrends.test_timezones_weekly.1
  '''
  SELECT arrayMap(number -> plus(toStartOfWeek(assumeNotNull(toDateTime('2020-01-12 00:00:00', 'UTC')), 3), toIntervalWeek(number)), range(0, plus(coalesce(dateDiff('week', toStartOfWeek(assumeNotNull(toDateTime('2020-01-12 00:00:00', 'UTC')), 3), toStartOfWeek(assumeNotNull(toDateTime('2020-01-26 23:59:59', 'UTC')), 3))), 1))) AS date,
         arrayMap(_match_date -> arraySum(arraySlice(groupArray(ifNull(count, 0)), indexOf(groupArray(day_start) AS _days_for_count, _match_date) AS _index, plus(minus(arrayLastIndex(x -> ifNull(equals(x, _match_date), isNull(x)
                                                                                                                                                                                                   and isNull(_match_date)), _days_for_count), _index), 1))), date) AS total
  FROM
    (SELECT sum(total) AS count,
            day_start AS day_start
     FROM
       (SELECT count() AS total,
               toStartOfWeek(toTimeZone(e.timestamp, 'UTC'), 3) AS day_start
        FROM events AS e SAMPLE 1
        WHERE and(equals(e.team_id, 99999), greaterOrEquals(toTimeZone(e.timestamp, 'UTC'), toStartOfInterval(assumeNotNull(toDateTime('2020-01-12 00:00:00', 'UTC')), toIntervalDay(1))), lessOrEquals(toTimeZone(e.timestamp, 'UTC'), assumeNotNull(toDateTime('2020-01-26 23:59:59', 'UTC'))), equals(e.event, 'sign up'))
        GROUP BY day_start)
     GROUP BY day_start
     ORDER BY day_start ASC)
  ORDER BY arraySum(total) DESC
  LIMIT 50000 SETTINGS readonly=2,
                       max_execution_time=60,
                       allow_experimental_object_type=1,
                       format_csv_allow_double_quotes=0,
                       max_ast_elements=4000000,
                       max_expanded_ast_elements=4000000,
                       max_bytes_before_external_group_by=0,
                       transform_null_in=1,
                       optimize_min_equality_disjunction_chain_length=4294967295,
                       allow_experimental_join_condition=1
  '''
# ---
# name: TestTrends.test_timezones_weekly_minus_utc
  '''
  SELECT arrayMap(number -> plus(toStartOfWeek(assumeNotNull(toDateTime('2020-01-12 00:00:00', 'America/Phoenix')), 0), toIntervalWeek(number)), range(0, plus(coalesce(dateDiff('week', toStartOfWeek(assumeNotNull(toDateTime('2020-01-12 00:00:00', 'America/Phoenix')), 0), toStartOfWeek(assumeNotNull(toDateTime('2020-01-26 23:59:59', 'America/Phoenix')), 0))), 1))) AS date,
         arrayMap(_match_date -> arraySum(arraySlice(groupArray(ifNull(count, 0)), indexOf(groupArray(day_start) AS _days_for_count, _match_date) AS _index, plus(minus(arrayLastIndex(x -> ifNull(equals(x, _match_date), isNull(x)
                                                                                                                                                                                                   and isNull(_match_date)), _days_for_count), _index), 1))), date) AS total
  FROM
    (SELECT sum(total) AS count,
            day_start AS day_start
     FROM
       (SELECT count() AS total,
               toStartOfWeek(toTimeZone(e.timestamp, 'America/Phoenix'), 0) AS day_start
        FROM events AS e SAMPLE 1
        WHERE and(equals(e.team_id, 99999), greaterOrEquals(toTimeZone(e.timestamp, 'America/Phoenix'), toStartOfInterval(assumeNotNull(toDateTime('2020-01-12 00:00:00', 'America/Phoenix')), toIntervalDay(1))), lessOrEquals(toTimeZone(e.timestamp, 'America/Phoenix'), assumeNotNull(toDateTime('2020-01-26 23:59:59', 'America/Phoenix'))), equals(e.event, 'sign up'))
        GROUP BY day_start)
     GROUP BY day_start
     ORDER BY day_start ASC)
  ORDER BY arraySum(total) DESC
  LIMIT 50000 SETTINGS readonly=2,
                       max_execution_time=60,
                       allow_experimental_object_type=1,
                       format_csv_allow_double_quotes=0,
                       max_ast_elements=4000000,
                       max_expanded_ast_elements=4000000,
                       max_bytes_before_external_group_by=0,
                       transform_null_in=1,
                       optimize_min_equality_disjunction_chain_length=4294967295,
                       allow_experimental_join_condition=1
  '''
# ---
# name: TestTrends.test_timezones_weekly_minus_utc.1
  '''
  SELECT arrayMap(number -> plus(toStartOfWeek(assumeNotNull(toDateTime('2020-01-12 00:00:00', 'America/Phoenix')), 3), toIntervalWeek(number)), range(0, plus(coalesce(dateDiff('week', toStartOfWeek(assumeNotNull(toDateTime('2020-01-12 00:00:00', 'America/Phoenix')), 3), toStartOfWeek(assumeNotNull(toDateTime('2020-01-26 23:59:59', 'America/Phoenix')), 3))), 1))) AS date,
         arrayMap(_match_date -> arraySum(arraySlice(groupArray(ifNull(count, 0)), indexOf(groupArray(day_start) AS _days_for_count, _match_date) AS _index, plus(minus(arrayLastIndex(x -> ifNull(equals(x, _match_date), isNull(x)
                                                                                                                                                                                                   and isNull(_match_date)), _days_for_count), _index), 1))), date) AS total
  FROM
    (SELECT sum(total) AS count,
            day_start AS day_start
     FROM
       (SELECT count() AS total,
               toStartOfWeek(toTimeZone(e.timestamp, 'America/Phoenix'), 3) AS day_start
        FROM events AS e SAMPLE 1
        WHERE and(equals(e.team_id, 99999), greaterOrEquals(toTimeZone(e.timestamp, 'America/Phoenix'), toStartOfInterval(assumeNotNull(toDateTime('2020-01-12 00:00:00', 'America/Phoenix')), toIntervalDay(1))), lessOrEquals(toTimeZone(e.timestamp, 'America/Phoenix'), assumeNotNull(toDateTime('2020-01-26 23:59:59', 'America/Phoenix'))), equals(e.event, 'sign up'))
        GROUP BY day_start)
     GROUP BY day_start
     ORDER BY day_start ASC)
  ORDER BY arraySum(total) DESC
  LIMIT 50000 SETTINGS readonly=2,
                       max_execution_time=60,
                       allow_experimental_object_type=1,
                       format_csv_allow_double_quotes=0,
                       max_ast_elements=4000000,
                       max_expanded_ast_elements=4000000,
                       max_bytes_before_external_group_by=0,
                       transform_null_in=1,
                       optimize_min_equality_disjunction_chain_length=4294967295,
                       allow_experimental_join_condition=1
  '''
# ---
# name: TestTrends.test_timezones_weekly_plus_utc
  '''
  SELECT arrayMap(number -> plus(toStartOfWeek(assumeNotNull(toDateTime('2020-01-12 00:00:00', 'Asia/Tokyo')), 0), toIntervalWeek(number)), range(0, plus(coalesce(dateDiff('week', toStartOfWeek(assumeNotNull(toDateTime('2020-01-12 00:00:00', 'Asia/Tokyo')), 0), toStartOfWeek(assumeNotNull(toDateTime('2020-01-26 23:59:59', 'Asia/Tokyo')), 0))), 1))) AS date,
         arrayMap(_match_date -> arraySum(arraySlice(groupArray(ifNull(count, 0)), indexOf(groupArray(day_start) AS _days_for_count, _match_date) AS _index, plus(minus(arrayLastIndex(x -> ifNull(equals(x, _match_date), isNull(x)
                                                                                                                                                                                                   and isNull(_match_date)), _days_for_count), _index), 1))), date) AS total
  FROM
    (SELECT sum(total) AS count,
            day_start AS day_start
     FROM
       (SELECT count() AS total,
               toStartOfWeek(toTimeZone(e.timestamp, 'Asia/Tokyo'), 0) AS day_start
        FROM events AS e SAMPLE 1
        WHERE and(equals(e.team_id, 99999), greaterOrEquals(toTimeZone(e.timestamp, 'Asia/Tokyo'), toStartOfInterval(assumeNotNull(toDateTime('2020-01-12 00:00:00', 'Asia/Tokyo')), toIntervalDay(1))), lessOrEquals(toTimeZone(e.timestamp, 'Asia/Tokyo'), assumeNotNull(toDateTime('2020-01-26 23:59:59', 'Asia/Tokyo'))), equals(e.event, 'sign up'))
        GROUP BY day_start)
     GROUP BY day_start
     ORDER BY day_start ASC)
  ORDER BY arraySum(total) DESC
  LIMIT 50000 SETTINGS readonly=2,
                       max_execution_time=60,
                       allow_experimental_object_type=1,
                       format_csv_allow_double_quotes=0,
                       max_ast_elements=4000000,
                       max_expanded_ast_elements=4000000,
                       max_bytes_before_external_group_by=0,
                       transform_null_in=1,
                       optimize_min_equality_disjunction_chain_length=4294967295,
                       allow_experimental_join_condition=1
  '''
# ---
# name: TestTrends.test_timezones_weekly_plus_utc.1
  '''
  SELECT arrayMap(number -> plus(toStartOfWeek(assumeNotNull(toDateTime('2020-01-12 00:00:00', 'Asia/Tokyo')), 3), toIntervalWeek(number)), range(0, plus(coalesce(dateDiff('week', toStartOfWeek(assumeNotNull(toDateTime('2020-01-12 00:00:00', 'Asia/Tokyo')), 3), toStartOfWeek(assumeNotNull(toDateTime('2020-01-26 23:59:59', 'Asia/Tokyo')), 3))), 1))) AS date,
         arrayMap(_match_date -> arraySum(arraySlice(groupArray(ifNull(count, 0)), indexOf(groupArray(day_start) AS _days_for_count, _match_date) AS _index, plus(minus(arrayLastIndex(x -> ifNull(equals(x, _match_date), isNull(x)
                                                                                                                                                                                                   and isNull(_match_date)), _days_for_count), _index), 1))), date) AS total
  FROM
    (SELECT sum(total) AS count,
            day_start AS day_start
     FROM
       (SELECT count() AS total,
               toStartOfWeek(toTimeZone(e.timestamp, 'Asia/Tokyo'), 3) AS day_start
        FROM events AS e SAMPLE 1
        WHERE and(equals(e.team_id, 99999), greaterOrEquals(toTimeZone(e.timestamp, 'Asia/Tokyo'), toStartOfInterval(assumeNotNull(toDateTime('2020-01-12 00:00:00', 'Asia/Tokyo')), toIntervalDay(1))), lessOrEquals(toTimeZone(e.timestamp, 'Asia/Tokyo'), assumeNotNull(toDateTime('2020-01-26 23:59:59', 'Asia/Tokyo'))), equals(e.event, 'sign up'))
        GROUP BY day_start)
     GROUP BY day_start
     ORDER BY day_start ASC)
  ORDER BY arraySum(total) DESC
  LIMIT 50000 SETTINGS readonly=2,
                       max_execution_time=60,
                       allow_experimental_object_type=1,
                       format_csv_allow_double_quotes=0,
                       max_ast_elements=4000000,
                       max_expanded_ast_elements=4000000,
                       max_bytes_before_external_group_by=0,
                       transform_null_in=1,
                       optimize_min_equality_disjunction_chain_length=4294967295,
                       allow_experimental_join_condition=1
  '''
# ---
# name: TestTrends.test_trend_breakdown_user_props_with_filter_with_partial_property_pushdowns
  '''
  SELECT groupArray(1)(date)[1] AS date,
                      arrayFold((acc, x) -> arrayMap(i -> plus(acc[i], x[i]), range(1, plus(length(date), 1))), groupArray(ifNull(total, 0)), arrayWithConstant(length(date), reinterpretAsFloat64(0))) AS total,
                      if(ifNull(ifNull(greaterOrEquals(row_number, 25), 0), 0), '$$_posthog_breakdown_other_$$', breakdown_value) AS breakdown_value
  FROM
    (SELECT arrayMap(number -> plus(toStartOfInterval(assumeNotNull(toDateTime('2020-01-01 00:00:00', 'UTC')), toIntervalDay(1)), toIntervalDay(number)), range(0, plus(coalesce(dateDiff('day', toStartOfInterval(assumeNotNull(toDateTime('2020-01-01 00:00:00', 'UTC')), toIntervalDay(1)), toStartOfInterval(assumeNotNull(toDateTime('2020-07-01 23:59:59', 'UTC')), toIntervalDay(1)))), 1))) AS date,
            arrayMap(_match_date -> arraySum(arraySlice(groupArray(ifNull(count, 0)), indexOf(groupArray(day_start) AS _days_for_count, _match_date) AS _index, plus(minus(arrayLastIndex(x -> ifNull(equals(x, _match_date), isNull(x)
                                                                                                                                                                                                      and isNull(_match_date)), _days_for_count), _index), 1))), date) AS total,
            breakdown_value AS breakdown_value,
            rowNumberInAllBlocks() AS row_number
     FROM
       (SELECT sum(total) AS count,
               day_start AS day_start,
               breakdown_value AS breakdown_value
        FROM
          (SELECT count() AS total,
                  toStartOfDay(toTimeZone(e.timestamp, 'UTC')) AS day_start,
                  ifNull(nullIf(toString(e__person.properties___email), ''), '$$_posthog_breakdown_null_$$') AS breakdown_value
           FROM events AS e SAMPLE 1
           LEFT OUTER JOIN
             (SELECT tupleElement(argMax(tuple(person_distinct_id_overrides.person_id), person_distinct_id_overrides.version), 1) AS person_id,
                     person_distinct_id_overrides.distinct_id AS distinct_id
              FROM person_distinct_id_overrides
              WHERE equals(person_distinct_id_overrides.team_id, 99999)
              GROUP BY person_distinct_id_overrides.distinct_id
              HAVING ifNull(equals(tupleElement(argMax(tuple(person_distinct_id_overrides.is_deleted), person_distinct_id_overrides.version), 1), 0), 0) SETTINGS optimize_aggregation_in_order=1) AS e__override ON equals(e.distinct_id, e__override.distinct_id)
           LEFT JOIN
             (SELECT person.id AS id,
                     replaceRegexpAll(nullIf(nullIf(JSONExtractRaw(person.properties, 'email'), ''), 'null'), '^"|"$', '') AS properties___email,
                     replaceRegexpAll(nullIf(nullIf(JSONExtractRaw(person.properties, '$os'), ''), 'null'), '^"|"$', '') AS `properties___$os`,
                     replaceRegexpAll(nullIf(nullIf(JSONExtractRaw(person.properties, '$browser'), ''), 'null'), '^"|"$', '') AS `properties___$browser`
              FROM person
              WHERE and(equals(person.team_id, 99999), in(tuple(person.id, person.version),
                                                            (SELECT person.id AS id, max(person.version) AS version
                                                             FROM person
                                                             WHERE equals(person.team_id, 99999)
                                                             GROUP BY person.id
                                                             HAVING and(ifNull(equals(argMax(person.is_deleted, person.version), 0), 0), ifNull(less(argMax(toTimeZone(person.created_at, 'UTC'), person.version), plus(now64(6, 'UTC'), toIntervalDay(1))), 0))))) SETTINGS optimize_aggregation_in_order=1) AS e__person ON equals(if(not(empty(e__override.distinct_id)), e__override.person_id, e.person_id), e__person.id)
           WHERE and(equals(e.team_id, 99999), greaterOrEquals(toTimeZone(e.timestamp, 'UTC'), toStartOfInterval(assumeNotNull(toDateTime('2020-01-01 00:00:00', 'UTC')), toIntervalDay(1))), lessOrEquals(toTimeZone(e.timestamp, 'UTC'), assumeNotNull(toDateTime('2020-07-01 23:59:59', 'UTC'))), equals(e.event, 'sign up'), and(or(ifNull(notILike(toString(e__person.properties___email), '%@posthog.com%'), 1), ifNull(equals(replaceRegexpAll(nullIf(nullIf(JSONExtractRaw(e.properties, 'key'), ''), 'null'), '^"|"$', ''), 'val'), 0)), or(ifNull(equals(e__person.`properties___$os`, 'android'), 0), ifNull(equals(e__person.`properties___$browser`, 'safari'), 0))))
           GROUP BY day_start,
                    breakdown_value)
        GROUP BY day_start,
                 breakdown_value
        ORDER BY day_start ASC, breakdown_value ASC)
     GROUP BY breakdown_value
     ORDER BY if(ifNull(equals(breakdown_value, '$$_posthog_breakdown_other_$$'), 0), 2, if(ifNull(equals(breakdown_value, '$$_posthog_breakdown_null_$$'), 0), 1, 0)) ASC, arraySum(total) DESC, breakdown_value ASC)
  WHERE isNotNull(breakdown_value)
  GROUP BY breakdown_value
  ORDER BY if(ifNull(equals(breakdown_value, '$$_posthog_breakdown_other_$$'), 0), 2, if(ifNull(equals(breakdown_value, '$$_posthog_breakdown_null_$$'), 0), 1, 0)) ASC, arraySum(total) DESC, breakdown_value ASC
  LIMIT 50000 SETTINGS readonly=2,
                       max_execution_time=60,
                       allow_experimental_object_type=1,
                       format_csv_allow_double_quotes=0,
                       max_ast_elements=4000000,
                       max_expanded_ast_elements=4000000,
                       max_bytes_before_external_group_by=0,
                       transform_null_in=1,
                       optimize_min_equality_disjunction_chain_length=4294967295,
                       allow_experimental_join_condition=1
  '''
# ---
# name: TestTrends.test_trend_breakdown_user_props_with_filter_with_partial_property_pushdowns.1
  '''
  SELECT groupArray(1)(date)[1] AS date,
                      arrayFold((acc, x) -> arrayMap(i -> plus(acc[i], x[i]), range(1, plus(length(date), 1))), groupArray(ifNull(total, 0)), arrayWithConstant(length(date), reinterpretAsFloat64(0))) AS total,
                      if(ifNull(ifNull(greaterOrEquals(row_number, 25), 0), 0), '$$_posthog_breakdown_other_$$', breakdown_value) AS breakdown_value
  FROM
    (SELECT arrayMap(number -> plus(toStartOfInterval(assumeNotNull(toDateTime('2020-01-01 00:00:00', 'UTC')), toIntervalDay(1)), toIntervalDay(number)), range(0, plus(coalesce(dateDiff('day', toStartOfInterval(assumeNotNull(toDateTime('2020-01-01 00:00:00', 'UTC')), toIntervalDay(1)), toStartOfInterval(assumeNotNull(toDateTime('2020-07-01 23:59:59', 'UTC')), toIntervalDay(1)))), 1))) AS date,
            arrayMap(_match_date -> arraySum(arraySlice(groupArray(ifNull(count, 0)), indexOf(groupArray(day_start) AS _days_for_count, _match_date) AS _index, plus(minus(arrayLastIndex(x -> ifNull(equals(x, _match_date), isNull(x)
                                                                                                                                                                                                      and isNull(_match_date)), _days_for_count), _index), 1))), date) AS total,
            breakdown_value AS breakdown_value,
            rowNumberInAllBlocks() AS row_number
     FROM
       (SELECT sum(total) AS count,
               day_start AS day_start,
               breakdown_value AS breakdown_value
        FROM
          (SELECT count() AS total,
                  toStartOfDay(toTimeZone(e.timestamp, 'UTC')) AS day_start,
                  ifNull(nullIf(toString(e__person.properties___email), ''), '$$_posthog_breakdown_null_$$') AS breakdown_value
           FROM events AS e SAMPLE 1
           LEFT OUTER JOIN
             (SELECT tupleElement(argMax(tuple(person_distinct_id_overrides.person_id), person_distinct_id_overrides.version), 1) AS person_id,
                     person_distinct_id_overrides.distinct_id AS distinct_id
              FROM person_distinct_id_overrides
              WHERE equals(person_distinct_id_overrides.team_id, 99999)
              GROUP BY person_distinct_id_overrides.distinct_id
              HAVING ifNull(equals(tupleElement(argMax(tuple(person_distinct_id_overrides.is_deleted), person_distinct_id_overrides.version), 1), 0), 0) SETTINGS optimize_aggregation_in_order=1) AS e__override ON equals(e.distinct_id, e__override.distinct_id)
           LEFT JOIN
             (SELECT person.id AS id,
                     replaceRegexpAll(nullIf(nullIf(JSONExtractRaw(person.properties, 'email'), ''), 'null'), '^"|"$', '') AS properties___email,
                     replaceRegexpAll(nullIf(nullIf(JSONExtractRaw(person.properties, '$os'), ''), 'null'), '^"|"$', '') AS `properties___$os`,
                     replaceRegexpAll(nullIf(nullIf(JSONExtractRaw(person.properties, '$browser'), ''), 'null'), '^"|"$', '') AS `properties___$browser`
              FROM person
              WHERE and(equals(person.team_id, 99999), in(tuple(person.id, person.version),
                                                            (SELECT person.id AS id, max(person.version) AS version
                                                             FROM person
                                                             WHERE equals(person.team_id, 99999)
                                                             GROUP BY person.id
                                                             HAVING and(ifNull(equals(argMax(person.is_deleted, person.version), 0), 0), ifNull(less(argMax(toTimeZone(person.created_at, 'UTC'), person.version), plus(now64(6, 'UTC'), toIntervalDay(1))), 0))))) SETTINGS optimize_aggregation_in_order=1) AS e__person ON equals(if(not(empty(e__override.distinct_id)), e__override.person_id, e.person_id), e__person.id)
           WHERE and(equals(e.team_id, 99999), greaterOrEquals(toTimeZone(e.timestamp, 'UTC'), toStartOfInterval(assumeNotNull(toDateTime('2020-01-01 00:00:00', 'UTC')), toIntervalDay(1))), lessOrEquals(toTimeZone(e.timestamp, 'UTC'), assumeNotNull(toDateTime('2020-07-01 23:59:59', 'UTC'))), equals(e.event, 'sign up'), and(ifNull(equals(e__person.`properties___$os`, 'android'), 0), ifNull(equals(e__person.`properties___$browser`, 'chrome'), 0)), and(ifNull(equals(replaceRegexpAll(nullIf(nullIf(JSONExtractRaw(e.properties, 'key'), ''), 'null'), '^"|"$', ''), 'val'), 0), ifNull(ilike(toString(e__person.properties___email), '%@posthog.com%'), 0)))
           GROUP BY day_start,
                    breakdown_value)
        GROUP BY day_start,
                 breakdown_value
        ORDER BY day_start ASC, breakdown_value ASC)
     GROUP BY breakdown_value
     ORDER BY if(ifNull(equals(breakdown_value, '$$_posthog_breakdown_other_$$'), 0), 2, if(ifNull(equals(breakdown_value, '$$_posthog_breakdown_null_$$'), 0), 1, 0)) ASC, arraySum(total) DESC, breakdown_value ASC)
  WHERE isNotNull(breakdown_value)
  GROUP BY breakdown_value
  ORDER BY if(ifNull(equals(breakdown_value, '$$_posthog_breakdown_other_$$'), 0), 2, if(ifNull(equals(breakdown_value, '$$_posthog_breakdown_null_$$'), 0), 1, 0)) ASC, arraySum(total) DESC, breakdown_value ASC
  LIMIT 50000 SETTINGS readonly=2,
                       max_execution_time=60,
                       allow_experimental_object_type=1,
                       format_csv_allow_double_quotes=0,
                       max_ast_elements=4000000,
                       max_expanded_ast_elements=4000000,
                       max_bytes_before_external_group_by=0,
                       transform_null_in=1,
                       optimize_min_equality_disjunction_chain_length=4294967295,
                       allow_experimental_join_condition=1
  '''
# ---
# name: TestTrends.test_trends_aggregate_by_distinct_id
  '''
  SELECT arrayMap(number -> plus(toStartOfInterval(assumeNotNull(toDateTime('2019-12-24 00:00:00', 'UTC')), toIntervalDay(1)), toIntervalDay(number)), range(0, plus(coalesce(dateDiff('day', toStartOfInterval(assumeNotNull(toDateTime('2019-12-24 00:00:00', 'UTC')), toIntervalDay(1)), toStartOfInterval(assumeNotNull(toDateTime('2019-12-31 23:59:59', 'UTC')), toIntervalDay(1)))), 1))) AS date,
         arrayMap(_match_date -> arraySum(arraySlice(groupArray(ifNull(count, 0)), indexOf(groupArray(day_start) AS _days_for_count, _match_date) AS _index, plus(minus(arrayLastIndex(x -> ifNull(equals(x, _match_date), isNull(x)
                                                                                                                                                                                                   and isNull(_match_date)), _days_for_count), _index), 1))), date) AS total
  FROM
    (SELECT sum(total) AS count,
            day_start AS day_start
     FROM
       (SELECT count(DISTINCT e.distinct_id) AS total,
               toStartOfDay(toTimeZone(e.timestamp, 'UTC')) AS day_start
        FROM events AS e SAMPLE 1
        WHERE and(equals(e.team_id, 99999), greaterOrEquals(toTimeZone(e.timestamp, 'UTC'), toStartOfInterval(assumeNotNull(toDateTime('2019-12-24 00:00:00', 'UTC')), toIntervalDay(1))), lessOrEquals(toTimeZone(e.timestamp, 'UTC'), assumeNotNull(toDateTime('2019-12-31 23:59:59', 'UTC'))), equals(e.event, 'sign up'))
        GROUP BY day_start)
     GROUP BY day_start
     ORDER BY day_start ASC)
  ORDER BY arraySum(total) DESC
  LIMIT 50000 SETTINGS readonly=2,
                       max_execution_time=60,
                       allow_experimental_object_type=1,
                       format_csv_allow_double_quotes=0,
                       max_ast_elements=4000000,
                       max_expanded_ast_elements=4000000,
                       max_bytes_before_external_group_by=0,
                       transform_null_in=1,
                       optimize_min_equality_disjunction_chain_length=4294967295,
                       allow_experimental_join_condition=1
  '''
# ---
# name: TestTrends.test_trends_aggregate_by_distinct_id.1
  '''
  SELECT arrayMap(number -> plus(toStartOfInterval(assumeNotNull(toDateTime('2019-12-24 00:00:00', 'UTC')), toIntervalDay(1)), toIntervalDay(number)), range(0, plus(coalesce(dateDiff('day', toStartOfInterval(assumeNotNull(toDateTime('2019-12-24 00:00:00', 'UTC')), toIntervalDay(1)), toStartOfInterval(assumeNotNull(toDateTime('2019-12-31 23:59:59', 'UTC')), toIntervalDay(1)))), 1))) AS date,
         arrayMap(_match_date -> arraySum(arraySlice(groupArray(ifNull(count, 0)), indexOf(groupArray(day_start) AS _days_for_count, _match_date) AS _index, plus(minus(arrayLastIndex(x -> ifNull(equals(x, _match_date), isNull(x)
                                                                                                                                                                                                   and isNull(_match_date)), _days_for_count), _index), 1))), date) AS total
  FROM
    (SELECT sum(total) AS count,
            day_start AS day_start
     FROM
       (SELECT count(DISTINCT e.distinct_id) AS total,
               toStartOfDay(toTimeZone(e.timestamp, 'UTC')) AS day_start
        FROM events AS e SAMPLE 1
        LEFT OUTER JOIN
          (SELECT tupleElement(argMax(tuple(person_distinct_id_overrides.person_id), person_distinct_id_overrides.version), 1) AS person_id,
                  person_distinct_id_overrides.distinct_id AS distinct_id
           FROM person_distinct_id_overrides
           WHERE equals(person_distinct_id_overrides.team_id, 99999)
           GROUP BY person_distinct_id_overrides.distinct_id
           HAVING ifNull(equals(tupleElement(argMax(tuple(person_distinct_id_overrides.is_deleted), person_distinct_id_overrides.version), 1), 0), 0) SETTINGS optimize_aggregation_in_order=1) AS e__override ON equals(e.distinct_id, e__override.distinct_id)
        LEFT JOIN
          (SELECT person.id AS id,
                  replaceRegexpAll(nullIf(nullIf(JSONExtractRaw(person.properties, '$some_prop'), ''), 'null'), '^"|"$', '') AS `properties___$some_prop`
           FROM person
           WHERE and(equals(person.team_id, 99999), in(tuple(person.id, person.version),
                                                         (SELECT person.id AS id, max(person.version) AS version
                                                          FROM person
                                                          WHERE equals(person.team_id, 99999)
                                                          GROUP BY person.id
                                                          HAVING and(ifNull(equals(argMax(person.is_deleted, person.version), 0), 0), ifNull(less(argMax(toTimeZone(person.created_at, 'UTC'), person.version), plus(now64(6, 'UTC'), toIntervalDay(1))), 0))))) SETTINGS optimize_aggregation_in_order=1) AS e__person ON equals(if(not(empty(e__override.distinct_id)), e__override.person_id, e.person_id), e__person.id)
        WHERE and(equals(e.team_id, 99999), greaterOrEquals(toTimeZone(e.timestamp, 'UTC'), toStartOfInterval(assumeNotNull(toDateTime('2019-12-24 00:00:00', 'UTC')), toIntervalDay(1))), lessOrEquals(toTimeZone(e.timestamp, 'UTC'), assumeNotNull(toDateTime('2019-12-31 23:59:59', 'UTC'))), equals(e.event, 'sign up'), ifNull(equals(e__person.`properties___$some_prop`, 'some_val'), 0))
        GROUP BY day_start)
     GROUP BY day_start
     ORDER BY day_start ASC)
  ORDER BY arraySum(total) DESC
  LIMIT 50000 SETTINGS readonly=2,
                       max_execution_time=60,
                       allow_experimental_object_type=1,
                       format_csv_allow_double_quotes=0,
                       max_ast_elements=4000000,
                       max_expanded_ast_elements=4000000,
                       max_bytes_before_external_group_by=0,
                       transform_null_in=1,
                       optimize_min_equality_disjunction_chain_length=4294967295,
                       allow_experimental_join_condition=1
  '''
# ---
# name: TestTrends.test_trends_aggregate_by_distinct_id.2
  '''
  SELECT groupArray(1)(date)[1] AS date,
                      arrayFold((acc, x) -> arrayMap(i -> plus(acc[i], x[i]), range(1, plus(length(date), 1))), groupArray(ifNull(total, 0)), arrayWithConstant(length(date), reinterpretAsFloat64(0))) AS total,
                      if(ifNull(ifNull(greaterOrEquals(row_number, 25), 0), 0), '$$_posthog_breakdown_other_$$', breakdown_value) AS breakdown_value
  FROM
    (SELECT arrayMap(number -> plus(toStartOfInterval(assumeNotNull(toDateTime('2019-12-24 00:00:00', 'UTC')), toIntervalDay(1)), toIntervalDay(number)), range(0, plus(coalesce(dateDiff('day', toStartOfInterval(assumeNotNull(toDateTime('2019-12-24 00:00:00', 'UTC')), toIntervalDay(1)), toStartOfInterval(assumeNotNull(toDateTime('2019-12-31 23:59:59', 'UTC')), toIntervalDay(1)))), 1))) AS date,
            arrayMap(_match_date -> arraySum(arraySlice(groupArray(ifNull(count, 0)), indexOf(groupArray(day_start) AS _days_for_count, _match_date) AS _index, plus(minus(arrayLastIndex(x -> ifNull(equals(x, _match_date), isNull(x)
                                                                                                                                                                                                      and isNull(_match_date)), _days_for_count), _index), 1))), date) AS total,
            breakdown_value AS breakdown_value,
            rowNumberInAllBlocks() AS row_number
     FROM
       (SELECT sum(total) AS count,
               day_start AS day_start,
               breakdown_value AS breakdown_value
        FROM
          (SELECT count(DISTINCT e.distinct_id) AS total,
                  toStartOfDay(toTimeZone(e.timestamp, 'UTC')) AS day_start,
                  ifNull(nullIf(toString(e__person.`properties___$some_prop`), ''), '$$_posthog_breakdown_null_$$') AS breakdown_value
           FROM events AS e SAMPLE 1
           LEFT OUTER JOIN
             (SELECT tupleElement(argMax(tuple(person_distinct_id_overrides.person_id), person_distinct_id_overrides.version), 1) AS person_id,
                     person_distinct_id_overrides.distinct_id AS distinct_id
              FROM person_distinct_id_overrides
              WHERE equals(person_distinct_id_overrides.team_id, 99999)
              GROUP BY person_distinct_id_overrides.distinct_id
              HAVING ifNull(equals(tupleElement(argMax(tuple(person_distinct_id_overrides.is_deleted), person_distinct_id_overrides.version), 1), 0), 0) SETTINGS optimize_aggregation_in_order=1) AS e__override ON equals(e.distinct_id, e__override.distinct_id)
           LEFT JOIN
             (SELECT person.id AS id,
                     replaceRegexpAll(nullIf(nullIf(JSONExtractRaw(person.properties, '$some_prop'), ''), 'null'), '^"|"$', '') AS `properties___$some_prop`
              FROM person
              WHERE and(equals(person.team_id, 99999), in(tuple(person.id, person.version),
                                                            (SELECT person.id AS id, max(person.version) AS version
                                                             FROM person
                                                             WHERE equals(person.team_id, 99999)
                                                             GROUP BY person.id
                                                             HAVING and(ifNull(equals(argMax(person.is_deleted, person.version), 0), 0), ifNull(less(argMax(toTimeZone(person.created_at, 'UTC'), person.version), plus(now64(6, 'UTC'), toIntervalDay(1))), 0))))) SETTINGS optimize_aggregation_in_order=1) AS e__person ON equals(if(not(empty(e__override.distinct_id)), e__override.person_id, e.person_id), e__person.id)
           WHERE and(equals(e.team_id, 99999), greaterOrEquals(toTimeZone(e.timestamp, 'UTC'), toStartOfInterval(assumeNotNull(toDateTime('2019-12-24 00:00:00', 'UTC')), toIntervalDay(1))), lessOrEquals(toTimeZone(e.timestamp, 'UTC'), assumeNotNull(toDateTime('2019-12-31 23:59:59', 'UTC'))), equals(e.event, 'sign up'))
           GROUP BY day_start,
                    breakdown_value)
        GROUP BY day_start,
                 breakdown_value
        ORDER BY day_start ASC, breakdown_value ASC)
     GROUP BY breakdown_value
     ORDER BY if(ifNull(equals(breakdown_value, '$$_posthog_breakdown_other_$$'), 0), 2, if(ifNull(equals(breakdown_value, '$$_posthog_breakdown_null_$$'), 0), 1, 0)) ASC, arraySum(total) DESC, breakdown_value ASC)
  WHERE isNotNull(breakdown_value)
  GROUP BY breakdown_value
  ORDER BY if(ifNull(equals(breakdown_value, '$$_posthog_breakdown_other_$$'), 0), 2, if(ifNull(equals(breakdown_value, '$$_posthog_breakdown_null_$$'), 0), 1, 0)) ASC, arraySum(total) DESC, breakdown_value ASC
  LIMIT 50000 SETTINGS readonly=2,
                       max_execution_time=60,
                       allow_experimental_object_type=1,
                       format_csv_allow_double_quotes=0,
                       max_ast_elements=4000000,
                       max_expanded_ast_elements=4000000,
                       max_bytes_before_external_group_by=0,
                       transform_null_in=1,
                       optimize_min_equality_disjunction_chain_length=4294967295,
                       allow_experimental_join_condition=1
  '''
# ---
# name: TestTrends.test_trends_aggregate_by_distinct_id.3
  '''
  SELECT groupArray(1)(date)[1] AS date,
                      arrayFold((acc, x) -> arrayMap(i -> plus(acc[i], x[i]), range(1, plus(length(date), 1))), groupArray(ifNull(total, 0)), arrayWithConstant(length(date), reinterpretAsFloat64(0))) AS total,
                      arrayMap(i -> if(ifNull(ifNull(greaterOrEquals(row_number, 25), 0), 0), '$$_posthog_breakdown_other_$$', i), breakdown_value) AS breakdown_value
  FROM
    (SELECT arrayMap(number -> plus(toStartOfInterval(assumeNotNull(toDateTime('2019-12-24 00:00:00', 'UTC')), toIntervalDay(1)), toIntervalDay(number)), range(0, plus(coalesce(dateDiff('day', toStartOfInterval(assumeNotNull(toDateTime('2019-12-24 00:00:00', 'UTC')), toIntervalDay(1)), toStartOfInterval(assumeNotNull(toDateTime('2019-12-31 23:59:59', 'UTC')), toIntervalDay(1)))), 1))) AS date,
            arrayMap(_match_date -> arraySum(arraySlice(groupArray(ifNull(count, 0)), indexOf(groupArray(day_start) AS _days_for_count, _match_date) AS _index, plus(minus(arrayLastIndex(x -> ifNull(equals(x, _match_date), isNull(x)
                                                                                                                                                                                                      and isNull(_match_date)), _days_for_count), _index), 1))), date) AS total,
            breakdown_value AS breakdown_value,
            rowNumberInAllBlocks() AS row_number
     FROM
       (SELECT sum(total) AS count,
               day_start AS day_start,
               [ifNull(toString(breakdown_value_1), '$$_posthog_breakdown_null_$$')] AS breakdown_value
        FROM
          (SELECT count(DISTINCT e.distinct_id) AS total,
                  toStartOfDay(toTimeZone(e.timestamp, 'UTC')) AS day_start,
                  ifNull(nullIf(toString(e__person.`properties___$some_prop`), ''), '$$_posthog_breakdown_null_$$') AS breakdown_value_1
           FROM events AS e SAMPLE 1
           LEFT OUTER JOIN
             (SELECT tupleElement(argMax(tuple(person_distinct_id_overrides.person_id), person_distinct_id_overrides.version), 1) AS person_id,
                     person_distinct_id_overrides.distinct_id AS distinct_id
              FROM person_distinct_id_overrides
              WHERE equals(person_distinct_id_overrides.team_id, 99999)
              GROUP BY person_distinct_id_overrides.distinct_id
              HAVING ifNull(equals(tupleElement(argMax(tuple(person_distinct_id_overrides.is_deleted), person_distinct_id_overrides.version), 1), 0), 0) SETTINGS optimize_aggregation_in_order=1) AS e__override ON equals(e.distinct_id, e__override.distinct_id)
           LEFT JOIN
             (SELECT person.id AS id,
                     replaceRegexpAll(nullIf(nullIf(JSONExtractRaw(person.properties, '$some_prop'), ''), 'null'), '^"|"$', '') AS `properties___$some_prop`
              FROM person
              WHERE and(equals(person.team_id, 99999), in(tuple(person.id, person.version),
                                                            (SELECT person.id AS id, max(person.version) AS version
                                                             FROM person
                                                             WHERE equals(person.team_id, 99999)
                                                             GROUP BY person.id
                                                             HAVING and(ifNull(equals(argMax(person.is_deleted, person.version), 0), 0), ifNull(less(argMax(toTimeZone(person.created_at, 'UTC'), person.version), plus(now64(6, 'UTC'), toIntervalDay(1))), 0))))) SETTINGS optimize_aggregation_in_order=1) AS e__person ON equals(if(not(empty(e__override.distinct_id)), e__override.person_id, e.person_id), e__person.id)
           WHERE and(equals(e.team_id, 99999), greaterOrEquals(toTimeZone(e.timestamp, 'UTC'), toStartOfInterval(assumeNotNull(toDateTime('2019-12-24 00:00:00', 'UTC')), toIntervalDay(1))), lessOrEquals(toTimeZone(e.timestamp, 'UTC'), assumeNotNull(toDateTime('2019-12-31 23:59:59', 'UTC'))), equals(e.event, 'sign up'))
           GROUP BY day_start,
                    breakdown_value_1)
        GROUP BY day_start,
                 breakdown_value_1
        ORDER BY day_start ASC, breakdown_value ASC)
     GROUP BY breakdown_value
     ORDER BY if(has(breakdown_value, '$$_posthog_breakdown_other_$$'), 2, if(has(breakdown_value, '$$_posthog_breakdown_null_$$'), 1, 0)) ASC, arraySum(total) DESC, breakdown_value ASC)
  WHERE arrayExists(x -> isNotNull(x), breakdown_value)
  GROUP BY breakdown_value
  ORDER BY if(has(breakdown_value, '$$_posthog_breakdown_other_$$'), 2, if(has(breakdown_value, '$$_posthog_breakdown_null_$$'), 1, 0)) ASC, arraySum(total) DESC, breakdown_value ASC
  LIMIT 50000 SETTINGS readonly=2,
                       max_execution_time=60,
                       allow_experimental_object_type=1,
                       format_csv_allow_double_quotes=0,
                       max_ast_elements=4000000,
                       max_expanded_ast_elements=4000000,
                       max_bytes_before_external_group_by=0,
                       transform_null_in=1,
                       optimize_min_equality_disjunction_chain_length=4294967295,
                       allow_experimental_join_condition=1
  '''
# ---
# name: TestTrends.test_trends_aggregate_by_distinct_id.4
  '''
  SELECT arrayMap(number -> plus(toStartOfInterval(assumeNotNull(toDateTime('2019-12-24 00:00:00', 'UTC')), toIntervalDay(1)), toIntervalDay(number)), range(0, plus(coalesce(dateDiff('day', toStartOfInterval(assumeNotNull(toDateTime('2019-12-24 00:00:00', 'UTC')), toIntervalDay(1)), toStartOfInterval(assumeNotNull(toDateTime('2019-12-31 23:59:59', 'UTC')), toIntervalDay(1)))), 1))) AS date,
         arrayMap(_match_date -> arraySum(arraySlice(groupArray(ifNull(count, 0)), indexOf(groupArray(day_start) AS _days_for_count, _match_date) AS _index, plus(minus(arrayLastIndex(x -> ifNull(equals(x, _match_date), isNull(x)
                                                                                                                                                                                                   and isNull(_match_date)), _days_for_count), _index), 1))), date) AS total
  FROM
    (SELECT sum(total) AS count,
            day_start AS day_start
     FROM
       (SELECT counts AS total,
               toStartOfDay(timestamp) AS day_start
        FROM
          (SELECT d.timestamp AS timestamp,
                  count(DISTINCT e.actor_id) AS counts
           FROM
             (SELECT toStartOfDay(toTimeZone(e.timestamp, 'UTC')) AS timestamp,
                     e.distinct_id AS actor_id
              FROM events AS e SAMPLE 1
              WHERE and(equals(e.team_id, 99999), equals(e.event, 'sign up'), greaterOrEquals(timestamp, minus(assumeNotNull(toDateTime('2019-12-24 00:00:00', 'UTC')), toIntervalDay(30))), lessOrEquals(timestamp, assumeNotNull(toDateTime('2019-12-31 23:59:59', 'UTC'))))
              GROUP BY timestamp, actor_id) AS e
           CROSS JOIN
             (SELECT minus(toStartOfInterval(assumeNotNull(toDateTime('2019-12-31 23:59:59', 'UTC')), toIntervalDay(1)), toIntervalDay(numbers.number)) AS timestamp
              FROM numbers(dateDiff('day', minus(toStartOfInterval(assumeNotNull(toDateTime('2019-12-24 00:00:00', 'UTC')), toIntervalDay(1)), toIntervalDay(30)), assumeNotNull(toDateTime('2019-12-31 23:59:59', 'UTC')))) AS numbers) AS d
           WHERE and(ifNull(lessOrEquals(e.timestamp, d.timestamp), 0), ifNull(greater(e.timestamp, minus(d.timestamp, toIntervalDay(30))), 0))
           GROUP BY d.timestamp
           ORDER BY d.timestamp ASC)
        WHERE and(ifNull(greaterOrEquals(timestamp, toStartOfInterval(assumeNotNull(toDateTime('2019-12-24 00:00:00', 'UTC')), toIntervalDay(1))), 0), ifNull(lessOrEquals(timestamp, assumeNotNull(toDateTime('2019-12-31 23:59:59', 'UTC'))), 0)))
     GROUP BY day_start
     ORDER BY day_start ASC)
  ORDER BY arraySum(total) DESC
  LIMIT 50000 SETTINGS readonly=2,
                       max_execution_time=60,
                       allow_experimental_object_type=1,
                       format_csv_allow_double_quotes=0,
                       max_ast_elements=4000000,
                       max_expanded_ast_elements=4000000,
                       max_bytes_before_external_group_by=0,
                       transform_null_in=1,
                       optimize_min_equality_disjunction_chain_length=4294967295,
                       allow_experimental_join_condition=1
  '''
# ---
# name: TestTrends.test_trends_aggregate_by_distinct_id.5
  '''
  SELECT arrayMap(number -> plus(toStartOfInterval(assumeNotNull(toDateTime('2019-12-24 00:00:00', 'UTC')), toIntervalDay(1)), toIntervalDay(number)), range(0, plus(coalesce(dateDiff('day', toStartOfInterval(assumeNotNull(toDateTime('2019-12-24 00:00:00', 'UTC')), toIntervalDay(1)), toStartOfInterval(assumeNotNull(toDateTime('2019-12-31 23:59:59', 'UTC')), toIntervalDay(1)))), 1))) AS date,
         arrayMap(_match_date -> arraySum(arraySlice(groupArray(ifNull(count, 0)), indexOf(groupArray(day_start) AS _days_for_count, _match_date) AS _index, plus(minus(arrayLastIndex(x -> ifNull(equals(x, _match_date), isNull(x)
                                                                                                                                                                                                   and isNull(_match_date)), _days_for_count), _index), 1))), date) AS total
  FROM
    (SELECT sum(total) AS count,
            day_start AS day_start
     FROM
       (SELECT counts AS total,
               toStartOfDay(timestamp) AS day_start
        FROM
          (SELECT d.timestamp AS timestamp,
                  count(DISTINCT e.actor_id) AS counts
           FROM
             (SELECT toStartOfDay(toTimeZone(e.timestamp, 'UTC')) AS timestamp,
                     e.distinct_id AS actor_id
              FROM events AS e SAMPLE 1
              WHERE and(equals(e.team_id, 99999), equals(e.event, 'sign up'), greaterOrEquals(timestamp, minus(assumeNotNull(toDateTime('2019-12-24 00:00:00', 'UTC')), toIntervalDay(7))), lessOrEquals(timestamp, assumeNotNull(toDateTime('2019-12-31 23:59:59', 'UTC'))))
              GROUP BY timestamp, actor_id) AS e
           CROSS JOIN
             (SELECT minus(toStartOfInterval(assumeNotNull(toDateTime('2019-12-31 23:59:59', 'UTC')), toIntervalDay(1)), toIntervalDay(numbers.number)) AS timestamp
              FROM numbers(dateDiff('day', minus(toStartOfInterval(assumeNotNull(toDateTime('2019-12-24 00:00:00', 'UTC')), toIntervalDay(1)), toIntervalDay(7)), assumeNotNull(toDateTime('2019-12-31 23:59:59', 'UTC')))) AS numbers) AS d
           WHERE and(ifNull(lessOrEquals(e.timestamp, d.timestamp), 0), ifNull(greater(e.timestamp, minus(d.timestamp, toIntervalDay(7))), 0))
           GROUP BY d.timestamp
           ORDER BY d.timestamp ASC)
        WHERE and(ifNull(greaterOrEquals(timestamp, toStartOfInterval(assumeNotNull(toDateTime('2019-12-24 00:00:00', 'UTC')), toIntervalDay(1))), 0), ifNull(lessOrEquals(timestamp, assumeNotNull(toDateTime('2019-12-31 23:59:59', 'UTC'))), 0)))
     GROUP BY day_start
     ORDER BY day_start ASC)
  ORDER BY arraySum(total) DESC
  LIMIT 50000 SETTINGS readonly=2,
                       max_execution_time=60,
                       allow_experimental_object_type=1,
                       format_csv_allow_double_quotes=0,
                       max_ast_elements=4000000,
                       max_expanded_ast_elements=4000000,
                       max_bytes_before_external_group_by=0,
                       transform_null_in=1,
                       optimize_min_equality_disjunction_chain_length=4294967295,
                       allow_experimental_join_condition=1
  '''
# ---
# name: TestTrends.test_trends_aggregate_by_distinct_id.6
  '''
  SELECT groupArray(1)(date)[1] AS date,
                      arrayFold((acc, x) -> arrayMap(i -> plus(acc[i], x[i]), range(1, plus(length(date), 1))), groupArray(ifNull(total, 0)), arrayWithConstant(length(date), reinterpretAsFloat64(0))) AS total,
                      if(ifNull(ifNull(greaterOrEquals(row_number, 25), 0), 0), '$$_posthog_breakdown_other_$$', breakdown_value) AS breakdown_value
  FROM
    (SELECT arrayMap(number -> plus(toStartOfInterval(assumeNotNull(toDateTime('2019-12-24 00:00:00', 'UTC')), toIntervalDay(1)), toIntervalDay(number)), range(0, plus(coalesce(dateDiff('day', toStartOfInterval(assumeNotNull(toDateTime('2019-12-24 00:00:00', 'UTC')), toIntervalDay(1)), toStartOfInterval(assumeNotNull(toDateTime('2019-12-31 23:59:59', 'UTC')), toIntervalDay(1)))), 1))) AS date,
            arrayMap(_match_date -> arraySum(arraySlice(groupArray(ifNull(count, 0)), indexOf(groupArray(day_start) AS _days_for_count, _match_date) AS _index, plus(minus(arrayLastIndex(x -> ifNull(equals(x, _match_date), isNull(x)
                                                                                                                                                                                                      and isNull(_match_date)), _days_for_count), _index), 1))), date) AS total,
            breakdown_value AS breakdown_value,
            rowNumberInAllBlocks() AS row_number
     FROM
       (SELECT sum(total) AS count,
               day_start AS day_start,
               breakdown_value AS breakdown_value
        FROM
          (SELECT count(DISTINCT e.distinct_id) AS total,
                  toStartOfDay(toTimeZone(e.timestamp, 'UTC')) AS day_start,
                  ifNull(nullIf(toString(replaceRegexpAll(nullIf(nullIf(JSONExtractRaw(e.properties, '$some_prop'), ''), 'null'), '^"|"$', '')), ''), '$$_posthog_breakdown_null_$$') AS breakdown_value
           FROM events AS e SAMPLE 1
           WHERE and(equals(e.team_id, 99999), greaterOrEquals(toTimeZone(e.timestamp, 'UTC'), toStartOfInterval(assumeNotNull(toDateTime('2019-12-24 00:00:00', 'UTC')), toIntervalDay(1))), lessOrEquals(toTimeZone(e.timestamp, 'UTC'), assumeNotNull(toDateTime('2019-12-31 23:59:59', 'UTC'))), equals(e.event, 'sign up'))
           GROUP BY day_start,
                    breakdown_value)
        GROUP BY day_start,
                 breakdown_value
        ORDER BY day_start ASC, breakdown_value ASC)
     GROUP BY breakdown_value
     ORDER BY if(ifNull(equals(breakdown_value, '$$_posthog_breakdown_other_$$'), 0), 2, if(ifNull(equals(breakdown_value, '$$_posthog_breakdown_null_$$'), 0), 1, 0)) ASC, arraySum(total) DESC, breakdown_value ASC)
  WHERE isNotNull(breakdown_value)
  GROUP BY breakdown_value
  ORDER BY if(ifNull(equals(breakdown_value, '$$_posthog_breakdown_other_$$'), 0), 2, if(ifNull(equals(breakdown_value, '$$_posthog_breakdown_null_$$'), 0), 1, 0)) ASC, arraySum(total) DESC, breakdown_value ASC
  LIMIT 50000 SETTINGS readonly=2,
                       max_execution_time=60,
                       allow_experimental_object_type=1,
                       format_csv_allow_double_quotes=0,
                       max_ast_elements=4000000,
                       max_expanded_ast_elements=4000000,
                       max_bytes_before_external_group_by=0,
                       transform_null_in=1,
                       optimize_min_equality_disjunction_chain_length=4294967295,
                       allow_experimental_join_condition=1
  '''
# ---
# name: TestTrends.test_trends_any_event_total_count
  '''
  SELECT arrayMap(number -> plus(toStartOfInterval(assumeNotNull(toDateTime('2019-12-28 00:00:00', 'UTC')), toIntervalDay(1)), toIntervalDay(number)), range(0, plus(coalesce(dateDiff('day', toStartOfInterval(assumeNotNull(toDateTime('2019-12-28 00:00:00', 'UTC')), toIntervalDay(1)), toStartOfInterval(assumeNotNull(toDateTime('2020-01-04 23:59:59', 'UTC')), toIntervalDay(1)))), 1))) AS date,
         arrayMap(_match_date -> arraySum(arraySlice(groupArray(ifNull(count, 0)), indexOf(groupArray(day_start) AS _days_for_count, _match_date) AS _index, plus(minus(arrayLastIndex(x -> ifNull(equals(x, _match_date), isNull(x)
                                                                                                                                                                                                   and isNull(_match_date)), _days_for_count), _index), 1))), date) AS total
  FROM
    (SELECT sum(total) AS count,
            day_start AS day_start
     FROM
       (SELECT count() AS total,
               toStartOfDay(toTimeZone(e.timestamp, 'UTC')) AS day_start
        FROM events AS e SAMPLE 1
        WHERE and(equals(e.team_id, 99999), greaterOrEquals(toTimeZone(e.timestamp, 'UTC'), toStartOfInterval(assumeNotNull(toDateTime('2019-12-28 00:00:00', 'UTC')), toIntervalDay(1))), lessOrEquals(toTimeZone(e.timestamp, 'UTC'), assumeNotNull(toDateTime('2020-01-04 23:59:59', 'UTC'))))
        GROUP BY day_start)
     GROUP BY day_start
     ORDER BY day_start ASC)
  ORDER BY arraySum(total) DESC
  LIMIT 50000 SETTINGS readonly=2,
                       max_execution_time=60,
                       allow_experimental_object_type=1,
                       format_csv_allow_double_quotes=0,
                       max_ast_elements=4000000,
                       max_expanded_ast_elements=4000000,
                       max_bytes_before_external_group_by=0,
                       transform_null_in=1,
                       optimize_min_equality_disjunction_chain_length=4294967295,
                       allow_experimental_join_condition=1
  '''
# ---
# name: TestTrends.test_trends_any_event_total_count.1
  '''
  SELECT arrayMap(number -> plus(toStartOfInterval(assumeNotNull(toDateTime('2019-12-28 00:00:00', 'UTC')), toIntervalDay(1)), toIntervalDay(number)), range(0, plus(coalesce(dateDiff('day', toStartOfInterval(assumeNotNull(toDateTime('2019-12-28 00:00:00', 'UTC')), toIntervalDay(1)), toStartOfInterval(assumeNotNull(toDateTime('2020-01-04 23:59:59', 'UTC')), toIntervalDay(1)))), 1))) AS date,
         arrayMap(_match_date -> arraySum(arraySlice(groupArray(ifNull(count, 0)), indexOf(groupArray(day_start) AS _days_for_count, _match_date) AS _index, plus(minus(arrayLastIndex(x -> ifNull(equals(x, _match_date), isNull(x)
                                                                                                                                                                                                   and isNull(_match_date)), _days_for_count), _index), 1))), date) AS total
  FROM
    (SELECT sum(total) AS count,
            day_start AS day_start
     FROM
       (SELECT count() AS total,
               toStartOfDay(toTimeZone(e.timestamp, 'UTC')) AS day_start
        FROM events AS e SAMPLE 1
        WHERE and(equals(e.team_id, 99999), greaterOrEquals(toTimeZone(e.timestamp, 'UTC'), toStartOfInterval(assumeNotNull(toDateTime('2019-12-28 00:00:00', 'UTC')), toIntervalDay(1))), lessOrEquals(toTimeZone(e.timestamp, 'UTC'), assumeNotNull(toDateTime('2020-01-04 23:59:59', 'UTC'))), equals(e.event, 'sign up'))
        GROUP BY day_start)
     GROUP BY day_start
     ORDER BY day_start ASC)
  ORDER BY arraySum(total) DESC
  LIMIT 50000 SETTINGS readonly=2,
                       max_execution_time=60,
                       allow_experimental_object_type=1,
                       format_csv_allow_double_quotes=0,
                       max_ast_elements=4000000,
                       max_expanded_ast_elements=4000000,
                       max_bytes_before_external_group_by=0,
                       transform_null_in=1,
                       optimize_min_equality_disjunction_chain_length=4294967295,
                       allow_experimental_join_condition=1
  '''
# ---
# name: TestTrends.test_trends_breakdown_cumulative
  '''
  SELECT groupArray(1)(date)[1] AS date,
                      arrayFold((acc, x) -> arrayMap(i -> plus(acc[i], x[i]), range(1, plus(length(date), 1))), groupArray(ifNull(total, 0)), arrayWithConstant(length(date), reinterpretAsFloat64(0))) AS total,
                      if(ifNull(ifNull(greaterOrEquals(row_number, 25), 0), 0), '$$_posthog_breakdown_other_$$', breakdown_value) AS breakdown_value
  FROM
    (SELECT arrayMap(number -> plus(toStartOfInterval(assumeNotNull(toDateTime('2019-12-28 00:00:00', 'UTC')), toIntervalDay(1)), toIntervalDay(number)), range(0, plus(coalesce(dateDiff('day', toStartOfInterval(assumeNotNull(toDateTime('2019-12-28 00:00:00', 'UTC')), toIntervalDay(1)), toStartOfInterval(assumeNotNull(toDateTime('2020-01-04 23:59:59', 'UTC')), toIntervalDay(1)))), 1))) AS date,
            arrayFill(x -> ifNull(greater(x, 0), 0), arrayMap(_match_date -> arraySum(arraySlice(groupArray(ifNull(count, 0)), indexOf(groupArray(day_start) AS _days_for_count, _match_date) AS _index, plus(minus(arrayLastIndex(x -> ifNull(equals(x, _match_date), isNull(x)
                                                                                                                                                                                                                                               and isNull(_match_date)), _days_for_count), _index), 1))), date)) AS total,
            breakdown_value AS breakdown_value,
            rowNumberInAllBlocks() AS row_number
     FROM
       (SELECT day_start AS day_start,
               sum(count) OVER (PARTITION BY breakdown_value
                                ORDER BY day_start ASC) AS count,
                               breakdown_value AS breakdown_value
        FROM
          (SELECT sum(total) AS count,
                  day_start AS day_start,
                  breakdown_value AS breakdown_value
           FROM
             (SELECT count(DISTINCT if(not(empty(e__override.distinct_id)), e__override.person_id, e.person_id)) AS total,
                     min(toStartOfDay(toTimeZone(e.timestamp, 'UTC'))) AS day_start,
                     ifNull(nullIf(toString(replaceRegexpAll(nullIf(nullIf(JSONExtractRaw(e.properties, '$some_property'), ''), 'null'), '^"|"$', '')), ''), '$$_posthog_breakdown_null_$$') AS breakdown_value
              FROM events AS e SAMPLE 1
              LEFT OUTER JOIN
                (SELECT tupleElement(argMax(tuple(person_distinct_id_overrides.person_id), person_distinct_id_overrides.version), 1) AS person_id,
                        person_distinct_id_overrides.distinct_id AS distinct_id
                 FROM person_distinct_id_overrides
                 WHERE equals(person_distinct_id_overrides.team_id, 99999)
                 GROUP BY person_distinct_id_overrides.distinct_id
                 HAVING ifNull(equals(tupleElement(argMax(tuple(person_distinct_id_overrides.is_deleted), person_distinct_id_overrides.version), 1), 0), 0) SETTINGS optimize_aggregation_in_order=1) AS e__override ON equals(e.distinct_id, e__override.distinct_id)
              WHERE and(equals(e.team_id, 99999), greaterOrEquals(toTimeZone(e.timestamp, 'UTC'), toStartOfInterval(assumeNotNull(toDateTime('2019-12-28 00:00:00', 'UTC')), toIntervalDay(1))), lessOrEquals(toTimeZone(e.timestamp, 'UTC'), assumeNotNull(toDateTime('2020-01-04 23:59:59', 'UTC'))), equals(e.event, 'sign up'))
              GROUP BY if(not(empty(e__override.distinct_id)), e__override.person_id, e.person_id),
                       breakdown_value)
           GROUP BY day_start,
                    breakdown_value
           ORDER BY day_start ASC, breakdown_value ASC)
        ORDER BY day_start ASC)
     GROUP BY breakdown_value
     ORDER BY if(ifNull(equals(breakdown_value, '$$_posthog_breakdown_other_$$'), 0), 2, if(ifNull(equals(breakdown_value, '$$_posthog_breakdown_null_$$'), 0), 1, 0)) ASC, arraySum(total) DESC, breakdown_value ASC)
  WHERE isNotNull(breakdown_value)
  GROUP BY breakdown_value
  ORDER BY if(ifNull(equals(breakdown_value, '$$_posthog_breakdown_other_$$'), 0), 2, if(ifNull(equals(breakdown_value, '$$_posthog_breakdown_null_$$'), 0), 1, 0)) ASC, arraySum(total) DESC, breakdown_value ASC
  LIMIT 50000 SETTINGS readonly=2,
                       max_execution_time=60,
                       allow_experimental_object_type=1,
                       format_csv_allow_double_quotes=0,
                       max_ast_elements=4000000,
                       max_expanded_ast_elements=4000000,
                       max_bytes_before_external_group_by=0,
                       transform_null_in=1,
                       optimize_min_equality_disjunction_chain_length=4294967295,
                       allow_experimental_join_condition=1
  '''
# ---
# name: TestTrends.test_trends_breakdown_cumulative_poe_v2
  '''
  SELECT groupArray(1)(date)[1] AS date,
                      arrayFold((acc, x) -> arrayMap(i -> plus(acc[i], x[i]), range(1, plus(length(date), 1))), groupArray(ifNull(total, 0)), arrayWithConstant(length(date), reinterpretAsFloat64(0))) AS total,
                      if(ifNull(ifNull(greaterOrEquals(row_number, 25), 0), 0), '$$_posthog_breakdown_other_$$', breakdown_value) AS breakdown_value
  FROM
    (SELECT arrayMap(number -> plus(toStartOfInterval(assumeNotNull(toDateTime('2019-12-28 00:00:00', 'UTC')), toIntervalDay(1)), toIntervalDay(number)), range(0, plus(coalesce(dateDiff('day', toStartOfInterval(assumeNotNull(toDateTime('2019-12-28 00:00:00', 'UTC')), toIntervalDay(1)), toStartOfInterval(assumeNotNull(toDateTime('2020-01-04 23:59:59', 'UTC')), toIntervalDay(1)))), 1))) AS date,
            arrayFill(x -> ifNull(greater(x, 0), 0), arrayMap(_match_date -> arraySum(arraySlice(groupArray(ifNull(count, 0)), indexOf(groupArray(day_start) AS _days_for_count, _match_date) AS _index, plus(minus(arrayLastIndex(x -> ifNull(equals(x, _match_date), isNull(x)
                                                                                                                                                                                                                                               and isNull(_match_date)), _days_for_count), _index), 1))), date)) AS total,
            breakdown_value AS breakdown_value,
            rowNumberInAllBlocks() AS row_number
     FROM
       (SELECT day_start AS day_start,
               sum(count) OVER (PARTITION BY breakdown_value
                                ORDER BY day_start ASC) AS count,
                               breakdown_value AS breakdown_value
        FROM
          (SELECT sum(total) AS count,
                  day_start AS day_start,
                  breakdown_value AS breakdown_value
           FROM
             (SELECT count(DISTINCT if(not(empty(e__override.distinct_id)), e__override.person_id, e.person_id)) AS total,
                     min(toStartOfDay(toTimeZone(e.timestamp, 'UTC'))) AS day_start,
                     ifNull(nullIf(toString(replaceRegexpAll(nullIf(nullIf(JSONExtractRaw(e.properties, '$some_property'), ''), 'null'), '^"|"$', '')), ''), '$$_posthog_breakdown_null_$$') AS breakdown_value
              FROM events AS e SAMPLE 1
              LEFT OUTER JOIN
                (SELECT tupleElement(argMax(tuple(person_distinct_id_overrides.person_id), person_distinct_id_overrides.version), 1) AS person_id,
                        person_distinct_id_overrides.distinct_id AS distinct_id
                 FROM person_distinct_id_overrides
                 WHERE equals(person_distinct_id_overrides.team_id, 99999)
                 GROUP BY person_distinct_id_overrides.distinct_id
                 HAVING ifNull(equals(tupleElement(argMax(tuple(person_distinct_id_overrides.is_deleted), person_distinct_id_overrides.version), 1), 0), 0) SETTINGS optimize_aggregation_in_order=1) AS e__override ON equals(e.distinct_id, e__override.distinct_id)
              WHERE and(equals(e.team_id, 99999), greaterOrEquals(toTimeZone(e.timestamp, 'UTC'), toStartOfInterval(assumeNotNull(toDateTime('2019-12-28 00:00:00', 'UTC')), toIntervalDay(1))), lessOrEquals(toTimeZone(e.timestamp, 'UTC'), assumeNotNull(toDateTime('2020-01-04 23:59:59', 'UTC'))), equals(e.event, 'sign up'))
              GROUP BY if(not(empty(e__override.distinct_id)), e__override.person_id, e.person_id),
                       breakdown_value)
           GROUP BY day_start,
                    breakdown_value
           ORDER BY day_start ASC, breakdown_value ASC)
        ORDER BY day_start ASC)
     GROUP BY breakdown_value
     ORDER BY if(ifNull(equals(breakdown_value, '$$_posthog_breakdown_other_$$'), 0), 2, if(ifNull(equals(breakdown_value, '$$_posthog_breakdown_null_$$'), 0), 1, 0)) ASC, arraySum(total) DESC, breakdown_value ASC)
  WHERE isNotNull(breakdown_value)
  GROUP BY breakdown_value
  ORDER BY if(ifNull(equals(breakdown_value, '$$_posthog_breakdown_other_$$'), 0), 2, if(ifNull(equals(breakdown_value, '$$_posthog_breakdown_null_$$'), 0), 1, 0)) ASC, arraySum(total) DESC, breakdown_value ASC
  LIMIT 50000 SETTINGS readonly=2,
                       max_execution_time=60,
                       allow_experimental_object_type=1,
                       format_csv_allow_double_quotes=0,
                       max_ast_elements=4000000,
                       max_expanded_ast_elements=4000000,
                       max_bytes_before_external_group_by=0,
                       transform_null_in=1,
                       optimize_min_equality_disjunction_chain_length=4294967295,
                       allow_experimental_join_condition=1
  '''
# ---
# name: TestTrends.test_trends_breakdown_normalize_url
  '''
  SELECT groupArray(1)(date)[1] AS date,
                      arrayFold((acc, x) -> arrayMap(i -> plus(acc[i], x[i]), range(1, plus(length(date), 1))), groupArray(ifNull(total, 0)), arrayWithConstant(length(date), reinterpretAsFloat64(0))) AS total,
                      if(ifNull(ifNull(greaterOrEquals(row_number, 25), 0), 0), '$$_posthog_breakdown_other_$$', breakdown_value) AS breakdown_value
  FROM
    (SELECT arrayMap(number -> plus(toStartOfInterval(assumeNotNull(toDateTime('2019-12-28 00:00:00', 'UTC')), toIntervalDay(1)), toIntervalDay(number)), range(0, plus(coalesce(dateDiff('day', toStartOfInterval(assumeNotNull(toDateTime('2019-12-28 00:00:00', 'UTC')), toIntervalDay(1)), toStartOfInterval(assumeNotNull(toDateTime('2020-01-04 23:59:59', 'UTC')), toIntervalDay(1)))), 1))) AS date,
            arrayFill(x -> ifNull(greater(x, 0), 0), arrayMap(_match_date -> arraySum(arraySlice(groupArray(ifNull(count, 0)), indexOf(groupArray(day_start) AS _days_for_count, _match_date) AS _index, plus(minus(arrayLastIndex(x -> ifNull(equals(x, _match_date), isNull(x)
                                                                                                                                                                                                                                               and isNull(_match_date)), _days_for_count), _index), 1))), date)) AS total,
            breakdown_value AS breakdown_value,
            rowNumberInAllBlocks() AS row_number
     FROM
       (SELECT day_start AS day_start,
               sum(count) OVER (PARTITION BY breakdown_value
                                ORDER BY day_start ASC) AS count,
                               breakdown_value AS breakdown_value
        FROM
          (SELECT sum(total) AS count,
                  day_start AS day_start,
                  breakdown_value AS breakdown_value
           FROM
             (SELECT count(DISTINCT if(not(empty(e__override.distinct_id)), e__override.person_id, e.person_id)) AS total,
                     min(toStartOfDay(toTimeZone(e.timestamp, 'UTC'))) AS day_start,
                     ifNull(nullIf(toString(if(empty(trim(TRAILING '/?#'
                                                          FROM replaceRegexpAll(nullIf(nullIf(JSONExtractRaw(e.properties, '$current_url'), ''), 'null'), '^"|"$', ''))), '/', trim(TRAILING '/?#'
                                                                                                                                                                                    FROM replaceRegexpAll(nullIf(nullIf(JSONExtractRaw(e.properties, '$current_url'), ''), 'null'), '^"|"$', '')))), ''), '$$_posthog_breakdown_null_$$') AS breakdown_value
              FROM events AS e SAMPLE 1
              LEFT OUTER JOIN
                (SELECT tupleElement(argMax(tuple(person_distinct_id_overrides.person_id), person_distinct_id_overrides.version), 1) AS person_id,
                        person_distinct_id_overrides.distinct_id AS distinct_id
                 FROM person_distinct_id_overrides
                 WHERE equals(person_distinct_id_overrides.team_id, 99999)
                 GROUP BY person_distinct_id_overrides.distinct_id
                 HAVING ifNull(equals(tupleElement(argMax(tuple(person_distinct_id_overrides.is_deleted), person_distinct_id_overrides.version), 1), 0), 0) SETTINGS optimize_aggregation_in_order=1) AS e__override ON equals(e.distinct_id, e__override.distinct_id)
              WHERE and(equals(e.team_id, 99999), greaterOrEquals(toTimeZone(e.timestamp, 'UTC'), toStartOfInterval(assumeNotNull(toDateTime('2019-12-28 00:00:00', 'UTC')), toIntervalDay(1))), lessOrEquals(toTimeZone(e.timestamp, 'UTC'), assumeNotNull(toDateTime('2020-01-04 23:59:59', 'UTC'))), equals(e.event, 'sign up'))
              GROUP BY if(not(empty(e__override.distinct_id)), e__override.person_id, e.person_id),
                       breakdown_value)
           GROUP BY day_start,
                    breakdown_value
           ORDER BY day_start ASC, breakdown_value ASC)
        ORDER BY day_start ASC)
     GROUP BY breakdown_value
     ORDER BY if(ifNull(equals(breakdown_value, '$$_posthog_breakdown_other_$$'), 0), 2, if(ifNull(equals(breakdown_value, '$$_posthog_breakdown_null_$$'), 0), 1, 0)) ASC, arraySum(total) DESC, breakdown_value ASC)
  WHERE isNotNull(breakdown_value)
  GROUP BY breakdown_value
  ORDER BY if(ifNull(equals(breakdown_value, '$$_posthog_breakdown_other_$$'), 0), 2, if(ifNull(equals(breakdown_value, '$$_posthog_breakdown_null_$$'), 0), 1, 0)) ASC, arraySum(total) DESC, breakdown_value ASC
  LIMIT 50000 SETTINGS readonly=2,
                       max_execution_time=60,
                       allow_experimental_object_type=1,
                       format_csv_allow_double_quotes=0,
                       max_ast_elements=4000000,
                       max_expanded_ast_elements=4000000,
                       max_bytes_before_external_group_by=0,
                       transform_null_in=1,
                       optimize_min_equality_disjunction_chain_length=4294967295,
                       allow_experimental_join_condition=1
  '''
# ---
# name: TestTrends.test_trends_breakdown_with_session_property_single_aggregate_math_and_breakdown
  '''
  SELECT sum(total) AS total,
         if(ifNull(ifNull(greaterOrEquals(row_number, 26), 0), 0), '$$_posthog_breakdown_other_$$', breakdown_value) AS breakdown_value
  FROM
    (SELECT count AS total,
                     breakdown_value AS breakdown_value,
                     row_number() OVER (
                                        ORDER BY total DESC) AS row_number
     FROM
       (SELECT sum(total) AS count,
               breakdown_value AS breakdown_value
        FROM
          (SELECT ifNull(quantile(0.5)(accurateCastOrNull(session_duration, 'Float64')), 0) AS total,
                  breakdown_value AS breakdown_value
           FROM
             (SELECT any(e__session.`$session_duration`) AS session_duration,
                     ifNull(nullIf(toString(replaceRegexpAll(nullIf(nullIf(JSONExtractRaw(e.properties, '$some_property'), ''), 'null'), '^"|"$', '')), ''), '$$_posthog_breakdown_null_$$') AS breakdown_value
              FROM events AS e SAMPLE 1
              LEFT JOIN
                (SELECT dateDiff('second', min(toTimeZone(raw_sessions.min_timestamp, 'UTC')), max(toTimeZone(raw_sessions.max_timestamp, 'UTC'))) AS `$session_duration`,
                        raw_sessions.session_id_v7 AS session_id_v7
                 FROM raw_sessions
                 WHERE and(equals(raw_sessions.team_id, 99999), greaterOrEquals(fromUnixTimestamp(intDiv(toUInt64(bitShiftRight(raw_sessions.session_id_v7, 80)), 1000)), minus(toStartOfInterval(assumeNotNull(toDateTime('2019-12-28 00:00:00', 'UTC')), toIntervalDay(1)), toIntervalDay(3))), lessOrEquals(fromUnixTimestamp(intDiv(toUInt64(bitShiftRight(raw_sessions.session_id_v7, 80)), 1000)), plus(assumeNotNull(toDateTime('2020-01-04 23:59:59', 'UTC')), toIntervalDay(3))))
                 GROUP BY raw_sessions.session_id_v7,
                          raw_sessions.session_id_v7) AS e__session ON equals(toUInt128(accurateCastOrNull(e.`$session_id`, 'UUID')), e__session.session_id_v7)
              WHERE and(equals(e.team_id, 99999), greaterOrEquals(toTimeZone(e.timestamp, 'UTC'), toStartOfInterval(assumeNotNull(toDateTime('2019-12-28 00:00:00', 'UTC')), toIntervalDay(1))), lessOrEquals(toTimeZone(e.timestamp, 'UTC'), assumeNotNull(toDateTime('2020-01-04 23:59:59', 'UTC'))), equals(e.event, 'sign up'))
              GROUP BY e.`$session_id`,
                       breakdown_value)
           GROUP BY breakdown_value)
        GROUP BY breakdown_value
        ORDER BY breakdown_value ASC)
     ORDER BY total DESC, breakdown_value ASC)
  WHERE isNotNull(breakdown_value)
  GROUP BY breakdown_value
  ORDER BY if(ifNull(equals(breakdown_value, '$$_posthog_breakdown_other_$$'), 0), 2, if(ifNull(equals(breakdown_value, '$$_posthog_breakdown_null_$$'), 0), 1, 0)) ASC, total DESC,
                                                                                                                                                                         breakdown_value ASC
  LIMIT 50000 SETTINGS readonly=2,
                       max_execution_time=60,
                       allow_experimental_object_type=1,
                       format_csv_allow_double_quotes=0,
                       max_ast_elements=4000000,
                       max_expanded_ast_elements=4000000,
                       max_bytes_before_external_group_by=0,
                       transform_null_in=1,
                       optimize_min_equality_disjunction_chain_length=4294967295,
                       allow_experimental_join_condition=1
  '''
# ---
# name: TestTrends.test_trends_breakdown_with_session_property_single_aggregate_math_and_breakdown.1
  '''
  SELECT sum(total) AS total,
         if(ifNull(ifNull(greaterOrEquals(row_number, 26), 0), 0), '$$_posthog_breakdown_other_$$', breakdown_value) AS breakdown_value
  FROM
    (SELECT count AS total,
                     breakdown_value AS breakdown_value,
                     row_number() OVER (
                                        ORDER BY total DESC) AS row_number
     FROM
       (SELECT sum(total) AS count,
               breakdown_value AS breakdown_value
        FROM
          (SELECT ifNull(quantile(0.5)(accurateCastOrNull(session_duration, 'Float64')), 0) AS total,
                  breakdown_value AS breakdown_value
           FROM
             (SELECT any(e__session.`$session_duration`) AS session_duration,
                     ifNull(nullIf(toString(replaceRegexpAll(nullIf(nullIf(JSONExtractRaw(e.properties, '$some_property'), ''), 'null'), '^"|"$', '')), ''), '$$_posthog_breakdown_null_$$') AS breakdown_value
              FROM events AS e SAMPLE 1
              LEFT JOIN
                (SELECT dateDiff('second', min(toTimeZone(raw_sessions.min_timestamp, 'UTC')), max(toTimeZone(raw_sessions.max_timestamp, 'UTC'))) AS `$session_duration`,
                        raw_sessions.session_id_v7 AS session_id_v7
                 FROM raw_sessions
                 WHERE and(equals(raw_sessions.team_id, 99999), greaterOrEquals(fromUnixTimestamp(intDiv(toUInt64(bitShiftRight(raw_sessions.session_id_v7, 80)), 1000)), minus(toStartOfInterval(assumeNotNull(toDateTime('2019-12-28 00:00:00', 'UTC')), toIntervalDay(1)), toIntervalDay(3))), lessOrEquals(fromUnixTimestamp(intDiv(toUInt64(bitShiftRight(raw_sessions.session_id_v7, 80)), 1000)), plus(assumeNotNull(toDateTime('2020-01-04 23:59:59', 'UTC')), toIntervalDay(3))))
                 GROUP BY raw_sessions.session_id_v7,
                          raw_sessions.session_id_v7) AS e__session ON equals(toUInt128(accurateCastOrNull(e.`$session_id`, 'UUID')), e__session.session_id_v7)
              WHERE and(equals(e.team_id, 99999), greaterOrEquals(toTimeZone(e.timestamp, 'UTC'), toStartOfInterval(assumeNotNull(toDateTime('2019-12-28 00:00:00', 'UTC')), toIntervalDay(1))), lessOrEquals(toTimeZone(e.timestamp, 'UTC'), assumeNotNull(toDateTime('2020-01-04 23:59:59', 'UTC'))), equals(e.event, 'sign up'))
              GROUP BY e.`$session_id`,
                       breakdown_value)
           GROUP BY breakdown_value)
        GROUP BY breakdown_value
        ORDER BY breakdown_value ASC)
     ORDER BY total DESC, breakdown_value ASC)
  WHERE isNotNull(breakdown_value)
  GROUP BY breakdown_value
  ORDER BY if(ifNull(equals(breakdown_value, '$$_posthog_breakdown_other_$$'), 0), 2, if(ifNull(equals(breakdown_value, '$$_posthog_breakdown_null_$$'), 0), 1, 0)) ASC, total DESC,
                                                                                                                                                                         breakdown_value ASC
  LIMIT 50000 SETTINGS readonly=2,
                       max_execution_time=60,
                       allow_experimental_object_type=1,
                       format_csv_allow_double_quotes=0,
                       max_ast_elements=4000000,
                       max_expanded_ast_elements=4000000,
                       max_bytes_before_external_group_by=0,
                       transform_null_in=1,
                       optimize_min_equality_disjunction_chain_length=4294967295,
                       allow_experimental_join_condition=1
  '''
# ---
# name: TestTrends.test_trends_breakdown_with_session_property_single_aggregate_math_and_breakdown.2
  '''
  SELECT sum(total) AS total,
         arrayMap(i -> if(ifNull(ifNull(greaterOrEquals(row_number, 26), 0), 0), '$$_posthog_breakdown_other_$$', i), breakdown_value) AS breakdown_value
  FROM
    (SELECT count AS total,
                     breakdown_value AS breakdown_value,
                     row_number() OVER (
                                        ORDER BY total DESC) AS row_number
     FROM
       (SELECT sum(total) AS count,
               [ifNull(toString(breakdown_value_1), '$$_posthog_breakdown_null_$$')] AS breakdown_value
        FROM
          (SELECT ifNull(quantile(0.5)(accurateCastOrNull(session_duration, 'Float64')), 0) AS total,
                  breakdown_value_1 AS breakdown_value_1
           FROM
             (SELECT any(e__session.`$session_duration`) AS session_duration,
                     ifNull(nullIf(toString(replaceRegexpAll(nullIf(nullIf(JSONExtractRaw(e.properties, '$some_property'), ''), 'null'), '^"|"$', '')), ''), '$$_posthog_breakdown_null_$$') AS breakdown_value_1
              FROM events AS e SAMPLE 1
              LEFT JOIN
                (SELECT dateDiff('second', min(toTimeZone(raw_sessions.min_timestamp, 'UTC')), max(toTimeZone(raw_sessions.max_timestamp, 'UTC'))) AS `$session_duration`,
                        raw_sessions.session_id_v7 AS session_id_v7
                 FROM raw_sessions
                 WHERE and(equals(raw_sessions.team_id, 99999), greaterOrEquals(fromUnixTimestamp(intDiv(toUInt64(bitShiftRight(raw_sessions.session_id_v7, 80)), 1000)), minus(toStartOfInterval(assumeNotNull(toDateTime('2019-12-28 00:00:00', 'UTC')), toIntervalDay(1)), toIntervalDay(3))), lessOrEquals(fromUnixTimestamp(intDiv(toUInt64(bitShiftRight(raw_sessions.session_id_v7, 80)), 1000)), plus(assumeNotNull(toDateTime('2020-01-04 23:59:59', 'UTC')), toIntervalDay(3))))
                 GROUP BY raw_sessions.session_id_v7,
                          raw_sessions.session_id_v7) AS e__session ON equals(toUInt128(accurateCastOrNull(e.`$session_id`, 'UUID')), e__session.session_id_v7)
              WHERE and(equals(e.team_id, 99999), greaterOrEquals(toTimeZone(e.timestamp, 'UTC'), toStartOfInterval(assumeNotNull(toDateTime('2019-12-28 00:00:00', 'UTC')), toIntervalDay(1))), lessOrEquals(toTimeZone(e.timestamp, 'UTC'), assumeNotNull(toDateTime('2020-01-04 23:59:59', 'UTC'))), equals(e.event, 'sign up'))
              GROUP BY e.`$session_id`,
                       breakdown_value_1)
           GROUP BY breakdown_value_1)
        GROUP BY breakdown_value_1
        ORDER BY breakdown_value ASC)
     ORDER BY total DESC, breakdown_value ASC)
  WHERE arrayExists(x -> isNotNull(x), breakdown_value)
  GROUP BY breakdown_value
  ORDER BY if(has(breakdown_value, '$$_posthog_breakdown_other_$$'), 2, if(has(breakdown_value, '$$_posthog_breakdown_null_$$'), 1, 0)) ASC, total DESC,
                                                                                                                                             breakdown_value ASC
  LIMIT 50000 SETTINGS readonly=2,
                       max_execution_time=60,
                       allow_experimental_object_type=1,
                       format_csv_allow_double_quotes=0,
                       max_ast_elements=4000000,
                       max_expanded_ast_elements=4000000,
                       max_bytes_before_external_group_by=0,
                       transform_null_in=1,
                       optimize_min_equality_disjunction_chain_length=4294967295,
                       allow_experimental_join_condition=1
  '''
# ---
# name: TestTrends.test_trends_breakdown_with_session_property_single_aggregate_math_and_breakdown.3
  '''
  SELECT sum(total) AS total,
         arrayMap(i -> if(ifNull(ifNull(greaterOrEquals(row_number, 26), 0), 0), '$$_posthog_breakdown_other_$$', i), breakdown_value) AS breakdown_value
  FROM
    (SELECT count AS total,
                     breakdown_value AS breakdown_value,
                     row_number() OVER (
                                        ORDER BY total DESC) AS row_number
     FROM
       (SELECT sum(total) AS count,
               [ifNull(toString(breakdown_value_1), '$$_posthog_breakdown_null_$$')] AS breakdown_value
        FROM
          (SELECT ifNull(quantile(0.5)(accurateCastOrNull(session_duration, 'Float64')), 0) AS total,
                  breakdown_value_1 AS breakdown_value_1
           FROM
             (SELECT any(e__session.`$session_duration`) AS session_duration,
                     ifNull(nullIf(toString(replaceRegexpAll(nullIf(nullIf(JSONExtractRaw(e.properties, '$some_property'), ''), 'null'), '^"|"$', '')), ''), '$$_posthog_breakdown_null_$$') AS breakdown_value_1
              FROM events AS e SAMPLE 1
              LEFT JOIN
                (SELECT dateDiff('second', min(toTimeZone(raw_sessions.min_timestamp, 'UTC')), max(toTimeZone(raw_sessions.max_timestamp, 'UTC'))) AS `$session_duration`,
                        raw_sessions.session_id_v7 AS session_id_v7
                 FROM raw_sessions
                 WHERE and(equals(raw_sessions.team_id, 99999), greaterOrEquals(fromUnixTimestamp(intDiv(toUInt64(bitShiftRight(raw_sessions.session_id_v7, 80)), 1000)), minus(toStartOfInterval(assumeNotNull(toDateTime('2019-12-28 00:00:00', 'UTC')), toIntervalDay(1)), toIntervalDay(3))), lessOrEquals(fromUnixTimestamp(intDiv(toUInt64(bitShiftRight(raw_sessions.session_id_v7, 80)), 1000)), plus(assumeNotNull(toDateTime('2020-01-04 23:59:59', 'UTC')), toIntervalDay(3))))
                 GROUP BY raw_sessions.session_id_v7,
                          raw_sessions.session_id_v7) AS e__session ON equals(toUInt128(accurateCastOrNull(e.`$session_id`, 'UUID')), e__session.session_id_v7)
              WHERE and(equals(e.team_id, 99999), greaterOrEquals(toTimeZone(e.timestamp, 'UTC'), toStartOfInterval(assumeNotNull(toDateTime('2019-12-28 00:00:00', 'UTC')), toIntervalDay(1))), lessOrEquals(toTimeZone(e.timestamp, 'UTC'), assumeNotNull(toDateTime('2020-01-04 23:59:59', 'UTC'))), equals(e.event, 'sign up'))
              GROUP BY e.`$session_id`,
                       breakdown_value_1)
           GROUP BY breakdown_value_1)
        GROUP BY breakdown_value_1
        ORDER BY breakdown_value ASC)
     ORDER BY total DESC, breakdown_value ASC)
  WHERE arrayExists(x -> isNotNull(x), breakdown_value)
  GROUP BY breakdown_value
  ORDER BY if(has(breakdown_value, '$$_posthog_breakdown_other_$$'), 2, if(has(breakdown_value, '$$_posthog_breakdown_null_$$'), 1, 0)) ASC, total DESC,
                                                                                                                                             breakdown_value ASC
  LIMIT 50000 SETTINGS readonly=2,
                       max_execution_time=60,
                       allow_experimental_object_type=1,
                       format_csv_allow_double_quotes=0,
                       max_ast_elements=4000000,
                       max_expanded_ast_elements=4000000,
                       max_bytes_before_external_group_by=0,
                       transform_null_in=1,
                       optimize_min_equality_disjunction_chain_length=4294967295,
                       allow_experimental_join_condition=1
  '''
# ---
# name: TestTrends.test_trends_compare_day_interval_relative_range
  '''
  SELECT arrayMap(number -> plus(toStartOfInterval(assumeNotNull(toDateTime('2019-12-28 00:00:00', 'UTC')), toIntervalDay(1)), toIntervalDay(number)), range(0, plus(coalesce(dateDiff('day', toStartOfInterval(assumeNotNull(toDateTime('2019-12-28 00:00:00', 'UTC')), toIntervalDay(1)), toStartOfInterval(assumeNotNull(toDateTime('2020-01-04 23:59:59', 'UTC')), toIntervalDay(1)))), 1))) AS date,
         arrayMap(_match_date -> arraySum(arraySlice(groupArray(ifNull(count, 0)), indexOf(groupArray(day_start) AS _days_for_count, _match_date) AS _index, plus(minus(arrayLastIndex(x -> ifNull(equals(x, _match_date), isNull(x)
                                                                                                                                                                                                   and isNull(_match_date)), _days_for_count), _index), 1))), date) AS total
  FROM
    (SELECT sum(total) AS count,
            day_start AS day_start
     FROM
       (SELECT count() AS total,
               toStartOfDay(toTimeZone(e.timestamp, 'UTC')) AS day_start
        FROM events AS e SAMPLE 1
        WHERE and(equals(e.team_id, 99999), greaterOrEquals(toTimeZone(e.timestamp, 'UTC'), toStartOfInterval(assumeNotNull(toDateTime('2019-12-28 00:00:00', 'UTC')), toIntervalDay(1))), lessOrEquals(toTimeZone(e.timestamp, 'UTC'), assumeNotNull(toDateTime('2020-01-04 23:59:59', 'UTC'))), equals(e.event, 'sign up'))
        GROUP BY day_start)
     GROUP BY day_start
     ORDER BY day_start ASC)
  ORDER BY arraySum(total) DESC
  LIMIT 50000 SETTINGS readonly=2,
                       max_execution_time=60,
                       allow_experimental_object_type=1,
                       format_csv_allow_double_quotes=0,
                       max_ast_elements=4000000,
                       max_expanded_ast_elements=4000000,
                       max_bytes_before_external_group_by=0,
                       transform_null_in=1,
                       optimize_min_equality_disjunction_chain_length=4294967295,
                       allow_experimental_join_condition=1
  '''
# ---
# name: TestTrends.test_trends_compare_day_interval_relative_range.1
  '''
  SELECT arrayMap(number -> plus(toStartOfInterval(assumeNotNull(toDateTime('2019-12-21 00:00:00', 'UTC')), toIntervalDay(1)), toIntervalDay(number)), range(0, plus(coalesce(dateDiff('day', toStartOfInterval(assumeNotNull(toDateTime('2019-12-21 00:00:00', 'UTC')), toIntervalDay(1)), toStartOfInterval(assumeNotNull(toDateTime('2019-12-28 23:59:59', 'UTC')), toIntervalDay(1)))), 1))) AS date,
         arrayMap(_match_date -> arraySum(arraySlice(groupArray(ifNull(count, 0)), indexOf(groupArray(day_start) AS _days_for_count, _match_date) AS _index, plus(minus(arrayLastIndex(x -> ifNull(equals(x, _match_date), isNull(x)
                                                                                                                                                                                                   and isNull(_match_date)), _days_for_count), _index), 1))), date) AS total
  FROM
    (SELECT sum(total) AS count,
            day_start AS day_start
     FROM
       (SELECT count() AS total,
               toStartOfDay(toTimeZone(e.timestamp, 'UTC')) AS day_start
        FROM events AS e SAMPLE 1
        WHERE and(equals(e.team_id, 99999), greaterOrEquals(toTimeZone(e.timestamp, 'UTC'), toStartOfInterval(assumeNotNull(toDateTime('2019-12-21 00:00:00', 'UTC')), toIntervalDay(1))), lessOrEquals(toTimeZone(e.timestamp, 'UTC'), assumeNotNull(toDateTime('2019-12-28 23:59:59', 'UTC'))), equals(e.event, 'sign up'))
        GROUP BY day_start)
     GROUP BY day_start
     ORDER BY day_start ASC)
  ORDER BY arraySum(total) DESC
  LIMIT 50000 SETTINGS readonly=2,
                       max_execution_time=60,
                       allow_experimental_object_type=1,
                       format_csv_allow_double_quotes=0,
                       max_ast_elements=4000000,
                       max_expanded_ast_elements=4000000,
                       max_bytes_before_external_group_by=0,
                       transform_null_in=1,
                       optimize_min_equality_disjunction_chain_length=4294967295,
                       allow_experimental_join_condition=1
  '''
# ---
# name: TestTrends.test_trends_compare_day_interval_relative_range.2
  '''
  SELECT arrayMap(number -> plus(toStartOfInterval(assumeNotNull(toDateTime('2019-12-28 00:00:00', 'UTC')), toIntervalDay(1)), toIntervalDay(number)), range(0, plus(coalesce(dateDiff('day', toStartOfInterval(assumeNotNull(toDateTime('2019-12-28 00:00:00', 'UTC')), toIntervalDay(1)), toStartOfInterval(assumeNotNull(toDateTime('2020-01-04 23:59:59', 'UTC')), toIntervalDay(1)))), 1))) AS date,
         arrayMap(_match_date -> arraySum(arraySlice(groupArray(ifNull(count, 0)), indexOf(groupArray(day_start) AS _days_for_count, _match_date) AS _index, plus(minus(arrayLastIndex(x -> ifNull(equals(x, _match_date), isNull(x)
                                                                                                                                                                                                   and isNull(_match_date)), _days_for_count), _index), 1))), date) AS total
  FROM
    (SELECT sum(total) AS count,
            day_start AS day_start
     FROM
       (SELECT count() AS total,
               toStartOfDay(toTimeZone(e.timestamp, 'UTC')) AS day_start
        FROM events AS e SAMPLE 1
        WHERE and(equals(e.team_id, 99999), greaterOrEquals(toTimeZone(e.timestamp, 'UTC'), toStartOfInterval(assumeNotNull(toDateTime('2019-12-28 00:00:00', 'UTC')), toIntervalDay(1))), lessOrEquals(toTimeZone(e.timestamp, 'UTC'), assumeNotNull(toDateTime('2020-01-04 23:59:59', 'UTC'))), equals(e.event, 'sign up'))
        GROUP BY day_start)
     GROUP BY day_start
     ORDER BY day_start ASC)
  ORDER BY arraySum(total) DESC
  LIMIT 50000 SETTINGS readonly=2,
                       max_execution_time=60,
                       allow_experimental_object_type=1,
                       format_csv_allow_double_quotes=0,
                       max_ast_elements=4000000,
                       max_expanded_ast_elements=4000000,
                       max_bytes_before_external_group_by=0,
                       transform_null_in=1,
                       optimize_min_equality_disjunction_chain_length=4294967295,
                       allow_experimental_join_condition=1
  '''
# ---
# name: TestTrends.test_trends_count_per_user_average_aggregated
  '''
  SELECT total AS total
  FROM
    (SELECT avg(total) AS total
     FROM
       (SELECT count() AS total
        FROM events AS e SAMPLE 1
        LEFT OUTER JOIN
          (SELECT tupleElement(argMax(tuple(person_distinct_id_overrides.person_id), person_distinct_id_overrides.version), 1) AS person_id,
                  person_distinct_id_overrides.distinct_id AS distinct_id
           FROM person_distinct_id_overrides
           WHERE equals(person_distinct_id_overrides.team_id, 99999)
           GROUP BY person_distinct_id_overrides.distinct_id
           HAVING ifNull(equals(tupleElement(argMax(tuple(person_distinct_id_overrides.is_deleted), person_distinct_id_overrides.version), 1), 0), 0) SETTINGS optimize_aggregation_in_order=1) AS e__override ON equals(e.distinct_id, e__override.distinct_id)
        WHERE and(equals(e.team_id, 99999), equals(e.event, 'viewed video'), greaterOrEquals(toTimeZone(e.timestamp, 'UTC'), minus(assumeNotNull(toDateTime('2020-01-01 00:00:00', 'UTC')), toIntervalDay(0))), lessOrEquals(toTimeZone(e.timestamp, 'UTC'), assumeNotNull(toDateTime('2020-01-07 23:59:59', 'UTC'))))
        GROUP BY if(not(empty(e__override.distinct_id)), e__override.person_id, e.person_id)))
  LIMIT 50000 SETTINGS readonly=2,
                       max_execution_time=60,
                       allow_experimental_object_type=1,
                       format_csv_allow_double_quotes=0,
                       max_ast_elements=4000000,
                       max_expanded_ast_elements=4000000,
                       max_bytes_before_external_group_by=0,
                       transform_null_in=1,
                       optimize_min_equality_disjunction_chain_length=4294967295,
                       allow_experimental_join_condition=1
  '''
# ---
# name: TestTrends.test_trends_count_per_user_average_aggregated_poe_v2
  '''
  SELECT total AS total
  FROM
    (SELECT avg(total) AS total
     FROM
       (SELECT count() AS total
        FROM events AS e SAMPLE 1
        LEFT OUTER JOIN
          (SELECT tupleElement(argMax(tuple(person_distinct_id_overrides.person_id), person_distinct_id_overrides.version), 1) AS person_id,
                  person_distinct_id_overrides.distinct_id AS distinct_id
           FROM person_distinct_id_overrides
           WHERE equals(person_distinct_id_overrides.team_id, 99999)
           GROUP BY person_distinct_id_overrides.distinct_id
           HAVING ifNull(equals(tupleElement(argMax(tuple(person_distinct_id_overrides.is_deleted), person_distinct_id_overrides.version), 1), 0), 0) SETTINGS optimize_aggregation_in_order=1) AS e__override ON equals(e.distinct_id, e__override.distinct_id)
        WHERE and(equals(e.team_id, 99999), equals(e.event, 'viewed video'), greaterOrEquals(toTimeZone(e.timestamp, 'UTC'), minus(assumeNotNull(toDateTime('2020-01-01 00:00:00', 'UTC')), toIntervalDay(0))), lessOrEquals(toTimeZone(e.timestamp, 'UTC'), assumeNotNull(toDateTime('2020-01-07 23:59:59', 'UTC'))))
        GROUP BY if(not(empty(e__override.distinct_id)), e__override.person_id, e.person_id)))
  LIMIT 50000 SETTINGS readonly=2,
                       max_execution_time=60,
                       allow_experimental_object_type=1,
                       format_csv_allow_double_quotes=0,
                       max_ast_elements=4000000,
                       max_expanded_ast_elements=4000000,
                       max_bytes_before_external_group_by=0,
                       transform_null_in=1,
                       optimize_min_equality_disjunction_chain_length=4294967295,
                       allow_experimental_join_condition=1
  '''
# ---
# name: TestTrends.test_trends_count_per_user_average_aggregated_with_event_property_breakdown_with_sampling
  '''
  SELECT sum(total) AS total,
         if(ifNull(ifNull(greaterOrEquals(row_number, 26), 0), 0), '$$_posthog_breakdown_other_$$', breakdown_value) AS breakdown_value
  FROM
    (SELECT count AS total,
                     breakdown_value AS breakdown_value,
                     row_number() OVER (
                                        ORDER BY total DESC) AS row_number
     FROM
       (SELECT sum(total) AS count,
               breakdown_value AS breakdown_value
        FROM
          (SELECT total AS total,
                  breakdown_value AS breakdown_value
           FROM
             (SELECT avg(total) AS total,
                     breakdown_value AS breakdown_value
              FROM
                (SELECT count() AS total,
                        ifNull(nullIf(toString(replaceRegexpAll(nullIf(nullIf(JSONExtractRaw(e.properties, 'color'), ''), 'null'), '^"|"$', '')), ''), '$$_posthog_breakdown_null_$$') AS breakdown_value
                 FROM events AS e SAMPLE 1.0
                 LEFT OUTER JOIN
                   (SELECT tupleElement(argMax(tuple(person_distinct_id_overrides.person_id), person_distinct_id_overrides.version), 1) AS person_id,
                           person_distinct_id_overrides.distinct_id AS distinct_id
                    FROM person_distinct_id_overrides
                    WHERE equals(person_distinct_id_overrides.team_id, 99999)
                    GROUP BY person_distinct_id_overrides.distinct_id
                    HAVING ifNull(equals(tupleElement(argMax(tuple(person_distinct_id_overrides.is_deleted), person_distinct_id_overrides.version), 1), 0), 0) SETTINGS optimize_aggregation_in_order=1) AS e__override ON equals(e.distinct_id, e__override.distinct_id)
                 WHERE and(equals(e.team_id, 99999), equals(e.event, 'viewed video'), greaterOrEquals(toTimeZone(e.timestamp, 'UTC'), minus(assumeNotNull(toDateTime('2020-01-01 00:00:00', 'UTC')), toIntervalDay(0))), lessOrEquals(toTimeZone(e.timestamp, 'UTC'), assumeNotNull(toDateTime('2020-01-07 23:59:59', 'UTC'))))
                 GROUP BY if(not(empty(e__override.distinct_id)), e__override.person_id, e.person_id),
                          breakdown_value)
              GROUP BY breakdown_value))
        GROUP BY breakdown_value
        ORDER BY breakdown_value ASC)
     ORDER BY total DESC, breakdown_value ASC)
  WHERE isNotNull(breakdown_value)
  GROUP BY breakdown_value
  ORDER BY if(ifNull(equals(breakdown_value, '$$_posthog_breakdown_other_$$'), 0), 2, if(ifNull(equals(breakdown_value, '$$_posthog_breakdown_null_$$'), 0), 1, 0)) ASC, total DESC,
                                                                                                                                                                         breakdown_value ASC
  LIMIT 50000 SETTINGS readonly=2,
                       max_execution_time=60,
                       allow_experimental_object_type=1,
                       format_csv_allow_double_quotes=0,
                       max_ast_elements=4000000,
                       max_expanded_ast_elements=4000000,
                       max_bytes_before_external_group_by=0,
                       transform_null_in=1,
                       optimize_min_equality_disjunction_chain_length=4294967295,
                       allow_experimental_join_condition=1
  '''
# ---
# name: TestTrends.test_trends_count_per_user_average_daily
  '''
  SELECT arrayMap(number -> plus(toStartOfInterval(assumeNotNull(toDateTime('2020-01-01 00:00:00', 'UTC')), toIntervalDay(1)), toIntervalDay(number)), range(0, plus(coalesce(dateDiff('day', toStartOfInterval(assumeNotNull(toDateTime('2020-01-01 00:00:00', 'UTC')), toIntervalDay(1)), toStartOfInterval(assumeNotNull(toDateTime('2020-01-07 23:59:59', 'UTC')), toIntervalDay(1)))), 1))) AS date,
         arrayMap(_match_date -> arraySum(arraySlice(groupArray(ifNull(count, 0)), indexOf(groupArray(day_start) AS _days_for_count, _match_date) AS _index, plus(minus(arrayLastIndex(x -> ifNull(equals(x, _match_date), isNull(x)
                                                                                                                                                                                                   and isNull(_match_date)), _days_for_count), _index), 1))), date) AS total
  FROM
    (SELECT sum(total) AS count,
            day_start AS day_start
     FROM
       (SELECT total AS total,
               day_start AS day_start
        FROM
          (SELECT avg(total) AS total,
                  day_start AS day_start
           FROM
             (SELECT count() AS total,
                     toStartOfDay(toTimeZone(e.timestamp, 'UTC')) AS day_start
              FROM events AS e SAMPLE 1
              LEFT OUTER JOIN
                (SELECT tupleElement(argMax(tuple(person_distinct_id_overrides.person_id), person_distinct_id_overrides.version), 1) AS person_id,
                        person_distinct_id_overrides.distinct_id AS distinct_id
                 FROM person_distinct_id_overrides
                 WHERE equals(person_distinct_id_overrides.team_id, 99999)
                 GROUP BY person_distinct_id_overrides.distinct_id
                 HAVING ifNull(equals(tupleElement(argMax(tuple(person_distinct_id_overrides.is_deleted), person_distinct_id_overrides.version), 1), 0), 0) SETTINGS optimize_aggregation_in_order=1) AS e__override ON equals(e.distinct_id, e__override.distinct_id)
              WHERE and(equals(e.team_id, 99999), equals(e.event, 'viewed video'), greaterOrEquals(toTimeZone(e.timestamp, 'UTC'), minus(assumeNotNull(toDateTime('2020-01-01 00:00:00', 'UTC')), toIntervalDay(0))), lessOrEquals(toTimeZone(e.timestamp, 'UTC'), assumeNotNull(toDateTime('2020-01-07 23:59:59', 'UTC'))))
              GROUP BY if(not(empty(e__override.distinct_id)), e__override.person_id, e.person_id),
                       day_start)
           GROUP BY day_start))
     GROUP BY day_start
     ORDER BY day_start ASC)
  ORDER BY arraySum(total) DESC
  LIMIT 50000 SETTINGS readonly=2,
                       max_execution_time=60,
                       allow_experimental_object_type=1,
                       format_csv_allow_double_quotes=0,
                       max_ast_elements=4000000,
                       max_expanded_ast_elements=4000000,
                       max_bytes_before_external_group_by=0,
                       transform_null_in=1,
                       optimize_min_equality_disjunction_chain_length=4294967295,
                       allow_experimental_join_condition=1
  '''
# ---
# name: TestTrends.test_trends_count_per_user_average_daily_poe_v2
  '''
  SELECT arrayMap(number -> plus(toStartOfInterval(assumeNotNull(toDateTime('2020-01-01 00:00:00', 'UTC')), toIntervalDay(1)), toIntervalDay(number)), range(0, plus(coalesce(dateDiff('day', toStartOfInterval(assumeNotNull(toDateTime('2020-01-01 00:00:00', 'UTC')), toIntervalDay(1)), toStartOfInterval(assumeNotNull(toDateTime('2020-01-07 23:59:59', 'UTC')), toIntervalDay(1)))), 1))) AS date,
         arrayMap(_match_date -> arraySum(arraySlice(groupArray(ifNull(count, 0)), indexOf(groupArray(day_start) AS _days_for_count, _match_date) AS _index, plus(minus(arrayLastIndex(x -> ifNull(equals(x, _match_date), isNull(x)
                                                                                                                                                                                                   and isNull(_match_date)), _days_for_count), _index), 1))), date) AS total
  FROM
    (SELECT sum(total) AS count,
            day_start AS day_start
     FROM
       (SELECT total AS total,
               day_start AS day_start
        FROM
          (SELECT avg(total) AS total,
                  day_start AS day_start
           FROM
             (SELECT count() AS total,
                     toStartOfDay(toTimeZone(e.timestamp, 'UTC')) AS day_start
              FROM events AS e SAMPLE 1
              LEFT OUTER JOIN
                (SELECT tupleElement(argMax(tuple(person_distinct_id_overrides.person_id), person_distinct_id_overrides.version), 1) AS person_id,
                        person_distinct_id_overrides.distinct_id AS distinct_id
                 FROM person_distinct_id_overrides
                 WHERE equals(person_distinct_id_overrides.team_id, 99999)
                 GROUP BY person_distinct_id_overrides.distinct_id
                 HAVING ifNull(equals(tupleElement(argMax(tuple(person_distinct_id_overrides.is_deleted), person_distinct_id_overrides.version), 1), 0), 0) SETTINGS optimize_aggregation_in_order=1) AS e__override ON equals(e.distinct_id, e__override.distinct_id)
              WHERE and(equals(e.team_id, 99999), equals(e.event, 'viewed video'), greaterOrEquals(toTimeZone(e.timestamp, 'UTC'), minus(assumeNotNull(toDateTime('2020-01-01 00:00:00', 'UTC')), toIntervalDay(0))), lessOrEquals(toTimeZone(e.timestamp, 'UTC'), assumeNotNull(toDateTime('2020-01-07 23:59:59', 'UTC'))))
              GROUP BY if(not(empty(e__override.distinct_id)), e__override.person_id, e.person_id),
                       day_start)
           GROUP BY day_start))
     GROUP BY day_start
     ORDER BY day_start ASC)
  ORDER BY arraySum(total) DESC
  LIMIT 50000 SETTINGS readonly=2,
                       max_execution_time=60,
                       allow_experimental_object_type=1,
                       format_csv_allow_double_quotes=0,
                       max_ast_elements=4000000,
                       max_expanded_ast_elements=4000000,
                       max_bytes_before_external_group_by=0,
                       transform_null_in=1,
                       optimize_min_equality_disjunction_chain_length=4294967295,
                       allow_experimental_join_condition=1
  '''
# ---
# name: TestTrends.test_trends_groups_per_day
  '''
  SELECT arrayMap(number -> plus(toStartOfInterval(assumeNotNull(toDateTime('2019-12-30 00:00:00', 'UTC')), toIntervalDay(1)), toIntervalDay(number)), range(0, plus(coalesce(dateDiff('day', toStartOfInterval(assumeNotNull(toDateTime('2019-12-30 00:00:00', 'UTC')), toIntervalDay(1)), toStartOfInterval(assumeNotNull(toDateTime('2020-01-06 23:59:59', 'UTC')), toIntervalDay(1)))), 1))) AS date,
         arrayMap(_match_date -> arraySum(arraySlice(groupArray(ifNull(count, 0)), indexOf(groupArray(day_start) AS _days_for_count, _match_date) AS _index, plus(minus(arrayLastIndex(x -> ifNull(equals(x, _match_date), isNull(x)
                                                                                                                                                                                                   and isNull(_match_date)), _days_for_count), _index), 1))), date) AS total
  FROM
    (SELECT sum(total) AS count,
            day_start AS day_start
     FROM
       (SELECT count(DISTINCT e.`$group_0`) AS total,
               toStartOfDay(toTimeZone(e.timestamp, 'UTC')) AS day_start
        FROM events AS e SAMPLE 1
        WHERE and(equals(e.team_id, 99999), greaterOrEquals(toTimeZone(e.timestamp, 'UTC'), toStartOfInterval(assumeNotNull(toDateTime('2019-12-30 00:00:00', 'UTC')), toIntervalDay(1))), lessOrEquals(toTimeZone(e.timestamp, 'UTC'), assumeNotNull(toDateTime('2020-01-06 23:59:59', 'UTC'))), equals(e.event, 'viewed video'), ifNull(notEquals(nullIf(nullIf(e.`$group_0`, ''), 'null'), ''), 1), notEquals(e.`$group_0`, ''))
        GROUP BY day_start)
     GROUP BY day_start
     ORDER BY day_start ASC)
  ORDER BY arraySum(total) DESC
  LIMIT 50000 SETTINGS readonly=2,
                       max_execution_time=60,
                       allow_experimental_object_type=1,
                       format_csv_allow_double_quotes=0,
                       max_ast_elements=4000000,
                       max_expanded_ast_elements=4000000,
                       max_bytes_before_external_group_by=0,
                       transform_null_in=1,
                       optimize_min_equality_disjunction_chain_length=4294967295,
                       allow_experimental_join_condition=1
  '''
# ---
# name: TestTrends.test_trends_groups_per_day_cumulative
  '''
  SELECT arrayMap(number -> plus(toStartOfInterval(assumeNotNull(toDateTime('2019-12-30 00:00:00', 'UTC')), toIntervalDay(1)), toIntervalDay(number)), range(0, plus(coalesce(dateDiff('day', toStartOfInterval(assumeNotNull(toDateTime('2019-12-30 00:00:00', 'UTC')), toIntervalDay(1)), toStartOfInterval(assumeNotNull(toDateTime('2020-01-06 23:59:59', 'UTC')), toIntervalDay(1)))), 1))) AS date,
         arrayFill(x -> ifNull(greater(x, 0), 0), arrayMap(_match_date -> arraySum(arraySlice(groupArray(ifNull(count, 0)), indexOf(groupArray(day_start) AS _days_for_count, _match_date) AS _index, plus(minus(arrayLastIndex(x -> ifNull(equals(x, _match_date), isNull(x)
                                                                                                                                                                                                                                            and isNull(_match_date)), _days_for_count), _index), 1))), date)) AS total
  FROM
    (SELECT day_start AS day_start,
            sum(count) OVER (
                             ORDER BY day_start ASC) AS count
     FROM
       (SELECT sum(total) AS count,
               day_start AS day_start
        FROM
          (SELECT count(DISTINCT e.`$group_0`) AS total,
                  min(toStartOfDay(toTimeZone(e.timestamp, 'UTC'))) AS day_start
           FROM events AS e SAMPLE 1
           WHERE and(equals(e.team_id, 99999), greaterOrEquals(toTimeZone(e.timestamp, 'UTC'), toStartOfInterval(assumeNotNull(toDateTime('2019-12-30 00:00:00', 'UTC')), toIntervalDay(1))), lessOrEquals(toTimeZone(e.timestamp, 'UTC'), assumeNotNull(toDateTime('2020-01-06 23:59:59', 'UTC'))), equals(e.event, 'viewed video'), ifNull(notEquals(nullIf(nullIf(e.`$group_0`, ''), 'null'), ''), 1), notEquals(e.`$group_0`, ''))
           GROUP BY e.`$group_0`)
        GROUP BY day_start
        ORDER BY day_start ASC)
     ORDER BY day_start ASC)
  ORDER BY arraySum(total) DESC
  LIMIT 50000 SETTINGS readonly=2,
                       max_execution_time=60,
                       allow_experimental_object_type=1,
                       format_csv_allow_double_quotes=0,
                       max_ast_elements=4000000,
                       max_expanded_ast_elements=4000000,
                       max_bytes_before_external_group_by=0,
                       transform_null_in=1,
                       optimize_min_equality_disjunction_chain_length=4294967295,
                       allow_experimental_join_condition=1
  '''
# ---
# name: TestTrends.test_trends_per_day_cumulative
  '''
  SELECT arrayMap(number -> plus(toStartOfInterval(assumeNotNull(toDateTime('2019-12-28 00:00:00', 'UTC')), toIntervalDay(1)), toIntervalDay(number)), range(0, plus(coalesce(dateDiff('day', toStartOfInterval(assumeNotNull(toDateTime('2019-12-28 00:00:00', 'UTC')), toIntervalDay(1)), toStartOfInterval(assumeNotNull(toDateTime('2020-01-04 23:59:59', 'UTC')), toIntervalDay(1)))), 1))) AS date,
         arrayFill(x -> ifNull(greater(x, 0), 0), arrayMap(_match_date -> arraySum(arraySlice(groupArray(ifNull(count, 0)), indexOf(groupArray(day_start) AS _days_for_count, _match_date) AS _index, plus(minus(arrayLastIndex(x -> ifNull(equals(x, _match_date), isNull(x)
                                                                                                                                                                                                                                            and isNull(_match_date)), _days_for_count), _index), 1))), date)) AS total
  FROM
    (SELECT day_start AS day_start,
            sum(count) OVER (
                             ORDER BY day_start ASC) AS count
     FROM
       (SELECT sum(total) AS count,
               day_start AS day_start
        FROM
          (SELECT count() AS total,
                  toStartOfDay(toTimeZone(e.timestamp, 'UTC')) AS day_start
           FROM events AS e SAMPLE 1
           WHERE and(equals(e.team_id, 99999), greaterOrEquals(toTimeZone(e.timestamp, 'UTC'), toStartOfInterval(assumeNotNull(toDateTime('2019-12-28 00:00:00', 'UTC')), toIntervalDay(1))), lessOrEquals(toTimeZone(e.timestamp, 'UTC'), assumeNotNull(toDateTime('2020-01-04 23:59:59', 'UTC'))), equals(e.event, 'sign up'))
           GROUP BY day_start)
        GROUP BY day_start
        ORDER BY day_start ASC)
     ORDER BY day_start ASC)
  ORDER BY arraySum(total) DESC
  LIMIT 50000 SETTINGS readonly=2,
                       max_execution_time=60,
                       allow_experimental_object_type=1,
                       format_csv_allow_double_quotes=0,
                       max_ast_elements=4000000,
                       max_expanded_ast_elements=4000000,
                       max_bytes_before_external_group_by=0,
                       transform_null_in=1,
                       optimize_min_equality_disjunction_chain_length=4294967295,
                       allow_experimental_join_condition=1
  '''
# ---
# name: TestTrends.test_trends_per_day_dau_cumulative
  '''
  SELECT arrayMap(number -> plus(toStartOfInterval(assumeNotNull(toDateTime('2019-12-28 00:00:00', 'UTC')), toIntervalDay(1)), toIntervalDay(number)), range(0, plus(coalesce(dateDiff('day', toStartOfInterval(assumeNotNull(toDateTime('2019-12-28 00:00:00', 'UTC')), toIntervalDay(1)), toStartOfInterval(assumeNotNull(toDateTime('2020-01-04 23:59:59', 'UTC')), toIntervalDay(1)))), 1))) AS date,
         arrayFill(x -> ifNull(greater(x, 0), 0), arrayMap(_match_date -> arraySum(arraySlice(groupArray(ifNull(count, 0)), indexOf(groupArray(day_start) AS _days_for_count, _match_date) AS _index, plus(minus(arrayLastIndex(x -> ifNull(equals(x, _match_date), isNull(x)
                                                                                                                                                                                                                                            and isNull(_match_date)), _days_for_count), _index), 1))), date)) AS total
  FROM
    (SELECT day_start AS day_start,
            sum(count) OVER (
                             ORDER BY day_start ASC) AS count
     FROM
       (SELECT sum(total) AS count,
               day_start AS day_start
        FROM
          (SELECT count(DISTINCT if(not(empty(e__override.distinct_id)), e__override.person_id, e.person_id)) AS total,
                  min(toStartOfDay(toTimeZone(e.timestamp, 'UTC'))) AS day_start
           FROM events AS e SAMPLE 1
           LEFT OUTER JOIN
             (SELECT tupleElement(argMax(tuple(person_distinct_id_overrides.person_id), person_distinct_id_overrides.version), 1) AS person_id,
                     person_distinct_id_overrides.distinct_id AS distinct_id
              FROM person_distinct_id_overrides
              WHERE equals(person_distinct_id_overrides.team_id, 99999)
              GROUP BY person_distinct_id_overrides.distinct_id
              HAVING ifNull(equals(tupleElement(argMax(tuple(person_distinct_id_overrides.is_deleted), person_distinct_id_overrides.version), 1), 0), 0) SETTINGS optimize_aggregation_in_order=1) AS e__override ON equals(e.distinct_id, e__override.distinct_id)
           WHERE and(equals(e.team_id, 99999), greaterOrEquals(toTimeZone(e.timestamp, 'UTC'), toStartOfInterval(assumeNotNull(toDateTime('2019-12-28 00:00:00', 'UTC')), toIntervalDay(1))), lessOrEquals(toTimeZone(e.timestamp, 'UTC'), assumeNotNull(toDateTime('2020-01-04 23:59:59', 'UTC'))), equals(e.event, 'sign up'))
           GROUP BY if(not(empty(e__override.distinct_id)), e__override.person_id, e.person_id))
        GROUP BY day_start
        ORDER BY day_start ASC)
     ORDER BY day_start ASC)
  ORDER BY arraySum(total) DESC
  LIMIT 50000 SETTINGS readonly=2,
                       max_execution_time=60,
                       allow_experimental_object_type=1,
                       format_csv_allow_double_quotes=0,
                       max_ast_elements=4000000,
                       max_expanded_ast_elements=4000000,
                       max_bytes_before_external_group_by=0,
                       transform_null_in=1,
                       optimize_min_equality_disjunction_chain_length=4294967295,
                       allow_experimental_join_condition=1
  '''
# ---
# name: TestTrends.test_trends_person_breakdown_with_session_property_single_aggregate_math_and_breakdown
  '''
  SELECT sum(total) AS total,
         if(ifNull(ifNull(greaterOrEquals(row_number, 26), 0), 0), '$$_posthog_breakdown_other_$$', breakdown_value) AS breakdown_value
  FROM
    (SELECT count AS total,
                     breakdown_value AS breakdown_value,
                     row_number() OVER (
                                        ORDER BY total DESC) AS row_number
     FROM
       (SELECT sum(total) AS count,
               breakdown_value AS breakdown_value
        FROM
          (SELECT ifNull(quantile(0.5)(accurateCastOrNull(session_duration, 'Float64')), 0) AS total,
                  breakdown_value AS breakdown_value
           FROM
             (SELECT any(e__session.`$session_duration`) AS session_duration,
                     ifNull(nullIf(toString(e__person.`properties___$some_prop`), ''), '$$_posthog_breakdown_null_$$') AS breakdown_value
              FROM events AS e SAMPLE 1
              LEFT OUTER JOIN
                (SELECT tupleElement(argMax(tuple(person_distinct_id_overrides.person_id), person_distinct_id_overrides.version), 1) AS person_id,
                        person_distinct_id_overrides.distinct_id AS distinct_id
                 FROM person_distinct_id_overrides
                 WHERE equals(person_distinct_id_overrides.team_id, 99999)
                 GROUP BY person_distinct_id_overrides.distinct_id
                 HAVING ifNull(equals(tupleElement(argMax(tuple(person_distinct_id_overrides.is_deleted), person_distinct_id_overrides.version), 1), 0), 0) SETTINGS optimize_aggregation_in_order=1) AS e__override ON equals(e.distinct_id, e__override.distinct_id)
              LEFT JOIN
                (SELECT dateDiff('second', min(toTimeZone(raw_sessions.min_timestamp, 'UTC')), max(toTimeZone(raw_sessions.max_timestamp, 'UTC'))) AS `$session_duration`,
                        raw_sessions.session_id_v7 AS session_id_v7
                 FROM raw_sessions
                 WHERE and(equals(raw_sessions.team_id, 99999), greaterOrEquals(fromUnixTimestamp(intDiv(toUInt64(bitShiftRight(raw_sessions.session_id_v7, 80)), 1000)), minus(toStartOfInterval(assumeNotNull(toDateTime('2019-12-28 00:00:00', 'UTC')), toIntervalDay(1)), toIntervalDay(3))), lessOrEquals(fromUnixTimestamp(intDiv(toUInt64(bitShiftRight(raw_sessions.session_id_v7, 80)), 1000)), plus(assumeNotNull(toDateTime('2020-01-04 23:59:59', 'UTC')), toIntervalDay(3))))
                 GROUP BY raw_sessions.session_id_v7,
                          raw_sessions.session_id_v7) AS e__session ON equals(toUInt128(accurateCastOrNull(e.`$session_id`, 'UUID')), e__session.session_id_v7)
              LEFT JOIN
                (SELECT person.id AS id,
                        replaceRegexpAll(nullIf(nullIf(JSONExtractRaw(person.properties, '$some_prop'), ''), 'null'), '^"|"$', '') AS `properties___$some_prop`
                 FROM person
                 WHERE and(equals(person.team_id, 99999), in(tuple(person.id, person.version),
                                                               (SELECT person.id AS id, max(person.version) AS version
                                                                FROM person
                                                                WHERE equals(person.team_id, 99999)
                                                                GROUP BY person.id
                                                                HAVING and(ifNull(equals(argMax(person.is_deleted, person.version), 0), 0), ifNull(less(argMax(toTimeZone(person.created_at, 'UTC'), person.version), plus(now64(6, 'UTC'), toIntervalDay(1))), 0))))) SETTINGS optimize_aggregation_in_order=1) AS e__person ON equals(if(not(empty(e__override.distinct_id)), e__override.person_id, e.person_id), e__person.id)
              WHERE and(equals(e.team_id, 99999), greaterOrEquals(toTimeZone(e.timestamp, 'UTC'), toStartOfInterval(assumeNotNull(toDateTime('2019-12-28 00:00:00', 'UTC')), toIntervalDay(1))), lessOrEquals(toTimeZone(e.timestamp, 'UTC'), assumeNotNull(toDateTime('2020-01-04 23:59:59', 'UTC'))), equals(e.event, 'sign up'))
              GROUP BY e.`$session_id`,
                       breakdown_value)
           GROUP BY breakdown_value)
        GROUP BY breakdown_value
        ORDER BY breakdown_value ASC)
     ORDER BY total DESC, breakdown_value ASC)
  WHERE isNotNull(breakdown_value)
  GROUP BY breakdown_value
  ORDER BY if(ifNull(equals(breakdown_value, '$$_posthog_breakdown_other_$$'), 0), 2, if(ifNull(equals(breakdown_value, '$$_posthog_breakdown_null_$$'), 0), 1, 0)) ASC, total DESC,
                                                                                                                                                                         breakdown_value ASC
  LIMIT 50000 SETTINGS readonly=2,
                       max_execution_time=60,
                       allow_experimental_object_type=1,
                       format_csv_allow_double_quotes=0,
                       max_ast_elements=4000000,
                       max_expanded_ast_elements=4000000,
                       max_bytes_before_external_group_by=0,
                       transform_null_in=1,
                       optimize_min_equality_disjunction_chain_length=4294967295,
                       allow_experimental_join_condition=1
  '''
# ---
# name: TestTrends.test_trends_person_breakdown_with_session_property_single_aggregate_math_and_breakdown.1
  '''
  SELECT sum(total) AS total,
         arrayMap(i -> if(ifNull(ifNull(greaterOrEquals(row_number, 26), 0), 0), '$$_posthog_breakdown_other_$$', i), breakdown_value) AS breakdown_value
  FROM
    (SELECT count AS total,
                     breakdown_value AS breakdown_value,
                     row_number() OVER (
                                        ORDER BY total DESC) AS row_number
     FROM
       (SELECT sum(total) AS count,
               [ifNull(toString(breakdown_value_1), '$$_posthog_breakdown_null_$$')] AS breakdown_value
        FROM
          (SELECT ifNull(quantile(0.5)(accurateCastOrNull(session_duration, 'Float64')), 0) AS total,
                  breakdown_value_1 AS breakdown_value_1
           FROM
             (SELECT any(e__session.`$session_duration`) AS session_duration,
                     ifNull(nullIf(toString(e__person.`properties___$some_prop`), ''), '$$_posthog_breakdown_null_$$') AS breakdown_value_1
              FROM events AS e SAMPLE 1
              LEFT OUTER JOIN
                (SELECT tupleElement(argMax(tuple(person_distinct_id_overrides.person_id), person_distinct_id_overrides.version), 1) AS person_id,
                        person_distinct_id_overrides.distinct_id AS distinct_id
                 FROM person_distinct_id_overrides
                 WHERE equals(person_distinct_id_overrides.team_id, 99999)
                 GROUP BY person_distinct_id_overrides.distinct_id
                 HAVING ifNull(equals(tupleElement(argMax(tuple(person_distinct_id_overrides.is_deleted), person_distinct_id_overrides.version), 1), 0), 0) SETTINGS optimize_aggregation_in_order=1) AS e__override ON equals(e.distinct_id, e__override.distinct_id)
              LEFT JOIN
                (SELECT dateDiff('second', min(toTimeZone(raw_sessions.min_timestamp, 'UTC')), max(toTimeZone(raw_sessions.max_timestamp, 'UTC'))) AS `$session_duration`,
                        raw_sessions.session_id_v7 AS session_id_v7
                 FROM raw_sessions
                 WHERE and(equals(raw_sessions.team_id, 99999), greaterOrEquals(fromUnixTimestamp(intDiv(toUInt64(bitShiftRight(raw_sessions.session_id_v7, 80)), 1000)), minus(toStartOfInterval(assumeNotNull(toDateTime('2019-12-28 00:00:00', 'UTC')), toIntervalDay(1)), toIntervalDay(3))), lessOrEquals(fromUnixTimestamp(intDiv(toUInt64(bitShiftRight(raw_sessions.session_id_v7, 80)), 1000)), plus(assumeNotNull(toDateTime('2020-01-04 23:59:59', 'UTC')), toIntervalDay(3))))
                 GROUP BY raw_sessions.session_id_v7,
                          raw_sessions.session_id_v7) AS e__session ON equals(toUInt128(accurateCastOrNull(e.`$session_id`, 'UUID')), e__session.session_id_v7)
              LEFT JOIN
                (SELECT person.id AS id,
                        replaceRegexpAll(nullIf(nullIf(JSONExtractRaw(person.properties, '$some_prop'), ''), 'null'), '^"|"$', '') AS `properties___$some_prop`
                 FROM person
                 WHERE and(equals(person.team_id, 99999), in(tuple(person.id, person.version),
                                                               (SELECT person.id AS id, max(person.version) AS version
                                                                FROM person
                                                                WHERE equals(person.team_id, 99999)
                                                                GROUP BY person.id
                                                                HAVING and(ifNull(equals(argMax(person.is_deleted, person.version), 0), 0), ifNull(less(argMax(toTimeZone(person.created_at, 'UTC'), person.version), plus(now64(6, 'UTC'), toIntervalDay(1))), 0))))) SETTINGS optimize_aggregation_in_order=1) AS e__person ON equals(if(not(empty(e__override.distinct_id)), e__override.person_id, e.person_id), e__person.id)
              WHERE and(equals(e.team_id, 99999), greaterOrEquals(toTimeZone(e.timestamp, 'UTC'), toStartOfInterval(assumeNotNull(toDateTime('2019-12-28 00:00:00', 'UTC')), toIntervalDay(1))), lessOrEquals(toTimeZone(e.timestamp, 'UTC'), assumeNotNull(toDateTime('2020-01-04 23:59:59', 'UTC'))), equals(e.event, 'sign up'))
              GROUP BY e.`$session_id`,
                       breakdown_value_1)
           GROUP BY breakdown_value_1)
        GROUP BY breakdown_value_1
        ORDER BY breakdown_value ASC)
     ORDER BY total DESC, breakdown_value ASC)
  WHERE arrayExists(x -> isNotNull(x), breakdown_value)
  GROUP BY breakdown_value
  ORDER BY if(has(breakdown_value, '$$_posthog_breakdown_other_$$'), 2, if(has(breakdown_value, '$$_posthog_breakdown_null_$$'), 1, 0)) ASC, total DESC,
                                                                                                                                             breakdown_value ASC
  LIMIT 50000 SETTINGS readonly=2,
                       max_execution_time=60,
                       allow_experimental_object_type=1,
                       format_csv_allow_double_quotes=0,
                       max_ast_elements=4000000,
                       max_expanded_ast_elements=4000000,
                       max_bytes_before_external_group_by=0,
                       transform_null_in=1,
                       optimize_min_equality_disjunction_chain_length=4294967295,
                       allow_experimental_join_condition=1
  '''
# ---
# name: TestTrends.test_trends_with_hogql_math
  '''
  SELECT arrayMap(number -> plus(toStartOfWeek(assumeNotNull(toDateTime('2019-12-28 00:00:00', 'UTC')), 0), toIntervalWeek(number)), range(0, plus(coalesce(dateDiff('week', toStartOfWeek(assumeNotNull(toDateTime('2019-12-28 00:00:00', 'UTC')), 0), toStartOfWeek(assumeNotNull(toDateTime('2020-01-04 23:59:59', 'UTC')), 0))), 1))) AS date,
         arrayMap(_match_date -> arraySum(arraySlice(groupArray(ifNull(count, 0)), indexOf(groupArray(day_start) AS _days_for_count, _match_date) AS _index, plus(minus(arrayLastIndex(x -> ifNull(equals(x, _match_date), isNull(x)
                                                                                                                                                                                                   and isNull(_match_date)), _days_for_count), _index), 1))), date) AS total
  FROM
    (SELECT sum(total) AS count,
            day_start AS day_start
     FROM
       (SELECT plus(avg(accurateCastOrNull(replaceRegexpAll(nullIf(nullIf(JSONExtractRaw(e.properties, 'x'), ''), 'null'), '^"|"$', ''), 'Float64')), 1000) AS total,
               toStartOfWeek(toTimeZone(e.timestamp, 'UTC'), 0) AS day_start
        FROM events AS e SAMPLE 1
        WHERE and(equals(e.team_id, 99999), greaterOrEquals(toTimeZone(e.timestamp, 'UTC'), toStartOfInterval(assumeNotNull(toDateTime('2019-12-28 00:00:00', 'UTC')), toIntervalDay(1))), lessOrEquals(toTimeZone(e.timestamp, 'UTC'), assumeNotNull(toDateTime('2020-01-04 23:59:59', 'UTC'))), equals(e.event, 'sign up'))
        GROUP BY day_start)
     GROUP BY day_start
     ORDER BY day_start ASC)
  ORDER BY arraySum(total) DESC
  LIMIT 50000 SETTINGS readonly=2,
                       max_execution_time=60,
                       allow_experimental_object_type=1,
                       format_csv_allow_double_quotes=0,
                       max_ast_elements=4000000,
                       max_expanded_ast_elements=4000000,
                       max_bytes_before_external_group_by=0,
                       transform_null_in=1,
                       optimize_min_equality_disjunction_chain_length=4294967295,
                       allow_experimental_join_condition=1
  '''
# ---
# name: TestTrends.test_trends_with_session_property_single_aggregate_math
  '''
  SELECT ifNull(quantile(0.5)(accurateCastOrNull(session_duration, 'Float64')), 0) AS total
  FROM
    (SELECT any(e__session.`$session_duration`) AS session_duration
     FROM events AS e SAMPLE 1
     LEFT JOIN
       (SELECT dateDiff('second', min(toTimeZone(raw_sessions.min_timestamp, 'UTC')), max(toTimeZone(raw_sessions.max_timestamp, 'UTC'))) AS `$session_duration`,
               raw_sessions.session_id_v7 AS session_id_v7
        FROM raw_sessions
        WHERE and(equals(raw_sessions.team_id, 99999), greaterOrEquals(fromUnixTimestamp(intDiv(toUInt64(bitShiftRight(raw_sessions.session_id_v7, 80)), 1000)), minus(toStartOfInterval(assumeNotNull(toDateTime('2019-12-28 00:00:00', 'UTC')), toIntervalDay(1)), toIntervalDay(3))), lessOrEquals(fromUnixTimestamp(intDiv(toUInt64(bitShiftRight(raw_sessions.session_id_v7, 80)), 1000)), plus(assumeNotNull(toDateTime('2020-01-04 23:59:59', 'UTC')), toIntervalDay(3))))
        GROUP BY raw_sessions.session_id_v7,
                 raw_sessions.session_id_v7) AS e__session ON equals(toUInt128(accurateCastOrNull(e.`$session_id`, 'UUID')), e__session.session_id_v7)
     WHERE and(equals(e.team_id, 99999), greaterOrEquals(toTimeZone(e.timestamp, 'UTC'), toStartOfInterval(assumeNotNull(toDateTime('2019-12-28 00:00:00', 'UTC')), toIntervalDay(1))), lessOrEquals(toTimeZone(e.timestamp, 'UTC'), assumeNotNull(toDateTime('2020-01-04 23:59:59', 'UTC'))), equals(e.event, 'sign up'))
     GROUP BY e.`$session_id`
     ORDER BY 1 DESC)
  LIMIT 50000 SETTINGS readonly=2,
                       max_execution_time=60,
                       allow_experimental_object_type=1,
                       format_csv_allow_double_quotes=0,
                       max_ast_elements=4000000,
                       max_expanded_ast_elements=4000000,
                       max_bytes_before_external_group_by=0,
                       transform_null_in=1,
                       optimize_min_equality_disjunction_chain_length=4294967295,
                       allow_experimental_join_condition=1
  '''
# ---
# name: TestTrends.test_trends_with_session_property_single_aggregate_math.1
  '''
  SELECT ifNull(quantile(0.5)(accurateCastOrNull(session_duration, 'Float64')), 0) AS total
  FROM
    (SELECT any(e__session.`$session_duration`) AS session_duration
     FROM events AS e SAMPLE 1
     LEFT JOIN
       (SELECT dateDiff('second', min(toTimeZone(raw_sessions.min_timestamp, 'UTC')), max(toTimeZone(raw_sessions.max_timestamp, 'UTC'))) AS `$session_duration`,
               raw_sessions.session_id_v7 AS session_id_v7
        FROM raw_sessions
        WHERE and(equals(raw_sessions.team_id, 99999), greaterOrEquals(fromUnixTimestamp(intDiv(toUInt64(bitShiftRight(raw_sessions.session_id_v7, 80)), 1000)), minus(toStartOfInterval(assumeNotNull(toDateTime('2019-12-28 00:00:00', 'UTC')), toIntervalDay(1)), toIntervalDay(3))), lessOrEquals(fromUnixTimestamp(intDiv(toUInt64(bitShiftRight(raw_sessions.session_id_v7, 80)), 1000)), plus(assumeNotNull(toDateTime('2020-01-04 23:59:59', 'UTC')), toIntervalDay(3))))
        GROUP BY raw_sessions.session_id_v7,
                 raw_sessions.session_id_v7) AS e__session ON equals(toUInt128(accurateCastOrNull(e.`$session_id`, 'UUID')), e__session.session_id_v7)
     WHERE and(equals(e.team_id, 99999), greaterOrEquals(toTimeZone(e.timestamp, 'UTC'), toStartOfInterval(assumeNotNull(toDateTime('2019-12-28 00:00:00', 'UTC')), toIntervalDay(1))), lessOrEquals(toTimeZone(e.timestamp, 'UTC'), assumeNotNull(toDateTime('2020-01-04 23:59:59', 'UTC'))), equals(e.event, 'sign up'))
     GROUP BY e.`$session_id`
     ORDER BY 1 DESC)
  LIMIT 50000 SETTINGS readonly=2,
                       max_execution_time=60,
                       allow_experimental_object_type=1,
                       format_csv_allow_double_quotes=0,
                       max_ast_elements=4000000,
                       max_expanded_ast_elements=4000000,
                       max_bytes_before_external_group_by=0,
                       transform_null_in=1,
                       optimize_min_equality_disjunction_chain_length=4294967295,
                       allow_experimental_join_condition=1
  '''
# ---
# name: TestTrends.test_trends_with_session_property_total_volume_math
  '''
  SELECT arrayMap(number -> plus(toStartOfWeek(assumeNotNull(toDateTime('2019-12-28 00:00:00', 'UTC')), 0), toIntervalWeek(number)), range(0, plus(coalesce(dateDiff('week', toStartOfWeek(assumeNotNull(toDateTime('2019-12-28 00:00:00', 'UTC')), 0), toStartOfWeek(assumeNotNull(toDateTime('2020-01-04 23:59:59', 'UTC')), 0))), 1))) AS date,
         arrayMap(_match_date -> arraySum(arraySlice(groupArray(ifNull(count, 0)), indexOf(groupArray(day_start) AS _days_for_count, _match_date) AS _index, plus(minus(arrayLastIndex(x -> ifNull(equals(x, _match_date), isNull(x)
                                                                                                                                                                                                   and isNull(_match_date)), _days_for_count), _index), 1))), date) AS total
  FROM
    (SELECT sum(total) AS count,
            day_start AS day_start
     FROM
       (SELECT ifNull(quantile(0.5)(accurateCastOrNull(session_duration, 'Float64')), 0) AS total,
               day_start AS day_start
        FROM
          (SELECT any(e__session.`$session_duration`) AS session_duration,
                  toStartOfWeek(toTimeZone(e.timestamp, 'UTC'), 0) AS day_start
           FROM events AS e SAMPLE 1
           LEFT JOIN
             (SELECT dateDiff('second', min(toTimeZone(raw_sessions.min_timestamp, 'UTC')), max(toTimeZone(raw_sessions.max_timestamp, 'UTC'))) AS `$session_duration`,
                     raw_sessions.session_id_v7 AS session_id_v7
              FROM raw_sessions
              WHERE and(equals(raw_sessions.team_id, 99999), greaterOrEquals(fromUnixTimestamp(intDiv(toUInt64(bitShiftRight(raw_sessions.session_id_v7, 80)), 1000)), minus(toStartOfInterval(assumeNotNull(toDateTime('2019-12-28 00:00:00', 'UTC')), toIntervalDay(1)), toIntervalDay(3))), lessOrEquals(fromUnixTimestamp(intDiv(toUInt64(bitShiftRight(raw_sessions.session_id_v7, 80)), 1000)), plus(assumeNotNull(toDateTime('2020-01-04 23:59:59', 'UTC')), toIntervalDay(3))))
              GROUP BY raw_sessions.session_id_v7,
                       raw_sessions.session_id_v7) AS e__session ON equals(toUInt128(accurateCastOrNull(e.`$session_id`, 'UUID')), e__session.session_id_v7)
           WHERE and(equals(e.team_id, 99999), greaterOrEquals(toTimeZone(e.timestamp, 'UTC'), toStartOfInterval(assumeNotNull(toDateTime('2019-12-28 00:00:00', 'UTC')), toIntervalDay(1))), lessOrEquals(toTimeZone(e.timestamp, 'UTC'), assumeNotNull(toDateTime('2020-01-04 23:59:59', 'UTC'))), equals(e.event, 'sign up'))
           GROUP BY day_start,
                    e.`$session_id`,
                    day_start)
        GROUP BY day_start)
     GROUP BY day_start
     ORDER BY day_start ASC)
  ORDER BY arraySum(total) DESC
  LIMIT 50000 SETTINGS readonly=2,
                       max_execution_time=60,
                       allow_experimental_object_type=1,
                       format_csv_allow_double_quotes=0,
                       max_ast_elements=4000000,
                       max_expanded_ast_elements=4000000,
                       max_bytes_before_external_group_by=0,
                       transform_null_in=1,
                       optimize_min_equality_disjunction_chain_length=4294967295,
                       allow_experimental_join_condition=1
  '''
# ---
# name: TestTrends.test_trends_with_session_property_total_volume_math.1
  '''
  SELECT arrayMap(number -> plus(toStartOfInterval(assumeNotNull(toDateTime('2019-12-28 00:00:00', 'UTC')), toIntervalDay(1)), toIntervalDay(number)), range(0, plus(coalesce(dateDiff('day', toStartOfInterval(assumeNotNull(toDateTime('2019-12-28 00:00:00', 'UTC')), toIntervalDay(1)), toStartOfInterval(assumeNotNull(toDateTime('2020-01-04 23:59:59', 'UTC')), toIntervalDay(1)))), 1))) AS date,
         arrayMap(_match_date -> arraySum(arraySlice(groupArray(ifNull(count, 0)), indexOf(groupArray(day_start) AS _days_for_count, _match_date) AS _index, plus(minus(arrayLastIndex(x -> ifNull(equals(x, _match_date), isNull(x)
                                                                                                                                                                                                   and isNull(_match_date)), _days_for_count), _index), 1))), date) AS total
  FROM
    (SELECT sum(total) AS count,
            day_start AS day_start
     FROM
       (SELECT ifNull(quantile(0.5)(accurateCastOrNull(session_duration, 'Float64')), 0) AS total,
               day_start AS day_start
        FROM
          (SELECT any(e__session.`$session_duration`) AS session_duration,
                  toStartOfDay(toTimeZone(e.timestamp, 'UTC')) AS day_start
           FROM events AS e SAMPLE 1
           LEFT JOIN
             (SELECT dateDiff('second', min(toTimeZone(raw_sessions.min_timestamp, 'UTC')), max(toTimeZone(raw_sessions.max_timestamp, 'UTC'))) AS `$session_duration`,
                     raw_sessions.session_id_v7 AS session_id_v7
              FROM raw_sessions
              WHERE and(equals(raw_sessions.team_id, 99999), greaterOrEquals(fromUnixTimestamp(intDiv(toUInt64(bitShiftRight(raw_sessions.session_id_v7, 80)), 1000)), minus(toStartOfInterval(assumeNotNull(toDateTime('2019-12-28 00:00:00', 'UTC')), toIntervalDay(1)), toIntervalDay(3))), lessOrEquals(fromUnixTimestamp(intDiv(toUInt64(bitShiftRight(raw_sessions.session_id_v7, 80)), 1000)), plus(assumeNotNull(toDateTime('2020-01-04 23:59:59', 'UTC')), toIntervalDay(3))))
              GROUP BY raw_sessions.session_id_v7,
                       raw_sessions.session_id_v7) AS e__session ON equals(toUInt128(accurateCastOrNull(e.`$session_id`, 'UUID')), e__session.session_id_v7)
           WHERE and(equals(e.team_id, 99999), greaterOrEquals(toTimeZone(e.timestamp, 'UTC'), toStartOfInterval(assumeNotNull(toDateTime('2019-12-28 00:00:00', 'UTC')), toIntervalDay(1))), lessOrEquals(toTimeZone(e.timestamp, 'UTC'), assumeNotNull(toDateTime('2020-01-04 23:59:59', 'UTC'))), equals(e.event, 'sign up'))
           GROUP BY day_start,
                    e.`$session_id`,
                    day_start)
        GROUP BY day_start)
     GROUP BY day_start
     ORDER BY day_start ASC)
  ORDER BY arraySum(total) DESC
  LIMIT 50000 SETTINGS readonly=2,
                       max_execution_time=60,
                       allow_experimental_object_type=1,
                       format_csv_allow_double_quotes=0,
                       max_ast_elements=4000000,
                       max_expanded_ast_elements=4000000,
                       max_bytes_before_external_group_by=0,
                       transform_null_in=1,
                       optimize_min_equality_disjunction_chain_length=4294967295,
                       allow_experimental_join_condition=1
  '''
# ---
# name: TestTrends.test_trends_with_session_property_total_volume_math_with_breakdowns
  '''
  SELECT groupArray(1)(date)[1] AS date,
                      arrayFold((acc, x) -> arrayMap(i -> plus(acc[i], x[i]), range(1, plus(length(date), 1))), groupArray(ifNull(total, 0)), arrayWithConstant(length(date), reinterpretAsFloat64(0))) AS total,
                      if(ifNull(ifNull(greaterOrEquals(row_number, 25), 0), 0), '$$_posthog_breakdown_other_$$', breakdown_value) AS breakdown_value
  FROM
    (SELECT arrayMap(number -> plus(toStartOfWeek(assumeNotNull(toDateTime('2019-12-28 00:00:00', 'UTC')), 0), toIntervalWeek(number)), range(0, plus(coalesce(dateDiff('week', toStartOfWeek(assumeNotNull(toDateTime('2019-12-28 00:00:00', 'UTC')), 0), toStartOfWeek(assumeNotNull(toDateTime('2020-01-04 23:59:59', 'UTC')), 0))), 1))) AS date,
            arrayMap(_match_date -> arraySum(arraySlice(groupArray(ifNull(count, 0)), indexOf(groupArray(day_start) AS _days_for_count, _match_date) AS _index, plus(minus(arrayLastIndex(x -> ifNull(equals(x, _match_date), isNull(x)
                                                                                                                                                                                                      and isNull(_match_date)), _days_for_count), _index), 1))), date) AS total,
            breakdown_value AS breakdown_value,
            rowNumberInAllBlocks() AS row_number
     FROM
       (SELECT sum(total) AS count,
               day_start AS day_start,
               breakdown_value AS breakdown_value
        FROM
          (SELECT ifNull(quantile(0.5)(accurateCastOrNull(session_duration, 'Float64')), 0) AS total,
                  breakdown_value AS breakdown_value,
                  day_start AS day_start
           FROM
             (SELECT any(e__session.`$session_duration`) AS session_duration,
                     ifNull(nullIf(toString(replaceRegexpAll(nullIf(nullIf(JSONExtractRaw(e.properties, '$some_property'), ''), 'null'), '^"|"$', '')), ''), '$$_posthog_breakdown_null_$$') AS breakdown_value,
                     toStartOfWeek(toTimeZone(e.timestamp, 'UTC'), 0) AS day_start
              FROM events AS e SAMPLE 1
              LEFT JOIN
                (SELECT dateDiff('second', min(toTimeZone(raw_sessions.min_timestamp, 'UTC')), max(toTimeZone(raw_sessions.max_timestamp, 'UTC'))) AS `$session_duration`,
                        raw_sessions.session_id_v7 AS session_id_v7
                 FROM raw_sessions
                 WHERE and(equals(raw_sessions.team_id, 99999), greaterOrEquals(fromUnixTimestamp(intDiv(toUInt64(bitShiftRight(raw_sessions.session_id_v7, 80)), 1000)), minus(toStartOfInterval(assumeNotNull(toDateTime('2019-12-28 00:00:00', 'UTC')), toIntervalDay(1)), toIntervalDay(3))), lessOrEquals(fromUnixTimestamp(intDiv(toUInt64(bitShiftRight(raw_sessions.session_id_v7, 80)), 1000)), plus(assumeNotNull(toDateTime('2020-01-04 23:59:59', 'UTC')), toIntervalDay(3))))
                 GROUP BY raw_sessions.session_id_v7,
                          raw_sessions.session_id_v7) AS e__session ON equals(toUInt128(accurateCastOrNull(e.`$session_id`, 'UUID')), e__session.session_id_v7)
              WHERE and(equals(e.team_id, 99999), greaterOrEquals(toTimeZone(e.timestamp, 'UTC'), toStartOfInterval(assumeNotNull(toDateTime('2019-12-28 00:00:00', 'UTC')), toIntervalDay(1))), lessOrEquals(toTimeZone(e.timestamp, 'UTC'), assumeNotNull(toDateTime('2020-01-04 23:59:59', 'UTC'))), equals(e.event, 'sign up'))
              GROUP BY day_start,
                       e.`$session_id`,
                       breakdown_value,
                       day_start)
           GROUP BY breakdown_value,
                    day_start)
        GROUP BY day_start,
                 breakdown_value
        ORDER BY day_start ASC, breakdown_value ASC)
     GROUP BY breakdown_value
     ORDER BY if(ifNull(equals(breakdown_value, '$$_posthog_breakdown_other_$$'), 0), 2, if(ifNull(equals(breakdown_value, '$$_posthog_breakdown_null_$$'), 0), 1, 0)) ASC, arraySum(total) DESC, breakdown_value ASC)
  WHERE isNotNull(breakdown_value)
  GROUP BY breakdown_value
  ORDER BY if(ifNull(equals(breakdown_value, '$$_posthog_breakdown_other_$$'), 0), 2, if(ifNull(equals(breakdown_value, '$$_posthog_breakdown_null_$$'), 0), 1, 0)) ASC, arraySum(total) DESC, breakdown_value ASC
  LIMIT 50000 SETTINGS readonly=2,
                       max_execution_time=60,
                       allow_experimental_object_type=1,
                       format_csv_allow_double_quotes=0,
                       max_ast_elements=4000000,
                       max_expanded_ast_elements=4000000,
                       max_bytes_before_external_group_by=0,
                       transform_null_in=1,
                       optimize_min_equality_disjunction_chain_length=4294967295,
                       allow_experimental_join_condition=1
  '''
# ---
# name: TestTrends.test_trends_with_session_property_total_volume_math_with_breakdowns.1
  '''
  SELECT groupArray(1)(date)[1] AS date,
                      arrayFold((acc, x) -> arrayMap(i -> plus(acc[i], x[i]), range(1, plus(length(date), 1))), groupArray(ifNull(total, 0)), arrayWithConstant(length(date), reinterpretAsFloat64(0))) AS total,
                      if(ifNull(ifNull(greaterOrEquals(row_number, 25), 0), 0), '$$_posthog_breakdown_other_$$', breakdown_value) AS breakdown_value
  FROM
    (SELECT arrayMap(number -> plus(toStartOfInterval(assumeNotNull(toDateTime('2019-12-28 00:00:00', 'UTC')), toIntervalDay(1)), toIntervalDay(number)), range(0, plus(coalesce(dateDiff('day', toStartOfInterval(assumeNotNull(toDateTime('2019-12-28 00:00:00', 'UTC')), toIntervalDay(1)), toStartOfInterval(assumeNotNull(toDateTime('2020-01-04 23:59:59', 'UTC')), toIntervalDay(1)))), 1))) AS date,
            arrayMap(_match_date -> arraySum(arraySlice(groupArray(ifNull(count, 0)), indexOf(groupArray(day_start) AS _days_for_count, _match_date) AS _index, plus(minus(arrayLastIndex(x -> ifNull(equals(x, _match_date), isNull(x)
                                                                                                                                                                                                      and isNull(_match_date)), _days_for_count), _index), 1))), date) AS total,
            breakdown_value AS breakdown_value,
            rowNumberInAllBlocks() AS row_number
     FROM
       (SELECT sum(total) AS count,
               day_start AS day_start,
               breakdown_value AS breakdown_value
        FROM
          (SELECT ifNull(quantile(0.5)(accurateCastOrNull(session_duration, 'Float64')), 0) AS total,
                  breakdown_value AS breakdown_value,
                  day_start AS day_start
           FROM
             (SELECT any(e__session.`$session_duration`) AS session_duration,
                     ifNull(nullIf(toString(replaceRegexpAll(nullIf(nullIf(JSONExtractRaw(e.properties, '$some_property'), ''), 'null'), '^"|"$', '')), ''), '$$_posthog_breakdown_null_$$') AS breakdown_value,
                     toStartOfDay(toTimeZone(e.timestamp, 'UTC')) AS day_start
              FROM events AS e SAMPLE 1
              LEFT JOIN
                (SELECT dateDiff('second', min(toTimeZone(raw_sessions.min_timestamp, 'UTC')), max(toTimeZone(raw_sessions.max_timestamp, 'UTC'))) AS `$session_duration`,
                        raw_sessions.session_id_v7 AS session_id_v7
                 FROM raw_sessions
                 WHERE and(equals(raw_sessions.team_id, 99999), greaterOrEquals(fromUnixTimestamp(intDiv(toUInt64(bitShiftRight(raw_sessions.session_id_v7, 80)), 1000)), minus(toStartOfInterval(assumeNotNull(toDateTime('2019-12-28 00:00:00', 'UTC')), toIntervalDay(1)), toIntervalDay(3))), lessOrEquals(fromUnixTimestamp(intDiv(toUInt64(bitShiftRight(raw_sessions.session_id_v7, 80)), 1000)), plus(assumeNotNull(toDateTime('2020-01-04 23:59:59', 'UTC')), toIntervalDay(3))))
                 GROUP BY raw_sessions.session_id_v7,
                          raw_sessions.session_id_v7) AS e__session ON equals(toUInt128(accurateCastOrNull(e.`$session_id`, 'UUID')), e__session.session_id_v7)
              WHERE and(equals(e.team_id, 99999), greaterOrEquals(toTimeZone(e.timestamp, 'UTC'), toStartOfInterval(assumeNotNull(toDateTime('2019-12-28 00:00:00', 'UTC')), toIntervalDay(1))), lessOrEquals(toTimeZone(e.timestamp, 'UTC'), assumeNotNull(toDateTime('2020-01-04 23:59:59', 'UTC'))), equals(e.event, 'sign up'))
              GROUP BY day_start,
                       e.`$session_id`,
                       breakdown_value,
                       day_start)
           GROUP BY breakdown_value,
                    day_start)
        GROUP BY day_start,
                 breakdown_value
        ORDER BY day_start ASC, breakdown_value ASC)
     GROUP BY breakdown_value
     ORDER BY if(ifNull(equals(breakdown_value, '$$_posthog_breakdown_other_$$'), 0), 2, if(ifNull(equals(breakdown_value, '$$_posthog_breakdown_null_$$'), 0), 1, 0)) ASC, arraySum(total) DESC, breakdown_value ASC)
  WHERE isNotNull(breakdown_value)
  GROUP BY breakdown_value
  ORDER BY if(ifNull(equals(breakdown_value, '$$_posthog_breakdown_other_$$'), 0), 2, if(ifNull(equals(breakdown_value, '$$_posthog_breakdown_null_$$'), 0), 1, 0)) ASC, arraySum(total) DESC, breakdown_value ASC
  LIMIT 50000 SETTINGS readonly=2,
                       max_execution_time=60,
                       allow_experimental_object_type=1,
                       format_csv_allow_double_quotes=0,
                       max_ast_elements=4000000,
                       max_expanded_ast_elements=4000000,
                       max_bytes_before_external_group_by=0,
                       transform_null_in=1,
                       optimize_min_equality_disjunction_chain_length=4294967295,
                       allow_experimental_join_condition=1
  '''
# ---
# name: TestTrends.test_trends_with_session_property_total_volume_math_with_breakdowns.2
  '''
  SELECT groupArray(1)(date)[1] AS date,
                      arrayFold((acc, x) -> arrayMap(i -> plus(acc[i], x[i]), range(1, plus(length(date), 1))), groupArray(ifNull(total, 0)), arrayWithConstant(length(date), reinterpretAsFloat64(0))) AS total,
                      arrayMap(i -> if(ifNull(ifNull(greaterOrEquals(row_number, 25), 0), 0), '$$_posthog_breakdown_other_$$', i), breakdown_value) AS breakdown_value
  FROM
    (SELECT arrayMap(number -> plus(toStartOfWeek(assumeNotNull(toDateTime('2019-12-28 00:00:00', 'UTC')), 0), toIntervalWeek(number)), range(0, plus(coalesce(dateDiff('week', toStartOfWeek(assumeNotNull(toDateTime('2019-12-28 00:00:00', 'UTC')), 0), toStartOfWeek(assumeNotNull(toDateTime('2020-01-04 23:59:59', 'UTC')), 0))), 1))) AS date,
            arrayMap(_match_date -> arraySum(arraySlice(groupArray(ifNull(count, 0)), indexOf(groupArray(day_start) AS _days_for_count, _match_date) AS _index, plus(minus(arrayLastIndex(x -> ifNull(equals(x, _match_date), isNull(x)
                                                                                                                                                                                                      and isNull(_match_date)), _days_for_count), _index), 1))), date) AS total,
            breakdown_value AS breakdown_value,
            rowNumberInAllBlocks() AS row_number
     FROM
       (SELECT sum(total) AS count,
               day_start AS day_start,
               [ifNull(toString(breakdown_value_1), '$$_posthog_breakdown_null_$$')] AS breakdown_value
        FROM
          (SELECT ifNull(quantile(0.5)(accurateCastOrNull(session_duration, 'Float64')), 0) AS total,
                  breakdown_value_1 AS breakdown_value_1,
                  day_start AS day_start
           FROM
             (SELECT any(e__session.`$session_duration`) AS session_duration,
                     ifNull(nullIf(toString(replaceRegexpAll(nullIf(nullIf(JSONExtractRaw(e.properties, '$some_property'), ''), 'null'), '^"|"$', '')), ''), '$$_posthog_breakdown_null_$$') AS breakdown_value_1,
                     toStartOfWeek(toTimeZone(e.timestamp, 'UTC'), 0) AS day_start
              FROM events AS e SAMPLE 1
              LEFT JOIN
                (SELECT dateDiff('second', min(toTimeZone(raw_sessions.min_timestamp, 'UTC')), max(toTimeZone(raw_sessions.max_timestamp, 'UTC'))) AS `$session_duration`,
                        raw_sessions.session_id_v7 AS session_id_v7
                 FROM raw_sessions
                 WHERE and(equals(raw_sessions.team_id, 99999), greaterOrEquals(fromUnixTimestamp(intDiv(toUInt64(bitShiftRight(raw_sessions.session_id_v7, 80)), 1000)), minus(toStartOfInterval(assumeNotNull(toDateTime('2019-12-28 00:00:00', 'UTC')), toIntervalDay(1)), toIntervalDay(3))), lessOrEquals(fromUnixTimestamp(intDiv(toUInt64(bitShiftRight(raw_sessions.session_id_v7, 80)), 1000)), plus(assumeNotNull(toDateTime('2020-01-04 23:59:59', 'UTC')), toIntervalDay(3))))
                 GROUP BY raw_sessions.session_id_v7,
                          raw_sessions.session_id_v7) AS e__session ON equals(toUInt128(accurateCastOrNull(e.`$session_id`, 'UUID')), e__session.session_id_v7)
              WHERE and(equals(e.team_id, 99999), greaterOrEquals(toTimeZone(e.timestamp, 'UTC'), toStartOfInterval(assumeNotNull(toDateTime('2019-12-28 00:00:00', 'UTC')), toIntervalDay(1))), lessOrEquals(toTimeZone(e.timestamp, 'UTC'), assumeNotNull(toDateTime('2020-01-04 23:59:59', 'UTC'))), equals(e.event, 'sign up'))
              GROUP BY day_start,
                       e.`$session_id`,
                       breakdown_value_1,
                       day_start)
           GROUP BY breakdown_value_1,
                    day_start)
        GROUP BY day_start,
                 breakdown_value_1
        ORDER BY day_start ASC, breakdown_value ASC)
     GROUP BY breakdown_value
     ORDER BY if(has(breakdown_value, '$$_posthog_breakdown_other_$$'), 2, if(has(breakdown_value, '$$_posthog_breakdown_null_$$'), 1, 0)) ASC, arraySum(total) DESC, breakdown_value ASC)
  WHERE arrayExists(x -> isNotNull(x), breakdown_value)
  GROUP BY breakdown_value
  ORDER BY if(has(breakdown_value, '$$_posthog_breakdown_other_$$'), 2, if(has(breakdown_value, '$$_posthog_breakdown_null_$$'), 1, 0)) ASC, arraySum(total) DESC, breakdown_value ASC
  LIMIT 50000 SETTINGS readonly=2,
                       max_execution_time=60,
                       allow_experimental_object_type=1,
                       format_csv_allow_double_quotes=0,
                       max_ast_elements=4000000,
                       max_expanded_ast_elements=4000000,
                       max_bytes_before_external_group_by=0,
                       transform_null_in=1,
                       optimize_min_equality_disjunction_chain_length=4294967295,
                       allow_experimental_join_condition=1
  '''
# ---
# name: TestTrends.test_trends_with_session_property_total_volume_math_with_breakdowns.3
  '''
  SELECT groupArray(1)(date)[1] AS date,
                      arrayFold((acc, x) -> arrayMap(i -> plus(acc[i], x[i]), range(1, plus(length(date), 1))), groupArray(ifNull(total, 0)), arrayWithConstant(length(date), reinterpretAsFloat64(0))) AS total,
                      arrayMap(i -> if(ifNull(ifNull(greaterOrEquals(row_number, 25), 0), 0), '$$_posthog_breakdown_other_$$', i), breakdown_value) AS breakdown_value
  FROM
    (SELECT arrayMap(number -> plus(toStartOfInterval(assumeNotNull(toDateTime('2019-12-28 00:00:00', 'UTC')), toIntervalDay(1)), toIntervalDay(number)), range(0, plus(coalesce(dateDiff('day', toStartOfInterval(assumeNotNull(toDateTime('2019-12-28 00:00:00', 'UTC')), toIntervalDay(1)), toStartOfInterval(assumeNotNull(toDateTime('2020-01-04 23:59:59', 'UTC')), toIntervalDay(1)))), 1))) AS date,
            arrayMap(_match_date -> arraySum(arraySlice(groupArray(ifNull(count, 0)), indexOf(groupArray(day_start) AS _days_for_count, _match_date) AS _index, plus(minus(arrayLastIndex(x -> ifNull(equals(x, _match_date), isNull(x)
                                                                                                                                                                                                      and isNull(_match_date)), _days_for_count), _index), 1))), date) AS total,
            breakdown_value AS breakdown_value,
            rowNumberInAllBlocks() AS row_number
     FROM
       (SELECT sum(total) AS count,
               day_start AS day_start,
               [ifNull(toString(breakdown_value_1), '$$_posthog_breakdown_null_$$')] AS breakdown_value
        FROM
          (SELECT ifNull(quantile(0.5)(accurateCastOrNull(session_duration, 'Float64')), 0) AS total,
                  breakdown_value_1 AS breakdown_value_1,
                  day_start AS day_start
           FROM
             (SELECT any(e__session.`$session_duration`) AS session_duration,
                     ifNull(nullIf(toString(replaceRegexpAll(nullIf(nullIf(JSONExtractRaw(e.properties, '$some_property'), ''), 'null'), '^"|"$', '')), ''), '$$_posthog_breakdown_null_$$') AS breakdown_value_1,
                     toStartOfDay(toTimeZone(e.timestamp, 'UTC')) AS day_start
              FROM events AS e SAMPLE 1
              LEFT JOIN
                (SELECT dateDiff('second', min(toTimeZone(raw_sessions.min_timestamp, 'UTC')), max(toTimeZone(raw_sessions.max_timestamp, 'UTC'))) AS `$session_duration`,
                        raw_sessions.session_id_v7 AS session_id_v7
                 FROM raw_sessions
                 WHERE and(equals(raw_sessions.team_id, 99999), greaterOrEquals(fromUnixTimestamp(intDiv(toUInt64(bitShiftRight(raw_sessions.session_id_v7, 80)), 1000)), minus(toStartOfInterval(assumeNotNull(toDateTime('2019-12-28 00:00:00', 'UTC')), toIntervalDay(1)), toIntervalDay(3))), lessOrEquals(fromUnixTimestamp(intDiv(toUInt64(bitShiftRight(raw_sessions.session_id_v7, 80)), 1000)), plus(assumeNotNull(toDateTime('2020-01-04 23:59:59', 'UTC')), toIntervalDay(3))))
                 GROUP BY raw_sessions.session_id_v7,
                          raw_sessions.session_id_v7) AS e__session ON equals(toUInt128(accurateCastOrNull(e.`$session_id`, 'UUID')), e__session.session_id_v7)
              WHERE and(equals(e.team_id, 99999), greaterOrEquals(toTimeZone(e.timestamp, 'UTC'), toStartOfInterval(assumeNotNull(toDateTime('2019-12-28 00:00:00', 'UTC')), toIntervalDay(1))), lessOrEquals(toTimeZone(e.timestamp, 'UTC'), assumeNotNull(toDateTime('2020-01-04 23:59:59', 'UTC'))), equals(e.event, 'sign up'))
              GROUP BY day_start,
                       e.`$session_id`,
                       breakdown_value_1,
                       day_start)
           GROUP BY breakdown_value_1,
                    day_start)
        GROUP BY day_start,
                 breakdown_value_1
        ORDER BY day_start ASC, breakdown_value ASC)
     GROUP BY breakdown_value
     ORDER BY if(has(breakdown_value, '$$_posthog_breakdown_other_$$'), 2, if(has(breakdown_value, '$$_posthog_breakdown_null_$$'), 1, 0)) ASC, arraySum(total) DESC, breakdown_value ASC)
  WHERE arrayExists(x -> isNotNull(x), breakdown_value)
  GROUP BY breakdown_value
  ORDER BY if(has(breakdown_value, '$$_posthog_breakdown_other_$$'), 2, if(has(breakdown_value, '$$_posthog_breakdown_null_$$'), 1, 0)) ASC, arraySum(total) DESC, breakdown_value ASC
  LIMIT 50000 SETTINGS readonly=2,
                       max_execution_time=60,
                       allow_experimental_object_type=1,
                       format_csv_allow_double_quotes=0,
                       max_ast_elements=4000000,
                       max_expanded_ast_elements=4000000,
                       max_bytes_before_external_group_by=0,
                       transform_null_in=1,
                       optimize_min_equality_disjunction_chain_length=4294967295,
                       allow_experimental_join_condition=1
  '''
# ---
# name: TestTrends.test_weekly_active_groups_daily
  '''
  SELECT arrayMap(number -> plus(toStartOfInterval(assumeNotNull(toDateTime('2020-01-08 00:00:00', 'UTC')), toIntervalDay(1)), toIntervalDay(number)), range(0, plus(coalesce(dateDiff('day', toStartOfInterval(assumeNotNull(toDateTime('2020-01-08 00:00:00', 'UTC')), toIntervalDay(1)), toStartOfInterval(assumeNotNull(toDateTime('2020-01-19 23:59:59', 'UTC')), toIntervalDay(1)))), 1))) AS date,
         arrayMap(_match_date -> arraySum(arraySlice(groupArray(ifNull(count, 0)), indexOf(groupArray(day_start) AS _days_for_count, _match_date) AS _index, plus(minus(arrayLastIndex(x -> ifNull(equals(x, _match_date), isNull(x)
                                                                                                                                                                                                   and isNull(_match_date)), _days_for_count), _index), 1))), date) AS total
  FROM
    (SELECT sum(total) AS count,
            day_start AS day_start
     FROM
       (SELECT counts AS total,
               toStartOfDay(timestamp) AS day_start
        FROM
          (SELECT d.timestamp AS timestamp,
                  count(DISTINCT e.actor_id) AS counts
           FROM
             (SELECT toStartOfDay(toTimeZone(e.timestamp, 'UTC')) AS timestamp,
                     e.`$group_0` AS actor_id
              FROM events AS e SAMPLE 1
              WHERE and(equals(e.team_id, 99999), and(equals(e.event, 'viewed video'), notEquals(e.`$group_0`, '')), greaterOrEquals(timestamp, minus(assumeNotNull(toDateTime('2020-01-08 00:00:00', 'UTC')), toIntervalDay(7))), lessOrEquals(timestamp, assumeNotNull(toDateTime('2020-01-19 23:59:59', 'UTC'))))
              GROUP BY timestamp, actor_id) AS e
           CROSS JOIN
             (SELECT minus(toStartOfInterval(assumeNotNull(toDateTime('2020-01-19 23:59:59', 'UTC')), toIntervalDay(1)), toIntervalDay(numbers.number)) AS timestamp
              FROM numbers(dateDiff('day', minus(toStartOfInterval(assumeNotNull(toDateTime('2020-01-08 00:00:00', 'UTC')), toIntervalDay(1)), toIntervalDay(7)), assumeNotNull(toDateTime('2020-01-19 23:59:59', 'UTC')))) AS numbers) AS d
           WHERE and(ifNull(lessOrEquals(e.timestamp, d.timestamp), 0), ifNull(greater(e.timestamp, minus(d.timestamp, toIntervalDay(7))), 0))
           GROUP BY d.timestamp
           ORDER BY d.timestamp ASC)
        WHERE and(ifNull(greaterOrEquals(timestamp, toStartOfInterval(assumeNotNull(toDateTime('2020-01-08 00:00:00', 'UTC')), toIntervalDay(1))), 0), ifNull(lessOrEquals(timestamp, assumeNotNull(toDateTime('2020-01-19 23:59:59', 'UTC'))), 0)))
     GROUP BY day_start
     ORDER BY day_start ASC)
  ORDER BY arraySum(total) DESC
  LIMIT 50000 SETTINGS readonly=2,
                       max_execution_time=60,
                       allow_experimental_object_type=1,
                       format_csv_allow_double_quotes=0,
                       max_ast_elements=4000000,
                       max_expanded_ast_elements=4000000,
                       max_bytes_before_external_group_by=0,
                       transform_null_in=1,
                       optimize_min_equality_disjunction_chain_length=4294967295,
                       allow_experimental_join_condition=1
  '''
# ---
# name: TestTrends.test_weekly_active_groups_daily_minus_utc
  '''
  SELECT arrayMap(number -> plus(toStartOfInterval(assumeNotNull(toDateTime('2020-01-08 00:00:00', 'America/Phoenix')), toIntervalDay(1)), toIntervalDay(number)), range(0, plus(coalesce(dateDiff('day', toStartOfInterval(assumeNotNull(toDateTime('2020-01-08 00:00:00', 'America/Phoenix')), toIntervalDay(1)), toStartOfInterval(assumeNotNull(toDateTime('2020-01-19 23:59:59', 'America/Phoenix')), toIntervalDay(1)))), 1))) AS date,
         arrayMap(_match_date -> arraySum(arraySlice(groupArray(ifNull(count, 0)), indexOf(groupArray(day_start) AS _days_for_count, _match_date) AS _index, plus(minus(arrayLastIndex(x -> ifNull(equals(x, _match_date), isNull(x)
                                                                                                                                                                                                   and isNull(_match_date)), _days_for_count), _index), 1))), date) AS total
  FROM
    (SELECT sum(total) AS count,
            day_start AS day_start
     FROM
       (SELECT counts AS total,
               toStartOfDay(timestamp) AS day_start
        FROM
          (SELECT d.timestamp AS timestamp,
                  count(DISTINCT e.actor_id) AS counts
           FROM
             (SELECT toStartOfDay(toTimeZone(e.timestamp, 'America/Phoenix')) AS timestamp,
                     e.`$group_0` AS actor_id
              FROM events AS e SAMPLE 1
              WHERE and(equals(e.team_id, 99999), and(equals(e.event, 'viewed video'), notEquals(e.`$group_0`, '')), greaterOrEquals(timestamp, minus(assumeNotNull(toDateTime('2020-01-08 00:00:00', 'America/Phoenix')), toIntervalDay(7))), lessOrEquals(timestamp, assumeNotNull(toDateTime('2020-01-19 23:59:59', 'America/Phoenix'))))
              GROUP BY timestamp, actor_id) AS e
           CROSS JOIN
             (SELECT minus(toStartOfInterval(assumeNotNull(toDateTime('2020-01-19 23:59:59', 'America/Phoenix')), toIntervalDay(1)), toIntervalDay(numbers.number)) AS timestamp
              FROM numbers(dateDiff('day', minus(toStartOfInterval(assumeNotNull(toDateTime('2020-01-08 00:00:00', 'America/Phoenix')), toIntervalDay(1)), toIntervalDay(7)), assumeNotNull(toDateTime('2020-01-19 23:59:59', 'America/Phoenix')))) AS numbers) AS d
           WHERE and(ifNull(lessOrEquals(e.timestamp, d.timestamp), 0), ifNull(greater(e.timestamp, minus(d.timestamp, toIntervalDay(7))), 0))
           GROUP BY d.timestamp
           ORDER BY d.timestamp ASC)
        WHERE and(ifNull(greaterOrEquals(timestamp, toStartOfInterval(assumeNotNull(toDateTime('2020-01-08 00:00:00', 'America/Phoenix')), toIntervalDay(1))), 0), ifNull(lessOrEquals(timestamp, assumeNotNull(toDateTime('2020-01-19 23:59:59', 'America/Phoenix'))), 0)))
     GROUP BY day_start
     ORDER BY day_start ASC)
  ORDER BY arraySum(total) DESC
  LIMIT 50000 SETTINGS readonly=2,
                       max_execution_time=60,
                       allow_experimental_object_type=1,
                       format_csv_allow_double_quotes=0,
                       max_ast_elements=4000000,
                       max_expanded_ast_elements=4000000,
                       max_bytes_before_external_group_by=0,
                       transform_null_in=1,
                       optimize_min_equality_disjunction_chain_length=4294967295,
                       allow_experimental_join_condition=1
  '''
# ---
# name: TestTrends.test_weekly_active_groups_daily_plus_utc
  '''
  SELECT arrayMap(number -> plus(toStartOfInterval(assumeNotNull(toDateTime('2020-01-08 00:00:00', 'Asia/Tokyo')), toIntervalDay(1)), toIntervalDay(number)), range(0, plus(coalesce(dateDiff('day', toStartOfInterval(assumeNotNull(toDateTime('2020-01-08 00:00:00', 'Asia/Tokyo')), toIntervalDay(1)), toStartOfInterval(assumeNotNull(toDateTime('2020-01-19 23:59:59', 'Asia/Tokyo')), toIntervalDay(1)))), 1))) AS date,
         arrayMap(_match_date -> arraySum(arraySlice(groupArray(ifNull(count, 0)), indexOf(groupArray(day_start) AS _days_for_count, _match_date) AS _index, plus(minus(arrayLastIndex(x -> ifNull(equals(x, _match_date), isNull(x)
                                                                                                                                                                                                   and isNull(_match_date)), _days_for_count), _index), 1))), date) AS total
  FROM
    (SELECT sum(total) AS count,
            day_start AS day_start
     FROM
       (SELECT counts AS total,
               toStartOfDay(timestamp) AS day_start
        FROM
          (SELECT d.timestamp AS timestamp,
                  count(DISTINCT e.actor_id) AS counts
           FROM
             (SELECT toStartOfDay(toTimeZone(e.timestamp, 'Asia/Tokyo')) AS timestamp,
                     e.`$group_0` AS actor_id
              FROM events AS e SAMPLE 1
              WHERE and(equals(e.team_id, 99999), and(equals(e.event, 'viewed video'), notEquals(e.`$group_0`, '')), greaterOrEquals(timestamp, minus(assumeNotNull(toDateTime('2020-01-08 00:00:00', 'Asia/Tokyo')), toIntervalDay(7))), lessOrEquals(timestamp, assumeNotNull(toDateTime('2020-01-19 23:59:59', 'Asia/Tokyo'))))
              GROUP BY timestamp, actor_id) AS e
           CROSS JOIN
             (SELECT minus(toStartOfInterval(assumeNotNull(toDateTime('2020-01-19 23:59:59', 'Asia/Tokyo')), toIntervalDay(1)), toIntervalDay(numbers.number)) AS timestamp
              FROM numbers(dateDiff('day', minus(toStartOfInterval(assumeNotNull(toDateTime('2020-01-08 00:00:00', 'Asia/Tokyo')), toIntervalDay(1)), toIntervalDay(7)), assumeNotNull(toDateTime('2020-01-19 23:59:59', 'Asia/Tokyo')))) AS numbers) AS d
           WHERE and(ifNull(lessOrEquals(e.timestamp, d.timestamp), 0), ifNull(greater(e.timestamp, minus(d.timestamp, toIntervalDay(7))), 0))
           GROUP BY d.timestamp
           ORDER BY d.timestamp ASC)
        WHERE and(ifNull(greaterOrEquals(timestamp, toStartOfInterval(assumeNotNull(toDateTime('2020-01-08 00:00:00', 'Asia/Tokyo')), toIntervalDay(1))), 0), ifNull(lessOrEquals(timestamp, assumeNotNull(toDateTime('2020-01-19 23:59:59', 'Asia/Tokyo'))), 0)))
     GROUP BY day_start
     ORDER BY day_start ASC)
  ORDER BY arraySum(total) DESC
  LIMIT 50000 SETTINGS readonly=2,
                       max_execution_time=60,
                       allow_experimental_object_type=1,
                       format_csv_allow_double_quotes=0,
                       max_ast_elements=4000000,
                       max_expanded_ast_elements=4000000,
                       max_bytes_before_external_group_by=0,
                       transform_null_in=1,
                       optimize_min_equality_disjunction_chain_length=4294967295,
                       allow_experimental_join_condition=1
  '''
# ---
# name: TestTrends.test_weekly_active_users_aggregated_range_narrower_than_week
  '''
  SELECT count(DISTINCT actor_id) AS total
  FROM
    (SELECT d.timestamp AS timestamp,
            e.actor_id AS actor_id
     FROM
       (SELECT toStartOfDay(toTimeZone(e.timestamp, 'UTC')) AS timestamp,
               if(not(empty(e__override.distinct_id)), e__override.person_id, e.person_id) AS actor_id
        FROM events AS e SAMPLE 1
        LEFT OUTER JOIN
          (SELECT tupleElement(argMax(tuple(person_distinct_id_overrides.person_id), person_distinct_id_overrides.version), 1) AS person_id,
                  person_distinct_id_overrides.distinct_id AS distinct_id
           FROM person_distinct_id_overrides
           WHERE equals(person_distinct_id_overrides.team_id, 99999)
           GROUP BY person_distinct_id_overrides.distinct_id
           HAVING ifNull(equals(tupleElement(argMax(tuple(person_distinct_id_overrides.is_deleted), person_distinct_id_overrides.version), 1), 0), 0) SETTINGS optimize_aggregation_in_order=1) AS e__override ON equals(e.distinct_id, e__override.distinct_id)
        WHERE and(equals(e.team_id, 99999), equals(e.event, '$pageview'), greaterOrEquals(timestamp, minus(assumeNotNull(toDateTime('2020-01-12 23:59:59', 'UTC')), toIntervalDay(7))), lessOrEquals(timestamp, assumeNotNull(toDateTime('2020-01-12 23:59:59', 'UTC'))))
        GROUP BY timestamp, actor_id) AS e
     CROSS JOIN
       (SELECT minus(toStartOfInterval(assumeNotNull(toDateTime('2020-01-12 23:59:59', 'UTC')), toIntervalDay(1)), toIntervalDay(numbers.number)) AS timestamp
        FROM numbers(dateDiff('day', minus(toStartOfInterval(assumeNotNull(toDateTime('2020-01-11 00:00:00', 'UTC')), toIntervalDay(1)), toIntervalDay(7)), assumeNotNull(toDateTime('2020-01-12 23:59:59', 'UTC')))) AS numbers) AS d
     WHERE and(ifNull(lessOrEquals(e.timestamp, d.timestamp), 0), ifNull(greater(e.timestamp, minus(d.timestamp, toIntervalDay(7))), 0))
     GROUP BY d.timestamp,
              e.actor_id
     ORDER BY d.timestamp ASC)
  WHERE and(ifNull(greaterOrEquals(timestamp, toStartOfInterval(assumeNotNull(toDateTime('2020-01-11 00:00:00', 'UTC')), toIntervalDay(1))), 0), ifNull(lessOrEquals(timestamp, assumeNotNull(toDateTime('2020-01-12 23:59:59', 'UTC'))), 0))
  LIMIT 50000 SETTINGS readonly=2,
                       max_execution_time=60,
                       allow_experimental_object_type=1,
                       format_csv_allow_double_quotes=0,
                       max_ast_elements=4000000,
                       max_expanded_ast_elements=4000000,
                       max_bytes_before_external_group_by=0,
                       transform_null_in=1,
                       optimize_min_equality_disjunction_chain_length=4294967295,
                       allow_experimental_join_condition=1
  '''
# ---
# name: TestTrends.test_weekly_active_users_aggregated_range_wider_than_week
  '''
  SELECT count(DISTINCT actor_id) AS total
  FROM
    (SELECT d.timestamp AS timestamp,
            e.actor_id AS actor_id
     FROM
       (SELECT toStartOfDay(toTimeZone(e.timestamp, 'UTC')) AS timestamp,
               if(not(empty(e__override.distinct_id)), e__override.person_id, e.person_id) AS actor_id
        FROM events AS e SAMPLE 1
        LEFT OUTER JOIN
          (SELECT tupleElement(argMax(tuple(person_distinct_id_overrides.person_id), person_distinct_id_overrides.version), 1) AS person_id,
                  person_distinct_id_overrides.distinct_id AS distinct_id
           FROM person_distinct_id_overrides
           WHERE equals(person_distinct_id_overrides.team_id, 99999)
           GROUP BY person_distinct_id_overrides.distinct_id
           HAVING ifNull(equals(tupleElement(argMax(tuple(person_distinct_id_overrides.is_deleted), person_distinct_id_overrides.version), 1), 0), 0) SETTINGS optimize_aggregation_in_order=1) AS e__override ON equals(e.distinct_id, e__override.distinct_id)
        WHERE and(equals(e.team_id, 99999), equals(e.event, '$pageview'), greaterOrEquals(timestamp, minus(assumeNotNull(toDateTime('2020-01-18 23:59:59', 'UTC')), toIntervalDay(7))), lessOrEquals(timestamp, assumeNotNull(toDateTime('2020-01-18 23:59:59', 'UTC'))))
        GROUP BY timestamp, actor_id) AS e
     CROSS JOIN
       (SELECT minus(toStartOfInterval(assumeNotNull(toDateTime('2020-01-18 23:59:59', 'UTC')), toIntervalDay(1)), toIntervalDay(numbers.number)) AS timestamp
        FROM numbers(dateDiff('day', minus(toStartOfInterval(assumeNotNull(toDateTime('2020-01-01 00:00:00', 'UTC')), toIntervalDay(1)), toIntervalDay(7)), assumeNotNull(toDateTime('2020-01-18 23:59:59', 'UTC')))) AS numbers) AS d
     WHERE and(ifNull(lessOrEquals(e.timestamp, d.timestamp), 0), ifNull(greater(e.timestamp, minus(d.timestamp, toIntervalDay(7))), 0))
     GROUP BY d.timestamp,
              e.actor_id
     ORDER BY d.timestamp ASC)
  WHERE and(ifNull(greaterOrEquals(timestamp, toStartOfInterval(assumeNotNull(toDateTime('2020-01-01 00:00:00', 'UTC')), toIntervalDay(1))), 0), ifNull(lessOrEquals(timestamp, assumeNotNull(toDateTime('2020-01-18 23:59:59', 'UTC'))), 0))
  LIMIT 50000 SETTINGS readonly=2,
                       max_execution_time=60,
                       allow_experimental_object_type=1,
                       format_csv_allow_double_quotes=0,
                       max_ast_elements=4000000,
                       max_expanded_ast_elements=4000000,
                       max_bytes_before_external_group_by=0,
                       transform_null_in=1,
                       optimize_min_equality_disjunction_chain_length=4294967295,
                       allow_experimental_join_condition=1
  '''
# ---
# name: TestTrends.test_weekly_active_users_aggregated_range_wider_than_week_with_sampling
  '''
  SELECT count(DISTINCT actor_id) AS total
  FROM
    (SELECT d.timestamp AS timestamp,
            e.actor_id AS actor_id
     FROM
       (SELECT toStartOfDay(toTimeZone(e.timestamp, 'UTC')) AS timestamp,
               if(not(empty(e__override.distinct_id)), e__override.person_id, e.person_id) AS actor_id
        FROM events AS e SAMPLE 1.0
        LEFT OUTER JOIN
          (SELECT tupleElement(argMax(tuple(person_distinct_id_overrides.person_id), person_distinct_id_overrides.version), 1) AS person_id,
                  person_distinct_id_overrides.distinct_id AS distinct_id
           FROM person_distinct_id_overrides
           WHERE equals(person_distinct_id_overrides.team_id, 99999)
           GROUP BY person_distinct_id_overrides.distinct_id
           HAVING ifNull(equals(tupleElement(argMax(tuple(person_distinct_id_overrides.is_deleted), person_distinct_id_overrides.version), 1), 0), 0) SETTINGS optimize_aggregation_in_order=1) AS e__override ON equals(e.distinct_id, e__override.distinct_id)
        WHERE and(equals(e.team_id, 99999), equals(e.event, '$pageview'), greaterOrEquals(timestamp, minus(assumeNotNull(toDateTime('2020-01-18 23:59:59', 'UTC')), toIntervalDay(7))), lessOrEquals(timestamp, assumeNotNull(toDateTime('2020-01-18 23:59:59', 'UTC'))))
        GROUP BY timestamp, actor_id) AS e
     CROSS JOIN
       (SELECT minus(toStartOfInterval(assumeNotNull(toDateTime('2020-01-18 23:59:59', 'UTC')), toIntervalDay(1)), toIntervalDay(numbers.number)) AS timestamp
        FROM numbers(dateDiff('day', minus(toStartOfInterval(assumeNotNull(toDateTime('2020-01-01 00:00:00', 'UTC')), toIntervalDay(1)), toIntervalDay(7)), assumeNotNull(toDateTime('2020-01-18 23:59:59', 'UTC')))) AS numbers) AS d
     WHERE and(ifNull(lessOrEquals(e.timestamp, d.timestamp), 0), ifNull(greater(e.timestamp, minus(d.timestamp, toIntervalDay(7))), 0))
     GROUP BY d.timestamp,
              e.actor_id
     ORDER BY d.timestamp ASC)
  WHERE and(ifNull(greaterOrEquals(timestamp, toStartOfInterval(assumeNotNull(toDateTime('2020-01-01 00:00:00', 'UTC')), toIntervalDay(1))), 0), ifNull(lessOrEquals(timestamp, assumeNotNull(toDateTime('2020-01-18 23:59:59', 'UTC'))), 0))
  LIMIT 50000 SETTINGS readonly=2,
                       max_execution_time=60,
                       allow_experimental_object_type=1,
                       format_csv_allow_double_quotes=0,
                       max_ast_elements=4000000,
                       max_expanded_ast_elements=4000000,
                       max_bytes_before_external_group_by=0,
                       transform_null_in=1,
                       optimize_min_equality_disjunction_chain_length=4294967295,
                       allow_experimental_join_condition=1
  '''
# ---
# name: TestTrends.test_weekly_active_users_daily
  '''
  SELECT arrayMap(number -> plus(toStartOfInterval(assumeNotNull(toDateTime('2020-01-08 00:00:00', 'UTC')), toIntervalDay(1)), toIntervalDay(number)), range(0, plus(coalesce(dateDiff('day', toStartOfInterval(assumeNotNull(toDateTime('2020-01-08 00:00:00', 'UTC')), toIntervalDay(1)), toStartOfInterval(assumeNotNull(toDateTime('2020-01-19 23:59:59', 'UTC')), toIntervalDay(1)))), 1))) AS date,
         arrayMap(_match_date -> arraySum(arraySlice(groupArray(ifNull(count, 0)), indexOf(groupArray(day_start) AS _days_for_count, _match_date) AS _index, plus(minus(arrayLastIndex(x -> ifNull(equals(x, _match_date), isNull(x)
                                                                                                                                                                                                   and isNull(_match_date)), _days_for_count), _index), 1))), date) AS total
  FROM
    (SELECT sum(total) AS count,
            day_start AS day_start
     FROM
       (SELECT counts AS total,
               toStartOfDay(timestamp) AS day_start
        FROM
          (SELECT d.timestamp AS timestamp,
                  count(DISTINCT e.actor_id) AS counts
           FROM
             (SELECT toStartOfDay(toTimeZone(e.timestamp, 'UTC')) AS timestamp,
                     if(not(empty(e__override.distinct_id)), e__override.person_id, e.person_id) AS actor_id
              FROM events AS e SAMPLE 1
              LEFT OUTER JOIN
                (SELECT tupleElement(argMax(tuple(person_distinct_id_overrides.person_id), person_distinct_id_overrides.version), 1) AS person_id,
                        person_distinct_id_overrides.distinct_id AS distinct_id
                 FROM person_distinct_id_overrides
                 WHERE equals(person_distinct_id_overrides.team_id, 99999)
                 GROUP BY person_distinct_id_overrides.distinct_id
                 HAVING ifNull(equals(tupleElement(argMax(tuple(person_distinct_id_overrides.is_deleted), person_distinct_id_overrides.version), 1), 0), 0) SETTINGS optimize_aggregation_in_order=1) AS e__override ON equals(e.distinct_id, e__override.distinct_id)
              WHERE and(equals(e.team_id, 99999), equals(e.event, '$pageview'), greaterOrEquals(timestamp, minus(assumeNotNull(toDateTime('2020-01-08 00:00:00', 'UTC')), toIntervalDay(7))), lessOrEquals(timestamp, assumeNotNull(toDateTime('2020-01-19 23:59:59', 'UTC'))))
              GROUP BY timestamp, actor_id) AS e
           CROSS JOIN
             (SELECT minus(toStartOfInterval(assumeNotNull(toDateTime('2020-01-19 23:59:59', 'UTC')), toIntervalDay(1)), toIntervalDay(numbers.number)) AS timestamp
              FROM numbers(dateDiff('day', minus(toStartOfInterval(assumeNotNull(toDateTime('2020-01-08 00:00:00', 'UTC')), toIntervalDay(1)), toIntervalDay(7)), assumeNotNull(toDateTime('2020-01-19 23:59:59', 'UTC')))) AS numbers) AS d
           WHERE and(ifNull(lessOrEquals(e.timestamp, d.timestamp), 0), ifNull(greater(e.timestamp, minus(d.timestamp, toIntervalDay(7))), 0))
           GROUP BY d.timestamp
           ORDER BY d.timestamp ASC)
        WHERE and(ifNull(greaterOrEquals(timestamp, toStartOfInterval(assumeNotNull(toDateTime('2020-01-08 00:00:00', 'UTC')), toIntervalDay(1))), 0), ifNull(lessOrEquals(timestamp, assumeNotNull(toDateTime('2020-01-19 23:59:59', 'UTC'))), 0)))
     GROUP BY day_start
     ORDER BY day_start ASC)
  ORDER BY arraySum(total) DESC
  LIMIT 50000 SETTINGS readonly=2,
                       max_execution_time=60,
                       allow_experimental_object_type=1,
                       format_csv_allow_double_quotes=0,
                       max_ast_elements=4000000,
                       max_expanded_ast_elements=4000000,
                       max_bytes_before_external_group_by=0,
                       transform_null_in=1,
                       optimize_min_equality_disjunction_chain_length=4294967295,
                       allow_experimental_join_condition=1
  '''
# ---
# name: TestTrends.test_weekly_active_users_daily_minus_utc
  '''
  SELECT arrayMap(number -> plus(toStartOfInterval(assumeNotNull(toDateTime('2020-01-08 00:00:00', 'America/Phoenix')), toIntervalDay(1)), toIntervalDay(number)), range(0, plus(coalesce(dateDiff('day', toStartOfInterval(assumeNotNull(toDateTime('2020-01-08 00:00:00', 'America/Phoenix')), toIntervalDay(1)), toStartOfInterval(assumeNotNull(toDateTime('2020-01-19 23:59:59', 'America/Phoenix')), toIntervalDay(1)))), 1))) AS date,
         arrayMap(_match_date -> arraySum(arraySlice(groupArray(ifNull(count, 0)), indexOf(groupArray(day_start) AS _days_for_count, _match_date) AS _index, plus(minus(arrayLastIndex(x -> ifNull(equals(x, _match_date), isNull(x)
                                                                                                                                                                                                   and isNull(_match_date)), _days_for_count), _index), 1))), date) AS total
  FROM
    (SELECT sum(total) AS count,
            day_start AS day_start
     FROM
       (SELECT counts AS total,
               toStartOfDay(timestamp) AS day_start
        FROM
          (SELECT d.timestamp AS timestamp,
                  count(DISTINCT e.actor_id) AS counts
           FROM
             (SELECT toStartOfDay(toTimeZone(e.timestamp, 'America/Phoenix')) AS timestamp,
                     if(not(empty(e__override.distinct_id)), e__override.person_id, e.person_id) AS actor_id
              FROM events AS e SAMPLE 1
              LEFT OUTER JOIN
                (SELECT tupleElement(argMax(tuple(person_distinct_id_overrides.person_id), person_distinct_id_overrides.version), 1) AS person_id,
                        person_distinct_id_overrides.distinct_id AS distinct_id
                 FROM person_distinct_id_overrides
                 WHERE equals(person_distinct_id_overrides.team_id, 99999)
                 GROUP BY person_distinct_id_overrides.distinct_id
                 HAVING ifNull(equals(tupleElement(argMax(tuple(person_distinct_id_overrides.is_deleted), person_distinct_id_overrides.version), 1), 0), 0) SETTINGS optimize_aggregation_in_order=1) AS e__override ON equals(e.distinct_id, e__override.distinct_id)
              WHERE and(equals(e.team_id, 99999), equals(e.event, '$pageview'), greaterOrEquals(timestamp, minus(assumeNotNull(toDateTime('2020-01-08 00:00:00', 'America/Phoenix')), toIntervalDay(7))), lessOrEquals(timestamp, assumeNotNull(toDateTime('2020-01-19 23:59:59', 'America/Phoenix'))))
              GROUP BY timestamp, actor_id) AS e
           CROSS JOIN
             (SELECT minus(toStartOfInterval(assumeNotNull(toDateTime('2020-01-19 23:59:59', 'America/Phoenix')), toIntervalDay(1)), toIntervalDay(numbers.number)) AS timestamp
              FROM numbers(dateDiff('day', minus(toStartOfInterval(assumeNotNull(toDateTime('2020-01-08 00:00:00', 'America/Phoenix')), toIntervalDay(1)), toIntervalDay(7)), assumeNotNull(toDateTime('2020-01-19 23:59:59', 'America/Phoenix')))) AS numbers) AS d
           WHERE and(ifNull(lessOrEquals(e.timestamp, d.timestamp), 0), ifNull(greater(e.timestamp, minus(d.timestamp, toIntervalDay(7))), 0))
           GROUP BY d.timestamp
           ORDER BY d.timestamp ASC)
        WHERE and(ifNull(greaterOrEquals(timestamp, toStartOfInterval(assumeNotNull(toDateTime('2020-01-08 00:00:00', 'America/Phoenix')), toIntervalDay(1))), 0), ifNull(lessOrEquals(timestamp, assumeNotNull(toDateTime('2020-01-19 23:59:59', 'America/Phoenix'))), 0)))
     GROUP BY day_start
     ORDER BY day_start ASC)
  ORDER BY arraySum(total) DESC
  LIMIT 50000 SETTINGS readonly=2,
                       max_execution_time=60,
                       allow_experimental_object_type=1,
                       format_csv_allow_double_quotes=0,
                       max_ast_elements=4000000,
                       max_expanded_ast_elements=4000000,
                       max_bytes_before_external_group_by=0,
                       transform_null_in=1,
                       optimize_min_equality_disjunction_chain_length=4294967295,
                       allow_experimental_join_condition=1
  '''
# ---
# name: TestTrends.test_weekly_active_users_daily_plus_utc
  '''
  SELECT arrayMap(number -> plus(toStartOfInterval(assumeNotNull(toDateTime('2020-01-08 00:00:00', 'Asia/Tokyo')), toIntervalDay(1)), toIntervalDay(number)), range(0, plus(coalesce(dateDiff('day', toStartOfInterval(assumeNotNull(toDateTime('2020-01-08 00:00:00', 'Asia/Tokyo')), toIntervalDay(1)), toStartOfInterval(assumeNotNull(toDateTime('2020-01-19 23:59:59', 'Asia/Tokyo')), toIntervalDay(1)))), 1))) AS date,
         arrayMap(_match_date -> arraySum(arraySlice(groupArray(ifNull(count, 0)), indexOf(groupArray(day_start) AS _days_for_count, _match_date) AS _index, plus(minus(arrayLastIndex(x -> ifNull(equals(x, _match_date), isNull(x)
                                                                                                                                                                                                   and isNull(_match_date)), _days_for_count), _index), 1))), date) AS total
  FROM
    (SELECT sum(total) AS count,
            day_start AS day_start
     FROM
       (SELECT counts AS total,
               toStartOfDay(timestamp) AS day_start
        FROM
          (SELECT d.timestamp AS timestamp,
                  count(DISTINCT e.actor_id) AS counts
           FROM
             (SELECT toStartOfDay(toTimeZone(e.timestamp, 'Asia/Tokyo')) AS timestamp,
                     if(not(empty(e__override.distinct_id)), e__override.person_id, e.person_id) AS actor_id
              FROM events AS e SAMPLE 1
              LEFT OUTER JOIN
                (SELECT tupleElement(argMax(tuple(person_distinct_id_overrides.person_id), person_distinct_id_overrides.version), 1) AS person_id,
                        person_distinct_id_overrides.distinct_id AS distinct_id
                 FROM person_distinct_id_overrides
                 WHERE equals(person_distinct_id_overrides.team_id, 99999)
                 GROUP BY person_distinct_id_overrides.distinct_id
                 HAVING ifNull(equals(tupleElement(argMax(tuple(person_distinct_id_overrides.is_deleted), person_distinct_id_overrides.version), 1), 0), 0) SETTINGS optimize_aggregation_in_order=1) AS e__override ON equals(e.distinct_id, e__override.distinct_id)
              WHERE and(equals(e.team_id, 99999), equals(e.event, '$pageview'), greaterOrEquals(timestamp, minus(assumeNotNull(toDateTime('2020-01-08 00:00:00', 'Asia/Tokyo')), toIntervalDay(7))), lessOrEquals(timestamp, assumeNotNull(toDateTime('2020-01-19 23:59:59', 'Asia/Tokyo'))))
              GROUP BY timestamp, actor_id) AS e
           CROSS JOIN
             (SELECT minus(toStartOfInterval(assumeNotNull(toDateTime('2020-01-19 23:59:59', 'Asia/Tokyo')), toIntervalDay(1)), toIntervalDay(numbers.number)) AS timestamp
              FROM numbers(dateDiff('day', minus(toStartOfInterval(assumeNotNull(toDateTime('2020-01-08 00:00:00', 'Asia/Tokyo')), toIntervalDay(1)), toIntervalDay(7)), assumeNotNull(toDateTime('2020-01-19 23:59:59', 'Asia/Tokyo')))) AS numbers) AS d
           WHERE and(ifNull(lessOrEquals(e.timestamp, d.timestamp), 0), ifNull(greater(e.timestamp, minus(d.timestamp, toIntervalDay(7))), 0))
           GROUP BY d.timestamp
           ORDER BY d.timestamp ASC)
        WHERE and(ifNull(greaterOrEquals(timestamp, toStartOfInterval(assumeNotNull(toDateTime('2020-01-08 00:00:00', 'Asia/Tokyo')), toIntervalDay(1))), 0), ifNull(lessOrEquals(timestamp, assumeNotNull(toDateTime('2020-01-19 23:59:59', 'Asia/Tokyo'))), 0)))
     GROUP BY day_start
     ORDER BY day_start ASC)
  ORDER BY arraySum(total) DESC
  LIMIT 50000 SETTINGS readonly=2,
                       max_execution_time=60,
                       allow_experimental_object_type=1,
                       format_csv_allow_double_quotes=0,
                       max_ast_elements=4000000,
                       max_expanded_ast_elements=4000000,
                       max_bytes_before_external_group_by=0,
                       transform_null_in=1,
                       optimize_min_equality_disjunction_chain_length=4294967295,
                       allow_experimental_join_condition=1
  '''
# ---
# name: TestTrends.test_weekly_active_users_filtering
  '''
  SELECT arrayMap(number -> plus(toStartOfInterval(assumeNotNull(toDateTime('2020-01-01 00:00:00', 'UTC')), toIntervalDay(1)), toIntervalDay(number)), range(0, plus(coalesce(dateDiff('day', toStartOfInterval(assumeNotNull(toDateTime('2020-01-01 00:00:00', 'UTC')), toIntervalDay(1)), toStartOfInterval(assumeNotNull(toDateTime('2020-01-12 23:59:59', 'UTC')), toIntervalDay(1)))), 1))) AS date,
         arrayMap(_match_date -> arraySum(arraySlice(groupArray(ifNull(count, 0)), indexOf(groupArray(day_start) AS _days_for_count, _match_date) AS _index, plus(minus(arrayLastIndex(x -> ifNull(equals(x, _match_date), isNull(x)
                                                                                                                                                                                                   and isNull(_match_date)), _days_for_count), _index), 1))), date) AS total
  FROM
    (SELECT sum(total) AS count,
            day_start AS day_start
     FROM
       (SELECT counts AS total,
               toStartOfDay(timestamp) AS day_start
        FROM
          (SELECT d.timestamp AS timestamp,
                  count(DISTINCT e.actor_id) AS counts
           FROM
             (SELECT toStartOfDay(toTimeZone(e.timestamp, 'UTC')) AS timestamp,
                     if(not(empty(e__override.distinct_id)), e__override.person_id, e.person_id) AS actor_id
              FROM events AS e SAMPLE 1
              LEFT OUTER JOIN
                (SELECT tupleElement(argMax(tuple(person_distinct_id_overrides.person_id), person_distinct_id_overrides.version), 1) AS person_id,
                        person_distinct_id_overrides.distinct_id AS distinct_id
                 FROM person_distinct_id_overrides
                 WHERE equals(person_distinct_id_overrides.team_id, 99999)
                 GROUP BY person_distinct_id_overrides.distinct_id
                 HAVING ifNull(equals(tupleElement(argMax(tuple(person_distinct_id_overrides.is_deleted), person_distinct_id_overrides.version), 1), 0), 0) SETTINGS optimize_aggregation_in_order=1) AS e__override ON equals(e.distinct_id, e__override.distinct_id)
              LEFT JOIN
                (SELECT person.id AS id,
                        replaceRegexpAll(nullIf(nullIf(JSONExtractRaw(person.properties, 'name'), ''), 'null'), '^"|"$', '') AS properties___name
                 FROM person
                 WHERE and(equals(person.team_id, 99999), in(tuple(person.id, person.version),
                                                               (SELECT person.id AS id, max(person.version) AS version
                                                                FROM person
                                                                WHERE equals(person.team_id, 99999)
                                                                GROUP BY person.id
                                                                HAVING and(ifNull(equals(argMax(person.is_deleted, person.version), 0), 0), ifNull(less(argMax(toTimeZone(person.created_at, 'UTC'), person.version), plus(now64(6, 'UTC'), toIntervalDay(1))), 0))))) SETTINGS optimize_aggregation_in_order=1) AS e__person ON equals(if(not(empty(e__override.distinct_id)), e__override.person_id, e.person_id), e__person.id)
              WHERE and(equals(e.team_id, 99999), and(equals(e.event, '$pageview'), in(e__person.properties___name, tuple('person-1', 'person-2'))), greaterOrEquals(timestamp, minus(assumeNotNull(toDateTime('2020-01-01 00:00:00', 'UTC')), toIntervalDay(7))), lessOrEquals(timestamp, assumeNotNull(toDateTime('2020-01-12 23:59:59', 'UTC'))))
              GROUP BY timestamp, actor_id) AS e
           CROSS JOIN
             (SELECT minus(toStartOfInterval(assumeNotNull(toDateTime('2020-01-12 23:59:59', 'UTC')), toIntervalDay(1)), toIntervalDay(numbers.number)) AS timestamp
              FROM numbers(dateDiff('day', minus(toStartOfInterval(assumeNotNull(toDateTime('2020-01-01 00:00:00', 'UTC')), toIntervalDay(1)), toIntervalDay(7)), assumeNotNull(toDateTime('2020-01-12 23:59:59', 'UTC')))) AS numbers) AS d
           WHERE and(ifNull(lessOrEquals(e.timestamp, d.timestamp), 0), ifNull(greater(e.timestamp, minus(d.timestamp, toIntervalDay(7))), 0))
           GROUP BY d.timestamp
           ORDER BY d.timestamp ASC)
        WHERE and(ifNull(greaterOrEquals(timestamp, toStartOfInterval(assumeNotNull(toDateTime('2020-01-01 00:00:00', 'UTC')), toIntervalDay(1))), 0), ifNull(lessOrEquals(timestamp, assumeNotNull(toDateTime('2020-01-12 23:59:59', 'UTC'))), 0)))
     GROUP BY day_start
     ORDER BY day_start ASC)
  ORDER BY arraySum(total) DESC
  LIMIT 50000 SETTINGS readonly=2,
                       max_execution_time=60,
                       allow_experimental_object_type=1,
                       format_csv_allow_double_quotes=0,
                       max_ast_elements=4000000,
                       max_expanded_ast_elements=4000000,
                       max_bytes_before_external_group_by=0,
                       transform_null_in=1,
                       optimize_min_equality_disjunction_chain_length=4294967295,
                       allow_experimental_join_condition=1
  '''
# ---
# name: TestTrends.test_weekly_active_users_filtering_materialized
  '''
  SELECT arrayMap(number -> plus(toStartOfInterval(assumeNotNull(toDateTime('2020-01-01 00:00:00', 'UTC')), toIntervalDay(1)), toIntervalDay(number)), range(0, plus(coalesce(dateDiff('day', toStartOfInterval(assumeNotNull(toDateTime('2020-01-01 00:00:00', 'UTC')), toIntervalDay(1)), toStartOfInterval(assumeNotNull(toDateTime('2020-01-12 23:59:59', 'UTC')), toIntervalDay(1)))), 1))) AS date,
         arrayMap(_match_date -> arraySum(arraySlice(groupArray(ifNull(count, 0)), indexOf(groupArray(day_start) AS _days_for_count, _match_date) AS _index, plus(minus(arrayLastIndex(x -> ifNull(equals(x, _match_date), isNull(x)
                                                                                                                                                                                                   and isNull(_match_date)), _days_for_count), _index), 1))), date) AS total
  FROM
    (SELECT sum(total) AS count,
            day_start AS day_start
     FROM
       (SELECT counts AS total,
               toStartOfDay(timestamp) AS day_start
        FROM
          (SELECT d.timestamp AS timestamp,
                  count(DISTINCT e.actor_id) AS counts
           FROM
             (SELECT toStartOfDay(toTimeZone(e.timestamp, 'UTC')) AS timestamp,
                     if(not(empty(e__override.distinct_id)), e__override.person_id, e.person_id) AS actor_id
              FROM events AS e SAMPLE 1
              LEFT OUTER JOIN
                (SELECT tupleElement(argMax(tuple(person_distinct_id_overrides.person_id), person_distinct_id_overrides.version), 1) AS person_id,
                        person_distinct_id_overrides.distinct_id AS distinct_id
                 FROM person_distinct_id_overrides
                 WHERE equals(person_distinct_id_overrides.team_id, 99999)
                 GROUP BY person_distinct_id_overrides.distinct_id
                 HAVING ifNull(equals(tupleElement(argMax(tuple(person_distinct_id_overrides.is_deleted), person_distinct_id_overrides.version), 1), 0), 0) SETTINGS optimize_aggregation_in_order=1) AS e__override ON equals(e.distinct_id, e__override.distinct_id)
              LEFT JOIN
                (SELECT person.id AS id,
                        nullIf(nullIf(person.pmat_name, ''), 'null') AS properties___name
                 FROM person
                 WHERE and(equals(person.team_id, 99999), in(tuple(person.id, person.version),
                                                               (SELECT person.id AS id, max(person.version) AS version
                                                                FROM person
                                                                WHERE equals(person.team_id, 99999)
                                                                GROUP BY person.id
                                                                HAVING and(ifNull(equals(argMax(person.is_deleted, person.version), 0), 0), ifNull(less(argMax(toTimeZone(person.created_at, 'UTC'), person.version), plus(now64(6, 'UTC'), toIntervalDay(1))), 0))))) SETTINGS optimize_aggregation_in_order=1) AS e__person ON equals(if(not(empty(e__override.distinct_id)), e__override.person_id, e.person_id), e__person.id)
              WHERE and(equals(e.team_id, 99999), and(equals(e.event, '$pageview'), in(e__person.properties___name, tuple('person-1', 'person-2'))), greaterOrEquals(timestamp, minus(assumeNotNull(toDateTime('2020-01-01 00:00:00', 'UTC')), toIntervalDay(7))), lessOrEquals(timestamp, assumeNotNull(toDateTime('2020-01-12 23:59:59', 'UTC'))))
              GROUP BY timestamp, actor_id) AS e
           CROSS JOIN
             (SELECT minus(toStartOfInterval(assumeNotNull(toDateTime('2020-01-12 23:59:59', 'UTC')), toIntervalDay(1)), toIntervalDay(numbers.number)) AS timestamp
              FROM numbers(dateDiff('day', minus(toStartOfInterval(assumeNotNull(toDateTime('2020-01-01 00:00:00', 'UTC')), toIntervalDay(1)), toIntervalDay(7)), assumeNotNull(toDateTime('2020-01-12 23:59:59', 'UTC')))) AS numbers) AS d
           WHERE and(ifNull(lessOrEquals(e.timestamp, d.timestamp), 0), ifNull(greater(e.timestamp, minus(d.timestamp, toIntervalDay(7))), 0))
           GROUP BY d.timestamp
           ORDER BY d.timestamp ASC)
        WHERE and(ifNull(greaterOrEquals(timestamp, toStartOfInterval(assumeNotNull(toDateTime('2020-01-01 00:00:00', 'UTC')), toIntervalDay(1))), 0), ifNull(lessOrEquals(timestamp, assumeNotNull(toDateTime('2020-01-12 23:59:59', 'UTC'))), 0)))
     GROUP BY day_start
     ORDER BY day_start ASC)
  ORDER BY arraySum(total) DESC
  LIMIT 50000 SETTINGS readonly=2,
                       max_execution_time=60,
                       allow_experimental_object_type=1,
                       format_csv_allow_double_quotes=0,
                       max_ast_elements=4000000,
                       max_expanded_ast_elements=4000000,
                       max_bytes_before_external_group_by=0,
                       transform_null_in=1,
                       optimize_min_equality_disjunction_chain_length=4294967295,
                       allow_experimental_join_condition=1
  '''
# ---
# name: TestTrends.test_weekly_active_users_hourly
  '''
  SELECT arrayMap(number -> plus(toStartOfInterval(assumeNotNull(toDateTime('2020-01-09 06:00:00', 'UTC')), toIntervalHour(1)), toIntervalHour(number)), range(0, plus(coalesce(dateDiff('hour', toStartOfInterval(assumeNotNull(toDateTime('2020-01-09 06:00:00', 'UTC')), toIntervalHour(1)), toStartOfInterval(assumeNotNull(toDateTime('2020-01-09 17:00:00', 'UTC')), toIntervalHour(1)))), 1))) AS date,
         arrayMap(_match_date -> arraySum(arraySlice(groupArray(ifNull(count, 0)), indexOf(groupArray(day_start) AS _days_for_count, _match_date) AS _index, plus(minus(arrayLastIndex(x -> ifNull(equals(x, _match_date), isNull(x)
                                                                                                                                                                                                   and isNull(_match_date)), _days_for_count), _index), 1))), date) AS total
  FROM
    (SELECT sum(total) AS count,
            day_start AS day_start
     FROM
       (SELECT counts AS total,
               toStartOfHour(timestamp) AS day_start
        FROM
          (SELECT d.timestamp AS timestamp,
                  count(DISTINCT e.actor_id) AS counts
           FROM
             (SELECT toStartOfHour(toTimeZone(e.timestamp, 'UTC')) AS timestamp,
                     if(not(empty(e__override.distinct_id)), e__override.person_id, e.person_id) AS actor_id
              FROM events AS e SAMPLE 1
              LEFT OUTER JOIN
                (SELECT tupleElement(argMax(tuple(person_distinct_id_overrides.person_id), person_distinct_id_overrides.version), 1) AS person_id,
                        person_distinct_id_overrides.distinct_id AS distinct_id
                 FROM person_distinct_id_overrides
                 WHERE equals(person_distinct_id_overrides.team_id, 99999)
                 GROUP BY person_distinct_id_overrides.distinct_id
                 HAVING ifNull(equals(tupleElement(argMax(tuple(person_distinct_id_overrides.is_deleted), person_distinct_id_overrides.version), 1), 0), 0) SETTINGS optimize_aggregation_in_order=1) AS e__override ON equals(e.distinct_id, e__override.distinct_id)
              WHERE and(equals(e.team_id, 99999), equals(e.event, '$pageview'), greaterOrEquals(timestamp, minus(assumeNotNull(toDateTime('2020-01-09 06:00:00', 'UTC')), toIntervalDay(7))), lessOrEquals(timestamp, assumeNotNull(toDateTime('2020-01-09 17:00:00', 'UTC'))))
              GROUP BY timestamp, actor_id) AS e
           CROSS JOIN
             (SELECT minus(toStartOfInterval(assumeNotNull(toDateTime('2020-01-09 17:00:00', 'UTC')), toIntervalHour(1)), toIntervalHour(numbers.number)) AS timestamp
              FROM numbers(dateDiff('hour', minus(toStartOfInterval(assumeNotNull(toDateTime('2020-01-09 06:00:00', 'UTC')), toIntervalHour(1)), toIntervalDay(7)), assumeNotNull(toDateTime('2020-01-09 17:00:00', 'UTC')))) AS numbers) AS d
           WHERE and(ifNull(lessOrEquals(e.timestamp, d.timestamp), 0), ifNull(greater(e.timestamp, minus(d.timestamp, toIntervalDay(7))), 0))
           GROUP BY d.timestamp
           ORDER BY d.timestamp ASC)
        WHERE and(ifNull(greaterOrEquals(timestamp, toStartOfInterval(assumeNotNull(toDateTime('2020-01-09 06:00:00', 'UTC')), toIntervalHour(1))), 0), ifNull(lessOrEquals(timestamp, assumeNotNull(toDateTime('2020-01-09 17:00:00', 'UTC'))), 0)))
     GROUP BY day_start
     ORDER BY day_start ASC)
  ORDER BY arraySum(total) DESC
  LIMIT 50000 SETTINGS readonly=2,
                       max_execution_time=60,
                       allow_experimental_object_type=1,
                       format_csv_allow_double_quotes=0,
                       max_ast_elements=4000000,
                       max_expanded_ast_elements=4000000,
                       max_bytes_before_external_group_by=0,
                       transform_null_in=1,
                       optimize_min_equality_disjunction_chain_length=4294967295,
                       allow_experimental_join_condition=1
  '''
# ---
# name: TestTrends.test_weekly_active_users_weekly
  '''
  SELECT arrayMap(number -> plus(toStartOfWeek(assumeNotNull(toDateTime('2019-12-29 00:00:00', 'UTC')), 0), toIntervalWeek(number)), range(0, plus(coalesce(dateDiff('week', toStartOfWeek(assumeNotNull(toDateTime('2019-12-29 00:00:00', 'UTC')), 0), toStartOfWeek(assumeNotNull(toDateTime('2020-01-18 23:59:59', 'UTC')), 0))), 1))) AS date,
         arrayMap(_match_date -> arraySum(arraySlice(groupArray(ifNull(count, 0)), indexOf(groupArray(day_start) AS _days_for_count, _match_date) AS _index, plus(minus(arrayLastIndex(x -> ifNull(equals(x, _match_date), isNull(x)
                                                                                                                                                                                                   and isNull(_match_date)), _days_for_count), _index), 1))), date) AS total
  FROM
    (SELECT sum(total) AS count,
            day_start AS day_start
     FROM
       (SELECT count(DISTINCT if(not(empty(e__override.distinct_id)), e__override.person_id, e.person_id)) AS total,
               toStartOfWeek(toTimeZone(e.timestamp, 'UTC'), 0) AS day_start
        FROM events AS e SAMPLE 1
        LEFT OUTER JOIN
          (SELECT tupleElement(argMax(tuple(person_distinct_id_overrides.person_id), person_distinct_id_overrides.version), 1) AS person_id,
                  person_distinct_id_overrides.distinct_id AS distinct_id
           FROM person_distinct_id_overrides
           WHERE equals(person_distinct_id_overrides.team_id, 99999)
           GROUP BY person_distinct_id_overrides.distinct_id
           HAVING ifNull(equals(tupleElement(argMax(tuple(person_distinct_id_overrides.is_deleted), person_distinct_id_overrides.version), 1), 0), 0) SETTINGS optimize_aggregation_in_order=1) AS e__override ON equals(e.distinct_id, e__override.distinct_id)
        WHERE and(equals(e.team_id, 99999), greaterOrEquals(toTimeZone(e.timestamp, 'UTC'), toStartOfInterval(assumeNotNull(toDateTime('2019-12-29 00:00:00', 'UTC')), toIntervalDay(1))), lessOrEquals(toTimeZone(e.timestamp, 'UTC'), assumeNotNull(toDateTime('2020-01-18 23:59:59', 'UTC'))), equals(e.event, '$pageview'))
        GROUP BY day_start)
     GROUP BY day_start
     ORDER BY day_start ASC)
  ORDER BY arraySum(total) DESC
  LIMIT 50000 SETTINGS readonly=2,
                       max_execution_time=60,
                       allow_experimental_object_type=1,
                       format_csv_allow_double_quotes=0,
                       max_ast_elements=4000000,
                       max_expanded_ast_elements=4000000,
                       max_bytes_before_external_group_by=0,
                       transform_null_in=1,
                       optimize_min_equality_disjunction_chain_length=4294967295,
                       allow_experimental_join_condition=1
  '''
# ---
# name: TestTrends.test_weekly_active_users_weekly_minus_utc
  '''
  SELECT arrayMap(number -> plus(toStartOfWeek(assumeNotNull(toDateTime('2019-12-29 00:00:00', 'America/Phoenix')), 0), toIntervalWeek(number)), range(0, plus(coalesce(dateDiff('week', toStartOfWeek(assumeNotNull(toDateTime('2019-12-29 00:00:00', 'America/Phoenix')), 0), toStartOfWeek(assumeNotNull(toDateTime('2020-01-18 23:59:59', 'America/Phoenix')), 0))), 1))) AS date,
         arrayMap(_match_date -> arraySum(arraySlice(groupArray(ifNull(count, 0)), indexOf(groupArray(day_start) AS _days_for_count, _match_date) AS _index, plus(minus(arrayLastIndex(x -> ifNull(equals(x, _match_date), isNull(x)
                                                                                                                                                                                                   and isNull(_match_date)), _days_for_count), _index), 1))), date) AS total
  FROM
    (SELECT sum(total) AS count,
            day_start AS day_start
     FROM
       (SELECT count(DISTINCT if(not(empty(e__override.distinct_id)), e__override.person_id, e.person_id)) AS total,
               toStartOfWeek(toTimeZone(e.timestamp, 'America/Phoenix'), 0) AS day_start
        FROM events AS e SAMPLE 1
        LEFT OUTER JOIN
          (SELECT tupleElement(argMax(tuple(person_distinct_id_overrides.person_id), person_distinct_id_overrides.version), 1) AS person_id,
                  person_distinct_id_overrides.distinct_id AS distinct_id
           FROM person_distinct_id_overrides
           WHERE equals(person_distinct_id_overrides.team_id, 99999)
           GROUP BY person_distinct_id_overrides.distinct_id
           HAVING ifNull(equals(tupleElement(argMax(tuple(person_distinct_id_overrides.is_deleted), person_distinct_id_overrides.version), 1), 0), 0) SETTINGS optimize_aggregation_in_order=1) AS e__override ON equals(e.distinct_id, e__override.distinct_id)
        WHERE and(equals(e.team_id, 99999), greaterOrEquals(toTimeZone(e.timestamp, 'America/Phoenix'), toStartOfInterval(assumeNotNull(toDateTime('2019-12-29 00:00:00', 'America/Phoenix')), toIntervalDay(1))), lessOrEquals(toTimeZone(e.timestamp, 'America/Phoenix'), assumeNotNull(toDateTime('2020-01-18 23:59:59', 'America/Phoenix'))), equals(e.event, '$pageview'))
        GROUP BY day_start)
     GROUP BY day_start
     ORDER BY day_start ASC)
  ORDER BY arraySum(total) DESC
  LIMIT 50000 SETTINGS readonly=2,
                       max_execution_time=60,
                       allow_experimental_object_type=1,
                       format_csv_allow_double_quotes=0,
                       max_ast_elements=4000000,
                       max_expanded_ast_elements=4000000,
                       max_bytes_before_external_group_by=0,
                       transform_null_in=1,
                       optimize_min_equality_disjunction_chain_length=4294967295,
                       allow_experimental_join_condition=1
  '''
# ---
# name: TestTrends.test_weekly_active_users_weekly_plus_utc
  '''
  SELECT arrayMap(number -> plus(toStartOfWeek(assumeNotNull(toDateTime('2019-12-29 00:00:00', 'Asia/Tokyo')), 0), toIntervalWeek(number)), range(0, plus(coalesce(dateDiff('week', toStartOfWeek(assumeNotNull(toDateTime('2019-12-29 00:00:00', 'Asia/Tokyo')), 0), toStartOfWeek(assumeNotNull(toDateTime('2020-01-18 23:59:59', 'Asia/Tokyo')), 0))), 1))) AS date,
         arrayMap(_match_date -> arraySum(arraySlice(groupArray(ifNull(count, 0)), indexOf(groupArray(day_start) AS _days_for_count, _match_date) AS _index, plus(minus(arrayLastIndex(x -> ifNull(equals(x, _match_date), isNull(x)
                                                                                                                                                                                                   and isNull(_match_date)), _days_for_count), _index), 1))), date) AS total
  FROM
    (SELECT sum(total) AS count,
            day_start AS day_start
     FROM
       (SELECT count(DISTINCT if(not(empty(e__override.distinct_id)), e__override.person_id, e.person_id)) AS total,
               toStartOfWeek(toTimeZone(e.timestamp, 'Asia/Tokyo'), 0) AS day_start
        FROM events AS e SAMPLE 1
        LEFT OUTER JOIN
          (SELECT tupleElement(argMax(tuple(person_distinct_id_overrides.person_id), person_distinct_id_overrides.version), 1) AS person_id,
                  person_distinct_id_overrides.distinct_id AS distinct_id
           FROM person_distinct_id_overrides
           WHERE equals(person_distinct_id_overrides.team_id, 99999)
           GROUP BY person_distinct_id_overrides.distinct_id
           HAVING ifNull(equals(tupleElement(argMax(tuple(person_distinct_id_overrides.is_deleted), person_distinct_id_overrides.version), 1), 0), 0) SETTINGS optimize_aggregation_in_order=1) AS e__override ON equals(e.distinct_id, e__override.distinct_id)
        WHERE and(equals(e.team_id, 99999), greaterOrEquals(toTimeZone(e.timestamp, 'Asia/Tokyo'), toStartOfInterval(assumeNotNull(toDateTime('2019-12-29 00:00:00', 'Asia/Tokyo')), toIntervalDay(1))), lessOrEquals(toTimeZone(e.timestamp, 'Asia/Tokyo'), assumeNotNull(toDateTime('2020-01-18 23:59:59', 'Asia/Tokyo'))), equals(e.event, '$pageview'))
        GROUP BY day_start)
     GROUP BY day_start
     ORDER BY day_start ASC)
  ORDER BY arraySum(total) DESC
  LIMIT 50000 SETTINGS readonly=2,
                       max_execution_time=60,
                       allow_experimental_object_type=1,
                       format_csv_allow_double_quotes=0,
                       max_ast_elements=4000000,
                       max_expanded_ast_elements=4000000,
                       max_bytes_before_external_group_by=0,
                       transform_null_in=1,
                       optimize_min_equality_disjunction_chain_length=4294967295,
                       allow_experimental_join_condition=1
  '''
# ---<|MERGE_RESOLUTION|>--- conflicted
+++ resolved
@@ -833,6 +833,95 @@
                         ifNull(nullIf(toString(replaceRegexpAll(nullIf(nullIf(JSONExtractRaw(e.properties, 'key'), ''), 'null'), '^"|"$', '')), ''), '$$_posthog_breakdown_null_$$') AS breakdown_value
                  FROM events AS e SAMPLE 1
                  LEFT OUTER JOIN
+                   (SELECT argMax(person_distinct_id_overrides.person_id, person_distinct_id_overrides.version) AS person_id,
+                           person_distinct_id_overrides.distinct_id AS distinct_id
+                    FROM person_distinct_id_overrides
+                    WHERE equals(person_distinct_id_overrides.team_id, 99999)
+                    GROUP BY person_distinct_id_overrides.distinct_id
+                    HAVING ifNull(equals(argMax(person_distinct_id_overrides.is_deleted, person_distinct_id_overrides.version), 0), 0) SETTINGS optimize_aggregation_in_order=1) AS e__override ON equals(e.distinct_id, e__override.distinct_id)
+                 LEFT JOIN
+                   (SELECT person.id AS id,
+                           replaceRegexpAll(nullIf(nullIf(JSONExtractRaw(person.properties, 'name'), ''), 'null'), '^"|"$', '') AS properties___name
+                    FROM person
+                    WHERE and(equals(person.team_id, 99999), in(tuple(person.id, person.version),
+                                                                  (SELECT person.id AS id, max(person.version) AS version
+                                                                   FROM person
+                                                                   WHERE equals(person.team_id, 99999)
+                                                                   GROUP BY person.id
+                                                                   HAVING and(ifNull(equals(argMax(person.is_deleted, person.version), 0), 0), ifNull(less(argMax(toTimeZone(person.created_at, 'UTC'), person.version), plus(now64(6, 'UTC'), toIntervalDay(1))), 0))))) SETTINGS optimize_aggregation_in_order=1) AS e__person ON equals(if(not(empty(e__override.distinct_id)), e__override.person_id, e.person_id), e__person.id)
+                 WHERE and(equals(e.team_id, 99999), and(equals(e.event, '$pageview'), and(in(e__person.properties___name, tuple('p1', 'p2', 'p3')), in(if(not(empty(e__override.distinct_id)), e__override.person_id, e.person_id),
+                                                                                                                                                          (SELECT cohortpeople.person_id AS person_id
+                                                                                                                                                           FROM cohortpeople
+                                                                                                                                                           WHERE and(equals(cohortpeople.team_id, 99999), equals(cohortpeople.cohort_id, 99999), equals(cohortpeople.version, 0)))))), greaterOrEquals(timestamp, minus(assumeNotNull(toDateTime('2020-01-01 00:00:00', 'UTC')), toIntervalDay(7))), lessOrEquals(timestamp, assumeNotNull(toDateTime('2020-01-12 23:59:59', 'UTC'))))
+                 GROUP BY timestamp, actor_id,
+                                     breakdown_value) AS e
+              CROSS JOIN
+                (SELECT minus(toStartOfInterval(assumeNotNull(toDateTime('2020-01-12 23:59:59', 'UTC')), toIntervalDay(1)), toIntervalDay(numbers.number)) AS timestamp
+                 FROM numbers(dateDiff('day', minus(toStartOfInterval(assumeNotNull(toDateTime('2020-01-01 00:00:00', 'UTC')), toIntervalDay(1)), toIntervalDay(7)), assumeNotNull(toDateTime('2020-01-12 23:59:59', 'UTC')))) AS numbers) AS d
+              WHERE and(ifNull(lessOrEquals(e.timestamp, d.timestamp), 0), ifNull(greater(e.timestamp, minus(d.timestamp, toIntervalDay(7))), 0))
+              GROUP BY d.timestamp,
+                       breakdown_value
+              ORDER BY d.timestamp ASC)
+           WHERE and(ifNull(greaterOrEquals(timestamp, toStartOfInterval(assumeNotNull(toDateTime('2020-01-01 00:00:00', 'UTC')), toIntervalDay(1))), 0), ifNull(lessOrEquals(timestamp, assumeNotNull(toDateTime('2020-01-12 23:59:59', 'UTC'))), 0)))
+        GROUP BY day_start,
+                 breakdown_value
+        ORDER BY day_start ASC, breakdown_value ASC)
+     GROUP BY breakdown_value
+     ORDER BY if(ifNull(equals(breakdown_value, '$$_posthog_breakdown_other_$$'), 0), 2, if(ifNull(equals(breakdown_value, '$$_posthog_breakdown_null_$$'), 0), 1, 0)) ASC, arraySum(total) DESC, breakdown_value ASC)
+  WHERE isNotNull(breakdown_value)
+  GROUP BY breakdown_value
+  ORDER BY if(ifNull(equals(breakdown_value, '$$_posthog_breakdown_other_$$'), 0), 2, if(ifNull(equals(breakdown_value, '$$_posthog_breakdown_null_$$'), 0), 1, 0)) ASC, arraySum(total) DESC, breakdown_value ASC
+  LIMIT 50000 SETTINGS readonly=2,
+                       max_execution_time=60,
+                       allow_experimental_object_type=1,
+                       format_csv_allow_double_quotes=0,
+                       max_ast_elements=4000000,
+                       max_expanded_ast_elements=4000000,
+                       max_bytes_before_external_group_by=0,
+                       transform_null_in=1,
+                       optimize_min_equality_disjunction_chain_length=4294967295,
+                       allow_experimental_join_condition=1
+  '''
+# ---
+# name: TestTrends.test_breakdown_weekly_active_users_daily_based_on_action.2
+  '''
+  
+  SELECT count(DISTINCT person_id)
+  FROM cohortpeople
+  WHERE team_id = 99999
+    AND cohort_id = 99999
+    AND version = 0
+  '''
+# ---
+# name: TestTrends.test_breakdown_weekly_active_users_daily_based_on_action.3
+  '''
+  SELECT groupArray(1)(date)[1] AS date,
+                      arrayFold((acc, x) -> arrayMap(i -> plus(acc[i], x[i]), range(1, plus(length(date), 1))), groupArray(ifNull(total, 0)), arrayWithConstant(length(date), reinterpretAsFloat64(0))) AS total,
+                      if(ifNull(ifNull(greaterOrEquals(row_number, 25), 0), 0), '$$_posthog_breakdown_other_$$', breakdown_value) AS breakdown_value
+  FROM
+    (SELECT arrayMap(number -> plus(toStartOfInterval(assumeNotNull(toDateTime('2020-01-01 00:00:00', 'UTC')), toIntervalDay(1)), toIntervalDay(number)), range(0, plus(coalesce(dateDiff('day', toStartOfInterval(assumeNotNull(toDateTime('2020-01-01 00:00:00', 'UTC')), toIntervalDay(1)), toStartOfInterval(assumeNotNull(toDateTime('2020-01-12 23:59:59', 'UTC')), toIntervalDay(1)))), 1))) AS date,
+            arrayMap(_match_date -> arraySum(arraySlice(groupArray(ifNull(count, 0)), indexOf(groupArray(day_start) AS _days_for_count, _match_date) AS _index, plus(minus(arrayLastIndex(x -> ifNull(equals(x, _match_date), isNull(x)
+                                                                                                                                                                                                      and isNull(_match_date)), _days_for_count), _index), 1))), date) AS total,
+            breakdown_value AS breakdown_value,
+            rowNumberInAllBlocks() AS row_number
+     FROM
+       (SELECT sum(total) AS count,
+               day_start AS day_start,
+               breakdown_value AS breakdown_value
+        FROM
+          (SELECT counts AS total,
+                  toStartOfDay(timestamp) AS day_start,
+                  breakdown_value AS breakdown_value
+           FROM
+             (SELECT d.timestamp AS timestamp,
+                     count(DISTINCT e.actor_id) AS counts,
+                     e.breakdown_value AS breakdown_value
+              FROM
+                (SELECT toStartOfDay(toTimeZone(e.timestamp, 'UTC')) AS timestamp,
+                        if(not(empty(e__override.distinct_id)), e__override.person_id, e.person_id) AS actor_id,
+                        ifNull(nullIf(toString(replaceRegexpAll(nullIf(nullIf(JSONExtractRaw(e.properties, 'key'), ''), 'null'), '^"|"$', '')), ''), '$$_posthog_breakdown_null_$$') AS breakdown_value
+                 FROM events AS e SAMPLE 1
+                 LEFT OUTER JOIN
                    (SELECT tupleElement(argMax(tuple(person_distinct_id_overrides.person_id), person_distinct_id_overrides.version), 1) AS person_id,
                            person_distinct_id_overrides.distinct_id AS distinct_id
                     FROM person_distinct_id_overrides
@@ -883,17 +972,7 @@
                        allow_experimental_join_condition=1
   '''
 # ---
-# name: TestTrends.test_breakdown_weekly_active_users_daily_based_on_action.2
-  '''
-  
-  SELECT count(DISTINCT person_id)
-  FROM cohortpeople
-  WHERE team_id = 99999
-    AND cohort_id = 99999
-    AND version = 0
-  '''
-# ---
-# name: TestTrends.test_breakdown_weekly_active_users_daily_based_on_action.3
+# name: TestTrends.test_breakdown_with_filter_groups_person_on_events
   '''
   SELECT groupArray(1)(date)[1] AS date,
                       arrayFold((acc, x) -> arrayMap(i -> plus(acc[i], x[i]), range(1, plus(length(date), 1))), groupArray(ifNull(total, 0)), arrayWithConstant(length(date), reinterpretAsFloat64(0))) AS total,
@@ -909,98 +988,12 @@
                day_start AS day_start,
                breakdown_value AS breakdown_value
         FROM
-<<<<<<< HEAD
-=======
-          (SELECT counts AS total,
-                  toStartOfDay(timestamp) AS day_start,
-                  breakdown_value AS breakdown_value
-           FROM
-             (SELECT d.timestamp AS timestamp,
-                     count(DISTINCT e.actor_id) AS counts,
-                     e.breakdown_value AS breakdown_value
-              FROM
-                (SELECT toStartOfDay(toTimeZone(e.timestamp, 'UTC')) AS timestamp,
-                        if(not(empty(e__override.distinct_id)), e__override.person_id, e.person_id) AS actor_id,
-                        ifNull(nullIf(toString(replaceRegexpAll(nullIf(nullIf(JSONExtractRaw(e.properties, 'key'), ''), 'null'), '^"|"$', '')), ''), '$$_posthog_breakdown_null_$$') AS breakdown_value
-                 FROM events AS e SAMPLE 1
-                 LEFT OUTER JOIN
-                   (SELECT argMax(person_distinct_id_overrides.person_id, person_distinct_id_overrides.version) AS person_id,
-                           person_distinct_id_overrides.distinct_id AS distinct_id
-                    FROM person_distinct_id_overrides
-                    WHERE equals(person_distinct_id_overrides.team_id, 99999)
-                    GROUP BY person_distinct_id_overrides.distinct_id
-                    HAVING ifNull(equals(argMax(person_distinct_id_overrides.is_deleted, person_distinct_id_overrides.version), 0), 0) SETTINGS optimize_aggregation_in_order=1) AS e__override ON equals(e.distinct_id, e__override.distinct_id)
-                 LEFT JOIN
-                   (SELECT person.id AS id,
-                           replaceRegexpAll(nullIf(nullIf(JSONExtractRaw(person.properties, 'name'), ''), 'null'), '^"|"$', '') AS properties___name
-                    FROM person
-                    WHERE and(equals(person.team_id, 99999), in(tuple(person.id, person.version),
-                                                                  (SELECT person.id AS id, max(person.version) AS version
-                                                                   FROM person
-                                                                   WHERE equals(person.team_id, 99999)
-                                                                   GROUP BY person.id
-                                                                   HAVING and(ifNull(equals(argMax(person.is_deleted, person.version), 0), 0), ifNull(less(argMax(toTimeZone(person.created_at, 'UTC'), person.version), plus(now64(6, 'UTC'), toIntervalDay(1))), 0))))) SETTINGS optimize_aggregation_in_order=1) AS e__person ON equals(if(not(empty(e__override.distinct_id)), e__override.person_id, e.person_id), e__person.id)
-                 WHERE and(equals(e.team_id, 99999), and(equals(e.event, '$pageview'), and(in(e__person.properties___name, tuple('p1', 'p2', 'p3')), in(if(not(empty(e__override.distinct_id)), e__override.person_id, e.person_id),
-                                                                                                                                                          (SELECT cohortpeople.person_id AS person_id
-                                                                                                                                                           FROM cohortpeople
-                                                                                                                                                           WHERE and(equals(cohortpeople.team_id, 99999), equals(cohortpeople.cohort_id, 99999), equals(cohortpeople.version, 0)))))), greaterOrEquals(timestamp, minus(assumeNotNull(toDateTime('2020-01-01 00:00:00', 'UTC')), toIntervalDay(7))), lessOrEquals(timestamp, assumeNotNull(toDateTime('2020-01-12 23:59:59', 'UTC'))))
-                 GROUP BY timestamp, actor_id,
-                                     breakdown_value) AS e
-              CROSS JOIN
-                (SELECT minus(toStartOfInterval(assumeNotNull(toDateTime('2020-01-12 23:59:59', 'UTC')), toIntervalDay(1)), toIntervalDay(numbers.number)) AS timestamp
-                 FROM numbers(dateDiff('day', minus(toStartOfInterval(assumeNotNull(toDateTime('2020-01-01 00:00:00', 'UTC')), toIntervalDay(1)), toIntervalDay(7)), assumeNotNull(toDateTime('2020-01-12 23:59:59', 'UTC')))) AS numbers) AS d
-              WHERE and(ifNull(lessOrEquals(e.timestamp, d.timestamp), 0), ifNull(greater(e.timestamp, minus(d.timestamp, toIntervalDay(7))), 0))
-              GROUP BY d.timestamp,
-                       breakdown_value
-              ORDER BY d.timestamp ASC)
-           WHERE and(ifNull(greaterOrEquals(timestamp, toStartOfInterval(assumeNotNull(toDateTime('2020-01-01 00:00:00', 'UTC')), toIntervalDay(1))), 0), ifNull(lessOrEquals(timestamp, assumeNotNull(toDateTime('2020-01-12 23:59:59', 'UTC'))), 0)))
-        GROUP BY day_start,
-                 breakdown_value
-        ORDER BY day_start ASC, breakdown_value ASC)
-     GROUP BY breakdown_value
-     ORDER BY if(ifNull(equals(breakdown_value, '$$_posthog_breakdown_other_$$'), 0), 2, if(ifNull(equals(breakdown_value, '$$_posthog_breakdown_null_$$'), 0), 1, 0)) ASC, arraySum(total) DESC, breakdown_value ASC)
-  WHERE isNotNull(breakdown_value)
-  GROUP BY breakdown_value
-  ORDER BY if(ifNull(equals(breakdown_value, '$$_posthog_breakdown_other_$$'), 0), 2, if(ifNull(equals(breakdown_value, '$$_posthog_breakdown_null_$$'), 0), 1, 0)) ASC, arraySum(total) DESC, breakdown_value ASC
-  LIMIT 50000 SETTINGS readonly=2,
-                       max_execution_time=60,
-                       allow_experimental_object_type=1,
-                       format_csv_allow_double_quotes=0,
-                       max_ast_elements=4000000,
-                       max_expanded_ast_elements=4000000,
-                       max_bytes_before_external_group_by=0,
-                       transform_null_in=1,
-                       optimize_min_equality_disjunction_chain_length=4294967295,
-                       allow_experimental_join_condition=1
-  '''
-# ---
-# name: TestTrends.test_breakdown_with_filter_groups_person_on_events
-  '''
-  SELECT groupArray(1)(date)[1] AS date,
-                      arrayFold((acc, x) -> arrayMap(i -> plus(acc[i], x[i]), range(1, plus(length(date), 1))), groupArray(ifNull(total, 0)), arrayWithConstant(length(date), reinterpretAsFloat64(0))) AS total,
-                      if(ifNull(ifNull(greaterOrEquals(row_number, 25), 0), 0), '$$_posthog_breakdown_other_$$', breakdown_value) AS breakdown_value
-  FROM
-    (SELECT arrayMap(number -> plus(toStartOfInterval(assumeNotNull(toDateTime('2020-01-01 00:00:00', 'UTC')), toIntervalDay(1)), toIntervalDay(number)), range(0, plus(coalesce(dateDiff('day', toStartOfInterval(assumeNotNull(toDateTime('2020-01-01 00:00:00', 'UTC')), toIntervalDay(1)), toStartOfInterval(assumeNotNull(toDateTime('2020-01-12 23:59:59', 'UTC')), toIntervalDay(1)))), 1))) AS date,
-            arrayMap(_match_date -> arraySum(arraySlice(groupArray(ifNull(count, 0)), indexOf(groupArray(day_start) AS _days_for_count, _match_date) AS _index, plus(minus(arrayLastIndex(x -> ifNull(equals(x, _match_date), isNull(x)
-                                                                                                                                                                                                      and isNull(_match_date)), _days_for_count), _index), 1))), date) AS total,
-            breakdown_value AS breakdown_value,
-            rowNumberInAllBlocks() AS row_number
-     FROM
-       (SELECT sum(total) AS count,
-               day_start AS day_start,
-               breakdown_value AS breakdown_value
-        FROM
->>>>>>> a411ae97
           (SELECT count() AS total,
                   toStartOfDay(toTimeZone(e.timestamp, 'UTC')) AS day_start,
                   ifNull(nullIf(toString(replaceRegexpAll(nullIf(nullIf(JSONExtractRaw(e.properties, 'key'), ''), 'null'), '^"|"$', '')), ''), '$$_posthog_breakdown_null_$$') AS breakdown_value
            FROM events AS e SAMPLE 1
            LEFT JOIN
-<<<<<<< HEAD
              (SELECT tupleElement(argMax(tuple(replaceRegexpAll(nullIf(nullIf(JSONExtractRaw(groups.group_properties, 'industry'), ''), 'null'), '^"|"$', '')), toTimeZone(groups._timestamp, 'UTC')), 1) AS properties___industry,
-=======
-             (SELECT argMax(replaceRegexpAll(nullIf(nullIf(JSONExtractRaw(groups.group_properties, 'industry'), ''), 'null'), '^"|"$', ''), toTimeZone(groups._timestamp, 'UTC')) AS properties___industry,
->>>>>>> a411ae97
                      groups.group_type_index AS index,
                      groups.group_key AS key
               FROM groups
