--- conflicted
+++ resolved
@@ -309,12 +309,8 @@
                     allow_experimental_object_type=1,
                     format_csv_allow_double_quotes=0,
                     max_ast_elements=1000000,
-<<<<<<< HEAD
-                    max_expanded_ast_elements=1000000
-=======
                     max_expanded_ast_elements=1000000,
                     max_query_size=524288
->>>>>>> d1efb625
   '''
 # ---
 # name: TestTrends.test_breakdown_by_group_props_person_on_events.3
@@ -331,12 +327,8 @@
                      allow_experimental_object_type=1,
                      format_csv_allow_double_quotes=0,
                      max_ast_elements=1000000,
-<<<<<<< HEAD
-                     max_expanded_ast_elements=1000000
-=======
                      max_expanded_ast_elements=1000000,
                      max_query_size=524288
->>>>>>> d1efb625
   '''
 # ---
 # name: TestTrends.test_breakdown_by_group_props_with_person_filter_person_on_events
@@ -1381,12 +1373,8 @@
                     allow_experimental_object_type=1,
                     format_csv_allow_double_quotes=0,
                     max_ast_elements=1000000,
-<<<<<<< HEAD
-                    max_expanded_ast_elements=1000000
-=======
                     max_expanded_ast_elements=1000000,
                     max_query_size=524288
->>>>>>> d1efb625
   '''
 # ---
 # name: TestTrends.test_filtering_by_multiple_groups_person_on_events.2
@@ -1403,16 +1391,10 @@
                      allow_experimental_object_type=1,
                      format_csv_allow_double_quotes=0,
                      max_ast_elements=1000000,
-<<<<<<< HEAD
-                     max_expanded_ast_elements=1000000
-=======
                      max_expanded_ast_elements=1000000,
                      max_query_size=524288
->>>>>>> d1efb625
-  '''
 # ---
 # name: TestTrends.test_filtering_with_group_props_person_on_events
-  '''
   SELECT groupArray(day_start) AS date,
          groupArray(count) AS total
   FROM
