# serializer version: 1
# name: TestFormula.test_aggregated_one_without_events
  '''
  SELECT ifNull(sum(accurateCastOrNull(replaceRegexpAll(nullIf(nullIf(JSONExtractRaw(e.properties, 'xyz'), ''), 'null'), '^"|"$', ''), 'Float64')), 0) AS total
  FROM events AS e SAMPLE 1
  WHERE and(equals(e.team_id, 99999), greaterOrEquals(toTimeZone(e.timestamp, 'UTC'), assumeNotNull(toDateTime('2019-12-28 00:00:00', 'UTC'))), lessOrEquals(toTimeZone(e.timestamp, 'UTC'), assumeNotNull(toDateTime('2020-01-04 13:01:01', 'UTC'))), equals(e.event, 'session start'))
  ORDER BY 1 DESC
  LIMIT 50000 SETTINGS readonly=2,
                       max_execution_time=60,
                       allow_experimental_object_type=1,
                       format_csv_allow_double_quotes=0,
                       max_ast_elements=4000000,
                       max_expanded_ast_elements=4000000,
                       max_bytes_before_external_group_by=0,
                       transform_null_in=1,
                       optimize_min_equality_disjunction_chain_length=4294967295,
                       allow_experimental_join_condition=1
  '''
# ---
# name: TestFormula.test_aggregated_one_without_events.1
  '''
  SELECT ifNull(sum(accurateCastOrNull(replaceRegexpAll(nullIf(nullIf(JSONExtractRaw(e.properties, 'session not here'), ''), 'null'), '^"|"$', ''), 'Float64')), 0) AS total
  FROM events AS e SAMPLE 1
  WHERE and(equals(e.team_id, 99999), greaterOrEquals(toTimeZone(e.timestamp, 'UTC'), assumeNotNull(toDateTime('2019-12-28 00:00:00', 'UTC'))), lessOrEquals(toTimeZone(e.timestamp, 'UTC'), assumeNotNull(toDateTime('2020-01-04 13:01:01', 'UTC'))), equals(e.event, 'session error'))
  ORDER BY 1 DESC
  LIMIT 50000 SETTINGS readonly=2,
                       max_execution_time=60,
                       allow_experimental_object_type=1,
                       format_csv_allow_double_quotes=0,
                       max_ast_elements=4000000,
                       max_expanded_ast_elements=4000000,
                       max_bytes_before_external_group_by=0,
                       transform_null_in=1,
                       optimize_min_equality_disjunction_chain_length=4294967295,
                       allow_experimental_join_condition=1
  '''
# ---
# name: TestFormula.test_breakdown
  '''
  SELECT groupArray(1)(date)[1] AS date,
                      arrayFold((acc, x) -> arrayMap(i -> plus(acc[i], x[i]), range(1, plus(length(date), 1))), groupArray(ifNull(total, 0)), arrayWithConstant(length(date), reinterpretAsFloat64(0))) AS total,
                      if(ifNull(ifNull(greaterOrEquals(row_number, 25), 0), 0), '$$_posthog_breakdown_other_$$', breakdown_value) AS breakdown_value
  FROM
    (SELECT arrayMap(number -> plus(toStartOfInterval(assumeNotNull(toDateTime('2019-12-28 00:00:00', 'UTC')), toIntervalDay(1)), toIntervalDay(number)), range(0, plus(coalesce(dateDiff('day', toStartOfInterval(assumeNotNull(toDateTime('2019-12-28 00:00:00', 'UTC')), toIntervalDay(1)), toStartOfInterval(assumeNotNull(toDateTime('2020-01-04 23:59:59', 'UTC')), toIntervalDay(1)))), 1))) AS date,
            arrayMap(_match_date -> arraySum(arraySlice(groupArray(ifNull(count, 0)), indexOf(groupArray(day_start) AS _days_for_count, _match_date) AS _index, plus(minus(arrayLastIndex(x -> ifNull(equals(x, _match_date), isNull(x)
                                                                                                                                                                                                      and isNull(_match_date)), _days_for_count), _index), 1))), date) AS total,
            breakdown_value AS breakdown_value,
            rowNumberInAllBlocks() AS row_number
     FROM
       (SELECT sum(total) AS count,
               day_start AS day_start,
               breakdown_value AS breakdown_value
        FROM
          (SELECT ifNull(sum(accurateCastOrNull(replaceRegexpAll(nullIf(nullIf(JSONExtractRaw(e.properties, 'xyz'), ''), 'null'), '^"|"$', ''), 'Float64')), 0) AS total,
                  toStartOfDay(toTimeZone(e.timestamp, 'UTC')) AS day_start,
                  ifNull(nullIf(toString(replaceRegexpAll(nullIf(nullIf(JSONExtractRaw(e.properties, 'location'), ''), 'null'), '^"|"$', '')), ''), '$$_posthog_breakdown_null_$$') AS breakdown_value
           FROM events AS e SAMPLE 1
           WHERE and(equals(e.team_id, 99999), greaterOrEquals(toTimeZone(e.timestamp, 'UTC'), toStartOfInterval(assumeNotNull(toDateTime('2019-12-28 00:00:00', 'UTC')), toIntervalDay(1))), lessOrEquals(toTimeZone(e.timestamp, 'UTC'), assumeNotNull(toDateTime('2020-01-04 23:59:59', 'UTC'))), equals(e.event, 'session start'))
           GROUP BY day_start,
                    breakdown_value)
        GROUP BY day_start,
                 breakdown_value
        ORDER BY day_start ASC, breakdown_value ASC)
     GROUP BY breakdown_value
     ORDER BY if(ifNull(equals(breakdown_value, '$$_posthog_breakdown_other_$$'), 0), 2, if(ifNull(equals(breakdown_value, '$$_posthog_breakdown_null_$$'), 0), 1, 0)) ASC, arraySum(total) DESC, breakdown_value ASC)
  WHERE isNotNull(breakdown_value)
  GROUP BY breakdown_value
  ORDER BY if(ifNull(equals(breakdown_value, '$$_posthog_breakdown_other_$$'), 0), 2, if(ifNull(equals(breakdown_value, '$$_posthog_breakdown_null_$$'), 0), 1, 0)) ASC, arraySum(total) DESC, breakdown_value ASC
  LIMIT 50000 SETTINGS readonly=2,
                       max_execution_time=60,
                       allow_experimental_object_type=1,
                       format_csv_allow_double_quotes=0,
                       max_ast_elements=4000000,
                       max_expanded_ast_elements=4000000,
                       max_bytes_before_external_group_by=0,
                       transform_null_in=1,
                       optimize_min_equality_disjunction_chain_length=4294967295,
                       allow_experimental_join_condition=1
  '''
# ---
# name: TestFormula.test_breakdown.1
  '''
  SELECT groupArray(1)(date)[1] AS date,
                      arrayFold((acc, x) -> arrayMap(i -> plus(acc[i], x[i]), range(1, plus(length(date), 1))), groupArray(ifNull(total, 0)), arrayWithConstant(length(date), reinterpretAsFloat64(0))) AS total,
                      if(ifNull(ifNull(greaterOrEquals(row_number, 25), 0), 0), '$$_posthog_breakdown_other_$$', breakdown_value) AS breakdown_value
  FROM
    (SELECT arrayMap(number -> plus(toStartOfInterval(assumeNotNull(toDateTime('2019-12-28 00:00:00', 'UTC')), toIntervalDay(1)), toIntervalDay(number)), range(0, plus(coalesce(dateDiff('day', toStartOfInterval(assumeNotNull(toDateTime('2019-12-28 00:00:00', 'UTC')), toIntervalDay(1)), toStartOfInterval(assumeNotNull(toDateTime('2020-01-04 23:59:59', 'UTC')), toIntervalDay(1)))), 1))) AS date,
            arrayMap(_match_date -> arraySum(arraySlice(groupArray(ifNull(count, 0)), indexOf(groupArray(day_start) AS _days_for_count, _match_date) AS _index, plus(minus(arrayLastIndex(x -> ifNull(equals(x, _match_date), isNull(x)
                                                                                                                                                                                                      and isNull(_match_date)), _days_for_count), _index), 1))), date) AS total,
            breakdown_value AS breakdown_value,
            rowNumberInAllBlocks() AS row_number
     FROM
       (SELECT sum(total) AS count,
               day_start AS day_start,
               breakdown_value AS breakdown_value
        FROM
          (SELECT ifNull(avg(accurateCastOrNull(replaceRegexpAll(nullIf(nullIf(JSONExtractRaw(e.properties, 'xyz'), ''), 'null'), '^"|"$', ''), 'Float64')), 0) AS total,
                  toStartOfDay(toTimeZone(e.timestamp, 'UTC')) AS day_start,
                  ifNull(nullIf(toString(replaceRegexpAll(nullIf(nullIf(JSONExtractRaw(e.properties, 'location'), ''), 'null'), '^"|"$', '')), ''), '$$_posthog_breakdown_null_$$') AS breakdown_value
           FROM events AS e SAMPLE 1
           WHERE and(equals(e.team_id, 99999), greaterOrEquals(toTimeZone(e.timestamp, 'UTC'), toStartOfInterval(assumeNotNull(toDateTime('2019-12-28 00:00:00', 'UTC')), toIntervalDay(1))), lessOrEquals(toTimeZone(e.timestamp, 'UTC'), assumeNotNull(toDateTime('2020-01-04 23:59:59', 'UTC'))), equals(e.event, 'session start'))
           GROUP BY day_start,
                    breakdown_value)
        GROUP BY day_start,
                 breakdown_value
        ORDER BY day_start ASC, breakdown_value ASC)
     GROUP BY breakdown_value
     ORDER BY if(ifNull(equals(breakdown_value, '$$_posthog_breakdown_other_$$'), 0), 2, if(ifNull(equals(breakdown_value, '$$_posthog_breakdown_null_$$'), 0), 1, 0)) ASC, arraySum(total) DESC, breakdown_value ASC)
  WHERE isNotNull(breakdown_value)
  GROUP BY breakdown_value
  ORDER BY if(ifNull(equals(breakdown_value, '$$_posthog_breakdown_other_$$'), 0), 2, if(ifNull(equals(breakdown_value, '$$_posthog_breakdown_null_$$'), 0), 1, 0)) ASC, arraySum(total) DESC, breakdown_value ASC
  LIMIT 50000 SETTINGS readonly=2,
                       max_execution_time=60,
                       allow_experimental_object_type=1,
                       format_csv_allow_double_quotes=0,
                       max_ast_elements=4000000,
                       max_expanded_ast_elements=4000000,
                       max_bytes_before_external_group_by=0,
                       transform_null_in=1,
                       optimize_min_equality_disjunction_chain_length=4294967295,
                       allow_experimental_join_condition=1
  '''
# ---
# name: TestFormula.test_breakdown_aggregated
  '''
  SELECT sum(total) AS total,
         if(ifNull(ifNull(greaterOrEquals(row_number, 26), 0), 0), '$$_posthog_breakdown_other_$$', breakdown_value) AS breakdown_value
  FROM
    (SELECT count AS total,
                     breakdown_value AS breakdown_value,
                     row_number() OVER (
                                        ORDER BY total DESC) AS row_number
     FROM
       (SELECT sum(total) AS count,
               breakdown_value AS breakdown_value
        FROM
          (SELECT ifNull(sum(accurateCastOrNull(replaceRegexpAll(nullIf(nullIf(JSONExtractRaw(e.properties, 'xyz'), ''), 'null'), '^"|"$', ''), 'Float64')), 0) AS total,
                  ifNull(nullIf(toString(replaceRegexpAll(nullIf(nullIf(JSONExtractRaw(e.properties, 'location'), ''), 'null'), '^"|"$', '')), ''), '$$_posthog_breakdown_null_$$') AS breakdown_value
           FROM events AS e SAMPLE 1
           WHERE and(equals(e.team_id, 99999), greaterOrEquals(toTimeZone(e.timestamp, 'UTC'), toStartOfInterval(assumeNotNull(toDateTime('2019-12-28 00:00:00', 'UTC')), toIntervalDay(1))), lessOrEquals(toTimeZone(e.timestamp, 'UTC'), assumeNotNull(toDateTime('2020-01-04 23:59:59', 'UTC'))), equals(e.event, 'session start'))
           GROUP BY breakdown_value)
        GROUP BY breakdown_value
        ORDER BY breakdown_value ASC)
     ORDER BY total DESC, breakdown_value ASC)
  WHERE isNotNull(breakdown_value)
  GROUP BY breakdown_value
  ORDER BY if(ifNull(equals(breakdown_value, '$$_posthog_breakdown_other_$$'), 0), 2, if(ifNull(equals(breakdown_value, '$$_posthog_breakdown_null_$$'), 0), 1, 0)) ASC, total DESC,
                                                                                                                                                                         breakdown_value ASC
  LIMIT 50000 SETTINGS readonly=2,
                       max_execution_time=60,
                       allow_experimental_object_type=1,
                       format_csv_allow_double_quotes=0,
                       max_ast_elements=4000000,
                       max_expanded_ast_elements=4000000,
                       max_bytes_before_external_group_by=0,
                       transform_null_in=1,
                       optimize_min_equality_disjunction_chain_length=4294967295,
                       allow_experimental_join_condition=1
  '''
# ---
# name: TestFormula.test_breakdown_aggregated.1
  '''
  SELECT sum(total) AS total,
         if(ifNull(ifNull(greaterOrEquals(row_number, 26), 0), 0), '$$_posthog_breakdown_other_$$', breakdown_value) AS breakdown_value
  FROM
    (SELECT count AS total,
                     breakdown_value AS breakdown_value,
                     row_number() OVER (
                                        ORDER BY total DESC) AS row_number
     FROM
       (SELECT sum(total) AS count,
               breakdown_value AS breakdown_value
        FROM
          (SELECT ifNull(avg(accurateCastOrNull(replaceRegexpAll(nullIf(nullIf(JSONExtractRaw(e.properties, 'xyz'), ''), 'null'), '^"|"$', ''), 'Float64')), 0) AS total,
                  ifNull(nullIf(toString(replaceRegexpAll(nullIf(nullIf(JSONExtractRaw(e.properties, 'location'), ''), 'null'), '^"|"$', '')), ''), '$$_posthog_breakdown_null_$$') AS breakdown_value
           FROM events AS e SAMPLE 1
           WHERE and(equals(e.team_id, 99999), greaterOrEquals(toTimeZone(e.timestamp, 'UTC'), toStartOfInterval(assumeNotNull(toDateTime('2019-12-28 00:00:00', 'UTC')), toIntervalDay(1))), lessOrEquals(toTimeZone(e.timestamp, 'UTC'), assumeNotNull(toDateTime('2020-01-04 23:59:59', 'UTC'))), equals(e.event, 'session start'))
           GROUP BY breakdown_value)
        GROUP BY breakdown_value
        ORDER BY breakdown_value ASC)
     ORDER BY total DESC, breakdown_value ASC)
  WHERE isNotNull(breakdown_value)
  GROUP BY breakdown_value
  ORDER BY if(ifNull(equals(breakdown_value, '$$_posthog_breakdown_other_$$'), 0), 2, if(ifNull(equals(breakdown_value, '$$_posthog_breakdown_null_$$'), 0), 1, 0)) ASC, total DESC,
                                                                                                                                                                         breakdown_value ASC
  LIMIT 50000 SETTINGS readonly=2,
                       max_execution_time=60,
                       allow_experimental_object_type=1,
                       format_csv_allow_double_quotes=0,
                       max_ast_elements=4000000,
                       max_expanded_ast_elements=4000000,
                       max_bytes_before_external_group_by=0,
                       transform_null_in=1,
                       optimize_min_equality_disjunction_chain_length=4294967295,
                       allow_experimental_join_condition=1
  '''
# ---
# name: TestFormula.test_breakdown_cohort
  '''
  /* cohort_calculation:cohort_calc:00000000 */
  SELECT query_id,
         query_duration_ms,
         read_rows,
         read_bytes,
         written_rows,
         memory_usage
  FROM system.query_log
  WHERE query NOT LIKE '%query_log%'
    AND query LIKE '%cohort_calc:00000000%'
    AND type = 'QueryFinish'
  ORDER BY event_time DESC
  '''
# ---
# name: TestFormula.test_breakdown_cohort.1
  '''
  
  SELECT count(DISTINCT person_id)
  FROM cohortpeople
  WHERE team_id = 99999
    AND cohort_id = 99999
    AND version = 0
  '''
# ---
# name: TestFormula.test_breakdown_cohort.2
  '''
  SELECT groupArray(1)(date)[1] AS date,
                      arrayFold((acc, x) -> arrayMap(i -> plus(acc[i], x[i]), range(1, plus(length(date), 1))), groupArray(ifNull(total, 0)), arrayWithConstant(length(date), reinterpretAsFloat64(0))) AS total,
                      if(ifNull(ifNull(greaterOrEquals(row_number, 25), 0), 0), '$$_posthog_breakdown_other_$$', breakdown_value) AS breakdown_value
  FROM
    (SELECT arrayMap(number -> plus(toStartOfInterval(assumeNotNull(toDateTime('2019-12-28 00:00:00', 'UTC')), toIntervalDay(1)), toIntervalDay(number)), range(0, plus(coalesce(dateDiff('day', toStartOfInterval(assumeNotNull(toDateTime('2019-12-28 00:00:00', 'UTC')), toIntervalDay(1)), toStartOfInterval(assumeNotNull(toDateTime('2020-01-04 23:59:59', 'UTC')), toIntervalDay(1)))), 1))) AS date,
            arrayMap(_match_date -> arraySum(arraySlice(groupArray(ifNull(count, 0)), indexOf(groupArray(day_start) AS _days_for_count, _match_date) AS _index, plus(minus(arrayLastIndex(x -> ifNull(equals(x, _match_date), isNull(x)
                                                                                                                                                                                                      and isNull(_match_date)), _days_for_count), _index), 1))), date) AS total,
            breakdown_value AS breakdown_value,
            rowNumberInAllBlocks() AS row_number
     FROM
       (SELECT sum(total) AS count,
               day_start AS day_start,
               breakdown_value AS breakdown_value
        FROM
          (SELECT ifNull(sum(accurateCastOrNull(replaceRegexpAll(nullIf(nullIf(JSONExtractRaw(e.properties, 'xyz'), ''), 'null'), '^"|"$', ''), 'Float64')), 0) AS total,
                  toStartOfDay(toTimeZone(e.timestamp, 'UTC')) AS day_start,
                  toString(0) AS breakdown_value
           FROM events AS e SAMPLE 1
           WHERE and(equals(e.team_id, 99999), greaterOrEquals(toTimeZone(e.timestamp, 'UTC'), toStartOfInterval(assumeNotNull(toDateTime('2019-12-28 00:00:00', 'UTC')), toIntervalDay(1))), lessOrEquals(toTimeZone(e.timestamp, 'UTC'), assumeNotNull(toDateTime('2020-01-04 23:59:59', 'UTC'))), equals(e.event, 'session start'))
           GROUP BY day_start,
                    breakdown_value)
        GROUP BY day_start,
                 breakdown_value
        ORDER BY day_start ASC, breakdown_value ASC)
     GROUP BY breakdown_value
     ORDER BY if(ifNull(equals(breakdown_value, '$$_posthog_breakdown_other_$$'), 0), 2, if(ifNull(equals(breakdown_value, '$$_posthog_breakdown_null_$$'), 0), 1, 0)) ASC, arraySum(total) DESC, breakdown_value ASC)
  WHERE isNotNull(breakdown_value)
  GROUP BY breakdown_value
  ORDER BY if(ifNull(equals(breakdown_value, '$$_posthog_breakdown_other_$$'), 0), 2, if(ifNull(equals(breakdown_value, '$$_posthog_breakdown_null_$$'), 0), 1, 0)) ASC, arraySum(total) DESC, breakdown_value ASC
  LIMIT 50000 SETTINGS readonly=2,
                       max_execution_time=60,
                       allow_experimental_object_type=1,
                       format_csv_allow_double_quotes=0,
                       max_ast_elements=4000000,
                       max_expanded_ast_elements=4000000,
                       max_bytes_before_external_group_by=0,
                       transform_null_in=1,
                       optimize_min_equality_disjunction_chain_length=4294967295,
                       allow_experimental_join_condition=1
  '''
# ---
# name: TestFormula.test_breakdown_cohort.3
  '''
  SELECT groupArray(1)(date)[1] AS date,
                      arrayFold((acc, x) -> arrayMap(i -> plus(acc[i], x[i]), range(1, plus(length(date), 1))), groupArray(ifNull(total, 0)), arrayWithConstant(length(date), reinterpretAsFloat64(0))) AS total,
                      if(ifNull(ifNull(greaterOrEquals(row_number, 25), 0), 0), '$$_posthog_breakdown_other_$$', breakdown_value) AS breakdown_value
  FROM
    (SELECT arrayMap(number -> plus(toStartOfInterval(assumeNotNull(toDateTime('2019-12-28 00:00:00', 'UTC')), toIntervalDay(1)), toIntervalDay(number)), range(0, plus(coalesce(dateDiff('day', toStartOfInterval(assumeNotNull(toDateTime('2019-12-28 00:00:00', 'UTC')), toIntervalDay(1)), toStartOfInterval(assumeNotNull(toDateTime('2020-01-04 23:59:59', 'UTC')), toIntervalDay(1)))), 1))) AS date,
            arrayMap(_match_date -> arraySum(arraySlice(groupArray(ifNull(count, 0)), indexOf(groupArray(day_start) AS _days_for_count, _match_date) AS _index, plus(minus(arrayLastIndex(x -> ifNull(equals(x, _match_date), isNull(x)
                                                                                                                                                                                                      and isNull(_match_date)), _days_for_count), _index), 1))), date) AS total,
            breakdown_value AS breakdown_value,
            rowNumberInAllBlocks() AS row_number
     FROM
       (SELECT sum(total) AS count,
               day_start AS day_start,
               breakdown_value AS breakdown_value
        FROM
          (SELECT ifNull(avg(accurateCastOrNull(replaceRegexpAll(nullIf(nullIf(JSONExtractRaw(e.properties, 'xyz'), ''), 'null'), '^"|"$', ''), 'Float64')), 0) AS total,
                  toStartOfDay(toTimeZone(e.timestamp, 'UTC')) AS day_start,
                  toString(0) AS breakdown_value
           FROM events AS e SAMPLE 1
           WHERE and(equals(e.team_id, 99999), greaterOrEquals(toTimeZone(e.timestamp, 'UTC'), toStartOfInterval(assumeNotNull(toDateTime('2019-12-28 00:00:00', 'UTC')), toIntervalDay(1))), lessOrEquals(toTimeZone(e.timestamp, 'UTC'), assumeNotNull(toDateTime('2020-01-04 23:59:59', 'UTC'))), equals(e.event, 'session start'))
           GROUP BY day_start,
                    breakdown_value)
        GROUP BY day_start,
                 breakdown_value
        ORDER BY day_start ASC, breakdown_value ASC)
     GROUP BY breakdown_value
     ORDER BY if(ifNull(equals(breakdown_value, '$$_posthog_breakdown_other_$$'), 0), 2, if(ifNull(equals(breakdown_value, '$$_posthog_breakdown_null_$$'), 0), 1, 0)) ASC, arraySum(total) DESC, breakdown_value ASC)
  WHERE isNotNull(breakdown_value)
  GROUP BY breakdown_value
  ORDER BY if(ifNull(equals(breakdown_value, '$$_posthog_breakdown_other_$$'), 0), 2, if(ifNull(equals(breakdown_value, '$$_posthog_breakdown_null_$$'), 0), 1, 0)) ASC, arraySum(total) DESC, breakdown_value ASC
  LIMIT 50000 SETTINGS readonly=2,
                       max_execution_time=60,
                       allow_experimental_object_type=1,
                       format_csv_allow_double_quotes=0,
                       max_ast_elements=4000000,
                       max_expanded_ast_elements=4000000,
                       max_bytes_before_external_group_by=0,
                       transform_null_in=1,
                       optimize_min_equality_disjunction_chain_length=4294967295,
                       allow_experimental_join_condition=1
  '''
# ---
<<<<<<< HEAD
# name: TestFormula.test_breakdown_cohort.3
  '''
  /* cohort_calculation: */
  SELECT groupArray(1)(date)[1] AS date,
                      arrayFold((acc, x) -> arrayMap(i -> plus(acc[i], x[i]), range(1, plus(length(date), 1))), groupArray(ifNull(total, 0)), arrayWithConstant(length(date), reinterpretAsFloat64(0))) AS total,
                      if(ifNull(ifNull(greaterOrEquals(row_number, 25), 0), 0), '$$_posthog_breakdown_other_$$', breakdown_value) AS breakdown_value
  FROM
    (SELECT arrayMap(number -> plus(toStartOfInterval(assumeNotNull(toDateTime('2019-12-28 00:00:00', 'UTC')), toIntervalDay(1)), toIntervalDay(number)), range(0, plus(coalesce(dateDiff('day', toStartOfInterval(assumeNotNull(toDateTime('2019-12-28 00:00:00', 'UTC')), toIntervalDay(1)), toStartOfInterval(assumeNotNull(toDateTime('2020-01-04 23:59:59', 'UTC')), toIntervalDay(1)))), 1))) AS date,
            arrayMap(_match_date -> arraySum(arraySlice(groupArray(ifNull(count, 0)), indexOf(groupArray(day_start) AS _days_for_count, _match_date) AS _index, plus(minus(arrayLastIndex(x -> ifNull(equals(x, _match_date), isNull(x)
                                                                                                                                                                                                      and isNull(_match_date)), _days_for_count), _index), 1))), date) AS total,
            breakdown_value AS breakdown_value,
            rowNumberInAllBlocks() AS row_number
     FROM
       (SELECT sum(total) AS count,
               day_start AS day_start,
               breakdown_value AS breakdown_value
        FROM
          (SELECT ifNull(sum(accurateCastOrNull(replaceRegexpAll(nullIf(nullIf(JSONExtractRaw(e.properties, 'xyz'), ''), 'null'), '^"|"$', ''), 'Float64')), 0) AS total,
                  toStartOfDay(toTimeZone(e.timestamp, 'UTC')) AS day_start,
                  toString(999932324) AS breakdown_value
           FROM events AS e SAMPLE 1
           LEFT OUTER JOIN
             (SELECT tupleElement(argMax(tuple(person_distinct_id_overrides.person_id), person_distinct_id_overrides.version), 1) AS person_id,
                     person_distinct_id_overrides.distinct_id AS distinct_id
              FROM person_distinct_id_overrides
              WHERE equals(person_distinct_id_overrides.team_id, 99999)
              GROUP BY person_distinct_id_overrides.distinct_id
              HAVING ifNull(equals(tupleElement(argMax(tuple(person_distinct_id_overrides.is_deleted), person_distinct_id_overrides.version), 1), 0), 0) SETTINGS optimize_aggregation_in_order=1) AS e__override ON equals(e.distinct_id, e__override.distinct_id)
           WHERE and(equals(e.team_id, 99999), greaterOrEquals(toTimeZone(e.timestamp, 'UTC'), toStartOfInterval(assumeNotNull(toDateTime('2019-12-28 00:00:00', 'UTC')), toIntervalDay(1))), lessOrEquals(toTimeZone(e.timestamp, 'UTC'), assumeNotNull(toDateTime('2020-01-04 23:59:59', 'UTC'))), equals(e.event, 'session start'), in(if(not(empty(e__override.distinct_id)), e__override.person_id, e.person_id),
                                                                                                                                                                                                                                                                                                                                            (SELECT cohortpeople.person_id AS person_id
                                                                                                                                                                                                                                                                                                                                             FROM cohortpeople
                                                                                                                                                                                                                                                                                                                                             WHERE and(equals(cohortpeople.team_id, 99999), equals(cohortpeople.cohort_id, 99999), equals(cohortpeople.version, 0)))))
           GROUP BY day_start,
                    breakdown_value)
        GROUP BY day_start,
                 breakdown_value
        ORDER BY day_start ASC, breakdown_value ASC)
     GROUP BY breakdown_value
     ORDER BY if(ifNull(equals(breakdown_value, '$$_posthog_breakdown_other_$$'), 0), 2, if(ifNull(equals(breakdown_value, '$$_posthog_breakdown_null_$$'), 0), 1, 0)) ASC, arraySum(total) DESC, breakdown_value ASC)
  WHERE isNotNull(breakdown_value)
  GROUP BY breakdown_value
  ORDER BY if(ifNull(equals(breakdown_value, '$$_posthog_breakdown_other_$$'), 0), 2, if(ifNull(equals(breakdown_value, '$$_posthog_breakdown_null_$$'), 0), 1, 0)) ASC, arraySum(total) DESC, breakdown_value ASC
  LIMIT 50000 SETTINGS readonly=2,
                       max_execution_time=60,
                       allow_experimental_object_type=1,
                       format_csv_allow_double_quotes=0,
                       max_ast_elements=4000000,
                       max_expanded_ast_elements=4000000,
                       max_bytes_before_external_group_by=0,
                       transform_null_in=1,
                       optimize_min_equality_disjunction_chain_length=4294967295,
                       allow_experimental_join_condition=1
  '''
# ---
=======
>>>>>>> 819de7f5
# name: TestFormula.test_breakdown_cohort.4
  '''
  SELECT groupArray(1)(date)[1] AS date,
                      arrayFold((acc, x) -> arrayMap(i -> plus(acc[i], x[i]), range(1, plus(length(date), 1))), groupArray(ifNull(total, 0)), arrayWithConstant(length(date), reinterpretAsFloat64(0))) AS total,
                      if(ifNull(ifNull(greaterOrEquals(row_number, 25), 0), 0), '$$_posthog_breakdown_other_$$', breakdown_value) AS breakdown_value
  FROM
    (SELECT arrayMap(number -> plus(toStartOfInterval(assumeNotNull(toDateTime('2019-12-28 00:00:00', 'UTC')), toIntervalDay(1)), toIntervalDay(number)), range(0, plus(coalesce(dateDiff('day', toStartOfInterval(assumeNotNull(toDateTime('2019-12-28 00:00:00', 'UTC')), toIntervalDay(1)), toStartOfInterval(assumeNotNull(toDateTime('2020-01-04 23:59:59', 'UTC')), toIntervalDay(1)))), 1))) AS date,
            arrayMap(_match_date -> arraySum(arraySlice(groupArray(ifNull(count, 0)), indexOf(groupArray(day_start) AS _days_for_count, _match_date) AS _index, plus(minus(arrayLastIndex(x -> ifNull(equals(x, _match_date), isNull(x)
                                                                                                                                                                                                      and isNull(_match_date)), _days_for_count), _index), 1))), date) AS total,
            breakdown_value AS breakdown_value,
            rowNumberInAllBlocks() AS row_number
     FROM
       (SELECT sum(total) AS count,
               day_start AS day_start,
               breakdown_value AS breakdown_value
        FROM
          (SELECT ifNull(sum(accurateCastOrNull(replaceRegexpAll(nullIf(nullIf(JSONExtractRaw(e.properties, 'xyz'), ''), 'null'), '^"|"$', ''), 'Float64')), 0) AS total,
                  toStartOfDay(toTimeZone(e.timestamp, 'UTC')) AS day_start,
                  toString(999932324) AS breakdown_value
           FROM events AS e SAMPLE 1
           LEFT OUTER JOIN
             (SELECT tupleElement(argMax(tuple(person_distinct_id_overrides.person_id), person_distinct_id_overrides.version), 1) AS person_id,
                     person_distinct_id_overrides.distinct_id AS distinct_id
              FROM person_distinct_id_overrides
              WHERE equals(person_distinct_id_overrides.team_id, 99999)
              GROUP BY person_distinct_id_overrides.distinct_id
              HAVING ifNull(equals(tupleElement(argMax(tuple(person_distinct_id_overrides.is_deleted), person_distinct_id_overrides.version), 1), 0), 0) SETTINGS optimize_aggregation_in_order=1) AS e__override ON equals(e.distinct_id, e__override.distinct_id)
           WHERE and(equals(e.team_id, 99999), greaterOrEquals(toTimeZone(e.timestamp, 'UTC'), toStartOfInterval(assumeNotNull(toDateTime('2019-12-28 00:00:00', 'UTC')), toIntervalDay(1))), lessOrEquals(toTimeZone(e.timestamp, 'UTC'), assumeNotNull(toDateTime('2020-01-04 23:59:59', 'UTC'))), equals(e.event, 'session start'), in(if(not(empty(e__override.distinct_id)), e__override.person_id, e.person_id),
                                                                                                                                                                                                                                                                                                                                            (SELECT cohortpeople.person_id AS person_id
                                                                                                                                                                                                                                                                                                                                             FROM cohortpeople
                                                                                                                                                                                                                                                                                                                                             WHERE and(equals(cohortpeople.team_id, 99999), equals(cohortpeople.cohort_id, 99999), equals(cohortpeople.version, 0)))))
           GROUP BY day_start,
                    breakdown_value)
        GROUP BY day_start,
                 breakdown_value
        ORDER BY day_start ASC, breakdown_value ASC)
     GROUP BY breakdown_value
     ORDER BY if(ifNull(equals(breakdown_value, '$$_posthog_breakdown_other_$$'), 0), 2, if(ifNull(equals(breakdown_value, '$$_posthog_breakdown_null_$$'), 0), 1, 0)) ASC, arraySum(total) DESC, breakdown_value ASC)
  WHERE isNotNull(breakdown_value)
  GROUP BY breakdown_value
  ORDER BY if(ifNull(equals(breakdown_value, '$$_posthog_breakdown_other_$$'), 0), 2, if(ifNull(equals(breakdown_value, '$$_posthog_breakdown_null_$$'), 0), 1, 0)) ASC, arraySum(total) DESC, breakdown_value ASC
  LIMIT 50000 SETTINGS readonly=2,
                       max_execution_time=60,
                       allow_experimental_object_type=1,
                       format_csv_allow_double_quotes=0,
                       max_ast_elements=4000000,
                       max_expanded_ast_elements=4000000,
                       max_bytes_before_external_group_by=0,
                       transform_null_in=1,
                       optimize_min_equality_disjunction_chain_length=4294967295,
                       allow_experimental_join_condition=1
  '''
# ---
# name: TestFormula.test_breakdown_cohort.5
  '''
  SELECT groupArray(1)(date)[1] AS date,
                      arrayFold((acc, x) -> arrayMap(i -> plus(acc[i], x[i]), range(1, plus(length(date), 1))), groupArray(ifNull(total, 0)), arrayWithConstant(length(date), reinterpretAsFloat64(0))) AS total,
                      if(ifNull(ifNull(greaterOrEquals(row_number, 25), 0), 0), '$$_posthog_breakdown_other_$$', breakdown_value) AS breakdown_value
  FROM
    (SELECT arrayMap(number -> plus(toStartOfInterval(assumeNotNull(toDateTime('2019-12-28 00:00:00', 'UTC')), toIntervalDay(1)), toIntervalDay(number)), range(0, plus(coalesce(dateDiff('day', toStartOfInterval(assumeNotNull(toDateTime('2019-12-28 00:00:00', 'UTC')), toIntervalDay(1)), toStartOfInterval(assumeNotNull(toDateTime('2020-01-04 23:59:59', 'UTC')), toIntervalDay(1)))), 1))) AS date,
            arrayMap(_match_date -> arraySum(arraySlice(groupArray(ifNull(count, 0)), indexOf(groupArray(day_start) AS _days_for_count, _match_date) AS _index, plus(minus(arrayLastIndex(x -> ifNull(equals(x, _match_date), isNull(x)
                                                                                                                                                                                                      and isNull(_match_date)), _days_for_count), _index), 1))), date) AS total,
            breakdown_value AS breakdown_value,
            rowNumberInAllBlocks() AS row_number
     FROM
       (SELECT sum(total) AS count,
               day_start AS day_start,
               breakdown_value AS breakdown_value
        FROM
          (SELECT ifNull(avg(accurateCastOrNull(replaceRegexpAll(nullIf(nullIf(JSONExtractRaw(e.properties, 'xyz'), ''), 'null'), '^"|"$', ''), 'Float64')), 0) AS total,
                  toStartOfDay(toTimeZone(e.timestamp, 'UTC')) AS day_start,
                  toString(999932324) AS breakdown_value
           FROM events AS e SAMPLE 1
           LEFT OUTER JOIN
             (SELECT argMax(person_distinct_id_overrides.person_id, person_distinct_id_overrides.version) AS person_id,
                     person_distinct_id_overrides.distinct_id AS distinct_id
              FROM person_distinct_id_overrides
              WHERE equals(person_distinct_id_overrides.team_id, 99999)
              GROUP BY person_distinct_id_overrides.distinct_id
              HAVING ifNull(equals(argMax(person_distinct_id_overrides.is_deleted, person_distinct_id_overrides.version), 0), 0) SETTINGS optimize_aggregation_in_order=1) AS e__override ON equals(e.distinct_id, e__override.distinct_id)
           WHERE and(equals(e.team_id, 99999), greaterOrEquals(toTimeZone(e.timestamp, 'UTC'), toStartOfInterval(assumeNotNull(toDateTime('2019-12-28 00:00:00', 'UTC')), toIntervalDay(1))), lessOrEquals(toTimeZone(e.timestamp, 'UTC'), assumeNotNull(toDateTime('2020-01-04 23:59:59', 'UTC'))), equals(e.event, 'session start'), in(if(not(empty(e__override.distinct_id)), e__override.person_id, e.person_id),
                                                                                                                                                                                                                                                                                                                                            (SELECT cohortpeople.person_id AS person_id
                                                                                                                                                                                                                                                                                                                                             FROM cohortpeople
                                                                                                                                                                                                                                                                                                                                             WHERE and(equals(cohortpeople.team_id, 99999), equals(cohortpeople.cohort_id, 99999), equals(cohortpeople.version, 0)))))
           GROUP BY day_start,
                    breakdown_value)
        GROUP BY day_start,
                 breakdown_value
        ORDER BY day_start ASC, breakdown_value ASC)
     GROUP BY breakdown_value
     ORDER BY if(ifNull(equals(breakdown_value, '$$_posthog_breakdown_other_$$'), 0), 2, if(ifNull(equals(breakdown_value, '$$_posthog_breakdown_null_$$'), 0), 1, 0)) ASC, arraySum(total) DESC, breakdown_value ASC)
  WHERE isNotNull(breakdown_value)
  GROUP BY breakdown_value
  ORDER BY if(ifNull(equals(breakdown_value, '$$_posthog_breakdown_other_$$'), 0), 2, if(ifNull(equals(breakdown_value, '$$_posthog_breakdown_null_$$'), 0), 1, 0)) ASC, arraySum(total) DESC, breakdown_value ASC
  LIMIT 50000 SETTINGS readonly=2,
                       max_execution_time=60,
                       allow_experimental_object_type=1,
                       format_csv_allow_double_quotes=0,
                       max_ast_elements=4000000,
                       max_expanded_ast_elements=4000000,
                       max_bytes_before_external_group_by=0,
                       transform_null_in=1,
                       optimize_min_equality_disjunction_chain_length=4294967295,
                       allow_experimental_join_condition=1
  '''
# ---
# name: TestFormula.test_breakdown_hogql
  '''
  SELECT groupArray(1)(date)[1] AS date,
                      arrayFold((acc, x) -> arrayMap(i -> plus(acc[i], x[i]), range(1, plus(length(date), 1))), groupArray(ifNull(total, 0)), arrayWithConstant(length(date), reinterpretAsFloat64(0))) AS total,
                      if(ifNull(ifNull(greaterOrEquals(row_number, 25), 0), 0), '$$_posthog_breakdown_other_$$', breakdown_value) AS breakdown_value
  FROM
    (SELECT arrayMap(number -> plus(toStartOfInterval(assumeNotNull(toDateTime('2019-12-28 00:00:00', 'UTC')), toIntervalDay(1)), toIntervalDay(number)), range(0, plus(coalesce(dateDiff('day', toStartOfInterval(assumeNotNull(toDateTime('2019-12-28 00:00:00', 'UTC')), toIntervalDay(1)), toStartOfInterval(assumeNotNull(toDateTime('2020-01-04 23:59:59', 'UTC')), toIntervalDay(1)))), 1))) AS date,
            arrayMap(_match_date -> arraySum(arraySlice(groupArray(ifNull(count, 0)), indexOf(groupArray(day_start) AS _days_for_count, _match_date) AS _index, plus(minus(arrayLastIndex(x -> ifNull(equals(x, _match_date), isNull(x)
                                                                                                                                                                                                      and isNull(_match_date)), _days_for_count), _index), 1))), date) AS total,
            breakdown_value AS breakdown_value,
            rowNumberInAllBlocks() AS row_number
     FROM
       (SELECT sum(total) AS count,
               day_start AS day_start,
               breakdown_value AS breakdown_value
        FROM
          (SELECT ifNull(sum(accurateCastOrNull(replaceRegexpAll(nullIf(nullIf(JSONExtractRaw(e.properties, 'xyz'), ''), 'null'), '^"|"$', ''), 'Float64')), 0) AS total,
                  toStartOfDay(toTimeZone(e.timestamp, 'UTC')) AS day_start,
                  ifNull(nullIf(toString(concat(ifNull(toString(e__person.`properties___$some_prop`), ''), ' : ', ifNull(toString(replaceRegexpAll(nullIf(nullIf(JSONExtractRaw(e.properties, 'location'), ''), 'null'), '^"|"$', '')), ''))), ''), '$$_posthog_breakdown_null_$$') AS breakdown_value
           FROM events AS e SAMPLE 1
           LEFT OUTER JOIN
             (SELECT tupleElement(argMax(tuple(person_distinct_id_overrides.person_id), person_distinct_id_overrides.version), 1) AS person_id,
                     person_distinct_id_overrides.distinct_id AS distinct_id
              FROM person_distinct_id_overrides
              WHERE equals(person_distinct_id_overrides.team_id, 99999)
              GROUP BY person_distinct_id_overrides.distinct_id
              HAVING ifNull(equals(tupleElement(argMax(tuple(person_distinct_id_overrides.is_deleted), person_distinct_id_overrides.version), 1), 0), 0) SETTINGS optimize_aggregation_in_order=1) AS e__override ON equals(e.distinct_id, e__override.distinct_id)
           LEFT JOIN
             (SELECT person.id AS id,
                     replaceRegexpAll(nullIf(nullIf(JSONExtractRaw(person.properties, '$some_prop'), ''), 'null'), '^"|"$', '') AS `properties___$some_prop`
              FROM person
              WHERE and(equals(person.team_id, 99999), in(tuple(person.id, person.version),
                                                            (SELECT person.id AS id, max(person.version) AS version
                                                             FROM person
                                                             WHERE equals(person.team_id, 99999)
                                                             GROUP BY person.id
                                                             HAVING and(ifNull(equals(argMax(person.is_deleted, person.version), 0), 0), ifNull(less(argMax(toTimeZone(person.created_at, 'UTC'), person.version), plus(now64(6, 'UTC'), toIntervalDay(1))), 0))))) SETTINGS optimize_aggregation_in_order=1) AS e__person ON equals(if(not(empty(e__override.distinct_id)), e__override.person_id, e.person_id), e__person.id)
           WHERE and(equals(e.team_id, 99999), greaterOrEquals(toTimeZone(e.timestamp, 'UTC'), toStartOfInterval(assumeNotNull(toDateTime('2019-12-28 00:00:00', 'UTC')), toIntervalDay(1))), lessOrEquals(toTimeZone(e.timestamp, 'UTC'), assumeNotNull(toDateTime('2020-01-04 23:59:59', 'UTC'))), equals(e.event, 'session start'))
           GROUP BY day_start,
                    breakdown_value)
        GROUP BY day_start,
                 breakdown_value
        ORDER BY day_start ASC, breakdown_value ASC)
     GROUP BY breakdown_value
     ORDER BY if(ifNull(equals(breakdown_value, '$$_posthog_breakdown_other_$$'), 0), 2, if(ifNull(equals(breakdown_value, '$$_posthog_breakdown_null_$$'), 0), 1, 0)) ASC, arraySum(total) DESC, breakdown_value ASC)
  WHERE isNotNull(breakdown_value)
  GROUP BY breakdown_value
  ORDER BY if(ifNull(equals(breakdown_value, '$$_posthog_breakdown_other_$$'), 0), 2, if(ifNull(equals(breakdown_value, '$$_posthog_breakdown_null_$$'), 0), 1, 0)) ASC, arraySum(total) DESC, breakdown_value ASC
  LIMIT 50000 SETTINGS readonly=2,
                       max_execution_time=60,
                       allow_experimental_object_type=1,
                       format_csv_allow_double_quotes=0,
                       max_ast_elements=4000000,
                       max_expanded_ast_elements=4000000,
                       max_bytes_before_external_group_by=0,
                       transform_null_in=1,
                       optimize_min_equality_disjunction_chain_length=4294967295,
                       allow_experimental_join_condition=1
  '''
# ---
# name: TestFormula.test_breakdown_hogql.1
  '''
  SELECT groupArray(1)(date)[1] AS date,
                      arrayFold((acc, x) -> arrayMap(i -> plus(acc[i], x[i]), range(1, plus(length(date), 1))), groupArray(ifNull(total, 0)), arrayWithConstant(length(date), reinterpretAsFloat64(0))) AS total,
                      if(ifNull(ifNull(greaterOrEquals(row_number, 25), 0), 0), '$$_posthog_breakdown_other_$$', breakdown_value) AS breakdown_value
  FROM
    (SELECT arrayMap(number -> plus(toStartOfInterval(assumeNotNull(toDateTime('2019-12-28 00:00:00', 'UTC')), toIntervalDay(1)), toIntervalDay(number)), range(0, plus(coalesce(dateDiff('day', toStartOfInterval(assumeNotNull(toDateTime('2019-12-28 00:00:00', 'UTC')), toIntervalDay(1)), toStartOfInterval(assumeNotNull(toDateTime('2020-01-04 23:59:59', 'UTC')), toIntervalDay(1)))), 1))) AS date,
            arrayMap(_match_date -> arraySum(arraySlice(groupArray(ifNull(count, 0)), indexOf(groupArray(day_start) AS _days_for_count, _match_date) AS _index, plus(minus(arrayLastIndex(x -> ifNull(equals(x, _match_date), isNull(x)
                                                                                                                                                                                                      and isNull(_match_date)), _days_for_count), _index), 1))), date) AS total,
            breakdown_value AS breakdown_value,
            rowNumberInAllBlocks() AS row_number
     FROM
       (SELECT sum(total) AS count,
               day_start AS day_start,
               breakdown_value AS breakdown_value
        FROM
          (SELECT ifNull(avg(accurateCastOrNull(replaceRegexpAll(nullIf(nullIf(JSONExtractRaw(e.properties, 'xyz'), ''), 'null'), '^"|"$', ''), 'Float64')), 0) AS total,
                  toStartOfDay(toTimeZone(e.timestamp, 'UTC')) AS day_start,
                  ifNull(nullIf(toString(concat(ifNull(toString(e__person.`properties___$some_prop`), ''), ' : ', ifNull(toString(replaceRegexpAll(nullIf(nullIf(JSONExtractRaw(e.properties, 'location'), ''), 'null'), '^"|"$', '')), ''))), ''), '$$_posthog_breakdown_null_$$') AS breakdown_value
           FROM events AS e SAMPLE 1
           LEFT OUTER JOIN
             (SELECT tupleElement(argMax(tuple(person_distinct_id_overrides.person_id), person_distinct_id_overrides.version), 1) AS person_id,
                     person_distinct_id_overrides.distinct_id AS distinct_id
              FROM person_distinct_id_overrides
              WHERE equals(person_distinct_id_overrides.team_id, 99999)
              GROUP BY person_distinct_id_overrides.distinct_id
              HAVING ifNull(equals(tupleElement(argMax(tuple(person_distinct_id_overrides.is_deleted), person_distinct_id_overrides.version), 1), 0), 0) SETTINGS optimize_aggregation_in_order=1) AS e__override ON equals(e.distinct_id, e__override.distinct_id)
           LEFT JOIN
             (SELECT person.id AS id,
                     replaceRegexpAll(nullIf(nullIf(JSONExtractRaw(person.properties, '$some_prop'), ''), 'null'), '^"|"$', '') AS `properties___$some_prop`
              FROM person
              WHERE and(equals(person.team_id, 99999), in(tuple(person.id, person.version),
                                                            (SELECT person.id AS id, max(person.version) AS version
                                                             FROM person
                                                             WHERE equals(person.team_id, 99999)
                                                             GROUP BY person.id
                                                             HAVING and(ifNull(equals(argMax(person.is_deleted, person.version), 0), 0), ifNull(less(argMax(toTimeZone(person.created_at, 'UTC'), person.version), plus(now64(6, 'UTC'), toIntervalDay(1))), 0))))) SETTINGS optimize_aggregation_in_order=1) AS e__person ON equals(if(not(empty(e__override.distinct_id)), e__override.person_id, e.person_id), e__person.id)
           WHERE and(equals(e.team_id, 99999), greaterOrEquals(toTimeZone(e.timestamp, 'UTC'), toStartOfInterval(assumeNotNull(toDateTime('2019-12-28 00:00:00', 'UTC')), toIntervalDay(1))), lessOrEquals(toTimeZone(e.timestamp, 'UTC'), assumeNotNull(toDateTime('2020-01-04 23:59:59', 'UTC'))), equals(e.event, 'session start'))
           GROUP BY day_start,
                    breakdown_value)
        GROUP BY day_start,
                 breakdown_value
        ORDER BY day_start ASC, breakdown_value ASC)
     GROUP BY breakdown_value
     ORDER BY if(ifNull(equals(breakdown_value, '$$_posthog_breakdown_other_$$'), 0), 2, if(ifNull(equals(breakdown_value, '$$_posthog_breakdown_null_$$'), 0), 1, 0)) ASC, arraySum(total) DESC, breakdown_value ASC)
  WHERE isNotNull(breakdown_value)
  GROUP BY breakdown_value
  ORDER BY if(ifNull(equals(breakdown_value, '$$_posthog_breakdown_other_$$'), 0), 2, if(ifNull(equals(breakdown_value, '$$_posthog_breakdown_null_$$'), 0), 1, 0)) ASC, arraySum(total) DESC, breakdown_value ASC
  LIMIT 50000 SETTINGS readonly=2,
                       max_execution_time=60,
                       allow_experimental_object_type=1,
                       format_csv_allow_double_quotes=0,
                       max_ast_elements=4000000,
                       max_expanded_ast_elements=4000000,
                       max_bytes_before_external_group_by=0,
                       transform_null_in=1,
                       optimize_min_equality_disjunction_chain_length=4294967295,
                       allow_experimental_join_condition=1
  '''
# ---
# name: TestFormula.test_breakdown_with_different_breakdown_values_per_series
  '''
  SELECT groupArray(1)(date)[1] AS date,
                      arrayFold((acc, x) -> arrayMap(i -> plus(acc[i], x[i]), range(1, plus(length(date), 1))), groupArray(ifNull(total, 0)), arrayWithConstant(length(date), reinterpretAsFloat64(0))) AS total,
                      if(ifNull(ifNull(greaterOrEquals(row_number, 25), 0), 0), '$$_posthog_breakdown_other_$$', breakdown_value) AS breakdown_value
  FROM
    (SELECT arrayMap(number -> plus(toStartOfInterval(assumeNotNull(toDateTime('2019-12-28 00:00:00', 'UTC')), toIntervalDay(1)), toIntervalDay(number)), range(0, plus(coalesce(dateDiff('day', toStartOfInterval(assumeNotNull(toDateTime('2019-12-28 00:00:00', 'UTC')), toIntervalDay(1)), toStartOfInterval(assumeNotNull(toDateTime('2020-01-04 23:59:59', 'UTC')), toIntervalDay(1)))), 1))) AS date,
            arrayMap(_match_date -> arraySum(arraySlice(groupArray(ifNull(count, 0)), indexOf(groupArray(day_start) AS _days_for_count, _match_date) AS _index, plus(minus(arrayLastIndex(x -> ifNull(equals(x, _match_date), isNull(x)
                                                                                                                                                                                                      and isNull(_match_date)), _days_for_count), _index), 1))), date) AS total,
            breakdown_value AS breakdown_value,
            rowNumberInAllBlocks() AS row_number
     FROM
       (SELECT sum(total) AS count,
               day_start AS day_start,
               breakdown_value AS breakdown_value
        FROM
          (SELECT ifNull(sum(accurateCastOrNull(replaceRegexpAll(nullIf(nullIf(JSONExtractRaw(e.properties, 'xyz'), ''), 'null'), '^"|"$', ''), 'Float64')), 0) AS total,
                  toStartOfDay(toTimeZone(e.timestamp, 'UTC')) AS day_start,
                  ifNull(nullIf(toString(replaceRegexpAll(nullIf(nullIf(JSONExtractRaw(e.properties, 'location'), ''), 'null'), '^"|"$', '')), ''), '$$_posthog_breakdown_null_$$') AS breakdown_value
           FROM events AS e SAMPLE 1
           WHERE and(equals(e.team_id, 99999), greaterOrEquals(toTimeZone(e.timestamp, 'UTC'), toStartOfInterval(assumeNotNull(toDateTime('2019-12-28 00:00:00', 'UTC')), toIntervalDay(1))), lessOrEquals(toTimeZone(e.timestamp, 'UTC'), assumeNotNull(toDateTime('2020-01-04 23:59:59', 'UTC'))), equals(e.event, 'session start'))
           GROUP BY day_start,
                    breakdown_value)
        GROUP BY day_start,
                 breakdown_value
        ORDER BY day_start ASC, breakdown_value ASC)
     GROUP BY breakdown_value
     ORDER BY if(ifNull(equals(breakdown_value, '$$_posthog_breakdown_other_$$'), 0), 2, if(ifNull(equals(breakdown_value, '$$_posthog_breakdown_null_$$'), 0), 1, 0)) ASC, arraySum(total) DESC, breakdown_value ASC)
  WHERE isNotNull(breakdown_value)
  GROUP BY breakdown_value
  ORDER BY if(ifNull(equals(breakdown_value, '$$_posthog_breakdown_other_$$'), 0), 2, if(ifNull(equals(breakdown_value, '$$_posthog_breakdown_null_$$'), 0), 1, 0)) ASC, arraySum(total) DESC, breakdown_value ASC
  LIMIT 50000 SETTINGS readonly=2,
                       max_execution_time=60,
                       allow_experimental_object_type=1,
                       format_csv_allow_double_quotes=0,
                       max_ast_elements=4000000,
                       max_expanded_ast_elements=4000000,
                       max_bytes_before_external_group_by=0,
                       transform_null_in=1,
                       optimize_min_equality_disjunction_chain_length=4294967295,
                       allow_experimental_join_condition=1
  '''
# ---
# name: TestFormula.test_breakdown_with_different_breakdown_values_per_series.1
  '''
  SELECT groupArray(1)(date)[1] AS date,
                      arrayFold((acc, x) -> arrayMap(i -> plus(acc[i], x[i]), range(1, plus(length(date), 1))), groupArray(ifNull(total, 0)), arrayWithConstant(length(date), reinterpretAsFloat64(0))) AS total,
                      if(ifNull(ifNull(greaterOrEquals(row_number, 25), 0), 0), '$$_posthog_breakdown_other_$$', breakdown_value) AS breakdown_value
  FROM
    (SELECT arrayMap(number -> plus(toStartOfInterval(assumeNotNull(toDateTime('2019-12-28 00:00:00', 'UTC')), toIntervalDay(1)), toIntervalDay(number)), range(0, plus(coalesce(dateDiff('day', toStartOfInterval(assumeNotNull(toDateTime('2019-12-28 00:00:00', 'UTC')), toIntervalDay(1)), toStartOfInterval(assumeNotNull(toDateTime('2020-01-04 23:59:59', 'UTC')), toIntervalDay(1)))), 1))) AS date,
            arrayMap(_match_date -> arraySum(arraySlice(groupArray(ifNull(count, 0)), indexOf(groupArray(day_start) AS _days_for_count, _match_date) AS _index, plus(minus(arrayLastIndex(x -> ifNull(equals(x, _match_date), isNull(x)
                                                                                                                                                                                                      and isNull(_match_date)), _days_for_count), _index), 1))), date) AS total,
            breakdown_value AS breakdown_value,
            rowNumberInAllBlocks() AS row_number
     FROM
       (SELECT sum(total) AS count,
               day_start AS day_start,
               breakdown_value AS breakdown_value
        FROM
          (SELECT ifNull(sum(accurateCastOrNull(replaceRegexpAll(nullIf(nullIf(JSONExtractRaw(e.properties, 'xyz'), ''), 'null'), '^"|"$', ''), 'Float64')), 0) AS total,
                  toStartOfDay(toTimeZone(e.timestamp, 'UTC')) AS day_start,
                  ifNull(nullIf(toString(replaceRegexpAll(nullIf(nullIf(JSONExtractRaw(e.properties, 'location'), ''), 'null'), '^"|"$', '')), ''), '$$_posthog_breakdown_null_$$') AS breakdown_value
           FROM events AS e SAMPLE 1
           WHERE and(equals(e.team_id, 99999), greaterOrEquals(toTimeZone(e.timestamp, 'UTC'), toStartOfInterval(assumeNotNull(toDateTime('2019-12-28 00:00:00', 'UTC')), toIntervalDay(1))), lessOrEquals(toTimeZone(e.timestamp, 'UTC'), assumeNotNull(toDateTime('2020-01-04 23:59:59', 'UTC'))), equals(e.event, 'session end'))
           GROUP BY day_start,
                    breakdown_value)
        GROUP BY day_start,
                 breakdown_value
        ORDER BY day_start ASC, breakdown_value ASC)
     GROUP BY breakdown_value
     ORDER BY if(ifNull(equals(breakdown_value, '$$_posthog_breakdown_other_$$'), 0), 2, if(ifNull(equals(breakdown_value, '$$_posthog_breakdown_null_$$'), 0), 1, 0)) ASC, arraySum(total) DESC, breakdown_value ASC)
  WHERE isNotNull(breakdown_value)
  GROUP BY breakdown_value
  ORDER BY if(ifNull(equals(breakdown_value, '$$_posthog_breakdown_other_$$'), 0), 2, if(ifNull(equals(breakdown_value, '$$_posthog_breakdown_null_$$'), 0), 1, 0)) ASC, arraySum(total) DESC, breakdown_value ASC
  LIMIT 50000 SETTINGS readonly=2,
                       max_execution_time=60,
                       allow_experimental_object_type=1,
                       format_csv_allow_double_quotes=0,
                       max_ast_elements=4000000,
                       max_expanded_ast_elements=4000000,
                       max_bytes_before_external_group_by=0,
                       transform_null_in=1,
                       optimize_min_equality_disjunction_chain_length=4294967295,
                       allow_experimental_join_condition=1
  '''
# ---
# name: TestFormula.test_formula_with_unique_sessions
  '''
  SELECT arrayMap(number -> plus(toStartOfInterval(assumeNotNull(toDateTime('2019-12-28 00:00:00', 'UTC')), toIntervalDay(1)), toIntervalDay(number)), range(0, plus(coalesce(dateDiff('day', toStartOfInterval(assumeNotNull(toDateTime('2019-12-28 00:00:00', 'UTC')), toIntervalDay(1)), toStartOfInterval(assumeNotNull(toDateTime('2020-01-04 23:59:59', 'UTC')), toIntervalDay(1)))), 1))) AS date,
         arrayMap(_match_date -> arraySum(arraySlice(groupArray(ifNull(count, 0)), indexOf(groupArray(day_start) AS _days_for_count, _match_date) AS _index, plus(minus(arrayLastIndex(x -> ifNull(equals(x, _match_date), isNull(x)
                                                                                                                                                                                                   and isNull(_match_date)), _days_for_count), _index), 1))), date) AS total
  FROM
    (SELECT sum(total) AS count,
            day_start AS day_start
     FROM
       (SELECT count(DISTINCT e.`$session_id`) AS total,
               toStartOfDay(toTimeZone(e.timestamp, 'UTC')) AS day_start
        FROM events AS e SAMPLE 1
        WHERE and(equals(e.team_id, 99999), greaterOrEquals(toTimeZone(e.timestamp, 'UTC'), toStartOfInterval(assumeNotNull(toDateTime('2019-12-28 00:00:00', 'UTC')), toIntervalDay(1))), lessOrEquals(toTimeZone(e.timestamp, 'UTC'), assumeNotNull(toDateTime('2020-01-04 23:59:59', 'UTC'))), equals(e.event, 'session start'))
        GROUP BY day_start)
     GROUP BY day_start
     ORDER BY day_start ASC)
  ORDER BY arraySum(total) DESC
  LIMIT 50000 SETTINGS readonly=2,
                       max_execution_time=60,
                       allow_experimental_object_type=1,
                       format_csv_allow_double_quotes=0,
                       max_ast_elements=4000000,
                       max_expanded_ast_elements=4000000,
                       max_bytes_before_external_group_by=0,
                       transform_null_in=1,
                       optimize_min_equality_disjunction_chain_length=4294967295,
                       allow_experimental_join_condition=1
  '''
# ---
# name: TestFormula.test_formula_with_unique_sessions.1
  '''
  SELECT arrayMap(number -> plus(toStartOfInterval(assumeNotNull(toDateTime('2019-12-28 00:00:00', 'UTC')), toIntervalDay(1)), toIntervalDay(number)), range(0, plus(coalesce(dateDiff('day', toStartOfInterval(assumeNotNull(toDateTime('2019-12-28 00:00:00', 'UTC')), toIntervalDay(1)), toStartOfInterval(assumeNotNull(toDateTime('2020-01-04 23:59:59', 'UTC')), toIntervalDay(1)))), 1))) AS date,
         arrayMap(_match_date -> arraySum(arraySlice(groupArray(ifNull(count, 0)), indexOf(groupArray(day_start) AS _days_for_count, _match_date) AS _index, plus(minus(arrayLastIndex(x -> ifNull(equals(x, _match_date), isNull(x)
                                                                                                                                                                                                   and isNull(_match_date)), _days_for_count), _index), 1))), date) AS total
  FROM
    (SELECT sum(total) AS count,
            day_start AS day_start
     FROM
       (SELECT count(DISTINCT if(not(empty(e__override.distinct_id)), e__override.person_id, e.person_id)) AS total,
               toStartOfDay(toTimeZone(e.timestamp, 'UTC')) AS day_start
        FROM events AS e SAMPLE 1
        LEFT OUTER JOIN
          (SELECT tupleElement(argMax(tuple(person_distinct_id_overrides.person_id), person_distinct_id_overrides.version), 1) AS person_id,
                  person_distinct_id_overrides.distinct_id AS distinct_id
           FROM person_distinct_id_overrides
           WHERE equals(person_distinct_id_overrides.team_id, 99999)
           GROUP BY person_distinct_id_overrides.distinct_id
           HAVING ifNull(equals(tupleElement(argMax(tuple(person_distinct_id_overrides.is_deleted), person_distinct_id_overrides.version), 1), 0), 0) SETTINGS optimize_aggregation_in_order=1) AS e__override ON equals(e.distinct_id, e__override.distinct_id)
        WHERE and(equals(e.team_id, 99999), greaterOrEquals(toTimeZone(e.timestamp, 'UTC'), toStartOfInterval(assumeNotNull(toDateTime('2019-12-28 00:00:00', 'UTC')), toIntervalDay(1))), lessOrEquals(toTimeZone(e.timestamp, 'UTC'), assumeNotNull(toDateTime('2020-01-04 23:59:59', 'UTC'))), equals(e.event, 'session start'))
        GROUP BY day_start)
     GROUP BY day_start
     ORDER BY day_start ASC)
  ORDER BY arraySum(total) DESC
  LIMIT 50000 SETTINGS readonly=2,
                       max_execution_time=60,
                       allow_experimental_object_type=1,
                       format_csv_allow_double_quotes=0,
                       max_ast_elements=4000000,
                       max_expanded_ast_elements=4000000,
                       max_bytes_before_external_group_by=0,
                       transform_null_in=1,
                       optimize_min_equality_disjunction_chain_length=4294967295,
                       allow_experimental_join_condition=1
  '''
# ---
# name: TestFormula.test_hour_interval_day_level_relative
  '''
  SELECT arrayMap(number -> plus(toStartOfInterval(assumeNotNull(toDateTime('2020-01-02 00:00:00', 'UTC')), toIntervalHour(1)), toIntervalHour(number)), range(0, plus(coalesce(dateDiff('hour', toStartOfInterval(assumeNotNull(toDateTime('2020-01-02 00:00:00', 'UTC')), toIntervalHour(1)), toStartOfInterval(assumeNotNull(toDateTime('2020-01-03 13:59:59', 'UTC')), toIntervalHour(1)))), 1))) AS date,
         arrayMap(_match_date -> arraySum(arraySlice(groupArray(ifNull(count, 0)), indexOf(groupArray(day_start) AS _days_for_count, _match_date) AS _index, plus(minus(arrayLastIndex(x -> ifNull(equals(x, _match_date), isNull(x)
                                                                                                                                                                                                   and isNull(_match_date)), _days_for_count), _index), 1))), date) AS total
  FROM
    (SELECT sum(total) AS count,
            day_start AS day_start
     FROM
       (SELECT ifNull(sum(accurateCastOrNull(replaceRegexpAll(nullIf(nullIf(JSONExtractRaw(e.properties, 'xyz'), ''), 'null'), '^"|"$', ''), 'Float64')), 0) AS total,
               toStartOfHour(toTimeZone(e.timestamp, 'UTC')) AS day_start
        FROM events AS e SAMPLE 1
        WHERE and(equals(e.team_id, 99999), greaterOrEquals(toTimeZone(e.timestamp, 'UTC'), assumeNotNull(toDateTime('2020-01-02 00:00:00', 'UTC'))), lessOrEquals(toTimeZone(e.timestamp, 'UTC'), assumeNotNull(toDateTime('2020-01-03 13:59:59', 'UTC'))), equals(e.event, 'session start'))
        GROUP BY day_start)
     GROUP BY day_start
     ORDER BY day_start ASC)
  ORDER BY arraySum(total) DESC
  LIMIT 50000 SETTINGS readonly=2,
                       max_execution_time=60,
                       allow_experimental_object_type=1,
                       format_csv_allow_double_quotes=0,
                       max_ast_elements=4000000,
                       max_expanded_ast_elements=4000000,
                       max_bytes_before_external_group_by=0,
                       transform_null_in=1,
                       optimize_min_equality_disjunction_chain_length=4294967295,
                       allow_experimental_join_condition=1
  '''
# ---
# name: TestFormula.test_hour_interval_day_level_relative.1
  '''
  SELECT arrayMap(number -> plus(toStartOfInterval(assumeNotNull(toDateTime('2020-01-02 00:00:00', 'UTC')), toIntervalHour(1)), toIntervalHour(number)), range(0, plus(coalesce(dateDiff('hour', toStartOfInterval(assumeNotNull(toDateTime('2020-01-02 00:00:00', 'UTC')), toIntervalHour(1)), toStartOfInterval(assumeNotNull(toDateTime('2020-01-03 13:59:59', 'UTC')), toIntervalHour(1)))), 1))) AS date,
         arrayMap(_match_date -> arraySum(arraySlice(groupArray(ifNull(count, 0)), indexOf(groupArray(day_start) AS _days_for_count, _match_date) AS _index, plus(minus(arrayLastIndex(x -> ifNull(equals(x, _match_date), isNull(x)
                                                                                                                                                                                                   and isNull(_match_date)), _days_for_count), _index), 1))), date) AS total
  FROM
    (SELECT sum(total) AS count,
            day_start AS day_start
     FROM
       (SELECT ifNull(avg(accurateCastOrNull(replaceRegexpAll(nullIf(nullIf(JSONExtractRaw(e.properties, 'xyz'), ''), 'null'), '^"|"$', ''), 'Float64')), 0) AS total,
               toStartOfHour(toTimeZone(e.timestamp, 'UTC')) AS day_start
        FROM events AS e SAMPLE 1
        WHERE and(equals(e.team_id, 99999), greaterOrEquals(toTimeZone(e.timestamp, 'UTC'), assumeNotNull(toDateTime('2020-01-02 00:00:00', 'UTC'))), lessOrEquals(toTimeZone(e.timestamp, 'UTC'), assumeNotNull(toDateTime('2020-01-03 13:59:59', 'UTC'))), equals(e.event, 'session start'))
        GROUP BY day_start)
     GROUP BY day_start
     ORDER BY day_start ASC)
  ORDER BY arraySum(total) DESC
  LIMIT 50000 SETTINGS readonly=2,
                       max_execution_time=60,
                       allow_experimental_object_type=1,
                       format_csv_allow_double_quotes=0,
                       max_ast_elements=4000000,
                       max_expanded_ast_elements=4000000,
                       max_bytes_before_external_group_by=0,
                       transform_null_in=1,
                       optimize_min_equality_disjunction_chain_length=4294967295,
                       allow_experimental_join_condition=1
  '''
# ---
# name: TestFormula.test_hour_interval_hour_level_relative
  '''
  SELECT arrayMap(number -> plus(toStartOfInterval(assumeNotNull(toDateTime('2020-01-02 13:00:00', 'UTC')), toIntervalHour(1)), toIntervalHour(number)), range(0, plus(coalesce(dateDiff('hour', toStartOfInterval(assumeNotNull(toDateTime('2020-01-02 13:00:00', 'UTC')), toIntervalHour(1)), toStartOfInterval(assumeNotNull(toDateTime('2020-01-03 13:59:59', 'UTC')), toIntervalHour(1)))), 1))) AS date,
         arrayMap(_match_date -> arraySum(arraySlice(groupArray(ifNull(count, 0)), indexOf(groupArray(day_start) AS _days_for_count, _match_date) AS _index, plus(minus(arrayLastIndex(x -> ifNull(equals(x, _match_date), isNull(x)
                                                                                                                                                                                                   and isNull(_match_date)), _days_for_count), _index), 1))), date) AS total
  FROM
    (SELECT sum(total) AS count,
            day_start AS day_start
     FROM
       (SELECT ifNull(sum(accurateCastOrNull(replaceRegexpAll(nullIf(nullIf(JSONExtractRaw(e.properties, 'xyz'), ''), 'null'), '^"|"$', ''), 'Float64')), 0) AS total,
               toStartOfHour(toTimeZone(e.timestamp, 'UTC')) AS day_start
        FROM events AS e SAMPLE 1
        WHERE and(equals(e.team_id, 99999), greaterOrEquals(toTimeZone(e.timestamp, 'UTC'), assumeNotNull(toDateTime('2020-01-02 13:00:00', 'UTC'))), lessOrEquals(toTimeZone(e.timestamp, 'UTC'), assumeNotNull(toDateTime('2020-01-03 13:59:59', 'UTC'))), equals(e.event, 'session start'))
        GROUP BY day_start)
     GROUP BY day_start
     ORDER BY day_start ASC)
  ORDER BY arraySum(total) DESC
  LIMIT 50000 SETTINGS readonly=2,
                       max_execution_time=60,
                       allow_experimental_object_type=1,
                       format_csv_allow_double_quotes=0,
                       max_ast_elements=4000000,
                       max_expanded_ast_elements=4000000,
                       max_bytes_before_external_group_by=0,
                       transform_null_in=1,
                       optimize_min_equality_disjunction_chain_length=4294967295,
                       allow_experimental_join_condition=1
  '''
# ---
# name: TestFormula.test_hour_interval_hour_level_relative.1
  '''
  SELECT arrayMap(number -> plus(toStartOfInterval(assumeNotNull(toDateTime('2020-01-02 13:00:00', 'UTC')), toIntervalHour(1)), toIntervalHour(number)), range(0, plus(coalesce(dateDiff('hour', toStartOfInterval(assumeNotNull(toDateTime('2020-01-02 13:00:00', 'UTC')), toIntervalHour(1)), toStartOfInterval(assumeNotNull(toDateTime('2020-01-03 13:59:59', 'UTC')), toIntervalHour(1)))), 1))) AS date,
         arrayMap(_match_date -> arraySum(arraySlice(groupArray(ifNull(count, 0)), indexOf(groupArray(day_start) AS _days_for_count, _match_date) AS _index, plus(minus(arrayLastIndex(x -> ifNull(equals(x, _match_date), isNull(x)
                                                                                                                                                                                                   and isNull(_match_date)), _days_for_count), _index), 1))), date) AS total
  FROM
    (SELECT sum(total) AS count,
            day_start AS day_start
     FROM
       (SELECT ifNull(avg(accurateCastOrNull(replaceRegexpAll(nullIf(nullIf(JSONExtractRaw(e.properties, 'xyz'), ''), 'null'), '^"|"$', ''), 'Float64')), 0) AS total,
               toStartOfHour(toTimeZone(e.timestamp, 'UTC')) AS day_start
        FROM events AS e SAMPLE 1
        WHERE and(equals(e.team_id, 99999), greaterOrEquals(toTimeZone(e.timestamp, 'UTC'), assumeNotNull(toDateTime('2020-01-02 13:00:00', 'UTC'))), lessOrEquals(toTimeZone(e.timestamp, 'UTC'), assumeNotNull(toDateTime('2020-01-03 13:59:59', 'UTC'))), equals(e.event, 'session start'))
        GROUP BY day_start)
     GROUP BY day_start
     ORDER BY day_start ASC)
  ORDER BY arraySum(total) DESC
  LIMIT 50000 SETTINGS readonly=2,
                       max_execution_time=60,
                       allow_experimental_object_type=1,
                       format_csv_allow_double_quotes=0,
                       max_ast_elements=4000000,
                       max_expanded_ast_elements=4000000,
                       max_bytes_before_external_group_by=0,
                       transform_null_in=1,
                       optimize_min_equality_disjunction_chain_length=4294967295,
                       allow_experimental_join_condition=1
  '''
# ---
# name: TestFormula.test_regression_formula_with_session_duration_aggregation
  '''
  SELECT arrayMap(number -> plus(toStartOfInterval(assumeNotNull(toDateTime('2019-12-28 00:00:00', 'UTC')), toIntervalDay(1)), toIntervalDay(number)), range(0, plus(coalesce(dateDiff('day', toStartOfInterval(assumeNotNull(toDateTime('2019-12-28 00:00:00', 'UTC')), toIntervalDay(1)), toStartOfInterval(assumeNotNull(toDateTime('2020-01-04 23:59:59', 'UTC')), toIntervalDay(1)))), 1))) AS date,
         arrayMap(_match_date -> arraySum(arraySlice(groupArray(ifNull(count, 0)), indexOf(groupArray(day_start) AS _days_for_count, _match_date) AS _index, plus(minus(arrayLastIndex(x -> ifNull(equals(x, _match_date), isNull(x)
                                                                                                                                                                                                   and isNull(_match_date)), _days_for_count), _index), 1))), date) AS total
  FROM
    (SELECT sum(total) AS count,
            day_start AS day_start
     FROM
       (SELECT ifNull(avg(accurateCastOrNull(session_duration, 'Float64')), 0) AS total,
               day_start AS day_start
        FROM
          (SELECT any(e__session.`$session_duration`) AS session_duration,
                  toStartOfDay(toTimeZone(e.timestamp, 'UTC')) AS day_start
           FROM events AS e SAMPLE 1
           LEFT JOIN
             (SELECT dateDiff('second', min(toTimeZone(raw_sessions.min_timestamp, 'UTC')), max(toTimeZone(raw_sessions.max_timestamp, 'UTC'))) AS `$session_duration`,
                     raw_sessions.session_id_v7 AS session_id_v7
              FROM raw_sessions
              WHERE and(equals(raw_sessions.team_id, 99999), greaterOrEquals(fromUnixTimestamp(intDiv(toUInt64(bitShiftRight(raw_sessions.session_id_v7, 80)), 1000)), minus(toStartOfInterval(assumeNotNull(toDateTime('2019-12-28 00:00:00', 'UTC')), toIntervalDay(1)), toIntervalDay(3))), lessOrEquals(fromUnixTimestamp(intDiv(toUInt64(bitShiftRight(raw_sessions.session_id_v7, 80)), 1000)), plus(assumeNotNull(toDateTime('2020-01-04 23:59:59', 'UTC')), toIntervalDay(3))))
              GROUP BY raw_sessions.session_id_v7,
                       raw_sessions.session_id_v7) AS e__session ON equals(toUInt128(accurateCastOrNull(e.`$session_id`, 'UUID')), e__session.session_id_v7)
           WHERE and(equals(e.team_id, 99999), greaterOrEquals(toTimeZone(e.timestamp, 'UTC'), toStartOfInterval(assumeNotNull(toDateTime('2019-12-28 00:00:00', 'UTC')), toIntervalDay(1))), lessOrEquals(toTimeZone(e.timestamp, 'UTC'), assumeNotNull(toDateTime('2020-01-04 23:59:59', 'UTC'))), equals(e.event, 'session start'))
           GROUP BY day_start,
                    e.`$session_id`,
                    day_start)
        GROUP BY day_start)
     GROUP BY day_start
     ORDER BY day_start ASC)
  ORDER BY arraySum(total) DESC
  LIMIT 50000 SETTINGS readonly=2,
                       max_execution_time=60,
                       allow_experimental_object_type=1,
                       format_csv_allow_double_quotes=0,
                       max_ast_elements=4000000,
                       max_expanded_ast_elements=4000000,
                       max_bytes_before_external_group_by=0,
                       transform_null_in=1,
                       optimize_min_equality_disjunction_chain_length=4294967295,
                       allow_experimental_join_condition=1
  '''
# ---
# name: TestFormula.test_regression_formula_with_session_duration_aggregation.1
  '''
  SELECT arrayMap(number -> plus(toStartOfInterval(assumeNotNull(toDateTime('2019-12-28 00:00:00', 'UTC')), toIntervalDay(1)), toIntervalDay(number)), range(0, plus(coalesce(dateDiff('day', toStartOfInterval(assumeNotNull(toDateTime('2019-12-28 00:00:00', 'UTC')), toIntervalDay(1)), toStartOfInterval(assumeNotNull(toDateTime('2020-01-04 23:59:59', 'UTC')), toIntervalDay(1)))), 1))) AS date,
         arrayMap(_match_date -> arraySum(arraySlice(groupArray(ifNull(count, 0)), indexOf(groupArray(day_start) AS _days_for_count, _match_date) AS _index, plus(minus(arrayLastIndex(x -> ifNull(equals(x, _match_date), isNull(x)
                                                                                                                                                                                                   and isNull(_match_date)), _days_for_count), _index), 1))), date) AS total
  FROM
    (SELECT sum(total) AS count,
            day_start AS day_start
     FROM
       (SELECT count() AS total,
               toStartOfDay(toTimeZone(e.timestamp, 'UTC')) AS day_start
        FROM events AS e SAMPLE 1
        WHERE and(equals(e.team_id, 99999), greaterOrEquals(toTimeZone(e.timestamp, 'UTC'), toStartOfInterval(assumeNotNull(toDateTime('2019-12-28 00:00:00', 'UTC')), toIntervalDay(1))), lessOrEquals(toTimeZone(e.timestamp, 'UTC'), assumeNotNull(toDateTime('2020-01-04 23:59:59', 'UTC'))), equals(e.event, 'session end'))
        GROUP BY day_start)
     GROUP BY day_start
     ORDER BY day_start ASC)
  ORDER BY arraySum(total) DESC
  LIMIT 50000 SETTINGS readonly=2,
                       max_execution_time=60,
                       allow_experimental_object_type=1,
                       format_csv_allow_double_quotes=0,
                       max_ast_elements=4000000,
                       max_expanded_ast_elements=4000000,
                       max_bytes_before_external_group_by=0,
                       transform_null_in=1,
                       optimize_min_equality_disjunction_chain_length=4294967295,
                       allow_experimental_join_condition=1
  '''
# ---
# name: TestFormula.test_regression_formula_with_unique_sessions_2x_and_duration_filter
  '''
  SELECT arrayMap(number -> plus(toStartOfInterval(assumeNotNull(toDateTime('2019-12-28 00:00:00', 'UTC')), toIntervalDay(1)), toIntervalDay(number)), range(0, plus(coalesce(dateDiff('day', toStartOfInterval(assumeNotNull(toDateTime('2019-12-28 00:00:00', 'UTC')), toIntervalDay(1)), toStartOfInterval(assumeNotNull(toDateTime('2020-01-04 23:59:59', 'UTC')), toIntervalDay(1)))), 1))) AS date,
         arrayMap(_match_date -> arraySum(arraySlice(groupArray(ifNull(count, 0)), indexOf(groupArray(day_start) AS _days_for_count, _match_date) AS _index, plus(minus(arrayLastIndex(x -> ifNull(equals(x, _match_date), isNull(x)
                                                                                                                                                                                                   and isNull(_match_date)), _days_for_count), _index), 1))), date) AS total
  FROM
    (SELECT sum(total) AS count,
            day_start AS day_start
     FROM
       (SELECT count(DISTINCT e.`$session_id`) AS total,
               toStartOfDay(toTimeZone(e.timestamp, 'UTC')) AS day_start
        FROM events AS e SAMPLE 1
        LEFT JOIN
          (SELECT dateDiff('second', min(toTimeZone(raw_sessions.min_timestamp, 'UTC')), max(toTimeZone(raw_sessions.max_timestamp, 'UTC'))) AS `$session_duration`,
                  raw_sessions.session_id_v7 AS session_id_v7
           FROM raw_sessions
           WHERE and(equals(raw_sessions.team_id, 99999), greaterOrEquals(fromUnixTimestamp(intDiv(toUInt64(bitShiftRight(raw_sessions.session_id_v7, 80)), 1000)), minus(toStartOfInterval(assumeNotNull(toDateTime('2019-12-28 00:00:00', 'UTC')), toIntervalDay(1)), toIntervalDay(3))), lessOrEquals(fromUnixTimestamp(intDiv(toUInt64(bitShiftRight(raw_sessions.session_id_v7, 80)), 1000)), plus(assumeNotNull(toDateTime('2020-01-04 23:59:59', 'UTC')), toIntervalDay(3))))
           GROUP BY raw_sessions.session_id_v7,
                    raw_sessions.session_id_v7) AS e__session ON equals(toUInt128(accurateCastOrNull(e.`$session_id`, 'UUID')), e__session.session_id_v7)
        WHERE and(equals(e.team_id, 99999), greaterOrEquals(toTimeZone(e.timestamp, 'UTC'), toStartOfInterval(assumeNotNull(toDateTime('2019-12-28 00:00:00', 'UTC')), toIntervalDay(1))), lessOrEquals(toTimeZone(e.timestamp, 'UTC'), assumeNotNull(toDateTime('2020-01-04 23:59:59', 'UTC'))), equals(e.event, 'session start'), ifNull(greater(e__session.`$session_duration`, 12.0), 0))
        GROUP BY day_start)
     GROUP BY day_start
     ORDER BY day_start ASC)
  ORDER BY arraySum(total) DESC
  LIMIT 50000 SETTINGS readonly=2,
                       max_execution_time=60,
                       allow_experimental_object_type=1,
                       format_csv_allow_double_quotes=0,
                       max_ast_elements=4000000,
                       max_expanded_ast_elements=4000000,
                       max_bytes_before_external_group_by=0,
                       transform_null_in=1,
                       optimize_min_equality_disjunction_chain_length=4294967295,
                       allow_experimental_join_condition=1
  '''
# ---
# name: TestFormula.test_regression_formula_with_unique_sessions_2x_and_duration_filter.1
  '''
  SELECT arrayMap(number -> plus(toStartOfInterval(assumeNotNull(toDateTime('2019-12-28 00:00:00', 'UTC')), toIntervalDay(1)), toIntervalDay(number)), range(0, plus(coalesce(dateDiff('day', toStartOfInterval(assumeNotNull(toDateTime('2019-12-28 00:00:00', 'UTC')), toIntervalDay(1)), toStartOfInterval(assumeNotNull(toDateTime('2020-01-04 23:59:59', 'UTC')), toIntervalDay(1)))), 1))) AS date,
         arrayMap(_match_date -> arraySum(arraySlice(groupArray(ifNull(count, 0)), indexOf(groupArray(day_start) AS _days_for_count, _match_date) AS _index, plus(minus(arrayLastIndex(x -> ifNull(equals(x, _match_date), isNull(x)
                                                                                                                                                                                                   and isNull(_match_date)), _days_for_count), _index), 1))), date) AS total
  FROM
    (SELECT sum(total) AS count,
            day_start AS day_start
     FROM
       (SELECT count(DISTINCT e.`$session_id`) AS total,
               toStartOfDay(toTimeZone(e.timestamp, 'UTC')) AS day_start
        FROM events AS e SAMPLE 1
        WHERE and(equals(e.team_id, 99999), greaterOrEquals(toTimeZone(e.timestamp, 'UTC'), toStartOfInterval(assumeNotNull(toDateTime('2019-12-28 00:00:00', 'UTC')), toIntervalDay(1))), lessOrEquals(toTimeZone(e.timestamp, 'UTC'), assumeNotNull(toDateTime('2020-01-04 23:59:59', 'UTC'))), equals(e.event, 'session start'))
        GROUP BY day_start)
     GROUP BY day_start
     ORDER BY day_start ASC)
  ORDER BY arraySum(total) DESC
  LIMIT 50000 SETTINGS readonly=2,
                       max_execution_time=60,
                       allow_experimental_object_type=1,
                       format_csv_allow_double_quotes=0,
                       max_ast_elements=4000000,
                       max_expanded_ast_elements=4000000,
                       max_bytes_before_external_group_by=0,
                       transform_null_in=1,
                       optimize_min_equality_disjunction_chain_length=4294967295,
                       allow_experimental_join_condition=1
  '''
# ---
# name: TestFormula.test_regression_formula_with_unique_sessions_2x_and_duration_filter_2x
  '''
  SELECT arrayMap(number -> plus(toStartOfInterval(assumeNotNull(toDateTime('2019-12-28 00:00:00', 'UTC')), toIntervalDay(1)), toIntervalDay(number)), range(0, plus(coalesce(dateDiff('day', toStartOfInterval(assumeNotNull(toDateTime('2019-12-28 00:00:00', 'UTC')), toIntervalDay(1)), toStartOfInterval(assumeNotNull(toDateTime('2020-01-04 23:59:59', 'UTC')), toIntervalDay(1)))), 1))) AS date,
         arrayMap(_match_date -> arraySum(arraySlice(groupArray(ifNull(count, 0)), indexOf(groupArray(day_start) AS _days_for_count, _match_date) AS _index, plus(minus(arrayLastIndex(x -> ifNull(equals(x, _match_date), isNull(x)
                                                                                                                                                                                                   and isNull(_match_date)), _days_for_count), _index), 1))), date) AS total
  FROM
    (SELECT sum(total) AS count,
            day_start AS day_start
     FROM
       (SELECT count(DISTINCT e.`$session_id`) AS total,
               toStartOfDay(toTimeZone(e.timestamp, 'UTC')) AS day_start
        FROM events AS e SAMPLE 1
        LEFT JOIN
          (SELECT dateDiff('second', min(toTimeZone(raw_sessions.min_timestamp, 'UTC')), max(toTimeZone(raw_sessions.max_timestamp, 'UTC'))) AS `$session_duration`,
                  raw_sessions.session_id_v7 AS session_id_v7
           FROM raw_sessions
           WHERE and(equals(raw_sessions.team_id, 99999), greaterOrEquals(fromUnixTimestamp(intDiv(toUInt64(bitShiftRight(raw_sessions.session_id_v7, 80)), 1000)), minus(toStartOfInterval(assumeNotNull(toDateTime('2019-12-28 00:00:00', 'UTC')), toIntervalDay(1)), toIntervalDay(3))), lessOrEquals(fromUnixTimestamp(intDiv(toUInt64(bitShiftRight(raw_sessions.session_id_v7, 80)), 1000)), plus(assumeNotNull(toDateTime('2020-01-04 23:59:59', 'UTC')), toIntervalDay(3))))
           GROUP BY raw_sessions.session_id_v7,
                    raw_sessions.session_id_v7) AS e__session ON equals(toUInt128(accurateCastOrNull(e.`$session_id`, 'UUID')), e__session.session_id_v7)
        WHERE and(equals(e.team_id, 99999), greaterOrEquals(toTimeZone(e.timestamp, 'UTC'), toStartOfInterval(assumeNotNull(toDateTime('2019-12-28 00:00:00', 'UTC')), toIntervalDay(1))), lessOrEquals(toTimeZone(e.timestamp, 'UTC'), assumeNotNull(toDateTime('2020-01-04 23:59:59', 'UTC'))), equals(e.event, '$autocapture'), ifNull(less(e__session.`$session_duration`, 30.0), 0))
        GROUP BY day_start)
     GROUP BY day_start
     ORDER BY day_start ASC)
  ORDER BY arraySum(total) DESC
  LIMIT 50000 SETTINGS readonly=2,
                       max_execution_time=60,
                       allow_experimental_object_type=1,
                       format_csv_allow_double_quotes=0,
                       max_ast_elements=4000000,
                       max_expanded_ast_elements=4000000,
                       max_bytes_before_external_group_by=0,
                       transform_null_in=1,
                       optimize_min_equality_disjunction_chain_length=4294967295,
                       allow_experimental_join_condition=1
  '''
# ---
# name: TestFormula.test_regression_formula_with_unique_sessions_2x_and_duration_filter_2x.1
  '''
  SELECT arrayMap(number -> plus(toStartOfInterval(assumeNotNull(toDateTime('2019-12-28 00:00:00', 'UTC')), toIntervalDay(1)), toIntervalDay(number)), range(0, plus(coalesce(dateDiff('day', toStartOfInterval(assumeNotNull(toDateTime('2019-12-28 00:00:00', 'UTC')), toIntervalDay(1)), toStartOfInterval(assumeNotNull(toDateTime('2020-01-04 23:59:59', 'UTC')), toIntervalDay(1)))), 1))) AS date,
         arrayMap(_match_date -> arraySum(arraySlice(groupArray(ifNull(count, 0)), indexOf(groupArray(day_start) AS _days_for_count, _match_date) AS _index, plus(minus(arrayLastIndex(x -> ifNull(equals(x, _match_date), isNull(x)
                                                                                                                                                                                                   and isNull(_match_date)), _days_for_count), _index), 1))), date) AS total
  FROM
    (SELECT sum(total) AS count,
            day_start AS day_start
     FROM
       (SELECT count(DISTINCT e.`$session_id`) AS total,
               toStartOfDay(toTimeZone(e.timestamp, 'UTC')) AS day_start
        FROM events AS e SAMPLE 1
        LEFT JOIN
          (SELECT dateDiff('second', min(toTimeZone(raw_sessions.min_timestamp, 'UTC')), max(toTimeZone(raw_sessions.max_timestamp, 'UTC'))) AS `$session_duration`,
                  raw_sessions.session_id_v7 AS session_id_v7
           FROM raw_sessions
           WHERE and(equals(raw_sessions.team_id, 99999), greaterOrEquals(fromUnixTimestamp(intDiv(toUInt64(bitShiftRight(raw_sessions.session_id_v7, 80)), 1000)), minus(toStartOfInterval(assumeNotNull(toDateTime('2019-12-28 00:00:00', 'UTC')), toIntervalDay(1)), toIntervalDay(3))), lessOrEquals(fromUnixTimestamp(intDiv(toUInt64(bitShiftRight(raw_sessions.session_id_v7, 80)), 1000)), plus(assumeNotNull(toDateTime('2020-01-04 23:59:59', 'UTC')), toIntervalDay(3))))
           GROUP BY raw_sessions.session_id_v7,
                    raw_sessions.session_id_v7) AS e__session ON equals(toUInt128(accurateCastOrNull(e.`$session_id`, 'UUID')), e__session.session_id_v7)
        WHERE and(equals(e.team_id, 99999), greaterOrEquals(toTimeZone(e.timestamp, 'UTC'), toStartOfInterval(assumeNotNull(toDateTime('2019-12-28 00:00:00', 'UTC')), toIntervalDay(1))), lessOrEquals(toTimeZone(e.timestamp, 'UTC'), assumeNotNull(toDateTime('2020-01-04 23:59:59', 'UTC'))), equals(e.event, 'session start'), ifNull(greater(e__session.`$session_duration`, 500.0), 0))
        GROUP BY day_start)
     GROUP BY day_start
     ORDER BY day_start ASC)
  ORDER BY arraySum(total) DESC
  LIMIT 50000 SETTINGS readonly=2,
                       max_execution_time=60,
                       allow_experimental_object_type=1,
                       format_csv_allow_double_quotes=0,
                       max_ast_elements=4000000,
                       max_expanded_ast_elements=4000000,
                       max_bytes_before_external_group_by=0,
                       transform_null_in=1,
                       optimize_min_equality_disjunction_chain_length=4294967295,
                       allow_experimental_join_condition=1
  '''
# ---<|MERGE_RESOLUTION|>--- conflicted
+++ resolved
@@ -307,10 +307,8 @@
                        allow_experimental_join_condition=1
   '''
 # ---
-<<<<<<< HEAD
-# name: TestFormula.test_breakdown_cohort.3
-  '''
-  /* cohort_calculation: */
+# name: TestFormula.test_breakdown_cohort.4
+  '''
   SELECT groupArray(1)(date)[1] AS date,
                       arrayFold((acc, x) -> arrayMap(i -> plus(acc[i], x[i]), range(1, plus(length(date), 1))), groupArray(ifNull(total, 0)), arrayWithConstant(length(date), reinterpretAsFloat64(0))) AS total,
                       if(ifNull(ifNull(greaterOrEquals(row_number, 25), 0), 0), '$$_posthog_breakdown_other_$$', breakdown_value) AS breakdown_value
@@ -326,114 +324,6 @@
                breakdown_value AS breakdown_value
         FROM
           (SELECT ifNull(sum(accurateCastOrNull(replaceRegexpAll(nullIf(nullIf(JSONExtractRaw(e.properties, 'xyz'), ''), 'null'), '^"|"$', ''), 'Float64')), 0) AS total,
-                  toStartOfDay(toTimeZone(e.timestamp, 'UTC')) AS day_start,
-                  toString(999932324) AS breakdown_value
-           FROM events AS e SAMPLE 1
-           LEFT OUTER JOIN
-             (SELECT tupleElement(argMax(tuple(person_distinct_id_overrides.person_id), person_distinct_id_overrides.version), 1) AS person_id,
-                     person_distinct_id_overrides.distinct_id AS distinct_id
-              FROM person_distinct_id_overrides
-              WHERE equals(person_distinct_id_overrides.team_id, 99999)
-              GROUP BY person_distinct_id_overrides.distinct_id
-              HAVING ifNull(equals(tupleElement(argMax(tuple(person_distinct_id_overrides.is_deleted), person_distinct_id_overrides.version), 1), 0), 0) SETTINGS optimize_aggregation_in_order=1) AS e__override ON equals(e.distinct_id, e__override.distinct_id)
-           WHERE and(equals(e.team_id, 99999), greaterOrEquals(toTimeZone(e.timestamp, 'UTC'), toStartOfInterval(assumeNotNull(toDateTime('2019-12-28 00:00:00', 'UTC')), toIntervalDay(1))), lessOrEquals(toTimeZone(e.timestamp, 'UTC'), assumeNotNull(toDateTime('2020-01-04 23:59:59', 'UTC'))), equals(e.event, 'session start'), in(if(not(empty(e__override.distinct_id)), e__override.person_id, e.person_id),
-                                                                                                                                                                                                                                                                                                                                            (SELECT cohortpeople.person_id AS person_id
-                                                                                                                                                                                                                                                                                                                                             FROM cohortpeople
-                                                                                                                                                                                                                                                                                                                                             WHERE and(equals(cohortpeople.team_id, 99999), equals(cohortpeople.cohort_id, 99999), equals(cohortpeople.version, 0)))))
-           GROUP BY day_start,
-                    breakdown_value)
-        GROUP BY day_start,
-                 breakdown_value
-        ORDER BY day_start ASC, breakdown_value ASC)
-     GROUP BY breakdown_value
-     ORDER BY if(ifNull(equals(breakdown_value, '$$_posthog_breakdown_other_$$'), 0), 2, if(ifNull(equals(breakdown_value, '$$_posthog_breakdown_null_$$'), 0), 1, 0)) ASC, arraySum(total) DESC, breakdown_value ASC)
-  WHERE isNotNull(breakdown_value)
-  GROUP BY breakdown_value
-  ORDER BY if(ifNull(equals(breakdown_value, '$$_posthog_breakdown_other_$$'), 0), 2, if(ifNull(equals(breakdown_value, '$$_posthog_breakdown_null_$$'), 0), 1, 0)) ASC, arraySum(total) DESC, breakdown_value ASC
-  LIMIT 50000 SETTINGS readonly=2,
-                       max_execution_time=60,
-                       allow_experimental_object_type=1,
-                       format_csv_allow_double_quotes=0,
-                       max_ast_elements=4000000,
-                       max_expanded_ast_elements=4000000,
-                       max_bytes_before_external_group_by=0,
-                       transform_null_in=1,
-                       optimize_min_equality_disjunction_chain_length=4294967295,
-                       allow_experimental_join_condition=1
-  '''
-# ---
-=======
->>>>>>> 819de7f5
-# name: TestFormula.test_breakdown_cohort.4
-  '''
-  SELECT groupArray(1)(date)[1] AS date,
-                      arrayFold((acc, x) -> arrayMap(i -> plus(acc[i], x[i]), range(1, plus(length(date), 1))), groupArray(ifNull(total, 0)), arrayWithConstant(length(date), reinterpretAsFloat64(0))) AS total,
-                      if(ifNull(ifNull(greaterOrEquals(row_number, 25), 0), 0), '$$_posthog_breakdown_other_$$', breakdown_value) AS breakdown_value
-  FROM
-    (SELECT arrayMap(number -> plus(toStartOfInterval(assumeNotNull(toDateTime('2019-12-28 00:00:00', 'UTC')), toIntervalDay(1)), toIntervalDay(number)), range(0, plus(coalesce(dateDiff('day', toStartOfInterval(assumeNotNull(toDateTime('2019-12-28 00:00:00', 'UTC')), toIntervalDay(1)), toStartOfInterval(assumeNotNull(toDateTime('2020-01-04 23:59:59', 'UTC')), toIntervalDay(1)))), 1))) AS date,
-            arrayMap(_match_date -> arraySum(arraySlice(groupArray(ifNull(count, 0)), indexOf(groupArray(day_start) AS _days_for_count, _match_date) AS _index, plus(minus(arrayLastIndex(x -> ifNull(equals(x, _match_date), isNull(x)
-                                                                                                                                                                                                      and isNull(_match_date)), _days_for_count), _index), 1))), date) AS total,
-            breakdown_value AS breakdown_value,
-            rowNumberInAllBlocks() AS row_number
-     FROM
-       (SELECT sum(total) AS count,
-               day_start AS day_start,
-               breakdown_value AS breakdown_value
-        FROM
-          (SELECT ifNull(sum(accurateCastOrNull(replaceRegexpAll(nullIf(nullIf(JSONExtractRaw(e.properties, 'xyz'), ''), 'null'), '^"|"$', ''), 'Float64')), 0) AS total,
-                  toStartOfDay(toTimeZone(e.timestamp, 'UTC')) AS day_start,
-                  toString(999932324) AS breakdown_value
-           FROM events AS e SAMPLE 1
-           LEFT OUTER JOIN
-             (SELECT tupleElement(argMax(tuple(person_distinct_id_overrides.person_id), person_distinct_id_overrides.version), 1) AS person_id,
-                     person_distinct_id_overrides.distinct_id AS distinct_id
-              FROM person_distinct_id_overrides
-              WHERE equals(person_distinct_id_overrides.team_id, 99999)
-              GROUP BY person_distinct_id_overrides.distinct_id
-              HAVING ifNull(equals(tupleElement(argMax(tuple(person_distinct_id_overrides.is_deleted), person_distinct_id_overrides.version), 1), 0), 0) SETTINGS optimize_aggregation_in_order=1) AS e__override ON equals(e.distinct_id, e__override.distinct_id)
-           WHERE and(equals(e.team_id, 99999), greaterOrEquals(toTimeZone(e.timestamp, 'UTC'), toStartOfInterval(assumeNotNull(toDateTime('2019-12-28 00:00:00', 'UTC')), toIntervalDay(1))), lessOrEquals(toTimeZone(e.timestamp, 'UTC'), assumeNotNull(toDateTime('2020-01-04 23:59:59', 'UTC'))), equals(e.event, 'session start'), in(if(not(empty(e__override.distinct_id)), e__override.person_id, e.person_id),
-                                                                                                                                                                                                                                                                                                                                            (SELECT cohortpeople.person_id AS person_id
-                                                                                                                                                                                                                                                                                                                                             FROM cohortpeople
-                                                                                                                                                                                                                                                                                                                                             WHERE and(equals(cohortpeople.team_id, 99999), equals(cohortpeople.cohort_id, 99999), equals(cohortpeople.version, 0)))))
-           GROUP BY day_start,
-                    breakdown_value)
-        GROUP BY day_start,
-                 breakdown_value
-        ORDER BY day_start ASC, breakdown_value ASC)
-     GROUP BY breakdown_value
-     ORDER BY if(ifNull(equals(breakdown_value, '$$_posthog_breakdown_other_$$'), 0), 2, if(ifNull(equals(breakdown_value, '$$_posthog_breakdown_null_$$'), 0), 1, 0)) ASC, arraySum(total) DESC, breakdown_value ASC)
-  WHERE isNotNull(breakdown_value)
-  GROUP BY breakdown_value
-  ORDER BY if(ifNull(equals(breakdown_value, '$$_posthog_breakdown_other_$$'), 0), 2, if(ifNull(equals(breakdown_value, '$$_posthog_breakdown_null_$$'), 0), 1, 0)) ASC, arraySum(total) DESC, breakdown_value ASC
-  LIMIT 50000 SETTINGS readonly=2,
-                       max_execution_time=60,
-                       allow_experimental_object_type=1,
-                       format_csv_allow_double_quotes=0,
-                       max_ast_elements=4000000,
-                       max_expanded_ast_elements=4000000,
-                       max_bytes_before_external_group_by=0,
-                       transform_null_in=1,
-                       optimize_min_equality_disjunction_chain_length=4294967295,
-                       allow_experimental_join_condition=1
-  '''
-# ---
-# name: TestFormula.test_breakdown_cohort.5
-  '''
-  SELECT groupArray(1)(date)[1] AS date,
-                      arrayFold((acc, x) -> arrayMap(i -> plus(acc[i], x[i]), range(1, plus(length(date), 1))), groupArray(ifNull(total, 0)), arrayWithConstant(length(date), reinterpretAsFloat64(0))) AS total,
-                      if(ifNull(ifNull(greaterOrEquals(row_number, 25), 0), 0), '$$_posthog_breakdown_other_$$', breakdown_value) AS breakdown_value
-  FROM
-    (SELECT arrayMap(number -> plus(toStartOfInterval(assumeNotNull(toDateTime('2019-12-28 00:00:00', 'UTC')), toIntervalDay(1)), toIntervalDay(number)), range(0, plus(coalesce(dateDiff('day', toStartOfInterval(assumeNotNull(toDateTime('2019-12-28 00:00:00', 'UTC')), toIntervalDay(1)), toStartOfInterval(assumeNotNull(toDateTime('2020-01-04 23:59:59', 'UTC')), toIntervalDay(1)))), 1))) AS date,
-            arrayMap(_match_date -> arraySum(arraySlice(groupArray(ifNull(count, 0)), indexOf(groupArray(day_start) AS _days_for_count, _match_date) AS _index, plus(minus(arrayLastIndex(x -> ifNull(equals(x, _match_date), isNull(x)
-                                                                                                                                                                                                      and isNull(_match_date)), _days_for_count), _index), 1))), date) AS total,
-            breakdown_value AS breakdown_value,
-            rowNumberInAllBlocks() AS row_number
-     FROM
-       (SELECT sum(total) AS count,
-               day_start AS day_start,
-               breakdown_value AS breakdown_value
-        FROM
-          (SELECT ifNull(avg(accurateCastOrNull(replaceRegexpAll(nullIf(nullIf(JSONExtractRaw(e.properties, 'xyz'), ''), 'null'), '^"|"$', ''), 'Float64')), 0) AS total,
                   toStartOfDay(toTimeZone(e.timestamp, 'UTC')) AS day_start,
                   toString(999932324) AS breakdown_value
            FROM events AS e SAMPLE 1
@@ -470,7 +360,7 @@
                        allow_experimental_join_condition=1
   '''
 # ---
-# name: TestFormula.test_breakdown_hogql
+# name: TestFormula.test_breakdown_cohort.5
   '''
   SELECT groupArray(1)(date)[1] AS date,
                       arrayFold((acc, x) -> arrayMap(i -> plus(acc[i], x[i]), range(1, plus(length(date), 1))), groupArray(ifNull(total, 0)), arrayWithConstant(length(date), reinterpretAsFloat64(0))) AS total,
@@ -486,17 +376,70 @@
                day_start AS day_start,
                breakdown_value AS breakdown_value
         FROM
-          (SELECT ifNull(sum(accurateCastOrNull(replaceRegexpAll(nullIf(nullIf(JSONExtractRaw(e.properties, 'xyz'), ''), 'null'), '^"|"$', ''), 'Float64')), 0) AS total,
+          (SELECT ifNull(avg(accurateCastOrNull(replaceRegexpAll(nullIf(nullIf(JSONExtractRaw(e.properties, 'xyz'), ''), 'null'), '^"|"$', ''), 'Float64')), 0) AS total,
                   toStartOfDay(toTimeZone(e.timestamp, 'UTC')) AS day_start,
-                  ifNull(nullIf(toString(concat(ifNull(toString(e__person.`properties___$some_prop`), ''), ' : ', ifNull(toString(replaceRegexpAll(nullIf(nullIf(JSONExtractRaw(e.properties, 'location'), ''), 'null'), '^"|"$', '')), ''))), ''), '$$_posthog_breakdown_null_$$') AS breakdown_value
+                  toString(999932324) AS breakdown_value
            FROM events AS e SAMPLE 1
            LEFT OUTER JOIN
-             (SELECT tupleElement(argMax(tuple(person_distinct_id_overrides.person_id), person_distinct_id_overrides.version), 1) AS person_id,
+             (SELECT argMax(person_distinct_id_overrides.person_id, person_distinct_id_overrides.version) AS person_id,
                      person_distinct_id_overrides.distinct_id AS distinct_id
               FROM person_distinct_id_overrides
               WHERE equals(person_distinct_id_overrides.team_id, 99999)
               GROUP BY person_distinct_id_overrides.distinct_id
-              HAVING ifNull(equals(tupleElement(argMax(tuple(person_distinct_id_overrides.is_deleted), person_distinct_id_overrides.version), 1), 0), 0) SETTINGS optimize_aggregation_in_order=1) AS e__override ON equals(e.distinct_id, e__override.distinct_id)
+              HAVING ifNull(equals(argMax(person_distinct_id_overrides.is_deleted, person_distinct_id_overrides.version), 0), 0) SETTINGS optimize_aggregation_in_order=1) AS e__override ON equals(e.distinct_id, e__override.distinct_id)
+           WHERE and(equals(e.team_id, 99999), greaterOrEquals(toTimeZone(e.timestamp, 'UTC'), toStartOfInterval(assumeNotNull(toDateTime('2019-12-28 00:00:00', 'UTC')), toIntervalDay(1))), lessOrEquals(toTimeZone(e.timestamp, 'UTC'), assumeNotNull(toDateTime('2020-01-04 23:59:59', 'UTC'))), equals(e.event, 'session start'), in(if(not(empty(e__override.distinct_id)), e__override.person_id, e.person_id),
+                                                                                                                                                                                                                                                                                                                                            (SELECT cohortpeople.person_id AS person_id
+                                                                                                                                                                                                                                                                                                                                             FROM cohortpeople
+                                                                                                                                                                                                                                                                                                                                             WHERE and(equals(cohortpeople.team_id, 99999), equals(cohortpeople.cohort_id, 99999), equals(cohortpeople.version, 0)))))
+           GROUP BY day_start,
+                    breakdown_value)
+        GROUP BY day_start,
+                 breakdown_value
+        ORDER BY day_start ASC, breakdown_value ASC)
+     GROUP BY breakdown_value
+     ORDER BY if(ifNull(equals(breakdown_value, '$$_posthog_breakdown_other_$$'), 0), 2, if(ifNull(equals(breakdown_value, '$$_posthog_breakdown_null_$$'), 0), 1, 0)) ASC, arraySum(total) DESC, breakdown_value ASC)
+  WHERE isNotNull(breakdown_value)
+  GROUP BY breakdown_value
+  ORDER BY if(ifNull(equals(breakdown_value, '$$_posthog_breakdown_other_$$'), 0), 2, if(ifNull(equals(breakdown_value, '$$_posthog_breakdown_null_$$'), 0), 1, 0)) ASC, arraySum(total) DESC, breakdown_value ASC
+  LIMIT 50000 SETTINGS readonly=2,
+                       max_execution_time=60,
+                       allow_experimental_object_type=1,
+                       format_csv_allow_double_quotes=0,
+                       max_ast_elements=4000000,
+                       max_expanded_ast_elements=4000000,
+                       max_bytes_before_external_group_by=0,
+                       transform_null_in=1,
+                       optimize_min_equality_disjunction_chain_length=4294967295,
+                       allow_experimental_join_condition=1
+  '''
+# ---
+# name: TestFormula.test_breakdown_hogql
+  '''
+  SELECT groupArray(1)(date)[1] AS date,
+                      arrayFold((acc, x) -> arrayMap(i -> plus(acc[i], x[i]), range(1, plus(length(date), 1))), groupArray(ifNull(total, 0)), arrayWithConstant(length(date), reinterpretAsFloat64(0))) AS total,
+                      if(ifNull(ifNull(greaterOrEquals(row_number, 25), 0), 0), '$$_posthog_breakdown_other_$$', breakdown_value) AS breakdown_value
+  FROM
+    (SELECT arrayMap(number -> plus(toStartOfInterval(assumeNotNull(toDateTime('2019-12-28 00:00:00', 'UTC')), toIntervalDay(1)), toIntervalDay(number)), range(0, plus(coalesce(dateDiff('day', toStartOfInterval(assumeNotNull(toDateTime('2019-12-28 00:00:00', 'UTC')), toIntervalDay(1)), toStartOfInterval(assumeNotNull(toDateTime('2020-01-04 23:59:59', 'UTC')), toIntervalDay(1)))), 1))) AS date,
+            arrayMap(_match_date -> arraySum(arraySlice(groupArray(ifNull(count, 0)), indexOf(groupArray(day_start) AS _days_for_count, _match_date) AS _index, plus(minus(arrayLastIndex(x -> ifNull(equals(x, _match_date), isNull(x)
+                                                                                                                                                                                                      and isNull(_match_date)), _days_for_count), _index), 1))), date) AS total,
+            breakdown_value AS breakdown_value,
+            rowNumberInAllBlocks() AS row_number
+     FROM
+       (SELECT sum(total) AS count,
+               day_start AS day_start,
+               breakdown_value AS breakdown_value
+        FROM
+          (SELECT ifNull(sum(accurateCastOrNull(replaceRegexpAll(nullIf(nullIf(JSONExtractRaw(e.properties, 'xyz'), ''), 'null'), '^"|"$', ''), 'Float64')), 0) AS total,
+                  toStartOfDay(toTimeZone(e.timestamp, 'UTC')) AS day_start,
+                  ifNull(nullIf(toString(concat(ifNull(toString(e__person.`properties___$some_prop`), ''), ' : ', ifNull(toString(replaceRegexpAll(nullIf(nullIf(JSONExtractRaw(e.properties, 'location'), ''), 'null'), '^"|"$', '')), ''))), ''), '$$_posthog_breakdown_null_$$') AS breakdown_value
+           FROM events AS e SAMPLE 1
+           LEFT OUTER JOIN
+             (SELECT argMax(person_distinct_id_overrides.person_id, person_distinct_id_overrides.version) AS person_id,
+                     person_distinct_id_overrides.distinct_id AS distinct_id
+              FROM person_distinct_id_overrides
+              WHERE equals(person_distinct_id_overrides.team_id, 99999)
+              GROUP BY person_distinct_id_overrides.distinct_id
+              HAVING ifNull(equals(argMax(person_distinct_id_overrides.is_deleted, person_distinct_id_overrides.version), 0), 0) SETTINGS optimize_aggregation_in_order=1) AS e__override ON equals(e.distinct_id, e__override.distinct_id)
            LEFT JOIN
              (SELECT person.id AS id,
                      replaceRegexpAll(nullIf(nullIf(JSONExtractRaw(person.properties, '$some_prop'), ''), 'null'), '^"|"$', '') AS `properties___$some_prop`
@@ -551,12 +494,12 @@
                   ifNull(nullIf(toString(concat(ifNull(toString(e__person.`properties___$some_prop`), ''), ' : ', ifNull(toString(replaceRegexpAll(nullIf(nullIf(JSONExtractRaw(e.properties, 'location'), ''), 'null'), '^"|"$', '')), ''))), ''), '$$_posthog_breakdown_null_$$') AS breakdown_value
            FROM events AS e SAMPLE 1
            LEFT OUTER JOIN
-             (SELECT tupleElement(argMax(tuple(person_distinct_id_overrides.person_id), person_distinct_id_overrides.version), 1) AS person_id,
+             (SELECT argMax(person_distinct_id_overrides.person_id, person_distinct_id_overrides.version) AS person_id,
                      person_distinct_id_overrides.distinct_id AS distinct_id
               FROM person_distinct_id_overrides
               WHERE equals(person_distinct_id_overrides.team_id, 99999)
               GROUP BY person_distinct_id_overrides.distinct_id
-              HAVING ifNull(equals(tupleElement(argMax(tuple(person_distinct_id_overrides.is_deleted), person_distinct_id_overrides.version), 1), 0), 0) SETTINGS optimize_aggregation_in_order=1) AS e__override ON equals(e.distinct_id, e__override.distinct_id)
+              HAVING ifNull(equals(argMax(person_distinct_id_overrides.is_deleted, person_distinct_id_overrides.version), 0), 0) SETTINGS optimize_aggregation_in_order=1) AS e__override ON equals(e.distinct_id, e__override.distinct_id)
            LEFT JOIN
              (SELECT person.id AS id,
                      replaceRegexpAll(nullIf(nullIf(JSONExtractRaw(person.properties, '$some_prop'), ''), 'null'), '^"|"$', '') AS `properties___$some_prop`
@@ -718,12 +661,12 @@
                toStartOfDay(toTimeZone(e.timestamp, 'UTC')) AS day_start
         FROM events AS e SAMPLE 1
         LEFT OUTER JOIN
-          (SELECT tupleElement(argMax(tuple(person_distinct_id_overrides.person_id), person_distinct_id_overrides.version), 1) AS person_id,
+          (SELECT argMax(person_distinct_id_overrides.person_id, person_distinct_id_overrides.version) AS person_id,
                   person_distinct_id_overrides.distinct_id AS distinct_id
            FROM person_distinct_id_overrides
            WHERE equals(person_distinct_id_overrides.team_id, 99999)
            GROUP BY person_distinct_id_overrides.distinct_id
-           HAVING ifNull(equals(tupleElement(argMax(tuple(person_distinct_id_overrides.is_deleted), person_distinct_id_overrides.version), 1), 0), 0) SETTINGS optimize_aggregation_in_order=1) AS e__override ON equals(e.distinct_id, e__override.distinct_id)
+           HAVING ifNull(equals(argMax(person_distinct_id_overrides.is_deleted, person_distinct_id_overrides.version), 0), 0) SETTINGS optimize_aggregation_in_order=1) AS e__override ON equals(e.distinct_id, e__override.distinct_id)
         WHERE and(equals(e.team_id, 99999), greaterOrEquals(toTimeZone(e.timestamp, 'UTC'), toStartOfInterval(assumeNotNull(toDateTime('2019-12-28 00:00:00', 'UTC')), toIntervalDay(1))), lessOrEquals(toTimeZone(e.timestamp, 'UTC'), assumeNotNull(toDateTime('2020-01-04 23:59:59', 'UTC'))), equals(e.event, 'session start'))
         GROUP BY day_start)
      GROUP BY day_start
