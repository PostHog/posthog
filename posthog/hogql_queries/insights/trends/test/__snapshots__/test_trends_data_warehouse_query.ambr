# serializer version: 1
# name: TestTrendsDataWarehouseQuery.test_trends_breakdown
  '''
  SELECT groupArray(1)(date)[1] AS date,
<<<<<<< HEAD
                      arrayMap(i -> arraySum(arrayMap(x -> arrayElement(x, i), groupArray(total))), arrayEnumerate(date)) AS total,
                      if(ifNull(greaterOrEquals(row_number, 25), 0), '$$_posthog_breakdown_other_$$', toString(breakdown_value)) AS breakdown_value
=======
                      arrayFold((acc, x) -> arrayMap(i -> plus(acc[i], x[i]), range(1, plus(length(date), 1))), groupArray(total), arrayWithConstant(length(date), reinterpretAsFloat64(0))) AS total,
                      if(ifNull(greaterOrEquals(row_number, 25), 0), '$$_posthog_breakdown_other_$$', breakdown_value) AS breakdown_value
>>>>>>> 5ec6d44b
  FROM
    (SELECT arrayMap(number -> plus(toStartOfDay(assumeNotNull(parseDateTime64BestEffortOrNull('2023-01-01 00:00:00', 6, 'UTC'))), toIntervalDay(number)), range(0, plus(coalesce(dateDiff('day', toStartOfDay(assumeNotNull(parseDateTime64BestEffortOrNull('2023-01-01 00:00:00', 6, 'UTC'))), toStartOfDay(assumeNotNull(parseDateTime64BestEffortOrNull('2023-01-07 23:59:59', 6, 'UTC'))))), 1))) AS date,
            arrayMap(_match_date -> arraySum(arraySlice(groupArray(count), indexOf(groupArray(day_start) AS _days_for_count, _match_date) AS _index, plus(minus(arrayLastIndex(x -> ifNull(equals(x, _match_date), isNull(x)
                                                                                                                                                                                           and isNull(_match_date)), _days_for_count), _index), 1))), date) AS total,
            ifNull(toString(breakdown_value), '$$_posthog_breakdown_null_$$') AS breakdown_value,
            rowNumberInAllBlocks() AS row_number
     FROM
       (SELECT sum(total) AS count,
               day_start AS day_start,
               breakdown_value AS breakdown_value
        FROM
          (SELECT count(e.id) AS total,
                  toStartOfDay(toTimeZone(e.created, 'UTC')) AS day_start,
                  ifNull(nullIf(toString(e.prop_1), ''), '$$_posthog_breakdown_null_$$') AS breakdown_value
           FROM s3('http://host.docker.internal:19000/posthog/test_storage_bucket-posthog.hogql.datawarehouse.trendquery/*.parquet', 'object_storage_root_user', 'object_storage_root_password', 'Parquet', '`id` String, `prop_1` String, `prop_2` String, `created` DateTime64(3, \'UTC\')') AS e
           WHERE and(ifNull(greaterOrEquals(toTimeZone(e.created, 'UTC'), toStartOfDay(assumeNotNull(parseDateTime64BestEffortOrNull('2023-01-01 00:00:00', 6, 'UTC')))), 0), ifNull(lessOrEquals(toTimeZone(e.created, 'UTC'), assumeNotNull(parseDateTime64BestEffortOrNull('2023-01-07 23:59:59', 6, 'UTC'))), 0), true)
           GROUP BY day_start,
                    breakdown_value)
        GROUP BY day_start,
                 breakdown_value
        ORDER BY day_start ASC, breakdown_value ASC)
     GROUP BY breakdown_value
     ORDER BY arraySum(total) DESC, breakdown_value ASC)
  WHERE isNotNull(breakdown_value)
  GROUP BY breakdown_value
  ORDER BY if(ifNull(equals(breakdown_value, '$$_posthog_breakdown_other_$$'), 0), 2, if(ifNull(equals(breakdown_value, '$$_posthog_breakdown_null_$$'), 0), 1, 0)) ASC, arraySum(total) DESC, breakdown_value ASC
  LIMIT 100 SETTINGS readonly=2,
                     max_execution_time=60,
                     allow_experimental_object_type=1,
                     format_csv_allow_double_quotes=0,
                     max_ast_elements=1000000,
                     max_expanded_ast_elements=1000000,
                     max_query_size=524288
  '''
# ---
# name: TestTrendsDataWarehouseQuery.test_trends_breakdown.1
  '''
  SELECT arrayMap(number -> plus(toStartOfDay(assumeNotNull(parseDateTime64BestEffortOrNull('2023-01-01 00:00:00', 6, 'UTC'))), toIntervalDay(number)), range(0, plus(coalesce(dateDiff('day', toStartOfDay(assumeNotNull(parseDateTime64BestEffortOrNull('2023-01-01 00:00:00', 6, 'UTC'))), toStartOfDay(assumeNotNull(parseDateTime64BestEffortOrNull('2023-01-07 23:59:59', 6, 'UTC'))))), 1))) AS date,
         arrayMap(_match_date -> arraySum(arraySlice(groupArray(count), indexOf(groupArray(day_start) AS _days_for_count, _match_date) AS _index, plus(minus(arrayLastIndex(x -> ifNull(equals(x, _match_date), isNull(x)
                                                                                                                                                                                        and isNull(_match_date)), _days_for_count), _index), 1))), date) AS total,
         ifNull(toString(breakdown_value), '$$_posthog_breakdown_null_$$') AS breakdown_value
  FROM
    (SELECT sum(total) AS count,
            day_start AS day_start,
            breakdown_value AS breakdown_value
     FROM
       (SELECT count(e.id) AS total,
               toStartOfDay(toTimeZone(e.created, 'UTC')) AS day_start,
               transform(ifNull(nullIf(toString(e.prop_1), ''), '$$_posthog_breakdown_null_$$'), ['d', 'c', 'b', 'a'], ['d', 'c', 'b', 'a'], '$$_posthog_breakdown_other_$$') AS breakdown_value
        FROM s3('http://host.docker.internal:19000/posthog/test_storage_bucket-posthog.hogql.datawarehouse.trendquery/*.parquet', 'object_storage_root_user', 'object_storage_root_password', 'Parquet', '`id` String, `prop_1` String, `prop_2` String, `created` DateTime64(3, \'UTC\')') AS e
        WHERE and(ifNull(greaterOrEquals(toTimeZone(e.created, 'UTC'), toStartOfDay(assumeNotNull(parseDateTime64BestEffortOrNull('2023-01-01 00:00:00', 6, 'UTC')))), 0), ifNull(lessOrEquals(toTimeZone(e.created, 'UTC'), assumeNotNull(parseDateTime64BestEffortOrNull('2023-01-07 23:59:59', 6, 'UTC'))), 0), true)
        GROUP BY day_start,
                 breakdown_value)
     GROUP BY day_start,
              breakdown_value
     ORDER BY day_start ASC, breakdown_value ASC)
  GROUP BY breakdown_value
  ORDER BY if(ifNull(equals(breakdown_value, '$$_posthog_breakdown_other_$$'), 0), 2, if(ifNull(equals(breakdown_value, '$$_posthog_breakdown_null_$$'), 0), 1, 0)),
           arraySum(total) DESC, breakdown_value ASC
  LIMIT 100 SETTINGS readonly=2,
                     max_execution_time=60,
                     allow_experimental_object_type=1,
                     format_csv_allow_double_quotes=0,
                     max_ast_elements=1000000,
                     max_expanded_ast_elements=1000000,
                     max_query_size=524288
  '''
# ---
# name: TestTrendsDataWarehouseQuery.test_trends_breakdown_with_property
  '''
  SELECT groupArray(1)(date)[1] AS date,
<<<<<<< HEAD
                      arrayMap(i -> arraySum(arrayMap(x -> arrayElement(x, i), groupArray(total))), arrayEnumerate(date)) AS total,
                      if(ifNull(greaterOrEquals(row_number, 25), 0), '$$_posthog_breakdown_other_$$', toString(breakdown_value)) AS breakdown_value
=======
                      arrayFold((acc, x) -> arrayMap(i -> plus(acc[i], x[i]), range(1, plus(length(date), 1))), groupArray(total), arrayWithConstant(length(date), reinterpretAsFloat64(0))) AS total,
                      if(ifNull(greaterOrEquals(row_number, 25), 0), '$$_posthog_breakdown_other_$$', breakdown_value) AS breakdown_value
>>>>>>> 5ec6d44b
  FROM
    (SELECT arrayMap(number -> plus(toStartOfDay(assumeNotNull(parseDateTime64BestEffortOrNull('2023-01-01 00:00:00', 6, 'UTC'))), toIntervalDay(number)), range(0, plus(coalesce(dateDiff('day', toStartOfDay(assumeNotNull(parseDateTime64BestEffortOrNull('2023-01-01 00:00:00', 6, 'UTC'))), toStartOfDay(assumeNotNull(parseDateTime64BestEffortOrNull('2023-01-07 23:59:59', 6, 'UTC'))))), 1))) AS date,
            arrayMap(_match_date -> arraySum(arraySlice(groupArray(count), indexOf(groupArray(day_start) AS _days_for_count, _match_date) AS _index, plus(minus(arrayLastIndex(x -> ifNull(equals(x, _match_date), isNull(x)
                                                                                                                                                                                           and isNull(_match_date)), _days_for_count), _index), 1))), date) AS total,
            ifNull(toString(breakdown_value), '$$_posthog_breakdown_null_$$') AS breakdown_value,
            rowNumberInAllBlocks() AS row_number
     FROM
       (SELECT sum(total) AS count,
               day_start AS day_start,
               breakdown_value AS breakdown_value
        FROM
          (SELECT count(e.id) AS total,
                  toStartOfDay(toTimeZone(e.created, 'UTC')) AS day_start,
                  ifNull(nullIf(toString(e.prop_1), ''), '$$_posthog_breakdown_null_$$') AS breakdown_value
           FROM s3('http://host.docker.internal:19000/posthog/test_storage_bucket-posthog.hogql.datawarehouse.trendquery/*.parquet', 'object_storage_root_user', 'object_storage_root_password', 'Parquet', '`id` String, `prop_1` String, `prop_2` String, `created` DateTime64(3, \'UTC\')') AS e
           WHERE and(ifNull(greaterOrEquals(toTimeZone(e.created, 'UTC'), toStartOfDay(assumeNotNull(parseDateTime64BestEffortOrNull('2023-01-01 00:00:00', 6, 'UTC')))), 0), ifNull(lessOrEquals(toTimeZone(e.created, 'UTC'), assumeNotNull(parseDateTime64BestEffortOrNull('2023-01-07 23:59:59', 6, 'UTC'))), 0), equals(e.prop_1, 'a'), true)
           GROUP BY day_start,
                    breakdown_value)
        GROUP BY day_start,
                 breakdown_value
        ORDER BY day_start ASC, breakdown_value ASC)
     GROUP BY breakdown_value
     ORDER BY arraySum(total) DESC, breakdown_value ASC)
  WHERE isNotNull(breakdown_value)
  GROUP BY breakdown_value
  ORDER BY if(ifNull(equals(breakdown_value, '$$_posthog_breakdown_other_$$'), 0), 2, if(ifNull(equals(breakdown_value, '$$_posthog_breakdown_null_$$'), 0), 1, 0)) ASC, arraySum(total) DESC, breakdown_value ASC
  LIMIT 100 SETTINGS readonly=2,
                     max_execution_time=60,
                     allow_experimental_object_type=1,
                     format_csv_allow_double_quotes=0,
                     max_ast_elements=1000000,
                     max_expanded_ast_elements=1000000,
                     max_query_size=524288
  '''
# ---
# name: TestTrendsDataWarehouseQuery.test_trends_breakdown_with_property.1
  '''
  SELECT arrayMap(number -> plus(toStartOfDay(assumeNotNull(parseDateTime64BestEffortOrNull('2023-01-01 00:00:00', 6, 'UTC'))), toIntervalDay(number)), range(0, plus(coalesce(dateDiff('day', toStartOfDay(assumeNotNull(parseDateTime64BestEffortOrNull('2023-01-01 00:00:00', 6, 'UTC'))), toStartOfDay(assumeNotNull(parseDateTime64BestEffortOrNull('2023-01-07 23:59:59', 6, 'UTC'))))), 1))) AS date,
         arrayMap(_match_date -> arraySum(arraySlice(groupArray(count), indexOf(groupArray(day_start) AS _days_for_count, _match_date) AS _index, plus(minus(arrayLastIndex(x -> ifNull(equals(x, _match_date), isNull(x)
                                                                                                                                                                                        and isNull(_match_date)), _days_for_count), _index), 1))), date) AS total,
         ifNull(toString(breakdown_value), '$$_posthog_breakdown_null_$$') AS breakdown_value
  FROM
    (SELECT sum(total) AS count,
            day_start AS day_start,
            breakdown_value AS breakdown_value
     FROM
       (SELECT count(e.id) AS total,
               toStartOfDay(toTimeZone(e.created, 'UTC')) AS day_start,
               transform(ifNull(nullIf(toString(e.prop_1), ''), '$$_posthog_breakdown_null_$$'), ['a'], ['a'], '$$_posthog_breakdown_other_$$') AS breakdown_value
        FROM s3('http://host.docker.internal:19000/posthog/test_storage_bucket-posthog.hogql.datawarehouse.trendquery/*.parquet', 'object_storage_root_user', 'object_storage_root_password', 'Parquet', '`id` String, `prop_1` String, `prop_2` String, `created` DateTime64(3, \'UTC\')') AS e
        WHERE and(ifNull(greaterOrEquals(toTimeZone(e.created, 'UTC'), toStartOfDay(assumeNotNull(parseDateTime64BestEffortOrNull('2023-01-01 00:00:00', 6, 'UTC')))), 0), ifNull(lessOrEquals(toTimeZone(e.created, 'UTC'), assumeNotNull(parseDateTime64BestEffortOrNull('2023-01-07 23:59:59', 6, 'UTC'))), 0), equals(e.prop_1, 'a'), true)
        GROUP BY day_start,
                 breakdown_value)
     GROUP BY day_start,
              breakdown_value
     ORDER BY day_start ASC, breakdown_value ASC)
  GROUP BY breakdown_value
  ORDER BY if(ifNull(equals(breakdown_value, '$$_posthog_breakdown_other_$$'), 0), 2, if(ifNull(equals(breakdown_value, '$$_posthog_breakdown_null_$$'), 0), 1, 0)),
           arraySum(total) DESC, breakdown_value ASC
  LIMIT 100 SETTINGS readonly=2,
                     max_execution_time=60,
                     allow_experimental_object_type=1,
                     format_csv_allow_double_quotes=0,
                     max_ast_elements=1000000,
                     max_expanded_ast_elements=1000000,
                     max_query_size=524288
  '''
# ---
# name: TestTrendsDataWarehouseQuery.test_trends_data_warehouse
  '''
  SELECT arrayMap(number -> plus(toStartOfDay(assumeNotNull(parseDateTime64BestEffortOrNull('2023-01-01 00:00:00', 6, 'UTC'))), toIntervalDay(number)), range(0, plus(coalesce(dateDiff('day', toStartOfDay(assumeNotNull(parseDateTime64BestEffortOrNull('2023-01-01 00:00:00', 6, 'UTC'))), toStartOfDay(assumeNotNull(parseDateTime64BestEffortOrNull('2023-01-07 23:59:59', 6, 'UTC'))))), 1))) AS date,
         arrayMap(_match_date -> arraySum(arraySlice(groupArray(count), indexOf(groupArray(day_start) AS _days_for_count, _match_date) AS _index, plus(minus(arrayLastIndex(x -> ifNull(equals(x, _match_date), isNull(x)
                                                                                                                                                                                        and isNull(_match_date)), _days_for_count), _index), 1))), date) AS total
  FROM
    (SELECT sum(total) AS count,
            day_start AS day_start
     FROM
       (SELECT count(e.id) AS total,
               toStartOfDay(toTimeZone(e.created, 'UTC')) AS day_start
        FROM s3('http://host.docker.internal:19000/posthog/test_storage_bucket-posthog.hogql.datawarehouse.trendquery/*.parquet', 'object_storage_root_user', 'object_storage_root_password', 'Parquet', '`id` String, `prop_1` String, `prop_2` String, `created` DateTime64(3, \'UTC\')') AS e
        WHERE and(ifNull(greaterOrEquals(toTimeZone(e.created, 'UTC'), toStartOfDay(assumeNotNull(parseDateTime64BestEffortOrNull('2023-01-01 00:00:00', 6, 'UTC')))), 0), ifNull(lessOrEquals(toTimeZone(e.created, 'UTC'), assumeNotNull(parseDateTime64BestEffortOrNull('2023-01-07 23:59:59', 6, 'UTC'))), 0))
        GROUP BY day_start)
     GROUP BY day_start
     ORDER BY day_start ASC)
  ORDER BY arraySum(total) DESC
  LIMIT 100 SETTINGS readonly=2,
                     max_execution_time=60,
                     allow_experimental_object_type=1,
                     format_csv_allow_double_quotes=0,
                     max_ast_elements=1000000,
                     max_expanded_ast_elements=1000000,
                     max_query_size=524288
  '''
# ---
# name: TestTrendsDataWarehouseQuery.test_trends_entity_property
  '''
  SELECT arrayMap(number -> plus(toStartOfDay(assumeNotNull(parseDateTime64BestEffortOrNull('2023-01-01 00:00:00', 6, 'UTC'))), toIntervalDay(number)), range(0, plus(coalesce(dateDiff('day', toStartOfDay(assumeNotNull(parseDateTime64BestEffortOrNull('2023-01-01 00:00:00', 6, 'UTC'))), toStartOfDay(assumeNotNull(parseDateTime64BestEffortOrNull('2023-01-07 23:59:59', 6, 'UTC'))))), 1))) AS date,
         arrayMap(_match_date -> arraySum(arraySlice(groupArray(count), indexOf(groupArray(day_start) AS _days_for_count, _match_date) AS _index, plus(minus(arrayLastIndex(x -> ifNull(equals(x, _match_date), isNull(x)
                                                                                                                                                                                        and isNull(_match_date)), _days_for_count), _index), 1))), date) AS total
  FROM
    (SELECT sum(total) AS count,
            day_start AS day_start
     FROM
       (SELECT count(e.id) AS total,
               toStartOfDay(toTimeZone(e.created, 'UTC')) AS day_start
        FROM s3('http://host.docker.internal:19000/posthog/test_storage_bucket-posthog.hogql.datawarehouse.trendquery/*.parquet', 'object_storage_root_user', 'object_storage_root_password', 'Parquet', '`id` String, `prop_1` String, `prop_2` String, `created` DateTime64(3, \'UTC\')') AS e
        WHERE and(ifNull(greaterOrEquals(toTimeZone(e.created, 'UTC'), toStartOfDay(assumeNotNull(parseDateTime64BestEffortOrNull('2023-01-01 00:00:00', 6, 'UTC')))), 0), ifNull(lessOrEquals(toTimeZone(e.created, 'UTC'), assumeNotNull(parseDateTime64BestEffortOrNull('2023-01-07 23:59:59', 6, 'UTC'))), 0), equals(e.prop_1, 'a'))
        GROUP BY day_start)
     GROUP BY day_start
     ORDER BY day_start ASC)
  ORDER BY arraySum(total) DESC
  LIMIT 100 SETTINGS readonly=2,
                     max_execution_time=60,
                     allow_experimental_object_type=1,
                     format_csv_allow_double_quotes=0,
                     max_ast_elements=1000000,
                     max_expanded_ast_elements=1000000,
                     max_query_size=524288
  '''
# ---
# name: TestTrendsDataWarehouseQuery.test_trends_property
  '''
  SELECT arrayMap(number -> plus(toStartOfDay(assumeNotNull(parseDateTime64BestEffortOrNull('2023-01-01 00:00:00', 6, 'UTC'))), toIntervalDay(number)), range(0, plus(coalesce(dateDiff('day', toStartOfDay(assumeNotNull(parseDateTime64BestEffortOrNull('2023-01-01 00:00:00', 6, 'UTC'))), toStartOfDay(assumeNotNull(parseDateTime64BestEffortOrNull('2023-01-07 23:59:59', 6, 'UTC'))))), 1))) AS date,
         arrayMap(_match_date -> arraySum(arraySlice(groupArray(count), indexOf(groupArray(day_start) AS _days_for_count, _match_date) AS _index, plus(minus(arrayLastIndex(x -> ifNull(equals(x, _match_date), isNull(x)
                                                                                                                                                                                        and isNull(_match_date)), _days_for_count), _index), 1))), date) AS total
  FROM
    (SELECT sum(total) AS count,
            day_start AS day_start
     FROM
       (SELECT count(e.id) AS total,
               toStartOfDay(toTimeZone(e.created, 'UTC')) AS day_start
        FROM s3('http://host.docker.internal:19000/posthog/test_storage_bucket-posthog.hogql.datawarehouse.trendquery/*.parquet', 'object_storage_root_user', 'object_storage_root_password', 'Parquet', '`id` String, `prop_1` String, `prop_2` String, `created` DateTime64(3, \'UTC\')') AS e
        WHERE and(ifNull(greaterOrEquals(toTimeZone(e.created, 'UTC'), toStartOfDay(assumeNotNull(parseDateTime64BestEffortOrNull('2023-01-01 00:00:00', 6, 'UTC')))), 0), ifNull(lessOrEquals(toTimeZone(e.created, 'UTC'), assumeNotNull(parseDateTime64BestEffortOrNull('2023-01-07 23:59:59', 6, 'UTC'))), 0), equals(e.prop_1, 'a'))
        GROUP BY day_start)
     GROUP BY day_start
     ORDER BY day_start ASC)
  ORDER BY arraySum(total) DESC
  LIMIT 100 SETTINGS readonly=2,
                     max_execution_time=60,
                     allow_experimental_object_type=1,
                     format_csv_allow_double_quotes=0,
                     max_ast_elements=1000000,
                     max_expanded_ast_elements=1000000,
                     max_query_size=524288
  '''
# ---<|MERGE_RESOLUTION|>--- conflicted
+++ resolved
@@ -2,13 +2,8 @@
 # name: TestTrendsDataWarehouseQuery.test_trends_breakdown
   '''
   SELECT groupArray(1)(date)[1] AS date,
-<<<<<<< HEAD
-                      arrayMap(i -> arraySum(arrayMap(x -> arrayElement(x, i), groupArray(total))), arrayEnumerate(date)) AS total,
+                      arrayFold((acc, x) -> arrayMap(i -> plus(acc[i], x[i]), range(1, plus(length(date), 1))), groupArray(total), arrayWithConstant(length(date), reinterpretAsFloat64(0))) AS total,
                       if(ifNull(greaterOrEquals(row_number, 25), 0), '$$_posthog_breakdown_other_$$', toString(breakdown_value)) AS breakdown_value
-=======
-                      arrayFold((acc, x) -> arrayMap(i -> plus(acc[i], x[i]), range(1, plus(length(date), 1))), groupArray(total), arrayWithConstant(length(date), reinterpretAsFloat64(0))) AS total,
-                      if(ifNull(greaterOrEquals(row_number, 25), 0), '$$_posthog_breakdown_other_$$', breakdown_value) AS breakdown_value
->>>>>>> 5ec6d44b
   FROM
     (SELECT arrayMap(number -> plus(toStartOfDay(assumeNotNull(parseDateTime64BestEffortOrNull('2023-01-01 00:00:00', 6, 'UTC'))), toIntervalDay(number)), range(0, plus(coalesce(dateDiff('day', toStartOfDay(assumeNotNull(parseDateTime64BestEffortOrNull('2023-01-01 00:00:00', 6, 'UTC'))), toStartOfDay(assumeNotNull(parseDateTime64BestEffortOrNull('2023-01-07 23:59:59', 6, 'UTC'))))), 1))) AS date,
             arrayMap(_match_date -> arraySum(arraySlice(groupArray(count), indexOf(groupArray(day_start) AS _days_for_count, _match_date) AS _index, plus(minus(arrayLastIndex(x -> ifNull(equals(x, _match_date), isNull(x)
@@ -44,49 +39,11 @@
                      max_query_size=524288
   '''
 # ---
-# name: TestTrendsDataWarehouseQuery.test_trends_breakdown.1
-  '''
-  SELECT arrayMap(number -> plus(toStartOfDay(assumeNotNull(parseDateTime64BestEffortOrNull('2023-01-01 00:00:00', 6, 'UTC'))), toIntervalDay(number)), range(0, plus(coalesce(dateDiff('day', toStartOfDay(assumeNotNull(parseDateTime64BestEffortOrNull('2023-01-01 00:00:00', 6, 'UTC'))), toStartOfDay(assumeNotNull(parseDateTime64BestEffortOrNull('2023-01-07 23:59:59', 6, 'UTC'))))), 1))) AS date,
-         arrayMap(_match_date -> arraySum(arraySlice(groupArray(count), indexOf(groupArray(day_start) AS _days_for_count, _match_date) AS _index, plus(minus(arrayLastIndex(x -> ifNull(equals(x, _match_date), isNull(x)
-                                                                                                                                                                                        and isNull(_match_date)), _days_for_count), _index), 1))), date) AS total,
-         ifNull(toString(breakdown_value), '$$_posthog_breakdown_null_$$') AS breakdown_value
-  FROM
-    (SELECT sum(total) AS count,
-            day_start AS day_start,
-            breakdown_value AS breakdown_value
-     FROM
-       (SELECT count(e.id) AS total,
-               toStartOfDay(toTimeZone(e.created, 'UTC')) AS day_start,
-               transform(ifNull(nullIf(toString(e.prop_1), ''), '$$_posthog_breakdown_null_$$'), ['d', 'c', 'b', 'a'], ['d', 'c', 'b', 'a'], '$$_posthog_breakdown_other_$$') AS breakdown_value
-        FROM s3('http://host.docker.internal:19000/posthog/test_storage_bucket-posthog.hogql.datawarehouse.trendquery/*.parquet', 'object_storage_root_user', 'object_storage_root_password', 'Parquet', '`id` String, `prop_1` String, `prop_2` String, `created` DateTime64(3, \'UTC\')') AS e
-        WHERE and(ifNull(greaterOrEquals(toTimeZone(e.created, 'UTC'), toStartOfDay(assumeNotNull(parseDateTime64BestEffortOrNull('2023-01-01 00:00:00', 6, 'UTC')))), 0), ifNull(lessOrEquals(toTimeZone(e.created, 'UTC'), assumeNotNull(parseDateTime64BestEffortOrNull('2023-01-07 23:59:59', 6, 'UTC'))), 0), true)
-        GROUP BY day_start,
-                 breakdown_value)
-     GROUP BY day_start,
-              breakdown_value
-     ORDER BY day_start ASC, breakdown_value ASC)
-  GROUP BY breakdown_value
-  ORDER BY if(ifNull(equals(breakdown_value, '$$_posthog_breakdown_other_$$'), 0), 2, if(ifNull(equals(breakdown_value, '$$_posthog_breakdown_null_$$'), 0), 1, 0)),
-           arraySum(total) DESC, breakdown_value ASC
-  LIMIT 100 SETTINGS readonly=2,
-                     max_execution_time=60,
-                     allow_experimental_object_type=1,
-                     format_csv_allow_double_quotes=0,
-                     max_ast_elements=1000000,
-                     max_expanded_ast_elements=1000000,
-                     max_query_size=524288
-  '''
-# ---
 # name: TestTrendsDataWarehouseQuery.test_trends_breakdown_with_property
   '''
   SELECT groupArray(1)(date)[1] AS date,
-<<<<<<< HEAD
-                      arrayMap(i -> arraySum(arrayMap(x -> arrayElement(x, i), groupArray(total))), arrayEnumerate(date)) AS total,
+                      arrayFold((acc, x) -> arrayMap(i -> plus(acc[i], x[i]), range(1, plus(length(date), 1))), groupArray(total), arrayWithConstant(length(date), reinterpretAsFloat64(0))) AS total,
                       if(ifNull(greaterOrEquals(row_number, 25), 0), '$$_posthog_breakdown_other_$$', toString(breakdown_value)) AS breakdown_value
-=======
-                      arrayFold((acc, x) -> arrayMap(i -> plus(acc[i], x[i]), range(1, plus(length(date), 1))), groupArray(total), arrayWithConstant(length(date), reinterpretAsFloat64(0))) AS total,
-                      if(ifNull(greaterOrEquals(row_number, 25), 0), '$$_posthog_breakdown_other_$$', breakdown_value) AS breakdown_value
->>>>>>> 5ec6d44b
   FROM
     (SELECT arrayMap(number -> plus(toStartOfDay(assumeNotNull(parseDateTime64BestEffortOrNull('2023-01-01 00:00:00', 6, 'UTC'))), toIntervalDay(number)), range(0, plus(coalesce(dateDiff('day', toStartOfDay(assumeNotNull(parseDateTime64BestEffortOrNull('2023-01-01 00:00:00', 6, 'UTC'))), toStartOfDay(assumeNotNull(parseDateTime64BestEffortOrNull('2023-01-07 23:59:59', 6, 'UTC'))))), 1))) AS date,
             arrayMap(_match_date -> arraySum(arraySlice(groupArray(count), indexOf(groupArray(day_start) AS _days_for_count, _match_date) AS _index, plus(minus(arrayLastIndex(x -> ifNull(equals(x, _match_date), isNull(x)
@@ -113,39 +70,6 @@
   WHERE isNotNull(breakdown_value)
   GROUP BY breakdown_value
   ORDER BY if(ifNull(equals(breakdown_value, '$$_posthog_breakdown_other_$$'), 0), 2, if(ifNull(equals(breakdown_value, '$$_posthog_breakdown_null_$$'), 0), 1, 0)) ASC, arraySum(total) DESC, breakdown_value ASC
-  LIMIT 100 SETTINGS readonly=2,
-                     max_execution_time=60,
-                     allow_experimental_object_type=1,
-                     format_csv_allow_double_quotes=0,
-                     max_ast_elements=1000000,
-                     max_expanded_ast_elements=1000000,
-                     max_query_size=524288
-  '''
-# ---
-# name: TestTrendsDataWarehouseQuery.test_trends_breakdown_with_property.1
-  '''
-  SELECT arrayMap(number -> plus(toStartOfDay(assumeNotNull(parseDateTime64BestEffortOrNull('2023-01-01 00:00:00', 6, 'UTC'))), toIntervalDay(number)), range(0, plus(coalesce(dateDiff('day', toStartOfDay(assumeNotNull(parseDateTime64BestEffortOrNull('2023-01-01 00:00:00', 6, 'UTC'))), toStartOfDay(assumeNotNull(parseDateTime64BestEffortOrNull('2023-01-07 23:59:59', 6, 'UTC'))))), 1))) AS date,
-         arrayMap(_match_date -> arraySum(arraySlice(groupArray(count), indexOf(groupArray(day_start) AS _days_for_count, _match_date) AS _index, plus(minus(arrayLastIndex(x -> ifNull(equals(x, _match_date), isNull(x)
-                                                                                                                                                                                        and isNull(_match_date)), _days_for_count), _index), 1))), date) AS total,
-         ifNull(toString(breakdown_value), '$$_posthog_breakdown_null_$$') AS breakdown_value
-  FROM
-    (SELECT sum(total) AS count,
-            day_start AS day_start,
-            breakdown_value AS breakdown_value
-     FROM
-       (SELECT count(e.id) AS total,
-               toStartOfDay(toTimeZone(e.created, 'UTC')) AS day_start,
-               transform(ifNull(nullIf(toString(e.prop_1), ''), '$$_posthog_breakdown_null_$$'), ['a'], ['a'], '$$_posthog_breakdown_other_$$') AS breakdown_value
-        FROM s3('http://host.docker.internal:19000/posthog/test_storage_bucket-posthog.hogql.datawarehouse.trendquery/*.parquet', 'object_storage_root_user', 'object_storage_root_password', 'Parquet', '`id` String, `prop_1` String, `prop_2` String, `created` DateTime64(3, \'UTC\')') AS e
-        WHERE and(ifNull(greaterOrEquals(toTimeZone(e.created, 'UTC'), toStartOfDay(assumeNotNull(parseDateTime64BestEffortOrNull('2023-01-01 00:00:00', 6, 'UTC')))), 0), ifNull(lessOrEquals(toTimeZone(e.created, 'UTC'), assumeNotNull(parseDateTime64BestEffortOrNull('2023-01-07 23:59:59', 6, 'UTC'))), 0), equals(e.prop_1, 'a'), true)
-        GROUP BY day_start,
-                 breakdown_value)
-     GROUP BY day_start,
-              breakdown_value
-     ORDER BY day_start ASC, breakdown_value ASC)
-  GROUP BY breakdown_value
-  ORDER BY if(ifNull(equals(breakdown_value, '$$_posthog_breakdown_other_$$'), 0), 2, if(ifNull(equals(breakdown_value, '$$_posthog_breakdown_null_$$'), 0), 1, 0)),
-           arraySum(total) DESC, breakdown_value ASC
   LIMIT 100 SETTINGS readonly=2,
                      max_execution_time=60,
                      allow_experimental_object_type=1,
