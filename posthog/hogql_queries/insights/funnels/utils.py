--- conflicted
+++ resolved
@@ -24,28 +24,10 @@
 
 
 def get_funnel_order_class(funnelsFilter: FunnelsFilter, use_udf=False):
-<<<<<<< HEAD
-    from posthog.hogql_queries.insights.funnels import Funnel, FunnelStrict, FunnelUDF, FunnelUnordered
-
-    if use_udf:
-        return FunnelUDF
-    elif funnelsFilter.funnelOrderType == StepOrderValue.STRICT:
-        return FunnelStrict
-    elif funnelsFilter.funnelOrderType == StepOrderValue.UNORDERED:
-        return FunnelUnordered
-    return Funnel
-
-
-def get_funnel_actor_class(funnelsFilter: FunnelsFilter):
-    from posthog.hogql_queries.insights.funnels import FunnelTrendsUDF, FunnelUDF
-=======
     from posthog.hogql_queries.insights.funnels import FunnelUDF
->>>>>>> 77b4fc3a
 
     return FunnelUDF
 
-<<<<<<< HEAD
-=======
 
 def get_funnel_actor_class(funnelsFilter: FunnelsFilter):
     from posthog.hogql_queries.insights.funnels import FunnelTrendsUDF, FunnelUDF
@@ -53,7 +35,6 @@
     if funnelsFilter.funnelVizType == FunnelVizType.TRENDS:
         return FunnelTrendsUDF
 
->>>>>>> 77b4fc3a
     return FunnelUDF
 
 
