--- conflicted
+++ resolved
@@ -132,13 +132,10 @@
     @cached_property
     def funnel_actor_class(self):
         return get_funnel_actor_class(self.context.funnelsFilter)(context=self.context)
-<<<<<<< HEAD
-=======
 
     @property
     def exact_timerange(self):
         return self.query.dateRange and self.query.dateRange.explicitDate
->>>>>>> 77b4fc3a
 
     @cached_property
     def query_date_range(self):
