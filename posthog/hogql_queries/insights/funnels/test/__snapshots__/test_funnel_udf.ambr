# serializer version: 1
# name: TestFOSSFunnelUDF.test_funnel_aggregation_with_groups
  '''
  SELECT sum(step_1) AS step_1,
         sum(step_2) AS step_2,
         arrayMap(x -> if(isNaN(x), NULL, x), [avgArrayOrNull(step_1_conversion_times)])[1] AS step_1_average_conversion_time,
         arrayMap(x -> if(isNaN(x), NULL, x), [medianArrayOrNull(step_1_conversion_times)])[1] AS step_1_median_conversion_time,
         groupArray(row_number) AS row_number,
         final_prop AS final_prop
  FROM
    (SELECT countIf(ifNull(notEquals(bitAnd(steps_bitfield, 1), 0), 1)) AS step_1,
            countIf(ifNull(notEquals(bitAnd(steps_bitfield, 2), 0), 1)) AS step_2,
            groupArrayIf(timings[1], ifNull(greater(timings[1], 0), 0)) AS step_1_conversion_times,
            rowNumberInAllBlocks() AS row_number,
            breakdown AS final_prop
     FROM
       (SELECT arraySort(t -> t.1, groupArray(tuple(accurateCastOrNull(timestamp, 'Float64'), uuid, '', arrayFilter(x -> ifNull(notEquals(x, 0), 1), [multiply(1, step_0), multiply(2, step_1)])))) AS events_array,
               [''] AS prop,
               arrayJoin(aggregate_funnel_v8(2, 1209600, 'first_touch', 'ordered', prop, [], arrayFilter((x, x_before, x_after) -> not(and(ifNull(lessOrEquals(length(x.4), 1), 0), ifNull(equals(x.4, x_before.4), isNull(x.4)
                                                                                                                                                                                           and isNull(x_before.4)), ifNull(equals(x.4, x_after.4), isNull(x.4)
                                                                                                                                                                                                                           and isNull(x_after.4)), ifNull(equals(x.3, x_before.3), isNull(x.3)
                                                                                                                                                                                                                                                          and isNull(x_before.3)), ifNull(equals(x.3, x_after.3), isNull(x.3)
                                                                                                                                                                                                                                                                                          and isNull(x_after.3)), ifNull(greater(x.1, x_before.1), 0), ifNull(less(x.1, x_after.1), 0))), events_array, arrayRotateRight(events_array, 1), arrayRotateLeft(events_array, 1)))) AS af_tuple,
               af_tuple.1 AS step_reached,
               plus(af_tuple.1, 1) AS steps,
               af_tuple.2 AS breakdown,
               af_tuple.3 AS timings,
               af_tuple.5 AS steps_bitfield,
               aggregation_target AS aggregation_target
        FROM
          (SELECT toTimeZone(e.timestamp, 'UTC') AS timestamp,
                  e.`$group_0` AS aggregation_target,
                  e.uuid AS uuid,
                  e.`$session_id` AS `$session_id`,
                  e.`$window_id` AS `$window_id`,
                  if(equals(e.event, 'user signed up'), 1, 0) AS step_0,
                  if(equals(e.event, 'paid'), 1, 0) AS step_1
           FROM events AS e
           WHERE and(equals(e.team_id, 99999), and(and(greaterOrEquals(toTimeZone(e.timestamp, 'UTC'), toDateTime64('2020-01-01 00:00:00.000000', 6, 'UTC')), lessOrEquals(toTimeZone(e.timestamp, 'UTC'), toDateTime64('2020-01-14 23:59:59.999999', 6, 'UTC'))), in(e.event, tuple('paid', 'user signed up')), and(notEquals(aggregation_target, ''), isNotNull(aggregation_target))), or(ifNull(equals(step_0, 1), 0), ifNull(equals(step_1, 1), 0))))
        GROUP BY aggregation_target
        HAVING ifNull(greaterOrEquals(step_reached, 0), 0))
     GROUP BY breakdown
     ORDER BY step_2 DESC, step_1 DESC)
  GROUP BY final_prop
  LIMIT 100 SETTINGS join_algorithm='auto',
                     readonly=2,
                     max_execution_time=60,
                     allow_experimental_object_type=1,
                     format_csv_allow_double_quotes=0,
                     max_ast_elements=4000000,
                     max_expanded_ast_elements=4000000,
                     max_bytes_before_external_group_by=23622320128,
                     allow_experimental_analyzer=1,
                     transform_null_in=1,
                     optimize_min_equality_disjunction_chain_length=4294967295,
                     allow_experimental_join_condition=1
  '''
# ---
# name: TestFOSSFunnelUDF.test_funnel_aggregation_with_groups_across_persons
  '''
  SELECT sum(step_1) AS step_1,
         sum(step_2) AS step_2,
         arrayMap(x -> if(isNaN(x), NULL, x), [avgArrayOrNull(step_1_conversion_times)])[1] AS step_1_average_conversion_time,
         arrayMap(x -> if(isNaN(x), NULL, x), [medianArrayOrNull(step_1_conversion_times)])[1] AS step_1_median_conversion_time,
         groupArray(row_number) AS row_number,
         final_prop AS final_prop
  FROM
    (SELECT countIf(ifNull(notEquals(bitAnd(steps_bitfield, 1), 0), 1)) AS step_1,
            countIf(ifNull(notEquals(bitAnd(steps_bitfield, 2), 0), 1)) AS step_2,
            groupArrayIf(timings[1], ifNull(greater(timings[1], 0), 0)) AS step_1_conversion_times,
            rowNumberInAllBlocks() AS row_number,
            breakdown AS final_prop
     FROM
       (SELECT arraySort(t -> t.1, groupArray(tuple(accurateCastOrNull(timestamp, 'Float64'), uuid, '', arrayFilter(x -> ifNull(notEquals(x, 0), 1), [multiply(1, step_0), multiply(2, step_1)])))) AS events_array,
               [''] AS prop,
               arrayJoin(aggregate_funnel_v8(2, 1209600, 'first_touch', 'ordered', prop, [], arrayFilter((x, x_before, x_after) -> not(and(ifNull(lessOrEquals(length(x.4), 1), 0), ifNull(equals(x.4, x_before.4), isNull(x.4)
                                                                                                                                                                                           and isNull(x_before.4)), ifNull(equals(x.4, x_after.4), isNull(x.4)
                                                                                                                                                                                                                           and isNull(x_after.4)), ifNull(equals(x.3, x_before.3), isNull(x.3)
                                                                                                                                                                                                                                                          and isNull(x_before.3)), ifNull(equals(x.3, x_after.3), isNull(x.3)
                                                                                                                                                                                                                                                                                          and isNull(x_after.3)), ifNull(greater(x.1, x_before.1), 0), ifNull(less(x.1, x_after.1), 0))), events_array, arrayRotateRight(events_array, 1), arrayRotateLeft(events_array, 1)))) AS af_tuple,
               af_tuple.1 AS step_reached,
               plus(af_tuple.1, 1) AS steps,
               af_tuple.2 AS breakdown,
               af_tuple.3 AS timings,
               af_tuple.5 AS steps_bitfield,
               aggregation_target AS aggregation_target
        FROM
          (SELECT toTimeZone(e.timestamp, 'UTC') AS timestamp,
                  e.`$group_0` AS aggregation_target,
                  e.uuid AS uuid,
                  e.`$session_id` AS `$session_id`,
                  e.`$window_id` AS `$window_id`,
                  if(equals(e.event, 'user signed up'), 1, 0) AS step_0,
                  if(equals(e.event, 'paid'), 1, 0) AS step_1
           FROM events AS e
           LEFT JOIN
             (SELECT tupleElement(argMax(tuple(replaceRegexpAll(nullIf(nullIf(JSONExtractRaw(groups.group_properties, 'industry'), ''), 'null'), '^"|"$', '')), toTimeZone(groups._timestamp, 'UTC')), 1) AS properties___industry,
                     groups.group_type_index AS index,
                     groups.group_key AS key
              FROM groups
              WHERE and(equals(groups.team_id, 99999), equals(index, 0))
              GROUP BY groups.group_type_index,
                       groups.group_key) AS e__group_0 ON equals(e.`$group_0`, e__group_0.key)
           WHERE and(equals(e.team_id, 99999), and(and(greaterOrEquals(toTimeZone(e.timestamp, 'UTC'), toDateTime64('2020-01-01 00:00:00.000000', 6, 'UTC')), lessOrEquals(toTimeZone(e.timestamp, 'UTC'), toDateTime64('2020-01-14 23:59:59.999999', 6, 'UTC'))), in(e.event, tuple('paid', 'user signed up')), ifNull(equals(e__group_0.properties___industry, 'finance'), 0), and(notEquals(aggregation_target, ''), isNotNull(aggregation_target))), or(ifNull(equals(step_0, 1), 0), ifNull(equals(step_1, 1), 0))))
        GROUP BY aggregation_target
        HAVING ifNull(greaterOrEquals(step_reached, 0), 0))
     GROUP BY breakdown
     ORDER BY step_2 DESC, step_1 DESC)
  GROUP BY final_prop
  LIMIT 100 SETTINGS join_algorithm='auto',
                     readonly=2,
                     max_execution_time=60,
                     allow_experimental_object_type=1,
                     format_csv_allow_double_quotes=0,
                     max_ast_elements=4000000,
                     max_expanded_ast_elements=4000000,
                     max_bytes_before_external_group_by=23622320128,
                     allow_experimental_analyzer=1,
                     transform_null_in=1,
                     optimize_min_equality_disjunction_chain_length=4294967295,
                     allow_experimental_join_condition=1
  '''
# ---
# name: TestFOSSFunnelUDF.test_funnel_aggregation_with_groups_global_filtering
  '''
  SELECT sum(step_1) AS step_1,
         sum(step_2) AS step_2,
         arrayMap(x -> if(isNaN(x), NULL, x), [avgArrayOrNull(step_1_conversion_times)])[1] AS step_1_average_conversion_time,
         arrayMap(x -> if(isNaN(x), NULL, x), [medianArrayOrNull(step_1_conversion_times)])[1] AS step_1_median_conversion_time,
         groupArray(row_number) AS row_number,
         final_prop AS final_prop
  FROM
    (SELECT countIf(ifNull(ifNull(equals(step_reached, 0), 0), 0)) AS step_1,
            countIf(ifNull(ifNull(equals(step_reached, 1), 0), 0)) AS step_2,
            groupArrayIf(timings[1], ifNull(greater(timings[1], 0), 0)) AS step_1_conversion_times,
            rowNumberInAllBlocks() AS row_number,
            breakdown AS final_prop
     FROM
       (SELECT arraySort(t -> t.1, groupArray(tuple(accurateCastOrNull(timestamp, 'Float64'), uuid, '', arrayFilter(x -> ifNull(notEquals(x, 0), 1), [multiply(1, step_0), multiply(2, step_1)])))) AS events_array,
               [''] AS prop,
               arrayJoin(aggregate_funnel(2, 1209600, 'first_touch', 'ordered', prop, arrayFilter((x, x_before, x_after) -> not(and(ifNull(lessOrEquals(length(x.4), 1), 0), ifNull(equals(x.4, x_before.4), isNull(x.4)
                                                                                                                                                                                    and isNull(x_before.4)), ifNull(equals(x.4, x_after.4), isNull(x.4)
                                                                                                                                                                                                                    and isNull(x_after.4)), ifNull(equals(x.3, x_before.3), isNull(x.3)
                                                                                                                                                                                                                                                   and isNull(x_before.3)), ifNull(equals(x.3, x_after.3), isNull(x.3)
                                                                                                                                                                                                                                                                                   and isNull(x_after.3)), ifNull(greater(x.1, x_before.1), 0), ifNull(less(x.1, x_after.1), 0))), events_array, arrayRotateRight(events_array, 1), arrayRotateLeft(events_array, 1)))) AS af_tuple,
               af_tuple.1 AS step_reached,
               plus(af_tuple.1, 1) AS steps,
               af_tuple.2 AS breakdown,
               af_tuple.3 AS timings,
               aggregation_target AS aggregation_target
        FROM
          (SELECT toTimeZone(e.timestamp, 'UTC') AS timestamp,
                  e.`$group_0` AS aggregation_target,
                  e.uuid AS uuid,
                  e.`$session_id` AS `$session_id`,
                  e.`$window_id` AS `$window_id`,
                  if(equals(e.event, 'user signed up'), 1, 0) AS step_0,
                  if(equals(e.event, 'paid'), 1, 0) AS step_1
           FROM events AS e
           LEFT JOIN
             (SELECT argMax(replaceRegexpAll(nullIf(nullIf(JSONExtractRaw(groups.group_properties, 'industry'), ''), 'null'), '^"|"$', ''), toTimeZone(groups._timestamp, 'UTC')) AS properties___industry,
                     groups.group_type_index AS index,
                     groups.group_key AS key
              FROM groups
              WHERE and(equals(groups.team_id, 99999), equals(index, 0))
              GROUP BY groups.group_type_index,
                       groups.group_key) AS e__group_0 ON equals(e.`$group_0`, e__group_0.key)
           WHERE and(equals(e.team_id, 99999), and(and(greaterOrEquals(toTimeZone(e.timestamp, 'UTC'), toDateTime64('2020-01-01 00:00:00.000000', 6, 'UTC')), lessOrEquals(toTimeZone(e.timestamp, 'UTC'), toDateTime64('2020-01-14 23:59:59.999999', 6, 'UTC'))), in(e.event, tuple('paid', 'user signed up')), ifNull(equals(e__group_0.properties___industry, 'finance'), 0)), or(ifNull(equals(step_0, 1), 0), ifNull(equals(step_1, 1), 0))))
        GROUP BY aggregation_target
        HAVING ifNull(greaterOrEquals(step_reached, 0), 0))
     GROUP BY breakdown
     ORDER BY step_2 DESC, step_1 DESC)
  GROUP BY final_prop
  LIMIT 100 SETTINGS join_algorithm='auto',
                     readonly=2,
                     max_execution_time=60,
                     allow_experimental_object_type=1,
                     format_csv_allow_double_quotes=0,
                     max_ast_elements=4000000,
                     max_expanded_ast_elements=4000000,
                     max_bytes_before_external_group_by=23622320128,
                     allow_experimental_analyzer=1,
                     transform_null_in=1,
                     optimize_min_equality_disjunction_chain_length=4294967295,
                     allow_experimental_join_condition=1
  '''
# ---
# name: TestFOSSFunnelUDF.test_funnel_conversion_window_seconds
  '''
  SELECT sum(step_1) AS step_1,
         sum(step_2) AS step_2,
         sum(step_3) AS step_3,
         arrayMap(x -> if(isNaN(x), NULL, x), [avgArrayOrNull(step_1_conversion_times)])[1] AS step_1_average_conversion_time,
         arrayMap(x -> if(isNaN(x), NULL, x), [avgArrayOrNull(step_2_conversion_times)])[1] AS step_2_average_conversion_time,
         arrayMap(x -> if(isNaN(x), NULL, x), [medianArrayOrNull(step_1_conversion_times)])[1] AS step_1_median_conversion_time,
         arrayMap(x -> if(isNaN(x), NULL, x), [medianArrayOrNull(step_2_conversion_times)])[1] AS step_2_median_conversion_time,
         groupArray(row_number) AS row_number,
         final_prop AS final_prop
  FROM
    (SELECT countIf(ifNull(notEquals(bitAnd(steps_bitfield, 1), 0), 1)) AS step_1,
            countIf(ifNull(notEquals(bitAnd(steps_bitfield, 2), 0), 1)) AS step_2,
            countIf(ifNull(notEquals(bitAnd(steps_bitfield, 4), 0), 1)) AS step_3,
            groupArrayIf(timings[1], ifNull(greater(timings[1], 0), 0)) AS step_1_conversion_times,
            groupArrayIf(timings[2], ifNull(greater(timings[2], 0), 0)) AS step_2_conversion_times,
            rowNumberInAllBlocks() AS row_number,
            breakdown AS final_prop
     FROM
       (SELECT arraySort(t -> t.1, groupArray(tuple(accurateCastOrNull(timestamp, 'Float64'), uuid, '', arrayFilter(x -> ifNull(notEquals(x, 0), 1), [multiply(1, step_0), multiply(2, step_1), multiply(3, step_2)])))) AS events_array,
               [''] AS prop,
               arrayJoin(aggregate_funnel_v8(3, 15, 'first_touch', 'ordered', prop, [], arrayFilter((x, x_before, x_after) -> not(and(ifNull(lessOrEquals(length(x.4), 1), 0), ifNull(equals(x.4, x_before.4), isNull(x.4)
                                                                                                                                                                                      and isNull(x_before.4)), ifNull(equals(x.4, x_after.4), isNull(x.4)
                                                                                                                                                                                                                      and isNull(x_after.4)), ifNull(equals(x.3, x_before.3), isNull(x.3)
                                                                                                                                                                                                                                                     and isNull(x_before.3)), ifNull(equals(x.3, x_after.3), isNull(x.3)
                                                                                                                                                                                                                                                                                     and isNull(x_after.3)), ifNull(greater(x.1, x_before.1), 0), ifNull(less(x.1, x_after.1), 0))), events_array, arrayRotateRight(events_array, 1), arrayRotateLeft(events_array, 1)))) AS af_tuple,
               af_tuple.1 AS step_reached,
               plus(af_tuple.1, 1) AS steps,
               af_tuple.2 AS breakdown,
               af_tuple.3 AS timings,
               af_tuple.5 AS steps_bitfield,
               aggregation_target AS aggregation_target
        FROM
          (SELECT toTimeZone(e.timestamp, 'UTC') AS timestamp,
                  if(not(empty(e__override.distinct_id)), e__override.person_id, e.person_id) AS aggregation_target,
                  e.uuid AS uuid,
                  e.`$session_id` AS `$session_id`,
                  e.`$window_id` AS `$window_id`,
                  if(equals(e.event, 'step one'), 1, 0) AS step_0,
                  if(equals(e.event, 'step two'), 1, 0) AS step_1,
                  if(equals(e.event, 'step three'), 1, 0) AS step_2
           FROM events AS e
           LEFT OUTER JOIN
             (SELECT tupleElement(argMax(tuple(person_distinct_id_overrides.person_id), person_distinct_id_overrides.version), 1) AS person_id,
                     person_distinct_id_overrides.distinct_id AS distinct_id
              FROM person_distinct_id_overrides
              WHERE equals(person_distinct_id_overrides.team_id, 99999)
              GROUP BY person_distinct_id_overrides.distinct_id
              HAVING ifNull(equals(tupleElement(argMax(tuple(person_distinct_id_overrides.is_deleted), person_distinct_id_overrides.version), 1), 0), 0) SETTINGS optimize_aggregation_in_order=1) AS e__override ON equals(e.distinct_id, e__override.distinct_id)
           WHERE and(equals(e.team_id, 99999), and(and(greaterOrEquals(toTimeZone(e.timestamp, 'UTC'), toDateTime64('2021-05-01 00:00:00.000000', 6, 'UTC')), lessOrEquals(toTimeZone(e.timestamp, 'UTC'), toDateTime64('2021-05-14 23:59:59.999999', 6, 'UTC'))), in(e.event, tuple('step one', 'step three', 'step two'))), or(ifNull(equals(step_0, 1), 0), ifNull(equals(step_1, 1), 0), ifNull(equals(step_2, 1), 0))))
        GROUP BY aggregation_target
        HAVING ifNull(greaterOrEquals(step_reached, 0), 0))
     GROUP BY breakdown
     ORDER BY step_3 DESC, step_2 DESC, step_1 DESC)
  GROUP BY final_prop
  LIMIT 100 SETTINGS join_algorithm='auto',
                     readonly=2,
                     max_execution_time=60,
                     allow_experimental_object_type=1,
                     format_csv_allow_double_quotes=0,
                     max_ast_elements=4000000,
                     max_expanded_ast_elements=4000000,
                     max_bytes_before_external_group_by=23622320128,
                     allow_experimental_analyzer=1,
                     transform_null_in=1,
                     optimize_min_equality_disjunction_chain_length=4294967295,
                     allow_experimental_join_condition=1
  '''
# ---
# name: TestFOSSFunnelUDF.test_funnel_conversion_window_seconds.1
  '''
  SELECT source.id,
         source.id AS id,
         1
  FROM
    (SELECT aggregation_target AS actor_id,
            actor_id AS id
     FROM
       (SELECT arraySort(t -> t.1, groupArray(tuple(accurateCastOrNull(timestamp, 'Float64'), uuid, '', arrayFilter(x -> ifNull(notEquals(x, 0), 1), [multiply(1, step_0), multiply(2, step_1), multiply(3, step_2)])))) AS events_array,
               [''] AS prop,
               arrayJoin(aggregate_funnel_v8(3, 15, 'first_touch', 'ordered', prop, [], arrayFilter((x, x_before, x_after) -> not(and(ifNull(lessOrEquals(length(x.4), 1), 0), ifNull(equals(x.4, x_before.4), isNull(x.4)
                                                                                                                                                                                      and isNull(x_before.4)), ifNull(equals(x.4, x_after.4), isNull(x.4)
                                                                                                                                                                                                                      and isNull(x_after.4)), ifNull(equals(x.3, x_before.3), isNull(x.3)
                                                                                                                                                                                                                                                     and isNull(x_before.3)), ifNull(equals(x.3, x_after.3), isNull(x.3)
                                                                                                                                                                                                                                                                                     and isNull(x_after.3)), ifNull(greater(x.1, x_before.1), 0), ifNull(less(x.1, x_after.1), 0))), events_array, arrayRotateRight(events_array, 1), arrayRotateLeft(events_array, 1)))) AS af_tuple,
               af_tuple.1 AS step_reached,
               plus(af_tuple.1, 1) AS steps,
               af_tuple.2 AS breakdown,
               af_tuple.3 AS timings,
               af_tuple.5 AS steps_bitfield,
               aggregation_target AS aggregation_target
        FROM
          (SELECT toTimeZone(e.timestamp, 'UTC') AS timestamp,
                  if(not(empty(e__override.distinct_id)), e__override.person_id, e.person_id) AS aggregation_target,
                  e.uuid AS uuid,
                  e.`$session_id` AS `$session_id`,
                  e.`$window_id` AS `$window_id`,
                  if(equals(e.event, 'step one'), 1, 0) AS step_0,
                  if(equals(e.event, 'step two'), 1, 0) AS step_1,
                  if(equals(e.event, 'step three'), 1, 0) AS step_2
           FROM events AS e
           LEFT OUTER JOIN
             (SELECT tupleElement(argMax(tuple(person_distinct_id_overrides.person_id), person_distinct_id_overrides.version), 1) AS person_id,
                     person_distinct_id_overrides.distinct_id AS distinct_id
              FROM person_distinct_id_overrides
              WHERE equals(person_distinct_id_overrides.team_id, 99999)
              GROUP BY person_distinct_id_overrides.distinct_id
              HAVING ifNull(equals(tupleElement(argMax(tuple(person_distinct_id_overrides.is_deleted), person_distinct_id_overrides.version), 1), 0), 0) SETTINGS optimize_aggregation_in_order=1) AS e__override ON equals(e.distinct_id, e__override.distinct_id)
           WHERE and(equals(e.team_id, 99999), and(and(greaterOrEquals(toTimeZone(e.timestamp, 'UTC'), toDateTime64('2021-05-01 00:00:00.000000', 6, 'UTC')), lessOrEquals(toTimeZone(e.timestamp, 'UTC'), toDateTime64('2021-05-14 23:59:59.999999', 6, 'UTC'))), in(e.event, tuple('step one', 'step three', 'step two'))), or(ifNull(equals(step_0, 1), 0), ifNull(equals(step_1, 1), 0), ifNull(equals(step_2, 1), 0))))
        GROUP BY aggregation_target
        HAVING ifNull(greaterOrEquals(step_reached, 0), 0))
     WHERE ifNull(greaterOrEquals(step_reached, 1), 0)
     ORDER BY aggregation_target ASC SETTINGS join_algorithm='auto') AS source
  ORDER BY source.id ASC
  LIMIT 101
  OFFSET 0 SETTINGS optimize_aggregation_in_order=1,
                    join_algorithm='auto',
                    readonly=2,
                    max_execution_time=60,
                    allow_experimental_object_type=1,
                    format_csv_allow_double_quotes=0,
                    max_ast_elements=4000000,
                    max_expanded_ast_elements=4000000,
                    max_bytes_before_external_group_by=0,
                    allow_experimental_analyzer=1,
                    transform_null_in=1,
                    optimize_min_equality_disjunction_chain_length=4294967295,
                    allow_experimental_join_condition=1
  '''
# ---
# name: TestFOSSFunnelUDF.test_funnel_events_with_person_on_events_v2
  '''
  
  SELECT DISTINCT person_id
  FROM events
  WHERE team_id = 99999
    AND distinct_id = 'stopped_after_pay'
  '''
# ---
# name: TestFOSSFunnelUDF.test_funnel_events_with_person_on_events_v2.1
  '''
  SELECT sum(step_1) AS step_1,
         sum(step_2) AS step_2,
         sum(step_3) AS step_3,
         arrayMap(x -> if(isNaN(x), NULL, x), [avgArrayOrNull(step_1_conversion_times)])[1] AS step_1_average_conversion_time,
         arrayMap(x -> if(isNaN(x), NULL, x), [avgArrayOrNull(step_2_conversion_times)])[1] AS step_2_average_conversion_time,
         arrayMap(x -> if(isNaN(x), NULL, x), [medianArrayOrNull(step_1_conversion_times)])[1] AS step_1_median_conversion_time,
         arrayMap(x -> if(isNaN(x), NULL, x), [medianArrayOrNull(step_2_conversion_times)])[1] AS step_2_median_conversion_time,
         groupArray(row_number) AS row_number,
         final_prop AS final_prop
  FROM
    (SELECT countIf(ifNull(notEquals(bitAnd(steps_bitfield, 1), 0), 1)) AS step_1,
            countIf(ifNull(notEquals(bitAnd(steps_bitfield, 2), 0), 1)) AS step_2,
            countIf(ifNull(notEquals(bitAnd(steps_bitfield, 4), 0), 1)) AS step_3,
            groupArrayIf(timings[1], ifNull(greater(timings[1], 0), 0)) AS step_1_conversion_times,
            groupArrayIf(timings[2], ifNull(greater(timings[2], 0), 0)) AS step_2_conversion_times,
            rowNumberInAllBlocks() AS row_number,
            breakdown AS final_prop
     FROM
       (SELECT arraySort(t -> t.1, groupArray(tuple(accurateCastOrNull(timestamp, 'Float64'), uuid, '', arrayFilter(x -> ifNull(notEquals(x, 0), 1), [multiply(1, step_0), multiply(2, step_1), multiply(3, step_2)])))) AS events_array,
               [''] AS prop,
               arrayJoin(aggregate_funnel_v8(3, 1209600, 'first_touch', 'ordered', prop, [], arrayFilter((x, x_before, x_after) -> not(and(ifNull(lessOrEquals(length(x.4), 1), 0), ifNull(equals(x.4, x_before.4), isNull(x.4)
                                                                                                                                                                                           and isNull(x_before.4)), ifNull(equals(x.4, x_after.4), isNull(x.4)
                                                                                                                                                                                                                           and isNull(x_after.4)), ifNull(equals(x.3, x_before.3), isNull(x.3)
                                                                                                                                                                                                                                                          and isNull(x_before.3)), ifNull(equals(x.3, x_after.3), isNull(x.3)
                                                                                                                                                                                                                                                                                          and isNull(x_after.3)), ifNull(greater(x.1, x_before.1), 0), ifNull(less(x.1, x_after.1), 0))), events_array, arrayRotateRight(events_array, 1), arrayRotateLeft(events_array, 1)))) AS af_tuple,
               af_tuple.1 AS step_reached,
               plus(af_tuple.1, 1) AS steps,
               af_tuple.2 AS breakdown,
               af_tuple.3 AS timings,
               af_tuple.5 AS steps_bitfield,
               aggregation_target AS aggregation_target
        FROM
          (SELECT toTimeZone(e.timestamp, 'UTC') AS timestamp,
                  if(not(empty(e__override.distinct_id)), e__override.person_id, e.person_id) AS aggregation_target,
                  e.uuid AS uuid,
                  e.`$session_id` AS `$session_id`,
                  e.`$window_id` AS `$window_id`,
                  if(equals(e.event, 'user signed up'), 1, 0) AS step_0,
                  if(and(equals(e.event, '$autocapture'), match(e.elements_chain, '(^|;)button(\\.|$|;|:)'), arrayExists(x -> ifNull(equals(x, 'Pay $10'), 0), e.elements_chain_texts)), 1, 0) AS step_1,
                  if(and(equals(e.event, '$autocapture'), match(e.elements_chain, '(^|;)a(\\.|$|;|:)'), equals(e.elements_chain_href, '/movie')), 1, 0) AS step_2
           FROM events AS e
           LEFT OUTER JOIN
             (SELECT tupleElement(argMax(tuple(person_distinct_id_overrides.person_id), person_distinct_id_overrides.version), 1) AS person_id,
                     person_distinct_id_overrides.distinct_id AS distinct_id
              FROM person_distinct_id_overrides
              WHERE equals(person_distinct_id_overrides.team_id, 99999)
              GROUP BY person_distinct_id_overrides.distinct_id
              HAVING ifNull(equals(tupleElement(argMax(tuple(person_distinct_id_overrides.is_deleted), person_distinct_id_overrides.version), 1), 0), 0) SETTINGS optimize_aggregation_in_order=1) AS e__override ON equals(e.distinct_id, e__override.distinct_id)
           WHERE and(equals(e.team_id, 99999), and(and(greaterOrEquals(toTimeZone(e.timestamp, 'UTC'), toDateTime64('2011-12-25 00:00:00.000000', 6, 'UTC')), lessOrEquals(toTimeZone(e.timestamp, 'UTC'), toDateTime64('2012-01-01 23:59:59.999999', 6, 'UTC'))), in(e.event, tuple('$autocapture', 'user signed up'))), or(ifNull(equals(step_0, 1), 0), ifNull(equals(step_1, 1), 0), ifNull(equals(step_2, 1), 0))))
        GROUP BY aggregation_target
        HAVING ifNull(greaterOrEquals(step_reached, 0), 0))
     GROUP BY breakdown
     ORDER BY step_3 DESC, step_2 DESC, step_1 DESC)
  GROUP BY final_prop
  LIMIT 100 SETTINGS join_algorithm='auto',
                     readonly=2,
                     max_execution_time=60,
                     allow_experimental_object_type=1,
                     format_csv_allow_double_quotes=0,
                     max_ast_elements=4000000,
                     max_expanded_ast_elements=4000000,
                     max_bytes_before_external_group_by=23622320128,
                     allow_experimental_analyzer=1,
                     transform_null_in=1,
                     optimize_min_equality_disjunction_chain_length=4294967295,
                     allow_experimental_join_condition=1
  '''
# ---
# name: TestFOSSFunnelUDF.test_funnel_with_precalculated_cohort_step_filter
  '''
  /* cohort_calculation: */
  SELECT count(DISTINCT person_id)
  FROM cohortpeople
  WHERE team_id = 99999
    AND cohort_id = 99999
    AND version = 0
  '''
# ---
# name: TestFOSSFunnelUDF.test_funnel_with_precalculated_cohort_step_filter.1
  '''
  /* cohort_calculation: */
  SELECT sum(step_1) AS step_1,
         sum(step_2) AS step_2,
         arrayMap(x -> if(isNaN(x), NULL, x), [avgArrayOrNull(step_1_conversion_times)])[1] AS step_1_average_conversion_time,
         arrayMap(x -> if(isNaN(x), NULL, x), [medianArrayOrNull(step_1_conversion_times)])[1] AS step_1_median_conversion_time,
         groupArray(row_number) AS row_number,
         final_prop AS final_prop
  FROM
<<<<<<< HEAD
    (SELECT countIf(ifNull(ifNull(equals(step_reached, 0), 0), 0)) AS step_1,
            countIf(ifNull(ifNull(equals(step_reached, 1), 0), 0)) AS step_2,
            groupArrayIf(timings[1], ifNull(greater(timings[1], 0), 0)) AS step_1_conversion_times,
            rowNumberInAllBlocks() AS row_number,
            breakdown AS final_prop
     FROM
       (SELECT arraySort(t -> t.1, groupArray(tuple(accurateCastOrNull(timestamp, 'Float64'), uuid, '', arrayFilter(x -> ifNull(notEquals(x, 0), 1), [multiply(1, step_0), multiply(2, step_1)])))) AS events_array,
               [''] AS prop,
               arrayJoin(aggregate_funnel_v7(2, 1209600, 'first_touch', 'ordered', prop, arrayFilter((x, x_before, x_after) -> not(and(ifNull(lessOrEquals(length(x.4), 1), 0), ifNull(equals(x.4, x_before.4), isNull(x.4)
                                                                                                                                                                                       and isNull(x_before.4)), ifNull(equals(x.4, x_after.4), isNull(x.4)
                                                                                                                                                                                                                       and isNull(x_after.4)), ifNull(equals(x.3, x_before.3), isNull(x.3)
                                                                                                                                                                                                                                                      and isNull(x_before.3)), ifNull(equals(x.3, x_after.3), isNull(x.3)
                                                                                                                                                                                                                                                                                      and isNull(x_after.3)), ifNull(greater(x.1, x_before.1), 0), ifNull(less(x.1, x_after.1), 0))), events_array, arrayRotateRight(events_array, 1), arrayRotateLeft(events_array, 1)))) AS af_tuple,
               af_tuple.1 AS step_reached,
               plus(af_tuple.1, 1) AS steps,
               af_tuple.2 AS breakdown,
               af_tuple.3 AS timings,
               aggregation_target AS aggregation_target
        FROM
          (SELECT toTimeZone(e.timestamp, 'UTC') AS timestamp,
                  if(not(empty(e__override.distinct_id)), e__override.person_id, e.person_id) AS aggregation_target,
                  e.uuid AS uuid,
                  e.`$session_id` AS `$session_id`,
                  e.`$window_id` AS `$window_id`,
                  if(and(equals(e.event, 'user signed up'), in(if(not(empty(e__override.distinct_id)), e__override.person_id, e.person_id),
                                                                 (SELECT cohortpeople.person_id AS person_id
                                                                  FROM cohortpeople
                                                                  WHERE and(equals(cohortpeople.team_id, 99999), equals(cohortpeople.cohort_id, 99999), equals(cohortpeople.version, 0))))), 1, 0) AS step_0,
                  if(equals(e.event, 'paid'), 1, 0) AS step_1
           FROM events AS e
           LEFT OUTER JOIN
             (SELECT tupleElement(argMax(tuple(person_distinct_id_overrides.person_id), person_distinct_id_overrides.version), 1) AS person_id,
                     person_distinct_id_overrides.distinct_id AS distinct_id
              FROM person_distinct_id_overrides
              WHERE equals(person_distinct_id_overrides.team_id, 99999)
              GROUP BY person_distinct_id_overrides.distinct_id
              HAVING ifNull(equals(tupleElement(argMax(tuple(person_distinct_id_overrides.is_deleted), person_distinct_id_overrides.version), 1), 0), 0) SETTINGS optimize_aggregation_in_order=1) AS e__override ON equals(e.distinct_id, e__override.distinct_id)
           WHERE and(equals(e.team_id, 99999), and(and(greaterOrEquals(toTimeZone(e.timestamp, 'UTC'), toDateTime64('2020-01-01 00:00:00.000000', 6, 'UTC')), lessOrEquals(toTimeZone(e.timestamp, 'UTC'), toDateTime64('2020-01-14 23:59:59.999999', 6, 'UTC'))), in(e.event, tuple('paid', 'user signed up'))), or(ifNull(equals(step_0, 1), 0), ifNull(equals(step_1, 1), 0))))
        GROUP BY aggregation_target
        HAVING ifNull(greaterOrEquals(step_reached, 0), 0))
     GROUP BY breakdown
     ORDER BY step_2 DESC, step_1 DESC)
  GROUP BY final_prop
  LIMIT 100 SETTINGS join_algorithm='auto',
                     readonly=2,
                     max_execution_time=60,
                     allow_experimental_object_type=1,
                     format_csv_allow_double_quotes=0,
                     max_ast_elements=4000000,
                     max_expanded_ast_elements=4000000,
                     max_bytes_before_external_group_by=23622320128,
                     allow_experimental_analyzer=1,
                     transform_null_in=1,
                     optimize_min_equality_disjunction_chain_length=4294967295,
                     allow_experimental_join_condition=1
  '''
# ---
# name: TestFOSSFunnelUDF.test_funnel_with_precalculated_cohort_step_filter.2
  '''
  /* cohort_calculation: */
  SELECT sum(step_1) AS step_1,
         sum(step_2) AS step_2,
         arrayMap(x -> if(isNaN(x), NULL, x), [avgArrayOrNull(step_1_conversion_times)])[1] AS step_1_average_conversion_time,
         arrayMap(x -> if(isNaN(x), NULL, x), [medianArrayOrNull(step_1_conversion_times)])[1] AS step_1_median_conversion_time,
         groupArray(row_number) AS row_number,
         final_prop AS final_prop
  FROM
    (SELECT countIf(ifNull(ifNull(equals(step_reached, 0), 0), 0)) AS step_1,
            countIf(ifNull(ifNull(equals(step_reached, 1), 0), 0)) AS step_2,
=======
    (SELECT countIf(ifNull(notEquals(bitAnd(steps_bitfield, 1), 0), 1)) AS step_1,
            countIf(ifNull(notEquals(bitAnd(steps_bitfield, 2), 0), 1)) AS step_2,
>>>>>>> 349d6926
            groupArrayIf(timings[1], ifNull(greater(timings[1], 0), 0)) AS step_1_conversion_times,
            rowNumberInAllBlocks() AS row_number,
            breakdown AS final_prop
     FROM
       (SELECT arraySort(t -> t.1, groupArray(tuple(accurateCastOrNull(timestamp, 'Float64'), uuid, '', arrayFilter(x -> ifNull(notEquals(x, 0), 1), [multiply(1, step_0), multiply(2, step_1)])))) AS events_array,
               [''] AS prop,
               arrayJoin(aggregate_funnel_v8(2, 1209600, 'first_touch', 'ordered', prop, [], arrayFilter((x, x_before, x_after) -> not(and(ifNull(lessOrEquals(length(x.4), 1), 0), ifNull(equals(x.4, x_before.4), isNull(x.4)
                                                                                                                                                                                           and isNull(x_before.4)), ifNull(equals(x.4, x_after.4), isNull(x.4)
                                                                                                                                                                                                                           and isNull(x_after.4)), ifNull(equals(x.3, x_before.3), isNull(x.3)
                                                                                                                                                                                                                                                          and isNull(x_before.3)), ifNull(equals(x.3, x_after.3), isNull(x.3)
                                                                                                                                                                                                                                                                                          and isNull(x_after.3)), ifNull(greater(x.1, x_before.1), 0), ifNull(less(x.1, x_after.1), 0))), events_array, arrayRotateRight(events_array, 1), arrayRotateLeft(events_array, 1)))) AS af_tuple,
               af_tuple.1 AS step_reached,
               plus(af_tuple.1, 1) AS steps,
               af_tuple.2 AS breakdown,
               af_tuple.3 AS timings,
               af_tuple.5 AS steps_bitfield,
               aggregation_target AS aggregation_target
        FROM
          (SELECT toTimeZone(e.timestamp, 'UTC') AS timestamp,
                  if(not(empty(e__override.distinct_id)), e__override.person_id, e.person_id) AS aggregation_target,
                  e.uuid AS uuid,
                  e.`$session_id` AS `$session_id`,
                  e.`$window_id` AS `$window_id`,
                  if(and(equals(e.event, 'user signed up'), in(if(not(empty(e__override.distinct_id)), e__override.person_id, e.person_id),
                                                                 (SELECT cohortpeople.person_id AS person_id
                                                                  FROM cohortpeople
                                                                  WHERE and(equals(cohortpeople.team_id, 99999), equals(cohortpeople.cohort_id, 99999), equals(cohortpeople.version, 0))))), 1, 0) AS step_0,
                  if(equals(e.event, 'paid'), 1, 0) AS step_1
           FROM events AS e
           LEFT OUTER JOIN
             (SELECT argMax(person_distinct_id_overrides.person_id, person_distinct_id_overrides.version) AS person_id,
                     person_distinct_id_overrides.distinct_id AS distinct_id
              FROM person_distinct_id_overrides
              WHERE equals(person_distinct_id_overrides.team_id, 99999)
              GROUP BY person_distinct_id_overrides.distinct_id
              HAVING ifNull(equals(argMax(person_distinct_id_overrides.is_deleted, person_distinct_id_overrides.version), 0), 0) SETTINGS optimize_aggregation_in_order=1) AS e__override ON equals(e.distinct_id, e__override.distinct_id)
           WHERE and(equals(e.team_id, 99999), and(and(greaterOrEquals(toTimeZone(e.timestamp, 'UTC'), toDateTime64('explicit_redacted_timestamp', 6, 'UTC')), lessOrEquals(toTimeZone(e.timestamp, 'UTC'), toDateTime64('explicit_redacted_timestamp', 6, 'UTC'))), in(e.event, tuple('paid', 'user signed up'))), or(ifNull(equals(step_0, 1), 0), ifNull(equals(step_1, 1), 0))))
        GROUP BY aggregation_target
        HAVING ifNull(greaterOrEquals(step_reached, 0), 0))
     GROUP BY breakdown
     ORDER BY step_2 DESC, step_1 DESC)
  GROUP BY final_prop
  LIMIT 100 SETTINGS join_algorithm='auto',
                     readonly=2,
                     max_execution_time=60,
                     allow_experimental_object_type=1,
                     format_csv_allow_double_quotes=0,
                     max_ast_elements=4000000,
                     max_expanded_ast_elements=4000000,
                     max_bytes_before_external_group_by=23622320128,
                     allow_experimental_analyzer=1,
                     transform_null_in=1,
                     optimize_min_equality_disjunction_chain_length=4294967295,
                     allow_experimental_join_condition=1
  '''
# ---
# name: TestFOSSFunnelUDF.test_funnel_with_property_groups
  '''
  SELECT sum(step_1) AS step_1,
         sum(step_2) AS step_2,
         sum(step_3) AS step_3,
         arrayMap(x -> if(isNaN(x), NULL, x), [avgArrayOrNull(step_1_conversion_times)])[1] AS step_1_average_conversion_time,
         arrayMap(x -> if(isNaN(x), NULL, x), [avgArrayOrNull(step_2_conversion_times)])[1] AS step_2_average_conversion_time,
         arrayMap(x -> if(isNaN(x), NULL, x), [medianArrayOrNull(step_1_conversion_times)])[1] AS step_1_median_conversion_time,
         arrayMap(x -> if(isNaN(x), NULL, x), [medianArrayOrNull(step_2_conversion_times)])[1] AS step_2_median_conversion_time,
         groupArray(row_number) AS row_number,
         final_prop AS final_prop
  FROM
    (SELECT countIf(ifNull(notEquals(bitAnd(steps_bitfield, 1), 0), 1)) AS step_1,
            countIf(ifNull(notEquals(bitAnd(steps_bitfield, 2), 0), 1)) AS step_2,
            countIf(ifNull(notEquals(bitAnd(steps_bitfield, 4), 0), 1)) AS step_3,
            groupArrayIf(timings[1], ifNull(greater(timings[1], 0), 0)) AS step_1_conversion_times,
            groupArrayIf(timings[2], ifNull(greater(timings[2], 0), 0)) AS step_2_conversion_times,
            rowNumberInAllBlocks() AS row_number,
            breakdown AS final_prop
     FROM
       (SELECT arraySort(t -> t.1, groupArray(tuple(accurateCastOrNull(timestamp, 'Float64'), uuid, '', arrayFilter(x -> ifNull(notEquals(x, 0), 1), [multiply(1, step_0), multiply(2, step_1), multiply(3, step_2)])))) AS events_array,
               [''] AS prop,
               arrayJoin(aggregate_funnel_v8(3, 1209600, 'first_touch', 'ordered', prop, [], arrayFilter((x, x_before, x_after) -> not(and(ifNull(lessOrEquals(length(x.4), 1), 0), ifNull(equals(x.4, x_before.4), isNull(x.4)
                                                                                                                                                                                           and isNull(x_before.4)), ifNull(equals(x.4, x_after.4), isNull(x.4)
                                                                                                                                                                                                                           and isNull(x_after.4)), ifNull(equals(x.3, x_before.3), isNull(x.3)
                                                                                                                                                                                                                                                          and isNull(x_before.3)), ifNull(equals(x.3, x_after.3), isNull(x.3)
                                                                                                                                                                                                                                                                                          and isNull(x_after.3)), ifNull(greater(x.1, x_before.1), 0), ifNull(less(x.1, x_after.1), 0))), events_array, arrayRotateRight(events_array, 1), arrayRotateLeft(events_array, 1)))) AS af_tuple,
               af_tuple.1 AS step_reached,
               plus(af_tuple.1, 1) AS steps,
               af_tuple.2 AS breakdown,
               af_tuple.3 AS timings,
               af_tuple.5 AS steps_bitfield,
               aggregation_target AS aggregation_target
        FROM
          (SELECT toTimeZone(e.timestamp, 'UTC') AS timestamp,
                  if(not(empty(e__override.distinct_id)), e__override.person_id, e.person_id) AS aggregation_target,
                  e.uuid AS uuid,
                  e.`$session_id` AS `$session_id`,
                  e.`$window_id` AS `$window_id`,
                  if(equals(e.event, 'user signed up'), 1, 0) AS step_0,
                  if(and(equals(e.event, '$pageview'), ifNull(equals(replaceRegexpAll(nullIf(nullIf(JSONExtractRaw(e.properties, '$current_url'), ''), 'null'), '^"|"$', ''), 'aloha.com'), 0)), 1, 0) AS step_1,
                  if(and(equals(e.event, '$pageview'), ifNull(equals(replaceRegexpAll(nullIf(nullIf(JSONExtractRaw(e.properties, '$current_url'), ''), 'null'), '^"|"$', ''), 'aloha2.com'), 0)), 1, 0) AS step_2
           FROM events AS e
           LEFT OUTER JOIN
             (SELECT tupleElement(argMax(tuple(person_distinct_id_overrides.person_id), person_distinct_id_overrides.version), 1) AS person_id,
                     person_distinct_id_overrides.distinct_id AS distinct_id
              FROM person_distinct_id_overrides
              WHERE equals(person_distinct_id_overrides.team_id, 99999)
              GROUP BY person_distinct_id_overrides.distinct_id
              HAVING ifNull(equals(tupleElement(argMax(tuple(person_distinct_id_overrides.is_deleted), person_distinct_id_overrides.version), 1), 0), 0) SETTINGS optimize_aggregation_in_order=1) AS e__override ON equals(e.distinct_id, e__override.distinct_id)
           LEFT JOIN
             (SELECT person.id AS id,
                     replaceRegexpAll(nullIf(nullIf(JSONExtractRaw(person.properties, 'email'), ''), 'null'), '^"|"$', '') AS properties___email,
                     replaceRegexpAll(nullIf(nullIf(JSONExtractRaw(person.properties, 'age'), ''), 'null'), '^"|"$', '') AS properties___age
              FROM person
              WHERE and(equals(person.team_id, 99999), in(tuple(person.id, person.version),
                                                            (SELECT person.id AS id, max(person.version) AS version
                                                             FROM person
                                                             WHERE equals(person.team_id, 99999)
                                                             GROUP BY person.id
                                                             HAVING and(ifNull(equals(argMax(person.is_deleted, person.version), 0), 0), ifNull(less(argMax(toTimeZone(person.created_at, 'UTC'), person.version), plus(now64(6, 'UTC'), toIntervalDay(1))), 0))))) SETTINGS optimize_aggregation_in_order=1) AS e__person ON equals(if(not(empty(e__override.distinct_id)), e__override.person_id, e.person_id), e__person.id)
           WHERE and(equals(e.team_id, 99999), and(and(greaterOrEquals(toTimeZone(e.timestamp, 'UTC'), toDateTime64('2020-01-01 00:00:00.000000', 6, 'UTC')), lessOrEquals(toTimeZone(e.timestamp, 'UTC'), toDateTime64('2020-07-01 23:59:59.999999', 6, 'UTC'))), in(e.event, tuple('$pageview', 'user signed up')), or(and(ifNull(ilike(toString(e__person.properties___email), '%.com%'), 0), ifNull(equals(e__person.properties___age, '20'), 0)), or(ifNull(ilike(toString(e__person.properties___email), '%.org%'), 0), ifNull(equals(e__person.properties___age, '28'), 0)))), or(ifNull(equals(step_0, 1), 0), ifNull(equals(step_1, 1), 0), ifNull(equals(step_2, 1), 0))))
        GROUP BY aggregation_target
        HAVING ifNull(greaterOrEquals(step_reached, 0), 0))
     GROUP BY breakdown
     ORDER BY step_3 DESC, step_2 DESC, step_1 DESC)
  GROUP BY final_prop
  LIMIT 100 SETTINGS join_algorithm='auto',
                     readonly=2,
                     max_execution_time=60,
                     allow_experimental_object_type=1,
                     format_csv_allow_double_quotes=0,
                     max_ast_elements=4000000,
                     max_expanded_ast_elements=4000000,
                     max_bytes_before_external_group_by=23622320128,
                     allow_experimental_analyzer=1,
                     transform_null_in=1,
                     optimize_min_equality_disjunction_chain_length=4294967295,
                     allow_experimental_join_condition=1
  '''
# ---
# name: TestFOSSFunnelUDF.test_funnel_with_property_groups.1
  '''
  SELECT source.id,
         source.id AS id,
         1
  FROM
    (SELECT aggregation_target AS actor_id,
            actor_id AS id
     FROM
       (SELECT arraySort(t -> t.1, groupArray(tuple(accurateCastOrNull(timestamp, 'Float64'), uuid, '', arrayFilter(x -> ifNull(notEquals(x, 0), 1), [multiply(1, step_0), multiply(2, step_1), multiply(3, step_2)])))) AS events_array,
               [''] AS prop,
               arrayJoin(aggregate_funnel_v8(3, 1209600, 'first_touch', 'ordered', prop, [], arrayFilter((x, x_before, x_after) -> not(and(ifNull(lessOrEquals(length(x.4), 1), 0), ifNull(equals(x.4, x_before.4), isNull(x.4)
                                                                                                                                                                                           and isNull(x_before.4)), ifNull(equals(x.4, x_after.4), isNull(x.4)
                                                                                                                                                                                                                           and isNull(x_after.4)), ifNull(equals(x.3, x_before.3), isNull(x.3)
                                                                                                                                                                                                                                                          and isNull(x_before.3)), ifNull(equals(x.3, x_after.3), isNull(x.3)
                                                                                                                                                                                                                                                                                          and isNull(x_after.3)), ifNull(greater(x.1, x_before.1), 0), ifNull(less(x.1, x_after.1), 0))), events_array, arrayRotateRight(events_array, 1), arrayRotateLeft(events_array, 1)))) AS af_tuple,
               af_tuple.1 AS step_reached,
               plus(af_tuple.1, 1) AS steps,
               af_tuple.2 AS breakdown,
               af_tuple.3 AS timings,
               af_tuple.5 AS steps_bitfield,
               aggregation_target AS aggregation_target
        FROM
          (SELECT toTimeZone(e.timestamp, 'UTC') AS timestamp,
                  if(not(empty(e__override.distinct_id)), e__override.person_id, e.person_id) AS aggregation_target,
                  e.uuid AS uuid,
                  e.`$session_id` AS `$session_id`,
                  e.`$window_id` AS `$window_id`,
                  if(equals(e.event, 'user signed up'), 1, 0) AS step_0,
                  if(and(equals(e.event, '$pageview'), ifNull(equals(replaceRegexpAll(nullIf(nullIf(JSONExtractRaw(e.properties, '$current_url'), ''), 'null'), '^"|"$', ''), 'aloha.com'), 0)), 1, 0) AS step_1,
                  if(and(equals(e.event, '$pageview'), ifNull(equals(replaceRegexpAll(nullIf(nullIf(JSONExtractRaw(e.properties, '$current_url'), ''), 'null'), '^"|"$', ''), 'aloha2.com'), 0)), 1, 0) AS step_2
           FROM events AS e
           LEFT OUTER JOIN
             (SELECT tupleElement(argMax(tuple(person_distinct_id_overrides.person_id), person_distinct_id_overrides.version), 1) AS person_id,
                     person_distinct_id_overrides.distinct_id AS distinct_id
              FROM person_distinct_id_overrides
              WHERE equals(person_distinct_id_overrides.team_id, 99999)
              GROUP BY person_distinct_id_overrides.distinct_id
              HAVING ifNull(equals(tupleElement(argMax(tuple(person_distinct_id_overrides.is_deleted), person_distinct_id_overrides.version), 1), 0), 0) SETTINGS optimize_aggregation_in_order=1) AS e__override ON equals(e.distinct_id, e__override.distinct_id)
           LEFT JOIN
             (SELECT person.id AS id,
                     replaceRegexpAll(nullIf(nullIf(JSONExtractRaw(person.properties, 'email'), ''), 'null'), '^"|"$', '') AS properties___email,
                     replaceRegexpAll(nullIf(nullIf(JSONExtractRaw(person.properties, 'age'), ''), 'null'), '^"|"$', '') AS properties___age
              FROM person
              WHERE and(equals(person.team_id, 99999), in(tuple(person.id, person.version),
                                                            (SELECT person.id AS id, max(person.version) AS version
                                                             FROM person
                                                             WHERE equals(person.team_id, 99999)
                                                             GROUP BY person.id
                                                             HAVING and(ifNull(equals(argMax(person.is_deleted, person.version), 0), 0), ifNull(less(argMax(toTimeZone(person.created_at, 'UTC'), person.version), plus(now64(6, 'UTC'), toIntervalDay(1))), 0))))) SETTINGS optimize_aggregation_in_order=1) AS e__person ON equals(if(not(empty(e__override.distinct_id)), e__override.person_id, e.person_id), e__person.id)
           WHERE and(equals(e.team_id, 99999), and(and(greaterOrEquals(toTimeZone(e.timestamp, 'UTC'), toDateTime64('2020-01-01 00:00:00.000000', 6, 'UTC')), lessOrEquals(toTimeZone(e.timestamp, 'UTC'), toDateTime64('2020-07-01 23:59:59.999999', 6, 'UTC'))), in(e.event, tuple('$pageview', 'user signed up')), or(and(ifNull(ilike(toString(e__person.properties___email), '%.com%'), 0), ifNull(equals(e__person.properties___age, '20'), 0)), or(ifNull(ilike(toString(e__person.properties___email), '%.org%'), 0), ifNull(equals(e__person.properties___age, '28'), 0)))), or(ifNull(equals(step_0, 1), 0), ifNull(equals(step_1, 1), 0), ifNull(equals(step_2, 1), 0))))
        GROUP BY aggregation_target
        HAVING ifNull(greaterOrEquals(step_reached, 0), 0))
     WHERE ifNull(greaterOrEquals(step_reached, 0), 0)
     ORDER BY aggregation_target ASC SETTINGS join_algorithm='auto') AS source
  ORDER BY source.id ASC
  LIMIT 101
  OFFSET 0 SETTINGS optimize_aggregation_in_order=1,
                    join_algorithm='auto',
                    readonly=2,
                    max_execution_time=60,
                    allow_experimental_object_type=1,
                    format_csv_allow_double_quotes=0,
                    max_ast_elements=4000000,
                    max_expanded_ast_elements=4000000,
                    max_bytes_before_external_group_by=0,
                    allow_experimental_analyzer=1,
                    transform_null_in=1,
                    optimize_min_equality_disjunction_chain_length=4294967295,
                    allow_experimental_join_condition=1
  '''
# ---
# name: TestFOSSFunnelUDF.test_funnel_with_property_groups.2
  '''
  SELECT source.id,
         source.id AS id,
         1
  FROM
    (SELECT aggregation_target AS actor_id,
            actor_id AS id
     FROM
       (SELECT arraySort(t -> t.1, groupArray(tuple(accurateCastOrNull(timestamp, 'Float64'), uuid, '', arrayFilter(x -> ifNull(notEquals(x, 0), 1), [multiply(1, step_0), multiply(2, step_1), multiply(3, step_2)])))) AS events_array,
               [''] AS prop,
               arrayJoin(aggregate_funnel_v8(3, 1209600, 'first_touch', 'ordered', prop, [], arrayFilter((x, x_before, x_after) -> not(and(ifNull(lessOrEquals(length(x.4), 1), 0), ifNull(equals(x.4, x_before.4), isNull(x.4)
                                                                                                                                                                                           and isNull(x_before.4)), ifNull(equals(x.4, x_after.4), isNull(x.4)
                                                                                                                                                                                                                           and isNull(x_after.4)), ifNull(equals(x.3, x_before.3), isNull(x.3)
                                                                                                                                                                                                                                                          and isNull(x_before.3)), ifNull(equals(x.3, x_after.3), isNull(x.3)
                                                                                                                                                                                                                                                                                          and isNull(x_after.3)), ifNull(greater(x.1, x_before.1), 0), ifNull(less(x.1, x_after.1), 0))), events_array, arrayRotateRight(events_array, 1), arrayRotateLeft(events_array, 1)))) AS af_tuple,
               af_tuple.1 AS step_reached,
               plus(af_tuple.1, 1) AS steps,
               af_tuple.2 AS breakdown,
               af_tuple.3 AS timings,
               af_tuple.5 AS steps_bitfield,
               aggregation_target AS aggregation_target
        FROM
          (SELECT toTimeZone(e.timestamp, 'UTC') AS timestamp,
                  if(not(empty(e__override.distinct_id)), e__override.person_id, e.person_id) AS aggregation_target,
                  e.uuid AS uuid,
                  e.`$session_id` AS `$session_id`,
                  e.`$window_id` AS `$window_id`,
                  if(equals(e.event, 'user signed up'), 1, 0) AS step_0,
                  if(and(equals(e.event, '$pageview'), ifNull(equals(replaceRegexpAll(nullIf(nullIf(JSONExtractRaw(e.properties, '$current_url'), ''), 'null'), '^"|"$', ''), 'aloha.com'), 0)), 1, 0) AS step_1,
                  if(and(equals(e.event, '$pageview'), ifNull(equals(replaceRegexpAll(nullIf(nullIf(JSONExtractRaw(e.properties, '$current_url'), ''), 'null'), '^"|"$', ''), 'aloha2.com'), 0)), 1, 0) AS step_2
           FROM events AS e
           LEFT OUTER JOIN
             (SELECT tupleElement(argMax(tuple(person_distinct_id_overrides.person_id), person_distinct_id_overrides.version), 1) AS person_id,
                     person_distinct_id_overrides.distinct_id AS distinct_id
              FROM person_distinct_id_overrides
              WHERE equals(person_distinct_id_overrides.team_id, 99999)
              GROUP BY person_distinct_id_overrides.distinct_id
              HAVING ifNull(equals(tupleElement(argMax(tuple(person_distinct_id_overrides.is_deleted), person_distinct_id_overrides.version), 1), 0), 0) SETTINGS optimize_aggregation_in_order=1) AS e__override ON equals(e.distinct_id, e__override.distinct_id)
           LEFT JOIN
             (SELECT person.id AS id,
                     replaceRegexpAll(nullIf(nullIf(JSONExtractRaw(person.properties, 'email'), ''), 'null'), '^"|"$', '') AS properties___email,
                     replaceRegexpAll(nullIf(nullIf(JSONExtractRaw(person.properties, 'age'), ''), 'null'), '^"|"$', '') AS properties___age
              FROM person
              WHERE and(equals(person.team_id, 99999), in(tuple(person.id, person.version),
                                                            (SELECT person.id AS id, max(person.version) AS version
                                                             FROM person
                                                             WHERE equals(person.team_id, 99999)
                                                             GROUP BY person.id
                                                             HAVING and(ifNull(equals(argMax(person.is_deleted, person.version), 0), 0), ifNull(less(argMax(toTimeZone(person.created_at, 'UTC'), person.version), plus(now64(6, 'UTC'), toIntervalDay(1))), 0))))) SETTINGS optimize_aggregation_in_order=1) AS e__person ON equals(if(not(empty(e__override.distinct_id)), e__override.person_id, e.person_id), e__person.id)
           WHERE and(equals(e.team_id, 99999), and(and(greaterOrEquals(toTimeZone(e.timestamp, 'UTC'), toDateTime64('2020-01-01 00:00:00.000000', 6, 'UTC')), lessOrEquals(toTimeZone(e.timestamp, 'UTC'), toDateTime64('2020-07-01 23:59:59.999999', 6, 'UTC'))), in(e.event, tuple('$pageview', 'user signed up')), or(and(ifNull(ilike(toString(e__person.properties___email), '%.com%'), 0), ifNull(equals(e__person.properties___age, '20'), 0)), or(ifNull(ilike(toString(e__person.properties___email), '%.org%'), 0), ifNull(equals(e__person.properties___age, '28'), 0)))), or(ifNull(equals(step_0, 1), 0), ifNull(equals(step_1, 1), 0), ifNull(equals(step_2, 1), 0))))
        GROUP BY aggregation_target
        HAVING ifNull(greaterOrEquals(step_reached, 0), 0))
     WHERE ifNull(greaterOrEquals(step_reached, 1), 0)
     ORDER BY aggregation_target ASC SETTINGS join_algorithm='auto') AS source
  ORDER BY source.id ASC
  LIMIT 101
  OFFSET 0 SETTINGS optimize_aggregation_in_order=1,
                    join_algorithm='auto',
                    readonly=2,
                    max_execution_time=60,
                    allow_experimental_object_type=1,
                    format_csv_allow_double_quotes=0,
                    max_ast_elements=4000000,
                    max_expanded_ast_elements=4000000,
                    max_bytes_before_external_group_by=0,
                    allow_experimental_analyzer=1,
                    transform_null_in=1,
                    optimize_min_equality_disjunction_chain_length=4294967295,
                    allow_experimental_join_condition=1
  '''
# ---
# name: TestFOSSFunnelUDF.test_funnel_with_property_groups.3
  '''
  SELECT source.id,
         source.id AS id,
         1
  FROM
    (SELECT aggregation_target AS actor_id,
            actor_id AS id
     FROM
       (SELECT arraySort(t -> t.1, groupArray(tuple(accurateCastOrNull(timestamp, 'Float64'), uuid, '', arrayFilter(x -> ifNull(notEquals(x, 0), 1), [multiply(1, step_0), multiply(2, step_1), multiply(3, step_2)])))) AS events_array,
               [''] AS prop,
               arrayJoin(aggregate_funnel_v8(3, 1209600, 'first_touch', 'ordered', prop, [], arrayFilter((x, x_before, x_after) -> not(and(ifNull(lessOrEquals(length(x.4), 1), 0), ifNull(equals(x.4, x_before.4), isNull(x.4)
                                                                                                                                                                                           and isNull(x_before.4)), ifNull(equals(x.4, x_after.4), isNull(x.4)
                                                                                                                                                                                                                           and isNull(x_after.4)), ifNull(equals(x.3, x_before.3), isNull(x.3)
                                                                                                                                                                                                                                                          and isNull(x_before.3)), ifNull(equals(x.3, x_after.3), isNull(x.3)
                                                                                                                                                                                                                                                                                          and isNull(x_after.3)), ifNull(greater(x.1, x_before.1), 0), ifNull(less(x.1, x_after.1), 0))), events_array, arrayRotateRight(events_array, 1), arrayRotateLeft(events_array, 1)))) AS af_tuple,
               af_tuple.1 AS step_reached,
               plus(af_tuple.1, 1) AS steps,
               af_tuple.2 AS breakdown,
               af_tuple.3 AS timings,
               af_tuple.5 AS steps_bitfield,
               aggregation_target AS aggregation_target
        FROM
          (SELECT toTimeZone(e.timestamp, 'UTC') AS timestamp,
                  if(not(empty(e__override.distinct_id)), e__override.person_id, e.person_id) AS aggregation_target,
                  e.uuid AS uuid,
                  e.`$session_id` AS `$session_id`,
                  e.`$window_id` AS `$window_id`,
                  if(equals(e.event, 'user signed up'), 1, 0) AS step_0,
                  if(and(equals(e.event, '$pageview'), ifNull(equals(replaceRegexpAll(nullIf(nullIf(JSONExtractRaw(e.properties, '$current_url'), ''), 'null'), '^"|"$', ''), 'aloha.com'), 0)), 1, 0) AS step_1,
                  if(and(equals(e.event, '$pageview'), ifNull(equals(replaceRegexpAll(nullIf(nullIf(JSONExtractRaw(e.properties, '$current_url'), ''), 'null'), '^"|"$', ''), 'aloha2.com'), 0)), 1, 0) AS step_2
           FROM events AS e
           LEFT OUTER JOIN
             (SELECT tupleElement(argMax(tuple(person_distinct_id_overrides.person_id), person_distinct_id_overrides.version), 1) AS person_id,
                     person_distinct_id_overrides.distinct_id AS distinct_id
              FROM person_distinct_id_overrides
              WHERE equals(person_distinct_id_overrides.team_id, 99999)
              GROUP BY person_distinct_id_overrides.distinct_id
              HAVING ifNull(equals(tupleElement(argMax(tuple(person_distinct_id_overrides.is_deleted), person_distinct_id_overrides.version), 1), 0), 0) SETTINGS optimize_aggregation_in_order=1) AS e__override ON equals(e.distinct_id, e__override.distinct_id)
           LEFT JOIN
             (SELECT person.id AS id,
                     replaceRegexpAll(nullIf(nullIf(JSONExtractRaw(person.properties, 'email'), ''), 'null'), '^"|"$', '') AS properties___email,
                     replaceRegexpAll(nullIf(nullIf(JSONExtractRaw(person.properties, 'age'), ''), 'null'), '^"|"$', '') AS properties___age
              FROM person
              WHERE and(equals(person.team_id, 99999), in(tuple(person.id, person.version),
                                                            (SELECT person.id AS id, max(person.version) AS version
                                                             FROM person
                                                             WHERE equals(person.team_id, 99999)
                                                             GROUP BY person.id
                                                             HAVING and(ifNull(equals(argMax(person.is_deleted, person.version), 0), 0), ifNull(less(argMax(toTimeZone(person.created_at, 'UTC'), person.version), plus(now64(6, 'UTC'), toIntervalDay(1))), 0))))) SETTINGS optimize_aggregation_in_order=1) AS e__person ON equals(if(not(empty(e__override.distinct_id)), e__override.person_id, e.person_id), e__person.id)
           WHERE and(equals(e.team_id, 99999), and(and(greaterOrEquals(toTimeZone(e.timestamp, 'UTC'), toDateTime64('2020-01-01 00:00:00.000000', 6, 'UTC')), lessOrEquals(toTimeZone(e.timestamp, 'UTC'), toDateTime64('2020-07-01 23:59:59.999999', 6, 'UTC'))), in(e.event, tuple('$pageview', 'user signed up')), or(and(ifNull(ilike(toString(e__person.properties___email), '%.com%'), 0), ifNull(equals(e__person.properties___age, '20'), 0)), or(ifNull(ilike(toString(e__person.properties___email), '%.org%'), 0), ifNull(equals(e__person.properties___age, '28'), 0)))), or(ifNull(equals(step_0, 1), 0), ifNull(equals(step_1, 1), 0), ifNull(equals(step_2, 1), 0))))
        GROUP BY aggregation_target
        HAVING ifNull(greaterOrEquals(step_reached, 0), 0))
     WHERE ifNull(greaterOrEquals(step_reached, 2), 0)
     ORDER BY aggregation_target ASC SETTINGS join_algorithm='auto') AS source
  ORDER BY source.id ASC
  LIMIT 101
  OFFSET 0 SETTINGS optimize_aggregation_in_order=1,
                    join_algorithm='auto',
                    readonly=2,
                    max_execution_time=60,
                    allow_experimental_object_type=1,
                    format_csv_allow_double_quotes=0,
                    max_ast_elements=4000000,
                    max_expanded_ast_elements=4000000,
                    max_bytes_before_external_group_by=0,
                    allow_experimental_analyzer=1,
                    transform_null_in=1,
                    optimize_min_equality_disjunction_chain_length=4294967295,
                    allow_experimental_join_condition=1
  '''
# ---
# name: TestFOSSFunnelUDF.test_funnel_with_static_cohort_step_filter
  '''
  SELECT sum(step_1) AS step_1,
         sum(step_2) AS step_2,
         arrayMap(x -> if(isNaN(x), NULL, x), [avgArrayOrNull(step_1_conversion_times)])[1] AS step_1_average_conversion_time,
         arrayMap(x -> if(isNaN(x), NULL, x), [medianArrayOrNull(step_1_conversion_times)])[1] AS step_1_median_conversion_time,
         groupArray(row_number) AS row_number,
         final_prop AS final_prop
  FROM
    (SELECT countIf(ifNull(notEquals(bitAnd(steps_bitfield, 1), 0), 1)) AS step_1,
            countIf(ifNull(notEquals(bitAnd(steps_bitfield, 2), 0), 1)) AS step_2,
            groupArrayIf(timings[1], ifNull(greater(timings[1], 0), 0)) AS step_1_conversion_times,
            rowNumberInAllBlocks() AS row_number,
            breakdown AS final_prop
     FROM
       (SELECT arraySort(t -> t.1, groupArray(tuple(accurateCastOrNull(timestamp, 'Float64'), uuid, '', arrayFilter(x -> ifNull(notEquals(x, 0), 1), [multiply(1, step_0), multiply(2, step_1)])))) AS events_array,
               [''] AS prop,
               arrayJoin(aggregate_funnel_v8(2, 1209600, 'first_touch', 'ordered', prop, [], arrayFilter((x, x_before, x_after) -> not(and(ifNull(lessOrEquals(length(x.4), 1), 0), ifNull(equals(x.4, x_before.4), isNull(x.4)
                                                                                                                                                                                           and isNull(x_before.4)), ifNull(equals(x.4, x_after.4), isNull(x.4)
                                                                                                                                                                                                                           and isNull(x_after.4)), ifNull(equals(x.3, x_before.3), isNull(x.3)
                                                                                                                                                                                                                                                          and isNull(x_before.3)), ifNull(equals(x.3, x_after.3), isNull(x.3)
                                                                                                                                                                                                                                                                                          and isNull(x_after.3)), ifNull(greater(x.1, x_before.1), 0), ifNull(less(x.1, x_after.1), 0))), events_array, arrayRotateRight(events_array, 1), arrayRotateLeft(events_array, 1)))) AS af_tuple,
               af_tuple.1 AS step_reached,
               plus(af_tuple.1, 1) AS steps,
               af_tuple.2 AS breakdown,
               af_tuple.3 AS timings,
               af_tuple.5 AS steps_bitfield,
               aggregation_target AS aggregation_target
        FROM
          (SELECT toTimeZone(e.timestamp, 'UTC') AS timestamp,
                  if(not(empty(e__override.distinct_id)), e__override.person_id, e.person_id) AS aggregation_target,
                  e.uuid AS uuid,
                  e.`$session_id` AS `$session_id`,
                  e.`$window_id` AS `$window_id`,
                  if(and(equals(e.event, 'user signed up'), in(if(not(empty(e__override.distinct_id)), e__override.person_id, e.person_id),
                                                                 (SELECT person_static_cohort.person_id AS person_id
                                                                  FROM person_static_cohort
                                                                  WHERE and(equals(person_static_cohort.team_id, 99999), equals(person_static_cohort.cohort_id, 99999))))), 1, 0) AS step_0,
                  if(equals(e.event, 'paid'), 1, 0) AS step_1
           FROM events AS e
           LEFT OUTER JOIN
             (SELECT argMax(person_distinct_id_overrides.person_id, person_distinct_id_overrides.version) AS person_id,
                     person_distinct_id_overrides.distinct_id AS distinct_id
              FROM person_distinct_id_overrides
              WHERE equals(person_distinct_id_overrides.team_id, 99999)
              GROUP BY person_distinct_id_overrides.distinct_id
              HAVING ifNull(equals(argMax(person_distinct_id_overrides.is_deleted, person_distinct_id_overrides.version), 0), 0) SETTINGS optimize_aggregation_in_order=1) AS e__override ON equals(e.distinct_id, e__override.distinct_id)
           WHERE and(equals(e.team_id, 99999), and(and(greaterOrEquals(toTimeZone(e.timestamp, 'UTC'), toDateTime64('explicit_redacted_timestamp', 6, 'UTC')), lessOrEquals(toTimeZone(e.timestamp, 'UTC'), toDateTime64('explicit_redacted_timestamp', 6, 'UTC'))), in(e.event, tuple('paid', 'user signed up'))), or(ifNull(equals(step_0, 1), 0), ifNull(equals(step_1, 1), 0))))
        GROUP BY aggregation_target
        HAVING ifNull(greaterOrEquals(step_reached, 0), 0))
     GROUP BY breakdown
     ORDER BY step_2 DESC, step_1 DESC)
  GROUP BY final_prop
  LIMIT 100 SETTINGS join_algorithm='auto',
                     readonly=2,
                     max_execution_time=60,
                     allow_experimental_object_type=1,
                     format_csv_allow_double_quotes=0,
                     max_ast_elements=4000000,
                     max_expanded_ast_elements=4000000,
                     max_bytes_before_external_group_by=23622320128,
                     allow_experimental_analyzer=1,
                     transform_null_in=1,
                     optimize_min_equality_disjunction_chain_length=4294967295,
                     allow_experimental_join_condition=1
  '''
# ---
# name: TestFOSSFunnelUDF.test_funnel_with_static_cohort_step_filter.1
  '''
  SELECT sum(step_1) AS step_1,
         sum(step_2) AS step_2,
         arrayMap(x -> if(isNaN(x), NULL, x), [avgArrayOrNull(step_1_conversion_times)])[1] AS step_1_average_conversion_time,
         arrayMap(x -> if(isNaN(x), NULL, x), [medianArrayOrNull(step_1_conversion_times)])[1] AS step_1_median_conversion_time,
         groupArray(row_number) AS row_number,
         final_prop AS final_prop
  FROM
    (SELECT countIf(ifNull(notEquals(bitAnd(steps_bitfield, 1), 0), 1)) AS step_1,
            countIf(ifNull(notEquals(bitAnd(steps_bitfield, 2), 0), 1)) AS step_2,
            groupArrayIf(timings[1], ifNull(greater(timings[1], 0), 0)) AS step_1_conversion_times,
            rowNumberInAllBlocks() AS row_number,
            breakdown AS final_prop
     FROM
       (SELECT arraySort(t -> t.1, groupArray(tuple(accurateCastOrNull(timestamp, 'Float64'), uuid, '', arrayFilter(x -> ifNull(notEquals(x, 0), 1), [multiply(1, step_0), multiply(2, step_1)])))) AS events_array,
               [''] AS prop,
               arrayJoin(aggregate_funnel_v8(2, 1209600, 'first_touch', 'ordered', prop, [], arrayFilter((x, x_before, x_after) -> not(and(ifNull(lessOrEquals(length(x.4), 1), 0), ifNull(equals(x.4, x_before.4), isNull(x.4)
                                                                                                                                                                                           and isNull(x_before.4)), ifNull(equals(x.4, x_after.4), isNull(x.4)
                                                                                                                                                                                                                           and isNull(x_after.4)), ifNull(equals(x.3, x_before.3), isNull(x.3)
                                                                                                                                                                                                                                                          and isNull(x_before.3)), ifNull(equals(x.3, x_after.3), isNull(x.3)
                                                                                                                                                                                                                                                                                          and isNull(x_after.3)), ifNull(greater(x.1, x_before.1), 0), ifNull(less(x.1, x_after.1), 0))), events_array, arrayRotateRight(events_array, 1), arrayRotateLeft(events_array, 1)))) AS af_tuple,
               af_tuple.1 AS step_reached,
               plus(af_tuple.1, 1) AS steps,
               af_tuple.2 AS breakdown,
               af_tuple.3 AS timings,
               af_tuple.5 AS steps_bitfield,
               aggregation_target AS aggregation_target
        FROM
          (SELECT toTimeZone(e.timestamp, 'UTC') AS timestamp,
                  if(not(empty(e__override.distinct_id)), e__override.person_id, e.person_id) AS aggregation_target,
                  e.uuid AS uuid,
                  e.`$session_id` AS `$session_id`,
                  e.`$window_id` AS `$window_id`,
                  if(and(equals(e.event, 'user signed up'), in(if(not(empty(e__override.distinct_id)), e__override.person_id, e.person_id),
                                                                 (SELECT person_static_cohort.person_id AS person_id
                                                                  FROM person_static_cohort
                                                                  WHERE and(equals(person_static_cohort.team_id, 99999), equals(person_static_cohort.cohort_id, 99999))))), 1, 0) AS step_0,
                  if(equals(e.event, 'paid'), 1, 0) AS step_1
           FROM events AS e
           LEFT OUTER JOIN
             (SELECT tupleElement(argMax(tuple(person_distinct_id_overrides.person_id), person_distinct_id_overrides.version), 1) AS person_id,
                     person_distinct_id_overrides.distinct_id AS distinct_id
              FROM person_distinct_id_overrides
              WHERE equals(person_distinct_id_overrides.team_id, 99999)
              GROUP BY person_distinct_id_overrides.distinct_id
              HAVING ifNull(equals(tupleElement(argMax(tuple(person_distinct_id_overrides.is_deleted), person_distinct_id_overrides.version), 1), 0), 0) SETTINGS optimize_aggregation_in_order=1) AS e__override ON equals(e.distinct_id, e__override.distinct_id)
           WHERE and(equals(e.team_id, 99999), and(and(greaterOrEquals(toTimeZone(e.timestamp, 'UTC'), toDateTime64('2020-01-01 00:00:00.000000', 6, 'UTC')), lessOrEquals(toTimeZone(e.timestamp, 'UTC'), toDateTime64('2020-01-14 23:59:59.999999', 6, 'UTC'))), in(e.event, tuple('paid', 'user signed up'))), or(ifNull(equals(step_0, 1), 0), ifNull(equals(step_1, 1), 0))))
        GROUP BY aggregation_target
        HAVING ifNull(greaterOrEquals(step_reached, 0), 0))
     GROUP BY breakdown
     ORDER BY step_2 DESC, step_1 DESC)
  GROUP BY final_prop
  LIMIT 100 SETTINGS join_algorithm='auto',
                     readonly=2,
                     max_execution_time=60,
                     allow_experimental_object_type=1,
                     format_csv_allow_double_quotes=0,
                     max_ast_elements=4000000,
                     max_expanded_ast_elements=4000000,
                     max_bytes_before_external_group_by=23622320128,
                     allow_experimental_analyzer=1,
                     transform_null_in=1,
                     optimize_min_equality_disjunction_chain_length=4294967295,
                     allow_experimental_join_condition=1
  '''
# ---
# name: TestFOSSFunnelUDF.test_timezones
  '''
  SELECT sum(step_1) AS step_1,
         sum(step_2) AS step_2,
         arrayMap(x -> if(isNaN(x), NULL, x), [avgArrayOrNull(step_1_conversion_times)])[1] AS step_1_average_conversion_time,
         arrayMap(x -> if(isNaN(x), NULL, x), [medianArrayOrNull(step_1_conversion_times)])[1] AS step_1_median_conversion_time,
         groupArray(row_number) AS row_number,
         final_prop AS final_prop
  FROM
    (SELECT countIf(ifNull(notEquals(bitAnd(steps_bitfield, 1), 0), 1)) AS step_1,
            countIf(ifNull(notEquals(bitAnd(steps_bitfield, 2), 0), 1)) AS step_2,
            groupArrayIf(timings[1], ifNull(greater(timings[1], 0), 0)) AS step_1_conversion_times,
            rowNumberInAllBlocks() AS row_number,
            breakdown AS final_prop
     FROM
       (SELECT arraySort(t -> t.1, groupArray(tuple(accurateCastOrNull(timestamp, 'Float64'), uuid, '', arrayFilter(x -> ifNull(notEquals(x, 0), 1), [multiply(1, step_0), multiply(2, step_1)])))) AS events_array,
               [''] AS prop,
               arrayJoin(aggregate_funnel_v8(2, 1209600, 'first_touch', 'ordered', prop, [], arrayFilter((x, x_before, x_after) -> not(and(ifNull(lessOrEquals(length(x.4), 1), 0), ifNull(equals(x.4, x_before.4), isNull(x.4)
                                                                                                                                                                                           and isNull(x_before.4)), ifNull(equals(x.4, x_after.4), isNull(x.4)
                                                                                                                                                                                                                           and isNull(x_after.4)), ifNull(equals(x.3, x_before.3), isNull(x.3)
                                                                                                                                                                                                                                                          and isNull(x_before.3)), ifNull(equals(x.3, x_after.3), isNull(x.3)
                                                                                                                                                                                                                                                                                          and isNull(x_after.3)), ifNull(greater(x.1, x_before.1), 0), ifNull(less(x.1, x_after.1), 0))), events_array, arrayRotateRight(events_array, 1), arrayRotateLeft(events_array, 1)))) AS af_tuple,
               af_tuple.1 AS step_reached,
               plus(af_tuple.1, 1) AS steps,
               af_tuple.2 AS breakdown,
               af_tuple.3 AS timings,
               af_tuple.5 AS steps_bitfield,
               aggregation_target AS aggregation_target
        FROM
          (SELECT toTimeZone(e.timestamp, 'US/Pacific') AS timestamp,
                  if(not(empty(e__override.distinct_id)), e__override.person_id, e.person_id) AS aggregation_target,
                  e.uuid AS uuid,
                  e.`$session_id` AS `$session_id`,
                  e.`$window_id` AS `$window_id`,
                  if(equals(e.event, 'user signed up'), 1, 0) AS step_0,
                  if(equals(e.event, 'paid'), 1, 0) AS step_1
           FROM events AS e
           LEFT OUTER JOIN
             (SELECT tupleElement(argMax(tuple(person_distinct_id_overrides.person_id), person_distinct_id_overrides.version), 1) AS person_id,
                     person_distinct_id_overrides.distinct_id AS distinct_id
              FROM person_distinct_id_overrides
              WHERE equals(person_distinct_id_overrides.team_id, 99999)
              GROUP BY person_distinct_id_overrides.distinct_id
              HAVING ifNull(equals(tupleElement(argMax(tuple(person_distinct_id_overrides.is_deleted), person_distinct_id_overrides.version), 1), 0), 0) SETTINGS optimize_aggregation_in_order=1) AS e__override ON equals(e.distinct_id, e__override.distinct_id)
           WHERE and(equals(e.team_id, 99999), and(and(greaterOrEquals(toTimeZone(e.timestamp, 'US/Pacific'), toDateTime64('2020-01-01 00:00:00.000000', 6, 'US/Pacific')), lessOrEquals(toTimeZone(e.timestamp, 'US/Pacific'), toDateTime64('2020-01-14 23:59:59.999999', 6, 'US/Pacific'))), in(e.event, tuple('paid', 'user signed up'))), or(ifNull(equals(step_0, 1), 0), ifNull(equals(step_1, 1), 0))))
        GROUP BY aggregation_target
        HAVING ifNull(greaterOrEquals(step_reached, 0), 0))
     GROUP BY breakdown
     ORDER BY step_2 DESC, step_1 DESC)
  GROUP BY final_prop
  LIMIT 100 SETTINGS join_algorithm='auto',
                     readonly=2,
                     max_execution_time=60,
                     allow_experimental_object_type=1,
                     format_csv_allow_double_quotes=0,
                     max_ast_elements=4000000,
                     max_expanded_ast_elements=4000000,
                     max_bytes_before_external_group_by=23622320128,
                     allow_experimental_analyzer=1,
                     transform_null_in=1,
                     optimize_min_equality_disjunction_chain_length=4294967295,
                     allow_experimental_join_condition=1
  '''
# ---
# name: TestFunnelBreakdownUDF.test_funnel_breakdown_correct_breakdown_props_are_chosen
  '''
  SELECT sum(step_1) AS step_1,
         sum(step_2) AS step_2,
         arrayMap(x -> if(isNaN(x), NULL, x), [avgArrayOrNull(step_1_conversion_times)])[1] AS step_1_average_conversion_time,
         arrayMap(x -> if(isNaN(x), NULL, x), [medianArrayOrNull(step_1_conversion_times)])[1] AS step_1_median_conversion_time,
         groupArray(row_number) AS row_number,
         final_prop AS final_prop
  FROM
    (SELECT countIf(ifNull(notEquals(bitAnd(steps_bitfield, 1), 0), 1)) AS step_1,
            countIf(ifNull(notEquals(bitAnd(steps_bitfield, 2), 0), 1)) AS step_2,
            groupArrayIf(timings[1], ifNull(greater(timings[1], 0), 0)) AS step_1_conversion_times,
            rowNumberInAllBlocks() AS row_number,
            if(ifNull(less(row_number, 25), 0), breakdown, ['Other']) AS final_prop
     FROM
       (SELECT arraySort(t -> t.1, groupArray(tuple(accurateCastOrNull(timestamp, 'Float64'), uuid, arrayMap(x -> ifNull(x, ''), prop_basic), arrayFilter(x -> ifNull(notEquals(x, 0), 1), [multiply(1, step_0), multiply(2, step_1)])))) AS events_array,
               argMinIf(prop_basic, timestamp, notEmpty(arrayFilter(x -> notEmpty(x), prop_basic))) AS prop,
               arrayJoin(aggregate_funnel_array_v8(2, 1209600, 'first_touch', 'ordered', [if(empty(prop), [''], prop)], [], arrayFilter((x, x_before, x_after) -> not(and(ifNull(lessOrEquals(length(x.4), 1), 0), ifNull(equals(x.4, x_before.4), isNull(x.4)
                                                                                                                                                                                                                          and isNull(x_before.4)), ifNull(equals(x.4, x_after.4), isNull(x.4)
                                                                                                                                                                                                                                                          and isNull(x_after.4)), ifNull(equals(x.3, x_before.3), isNull(x.3)
                                                                                                                                                                                                                                                                                         and isNull(x_before.3)), ifNull(equals(x.3, x_after.3), isNull(x.3)
                                                                                                                                                                                                                                                                                                                         and isNull(x_after.3)), ifNull(greater(x.1, x_before.1), 0), ifNull(less(x.1, x_after.1), 0))), events_array, arrayRotateRight(events_array, 1), arrayRotateLeft(events_array, 1)))) AS af_tuple,
               af_tuple.1 AS step_reached,
               plus(af_tuple.1, 1) AS steps,
               af_tuple.2 AS breakdown,
               af_tuple.3 AS timings,
               af_tuple.5 AS steps_bitfield,
               aggregation_target AS aggregation_target
        FROM
          (SELECT toTimeZone(e.timestamp, 'UTC') AS timestamp,
                  if(not(empty(e__override.distinct_id)), e__override.person_id, e.person_id) AS aggregation_target,
                  e.uuid AS uuid,
                  e.`$session_id` AS `$session_id`,
                  e.`$window_id` AS `$window_id`,
                  if(equals(e.event, 'sign up'), 1, 0) AS step_0,
                  if(and(equals(e.event, 'buy'), ifNull(equals(replaceRegexpAll(nullIf(nullIf(JSONExtractRaw(e.properties, '$version'), ''), 'null'), '^"|"$', ''), 'xyz'), 0)), 1, 0) AS step_1,
                  [ifNull(toString(replaceRegexpAll(nullIf(nullIf(JSONExtractRaw(e.properties, '$browser'), ''), 'null'), '^"|"$', '')), '')] AS prop_basic,
                  prop_basic AS prop
           FROM events AS e
           LEFT OUTER JOIN
             (SELECT tupleElement(argMax(tuple(person_distinct_id_overrides.person_id), person_distinct_id_overrides.version), 1) AS person_id,
                     person_distinct_id_overrides.distinct_id AS distinct_id
              FROM person_distinct_id_overrides
              WHERE equals(person_distinct_id_overrides.team_id, 99999)
              GROUP BY person_distinct_id_overrides.distinct_id
              HAVING ifNull(equals(tupleElement(argMax(tuple(person_distinct_id_overrides.is_deleted), person_distinct_id_overrides.version), 1), 0), 0) SETTINGS optimize_aggregation_in_order=1) AS e__override ON equals(e.distinct_id, e__override.distinct_id)
           WHERE and(equals(e.team_id, 99999), and(and(greaterOrEquals(toTimeZone(e.timestamp, 'UTC'), toDateTime64('2020-01-01 00:00:00.000000', 6, 'UTC')), lessOrEquals(toTimeZone(e.timestamp, 'UTC'), toDateTime64('2020-01-08 23:59:59.999999', 6, 'UTC'))), in(e.event, tuple('buy', 'sign up'))), or(ifNull(equals(step_0, 1), 0), ifNull(equals(step_1, 1), 0))))
        GROUP BY aggregation_target
        HAVING ifNull(greaterOrEquals(step_reached, 0), 0))
     GROUP BY breakdown
     ORDER BY step_2 DESC, step_1 DESC)
  GROUP BY final_prop
  LIMIT 26 SETTINGS join_algorithm='auto',
                    readonly=2,
                    max_execution_time=60,
                    allow_experimental_object_type=1,
                    format_csv_allow_double_quotes=0,
                    max_ast_elements=4000000,
                    max_expanded_ast_elements=4000000,
                    max_bytes_before_external_group_by=23622320128,
                    allow_experimental_analyzer=1,
                    transform_null_in=1,
                    optimize_min_equality_disjunction_chain_length=4294967295,
                    allow_experimental_join_condition=1
  '''
# ---
# name: TestFunnelBreakdownUDF.test_funnel_breakdown_correct_breakdown_props_are_chosen_for_step
  '''
  SELECT sum(step_1) AS step_1,
         sum(step_2) AS step_2,
         arrayMap(x -> if(isNaN(x), NULL, x), [avgArrayOrNull(step_1_conversion_times)])[1] AS step_1_average_conversion_time,
         arrayMap(x -> if(isNaN(x), NULL, x), [medianArrayOrNull(step_1_conversion_times)])[1] AS step_1_median_conversion_time,
         groupArray(row_number) AS row_number,
         final_prop AS final_prop
  FROM
    (SELECT countIf(ifNull(notEquals(bitAnd(steps_bitfield, 1), 0), 1)) AS step_1,
            countIf(ifNull(notEquals(bitAnd(steps_bitfield, 2), 0), 1)) AS step_2,
            groupArrayIf(timings[1], ifNull(greater(timings[1], 0), 0)) AS step_1_conversion_times,
            rowNumberInAllBlocks() AS row_number,
            if(ifNull(less(row_number, 25), 0), breakdown, ['Other']) AS final_prop
     FROM
       (SELECT arraySort(t -> t.1, groupArray(tuple(accurateCastOrNull(timestamp, 'Float64'), uuid, arrayMap(x -> ifNull(x, ''), prop_basic), arrayFilter(x -> ifNull(notEquals(x, 0), 1), [multiply(1, step_0), multiply(2, step_1)])))) AS events_array,
               groupUniqArrayIf(arrayMap(x -> ifNull(x, ''), prop_1), notEmpty(prop_1)) AS prop,
               arrayJoin(aggregate_funnel_array_v8(2, 1209600, 'step_1', 'ordered', prop, [], arrayFilter((x, x_before, x_after) -> not(and(ifNull(lessOrEquals(length(x.4), 1), 0), ifNull(equals(x.4, x_before.4), isNull(x.4)
                                                                                                                                                                                            and isNull(x_before.4)), ifNull(equals(x.4, x_after.4), isNull(x.4)
                                                                                                                                                                                                                            and isNull(x_after.4)), ifNull(equals(x.3, x_before.3), isNull(x.3)
                                                                                                                                                                                                                                                           and isNull(x_before.3)), ifNull(equals(x.3, x_after.3), isNull(x.3)
                                                                                                                                                                                                                                                                                           and isNull(x_after.3)), ifNull(greater(x.1, x_before.1), 0), ifNull(less(x.1, x_after.1), 0))), events_array, arrayRotateRight(events_array, 1), arrayRotateLeft(events_array, 1)))) AS af_tuple,
               af_tuple.1 AS step_reached,
               plus(af_tuple.1, 1) AS steps,
               af_tuple.2 AS breakdown,
               af_tuple.3 AS timings,
               af_tuple.5 AS steps_bitfield,
               aggregation_target AS aggregation_target
        FROM
          (SELECT toTimeZone(e.timestamp, 'UTC') AS timestamp,
                  if(not(empty(e__override.distinct_id)), e__override.person_id, e.person_id) AS aggregation_target,
                  e.uuid AS uuid,
                  e.`$session_id` AS `$session_id`,
                  e.`$window_id` AS `$window_id`,
                  if(equals(e.event, 'sign up'), 1, 0) AS step_0,
                  if(and(equals(e.event, 'buy'), ifNull(equals(replaceRegexpAll(nullIf(nullIf(JSONExtractRaw(e.properties, '$version'), ''), 'null'), '^"|"$', ''), 'xyz'), 0)), 1, 0) AS step_1,
                  [ifNull(toString(replaceRegexpAll(nullIf(nullIf(JSONExtractRaw(e.properties, '$browser'), ''), 'null'), '^"|"$', '')), '')] AS prop_basic,
                  if(ifNull(equals(step_0, 1), 0), prop_basic, []) AS prop_0,
                  if(ifNull(equals(step_1, 1), 0), prop_basic, []) AS prop_1,
                  prop_1 AS prop
           FROM events AS e
           LEFT OUTER JOIN
             (SELECT tupleElement(argMax(tuple(person_distinct_id_overrides.person_id), person_distinct_id_overrides.version), 1) AS person_id,
                     person_distinct_id_overrides.distinct_id AS distinct_id
              FROM person_distinct_id_overrides
              WHERE equals(person_distinct_id_overrides.team_id, 99999)
              GROUP BY person_distinct_id_overrides.distinct_id
              HAVING ifNull(equals(tupleElement(argMax(tuple(person_distinct_id_overrides.is_deleted), person_distinct_id_overrides.version), 1), 0), 0) SETTINGS optimize_aggregation_in_order=1) AS e__override ON equals(e.distinct_id, e__override.distinct_id)
           WHERE and(equals(e.team_id, 99999), and(and(greaterOrEquals(toTimeZone(e.timestamp, 'UTC'), toDateTime64('2020-01-01 00:00:00.000000', 6, 'UTC')), lessOrEquals(toTimeZone(e.timestamp, 'UTC'), toDateTime64('2020-01-08 23:59:59.999999', 6, 'UTC'))), in(e.event, tuple('buy', 'sign up'))), or(ifNull(equals(step_0, 1), 0), ifNull(equals(step_1, 1), 0))))
        GROUP BY aggregation_target
        HAVING ifNull(greaterOrEquals(step_reached, 0), 0))
     GROUP BY breakdown
     ORDER BY step_2 DESC, step_1 DESC)
  GROUP BY final_prop
  LIMIT 26 SETTINGS join_algorithm='auto',
                    readonly=2,
                    max_execution_time=60,
                    allow_experimental_object_type=1,
                    format_csv_allow_double_quotes=0,
                    max_ast_elements=4000000,
                    max_expanded_ast_elements=4000000,
                    max_bytes_before_external_group_by=23622320128,
                    allow_experimental_analyzer=1,
                    transform_null_in=1,
                    optimize_min_equality_disjunction_chain_length=4294967295,
                    allow_experimental_join_condition=1
  '''
# ---
# name: TestFunnelBreakdownUDF.test_funnel_step_multiple_breakdown_snapshot
  '''
  SELECT sum(step_1) AS step_1,
         sum(step_2) AS step_2,
         arrayMap(x -> if(isNaN(x), NULL, x), [avgArrayOrNull(step_1_conversion_times)])[1] AS step_1_average_conversion_time,
         arrayMap(x -> if(isNaN(x), NULL, x), [medianArrayOrNull(step_1_conversion_times)])[1] AS step_1_median_conversion_time,
         groupArray(row_number) AS row_number,
         final_prop AS final_prop
  FROM
    (SELECT countIf(ifNull(notEquals(bitAnd(steps_bitfield, 1), 0), 1)) AS step_1,
            countIf(ifNull(notEquals(bitAnd(steps_bitfield, 2), 0), 1)) AS step_2,
            groupArrayIf(timings[1], ifNull(greater(timings[1], 0), 0)) AS step_1_conversion_times,
            rowNumberInAllBlocks() AS row_number,
            if(ifNull(less(row_number, 25), 0), breakdown, ['Other']) AS final_prop
     FROM
       (SELECT arraySort(t -> t.1, groupArray(tuple(accurateCastOrNull(timestamp, 'Float64'), uuid, arrayMap(x -> ifNull(x, ''), prop_basic), arrayFilter(x -> ifNull(notEquals(x, 0), 1), [multiply(1, step_0), multiply(2, step_1)])))) AS events_array,
               argMinIf(prop_basic, timestamp, notEmpty(arrayFilter(x -> notEmpty(x), prop_basic))) AS prop,
               arrayJoin(aggregate_funnel_array_v8(2, 1209600, 'first_touch', 'ordered', [if(empty(prop), ['', ''], prop)], [], arrayFilter((x, x_before, x_after) -> not(and(ifNull(lessOrEquals(length(x.4), 1), 0), ifNull(equals(x.4, x_before.4), isNull(x.4)
                                                                                                                                                                                                                              and isNull(x_before.4)), ifNull(equals(x.4, x_after.4), isNull(x.4)
                                                                                                                                                                                                                                                              and isNull(x_after.4)), ifNull(equals(x.3, x_before.3), isNull(x.3)
                                                                                                                                                                                                                                                                                             and isNull(x_before.3)), ifNull(equals(x.3, x_after.3), isNull(x.3)
                                                                                                                                                                                                                                                                                                                             and isNull(x_after.3)), ifNull(greater(x.1, x_before.1), 0), ifNull(less(x.1, x_after.1), 0))), events_array, arrayRotateRight(events_array, 1), arrayRotateLeft(events_array, 1)))) AS af_tuple,
               af_tuple.1 AS step_reached,
               plus(af_tuple.1, 1) AS steps,
               af_tuple.2 AS breakdown,
               af_tuple.3 AS timings,
               af_tuple.5 AS steps_bitfield,
               aggregation_target AS aggregation_target
        FROM
          (SELECT toTimeZone(e.timestamp, 'UTC') AS timestamp,
                  if(not(empty(e__override.distinct_id)), e__override.person_id, e.person_id) AS aggregation_target,
                  e.uuid AS uuid,
                  e.`$session_id` AS `$session_id`,
                  e.`$window_id` AS `$window_id`,
                  if(equals(e.event, 'sign up'), 1, 0) AS step_0,
                  if(equals(e.event, 'buy'), 1, 0) AS step_1,
                  [ifNull(toString(replaceRegexpAll(nullIf(nullIf(JSONExtractRaw(e.properties, '$browser'), ''), 'null'), '^"|"$', '')), ''), ifNull(toString(replaceRegexpAll(nullIf(nullIf(JSONExtractRaw(e.properties, '$version'), ''), 'null'), '^"|"$', '')), '')] AS prop_basic,
                  prop_basic AS prop
           FROM events AS e
           LEFT OUTER JOIN
             (SELECT tupleElement(argMax(tuple(person_distinct_id_overrides.person_id), person_distinct_id_overrides.version), 1) AS person_id,
                     person_distinct_id_overrides.distinct_id AS distinct_id
              FROM person_distinct_id_overrides
              WHERE equals(person_distinct_id_overrides.team_id, 99999)
              GROUP BY person_distinct_id_overrides.distinct_id
              HAVING ifNull(equals(tupleElement(argMax(tuple(person_distinct_id_overrides.is_deleted), person_distinct_id_overrides.version), 1), 0), 0) SETTINGS optimize_aggregation_in_order=1) AS e__override ON equals(e.distinct_id, e__override.distinct_id)
           WHERE and(equals(e.team_id, 99999), and(and(greaterOrEquals(toTimeZone(e.timestamp, 'UTC'), toDateTime64('2020-01-01 00:00:00.000000', 6, 'UTC')), lessOrEquals(toTimeZone(e.timestamp, 'UTC'), toDateTime64('2020-01-08 23:59:59.999999', 6, 'UTC'))), in(e.event, tuple('buy', 'sign up'))), or(ifNull(equals(step_0, 1), 0), ifNull(equals(step_1, 1), 0))))
        GROUP BY aggregation_target
        HAVING ifNull(greaterOrEquals(step_reached, 0), 0))
     GROUP BY breakdown
     ORDER BY step_2 DESC, step_1 DESC)
  GROUP BY final_prop
  LIMIT 26 SETTINGS join_algorithm='auto',
                    readonly=2,
                    max_execution_time=60,
                    allow_experimental_object_type=1,
                    format_csv_allow_double_quotes=0,
                    max_ast_elements=4000000,
                    max_expanded_ast_elements=4000000,
                    max_bytes_before_external_group_by=23622320128,
                    allow_experimental_analyzer=1,
                    transform_null_in=1,
                    optimize_min_equality_disjunction_chain_length=4294967295,
                    allow_experimental_join_condition=1
  '''
# ---
# name: TestFunnelGroupBreakdownUDF.test_funnel_aggregate_by_groups_breakdown_group_person_on_events
  '''
  SELECT sum(step_1) AS step_1,
         sum(step_2) AS step_2,
         sum(step_3) AS step_3,
         arrayMap(x -> if(isNaN(x), NULL, x), [avgArrayOrNull(step_1_conversion_times)])[1] AS step_1_average_conversion_time,
         arrayMap(x -> if(isNaN(x), NULL, x), [avgArrayOrNull(step_2_conversion_times)])[1] AS step_2_average_conversion_time,
         arrayMap(x -> if(isNaN(x), NULL, x), [medianArrayOrNull(step_1_conversion_times)])[1] AS step_1_median_conversion_time,
         arrayMap(x -> if(isNaN(x), NULL, x), [medianArrayOrNull(step_2_conversion_times)])[1] AS step_2_median_conversion_time,
         groupArray(row_number) AS row_number,
         final_prop AS final_prop
  FROM
    (SELECT countIf(ifNull(notEquals(bitAnd(steps_bitfield, 1), 0), 1)) AS step_1,
            countIf(ifNull(notEquals(bitAnd(steps_bitfield, 2), 0), 1)) AS step_2,
            countIf(ifNull(notEquals(bitAnd(steps_bitfield, 4), 0), 1)) AS step_3,
            groupArrayIf(timings[1], ifNull(greater(timings[1], 0), 0)) AS step_1_conversion_times,
            groupArrayIf(timings[2], ifNull(greater(timings[2], 0), 0)) AS step_2_conversion_times,
            rowNumberInAllBlocks() AS row_number,
            if(ifNull(less(row_number, 25), 0), breakdown, 'Other') AS final_prop
     FROM
       (SELECT arraySort(t -> t.1, groupArray(tuple(accurateCastOrNull(timestamp, 'Float64'), uuid, ifNull(prop_basic, ''), arrayFilter(x -> ifNull(notEquals(x, 0), 1), [multiply(1, step_0), multiply(2, step_1), multiply(3, step_2)])))) AS events_array,
               [argMinIf(prop_basic, timestamp, isNotNull(prop_basic))] AS prop,
               arrayJoin(aggregate_funnel_v8(3, 1209600, 'first_touch', 'ordered', prop, [], arrayFilter((x, x_before, x_after) -> not(and(ifNull(lessOrEquals(length(x.4), 1), 0), ifNull(equals(x.4, x_before.4), isNull(x.4)
                                                                                                                                                                                           and isNull(x_before.4)), ifNull(equals(x.4, x_after.4), isNull(x.4)
                                                                                                                                                                                                                           and isNull(x_after.4)), ifNull(equals(x.3, x_before.3), isNull(x.3)
                                                                                                                                                                                                                                                          and isNull(x_before.3)), ifNull(equals(x.3, x_after.3), isNull(x.3)
                                                                                                                                                                                                                                                                                          and isNull(x_after.3)), ifNull(greater(x.1, x_before.1), 0), ifNull(less(x.1, x_after.1), 0))), events_array, arrayRotateRight(events_array, 1), arrayRotateLeft(events_array, 1)))) AS af_tuple,
               af_tuple.1 AS step_reached,
               plus(af_tuple.1, 1) AS steps,
               af_tuple.2 AS breakdown,
               af_tuple.3 AS timings,
               af_tuple.5 AS steps_bitfield,
               aggregation_target AS aggregation_target
        FROM
          (SELECT toTimeZone(e.timestamp, 'UTC') AS timestamp,
                  e.`$group_0` AS aggregation_target,
                  e.uuid AS uuid,
                  e.`$session_id` AS `$session_id`,
                  e.`$window_id` AS `$window_id`,
                  if(equals(e.event, 'sign up'), 1, 0) AS step_0,
                  if(equals(e.event, 'play movie'), 1, 0) AS step_1,
                  if(equals(e.event, 'buy'), 1, 0) AS step_2,
                  ifNull(toString(e__group_0.properties___industry), '') AS prop_basic,
                  prop_basic AS prop
           FROM events AS e
           LEFT JOIN
             (SELECT tupleElement(argMax(tuple(replaceRegexpAll(nullIf(nullIf(JSONExtractRaw(groups.group_properties, 'industry'), ''), 'null'), '^"|"$', '')), toTimeZone(groups._timestamp, 'UTC')), 1) AS properties___industry,
                     groups.group_type_index AS index,
                     groups.group_key AS key
              FROM groups
              WHERE and(equals(groups.team_id, 99999), equals(index, 0))
              GROUP BY groups.group_type_index,
                       groups.group_key) AS e__group_0 ON equals(e.`$group_0`, e__group_0.key)
           WHERE and(equals(e.team_id, 99999), and(and(greaterOrEquals(toTimeZone(e.timestamp, 'UTC'), toDateTime64('2020-01-01 00:00:00.000000', 6, 'UTC')), lessOrEquals(toTimeZone(e.timestamp, 'UTC'), toDateTime64('2020-01-08 23:59:59.999999', 6, 'UTC'))), in(e.event, tuple('buy', 'play movie', 'sign up')), and(notEquals(aggregation_target, ''), isNotNull(aggregation_target))), or(ifNull(equals(step_0, 1), 0), ifNull(equals(step_1, 1), 0), ifNull(equals(step_2, 1), 0))))
        GROUP BY aggregation_target
        HAVING ifNull(greaterOrEquals(step_reached, 0), 0))
     GROUP BY breakdown
     ORDER BY step_3 DESC, step_2 DESC, step_1 DESC)
  GROUP BY final_prop
  LIMIT 26 SETTINGS join_algorithm='auto',
                    readonly=2,
                    max_execution_time=60,
                    allow_experimental_object_type=1,
                    format_csv_allow_double_quotes=0,
                    max_ast_elements=4000000,
                    max_expanded_ast_elements=4000000,
                    max_bytes_before_external_group_by=23622320128,
                    allow_experimental_analyzer=1,
                    transform_null_in=1,
                    optimize_min_equality_disjunction_chain_length=4294967295,
                    allow_experimental_join_condition=1
  '''
# ---
# name: TestFunnelGroupBreakdownUDF.test_funnel_aggregate_by_groups_breakdown_group_person_on_events_poe_v2
  '''
  SELECT sum(step_1) AS step_1,
         sum(step_2) AS step_2,
         sum(step_3) AS step_3,
         arrayMap(x -> if(isNaN(x), NULL, x), [avgArrayOrNull(step_1_conversion_times)])[1] AS step_1_average_conversion_time,
         arrayMap(x -> if(isNaN(x), NULL, x), [avgArrayOrNull(step_2_conversion_times)])[1] AS step_2_average_conversion_time,
         arrayMap(x -> if(isNaN(x), NULL, x), [medianArrayOrNull(step_1_conversion_times)])[1] AS step_1_median_conversion_time,
         arrayMap(x -> if(isNaN(x), NULL, x), [medianArrayOrNull(step_2_conversion_times)])[1] AS step_2_median_conversion_time,
         groupArray(row_number) AS row_number,
         final_prop AS final_prop
  FROM
    (SELECT countIf(ifNull(notEquals(bitAnd(steps_bitfield, 1), 0), 1)) AS step_1,
            countIf(ifNull(notEquals(bitAnd(steps_bitfield, 2), 0), 1)) AS step_2,
            countIf(ifNull(notEquals(bitAnd(steps_bitfield, 4), 0), 1)) AS step_3,
            groupArrayIf(timings[1], ifNull(greater(timings[1], 0), 0)) AS step_1_conversion_times,
            groupArrayIf(timings[2], ifNull(greater(timings[2], 0), 0)) AS step_2_conversion_times,
            rowNumberInAllBlocks() AS row_number,
            if(ifNull(less(row_number, 25), 0), breakdown, 'Other') AS final_prop
     FROM
       (SELECT arraySort(t -> t.1, groupArray(tuple(accurateCastOrNull(timestamp, 'Float64'), uuid, ifNull(prop_basic, ''), arrayFilter(x -> ifNull(notEquals(x, 0), 1), [multiply(1, step_0), multiply(2, step_1), multiply(3, step_2)])))) AS events_array,
               [argMinIf(prop_basic, timestamp, isNotNull(prop_basic))] AS prop,
               arrayJoin(aggregate_funnel_v8(3, 1209600, 'first_touch', 'ordered', prop, [], arrayFilter((x, x_before, x_after) -> not(and(ifNull(lessOrEquals(length(x.4), 1), 0), ifNull(equals(x.4, x_before.4), isNull(x.4)
                                                                                                                                                                                           and isNull(x_before.4)), ifNull(equals(x.4, x_after.4), isNull(x.4)
                                                                                                                                                                                                                           and isNull(x_after.4)), ifNull(equals(x.3, x_before.3), isNull(x.3)
                                                                                                                                                                                                                                                          and isNull(x_before.3)), ifNull(equals(x.3, x_after.3), isNull(x.3)
                                                                                                                                                                                                                                                                                          and isNull(x_after.3)), ifNull(greater(x.1, x_before.1), 0), ifNull(less(x.1, x_after.1), 0))), events_array, arrayRotateRight(events_array, 1), arrayRotateLeft(events_array, 1)))) AS af_tuple,
               af_tuple.1 AS step_reached,
               plus(af_tuple.1, 1) AS steps,
               af_tuple.2 AS breakdown,
               af_tuple.3 AS timings,
               af_tuple.5 AS steps_bitfield,
               aggregation_target AS aggregation_target
        FROM
          (SELECT toTimeZone(e.timestamp, 'UTC') AS timestamp,
                  e.`$group_0` AS aggregation_target,
                  e.uuid AS uuid,
                  e.`$session_id` AS `$session_id`,
                  e.`$window_id` AS `$window_id`,
                  if(equals(e.event, 'sign up'), 1, 0) AS step_0,
                  if(equals(e.event, 'play movie'), 1, 0) AS step_1,
                  if(equals(e.event, 'buy'), 1, 0) AS step_2,
                  ifNull(toString(e__group_0.properties___industry), '') AS prop_basic,
                  prop_basic AS prop
           FROM events AS e
           LEFT JOIN
             (SELECT tupleElement(argMax(tuple(replaceRegexpAll(nullIf(nullIf(JSONExtractRaw(groups.group_properties, 'industry'), ''), 'null'), '^"|"$', '')), toTimeZone(groups._timestamp, 'UTC')), 1) AS properties___industry,
                     groups.group_type_index AS index,
                     groups.group_key AS key
              FROM groups
              WHERE and(equals(groups.team_id, 99999), equals(index, 0))
              GROUP BY groups.group_type_index,
                       groups.group_key) AS e__group_0 ON equals(e.`$group_0`, e__group_0.key)
           WHERE and(equals(e.team_id, 99999), and(and(greaterOrEquals(toTimeZone(e.timestamp, 'UTC'), toDateTime64('2020-01-01 00:00:00.000000', 6, 'UTC')), lessOrEquals(toTimeZone(e.timestamp, 'UTC'), toDateTime64('2020-01-08 23:59:59.999999', 6, 'UTC'))), in(e.event, tuple('buy', 'play movie', 'sign up')), and(notEquals(aggregation_target, ''), isNotNull(aggregation_target))), or(ifNull(equals(step_0, 1), 0), ifNull(equals(step_1, 1), 0), ifNull(equals(step_2, 1), 0))))
        GROUP BY aggregation_target
        HAVING ifNull(greaterOrEquals(step_reached, 0), 0))
     GROUP BY breakdown
     ORDER BY step_3 DESC, step_2 DESC, step_1 DESC)
  GROUP BY final_prop
  LIMIT 26 SETTINGS join_algorithm='auto',
                    readonly=2,
                    max_execution_time=60,
                    allow_experimental_object_type=1,
                    format_csv_allow_double_quotes=0,
                    max_ast_elements=4000000,
                    max_expanded_ast_elements=4000000,
                    max_bytes_before_external_group_by=23622320128,
                    allow_experimental_analyzer=1,
                    transform_null_in=1,
                    optimize_min_equality_disjunction_chain_length=4294967295,
                    allow_experimental_join_condition=1
  '''
# ---
# name: TestFunnelGroupBreakdownUDF.test_funnel_breakdown_group
  '''
  SELECT sum(step_1) AS step_1,
         sum(step_2) AS step_2,
         sum(step_3) AS step_3,
         arrayMap(x -> if(isNaN(x), NULL, x), [avgArrayOrNull(step_1_conversion_times)])[1] AS step_1_average_conversion_time,
         arrayMap(x -> if(isNaN(x), NULL, x), [avgArrayOrNull(step_2_conversion_times)])[1] AS step_2_average_conversion_time,
         arrayMap(x -> if(isNaN(x), NULL, x), [medianArrayOrNull(step_1_conversion_times)])[1] AS step_1_median_conversion_time,
         arrayMap(x -> if(isNaN(x), NULL, x), [medianArrayOrNull(step_2_conversion_times)])[1] AS step_2_median_conversion_time,
         groupArray(row_number) AS row_number,
         final_prop AS final_prop
  FROM
    (SELECT countIf(ifNull(notEquals(bitAnd(steps_bitfield, 1), 0), 1)) AS step_1,
            countIf(ifNull(notEquals(bitAnd(steps_bitfield, 2), 0), 1)) AS step_2,
            countIf(ifNull(notEquals(bitAnd(steps_bitfield, 4), 0), 1)) AS step_3,
            groupArrayIf(timings[1], ifNull(greater(timings[1], 0), 0)) AS step_1_conversion_times,
            groupArrayIf(timings[2], ifNull(greater(timings[2], 0), 0)) AS step_2_conversion_times,
            rowNumberInAllBlocks() AS row_number,
            if(ifNull(less(row_number, 25), 0), breakdown, 'Other') AS final_prop
     FROM
       (SELECT arraySort(t -> t.1, groupArray(tuple(accurateCastOrNull(timestamp, 'Float64'), uuid, ifNull(prop_basic, ''), arrayFilter(x -> ifNull(notEquals(x, 0), 1), [multiply(1, step_0), multiply(2, step_1), multiply(3, step_2)])))) AS events_array,
               [argMinIf(prop_basic, timestamp, isNotNull(prop_basic))] AS prop,
               arrayJoin(aggregate_funnel_v8(3, 1209600, 'first_touch', 'ordered', prop, [], arrayFilter((x, x_before, x_after) -> not(and(ifNull(lessOrEquals(length(x.4), 1), 0), ifNull(equals(x.4, x_before.4), isNull(x.4)
                                                                                                                                                                                           and isNull(x_before.4)), ifNull(equals(x.4, x_after.4), isNull(x.4)
                                                                                                                                                                                                                           and isNull(x_after.4)), ifNull(equals(x.3, x_before.3), isNull(x.3)
                                                                                                                                                                                                                                                          and isNull(x_before.3)), ifNull(equals(x.3, x_after.3), isNull(x.3)
                                                                                                                                                                                                                                                                                          and isNull(x_after.3)), ifNull(greater(x.1, x_before.1), 0), ifNull(less(x.1, x_after.1), 0))), events_array, arrayRotateRight(events_array, 1), arrayRotateLeft(events_array, 1)))) AS af_tuple,
               af_tuple.1 AS step_reached,
               plus(af_tuple.1, 1) AS steps,
               af_tuple.2 AS breakdown,
               af_tuple.3 AS timings,
               af_tuple.5 AS steps_bitfield,
               aggregation_target AS aggregation_target
        FROM
          (SELECT toTimeZone(e.timestamp, 'UTC') AS timestamp,
                  if(not(empty(e__override.distinct_id)), e__override.person_id, e.person_id) AS aggregation_target,
                  e.uuid AS uuid,
                  e.`$session_id` AS `$session_id`,
                  e.`$window_id` AS `$window_id`,
                  if(equals(e.event, 'sign up'), 1, 0) AS step_0,
                  if(equals(e.event, 'play movie'), 1, 0) AS step_1,
                  if(equals(e.event, 'buy'), 1, 0) AS step_2,
                  ifNull(toString(e__group_0.properties___industry), '') AS prop_basic,
                  prop_basic AS prop
           FROM events AS e
           LEFT OUTER JOIN
             (SELECT tupleElement(argMax(tuple(person_distinct_id_overrides.person_id), person_distinct_id_overrides.version), 1) AS person_id,
                     person_distinct_id_overrides.distinct_id AS distinct_id
              FROM person_distinct_id_overrides
              WHERE equals(person_distinct_id_overrides.team_id, 99999)
              GROUP BY person_distinct_id_overrides.distinct_id
              HAVING ifNull(equals(tupleElement(argMax(tuple(person_distinct_id_overrides.is_deleted), person_distinct_id_overrides.version), 1), 0), 0) SETTINGS optimize_aggregation_in_order=1) AS e__override ON equals(e.distinct_id, e__override.distinct_id)
           LEFT JOIN
             (SELECT tupleElement(argMax(tuple(replaceRegexpAll(nullIf(nullIf(JSONExtractRaw(groups.group_properties, 'industry'), ''), 'null'), '^"|"$', '')), toTimeZone(groups._timestamp, 'UTC')), 1) AS properties___industry,
                     groups.group_type_index AS index,
                     groups.group_key AS key
              FROM groups
              WHERE and(equals(groups.team_id, 99999), equals(index, 0))
              GROUP BY groups.group_type_index,
                       groups.group_key) AS e__group_0 ON equals(e.`$group_0`, e__group_0.key)
           WHERE and(equals(e.team_id, 99999), and(and(greaterOrEquals(toTimeZone(e.timestamp, 'UTC'), toDateTime64('2020-01-01 00:00:00.000000', 6, 'UTC')), lessOrEquals(toTimeZone(e.timestamp, 'UTC'), toDateTime64('2020-01-08 23:59:59.999999', 6, 'UTC'))), in(e.event, tuple('buy', 'play movie', 'sign up'))), or(ifNull(equals(step_0, 1), 0), ifNull(equals(step_1, 1), 0), ifNull(equals(step_2, 1), 0))))
        GROUP BY aggregation_target
        HAVING ifNull(greaterOrEquals(step_reached, 0), 0))
     GROUP BY breakdown
     ORDER BY step_3 DESC, step_2 DESC, step_1 DESC)
  GROUP BY final_prop
  LIMIT 26 SETTINGS join_algorithm='auto',
                    readonly=2,
                    max_execution_time=60,
                    allow_experimental_object_type=1,
                    format_csv_allow_double_quotes=0,
                    max_ast_elements=4000000,
                    max_expanded_ast_elements=4000000,
                    max_bytes_before_external_group_by=23622320128,
                    allow_experimental_analyzer=1,
                    transform_null_in=1,
                    optimize_min_equality_disjunction_chain_length=4294967295,
                    allow_experimental_join_condition=1
  '''
# ---
# name: TestFunnelGroupBreakdownUDF.test_funnel_breakdown_group.1
  '''
  SELECT source.id,
         source.id AS id
  FROM
    (SELECT aggregation_target AS actor_id,
            actor_id AS id
     FROM
       (SELECT arraySort(t -> t.1, groupArray(tuple(accurateCastOrNull(timestamp, 'Float64'), uuid, ifNull(prop_basic, ''), arrayFilter(x -> ifNull(notEquals(x, 0), 1), [multiply(1, step_0), multiply(2, step_1), multiply(3, step_2)])))) AS events_array,
               [argMinIf(prop_basic, timestamp, isNotNull(prop_basic))] AS prop,
               arrayJoin(aggregate_funnel_v8(3, 1209600, 'first_touch', 'ordered', prop, [], arrayFilter((x, x_before, x_after) -> not(and(ifNull(lessOrEquals(length(x.4), 1), 0), ifNull(equals(x.4, x_before.4), isNull(x.4)
                                                                                                                                                                                           and isNull(x_before.4)), ifNull(equals(x.4, x_after.4), isNull(x.4)
                                                                                                                                                                                                                           and isNull(x_after.4)), ifNull(equals(x.3, x_before.3), isNull(x.3)
                                                                                                                                                                                                                                                          and isNull(x_before.3)), ifNull(equals(x.3, x_after.3), isNull(x.3)
                                                                                                                                                                                                                                                                                          and isNull(x_after.3)), ifNull(greater(x.1, x_before.1), 0), ifNull(less(x.1, x_after.1), 0))), events_array, arrayRotateRight(events_array, 1), arrayRotateLeft(events_array, 1)))) AS af_tuple,
               af_tuple.1 AS step_reached,
               plus(af_tuple.1, 1) AS steps,
               af_tuple.2 AS breakdown,
               af_tuple.3 AS timings,
               af_tuple.5 AS steps_bitfield,
               aggregation_target AS aggregation_target
        FROM
          (SELECT toTimeZone(e.timestamp, 'UTC') AS timestamp,
                  if(not(empty(e__override.distinct_id)), e__override.person_id, e.person_id) AS aggregation_target,
                  e.uuid AS uuid,
                  e.`$session_id` AS `$session_id`,
                  e.`$window_id` AS `$window_id`,
                  if(equals(e.event, 'sign up'), 1, 0) AS step_0,
                  if(equals(e.event, 'play movie'), 1, 0) AS step_1,
                  if(equals(e.event, 'buy'), 1, 0) AS step_2,
                  ifNull(toString(e__group_0.properties___industry), '') AS prop_basic,
                  prop_basic AS prop
           FROM events AS e
           LEFT OUTER JOIN
             (SELECT tupleElement(argMax(tuple(person_distinct_id_overrides.person_id), person_distinct_id_overrides.version), 1) AS person_id,
                     person_distinct_id_overrides.distinct_id AS distinct_id
              FROM person_distinct_id_overrides
              WHERE equals(person_distinct_id_overrides.team_id, 99999)
              GROUP BY person_distinct_id_overrides.distinct_id
              HAVING ifNull(equals(tupleElement(argMax(tuple(person_distinct_id_overrides.is_deleted), person_distinct_id_overrides.version), 1), 0), 0) SETTINGS optimize_aggregation_in_order=1) AS e__override ON equals(e.distinct_id, e__override.distinct_id)
           LEFT JOIN
             (SELECT tupleElement(argMax(tuple(replaceRegexpAll(nullIf(nullIf(JSONExtractRaw(groups.group_properties, 'industry'), ''), 'null'), '^"|"$', '')), toTimeZone(groups._timestamp, 'UTC')), 1) AS properties___industry,
                     groups.group_type_index AS index,
                     groups.group_key AS key
              FROM groups
              WHERE and(equals(groups.team_id, 99999), equals(index, 0))
              GROUP BY groups.group_type_index,
                       groups.group_key) AS e__group_0 ON equals(e.`$group_0`, e__group_0.key)
           WHERE and(equals(e.team_id, 99999), and(and(greaterOrEquals(toTimeZone(e.timestamp, 'UTC'), toDateTime64('2020-01-01 00:00:00.000000', 6, 'UTC')), lessOrEquals(toTimeZone(e.timestamp, 'UTC'), toDateTime64('2020-01-08 23:59:59.999999', 6, 'UTC'))), in(e.event, tuple('buy', 'play movie', 'sign up'))), or(ifNull(equals(step_0, 1), 0), ifNull(equals(step_1, 1), 0), ifNull(equals(step_2, 1), 0))))
        GROUP BY aggregation_target
        HAVING ifNull(greaterOrEquals(step_reached, 0), 0))
     WHERE and(ifNull(greaterOrEquals(step_reached, 0), 0), ifNull(equals(arrayFlatten(array(breakdown)), arrayFlatten(array('finance'))), isNull(arrayFlatten(array(breakdown)))
                                                                   and isNull(arrayFlatten(array('finance')))))
     ORDER BY aggregation_target ASC SETTINGS join_algorithm='auto') AS source
  ORDER BY source.id ASC
  LIMIT 101
  OFFSET 0 SETTINGS optimize_aggregation_in_order=1,
                    join_algorithm='auto',
                    readonly=2,
                    max_execution_time=60,
                    allow_experimental_object_type=1,
                    format_csv_allow_double_quotes=0,
                    max_ast_elements=4000000,
                    max_expanded_ast_elements=4000000,
                    max_bytes_before_external_group_by=0,
                    allow_experimental_analyzer=1,
                    transform_null_in=1,
                    optimize_min_equality_disjunction_chain_length=4294967295,
                    allow_experimental_join_condition=1
  '''
# ---
# name: TestFunnelGroupBreakdownUDF.test_funnel_breakdown_group.2
  '''
  SELECT source.id,
         source.id AS id
  FROM
    (SELECT aggregation_target AS actor_id,
            actor_id AS id
     FROM
       (SELECT arraySort(t -> t.1, groupArray(tuple(accurateCastOrNull(timestamp, 'Float64'), uuid, ifNull(prop_basic, ''), arrayFilter(x -> ifNull(notEquals(x, 0), 1), [multiply(1, step_0), multiply(2, step_1), multiply(3, step_2)])))) AS events_array,
               [argMinIf(prop_basic, timestamp, isNotNull(prop_basic))] AS prop,
               arrayJoin(aggregate_funnel_v8(3, 1209600, 'first_touch', 'ordered', prop, [], arrayFilter((x, x_before, x_after) -> not(and(ifNull(lessOrEquals(length(x.4), 1), 0), ifNull(equals(x.4, x_before.4), isNull(x.4)
                                                                                                                                                                                           and isNull(x_before.4)), ifNull(equals(x.4, x_after.4), isNull(x.4)
                                                                                                                                                                                                                           and isNull(x_after.4)), ifNull(equals(x.3, x_before.3), isNull(x.3)
                                                                                                                                                                                                                                                          and isNull(x_before.3)), ifNull(equals(x.3, x_after.3), isNull(x.3)
                                                                                                                                                                                                                                                                                          and isNull(x_after.3)), ifNull(greater(x.1, x_before.1), 0), ifNull(less(x.1, x_after.1), 0))), events_array, arrayRotateRight(events_array, 1), arrayRotateLeft(events_array, 1)))) AS af_tuple,
               af_tuple.1 AS step_reached,
               plus(af_tuple.1, 1) AS steps,
               af_tuple.2 AS breakdown,
               af_tuple.3 AS timings,
               af_tuple.5 AS steps_bitfield,
               aggregation_target AS aggregation_target
        FROM
          (SELECT toTimeZone(e.timestamp, 'UTC') AS timestamp,
                  if(not(empty(e__override.distinct_id)), e__override.person_id, e.person_id) AS aggregation_target,
                  e.uuid AS uuid,
                  e.`$session_id` AS `$session_id`,
                  e.`$window_id` AS `$window_id`,
                  if(equals(e.event, 'sign up'), 1, 0) AS step_0,
                  if(equals(e.event, 'play movie'), 1, 0) AS step_1,
                  if(equals(e.event, 'buy'), 1, 0) AS step_2,
                  ifNull(toString(e__group_0.properties___industry), '') AS prop_basic,
                  prop_basic AS prop
           FROM events AS e
           LEFT OUTER JOIN
             (SELECT tupleElement(argMax(tuple(person_distinct_id_overrides.person_id), person_distinct_id_overrides.version), 1) AS person_id,
                     person_distinct_id_overrides.distinct_id AS distinct_id
              FROM person_distinct_id_overrides
              WHERE equals(person_distinct_id_overrides.team_id, 99999)
              GROUP BY person_distinct_id_overrides.distinct_id
              HAVING ifNull(equals(tupleElement(argMax(tuple(person_distinct_id_overrides.is_deleted), person_distinct_id_overrides.version), 1), 0), 0) SETTINGS optimize_aggregation_in_order=1) AS e__override ON equals(e.distinct_id, e__override.distinct_id)
           LEFT JOIN
             (SELECT tupleElement(argMax(tuple(replaceRegexpAll(nullIf(nullIf(JSONExtractRaw(groups.group_properties, 'industry'), ''), 'null'), '^"|"$', '')), toTimeZone(groups._timestamp, 'UTC')), 1) AS properties___industry,
                     groups.group_type_index AS index,
                     groups.group_key AS key
              FROM groups
              WHERE and(equals(groups.team_id, 99999), equals(index, 0))
              GROUP BY groups.group_type_index,
                       groups.group_key) AS e__group_0 ON equals(e.`$group_0`, e__group_0.key)
           WHERE and(equals(e.team_id, 99999), and(and(greaterOrEquals(toTimeZone(e.timestamp, 'UTC'), toDateTime64('2020-01-01 00:00:00.000000', 6, 'UTC')), lessOrEquals(toTimeZone(e.timestamp, 'UTC'), toDateTime64('2020-01-08 23:59:59.999999', 6, 'UTC'))), in(e.event, tuple('buy', 'play movie', 'sign up'))), or(ifNull(equals(step_0, 1), 0), ifNull(equals(step_1, 1), 0), ifNull(equals(step_2, 1), 0))))
        GROUP BY aggregation_target
        HAVING ifNull(greaterOrEquals(step_reached, 0), 0))
     WHERE and(ifNull(greaterOrEquals(step_reached, 1), 0), ifNull(equals(arrayFlatten(array(breakdown)), arrayFlatten(array('finance'))), isNull(arrayFlatten(array(breakdown)))
                                                                   and isNull(arrayFlatten(array('finance')))))
     ORDER BY aggregation_target ASC SETTINGS join_algorithm='auto') AS source
  ORDER BY source.id ASC
  LIMIT 101
  OFFSET 0 SETTINGS optimize_aggregation_in_order=1,
                    join_algorithm='auto',
                    readonly=2,
                    max_execution_time=60,
                    allow_experimental_object_type=1,
                    format_csv_allow_double_quotes=0,
                    max_ast_elements=4000000,
                    max_expanded_ast_elements=4000000,
                    max_bytes_before_external_group_by=0,
                    allow_experimental_analyzer=1,
                    transform_null_in=1,
                    optimize_min_equality_disjunction_chain_length=4294967295,
                    allow_experimental_join_condition=1
  '''
# ---
# name: TestFunnelGroupBreakdownUDF.test_funnel_breakdown_group.3
  '''
  SELECT source.id,
         source.id AS id
  FROM
    (SELECT aggregation_target AS actor_id,
            actor_id AS id
     FROM
       (SELECT arraySort(t -> t.1, groupArray(tuple(accurateCastOrNull(timestamp, 'Float64'), uuid, ifNull(prop_basic, ''), arrayFilter(x -> ifNull(notEquals(x, 0), 1), [multiply(1, step_0), multiply(2, step_1), multiply(3, step_2)])))) AS events_array,
               [argMinIf(prop_basic, timestamp, isNotNull(prop_basic))] AS prop,
               arrayJoin(aggregate_funnel_v8(3, 1209600, 'first_touch', 'ordered', prop, [], arrayFilter((x, x_before, x_after) -> not(and(ifNull(lessOrEquals(length(x.4), 1), 0), ifNull(equals(x.4, x_before.4), isNull(x.4)
                                                                                                                                                                                           and isNull(x_before.4)), ifNull(equals(x.4, x_after.4), isNull(x.4)
                                                                                                                                                                                                                           and isNull(x_after.4)), ifNull(equals(x.3, x_before.3), isNull(x.3)
                                                                                                                                                                                                                                                          and isNull(x_before.3)), ifNull(equals(x.3, x_after.3), isNull(x.3)
                                                                                                                                                                                                                                                                                          and isNull(x_after.3)), ifNull(greater(x.1, x_before.1), 0), ifNull(less(x.1, x_after.1), 0))), events_array, arrayRotateRight(events_array, 1), arrayRotateLeft(events_array, 1)))) AS af_tuple,
               af_tuple.1 AS step_reached,
               plus(af_tuple.1, 1) AS steps,
               af_tuple.2 AS breakdown,
               af_tuple.3 AS timings,
               af_tuple.5 AS steps_bitfield,
               aggregation_target AS aggregation_target
        FROM
          (SELECT toTimeZone(e.timestamp, 'UTC') AS timestamp,
                  if(not(empty(e__override.distinct_id)), e__override.person_id, e.person_id) AS aggregation_target,
                  e.uuid AS uuid,
                  e.`$session_id` AS `$session_id`,
                  e.`$window_id` AS `$window_id`,
                  if(equals(e.event, 'sign up'), 1, 0) AS step_0,
                  if(equals(e.event, 'play movie'), 1, 0) AS step_1,
                  if(equals(e.event, 'buy'), 1, 0) AS step_2,
                  ifNull(toString(e__group_0.properties___industry), '') AS prop_basic,
                  prop_basic AS prop
           FROM events AS e
           LEFT OUTER JOIN
             (SELECT tupleElement(argMax(tuple(person_distinct_id_overrides.person_id), person_distinct_id_overrides.version), 1) AS person_id,
                     person_distinct_id_overrides.distinct_id AS distinct_id
              FROM person_distinct_id_overrides
              WHERE equals(person_distinct_id_overrides.team_id, 99999)
              GROUP BY person_distinct_id_overrides.distinct_id
              HAVING ifNull(equals(tupleElement(argMax(tuple(person_distinct_id_overrides.is_deleted), person_distinct_id_overrides.version), 1), 0), 0) SETTINGS optimize_aggregation_in_order=1) AS e__override ON equals(e.distinct_id, e__override.distinct_id)
           LEFT JOIN
             (SELECT tupleElement(argMax(tuple(replaceRegexpAll(nullIf(nullIf(JSONExtractRaw(groups.group_properties, 'industry'), ''), 'null'), '^"|"$', '')), toTimeZone(groups._timestamp, 'UTC')), 1) AS properties___industry,
                     groups.group_type_index AS index,
                     groups.group_key AS key
              FROM groups
              WHERE and(equals(groups.team_id, 99999), equals(index, 0))
              GROUP BY groups.group_type_index,
                       groups.group_key) AS e__group_0 ON equals(e.`$group_0`, e__group_0.key)
           WHERE and(equals(e.team_id, 99999), and(and(greaterOrEquals(toTimeZone(e.timestamp, 'UTC'), toDateTime64('2020-01-01 00:00:00.000000', 6, 'UTC')), lessOrEquals(toTimeZone(e.timestamp, 'UTC'), toDateTime64('2020-01-08 23:59:59.999999', 6, 'UTC'))), in(e.event, tuple('buy', 'play movie', 'sign up'))), or(ifNull(equals(step_0, 1), 0), ifNull(equals(step_1, 1), 0), ifNull(equals(step_2, 1), 0))))
        GROUP BY aggregation_target
        HAVING ifNull(greaterOrEquals(step_reached, 0), 0))
     WHERE and(ifNull(greaterOrEquals(step_reached, 0), 0), ifNull(equals(arrayFlatten(array(breakdown)), arrayFlatten(array('technology'))), isNull(arrayFlatten(array(breakdown)))
                                                                   and isNull(arrayFlatten(array('technology')))))
     ORDER BY aggregation_target ASC SETTINGS join_algorithm='auto') AS source
  ORDER BY source.id ASC
  LIMIT 101
  OFFSET 0 SETTINGS optimize_aggregation_in_order=1,
                    join_algorithm='auto',
                    readonly=2,
                    max_execution_time=60,
                    allow_experimental_object_type=1,
                    format_csv_allow_double_quotes=0,
                    max_ast_elements=4000000,
                    max_expanded_ast_elements=4000000,
                    max_bytes_before_external_group_by=0,
                    allow_experimental_analyzer=1,
                    transform_null_in=1,
                    optimize_min_equality_disjunction_chain_length=4294967295,
                    allow_experimental_join_condition=1
  '''
# ---
# name: TestFunnelGroupBreakdownUDF.test_funnel_breakdown_group.4
  '''
  SELECT source.id,
         source.id AS id
  FROM
    (SELECT aggregation_target AS actor_id,
            actor_id AS id
     FROM
       (SELECT arraySort(t -> t.1, groupArray(tuple(accurateCastOrNull(timestamp, 'Float64'), uuid, ifNull(prop_basic, ''), arrayFilter(x -> ifNull(notEquals(x, 0), 1), [multiply(1, step_0), multiply(2, step_1), multiply(3, step_2)])))) AS events_array,
               [argMinIf(prop_basic, timestamp, isNotNull(prop_basic))] AS prop,
               arrayJoin(aggregate_funnel_v8(3, 1209600, 'first_touch', 'ordered', prop, [], arrayFilter((x, x_before, x_after) -> not(and(ifNull(lessOrEquals(length(x.4), 1), 0), ifNull(equals(x.4, x_before.4), isNull(x.4)
                                                                                                                                                                                           and isNull(x_before.4)), ifNull(equals(x.4, x_after.4), isNull(x.4)
                                                                                                                                                                                                                           and isNull(x_after.4)), ifNull(equals(x.3, x_before.3), isNull(x.3)
                                                                                                                                                                                                                                                          and isNull(x_before.3)), ifNull(equals(x.3, x_after.3), isNull(x.3)
                                                                                                                                                                                                                                                                                          and isNull(x_after.3)), ifNull(greater(x.1, x_before.1), 0), ifNull(less(x.1, x_after.1), 0))), events_array, arrayRotateRight(events_array, 1), arrayRotateLeft(events_array, 1)))) AS af_tuple,
               af_tuple.1 AS step_reached,
               plus(af_tuple.1, 1) AS steps,
               af_tuple.2 AS breakdown,
               af_tuple.3 AS timings,
               af_tuple.5 AS steps_bitfield,
               aggregation_target AS aggregation_target
        FROM
          (SELECT toTimeZone(e.timestamp, 'UTC') AS timestamp,
                  if(not(empty(e__override.distinct_id)), e__override.person_id, e.person_id) AS aggregation_target,
                  e.uuid AS uuid,
                  e.`$session_id` AS `$session_id`,
                  e.`$window_id` AS `$window_id`,
                  if(equals(e.event, 'sign up'), 1, 0) AS step_0,
                  if(equals(e.event, 'play movie'), 1, 0) AS step_1,
                  if(equals(e.event, 'buy'), 1, 0) AS step_2,
                  ifNull(toString(e__group_0.properties___industry), '') AS prop_basic,
                  prop_basic AS prop
           FROM events AS e
           LEFT OUTER JOIN
             (SELECT tupleElement(argMax(tuple(person_distinct_id_overrides.person_id), person_distinct_id_overrides.version), 1) AS person_id,
                     person_distinct_id_overrides.distinct_id AS distinct_id
              FROM person_distinct_id_overrides
              WHERE equals(person_distinct_id_overrides.team_id, 99999)
              GROUP BY person_distinct_id_overrides.distinct_id
              HAVING ifNull(equals(tupleElement(argMax(tuple(person_distinct_id_overrides.is_deleted), person_distinct_id_overrides.version), 1), 0), 0) SETTINGS optimize_aggregation_in_order=1) AS e__override ON equals(e.distinct_id, e__override.distinct_id)
           LEFT JOIN
             (SELECT tupleElement(argMax(tuple(replaceRegexpAll(nullIf(nullIf(JSONExtractRaw(groups.group_properties, 'industry'), ''), 'null'), '^"|"$', '')), toTimeZone(groups._timestamp, 'UTC')), 1) AS properties___industry,
                     groups.group_type_index AS index,
                     groups.group_key AS key
              FROM groups
              WHERE and(equals(groups.team_id, 99999), equals(index, 0))
              GROUP BY groups.group_type_index,
                       groups.group_key) AS e__group_0 ON equals(e.`$group_0`, e__group_0.key)
           WHERE and(equals(e.team_id, 99999), and(and(greaterOrEquals(toTimeZone(e.timestamp, 'UTC'), toDateTime64('2020-01-01 00:00:00.000000', 6, 'UTC')), lessOrEquals(toTimeZone(e.timestamp, 'UTC'), toDateTime64('2020-01-08 23:59:59.999999', 6, 'UTC'))), in(e.event, tuple('buy', 'play movie', 'sign up'))), or(ifNull(equals(step_0, 1), 0), ifNull(equals(step_1, 1), 0), ifNull(equals(step_2, 1), 0))))
        GROUP BY aggregation_target
        HAVING ifNull(greaterOrEquals(step_reached, 0), 0))
     WHERE and(ifNull(greaterOrEquals(step_reached, 1), 0), ifNull(equals(arrayFlatten(array(breakdown)), arrayFlatten(array('technology'))), isNull(arrayFlatten(array(breakdown)))
                                                                   and isNull(arrayFlatten(array('technology')))))
     ORDER BY aggregation_target ASC SETTINGS join_algorithm='auto') AS source
  ORDER BY source.id ASC
  LIMIT 101
  OFFSET 0 SETTINGS optimize_aggregation_in_order=1,
                    join_algorithm='auto',
                    readonly=2,
                    max_execution_time=60,
                    allow_experimental_object_type=1,
                    format_csv_allow_double_quotes=0,
                    max_ast_elements=4000000,
                    max_expanded_ast_elements=4000000,
                    max_bytes_before_external_group_by=0,
                    allow_experimental_analyzer=1,
                    transform_null_in=1,
                    optimize_min_equality_disjunction_chain_length=4294967295,
                    allow_experimental_join_condition=1
  '''
# ---<|MERGE_RESOLUTION|>--- conflicted
+++ resolved
@@ -94,7 +94,7 @@
                   if(equals(e.event, 'paid'), 1, 0) AS step_1
            FROM events AS e
            LEFT JOIN
-             (SELECT tupleElement(argMax(tuple(replaceRegexpAll(nullIf(nullIf(JSONExtractRaw(groups.group_properties, 'industry'), ''), 'null'), '^"|"$', '')), toTimeZone(groups._timestamp, 'UTC')), 1) AS properties___industry,
+             (SELECT argMax(replaceRegexpAll(nullIf(nullIf(JSONExtractRaw(groups.group_properties, 'industry'), ''), 'null'), '^"|"$', ''), toTimeZone(groups._timestamp, 'UTC')) AS properties___industry,
                      groups.group_type_index AS index,
                      groups.group_key AS key
               FROM groups
@@ -229,13 +229,13 @@
                   if(equals(e.event, 'step three'), 1, 0) AS step_2
            FROM events AS e
            LEFT OUTER JOIN
-             (SELECT tupleElement(argMax(tuple(person_distinct_id_overrides.person_id), person_distinct_id_overrides.version), 1) AS person_id,
-                     person_distinct_id_overrides.distinct_id AS distinct_id
-              FROM person_distinct_id_overrides
-              WHERE equals(person_distinct_id_overrides.team_id, 99999)
-              GROUP BY person_distinct_id_overrides.distinct_id
-              HAVING ifNull(equals(tupleElement(argMax(tuple(person_distinct_id_overrides.is_deleted), person_distinct_id_overrides.version), 1), 0), 0) SETTINGS optimize_aggregation_in_order=1) AS e__override ON equals(e.distinct_id, e__override.distinct_id)
-           WHERE and(equals(e.team_id, 99999), and(and(greaterOrEquals(toTimeZone(e.timestamp, 'UTC'), toDateTime64('2021-05-01 00:00:00.000000', 6, 'UTC')), lessOrEquals(toTimeZone(e.timestamp, 'UTC'), toDateTime64('2021-05-14 23:59:59.999999', 6, 'UTC'))), in(e.event, tuple('step one', 'step three', 'step two'))), or(ifNull(equals(step_0, 1), 0), ifNull(equals(step_1, 1), 0), ifNull(equals(step_2, 1), 0))))
+             (SELECT argMax(person_distinct_id_overrides.person_id, person_distinct_id_overrides.version) AS person_id,
+                     person_distinct_id_overrides.distinct_id AS distinct_id
+              FROM person_distinct_id_overrides
+              WHERE equals(person_distinct_id_overrides.team_id, 99999)
+              GROUP BY person_distinct_id_overrides.distinct_id
+              HAVING ifNull(equals(argMax(person_distinct_id_overrides.is_deleted, person_distinct_id_overrides.version), 0), 0) SETTINGS optimize_aggregation_in_order=1) AS e__override ON equals(e.distinct_id, e__override.distinct_id)
+           WHERE and(equals(e.team_id, 99999), and(and(greaterOrEquals(toTimeZone(e.timestamp, 'UTC'), toDateTime64('explicit_redacted_timestamp', 6, 'UTC')), lessOrEquals(toTimeZone(e.timestamp, 'UTC'), toDateTime64('explicit_redacted_timestamp', 6, 'UTC'))), in(e.event, tuple('step one', 'step three', 'step two'))), or(ifNull(equals(step_0, 1), 0), ifNull(equals(step_1, 1), 0), ifNull(equals(step_2, 1), 0))))
         GROUP BY aggregation_target
         HAVING ifNull(greaterOrEquals(step_reached, 0), 0))
      GROUP BY breakdown
@@ -288,13 +288,13 @@
                   if(equals(e.event, 'step three'), 1, 0) AS step_2
            FROM events AS e
            LEFT OUTER JOIN
-             (SELECT tupleElement(argMax(tuple(person_distinct_id_overrides.person_id), person_distinct_id_overrides.version), 1) AS person_id,
-                     person_distinct_id_overrides.distinct_id AS distinct_id
-              FROM person_distinct_id_overrides
-              WHERE equals(person_distinct_id_overrides.team_id, 99999)
-              GROUP BY person_distinct_id_overrides.distinct_id
-              HAVING ifNull(equals(tupleElement(argMax(tuple(person_distinct_id_overrides.is_deleted), person_distinct_id_overrides.version), 1), 0), 0) SETTINGS optimize_aggregation_in_order=1) AS e__override ON equals(e.distinct_id, e__override.distinct_id)
-           WHERE and(equals(e.team_id, 99999), and(and(greaterOrEquals(toTimeZone(e.timestamp, 'UTC'), toDateTime64('2021-05-01 00:00:00.000000', 6, 'UTC')), lessOrEquals(toTimeZone(e.timestamp, 'UTC'), toDateTime64('2021-05-14 23:59:59.999999', 6, 'UTC'))), in(e.event, tuple('step one', 'step three', 'step two'))), or(ifNull(equals(step_0, 1), 0), ifNull(equals(step_1, 1), 0), ifNull(equals(step_2, 1), 0))))
+             (SELECT argMax(person_distinct_id_overrides.person_id, person_distinct_id_overrides.version) AS person_id,
+                     person_distinct_id_overrides.distinct_id AS distinct_id
+              FROM person_distinct_id_overrides
+              WHERE equals(person_distinct_id_overrides.team_id, 99999)
+              GROUP BY person_distinct_id_overrides.distinct_id
+              HAVING ifNull(equals(argMax(person_distinct_id_overrides.is_deleted, person_distinct_id_overrides.version), 0), 0) SETTINGS optimize_aggregation_in_order=1) AS e__override ON equals(e.distinct_id, e__override.distinct_id)
+           WHERE and(equals(e.team_id, 99999), and(and(greaterOrEquals(toTimeZone(e.timestamp, 'UTC'), toDateTime64('explicit_redacted_timestamp', 6, 'UTC')), lessOrEquals(toTimeZone(e.timestamp, 'UTC'), toDateTime64('explicit_redacted_timestamp', 6, 'UTC'))), in(e.event, tuple('step one', 'step three', 'step two'))), or(ifNull(equals(step_0, 1), 0), ifNull(equals(step_1, 1), 0), ifNull(equals(step_2, 1), 0))))
         GROUP BY aggregation_target
         HAVING ifNull(greaterOrEquals(step_reached, 0), 0))
      WHERE ifNull(greaterOrEquals(step_reached, 1), 0)
@@ -369,13 +369,13 @@
                   if(and(equals(e.event, '$autocapture'), match(e.elements_chain, '(^|;)a(\\.|$|;|:)'), equals(e.elements_chain_href, '/movie')), 1, 0) AS step_2
            FROM events AS e
            LEFT OUTER JOIN
-             (SELECT tupleElement(argMax(tuple(person_distinct_id_overrides.person_id), person_distinct_id_overrides.version), 1) AS person_id,
-                     person_distinct_id_overrides.distinct_id AS distinct_id
-              FROM person_distinct_id_overrides
-              WHERE equals(person_distinct_id_overrides.team_id, 99999)
-              GROUP BY person_distinct_id_overrides.distinct_id
-              HAVING ifNull(equals(tupleElement(argMax(tuple(person_distinct_id_overrides.is_deleted), person_distinct_id_overrides.version), 1), 0), 0) SETTINGS optimize_aggregation_in_order=1) AS e__override ON equals(e.distinct_id, e__override.distinct_id)
-           WHERE and(equals(e.team_id, 99999), and(and(greaterOrEquals(toTimeZone(e.timestamp, 'UTC'), toDateTime64('2011-12-25 00:00:00.000000', 6, 'UTC')), lessOrEquals(toTimeZone(e.timestamp, 'UTC'), toDateTime64('2012-01-01 23:59:59.999999', 6, 'UTC'))), in(e.event, tuple('$autocapture', 'user signed up'))), or(ifNull(equals(step_0, 1), 0), ifNull(equals(step_1, 1), 0), ifNull(equals(step_2, 1), 0))))
+             (SELECT argMax(person_distinct_id_overrides.person_id, person_distinct_id_overrides.version) AS person_id,
+                     person_distinct_id_overrides.distinct_id AS distinct_id
+              FROM person_distinct_id_overrides
+              WHERE equals(person_distinct_id_overrides.team_id, 99999)
+              GROUP BY person_distinct_id_overrides.distinct_id
+              HAVING ifNull(equals(argMax(person_distinct_id_overrides.is_deleted, person_distinct_id_overrides.version), 0), 0) SETTINGS optimize_aggregation_in_order=1) AS e__override ON equals(e.distinct_id, e__override.distinct_id)
+           WHERE and(equals(e.team_id, 99999), and(and(greaterOrEquals(toTimeZone(e.timestamp, 'UTC'), toDateTime64('explicit_redacted_timestamp', 6, 'UTC')), lessOrEquals(toTimeZone(e.timestamp, 'UTC'), toDateTime64('explicit_redacted_timestamp', 6, 'UTC'))), in(e.event, tuple('$autocapture', 'user signed up'))), or(ifNull(equals(step_0, 1), 0), ifNull(equals(step_1, 1), 0), ifNull(equals(step_2, 1), 0))))
         GROUP BY aggregation_target
         HAVING ifNull(greaterOrEquals(step_reached, 0), 0))
      GROUP BY breakdown
@@ -415,24 +415,24 @@
          groupArray(row_number) AS row_number,
          final_prop AS final_prop
   FROM
-<<<<<<< HEAD
-    (SELECT countIf(ifNull(ifNull(equals(step_reached, 0), 0), 0)) AS step_1,
-            countIf(ifNull(ifNull(equals(step_reached, 1), 0), 0)) AS step_2,
+    (SELECT countIf(ifNull(notEquals(bitAnd(steps_bitfield, 1), 0), 1)) AS step_1,
+            countIf(ifNull(notEquals(bitAnd(steps_bitfield, 2), 0), 1)) AS step_2,
             groupArrayIf(timings[1], ifNull(greater(timings[1], 0), 0)) AS step_1_conversion_times,
             rowNumberInAllBlocks() AS row_number,
             breakdown AS final_prop
      FROM
        (SELECT arraySort(t -> t.1, groupArray(tuple(accurateCastOrNull(timestamp, 'Float64'), uuid, '', arrayFilter(x -> ifNull(notEquals(x, 0), 1), [multiply(1, step_0), multiply(2, step_1)])))) AS events_array,
                [''] AS prop,
-               arrayJoin(aggregate_funnel_v7(2, 1209600, 'first_touch', 'ordered', prop, arrayFilter((x, x_before, x_after) -> not(and(ifNull(lessOrEquals(length(x.4), 1), 0), ifNull(equals(x.4, x_before.4), isNull(x.4)
-                                                                                                                                                                                       and isNull(x_before.4)), ifNull(equals(x.4, x_after.4), isNull(x.4)
-                                                                                                                                                                                                                       and isNull(x_after.4)), ifNull(equals(x.3, x_before.3), isNull(x.3)
-                                                                                                                                                                                                                                                      and isNull(x_before.3)), ifNull(equals(x.3, x_after.3), isNull(x.3)
-                                                                                                                                                                                                                                                                                      and isNull(x_after.3)), ifNull(greater(x.1, x_before.1), 0), ifNull(less(x.1, x_after.1), 0))), events_array, arrayRotateRight(events_array, 1), arrayRotateLeft(events_array, 1)))) AS af_tuple,
-               af_tuple.1 AS step_reached,
-               plus(af_tuple.1, 1) AS steps,
-               af_tuple.2 AS breakdown,
-               af_tuple.3 AS timings,
+               arrayJoin(aggregate_funnel_v8(2, 1209600, 'first_touch', 'ordered', prop, [], arrayFilter((x, x_before, x_after) -> not(and(ifNull(lessOrEquals(length(x.4), 1), 0), ifNull(equals(x.4, x_before.4), isNull(x.4)
+                                                                                                                                                                                           and isNull(x_before.4)), ifNull(equals(x.4, x_after.4), isNull(x.4)
+                                                                                                                                                                                                                           and isNull(x_after.4)), ifNull(equals(x.3, x_before.3), isNull(x.3)
+                                                                                                                                                                                                                                                          and isNull(x_before.3)), ifNull(equals(x.3, x_after.3), isNull(x.3)
+                                                                                                                                                                                                                                                                                          and isNull(x_after.3)), ifNull(greater(x.1, x_before.1), 0), ifNull(less(x.1, x_after.1), 0))), events_array, arrayRotateRight(events_array, 1), arrayRotateLeft(events_array, 1)))) AS af_tuple,
+               af_tuple.1 AS step_reached,
+               plus(af_tuple.1, 1) AS steps,
+               af_tuple.2 AS breakdown,
+               af_tuple.3 AS timings,
+               af_tuple.5 AS steps_bitfield,
                aggregation_target AS aggregation_target
         FROM
           (SELECT toTimeZone(e.timestamp, 'UTC') AS timestamp,
@@ -447,13 +447,13 @@
                   if(equals(e.event, 'paid'), 1, 0) AS step_1
            FROM events AS e
            LEFT OUTER JOIN
-             (SELECT tupleElement(argMax(tuple(person_distinct_id_overrides.person_id), person_distinct_id_overrides.version), 1) AS person_id,
-                     person_distinct_id_overrides.distinct_id AS distinct_id
-              FROM person_distinct_id_overrides
-              WHERE equals(person_distinct_id_overrides.team_id, 99999)
-              GROUP BY person_distinct_id_overrides.distinct_id
-              HAVING ifNull(equals(tupleElement(argMax(tuple(person_distinct_id_overrides.is_deleted), person_distinct_id_overrides.version), 1), 0), 0) SETTINGS optimize_aggregation_in_order=1) AS e__override ON equals(e.distinct_id, e__override.distinct_id)
-           WHERE and(equals(e.team_id, 99999), and(and(greaterOrEquals(toTimeZone(e.timestamp, 'UTC'), toDateTime64('2020-01-01 00:00:00.000000', 6, 'UTC')), lessOrEquals(toTimeZone(e.timestamp, 'UTC'), toDateTime64('2020-01-14 23:59:59.999999', 6, 'UTC'))), in(e.event, tuple('paid', 'user signed up'))), or(ifNull(equals(step_0, 1), 0), ifNull(equals(step_1, 1), 0))))
+             (SELECT argMax(person_distinct_id_overrides.person_id, person_distinct_id_overrides.version) AS person_id,
+                     person_distinct_id_overrides.distinct_id AS distinct_id
+              FROM person_distinct_id_overrides
+              WHERE equals(person_distinct_id_overrides.team_id, 99999)
+              GROUP BY person_distinct_id_overrides.distinct_id
+              HAVING ifNull(equals(argMax(person_distinct_id_overrides.is_deleted, person_distinct_id_overrides.version), 0), 0) SETTINGS optimize_aggregation_in_order=1) AS e__override ON equals(e.distinct_id, e__override.distinct_id)
+           WHERE and(equals(e.team_id, 99999), and(and(greaterOrEquals(toTimeZone(e.timestamp, 'UTC'), toDateTime64('explicit_redacted_timestamp', 6, 'UTC')), lessOrEquals(toTimeZone(e.timestamp, 'UTC'), toDateTime64('explicit_redacted_timestamp', 6, 'UTC'))), in(e.event, tuple('paid', 'user signed up'))), or(ifNull(equals(step_0, 1), 0), ifNull(equals(step_1, 1), 0))))
         GROUP BY aggregation_target
         HAVING ifNull(greaterOrEquals(step_reached, 0), 0))
      GROUP BY breakdown
@@ -473,78 +473,6 @@
                      allow_experimental_join_condition=1
   '''
 # ---
-# name: TestFOSSFunnelUDF.test_funnel_with_precalculated_cohort_step_filter.2
-  '''
-  /* cohort_calculation: */
-  SELECT sum(step_1) AS step_1,
-         sum(step_2) AS step_2,
-         arrayMap(x -> if(isNaN(x), NULL, x), [avgArrayOrNull(step_1_conversion_times)])[1] AS step_1_average_conversion_time,
-         arrayMap(x -> if(isNaN(x), NULL, x), [medianArrayOrNull(step_1_conversion_times)])[1] AS step_1_median_conversion_time,
-         groupArray(row_number) AS row_number,
-         final_prop AS final_prop
-  FROM
-    (SELECT countIf(ifNull(ifNull(equals(step_reached, 0), 0), 0)) AS step_1,
-            countIf(ifNull(ifNull(equals(step_reached, 1), 0), 0)) AS step_2,
-=======
-    (SELECT countIf(ifNull(notEquals(bitAnd(steps_bitfield, 1), 0), 1)) AS step_1,
-            countIf(ifNull(notEquals(bitAnd(steps_bitfield, 2), 0), 1)) AS step_2,
->>>>>>> 349d6926
-            groupArrayIf(timings[1], ifNull(greater(timings[1], 0), 0)) AS step_1_conversion_times,
-            rowNumberInAllBlocks() AS row_number,
-            breakdown AS final_prop
-     FROM
-       (SELECT arraySort(t -> t.1, groupArray(tuple(accurateCastOrNull(timestamp, 'Float64'), uuid, '', arrayFilter(x -> ifNull(notEquals(x, 0), 1), [multiply(1, step_0), multiply(2, step_1)])))) AS events_array,
-               [''] AS prop,
-               arrayJoin(aggregate_funnel_v8(2, 1209600, 'first_touch', 'ordered', prop, [], arrayFilter((x, x_before, x_after) -> not(and(ifNull(lessOrEquals(length(x.4), 1), 0), ifNull(equals(x.4, x_before.4), isNull(x.4)
-                                                                                                                                                                                           and isNull(x_before.4)), ifNull(equals(x.4, x_after.4), isNull(x.4)
-                                                                                                                                                                                                                           and isNull(x_after.4)), ifNull(equals(x.3, x_before.3), isNull(x.3)
-                                                                                                                                                                                                                                                          and isNull(x_before.3)), ifNull(equals(x.3, x_after.3), isNull(x.3)
-                                                                                                                                                                                                                                                                                          and isNull(x_after.3)), ifNull(greater(x.1, x_before.1), 0), ifNull(less(x.1, x_after.1), 0))), events_array, arrayRotateRight(events_array, 1), arrayRotateLeft(events_array, 1)))) AS af_tuple,
-               af_tuple.1 AS step_reached,
-               plus(af_tuple.1, 1) AS steps,
-               af_tuple.2 AS breakdown,
-               af_tuple.3 AS timings,
-               af_tuple.5 AS steps_bitfield,
-               aggregation_target AS aggregation_target
-        FROM
-          (SELECT toTimeZone(e.timestamp, 'UTC') AS timestamp,
-                  if(not(empty(e__override.distinct_id)), e__override.person_id, e.person_id) AS aggregation_target,
-                  e.uuid AS uuid,
-                  e.`$session_id` AS `$session_id`,
-                  e.`$window_id` AS `$window_id`,
-                  if(and(equals(e.event, 'user signed up'), in(if(not(empty(e__override.distinct_id)), e__override.person_id, e.person_id),
-                                                                 (SELECT cohortpeople.person_id AS person_id
-                                                                  FROM cohortpeople
-                                                                  WHERE and(equals(cohortpeople.team_id, 99999), equals(cohortpeople.cohort_id, 99999), equals(cohortpeople.version, 0))))), 1, 0) AS step_0,
-                  if(equals(e.event, 'paid'), 1, 0) AS step_1
-           FROM events AS e
-           LEFT OUTER JOIN
-             (SELECT argMax(person_distinct_id_overrides.person_id, person_distinct_id_overrides.version) AS person_id,
-                     person_distinct_id_overrides.distinct_id AS distinct_id
-              FROM person_distinct_id_overrides
-              WHERE equals(person_distinct_id_overrides.team_id, 99999)
-              GROUP BY person_distinct_id_overrides.distinct_id
-              HAVING ifNull(equals(argMax(person_distinct_id_overrides.is_deleted, person_distinct_id_overrides.version), 0), 0) SETTINGS optimize_aggregation_in_order=1) AS e__override ON equals(e.distinct_id, e__override.distinct_id)
-           WHERE and(equals(e.team_id, 99999), and(and(greaterOrEquals(toTimeZone(e.timestamp, 'UTC'), toDateTime64('explicit_redacted_timestamp', 6, 'UTC')), lessOrEquals(toTimeZone(e.timestamp, 'UTC'), toDateTime64('explicit_redacted_timestamp', 6, 'UTC'))), in(e.event, tuple('paid', 'user signed up'))), or(ifNull(equals(step_0, 1), 0), ifNull(equals(step_1, 1), 0))))
-        GROUP BY aggregation_target
-        HAVING ifNull(greaterOrEquals(step_reached, 0), 0))
-     GROUP BY breakdown
-     ORDER BY step_2 DESC, step_1 DESC)
-  GROUP BY final_prop
-  LIMIT 100 SETTINGS join_algorithm='auto',
-                     readonly=2,
-                     max_execution_time=60,
-                     allow_experimental_object_type=1,
-                     format_csv_allow_double_quotes=0,
-                     max_ast_elements=4000000,
-                     max_expanded_ast_elements=4000000,
-                     max_bytes_before_external_group_by=23622320128,
-                     allow_experimental_analyzer=1,
-                     transform_null_in=1,
-                     optimize_min_equality_disjunction_chain_length=4294967295,
-                     allow_experimental_join_condition=1
-  '''
-# ---
 # name: TestFOSSFunnelUDF.test_funnel_with_property_groups
   '''
   SELECT sum(step_1) AS step_1,
@@ -589,12 +517,12 @@
                   if(and(equals(e.event, '$pageview'), ifNull(equals(replaceRegexpAll(nullIf(nullIf(JSONExtractRaw(e.properties, '$current_url'), ''), 'null'), '^"|"$', ''), 'aloha2.com'), 0)), 1, 0) AS step_2
            FROM events AS e
            LEFT OUTER JOIN
-             (SELECT tupleElement(argMax(tuple(person_distinct_id_overrides.person_id), person_distinct_id_overrides.version), 1) AS person_id,
-                     person_distinct_id_overrides.distinct_id AS distinct_id
-              FROM person_distinct_id_overrides
-              WHERE equals(person_distinct_id_overrides.team_id, 99999)
-              GROUP BY person_distinct_id_overrides.distinct_id
-              HAVING ifNull(equals(tupleElement(argMax(tuple(person_distinct_id_overrides.is_deleted), person_distinct_id_overrides.version), 1), 0), 0) SETTINGS optimize_aggregation_in_order=1) AS e__override ON equals(e.distinct_id, e__override.distinct_id)
+             (SELECT argMax(person_distinct_id_overrides.person_id, person_distinct_id_overrides.version) AS person_id,
+                     person_distinct_id_overrides.distinct_id AS distinct_id
+              FROM person_distinct_id_overrides
+              WHERE equals(person_distinct_id_overrides.team_id, 99999)
+              GROUP BY person_distinct_id_overrides.distinct_id
+              HAVING ifNull(equals(argMax(person_distinct_id_overrides.is_deleted, person_distinct_id_overrides.version), 0), 0) SETTINGS optimize_aggregation_in_order=1) AS e__override ON equals(e.distinct_id, e__override.distinct_id)
            LEFT JOIN
              (SELECT person.id AS id,
                      replaceRegexpAll(nullIf(nullIf(JSONExtractRaw(person.properties, 'email'), ''), 'null'), '^"|"$', '') AS properties___email,
@@ -606,7 +534,7 @@
                                                              WHERE equals(person.team_id, 99999)
                                                              GROUP BY person.id
                                                              HAVING and(ifNull(equals(argMax(person.is_deleted, person.version), 0), 0), ifNull(less(argMax(toTimeZone(person.created_at, 'UTC'), person.version), plus(now64(6, 'UTC'), toIntervalDay(1))), 0))))) SETTINGS optimize_aggregation_in_order=1) AS e__person ON equals(if(not(empty(e__override.distinct_id)), e__override.person_id, e.person_id), e__person.id)
-           WHERE and(equals(e.team_id, 99999), and(and(greaterOrEquals(toTimeZone(e.timestamp, 'UTC'), toDateTime64('2020-01-01 00:00:00.000000', 6, 'UTC')), lessOrEquals(toTimeZone(e.timestamp, 'UTC'), toDateTime64('2020-07-01 23:59:59.999999', 6, 'UTC'))), in(e.event, tuple('$pageview', 'user signed up')), or(and(ifNull(ilike(toString(e__person.properties___email), '%.com%'), 0), ifNull(equals(e__person.properties___age, '20'), 0)), or(ifNull(ilike(toString(e__person.properties___email), '%.org%'), 0), ifNull(equals(e__person.properties___age, '28'), 0)))), or(ifNull(equals(step_0, 1), 0), ifNull(equals(step_1, 1), 0), ifNull(equals(step_2, 1), 0))))
+           WHERE and(equals(e.team_id, 99999), and(and(greaterOrEquals(toTimeZone(e.timestamp, 'UTC'), toDateTime64('explicit_redacted_timestamp', 6, 'UTC')), lessOrEquals(toTimeZone(e.timestamp, 'UTC'), toDateTime64('explicit_redacted_timestamp', 6, 'UTC'))), in(e.event, tuple('$pageview', 'user signed up')), or(and(ifNull(ilike(toString(e__person.properties___email), '%.com%'), 0), ifNull(equals(e__person.properties___age, '20'), 0)), or(ifNull(ilike(toString(e__person.properties___email), '%.org%'), 0), ifNull(equals(e__person.properties___age, '28'), 0)))), or(ifNull(equals(step_0, 1), 0), ifNull(equals(step_1, 1), 0), ifNull(equals(step_2, 1), 0))))
         GROUP BY aggregation_target
         HAVING ifNull(greaterOrEquals(step_reached, 0), 0))
      GROUP BY breakdown
@@ -659,12 +587,12 @@
                   if(and(equals(e.event, '$pageview'), ifNull(equals(replaceRegexpAll(nullIf(nullIf(JSONExtractRaw(e.properties, '$current_url'), ''), 'null'), '^"|"$', ''), 'aloha2.com'), 0)), 1, 0) AS step_2
            FROM events AS e
            LEFT OUTER JOIN
-             (SELECT tupleElement(argMax(tuple(person_distinct_id_overrides.person_id), person_distinct_id_overrides.version), 1) AS person_id,
-                     person_distinct_id_overrides.distinct_id AS distinct_id
-              FROM person_distinct_id_overrides
-              WHERE equals(person_distinct_id_overrides.team_id, 99999)
-              GROUP BY person_distinct_id_overrides.distinct_id
-              HAVING ifNull(equals(tupleElement(argMax(tuple(person_distinct_id_overrides.is_deleted), person_distinct_id_overrides.version), 1), 0), 0) SETTINGS optimize_aggregation_in_order=1) AS e__override ON equals(e.distinct_id, e__override.distinct_id)
+             (SELECT argMax(person_distinct_id_overrides.person_id, person_distinct_id_overrides.version) AS person_id,
+                     person_distinct_id_overrides.distinct_id AS distinct_id
+              FROM person_distinct_id_overrides
+              WHERE equals(person_distinct_id_overrides.team_id, 99999)
+              GROUP BY person_distinct_id_overrides.distinct_id
+              HAVING ifNull(equals(argMax(person_distinct_id_overrides.is_deleted, person_distinct_id_overrides.version), 0), 0) SETTINGS optimize_aggregation_in_order=1) AS e__override ON equals(e.distinct_id, e__override.distinct_id)
            LEFT JOIN
              (SELECT person.id AS id,
                      replaceRegexpAll(nullIf(nullIf(JSONExtractRaw(person.properties, 'email'), ''), 'null'), '^"|"$', '') AS properties___email,
@@ -676,7 +604,7 @@
                                                              WHERE equals(person.team_id, 99999)
                                                              GROUP BY person.id
                                                              HAVING and(ifNull(equals(argMax(person.is_deleted, person.version), 0), 0), ifNull(less(argMax(toTimeZone(person.created_at, 'UTC'), person.version), plus(now64(6, 'UTC'), toIntervalDay(1))), 0))))) SETTINGS optimize_aggregation_in_order=1) AS e__person ON equals(if(not(empty(e__override.distinct_id)), e__override.person_id, e.person_id), e__person.id)
-           WHERE and(equals(e.team_id, 99999), and(and(greaterOrEquals(toTimeZone(e.timestamp, 'UTC'), toDateTime64('2020-01-01 00:00:00.000000', 6, 'UTC')), lessOrEquals(toTimeZone(e.timestamp, 'UTC'), toDateTime64('2020-07-01 23:59:59.999999', 6, 'UTC'))), in(e.event, tuple('$pageview', 'user signed up')), or(and(ifNull(ilike(toString(e__person.properties___email), '%.com%'), 0), ifNull(equals(e__person.properties___age, '20'), 0)), or(ifNull(ilike(toString(e__person.properties___email), '%.org%'), 0), ifNull(equals(e__person.properties___age, '28'), 0)))), or(ifNull(equals(step_0, 1), 0), ifNull(equals(step_1, 1), 0), ifNull(equals(step_2, 1), 0))))
+           WHERE and(equals(e.team_id, 99999), and(and(greaterOrEquals(toTimeZone(e.timestamp, 'UTC'), toDateTime64('explicit_redacted_timestamp', 6, 'UTC')), lessOrEquals(toTimeZone(e.timestamp, 'UTC'), toDateTime64('explicit_redacted_timestamp', 6, 'UTC'))), in(e.event, tuple('$pageview', 'user signed up')), or(and(ifNull(ilike(toString(e__person.properties___email), '%.com%'), 0), ifNull(equals(e__person.properties___age, '20'), 0)), or(ifNull(ilike(toString(e__person.properties___email), '%.org%'), 0), ifNull(equals(e__person.properties___age, '28'), 0)))), or(ifNull(equals(step_0, 1), 0), ifNull(equals(step_1, 1), 0), ifNull(equals(step_2, 1), 0))))
         GROUP BY aggregation_target
         HAVING ifNull(greaterOrEquals(step_reached, 0), 0))
      WHERE ifNull(greaterOrEquals(step_reached, 0), 0)
@@ -731,12 +659,12 @@
                   if(and(equals(e.event, '$pageview'), ifNull(equals(replaceRegexpAll(nullIf(nullIf(JSONExtractRaw(e.properties, '$current_url'), ''), 'null'), '^"|"$', ''), 'aloha2.com'), 0)), 1, 0) AS step_2
            FROM events AS e
            LEFT OUTER JOIN
-             (SELECT tupleElement(argMax(tuple(person_distinct_id_overrides.person_id), person_distinct_id_overrides.version), 1) AS person_id,
-                     person_distinct_id_overrides.distinct_id AS distinct_id
-              FROM person_distinct_id_overrides
-              WHERE equals(person_distinct_id_overrides.team_id, 99999)
-              GROUP BY person_distinct_id_overrides.distinct_id
-              HAVING ifNull(equals(tupleElement(argMax(tuple(person_distinct_id_overrides.is_deleted), person_distinct_id_overrides.version), 1), 0), 0) SETTINGS optimize_aggregation_in_order=1) AS e__override ON equals(e.distinct_id, e__override.distinct_id)
+             (SELECT argMax(person_distinct_id_overrides.person_id, person_distinct_id_overrides.version) AS person_id,
+                     person_distinct_id_overrides.distinct_id AS distinct_id
+              FROM person_distinct_id_overrides
+              WHERE equals(person_distinct_id_overrides.team_id, 99999)
+              GROUP BY person_distinct_id_overrides.distinct_id
+              HAVING ifNull(equals(argMax(person_distinct_id_overrides.is_deleted, person_distinct_id_overrides.version), 0), 0) SETTINGS optimize_aggregation_in_order=1) AS e__override ON equals(e.distinct_id, e__override.distinct_id)
            LEFT JOIN
              (SELECT person.id AS id,
                      replaceRegexpAll(nullIf(nullIf(JSONExtractRaw(person.properties, 'email'), ''), 'null'), '^"|"$', '') AS properties___email,
@@ -748,7 +676,7 @@
                                                              WHERE equals(person.team_id, 99999)
                                                              GROUP BY person.id
                                                              HAVING and(ifNull(equals(argMax(person.is_deleted, person.version), 0), 0), ifNull(less(argMax(toTimeZone(person.created_at, 'UTC'), person.version), plus(now64(6, 'UTC'), toIntervalDay(1))), 0))))) SETTINGS optimize_aggregation_in_order=1) AS e__person ON equals(if(not(empty(e__override.distinct_id)), e__override.person_id, e.person_id), e__person.id)
-           WHERE and(equals(e.team_id, 99999), and(and(greaterOrEquals(toTimeZone(e.timestamp, 'UTC'), toDateTime64('2020-01-01 00:00:00.000000', 6, 'UTC')), lessOrEquals(toTimeZone(e.timestamp, 'UTC'), toDateTime64('2020-07-01 23:59:59.999999', 6, 'UTC'))), in(e.event, tuple('$pageview', 'user signed up')), or(and(ifNull(ilike(toString(e__person.properties___email), '%.com%'), 0), ifNull(equals(e__person.properties___age, '20'), 0)), or(ifNull(ilike(toString(e__person.properties___email), '%.org%'), 0), ifNull(equals(e__person.properties___age, '28'), 0)))), or(ifNull(equals(step_0, 1), 0), ifNull(equals(step_1, 1), 0), ifNull(equals(step_2, 1), 0))))
+           WHERE and(equals(e.team_id, 99999), and(and(greaterOrEquals(toTimeZone(e.timestamp, 'UTC'), toDateTime64('explicit_redacted_timestamp', 6, 'UTC')), lessOrEquals(toTimeZone(e.timestamp, 'UTC'), toDateTime64('explicit_redacted_timestamp', 6, 'UTC'))), in(e.event, tuple('$pageview', 'user signed up')), or(and(ifNull(ilike(toString(e__person.properties___email), '%.com%'), 0), ifNull(equals(e__person.properties___age, '20'), 0)), or(ifNull(ilike(toString(e__person.properties___email), '%.org%'), 0), ifNull(equals(e__person.properties___age, '28'), 0)))), or(ifNull(equals(step_0, 1), 0), ifNull(equals(step_1, 1), 0), ifNull(equals(step_2, 1), 0))))
         GROUP BY aggregation_target
         HAVING ifNull(greaterOrEquals(step_reached, 0), 0))
      WHERE ifNull(greaterOrEquals(step_reached, 1), 0)
@@ -803,12 +731,12 @@
                   if(and(equals(e.event, '$pageview'), ifNull(equals(replaceRegexpAll(nullIf(nullIf(JSONExtractRaw(e.properties, '$current_url'), ''), 'null'), '^"|"$', ''), 'aloha2.com'), 0)), 1, 0) AS step_2
            FROM events AS e
            LEFT OUTER JOIN
-             (SELECT tupleElement(argMax(tuple(person_distinct_id_overrides.person_id), person_distinct_id_overrides.version), 1) AS person_id,
-                     person_distinct_id_overrides.distinct_id AS distinct_id
-              FROM person_distinct_id_overrides
-              WHERE equals(person_distinct_id_overrides.team_id, 99999)
-              GROUP BY person_distinct_id_overrides.distinct_id
-              HAVING ifNull(equals(tupleElement(argMax(tuple(person_distinct_id_overrides.is_deleted), person_distinct_id_overrides.version), 1), 0), 0) SETTINGS optimize_aggregation_in_order=1) AS e__override ON equals(e.distinct_id, e__override.distinct_id)
+             (SELECT argMax(person_distinct_id_overrides.person_id, person_distinct_id_overrides.version) AS person_id,
+                     person_distinct_id_overrides.distinct_id AS distinct_id
+              FROM person_distinct_id_overrides
+              WHERE equals(person_distinct_id_overrides.team_id, 99999)
+              GROUP BY person_distinct_id_overrides.distinct_id
+              HAVING ifNull(equals(argMax(person_distinct_id_overrides.is_deleted, person_distinct_id_overrides.version), 0), 0) SETTINGS optimize_aggregation_in_order=1) AS e__override ON equals(e.distinct_id, e__override.distinct_id)
            LEFT JOIN
              (SELECT person.id AS id,
                      replaceRegexpAll(nullIf(nullIf(JSONExtractRaw(person.properties, 'email'), ''), 'null'), '^"|"$', '') AS properties___email,
@@ -820,7 +748,7 @@
                                                              WHERE equals(person.team_id, 99999)
                                                              GROUP BY person.id
                                                              HAVING and(ifNull(equals(argMax(person.is_deleted, person.version), 0), 0), ifNull(less(argMax(toTimeZone(person.created_at, 'UTC'), person.version), plus(now64(6, 'UTC'), toIntervalDay(1))), 0))))) SETTINGS optimize_aggregation_in_order=1) AS e__person ON equals(if(not(empty(e__override.distinct_id)), e__override.person_id, e.person_id), e__person.id)
-           WHERE and(equals(e.team_id, 99999), and(and(greaterOrEquals(toTimeZone(e.timestamp, 'UTC'), toDateTime64('2020-01-01 00:00:00.000000', 6, 'UTC')), lessOrEquals(toTimeZone(e.timestamp, 'UTC'), toDateTime64('2020-07-01 23:59:59.999999', 6, 'UTC'))), in(e.event, tuple('$pageview', 'user signed up')), or(and(ifNull(ilike(toString(e__person.properties___email), '%.com%'), 0), ifNull(equals(e__person.properties___age, '20'), 0)), or(ifNull(ilike(toString(e__person.properties___email), '%.org%'), 0), ifNull(equals(e__person.properties___age, '28'), 0)))), or(ifNull(equals(step_0, 1), 0), ifNull(equals(step_1, 1), 0), ifNull(equals(step_2, 1), 0))))
+           WHERE and(equals(e.team_id, 99999), and(and(greaterOrEquals(toTimeZone(e.timestamp, 'UTC'), toDateTime64('explicit_redacted_timestamp', 6, 'UTC')), lessOrEquals(toTimeZone(e.timestamp, 'UTC'), toDateTime64('explicit_redacted_timestamp', 6, 'UTC'))), in(e.event, tuple('$pageview', 'user signed up')), or(and(ifNull(ilike(toString(e__person.properties___email), '%.com%'), 0), ifNull(equals(e__person.properties___age, '20'), 0)), or(ifNull(ilike(toString(e__person.properties___email), '%.org%'), 0), ifNull(equals(e__person.properties___age, '28'), 0)))), or(ifNull(equals(step_0, 1), 0), ifNull(equals(step_1, 1), 0), ifNull(equals(step_2, 1), 0))))
         GROUP BY aggregation_target
         HAVING ifNull(greaterOrEquals(step_reached, 0), 0))
      WHERE ifNull(greaterOrEquals(step_reached, 2), 0)
@@ -950,13 +878,13 @@
                   if(equals(e.event, 'paid'), 1, 0) AS step_1
            FROM events AS e
            LEFT OUTER JOIN
-             (SELECT tupleElement(argMax(tuple(person_distinct_id_overrides.person_id), person_distinct_id_overrides.version), 1) AS person_id,
-                     person_distinct_id_overrides.distinct_id AS distinct_id
-              FROM person_distinct_id_overrides
-              WHERE equals(person_distinct_id_overrides.team_id, 99999)
-              GROUP BY person_distinct_id_overrides.distinct_id
-              HAVING ifNull(equals(tupleElement(argMax(tuple(person_distinct_id_overrides.is_deleted), person_distinct_id_overrides.version), 1), 0), 0) SETTINGS optimize_aggregation_in_order=1) AS e__override ON equals(e.distinct_id, e__override.distinct_id)
-           WHERE and(equals(e.team_id, 99999), and(and(greaterOrEquals(toTimeZone(e.timestamp, 'UTC'), toDateTime64('2020-01-01 00:00:00.000000', 6, 'UTC')), lessOrEquals(toTimeZone(e.timestamp, 'UTC'), toDateTime64('2020-01-14 23:59:59.999999', 6, 'UTC'))), in(e.event, tuple('paid', 'user signed up'))), or(ifNull(equals(step_0, 1), 0), ifNull(equals(step_1, 1), 0))))
+             (SELECT argMax(person_distinct_id_overrides.person_id, person_distinct_id_overrides.version) AS person_id,
+                     person_distinct_id_overrides.distinct_id AS distinct_id
+              FROM person_distinct_id_overrides
+              WHERE equals(person_distinct_id_overrides.team_id, 99999)
+              GROUP BY person_distinct_id_overrides.distinct_id
+              HAVING ifNull(equals(argMax(person_distinct_id_overrides.is_deleted, person_distinct_id_overrides.version), 0), 0) SETTINGS optimize_aggregation_in_order=1) AS e__override ON equals(e.distinct_id, e__override.distinct_id)
+           WHERE and(equals(e.team_id, 99999), and(and(greaterOrEquals(toTimeZone(e.timestamp, 'UTC'), toDateTime64('explicit_redacted_timestamp', 6, 'UTC')), lessOrEquals(toTimeZone(e.timestamp, 'UTC'), toDateTime64('explicit_redacted_timestamp', 6, 'UTC'))), in(e.event, tuple('paid', 'user signed up'))), or(ifNull(equals(step_0, 1), 0), ifNull(equals(step_1, 1), 0))))
         GROUP BY aggregation_target
         HAVING ifNull(greaterOrEquals(step_reached, 0), 0))
      GROUP BY breakdown
@@ -1014,13 +942,13 @@
                   if(equals(e.event, 'paid'), 1, 0) AS step_1
            FROM events AS e
            LEFT OUTER JOIN
-             (SELECT tupleElement(argMax(tuple(person_distinct_id_overrides.person_id), person_distinct_id_overrides.version), 1) AS person_id,
-                     person_distinct_id_overrides.distinct_id AS distinct_id
-              FROM person_distinct_id_overrides
-              WHERE equals(person_distinct_id_overrides.team_id, 99999)
-              GROUP BY person_distinct_id_overrides.distinct_id
-              HAVING ifNull(equals(tupleElement(argMax(tuple(person_distinct_id_overrides.is_deleted), person_distinct_id_overrides.version), 1), 0), 0) SETTINGS optimize_aggregation_in_order=1) AS e__override ON equals(e.distinct_id, e__override.distinct_id)
-           WHERE and(equals(e.team_id, 99999), and(and(greaterOrEquals(toTimeZone(e.timestamp, 'US/Pacific'), toDateTime64('2020-01-01 00:00:00.000000', 6, 'US/Pacific')), lessOrEquals(toTimeZone(e.timestamp, 'US/Pacific'), toDateTime64('2020-01-14 23:59:59.999999', 6, 'US/Pacific'))), in(e.event, tuple('paid', 'user signed up'))), or(ifNull(equals(step_0, 1), 0), ifNull(equals(step_1, 1), 0))))
+             (SELECT argMax(person_distinct_id_overrides.person_id, person_distinct_id_overrides.version) AS person_id,
+                     person_distinct_id_overrides.distinct_id AS distinct_id
+              FROM person_distinct_id_overrides
+              WHERE equals(person_distinct_id_overrides.team_id, 99999)
+              GROUP BY person_distinct_id_overrides.distinct_id
+              HAVING ifNull(equals(argMax(person_distinct_id_overrides.is_deleted, person_distinct_id_overrides.version), 0), 0) SETTINGS optimize_aggregation_in_order=1) AS e__override ON equals(e.distinct_id, e__override.distinct_id)
+           WHERE and(equals(e.team_id, 99999), and(and(greaterOrEquals(toTimeZone(e.timestamp, 'US/Pacific'), toDateTime64('explicit_redacted_timestamp', 6, 'US/Pacific')), lessOrEquals(toTimeZone(e.timestamp, 'US/Pacific'), toDateTime64('explicit_redacted_timestamp', 6, 'US/Pacific'))), in(e.event, tuple('paid', 'user signed up'))), or(ifNull(equals(step_0, 1), 0), ifNull(equals(step_1, 1), 0))))
         GROUP BY aggregation_target
         HAVING ifNull(greaterOrEquals(step_reached, 0), 0))
      GROUP BY breakdown
@@ -1080,13 +1008,13 @@
                   prop_basic AS prop
            FROM events AS e
            LEFT OUTER JOIN
-             (SELECT tupleElement(argMax(tuple(person_distinct_id_overrides.person_id), person_distinct_id_overrides.version), 1) AS person_id,
-                     person_distinct_id_overrides.distinct_id AS distinct_id
-              FROM person_distinct_id_overrides
-              WHERE equals(person_distinct_id_overrides.team_id, 99999)
-              GROUP BY person_distinct_id_overrides.distinct_id
-              HAVING ifNull(equals(tupleElement(argMax(tuple(person_distinct_id_overrides.is_deleted), person_distinct_id_overrides.version), 1), 0), 0) SETTINGS optimize_aggregation_in_order=1) AS e__override ON equals(e.distinct_id, e__override.distinct_id)
-           WHERE and(equals(e.team_id, 99999), and(and(greaterOrEquals(toTimeZone(e.timestamp, 'UTC'), toDateTime64('2020-01-01 00:00:00.000000', 6, 'UTC')), lessOrEquals(toTimeZone(e.timestamp, 'UTC'), toDateTime64('2020-01-08 23:59:59.999999', 6, 'UTC'))), in(e.event, tuple('buy', 'sign up'))), or(ifNull(equals(step_0, 1), 0), ifNull(equals(step_1, 1), 0))))
+             (SELECT argMax(person_distinct_id_overrides.person_id, person_distinct_id_overrides.version) AS person_id,
+                     person_distinct_id_overrides.distinct_id AS distinct_id
+              FROM person_distinct_id_overrides
+              WHERE equals(person_distinct_id_overrides.team_id, 99999)
+              GROUP BY person_distinct_id_overrides.distinct_id
+              HAVING ifNull(equals(argMax(person_distinct_id_overrides.is_deleted, person_distinct_id_overrides.version), 0), 0) SETTINGS optimize_aggregation_in_order=1) AS e__override ON equals(e.distinct_id, e__override.distinct_id)
+           WHERE and(equals(e.team_id, 99999), and(and(greaterOrEquals(toTimeZone(e.timestamp, 'UTC'), toDateTime64('explicit_redacted_timestamp', 6, 'UTC')), lessOrEquals(toTimeZone(e.timestamp, 'UTC'), toDateTime64('explicit_redacted_timestamp', 6, 'UTC'))), in(e.event, tuple('buy', 'sign up'))), or(ifNull(equals(step_0, 1), 0), ifNull(equals(step_1, 1), 0))))
         GROUP BY aggregation_target
         HAVING ifNull(greaterOrEquals(step_reached, 0), 0))
      GROUP BY breakdown
@@ -1148,13 +1076,13 @@
                   prop_1 AS prop
            FROM events AS e
            LEFT OUTER JOIN
-             (SELECT tupleElement(argMax(tuple(person_distinct_id_overrides.person_id), person_distinct_id_overrides.version), 1) AS person_id,
-                     person_distinct_id_overrides.distinct_id AS distinct_id
-              FROM person_distinct_id_overrides
-              WHERE equals(person_distinct_id_overrides.team_id, 99999)
-              GROUP BY person_distinct_id_overrides.distinct_id
-              HAVING ifNull(equals(tupleElement(argMax(tuple(person_distinct_id_overrides.is_deleted), person_distinct_id_overrides.version), 1), 0), 0) SETTINGS optimize_aggregation_in_order=1) AS e__override ON equals(e.distinct_id, e__override.distinct_id)
-           WHERE and(equals(e.team_id, 99999), and(and(greaterOrEquals(toTimeZone(e.timestamp, 'UTC'), toDateTime64('2020-01-01 00:00:00.000000', 6, 'UTC')), lessOrEquals(toTimeZone(e.timestamp, 'UTC'), toDateTime64('2020-01-08 23:59:59.999999', 6, 'UTC'))), in(e.event, tuple('buy', 'sign up'))), or(ifNull(equals(step_0, 1), 0), ifNull(equals(step_1, 1), 0))))
+             (SELECT argMax(person_distinct_id_overrides.person_id, person_distinct_id_overrides.version) AS person_id,
+                     person_distinct_id_overrides.distinct_id AS distinct_id
+              FROM person_distinct_id_overrides
+              WHERE equals(person_distinct_id_overrides.team_id, 99999)
+              GROUP BY person_distinct_id_overrides.distinct_id
+              HAVING ifNull(equals(argMax(person_distinct_id_overrides.is_deleted, person_distinct_id_overrides.version), 0), 0) SETTINGS optimize_aggregation_in_order=1) AS e__override ON equals(e.distinct_id, e__override.distinct_id)
+           WHERE and(equals(e.team_id, 99999), and(and(greaterOrEquals(toTimeZone(e.timestamp, 'UTC'), toDateTime64('explicit_redacted_timestamp', 6, 'UTC')), lessOrEquals(toTimeZone(e.timestamp, 'UTC'), toDateTime64('explicit_redacted_timestamp', 6, 'UTC'))), in(e.event, tuple('buy', 'sign up'))), or(ifNull(equals(step_0, 1), 0), ifNull(equals(step_1, 1), 0))))
         GROUP BY aggregation_target
         HAVING ifNull(greaterOrEquals(step_reached, 0), 0))
      GROUP BY breakdown
@@ -1214,13 +1142,13 @@
                   prop_basic AS prop
            FROM events AS e
            LEFT OUTER JOIN
-             (SELECT tupleElement(argMax(tuple(person_distinct_id_overrides.person_id), person_distinct_id_overrides.version), 1) AS person_id,
-                     person_distinct_id_overrides.distinct_id AS distinct_id
-              FROM person_distinct_id_overrides
-              WHERE equals(person_distinct_id_overrides.team_id, 99999)
-              GROUP BY person_distinct_id_overrides.distinct_id
-              HAVING ifNull(equals(tupleElement(argMax(tuple(person_distinct_id_overrides.is_deleted), person_distinct_id_overrides.version), 1), 0), 0) SETTINGS optimize_aggregation_in_order=1) AS e__override ON equals(e.distinct_id, e__override.distinct_id)
-           WHERE and(equals(e.team_id, 99999), and(and(greaterOrEquals(toTimeZone(e.timestamp, 'UTC'), toDateTime64('2020-01-01 00:00:00.000000', 6, 'UTC')), lessOrEquals(toTimeZone(e.timestamp, 'UTC'), toDateTime64('2020-01-08 23:59:59.999999', 6, 'UTC'))), in(e.event, tuple('buy', 'sign up'))), or(ifNull(equals(step_0, 1), 0), ifNull(equals(step_1, 1), 0))))
+             (SELECT argMax(person_distinct_id_overrides.person_id, person_distinct_id_overrides.version) AS person_id,
+                     person_distinct_id_overrides.distinct_id AS distinct_id
+              FROM person_distinct_id_overrides
+              WHERE equals(person_distinct_id_overrides.team_id, 99999)
+              GROUP BY person_distinct_id_overrides.distinct_id
+              HAVING ifNull(equals(argMax(person_distinct_id_overrides.is_deleted, person_distinct_id_overrides.version), 0), 0) SETTINGS optimize_aggregation_in_order=1) AS e__override ON equals(e.distinct_id, e__override.distinct_id)
+           WHERE and(equals(e.team_id, 99999), and(and(greaterOrEquals(toTimeZone(e.timestamp, 'UTC'), toDateTime64('explicit_redacted_timestamp', 6, 'UTC')), lessOrEquals(toTimeZone(e.timestamp, 'UTC'), toDateTime64('explicit_redacted_timestamp', 6, 'UTC'))), in(e.event, tuple('buy', 'sign up'))), or(ifNull(equals(step_0, 1), 0), ifNull(equals(step_1, 1), 0))))
         GROUP BY aggregation_target
         HAVING ifNull(greaterOrEquals(step_reached, 0), 0))
      GROUP BY breakdown
@@ -1286,7 +1214,7 @@
                   prop_basic AS prop
            FROM events AS e
            LEFT JOIN
-             (SELECT tupleElement(argMax(tuple(replaceRegexpAll(nullIf(nullIf(JSONExtractRaw(groups.group_properties, 'industry'), ''), 'null'), '^"|"$', '')), toTimeZone(groups._timestamp, 'UTC')), 1) AS properties___industry,
+             (SELECT argMax(replaceRegexpAll(nullIf(nullIf(JSONExtractRaw(groups.group_properties, 'industry'), ''), 'null'), '^"|"$', ''), toTimeZone(groups._timestamp, 'UTC')) AS properties___industry,
                      groups.group_type_index AS index,
                      groups.group_key AS key
               FROM groups
@@ -1359,7 +1287,7 @@
                   prop_basic AS prop
            FROM events AS e
            LEFT JOIN
-             (SELECT tupleElement(argMax(tuple(replaceRegexpAll(nullIf(nullIf(JSONExtractRaw(groups.group_properties, 'industry'), ''), 'null'), '^"|"$', '')), toTimeZone(groups._timestamp, 'UTC')), 1) AS properties___industry,
+             (SELECT argMax(replaceRegexpAll(nullIf(nullIf(JSONExtractRaw(groups.group_properties, 'industry'), ''), 'null'), '^"|"$', ''), toTimeZone(groups._timestamp, 'UTC')) AS properties___industry,
                      groups.group_type_index AS index,
                      groups.group_key AS key
               FROM groups
@@ -1432,21 +1360,21 @@
                   prop_basic AS prop
            FROM events AS e
            LEFT OUTER JOIN
-             (SELECT tupleElement(argMax(tuple(person_distinct_id_overrides.person_id), person_distinct_id_overrides.version), 1) AS person_id,
-                     person_distinct_id_overrides.distinct_id AS distinct_id
-              FROM person_distinct_id_overrides
-              WHERE equals(person_distinct_id_overrides.team_id, 99999)
-              GROUP BY person_distinct_id_overrides.distinct_id
-              HAVING ifNull(equals(tupleElement(argMax(tuple(person_distinct_id_overrides.is_deleted), person_distinct_id_overrides.version), 1), 0), 0) SETTINGS optimize_aggregation_in_order=1) AS e__override ON equals(e.distinct_id, e__override.distinct_id)
+             (SELECT argMax(person_distinct_id_overrides.person_id, person_distinct_id_overrides.version) AS person_id,
+                     person_distinct_id_overrides.distinct_id AS distinct_id
+              FROM person_distinct_id_overrides
+              WHERE equals(person_distinct_id_overrides.team_id, 99999)
+              GROUP BY person_distinct_id_overrides.distinct_id
+              HAVING ifNull(equals(argMax(person_distinct_id_overrides.is_deleted, person_distinct_id_overrides.version), 0), 0) SETTINGS optimize_aggregation_in_order=1) AS e__override ON equals(e.distinct_id, e__override.distinct_id)
            LEFT JOIN
-             (SELECT tupleElement(argMax(tuple(replaceRegexpAll(nullIf(nullIf(JSONExtractRaw(groups.group_properties, 'industry'), ''), 'null'), '^"|"$', '')), toTimeZone(groups._timestamp, 'UTC')), 1) AS properties___industry,
+             (SELECT argMax(replaceRegexpAll(nullIf(nullIf(JSONExtractRaw(groups.group_properties, 'industry'), ''), 'null'), '^"|"$', ''), toTimeZone(groups._timestamp, 'UTC')) AS properties___industry,
                      groups.group_type_index AS index,
                      groups.group_key AS key
               FROM groups
               WHERE and(equals(groups.team_id, 99999), equals(index, 0))
               GROUP BY groups.group_type_index,
                        groups.group_key) AS e__group_0 ON equals(e.`$group_0`, e__group_0.key)
-           WHERE and(equals(e.team_id, 99999), and(and(greaterOrEquals(toTimeZone(e.timestamp, 'UTC'), toDateTime64('2020-01-01 00:00:00.000000', 6, 'UTC')), lessOrEquals(toTimeZone(e.timestamp, 'UTC'), toDateTime64('2020-01-08 23:59:59.999999', 6, 'UTC'))), in(e.event, tuple('buy', 'play movie', 'sign up'))), or(ifNull(equals(step_0, 1), 0), ifNull(equals(step_1, 1), 0), ifNull(equals(step_2, 1), 0))))
+           WHERE and(equals(e.team_id, 99999), and(and(greaterOrEquals(toTimeZone(e.timestamp, 'UTC'), toDateTime64('explicit_redacted_timestamp', 6, 'UTC')), lessOrEquals(toTimeZone(e.timestamp, 'UTC'), toDateTime64('explicit_redacted_timestamp', 6, 'UTC'))), in(e.event, tuple('buy', 'play movie', 'sign up'))), or(ifNull(equals(step_0, 1), 0), ifNull(equals(step_1, 1), 0), ifNull(equals(step_2, 1), 0))))
         GROUP BY aggregation_target
         HAVING ifNull(greaterOrEquals(step_reached, 0), 0))
      GROUP BY breakdown
@@ -1500,21 +1428,21 @@
                   prop_basic AS prop
            FROM events AS e
            LEFT OUTER JOIN
-             (SELECT tupleElement(argMax(tuple(person_distinct_id_overrides.person_id), person_distinct_id_overrides.version), 1) AS person_id,
-                     person_distinct_id_overrides.distinct_id AS distinct_id
-              FROM person_distinct_id_overrides
-              WHERE equals(person_distinct_id_overrides.team_id, 99999)
-              GROUP BY person_distinct_id_overrides.distinct_id
-              HAVING ifNull(equals(tupleElement(argMax(tuple(person_distinct_id_overrides.is_deleted), person_distinct_id_overrides.version), 1), 0), 0) SETTINGS optimize_aggregation_in_order=1) AS e__override ON equals(e.distinct_id, e__override.distinct_id)
+             (SELECT argMax(person_distinct_id_overrides.person_id, person_distinct_id_overrides.version) AS person_id,
+                     person_distinct_id_overrides.distinct_id AS distinct_id
+              FROM person_distinct_id_overrides
+              WHERE equals(person_distinct_id_overrides.team_id, 99999)
+              GROUP BY person_distinct_id_overrides.distinct_id
+              HAVING ifNull(equals(argMax(person_distinct_id_overrides.is_deleted, person_distinct_id_overrides.version), 0), 0) SETTINGS optimize_aggregation_in_order=1) AS e__override ON equals(e.distinct_id, e__override.distinct_id)
            LEFT JOIN
-             (SELECT tupleElement(argMax(tuple(replaceRegexpAll(nullIf(nullIf(JSONExtractRaw(groups.group_properties, 'industry'), ''), 'null'), '^"|"$', '')), toTimeZone(groups._timestamp, 'UTC')), 1) AS properties___industry,
+             (SELECT argMax(replaceRegexpAll(nullIf(nullIf(JSONExtractRaw(groups.group_properties, 'industry'), ''), 'null'), '^"|"$', ''), toTimeZone(groups._timestamp, 'UTC')) AS properties___industry,
                      groups.group_type_index AS index,
                      groups.group_key AS key
               FROM groups
               WHERE and(equals(groups.team_id, 99999), equals(index, 0))
               GROUP BY groups.group_type_index,
                        groups.group_key) AS e__group_0 ON equals(e.`$group_0`, e__group_0.key)
-           WHERE and(equals(e.team_id, 99999), and(and(greaterOrEquals(toTimeZone(e.timestamp, 'UTC'), toDateTime64('2020-01-01 00:00:00.000000', 6, 'UTC')), lessOrEquals(toTimeZone(e.timestamp, 'UTC'), toDateTime64('2020-01-08 23:59:59.999999', 6, 'UTC'))), in(e.event, tuple('buy', 'play movie', 'sign up'))), or(ifNull(equals(step_0, 1), 0), ifNull(equals(step_1, 1), 0), ifNull(equals(step_2, 1), 0))))
+           WHERE and(equals(e.team_id, 99999), and(and(greaterOrEquals(toTimeZone(e.timestamp, 'UTC'), toDateTime64('explicit_redacted_timestamp', 6, 'UTC')), lessOrEquals(toTimeZone(e.timestamp, 'UTC'), toDateTime64('explicit_redacted_timestamp', 6, 'UTC'))), in(e.event, tuple('buy', 'play movie', 'sign up'))), or(ifNull(equals(step_0, 1), 0), ifNull(equals(step_1, 1), 0), ifNull(equals(step_2, 1), 0))))
         GROUP BY aggregation_target
         HAVING ifNull(greaterOrEquals(step_reached, 0), 0))
      WHERE and(ifNull(greaterOrEquals(step_reached, 0), 0), ifNull(equals(arrayFlatten(array(breakdown)), arrayFlatten(array('finance'))), isNull(arrayFlatten(array(breakdown)))
@@ -1571,21 +1499,21 @@
                   prop_basic AS prop
            FROM events AS e
            LEFT OUTER JOIN
-             (SELECT tupleElement(argMax(tuple(person_distinct_id_overrides.person_id), person_distinct_id_overrides.version), 1) AS person_id,
-                     person_distinct_id_overrides.distinct_id AS distinct_id
-              FROM person_distinct_id_overrides
-              WHERE equals(person_distinct_id_overrides.team_id, 99999)
-              GROUP BY person_distinct_id_overrides.distinct_id
-              HAVING ifNull(equals(tupleElement(argMax(tuple(person_distinct_id_overrides.is_deleted), person_distinct_id_overrides.version), 1), 0), 0) SETTINGS optimize_aggregation_in_order=1) AS e__override ON equals(e.distinct_id, e__override.distinct_id)
+             (SELECT argMax(person_distinct_id_overrides.person_id, person_distinct_id_overrides.version) AS person_id,
+                     person_distinct_id_overrides.distinct_id AS distinct_id
+              FROM person_distinct_id_overrides
+              WHERE equals(person_distinct_id_overrides.team_id, 99999)
+              GROUP BY person_distinct_id_overrides.distinct_id
+              HAVING ifNull(equals(argMax(person_distinct_id_overrides.is_deleted, person_distinct_id_overrides.version), 0), 0) SETTINGS optimize_aggregation_in_order=1) AS e__override ON equals(e.distinct_id, e__override.distinct_id)
            LEFT JOIN
-             (SELECT tupleElement(argMax(tuple(replaceRegexpAll(nullIf(nullIf(JSONExtractRaw(groups.group_properties, 'industry'), ''), 'null'), '^"|"$', '')), toTimeZone(groups._timestamp, 'UTC')), 1) AS properties___industry,
+             (SELECT argMax(replaceRegexpAll(nullIf(nullIf(JSONExtractRaw(groups.group_properties, 'industry'), ''), 'null'), '^"|"$', ''), toTimeZone(groups._timestamp, 'UTC')) AS properties___industry,
                      groups.group_type_index AS index,
                      groups.group_key AS key
               FROM groups
               WHERE and(equals(groups.team_id, 99999), equals(index, 0))
               GROUP BY groups.group_type_index,
                        groups.group_key) AS e__group_0 ON equals(e.`$group_0`, e__group_0.key)
-           WHERE and(equals(e.team_id, 99999), and(and(greaterOrEquals(toTimeZone(e.timestamp, 'UTC'), toDateTime64('2020-01-01 00:00:00.000000', 6, 'UTC')), lessOrEquals(toTimeZone(e.timestamp, 'UTC'), toDateTime64('2020-01-08 23:59:59.999999', 6, 'UTC'))), in(e.event, tuple('buy', 'play movie', 'sign up'))), or(ifNull(equals(step_0, 1), 0), ifNull(equals(step_1, 1), 0), ifNull(equals(step_2, 1), 0))))
+           WHERE and(equals(e.team_id, 99999), and(and(greaterOrEquals(toTimeZone(e.timestamp, 'UTC'), toDateTime64('explicit_redacted_timestamp', 6, 'UTC')), lessOrEquals(toTimeZone(e.timestamp, 'UTC'), toDateTime64('explicit_redacted_timestamp', 6, 'UTC'))), in(e.event, tuple('buy', 'play movie', 'sign up'))), or(ifNull(equals(step_0, 1), 0), ifNull(equals(step_1, 1), 0), ifNull(equals(step_2, 1), 0))))
         GROUP BY aggregation_target
         HAVING ifNull(greaterOrEquals(step_reached, 0), 0))
      WHERE and(ifNull(greaterOrEquals(step_reached, 1), 0), ifNull(equals(arrayFlatten(array(breakdown)), arrayFlatten(array('finance'))), isNull(arrayFlatten(array(breakdown)))
@@ -1642,21 +1570,21 @@
                   prop_basic AS prop
            FROM events AS e
            LEFT OUTER JOIN
-             (SELECT tupleElement(argMax(tuple(person_distinct_id_overrides.person_id), person_distinct_id_overrides.version), 1) AS person_id,
-                     person_distinct_id_overrides.distinct_id AS distinct_id
-              FROM person_distinct_id_overrides
-              WHERE equals(person_distinct_id_overrides.team_id, 99999)
-              GROUP BY person_distinct_id_overrides.distinct_id
-              HAVING ifNull(equals(tupleElement(argMax(tuple(person_distinct_id_overrides.is_deleted), person_distinct_id_overrides.version), 1), 0), 0) SETTINGS optimize_aggregation_in_order=1) AS e__override ON equals(e.distinct_id, e__override.distinct_id)
+             (SELECT argMax(person_distinct_id_overrides.person_id, person_distinct_id_overrides.version) AS person_id,
+                     person_distinct_id_overrides.distinct_id AS distinct_id
+              FROM person_distinct_id_overrides
+              WHERE equals(person_distinct_id_overrides.team_id, 99999)
+              GROUP BY person_distinct_id_overrides.distinct_id
+              HAVING ifNull(equals(argMax(person_distinct_id_overrides.is_deleted, person_distinct_id_overrides.version), 0), 0) SETTINGS optimize_aggregation_in_order=1) AS e__override ON equals(e.distinct_id, e__override.distinct_id)
            LEFT JOIN
-             (SELECT tupleElement(argMax(tuple(replaceRegexpAll(nullIf(nullIf(JSONExtractRaw(groups.group_properties, 'industry'), ''), 'null'), '^"|"$', '')), toTimeZone(groups._timestamp, 'UTC')), 1) AS properties___industry,
+             (SELECT argMax(replaceRegexpAll(nullIf(nullIf(JSONExtractRaw(groups.group_properties, 'industry'), ''), 'null'), '^"|"$', ''), toTimeZone(groups._timestamp, 'UTC')) AS properties___industry,
                      groups.group_type_index AS index,
                      groups.group_key AS key
               FROM groups
               WHERE and(equals(groups.team_id, 99999), equals(index, 0))
               GROUP BY groups.group_type_index,
                        groups.group_key) AS e__group_0 ON equals(e.`$group_0`, e__group_0.key)
-           WHERE and(equals(e.team_id, 99999), and(and(greaterOrEquals(toTimeZone(e.timestamp, 'UTC'), toDateTime64('2020-01-01 00:00:00.000000', 6, 'UTC')), lessOrEquals(toTimeZone(e.timestamp, 'UTC'), toDateTime64('2020-01-08 23:59:59.999999', 6, 'UTC'))), in(e.event, tuple('buy', 'play movie', 'sign up'))), or(ifNull(equals(step_0, 1), 0), ifNull(equals(step_1, 1), 0), ifNull(equals(step_2, 1), 0))))
+           WHERE and(equals(e.team_id, 99999), and(and(greaterOrEquals(toTimeZone(e.timestamp, 'UTC'), toDateTime64('explicit_redacted_timestamp', 6, 'UTC')), lessOrEquals(toTimeZone(e.timestamp, 'UTC'), toDateTime64('explicit_redacted_timestamp', 6, 'UTC'))), in(e.event, tuple('buy', 'play movie', 'sign up'))), or(ifNull(equals(step_0, 1), 0), ifNull(equals(step_1, 1), 0), ifNull(equals(step_2, 1), 0))))
         GROUP BY aggregation_target
         HAVING ifNull(greaterOrEquals(step_reached, 0), 0))
      WHERE and(ifNull(greaterOrEquals(step_reached, 0), 0), ifNull(equals(arrayFlatten(array(breakdown)), arrayFlatten(array('technology'))), isNull(arrayFlatten(array(breakdown)))
@@ -1713,21 +1641,21 @@
                   prop_basic AS prop
            FROM events AS e
            LEFT OUTER JOIN
-             (SELECT tupleElement(argMax(tuple(person_distinct_id_overrides.person_id), person_distinct_id_overrides.version), 1) AS person_id,
-                     person_distinct_id_overrides.distinct_id AS distinct_id
-              FROM person_distinct_id_overrides
-              WHERE equals(person_distinct_id_overrides.team_id, 99999)
-              GROUP BY person_distinct_id_overrides.distinct_id
-              HAVING ifNull(equals(tupleElement(argMax(tuple(person_distinct_id_overrides.is_deleted), person_distinct_id_overrides.version), 1), 0), 0) SETTINGS optimize_aggregation_in_order=1) AS e__override ON equals(e.distinct_id, e__override.distinct_id)
+             (SELECT argMax(person_distinct_id_overrides.person_id, person_distinct_id_overrides.version) AS person_id,
+                     person_distinct_id_overrides.distinct_id AS distinct_id
+              FROM person_distinct_id_overrides
+              WHERE equals(person_distinct_id_overrides.team_id, 99999)
+              GROUP BY person_distinct_id_overrides.distinct_id
+              HAVING ifNull(equals(argMax(person_distinct_id_overrides.is_deleted, person_distinct_id_overrides.version), 0), 0) SETTINGS optimize_aggregation_in_order=1) AS e__override ON equals(e.distinct_id, e__override.distinct_id)
            LEFT JOIN
-             (SELECT tupleElement(argMax(tuple(replaceRegexpAll(nullIf(nullIf(JSONExtractRaw(groups.group_properties, 'industry'), ''), 'null'), '^"|"$', '')), toTimeZone(groups._timestamp, 'UTC')), 1) AS properties___industry,
+             (SELECT argMax(replaceRegexpAll(nullIf(nullIf(JSONExtractRaw(groups.group_properties, 'industry'), ''), 'null'), '^"|"$', ''), toTimeZone(groups._timestamp, 'UTC')) AS properties___industry,
                      groups.group_type_index AS index,
                      groups.group_key AS key
               FROM groups
               WHERE and(equals(groups.team_id, 99999), equals(index, 0))
               GROUP BY groups.group_type_index,
                        groups.group_key) AS e__group_0 ON equals(e.`$group_0`, e__group_0.key)
-           WHERE and(equals(e.team_id, 99999), and(and(greaterOrEquals(toTimeZone(e.timestamp, 'UTC'), toDateTime64('2020-01-01 00:00:00.000000', 6, 'UTC')), lessOrEquals(toTimeZone(e.timestamp, 'UTC'), toDateTime64('2020-01-08 23:59:59.999999', 6, 'UTC'))), in(e.event, tuple('buy', 'play movie', 'sign up'))), or(ifNull(equals(step_0, 1), 0), ifNull(equals(step_1, 1), 0), ifNull(equals(step_2, 1), 0))))
+           WHERE and(equals(e.team_id, 99999), and(and(greaterOrEquals(toTimeZone(e.timestamp, 'UTC'), toDateTime64('explicit_redacted_timestamp', 6, 'UTC')), lessOrEquals(toTimeZone(e.timestamp, 'UTC'), toDateTime64('explicit_redacted_timestamp', 6, 'UTC'))), in(e.event, tuple('buy', 'play movie', 'sign up'))), or(ifNull(equals(step_0, 1), 0), ifNull(equals(step_1, 1), 0), ifNull(equals(step_2, 1), 0))))
         GROUP BY aggregation_target
         HAVING ifNull(greaterOrEquals(step_reached, 0), 0))
      WHERE and(ifNull(greaterOrEquals(step_reached, 1), 0), ifNull(equals(arrayFlatten(array(breakdown)), arrayFlatten(array('technology'))), isNull(arrayFlatten(array(breakdown)))
