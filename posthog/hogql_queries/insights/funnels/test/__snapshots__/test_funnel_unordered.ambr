# serializer version: 1
# name: TestFunnelUnorderedStepsBreakdown.test_funnel_breakdown_correct_breakdown_props_are_chosen
  '''
  SELECT sum(step_1) AS step_1,
         sum(step_2) AS step_2,
         if(isNaN(avgArrayOrNull(step_1_conversion_time_array) AS inter_1_conversion), NULL, inter_1_conversion) AS step_1_average_conversion_time,
         if(isNaN(medianArrayOrNull(step_1_conversion_time_array) AS inter_1_median), NULL, inter_1_median) AS step_1_median_conversion_time,
         if(ifNull(less(row_number, 26), 0), prop, ['Other']) AS final_prop
  FROM
    (SELECT countIf(ifNull(equals(steps, 1), 0)) AS step_1,
            countIf(ifNull(equals(steps, 2), 0)) AS step_2,
            groupArray(step_1_conversion_time) AS step_1_conversion_time_array,
            prop AS prop,
            row_number() OVER (
                               ORDER BY step_2 DESC) AS row_number
     FROM
       (SELECT aggregation_target AS aggregation_target,
               steps AS steps,
               prop AS prop,
               prop AS prop,
               min(step_1_conversion_time) AS step_1_conversion_time
        FROM
          (SELECT aggregation_target AS aggregation_target,
                  steps AS steps,
                  prop AS prop,
                  max(steps) OVER (PARTITION BY aggregation_target,
                                                prop) AS max_steps,
                                  step_1_conversion_time AS step_1_conversion_time,
                                  prop AS prop
           FROM
             (SELECT aggregation_target AS aggregation_target,
                     timestamp AS timestamp,
                     step_0 AS step_0,
                     latest_0 AS latest_0,
                     step_1 AS step_1,
                     latest_1 AS latest_1,
                     prop AS prop,
                     arraySort([latest_0, latest_1]) AS event_times,
                     arraySum([if(and(ifNull(less(latest_0, latest_1), 0), ifNull(lessOrEquals(latest_1, plus(toTimeZone(latest_0, 'UTC'), toIntervalDay(14))), 0)), 1, 0), 1]) AS steps,
                     arraySort([latest_0, latest_1]) AS conversion_times,
                     if(and(isNotNull(conversion_times[2]), ifNull(lessOrEquals(conversion_times[2], plus(toTimeZone(conversion_times[1], 'UTC'), toIntervalDay(14))), 0)), dateDiff('second', conversion_times[1], conversion_times[2]), NULL) AS step_1_conversion_time
              FROM
                (SELECT aggregation_target AS aggregation_target,
                        timestamp AS timestamp,
                        step_0 AS step_0,
                        latest_0 AS latest_0,
                        step_1 AS step_1,
                        min(latest_1) OVER (PARTITION BY aggregation_target,
                                                         prop
                                            ORDER BY timestamp DESC ROWS BETWEEN UNBOUNDED PRECEDING AND 0 PRECEDING) AS latest_1,
                                           prop AS prop
                 FROM
                   (SELECT timestamp AS timestamp,
                           aggregation_target AS aggregation_target,
                           step_0 AS step_0,
                           latest_0 AS latest_0,
                           step_1 AS step_1,
                           latest_1 AS latest_1,
                           prop_basic AS prop_basic,
                           prop,
                           prop_vals AS prop_vals,
                           if(notEmpty(arrayFilter(x -> notEmpty(x), prop_vals)), prop_vals, ['']) AS prop
                    FROM
                      (SELECT toTimeZone(e.timestamp, 'UTC') AS timestamp,
                              if(not(empty(e__override.distinct_id)), e__override.person_id, e.person_id) AS aggregation_target,
                              if(equals(e.event, 'sign up'), 1, 0) AS step_0,
                              if(ifNull(equals(step_0, 1), 0), timestamp, NULL) AS latest_0,
                              if(and(equals(e.event, 'buy'), ifNull(equals(replaceRegexpAll(nullIf(nullIf(JSONExtractRaw(e.properties, '$version'), ''), 'null'), '^"|"$', ''), 'xyz'), 0)), 1, 0) AS step_1,
                              if(ifNull(equals(step_1, 1), 0), timestamp, NULL) AS latest_1,
                              [ifNull(toString(replaceRegexpAll(nullIf(nullIf(JSONExtractRaw(e.properties, '$browser'), ''), 'null'), '^"|"$', '')), '')] AS prop_basic,
                              prop_basic AS prop,
                              argMinIf(prop, timestamp, notEmpty(arrayFilter(x -> notEmpty(x), prop))) OVER (PARTITION BY aggregation_target) AS prop_vals
                       FROM events AS e
                       LEFT OUTER JOIN
                         (SELECT tupleElement(argMax(tuple(person_distinct_id_overrides.person_id), person_distinct_id_overrides.version), 1) AS person_id,
                                 person_distinct_id_overrides.distinct_id AS distinct_id
                          FROM person_distinct_id_overrides
                          WHERE equals(person_distinct_id_overrides.team_id, 99999)
                          GROUP BY person_distinct_id_overrides.distinct_id
                          HAVING ifNull(equals(tupleElement(argMax(tuple(person_distinct_id_overrides.is_deleted), person_distinct_id_overrides.version), 1), 0), 0) SETTINGS optimize_aggregation_in_order=1) AS e__override ON equals(e.distinct_id, e__override.distinct_id)
                       WHERE and(equals(e.team_id, 99999), and(and(greaterOrEquals(toTimeZone(e.timestamp, 'UTC'), toDateTime64('2020-01-01 00:00:00.000000', 6, 'UTC')), lessOrEquals(toTimeZone(e.timestamp, 'UTC'), toDateTime64('2020-01-08 23:59:59.999999', 6, 'UTC'))), in(e.event, tuple('buy', 'sign up'))), or(ifNull(equals(step_0, 1), 0), ifNull(equals(step_1, 1), 0))))))
              WHERE ifNull(equals(step_0, 1), 0)
              UNION ALL SELECT aggregation_target AS aggregation_target,
                               timestamp AS timestamp,
                               step_0 AS step_0,
                               latest_0 AS latest_0,
                               step_1 AS step_1,
                               latest_1 AS latest_1,
                               prop AS prop,
                               arraySort([latest_0, latest_1]) AS event_times,
                               arraySum([if(and(ifNull(less(latest_0, latest_1), 0), ifNull(lessOrEquals(latest_1, plus(toTimeZone(latest_0, 'UTC'), toIntervalDay(14))), 0)), 1, 0), 1]) AS steps,
                               arraySort([latest_0, latest_1]) AS conversion_times,
                               if(and(isNotNull(conversion_times[2]), ifNull(lessOrEquals(conversion_times[2], plus(toTimeZone(conversion_times[1], 'UTC'), toIntervalDay(14))), 0)), dateDiff('second', conversion_times[1], conversion_times[2]), NULL) AS step_1_conversion_time
              FROM
                (SELECT aggregation_target AS aggregation_target,
                        timestamp AS timestamp,
                        step_0 AS step_0,
                        latest_0 AS latest_0,
                        step_1 AS step_1,
                        min(latest_1) OVER (PARTITION BY aggregation_target,
                                                         prop
                                            ORDER BY timestamp DESC ROWS BETWEEN UNBOUNDED PRECEDING AND 0 PRECEDING) AS latest_1,
                                           prop AS prop
                 FROM
                   (SELECT timestamp AS timestamp,
                           aggregation_target AS aggregation_target,
                           step_0 AS step_0,
                           latest_0 AS latest_0,
                           step_1 AS step_1,
                           latest_1 AS latest_1,
                           prop_basic AS prop_basic,
                           prop,
                           prop_vals AS prop_vals,
                           if(notEmpty(arrayFilter(x -> notEmpty(x), prop_vals)), prop_vals, ['']) AS prop
                    FROM
                      (SELECT toTimeZone(e.timestamp, 'UTC') AS timestamp,
                              if(not(empty(e__override.distinct_id)), e__override.person_id, e.person_id) AS aggregation_target,
                              if(and(equals(e.event, 'buy'), ifNull(equals(replaceRegexpAll(nullIf(nullIf(JSONExtractRaw(e.properties, '$version'), ''), 'null'), '^"|"$', ''), 'xyz'), 0)), 1, 0) AS step_0,
                              if(ifNull(equals(step_0, 1), 0), timestamp, NULL) AS latest_0,
                              if(equals(e.event, 'sign up'), 1, 0) AS step_1,
                              if(ifNull(equals(step_1, 1), 0), timestamp, NULL) AS latest_1,
                              [ifNull(toString(replaceRegexpAll(nullIf(nullIf(JSONExtractRaw(e.properties, '$browser'), ''), 'null'), '^"|"$', '')), '')] AS prop_basic,
                              prop_basic AS prop,
                              argMinIf(prop, timestamp, notEmpty(arrayFilter(x -> notEmpty(x), prop))) OVER (PARTITION BY aggregation_target) AS prop_vals
                       FROM events AS e
                       LEFT OUTER JOIN
                         (SELECT tupleElement(argMax(tuple(person_distinct_id_overrides.person_id), person_distinct_id_overrides.version), 1) AS person_id,
                                 person_distinct_id_overrides.distinct_id AS distinct_id
                          FROM person_distinct_id_overrides
                          WHERE equals(person_distinct_id_overrides.team_id, 99999)
                          GROUP BY person_distinct_id_overrides.distinct_id
                          HAVING ifNull(equals(tupleElement(argMax(tuple(person_distinct_id_overrides.is_deleted), person_distinct_id_overrides.version), 1), 0), 0) SETTINGS optimize_aggregation_in_order=1) AS e__override ON equals(e.distinct_id, e__override.distinct_id)
                       WHERE and(equals(e.team_id, 99999), and(and(greaterOrEquals(toTimeZone(e.timestamp, 'UTC'), toDateTime64('2020-01-01 00:00:00.000000', 6, 'UTC')), lessOrEquals(toTimeZone(e.timestamp, 'UTC'), toDateTime64('2020-01-08 23:59:59.999999', 6, 'UTC'))), in(e.event, tuple('buy', 'sign up'))), or(ifNull(equals(step_0, 1), 0), ifNull(equals(step_1, 1), 0))))))
              WHERE ifNull(equals(step_0, 1), 0)))
        GROUP BY aggregation_target,
                 steps,
                 prop
        HAVING ifNull(equals(steps, max(max_steps)), isNull(steps)
                      and isNull(max(max_steps))))
     GROUP BY prop)
  GROUP BY final_prop
  ORDER BY step_2 DESC,
           step_1 DESC
  LIMIT 26 SETTINGS readonly=2,
                    max_execution_time=60,
                    allow_experimental_object_type=1,
                    format_csv_allow_double_quotes=0,
                    max_ast_elements=4000000,
                    max_expanded_ast_elements=4000000,
                    max_bytes_before_external_group_by=23622320128,
                    allow_experimental_analyzer=1,
                    transform_null_in=1,
                    optimize_min_equality_disjunction_chain_length=4294967295,
                    allow_experimental_join_condition=1
  '''
# ---
# name: TestFunnelUnorderedStepsBreakdown.test_funnel_breakdown_correct_breakdown_props_are_chosen_for_step
  '''
  SELECT sum(step_1) AS step_1,
         sum(step_2) AS step_2,
         if(isNaN(avgArrayOrNull(step_1_conversion_time_array) AS inter_1_conversion), NULL, inter_1_conversion) AS step_1_average_conversion_time,
         if(isNaN(medianArrayOrNull(step_1_conversion_time_array) AS inter_1_median), NULL, inter_1_median) AS step_1_median_conversion_time,
         if(ifNull(less(row_number, 26), 0), prop, ['Other']) AS final_prop
  FROM
    (SELECT countIf(ifNull(equals(steps, 1), 0)) AS step_1,
            countIf(ifNull(equals(steps, 2), 0)) AS step_2,
            groupArray(step_1_conversion_time) AS step_1_conversion_time_array,
            prop AS prop,
            row_number() OVER (
                               ORDER BY step_2 DESC) AS row_number
     FROM
       (SELECT aggregation_target AS aggregation_target,
               steps AS steps,
               prop AS prop,
               prop AS prop,
               min(step_1_conversion_time) AS step_1_conversion_time
        FROM
          (SELECT aggregation_target AS aggregation_target,
                  steps AS steps,
                  prop AS prop,
                  max(steps) OVER (PARTITION BY aggregation_target,
                                                prop) AS max_steps,
                                  step_1_conversion_time AS step_1_conversion_time,
                                  prop AS prop
           FROM
             (SELECT aggregation_target AS aggregation_target,
                     timestamp AS timestamp,
                     step_0 AS step_0,
                     latest_0 AS latest_0,
                     step_1 AS step_1,
                     latest_1 AS latest_1,
                     prop AS prop,
                     arraySort([latest_0, latest_1]) AS event_times,
                     arraySum([if(and(ifNull(less(latest_0, latest_1), 0), ifNull(lessOrEquals(latest_1, plus(toTimeZone(latest_0, 'UTC'), toIntervalDay(14))), 0)), 1, 0), 1]) AS steps,
                     arraySort([latest_0, latest_1]) AS conversion_times,
                     if(and(isNotNull(conversion_times[2]), ifNull(lessOrEquals(conversion_times[2], plus(toTimeZone(conversion_times[1], 'UTC'), toIntervalDay(14))), 0)), dateDiff('second', conversion_times[1], conversion_times[2]), NULL) AS step_1_conversion_time
              FROM
                (SELECT aggregation_target AS aggregation_target,
                        timestamp AS timestamp,
                        step_0 AS step_0,
                        latest_0 AS latest_0,
                        step_1 AS step_1,
                        min(latest_1) OVER (PARTITION BY aggregation_target,
                                                         prop
                                            ORDER BY timestamp DESC ROWS BETWEEN UNBOUNDED PRECEDING AND 0 PRECEDING) AS latest_1,
                                           prop AS prop
                 FROM
                   (SELECT timestamp AS timestamp,
                           aggregation_target AS aggregation_target,
                           step_0 AS step_0,
                           latest_0 AS latest_0,
                           step_1 AS step_1,
                           latest_1 AS latest_1,
                           prop_basic AS prop_basic,
                           prop_0 AS prop_0,
                           prop_1 AS prop_1,
                           prop,
                           prop_vals AS prop_vals,
                           prop
                    FROM
                      (SELECT toTimeZone(e.timestamp, 'UTC') AS timestamp,
                              if(not(empty(e__override.distinct_id)), e__override.person_id, e.person_id) AS aggregation_target,
                              if(equals(e.event, 'sign up'), 1, 0) AS step_0,
                              if(ifNull(equals(step_0, 1), 0), timestamp, NULL) AS latest_0,
                              if(and(equals(e.event, 'buy'), ifNull(equals(replaceRegexpAll(nullIf(nullIf(JSONExtractRaw(e.properties, '$version'), ''), 'null'), '^"|"$', ''), 'xyz'), 0)), 1, 0) AS step_1,
                              if(ifNull(equals(step_1, 1), 0), timestamp, NULL) AS latest_1,
                              [ifNull(toString(replaceRegexpAll(nullIf(nullIf(JSONExtractRaw(e.properties, '$browser'), ''), 'null'), '^"|"$', '')), '')] AS prop_basic,
                              if(ifNull(equals(step_0, 1), 0), prop_basic, []) AS prop_0,
                              if(ifNull(equals(step_1, 1), 0), prop_basic, []) AS prop_1,
                              prop_1 AS prop,
                              groupUniqArray(prop) OVER (PARTITION BY aggregation_target) AS prop_vals
                       FROM events AS e
                       LEFT OUTER JOIN
                         (SELECT tupleElement(argMax(tuple(person_distinct_id_overrides.person_id), person_distinct_id_overrides.version), 1) AS person_id,
                                 person_distinct_id_overrides.distinct_id AS distinct_id
                          FROM person_distinct_id_overrides
                          WHERE equals(person_distinct_id_overrides.team_id, 99999)
                          GROUP BY person_distinct_id_overrides.distinct_id
                          HAVING ifNull(equals(tupleElement(argMax(tuple(person_distinct_id_overrides.is_deleted), person_distinct_id_overrides.version), 1), 0), 0) SETTINGS optimize_aggregation_in_order=1) AS e__override ON equals(e.distinct_id, e__override.distinct_id)
                       WHERE and(equals(e.team_id, 99999), and(and(greaterOrEquals(toTimeZone(e.timestamp, 'UTC'), toDateTime64('2020-01-01 00:00:00.000000', 6, 'UTC')), lessOrEquals(toTimeZone(e.timestamp, 'UTC'), toDateTime64('2020-01-08 23:59:59.999999', 6, 'UTC'))), in(e.event, tuple('buy', 'sign up'))), or(ifNull(equals(step_0, 1), 0), ifNull(equals(step_1, 1), 0)))) ARRAY
                    JOIN prop_vals AS prop
                    WHERE ifNull(notEquals(prop, []), isNotNull(prop)
                                 or isNotNull([]))))
              WHERE ifNull(equals(step_0, 1), 0)
              UNION ALL SELECT aggregation_target AS aggregation_target,
                               timestamp AS timestamp,
                               step_0 AS step_0,
                               latest_0 AS latest_0,
                               step_1 AS step_1,
                               latest_1 AS latest_1,
                               prop AS prop,
                               arraySort([latest_0, latest_1]) AS event_times,
                               arraySum([if(and(ifNull(less(latest_0, latest_1), 0), ifNull(lessOrEquals(latest_1, plus(toTimeZone(latest_0, 'UTC'), toIntervalDay(14))), 0)), 1, 0), 1]) AS steps,
                               arraySort([latest_0, latest_1]) AS conversion_times,
                               if(and(isNotNull(conversion_times[2]), ifNull(lessOrEquals(conversion_times[2], plus(toTimeZone(conversion_times[1], 'UTC'), toIntervalDay(14))), 0)), dateDiff('second', conversion_times[1], conversion_times[2]), NULL) AS step_1_conversion_time
              FROM
                (SELECT aggregation_target AS aggregation_target,
                        timestamp AS timestamp,
                        step_0 AS step_0,
                        latest_0 AS latest_0,
                        step_1 AS step_1,
                        min(latest_1) OVER (PARTITION BY aggregation_target,
                                                         prop
                                            ORDER BY timestamp DESC ROWS BETWEEN UNBOUNDED PRECEDING AND 0 PRECEDING) AS latest_1,
                                           prop AS prop
                 FROM
                   (SELECT timestamp AS timestamp,
                           aggregation_target AS aggregation_target,
                           step_0 AS step_0,
                           latest_0 AS latest_0,
                           step_1 AS step_1,
                           latest_1 AS latest_1,
                           prop_basic AS prop_basic,
                           prop_0 AS prop_0,
                           prop_1 AS prop_1,
                           prop,
                           prop_vals AS prop_vals,
                           prop
                    FROM
                      (SELECT toTimeZone(e.timestamp, 'UTC') AS timestamp,
                              if(not(empty(e__override.distinct_id)), e__override.person_id, e.person_id) AS aggregation_target,
                              if(and(equals(e.event, 'buy'), ifNull(equals(replaceRegexpAll(nullIf(nullIf(JSONExtractRaw(e.properties, '$version'), ''), 'null'), '^"|"$', ''), 'xyz'), 0)), 1, 0) AS step_0,
                              if(ifNull(equals(step_0, 1), 0), timestamp, NULL) AS latest_0,
                              if(equals(e.event, 'sign up'), 1, 0) AS step_1,
                              if(ifNull(equals(step_1, 1), 0), timestamp, NULL) AS latest_1,
                              [ifNull(toString(replaceRegexpAll(nullIf(nullIf(JSONExtractRaw(e.properties, '$browser'), ''), 'null'), '^"|"$', '')), '')] AS prop_basic,
                              if(ifNull(equals(step_0, 1), 0), prop_basic, []) AS prop_0,
                              if(ifNull(equals(step_1, 1), 0), prop_basic, []) AS prop_1,
                              prop_1 AS prop,
                              groupUniqArray(prop) OVER (PARTITION BY aggregation_target) AS prop_vals
                       FROM events AS e
                       LEFT OUTER JOIN
                         (SELECT tupleElement(argMax(tuple(person_distinct_id_overrides.person_id), person_distinct_id_overrides.version), 1) AS person_id,
                                 person_distinct_id_overrides.distinct_id AS distinct_id
                          FROM person_distinct_id_overrides
                          WHERE equals(person_distinct_id_overrides.team_id, 99999)
                          GROUP BY person_distinct_id_overrides.distinct_id
                          HAVING ifNull(equals(tupleElement(argMax(tuple(person_distinct_id_overrides.is_deleted), person_distinct_id_overrides.version), 1), 0), 0) SETTINGS optimize_aggregation_in_order=1) AS e__override ON equals(e.distinct_id, e__override.distinct_id)
                       WHERE and(equals(e.team_id, 99999), and(and(greaterOrEquals(toTimeZone(e.timestamp, 'UTC'), toDateTime64('2020-01-01 00:00:00.000000', 6, 'UTC')), lessOrEquals(toTimeZone(e.timestamp, 'UTC'), toDateTime64('2020-01-08 23:59:59.999999', 6, 'UTC'))), in(e.event, tuple('buy', 'sign up'))), or(ifNull(equals(step_0, 1), 0), ifNull(equals(step_1, 1), 0)))) ARRAY
                    JOIN prop_vals AS prop
                    WHERE ifNull(notEquals(prop, []), isNotNull(prop)
                                 or isNotNull([]))))
              WHERE ifNull(equals(step_0, 1), 0)))
        GROUP BY aggregation_target,
                 steps,
                 prop
        HAVING ifNull(equals(steps, max(max_steps)), isNull(steps)
                      and isNull(max(max_steps))))
     GROUP BY prop)
  GROUP BY final_prop
  ORDER BY step_2 DESC,
           step_1 DESC
  LIMIT 26 SETTINGS readonly=2,
                    max_execution_time=60,
                    allow_experimental_object_type=1,
                    format_csv_allow_double_quotes=0,
                    max_ast_elements=4000000,
                    max_expanded_ast_elements=4000000,
                    max_bytes_before_external_group_by=23622320128,
                    allow_experimental_analyzer=1,
                    transform_null_in=1,
                    optimize_min_equality_disjunction_chain_length=4294967295,
                    allow_experimental_join_condition=1
  '''
# ---
# name: TestFunnelUnorderedStepsBreakdown.test_funnel_step_multiple_breakdown_snapshot
  '''
  SELECT sum(step_1) AS step_1,
         sum(step_2) AS step_2,
         if(isNaN(avgArrayOrNull(step_1_conversion_time_array) AS inter_1_conversion), NULL, inter_1_conversion) AS step_1_average_conversion_time,
         if(isNaN(medianArrayOrNull(step_1_conversion_time_array) AS inter_1_median), NULL, inter_1_median) AS step_1_median_conversion_time,
         if(ifNull(less(row_number, 26), 0), prop, ['Other']) AS final_prop
  FROM
    (SELECT countIf(ifNull(equals(steps, 1), 0)) AS step_1,
            countIf(ifNull(equals(steps, 2), 0)) AS step_2,
            groupArray(step_1_conversion_time) AS step_1_conversion_time_array,
            prop AS prop,
            row_number() OVER (
                               ORDER BY step_2 DESC) AS row_number
     FROM
       (SELECT aggregation_target AS aggregation_target,
               steps AS steps,
               prop AS prop,
               prop AS prop,
               min(step_1_conversion_time) AS step_1_conversion_time
        FROM
          (SELECT aggregation_target AS aggregation_target,
                  steps AS steps,
                  prop AS prop,
                  max(steps) OVER (PARTITION BY aggregation_target,
                                                prop) AS max_steps,
                                  step_1_conversion_time AS step_1_conversion_time,
                                  prop AS prop
           FROM
             (SELECT aggregation_target AS aggregation_target,
                     timestamp AS timestamp,
                     step_0 AS step_0,
                     latest_0 AS latest_0,
                     step_1 AS step_1,
                     latest_1 AS latest_1,
                     prop AS prop,
                     arraySort([latest_0, latest_1]) AS event_times,
                     arraySum([if(and(ifNull(less(latest_0, latest_1), 0), ifNull(lessOrEquals(latest_1, plus(toTimeZone(latest_0, 'UTC'), toIntervalDay(14))), 0)), 1, 0), 1]) AS steps,
                     arraySort([latest_0, latest_1]) AS conversion_times,
                     if(and(isNotNull(conversion_times[2]), ifNull(lessOrEquals(conversion_times[2], plus(toTimeZone(conversion_times[1], 'UTC'), toIntervalDay(14))), 0)), dateDiff('second', conversion_times[1], conversion_times[2]), NULL) AS step_1_conversion_time
              FROM
                (SELECT aggregation_target AS aggregation_target,
                        timestamp AS timestamp,
                        step_0 AS step_0,
                        latest_0 AS latest_0,
                        step_1 AS step_1,
                        min(latest_1) OVER (PARTITION BY aggregation_target,
                                                         prop
                                            ORDER BY timestamp DESC ROWS BETWEEN UNBOUNDED PRECEDING AND 0 PRECEDING) AS latest_1,
                                           prop AS prop
                 FROM
                   (SELECT timestamp AS timestamp,
                           aggregation_target AS aggregation_target,
                           step_0 AS step_0,
                           latest_0 AS latest_0,
                           step_1 AS step_1,
                           latest_1 AS latest_1,
                           prop_basic AS prop_basic,
                           prop,
                           prop_vals AS prop_vals,
                           if(notEmpty(arrayFilter(x -> notEmpty(x), prop_vals)), prop_vals, ['', '']) AS prop
                    FROM
                      (SELECT toTimeZone(e.timestamp, 'UTC') AS timestamp,
                              if(not(empty(e__override.distinct_id)), e__override.person_id, e.person_id) AS aggregation_target,
                              if(equals(e.event, 'sign up'), 1, 0) AS step_0,
                              if(ifNull(equals(step_0, 1), 0), timestamp, NULL) AS latest_0,
                              if(equals(e.event, 'buy'), 1, 0) AS step_1,
                              if(ifNull(equals(step_1, 1), 0), timestamp, NULL) AS latest_1,
                              [ifNull(toString(replaceRegexpAll(nullIf(nullIf(JSONExtractRaw(e.properties, '$browser'), ''), 'null'), '^"|"$', '')), ''), ifNull(toString(replaceRegexpAll(nullIf(nullIf(JSONExtractRaw(e.properties, '$version'), ''), 'null'), '^"|"$', '')), '')] AS prop_basic,
                              prop_basic AS prop,
                              argMinIf(prop, timestamp, notEmpty(arrayFilter(x -> notEmpty(x), prop))) OVER (PARTITION BY aggregation_target) AS prop_vals
                       FROM events AS e
                       LEFT OUTER JOIN
                         (SELECT tupleElement(argMax(tuple(person_distinct_id_overrides.person_id), person_distinct_id_overrides.version), 1) AS person_id,
                                 person_distinct_id_overrides.distinct_id AS distinct_id
                          FROM person_distinct_id_overrides
                          WHERE equals(person_distinct_id_overrides.team_id, 99999)
                          GROUP BY person_distinct_id_overrides.distinct_id
                          HAVING ifNull(equals(tupleElement(argMax(tuple(person_distinct_id_overrides.is_deleted), person_distinct_id_overrides.version), 1), 0), 0) SETTINGS optimize_aggregation_in_order=1) AS e__override ON equals(e.distinct_id, e__override.distinct_id)
                       WHERE and(equals(e.team_id, 99999), and(and(greaterOrEquals(toTimeZone(e.timestamp, 'UTC'), toDateTime64('2020-01-01 00:00:00.000000', 6, 'UTC')), lessOrEquals(toTimeZone(e.timestamp, 'UTC'), toDateTime64('2020-01-08 23:59:59.999999', 6, 'UTC'))), in(e.event, tuple('buy', 'sign up'))), or(ifNull(equals(step_0, 1), 0), ifNull(equals(step_1, 1), 0))))))
              WHERE ifNull(equals(step_0, 1), 0)
              UNION ALL SELECT aggregation_target AS aggregation_target,
                               timestamp AS timestamp,
                               step_0 AS step_0,
                               latest_0 AS latest_0,
                               step_1 AS step_1,
                               latest_1 AS latest_1,
                               prop AS prop,
                               arraySort([latest_0, latest_1]) AS event_times,
                               arraySum([if(and(ifNull(less(latest_0, latest_1), 0), ifNull(lessOrEquals(latest_1, plus(toTimeZone(latest_0, 'UTC'), toIntervalDay(14))), 0)), 1, 0), 1]) AS steps,
                               arraySort([latest_0, latest_1]) AS conversion_times,
                               if(and(isNotNull(conversion_times[2]), ifNull(lessOrEquals(conversion_times[2], plus(toTimeZone(conversion_times[1], 'UTC'), toIntervalDay(14))), 0)), dateDiff('second', conversion_times[1], conversion_times[2]), NULL) AS step_1_conversion_time
              FROM
                (SELECT aggregation_target AS aggregation_target,
                        timestamp AS timestamp,
                        step_0 AS step_0,
                        latest_0 AS latest_0,
                        step_1 AS step_1,
                        min(latest_1) OVER (PARTITION BY aggregation_target,
                                                         prop
                                            ORDER BY timestamp DESC ROWS BETWEEN UNBOUNDED PRECEDING AND 0 PRECEDING) AS latest_1,
                                           prop AS prop
                 FROM
                   (SELECT timestamp AS timestamp,
                           aggregation_target AS aggregation_target,
                           step_0 AS step_0,
                           latest_0 AS latest_0,
                           step_1 AS step_1,
                           latest_1 AS latest_1,
                           prop_basic AS prop_basic,
                           prop,
                           prop_vals AS prop_vals,
                           if(notEmpty(arrayFilter(x -> notEmpty(x), prop_vals)), prop_vals, ['', '']) AS prop
                    FROM
                      (SELECT toTimeZone(e.timestamp, 'UTC') AS timestamp,
                              if(not(empty(e__override.distinct_id)), e__override.person_id, e.person_id) AS aggregation_target,
                              if(equals(e.event, 'buy'), 1, 0) AS step_0,
                              if(ifNull(equals(step_0, 1), 0), timestamp, NULL) AS latest_0,
                              if(equals(e.event, 'sign up'), 1, 0) AS step_1,
                              if(ifNull(equals(step_1, 1), 0), timestamp, NULL) AS latest_1,
                              [ifNull(toString(replaceRegexpAll(nullIf(nullIf(JSONExtractRaw(e.properties, '$browser'), ''), 'null'), '^"|"$', '')), ''), ifNull(toString(replaceRegexpAll(nullIf(nullIf(JSONExtractRaw(e.properties, '$version'), ''), 'null'), '^"|"$', '')), '')] AS prop_basic,
                              prop_basic AS prop,
                              argMinIf(prop, timestamp, notEmpty(arrayFilter(x -> notEmpty(x), prop))) OVER (PARTITION BY aggregation_target) AS prop_vals
                       FROM events AS e
                       LEFT OUTER JOIN
                         (SELECT tupleElement(argMax(tuple(person_distinct_id_overrides.person_id), person_distinct_id_overrides.version), 1) AS person_id,
                                 person_distinct_id_overrides.distinct_id AS distinct_id
                          FROM person_distinct_id_overrides
                          WHERE equals(person_distinct_id_overrides.team_id, 99999)
                          GROUP BY person_distinct_id_overrides.distinct_id
                          HAVING ifNull(equals(tupleElement(argMax(tuple(person_distinct_id_overrides.is_deleted), person_distinct_id_overrides.version), 1), 0), 0) SETTINGS optimize_aggregation_in_order=1) AS e__override ON equals(e.distinct_id, e__override.distinct_id)
                       WHERE and(equals(e.team_id, 99999), and(and(greaterOrEquals(toTimeZone(e.timestamp, 'UTC'), toDateTime64('2020-01-01 00:00:00.000000', 6, 'UTC')), lessOrEquals(toTimeZone(e.timestamp, 'UTC'), toDateTime64('2020-01-08 23:59:59.999999', 6, 'UTC'))), in(e.event, tuple('buy', 'sign up'))), or(ifNull(equals(step_0, 1), 0), ifNull(equals(step_1, 1), 0))))))
              WHERE ifNull(equals(step_0, 1), 0)))
        GROUP BY aggregation_target,
                 steps,
                 prop
        HAVING ifNull(equals(steps, max(max_steps)), isNull(steps)
                      and isNull(max(max_steps))))
     GROUP BY prop)
  GROUP BY final_prop
  ORDER BY step_2 DESC,
           step_1 DESC
  LIMIT 26 SETTINGS readonly=2,
                    max_execution_time=60,
                    allow_experimental_object_type=1,
                    format_csv_allow_double_quotes=0,
                    max_ast_elements=4000000,
                    max_expanded_ast_elements=4000000,
                    max_bytes_before_external_group_by=23622320128,
                    allow_experimental_analyzer=1,
                    transform_null_in=1,
                    optimize_min_equality_disjunction_chain_length=4294967295,
                    allow_experimental_join_condition=1
  '''
# ---
# name: TestUnorderedFunnelGroupBreakdown.test_funnel_aggregate_by_groups_breakdown_group_person_on_events
  '''
  SELECT sum(step_1) AS step_1,
         sum(step_2) AS step_2,
         sum(step_3) AS step_3,
         if(isNaN(avgArrayOrNull(step_1_conversion_time_array) AS inter_1_conversion), NULL, inter_1_conversion) AS step_1_average_conversion_time,
         if(isNaN(avgArrayOrNull(step_2_conversion_time_array) AS inter_2_conversion), NULL, inter_2_conversion) AS step_2_average_conversion_time,
         if(isNaN(medianArrayOrNull(step_1_conversion_time_array) AS inter_1_median), NULL, inter_1_median) AS step_1_median_conversion_time,
         if(isNaN(medianArrayOrNull(step_2_conversion_time_array) AS inter_2_median), NULL, inter_2_median) AS step_2_median_conversion_time,
         if(ifNull(less(row_number, 26), 0), prop, 'Other') AS final_prop
  FROM
    (SELECT countIf(ifNull(equals(steps, 1), 0)) AS step_1,
            countIf(ifNull(equals(steps, 2), 0)) AS step_2,
            countIf(ifNull(equals(steps, 3), 0)) AS step_3,
            groupArray(step_1_conversion_time) AS step_1_conversion_time_array,
            groupArray(step_2_conversion_time) AS step_2_conversion_time_array,
            prop AS prop,
            row_number() OVER (
                               ORDER BY step_3 DESC) AS row_number
     FROM
       (SELECT aggregation_target AS aggregation_target,
               steps AS steps,
               prop AS prop,
               prop AS prop,
               min(step_1_conversion_time) AS step_1_conversion_time,
               min(step_2_conversion_time) AS step_2_conversion_time
        FROM
          (SELECT aggregation_target AS aggregation_target,
                  steps AS steps,
                  prop AS prop,
                  max(steps) OVER (PARTITION BY aggregation_target,
                                                prop) AS max_steps,
                                  step_1_conversion_time AS step_1_conversion_time,
                                  step_2_conversion_time AS step_2_conversion_time,
                                  prop AS prop
           FROM
             (SELECT aggregation_target AS aggregation_target,
                     timestamp AS timestamp,
                     step_0 AS step_0,
                     latest_0 AS latest_0,
                     step_1 AS step_1,
                     latest_1 AS latest_1,
                     step_2 AS step_2,
                     latest_2 AS latest_2,
                     prop AS prop,
                     arraySort([latest_0, latest_1, latest_2]) AS event_times,
                     arraySum([if(and(ifNull(less(latest_0, latest_1), 0), ifNull(lessOrEquals(latest_1, plus(toTimeZone(latest_0, 'UTC'), toIntervalDay(14))), 0)), 1, 0), if(and(ifNull(less(latest_0, latest_2), 0), ifNull(lessOrEquals(latest_2, plus(toTimeZone(latest_0, 'UTC'), toIntervalDay(14))), 0)), 1, 0), 1]) AS steps,
                     arraySort([latest_0, latest_1, latest_2]) AS conversion_times,
                     if(and(isNotNull(conversion_times[2]), ifNull(lessOrEquals(conversion_times[2], plus(toTimeZone(conversion_times[1], 'UTC'), toIntervalDay(14))), 0)), dateDiff('second', conversion_times[1], conversion_times[2]), NULL) AS step_1_conversion_time,
                     if(and(isNotNull(conversion_times[3]), ifNull(lessOrEquals(conversion_times[3], plus(toTimeZone(conversion_times[2], 'UTC'), toIntervalDay(14))), 0)), dateDiff('second', conversion_times[2], conversion_times[3]), NULL) AS step_2_conversion_time
              FROM
                (SELECT aggregation_target AS aggregation_target,
                        timestamp AS timestamp,
                        step_0 AS step_0,
                        latest_0 AS latest_0,
                        step_1 AS step_1,
                        min(latest_1) OVER (PARTITION BY aggregation_target,
                                                         prop
                                            ORDER BY timestamp DESC ROWS BETWEEN UNBOUNDED PRECEDING AND 0 PRECEDING) AS latest_1,
                                           step_2 AS step_2,
                                           min(latest_2) OVER (PARTITION BY aggregation_target,
                                                                            prop
                                                               ORDER BY timestamp DESC ROWS BETWEEN UNBOUNDED PRECEDING AND 0 PRECEDING) AS latest_2,
                                                              prop AS prop
                 FROM
                   (SELECT timestamp AS timestamp,
                           aggregation_target AS aggregation_target,
                           step_0 AS step_0,
                           latest_0 AS latest_0,
                           step_1 AS step_1,
                           latest_1 AS latest_1,
                           step_2 AS step_2,
                           latest_2 AS latest_2,
                           prop_basic AS prop_basic,
                           prop,
                           prop_vals AS prop_vals,
                           prop_vals AS prop
                    FROM
                      (SELECT toTimeZone(e.timestamp, 'UTC') AS timestamp,
                              e.`$group_0` AS aggregation_target,
                              if(equals(e.event, 'sign up'), 1, 0) AS step_0,
                              if(ifNull(equals(step_0, 1), 0), timestamp, NULL) AS latest_0,
                              if(equals(e.event, 'play movie'), 1, 0) AS step_1,
                              if(ifNull(equals(step_1, 1), 0), timestamp, NULL) AS latest_1,
                              if(equals(e.event, 'buy'), 1, 0) AS step_2,
                              if(ifNull(equals(step_2, 1), 0), timestamp, NULL) AS latest_2,
                              ifNull(toString(e__group_0.properties___industry), '') AS prop_basic,
                              prop_basic AS prop,
                              argMinIf(prop, timestamp, isNotNull(prop)) OVER (PARTITION BY aggregation_target) AS prop_vals
                       FROM events AS e
                       LEFT JOIN
                         (SELECT tupleElement(argMax(tuple(replaceRegexpAll(nullIf(nullIf(JSONExtractRaw(groups.group_properties, 'industry'), ''), 'null'), '^"|"$', '')), toTimeZone(groups._timestamp, 'UTC')), 1) AS properties___industry,
                                 groups.group_type_index AS index,
                                 groups.group_key AS key
                          FROM groups
                          WHERE and(equals(groups.team_id, 99999), equals(index, 0))
                          GROUP BY groups.group_type_index,
                                   groups.group_key) AS e__group_0 ON equals(e.`$group_0`, e__group_0.key)
                       WHERE and(equals(e.team_id, 99999), and(and(greaterOrEquals(toTimeZone(e.timestamp, 'UTC'), toDateTime64('2020-01-01 00:00:00.000000', 6, 'UTC')), lessOrEquals(toTimeZone(e.timestamp, 'UTC'), toDateTime64('2020-01-08 23:59:59.999999', 6, 'UTC'))), in(e.event, tuple('buy', 'play movie', 'sign up')), and(notEquals(aggregation_target, ''), isNotNull(aggregation_target))), or(ifNull(equals(step_0, 1), 0), ifNull(equals(step_1, 1), 0), ifNull(equals(step_2, 1), 0))))))
              WHERE ifNull(equals(step_0, 1), 0)
              UNION ALL SELECT aggregation_target AS aggregation_target,
                               timestamp AS timestamp,
                               step_0 AS step_0,
                               latest_0 AS latest_0,
                               step_1 AS step_1,
                               latest_1 AS latest_1,
                               step_2 AS step_2,
                               latest_2 AS latest_2,
                               prop AS prop,
                               arraySort([latest_0, latest_1, latest_2]) AS event_times,
                               arraySum([if(and(ifNull(less(latest_0, latest_1), 0), ifNull(lessOrEquals(latest_1, plus(toTimeZone(latest_0, 'UTC'), toIntervalDay(14))), 0)), 1, 0), if(and(ifNull(less(latest_0, latest_2), 0), ifNull(lessOrEquals(latest_2, plus(toTimeZone(latest_0, 'UTC'), toIntervalDay(14))), 0)), 1, 0), 1]) AS steps,
                               arraySort([latest_0, latest_1, latest_2]) AS conversion_times,
                               if(and(isNotNull(conversion_times[2]), ifNull(lessOrEquals(conversion_times[2], plus(toTimeZone(conversion_times[1], 'UTC'), toIntervalDay(14))), 0)), dateDiff('second', conversion_times[1], conversion_times[2]), NULL) AS step_1_conversion_time,
                               if(and(isNotNull(conversion_times[3]), ifNull(lessOrEquals(conversion_times[3], plus(toTimeZone(conversion_times[2], 'UTC'), toIntervalDay(14))), 0)), dateDiff('second', conversion_times[2], conversion_times[3]), NULL) AS step_2_conversion_time
              FROM
                (SELECT aggregation_target AS aggregation_target,
                        timestamp AS timestamp,
                        step_0 AS step_0,
                        latest_0 AS latest_0,
                        step_1 AS step_1,
                        min(latest_1) OVER (PARTITION BY aggregation_target,
                                                         prop
                                            ORDER BY timestamp DESC ROWS BETWEEN UNBOUNDED PRECEDING AND 0 PRECEDING) AS latest_1,
                                           step_2 AS step_2,
                                           min(latest_2) OVER (PARTITION BY aggregation_target,
                                                                            prop
                                                               ORDER BY timestamp DESC ROWS BETWEEN UNBOUNDED PRECEDING AND 0 PRECEDING) AS latest_2,
                                                              prop AS prop
                 FROM
                   (SELECT timestamp AS timestamp,
                           aggregation_target AS aggregation_target,
                           step_0 AS step_0,
                           latest_0 AS latest_0,
                           step_1 AS step_1,
                           latest_1 AS latest_1,
                           step_2 AS step_2,
                           latest_2 AS latest_2,
                           prop_basic AS prop_basic,
                           prop,
                           prop_vals AS prop_vals,
                           prop_vals AS prop
                    FROM
                      (SELECT toTimeZone(e.timestamp, 'UTC') AS timestamp,
                              e.`$group_0` AS aggregation_target,
                              if(equals(e.event, 'play movie'), 1, 0) AS step_0,
                              if(ifNull(equals(step_0, 1), 0), timestamp, NULL) AS latest_0,
                              if(equals(e.event, 'buy'), 1, 0) AS step_1,
                              if(ifNull(equals(step_1, 1), 0), timestamp, NULL) AS latest_1,
                              if(equals(e.event, 'sign up'), 1, 0) AS step_2,
                              if(ifNull(equals(step_2, 1), 0), timestamp, NULL) AS latest_2,
                              ifNull(toString(e__group_0.properties___industry), '') AS prop_basic,
                              prop_basic AS prop,
                              argMinIf(prop, timestamp, isNotNull(prop)) OVER (PARTITION BY aggregation_target) AS prop_vals
                       FROM events AS e
                       LEFT JOIN
                         (SELECT tupleElement(argMax(tuple(replaceRegexpAll(nullIf(nullIf(JSONExtractRaw(groups.group_properties, 'industry'), ''), 'null'), '^"|"$', '')), toTimeZone(groups._timestamp, 'UTC')), 1) AS properties___industry,
                                 groups.group_type_index AS index,
                                 groups.group_key AS key
                          FROM groups
                          WHERE and(equals(groups.team_id, 99999), equals(index, 0))
                          GROUP BY groups.group_type_index,
                                   groups.group_key) AS e__group_0 ON equals(e.`$group_0`, e__group_0.key)
                       WHERE and(equals(e.team_id, 99999), and(and(greaterOrEquals(toTimeZone(e.timestamp, 'UTC'), toDateTime64('2020-01-01 00:00:00.000000', 6, 'UTC')), lessOrEquals(toTimeZone(e.timestamp, 'UTC'), toDateTime64('2020-01-08 23:59:59.999999', 6, 'UTC'))), in(e.event, tuple('buy', 'play movie', 'sign up')), and(notEquals(aggregation_target, ''), isNotNull(aggregation_target))), or(ifNull(equals(step_0, 1), 0), ifNull(equals(step_1, 1), 0), ifNull(equals(step_2, 1), 0))))))
              WHERE ifNull(equals(step_0, 1), 0)
              UNION ALL SELECT aggregation_target AS aggregation_target,
                               timestamp AS timestamp,
                               step_0 AS step_0,
                               latest_0 AS latest_0,
                               step_1 AS step_1,
                               latest_1 AS latest_1,
                               step_2 AS step_2,
                               latest_2 AS latest_2,
                               prop AS prop,
                               arraySort([latest_0, latest_1, latest_2]) AS event_times,
                               arraySum([if(and(ifNull(less(latest_0, latest_1), 0), ifNull(lessOrEquals(latest_1, plus(toTimeZone(latest_0, 'UTC'), toIntervalDay(14))), 0)), 1, 0), if(and(ifNull(less(latest_0, latest_2), 0), ifNull(lessOrEquals(latest_2, plus(toTimeZone(latest_0, 'UTC'), toIntervalDay(14))), 0)), 1, 0), 1]) AS steps,
                               arraySort([latest_0, latest_1, latest_2]) AS conversion_times,
                               if(and(isNotNull(conversion_times[2]), ifNull(lessOrEquals(conversion_times[2], plus(toTimeZone(conversion_times[1], 'UTC'), toIntervalDay(14))), 0)), dateDiff('second', conversion_times[1], conversion_times[2]), NULL) AS step_1_conversion_time,
                               if(and(isNotNull(conversion_times[3]), ifNull(lessOrEquals(conversion_times[3], plus(toTimeZone(conversion_times[2], 'UTC'), toIntervalDay(14))), 0)), dateDiff('second', conversion_times[2], conversion_times[3]), NULL) AS step_2_conversion_time
              FROM
                (SELECT aggregation_target AS aggregation_target,
                        timestamp AS timestamp,
                        step_0 AS step_0,
                        latest_0 AS latest_0,
                        step_1 AS step_1,
                        min(latest_1) OVER (PARTITION BY aggregation_target,
                                                         prop
                                            ORDER BY timestamp DESC ROWS BETWEEN UNBOUNDED PRECEDING AND 0 PRECEDING) AS latest_1,
                                           step_2 AS step_2,
                                           min(latest_2) OVER (PARTITION BY aggregation_target,
                                                                            prop
                                                               ORDER BY timestamp DESC ROWS BETWEEN UNBOUNDED PRECEDING AND 0 PRECEDING) AS latest_2,
                                                              prop AS prop
                 FROM
                   (SELECT timestamp AS timestamp,
                           aggregation_target AS aggregation_target,
                           step_0 AS step_0,
                           latest_0 AS latest_0,
                           step_1 AS step_1,
                           latest_1 AS latest_1,
                           step_2 AS step_2,
                           latest_2 AS latest_2,
                           prop_basic AS prop_basic,
                           prop,
                           prop_vals AS prop_vals,
                           prop_vals AS prop
                    FROM
                      (SELECT toTimeZone(e.timestamp, 'UTC') AS timestamp,
                              e.`$group_0` AS aggregation_target,
                              if(equals(e.event, 'buy'), 1, 0) AS step_0,
                              if(ifNull(equals(step_0, 1), 0), timestamp, NULL) AS latest_0,
                              if(equals(e.event, 'sign up'), 1, 0) AS step_1,
                              if(ifNull(equals(step_1, 1), 0), timestamp, NULL) AS latest_1,
                              if(equals(e.event, 'play movie'), 1, 0) AS step_2,
                              if(ifNull(equals(step_2, 1), 0), timestamp, NULL) AS latest_2,
                              ifNull(toString(e__group_0.properties___industry), '') AS prop_basic,
                              prop_basic AS prop,
                              argMinIf(prop, timestamp, isNotNull(prop)) OVER (PARTITION BY aggregation_target) AS prop_vals
                       FROM events AS e
                       LEFT JOIN
                         (SELECT tupleElement(argMax(tuple(replaceRegexpAll(nullIf(nullIf(JSONExtractRaw(groups.group_properties, 'industry'), ''), 'null'), '^"|"$', '')), toTimeZone(groups._timestamp, 'UTC')), 1) AS properties___industry,
                                 groups.group_type_index AS index,
                                 groups.group_key AS key
                          FROM groups
                          WHERE and(equals(groups.team_id, 99999), equals(index, 0))
                          GROUP BY groups.group_type_index,
                                   groups.group_key) AS e__group_0 ON equals(e.`$group_0`, e__group_0.key)
                       WHERE and(equals(e.team_id, 99999), and(and(greaterOrEquals(toTimeZone(e.timestamp, 'UTC'), toDateTime64('2020-01-01 00:00:00.000000', 6, 'UTC')), lessOrEquals(toTimeZone(e.timestamp, 'UTC'), toDateTime64('2020-01-08 23:59:59.999999', 6, 'UTC'))), in(e.event, tuple('buy', 'play movie', 'sign up')), and(notEquals(aggregation_target, ''), isNotNull(aggregation_target))), or(ifNull(equals(step_0, 1), 0), ifNull(equals(step_1, 1), 0), ifNull(equals(step_2, 1), 0))))))
              WHERE ifNull(equals(step_0, 1), 0)))
        GROUP BY aggregation_target,
                 steps,
                 prop
        HAVING ifNull(equals(steps, max(max_steps)), isNull(steps)
                      and isNull(max(max_steps))))
     GROUP BY prop)
  GROUP BY final_prop
  ORDER BY step_3 DESC,
           step_2 DESC,
           step_1 DESC
  LIMIT 26 SETTINGS readonly=2,
                    max_execution_time=60,
                    allow_experimental_object_type=1,
                    format_csv_allow_double_quotes=0,
                    max_ast_elements=4000000,
                    max_expanded_ast_elements=4000000,
                    max_bytes_before_external_group_by=23622320128,
                    allow_experimental_analyzer=1,
                    transform_null_in=1,
                    optimize_min_equality_disjunction_chain_length=4294967295,
                    allow_experimental_join_condition=1
  '''
# ---
# name: TestUnorderedFunnelGroupBreakdown.test_funnel_aggregate_by_groups_breakdown_group_person_on_events_poe_v2
  '''
  SELECT sum(step_1) AS step_1,
         sum(step_2) AS step_2,
         sum(step_3) AS step_3,
         if(isNaN(avgArrayOrNull(step_1_conversion_time_array) AS inter_1_conversion), NULL, inter_1_conversion) AS step_1_average_conversion_time,
         if(isNaN(avgArrayOrNull(step_2_conversion_time_array) AS inter_2_conversion), NULL, inter_2_conversion) AS step_2_average_conversion_time,
         if(isNaN(medianArrayOrNull(step_1_conversion_time_array) AS inter_1_median), NULL, inter_1_median) AS step_1_median_conversion_time,
         if(isNaN(medianArrayOrNull(step_2_conversion_time_array) AS inter_2_median), NULL, inter_2_median) AS step_2_median_conversion_time,
         if(ifNull(less(row_number, 26), 0), prop, 'Other') AS final_prop
  FROM
    (SELECT countIf(ifNull(equals(steps, 1), 0)) AS step_1,
            countIf(ifNull(equals(steps, 2), 0)) AS step_2,
            countIf(ifNull(equals(steps, 3), 0)) AS step_3,
            groupArray(step_1_conversion_time) AS step_1_conversion_time_array,
            groupArray(step_2_conversion_time) AS step_2_conversion_time_array,
            prop AS prop,
            row_number() OVER (
                               ORDER BY step_3 DESC) AS row_number
     FROM
       (SELECT aggregation_target AS aggregation_target,
               steps AS steps,
               prop AS prop,
               prop AS prop,
               min(step_1_conversion_time) AS step_1_conversion_time,
               min(step_2_conversion_time) AS step_2_conversion_time
        FROM
          (SELECT aggregation_target AS aggregation_target,
                  steps AS steps,
                  prop AS prop,
                  max(steps) OVER (PARTITION BY aggregation_target,
                                                prop) AS max_steps,
                                  step_1_conversion_time AS step_1_conversion_time,
                                  step_2_conversion_time AS step_2_conversion_time,
                                  prop AS prop
           FROM
             (SELECT aggregation_target AS aggregation_target,
                     timestamp AS timestamp,
                     step_0 AS step_0,
                     latest_0 AS latest_0,
                     step_1 AS step_1,
                     latest_1 AS latest_1,
                     step_2 AS step_2,
                     latest_2 AS latest_2,
                     prop AS prop,
                     arraySort([latest_0, latest_1, latest_2]) AS event_times,
                     arraySum([if(and(ifNull(less(latest_0, latest_1), 0), ifNull(lessOrEquals(latest_1, plus(toTimeZone(latest_0, 'UTC'), toIntervalDay(14))), 0)), 1, 0), if(and(ifNull(less(latest_0, latest_2), 0), ifNull(lessOrEquals(latest_2, plus(toTimeZone(latest_0, 'UTC'), toIntervalDay(14))), 0)), 1, 0), 1]) AS steps,
                     arraySort([latest_0, latest_1, latest_2]) AS conversion_times,
                     if(and(isNotNull(conversion_times[2]), ifNull(lessOrEquals(conversion_times[2], plus(toTimeZone(conversion_times[1], 'UTC'), toIntervalDay(14))), 0)), dateDiff('second', conversion_times[1], conversion_times[2]), NULL) AS step_1_conversion_time,
                     if(and(isNotNull(conversion_times[3]), ifNull(lessOrEquals(conversion_times[3], plus(toTimeZone(conversion_times[2], 'UTC'), toIntervalDay(14))), 0)), dateDiff('second', conversion_times[2], conversion_times[3]), NULL) AS step_2_conversion_time
              FROM
                (SELECT aggregation_target AS aggregation_target,
                        timestamp AS timestamp,
                        step_0 AS step_0,
                        latest_0 AS latest_0,
                        step_1 AS step_1,
                        min(latest_1) OVER (PARTITION BY aggregation_target,
                                                         prop
                                            ORDER BY timestamp DESC ROWS BETWEEN UNBOUNDED PRECEDING AND 0 PRECEDING) AS latest_1,
                                           step_2 AS step_2,
                                           min(latest_2) OVER (PARTITION BY aggregation_target,
                                                                            prop
                                                               ORDER BY timestamp DESC ROWS BETWEEN UNBOUNDED PRECEDING AND 0 PRECEDING) AS latest_2,
                                                              prop AS prop
                 FROM
                   (SELECT timestamp AS timestamp,
                           aggregation_target AS aggregation_target,
                           step_0 AS step_0,
                           latest_0 AS latest_0,
                           step_1 AS step_1,
                           latest_1 AS latest_1,
                           step_2 AS step_2,
                           latest_2 AS latest_2,
                           prop_basic AS prop_basic,
                           prop,
                           prop_vals AS prop_vals,
                           prop_vals AS prop
                    FROM
                      (SELECT toTimeZone(e.timestamp, 'UTC') AS timestamp,
                              e.`$group_0` AS aggregation_target,
                              if(equals(e.event, 'sign up'), 1, 0) AS step_0,
                              if(ifNull(equals(step_0, 1), 0), timestamp, NULL) AS latest_0,
                              if(equals(e.event, 'play movie'), 1, 0) AS step_1,
                              if(ifNull(equals(step_1, 1), 0), timestamp, NULL) AS latest_1,
                              if(equals(e.event, 'buy'), 1, 0) AS step_2,
                              if(ifNull(equals(step_2, 1), 0), timestamp, NULL) AS latest_2,
                              ifNull(toString(e__group_0.properties___industry), '') AS prop_basic,
                              prop_basic AS prop,
                              argMinIf(prop, timestamp, isNotNull(prop)) OVER (PARTITION BY aggregation_target) AS prop_vals
                       FROM events AS e
                       LEFT JOIN
                         (SELECT tupleElement(argMax(tuple(replaceRegexpAll(nullIf(nullIf(JSONExtractRaw(groups.group_properties, 'industry'), ''), 'null'), '^"|"$', '')), toTimeZone(groups._timestamp, 'UTC')), 1) AS properties___industry,
                                 groups.group_type_index AS index,
                                 groups.group_key AS key
                          FROM groups
                          WHERE and(equals(groups.team_id, 99999), equals(index, 0))
                          GROUP BY groups.group_type_index,
                                   groups.group_key) AS e__group_0 ON equals(e.`$group_0`, e__group_0.key)
                       WHERE and(equals(e.team_id, 99999), and(and(greaterOrEquals(toTimeZone(e.timestamp, 'UTC'), toDateTime64('2020-01-01 00:00:00.000000', 6, 'UTC')), lessOrEquals(toTimeZone(e.timestamp, 'UTC'), toDateTime64('2020-01-08 23:59:59.999999', 6, 'UTC'))), in(e.event, tuple('buy', 'play movie', 'sign up')), and(notEquals(aggregation_target, ''), isNotNull(aggregation_target))), or(ifNull(equals(step_0, 1), 0), ifNull(equals(step_1, 1), 0), ifNull(equals(step_2, 1), 0))))))
              WHERE ifNull(equals(step_0, 1), 0)
              UNION ALL SELECT aggregation_target AS aggregation_target,
                               timestamp AS timestamp,
                               step_0 AS step_0,
                               latest_0 AS latest_0,
                               step_1 AS step_1,
                               latest_1 AS latest_1,
                               step_2 AS step_2,
                               latest_2 AS latest_2,
                               prop AS prop,
                               arraySort([latest_0, latest_1, latest_2]) AS event_times,
                               arraySum([if(and(ifNull(less(latest_0, latest_1), 0), ifNull(lessOrEquals(latest_1, plus(toTimeZone(latest_0, 'UTC'), toIntervalDay(14))), 0)), 1, 0), if(and(ifNull(less(latest_0, latest_2), 0), ifNull(lessOrEquals(latest_2, plus(toTimeZone(latest_0, 'UTC'), toIntervalDay(14))), 0)), 1, 0), 1]) AS steps,
                               arraySort([latest_0, latest_1, latest_2]) AS conversion_times,
                               if(and(isNotNull(conversion_times[2]), ifNull(lessOrEquals(conversion_times[2], plus(toTimeZone(conversion_times[1], 'UTC'), toIntervalDay(14))), 0)), dateDiff('second', conversion_times[1], conversion_times[2]), NULL) AS step_1_conversion_time,
                               if(and(isNotNull(conversion_times[3]), ifNull(lessOrEquals(conversion_times[3], plus(toTimeZone(conversion_times[2], 'UTC'), toIntervalDay(14))), 0)), dateDiff('second', conversion_times[2], conversion_times[3]), NULL) AS step_2_conversion_time
              FROM
                (SELECT aggregation_target AS aggregation_target,
                        timestamp AS timestamp,
                        step_0 AS step_0,
                        latest_0 AS latest_0,
                        step_1 AS step_1,
                        min(latest_1) OVER (PARTITION BY aggregation_target,
                                                         prop
                                            ORDER BY timestamp DESC ROWS BETWEEN UNBOUNDED PRECEDING AND 0 PRECEDING) AS latest_1,
                                           step_2 AS step_2,
                                           min(latest_2) OVER (PARTITION BY aggregation_target,
                                                                            prop
                                                               ORDER BY timestamp DESC ROWS BETWEEN UNBOUNDED PRECEDING AND 0 PRECEDING) AS latest_2,
                                                              prop AS prop
                 FROM
                   (SELECT timestamp AS timestamp,
                           aggregation_target AS aggregation_target,
                           step_0 AS step_0,
                           latest_0 AS latest_0,
                           step_1 AS step_1,
                           latest_1 AS latest_1,
                           step_2 AS step_2,
                           latest_2 AS latest_2,
                           prop_basic AS prop_basic,
                           prop,
                           prop_vals AS prop_vals,
                           prop_vals AS prop
                    FROM
                      (SELECT toTimeZone(e.timestamp, 'UTC') AS timestamp,
                              e.`$group_0` AS aggregation_target,
                              if(equals(e.event, 'play movie'), 1, 0) AS step_0,
                              if(ifNull(equals(step_0, 1), 0), timestamp, NULL) AS latest_0,
                              if(equals(e.event, 'buy'), 1, 0) AS step_1,
                              if(ifNull(equals(step_1, 1), 0), timestamp, NULL) AS latest_1,
                              if(equals(e.event, 'sign up'), 1, 0) AS step_2,
                              if(ifNull(equals(step_2, 1), 0), timestamp, NULL) AS latest_2,
                              ifNull(toString(e__group_0.properties___industry), '') AS prop_basic,
                              prop_basic AS prop,
                              argMinIf(prop, timestamp, isNotNull(prop)) OVER (PARTITION BY aggregation_target) AS prop_vals
                       FROM events AS e
                       LEFT JOIN
                         (SELECT tupleElement(argMax(tuple(replaceRegexpAll(nullIf(nullIf(JSONExtractRaw(groups.group_properties, 'industry'), ''), 'null'), '^"|"$', '')), toTimeZone(groups._timestamp, 'UTC')), 1) AS properties___industry,
                                 groups.group_type_index AS index,
                                 groups.group_key AS key
                          FROM groups
                          WHERE and(equals(groups.team_id, 99999), equals(index, 0))
                          GROUP BY groups.group_type_index,
                                   groups.group_key) AS e__group_0 ON equals(e.`$group_0`, e__group_0.key)
                       WHERE and(equals(e.team_id, 99999), and(and(greaterOrEquals(toTimeZone(e.timestamp, 'UTC'), toDateTime64('2020-01-01 00:00:00.000000', 6, 'UTC')), lessOrEquals(toTimeZone(e.timestamp, 'UTC'), toDateTime64('2020-01-08 23:59:59.999999', 6, 'UTC'))), in(e.event, tuple('buy', 'play movie', 'sign up')), and(notEquals(aggregation_target, ''), isNotNull(aggregation_target))), or(ifNull(equals(step_0, 1), 0), ifNull(equals(step_1, 1), 0), ifNull(equals(step_2, 1), 0))))))
              WHERE ifNull(equals(step_0, 1), 0)
              UNION ALL SELECT aggregation_target AS aggregation_target,
                               timestamp AS timestamp,
                               step_0 AS step_0,
                               latest_0 AS latest_0,
                               step_1 AS step_1,
                               latest_1 AS latest_1,
                               step_2 AS step_2,
                               latest_2 AS latest_2,
                               prop AS prop,
                               arraySort([latest_0, latest_1, latest_2]) AS event_times,
                               arraySum([if(and(ifNull(less(latest_0, latest_1), 0), ifNull(lessOrEquals(latest_1, plus(toTimeZone(latest_0, 'UTC'), toIntervalDay(14))), 0)), 1, 0), if(and(ifNull(less(latest_0, latest_2), 0), ifNull(lessOrEquals(latest_2, plus(toTimeZone(latest_0, 'UTC'), toIntervalDay(14))), 0)), 1, 0), 1]) AS steps,
                               arraySort([latest_0, latest_1, latest_2]) AS conversion_times,
                               if(and(isNotNull(conversion_times[2]), ifNull(lessOrEquals(conversion_times[2], plus(toTimeZone(conversion_times[1], 'UTC'), toIntervalDay(14))), 0)), dateDiff('second', conversion_times[1], conversion_times[2]), NULL) AS step_1_conversion_time,
                               if(and(isNotNull(conversion_times[3]), ifNull(lessOrEquals(conversion_times[3], plus(toTimeZone(conversion_times[2], 'UTC'), toIntervalDay(14))), 0)), dateDiff('second', conversion_times[2], conversion_times[3]), NULL) AS step_2_conversion_time
              FROM
                (SELECT aggregation_target AS aggregation_target,
                        timestamp AS timestamp,
                        step_0 AS step_0,
                        latest_0 AS latest_0,
                        step_1 AS step_1,
                        min(latest_1) OVER (PARTITION BY aggregation_target,
                                                         prop
                                            ORDER BY timestamp DESC ROWS BETWEEN UNBOUNDED PRECEDING AND 0 PRECEDING) AS latest_1,
                                           step_2 AS step_2,
                                           min(latest_2) OVER (PARTITION BY aggregation_target,
                                                                            prop
                                                               ORDER BY timestamp DESC ROWS BETWEEN UNBOUNDED PRECEDING AND 0 PRECEDING) AS latest_2,
                                                              prop AS prop
                 FROM
                   (SELECT timestamp AS timestamp,
                           aggregation_target AS aggregation_target,
                           step_0 AS step_0,
                           latest_0 AS latest_0,
                           step_1 AS step_1,
                           latest_1 AS latest_1,
                           step_2 AS step_2,
                           latest_2 AS latest_2,
                           prop_basic AS prop_basic,
                           prop,
                           prop_vals AS prop_vals,
                           prop_vals AS prop
                    FROM
                      (SELECT toTimeZone(e.timestamp, 'UTC') AS timestamp,
                              e.`$group_0` AS aggregation_target,
                              if(equals(e.event, 'buy'), 1, 0) AS step_0,
                              if(ifNull(equals(step_0, 1), 0), timestamp, NULL) AS latest_0,
                              if(equals(e.event, 'sign up'), 1, 0) AS step_1,
                              if(ifNull(equals(step_1, 1), 0), timestamp, NULL) AS latest_1,
                              if(equals(e.event, 'play movie'), 1, 0) AS step_2,
                              if(ifNull(equals(step_2, 1), 0), timestamp, NULL) AS latest_2,
                              ifNull(toString(e__group_0.properties___industry), '') AS prop_basic,
                              prop_basic AS prop,
                              argMinIf(prop, timestamp, isNotNull(prop)) OVER (PARTITION BY aggregation_target) AS prop_vals
                       FROM events AS e
                       LEFT JOIN
                         (SELECT tupleElement(argMax(tuple(replaceRegexpAll(nullIf(nullIf(JSONExtractRaw(groups.group_properties, 'industry'), ''), 'null'), '^"|"$', '')), toTimeZone(groups._timestamp, 'UTC')), 1) AS properties___industry,
                                 groups.group_type_index AS index,
                                 groups.group_key AS key
                          FROM groups
                          WHERE and(equals(groups.team_id, 99999), equals(index, 0))
                          GROUP BY groups.group_type_index,
                                   groups.group_key) AS e__group_0 ON equals(e.`$group_0`, e__group_0.key)
                       WHERE and(equals(e.team_id, 99999), and(and(greaterOrEquals(toTimeZone(e.timestamp, 'UTC'), toDateTime64('2020-01-01 00:00:00.000000', 6, 'UTC')), lessOrEquals(toTimeZone(e.timestamp, 'UTC'), toDateTime64('2020-01-08 23:59:59.999999', 6, 'UTC'))), in(e.event, tuple('buy', 'play movie', 'sign up')), and(notEquals(aggregation_target, ''), isNotNull(aggregation_target))), or(ifNull(equals(step_0, 1), 0), ifNull(equals(step_1, 1), 0), ifNull(equals(step_2, 1), 0))))))
              WHERE ifNull(equals(step_0, 1), 0)))
        GROUP BY aggregation_target,
                 steps,
                 prop
        HAVING ifNull(equals(steps, max(max_steps)), isNull(steps)
                      and isNull(max(max_steps))))
     GROUP BY prop)
  GROUP BY final_prop
  ORDER BY step_3 DESC,
           step_2 DESC,
           step_1 DESC
  LIMIT 26 SETTINGS readonly=2,
                    max_execution_time=60,
                    allow_experimental_object_type=1,
                    format_csv_allow_double_quotes=0,
                    max_ast_elements=4000000,
                    max_expanded_ast_elements=4000000,
                    max_bytes_before_external_group_by=23622320128,
                    allow_experimental_analyzer=1,
                    transform_null_in=1,
                    optimize_min_equality_disjunction_chain_length=4294967295,
                    allow_experimental_join_condition=1
  '''
# ---
# name: TestUnorderedFunnelGroupBreakdown.test_funnel_breakdown_group
  '''
  SELECT sum(step_1) AS step_1,
         sum(step_2) AS step_2,
         sum(step_3) AS step_3,
         if(isNaN(avgArrayOrNull(step_1_conversion_time_array) AS inter_1_conversion), NULL, inter_1_conversion) AS step_1_average_conversion_time,
         if(isNaN(avgArrayOrNull(step_2_conversion_time_array) AS inter_2_conversion), NULL, inter_2_conversion) AS step_2_average_conversion_time,
         if(isNaN(medianArrayOrNull(step_1_conversion_time_array) AS inter_1_median), NULL, inter_1_median) AS step_1_median_conversion_time,
         if(isNaN(medianArrayOrNull(step_2_conversion_time_array) AS inter_2_median), NULL, inter_2_median) AS step_2_median_conversion_time,
         if(ifNull(less(row_number, 26), 0), prop, 'Other') AS final_prop
  FROM
    (SELECT countIf(ifNull(equals(steps, 1), 0)) AS step_1,
            countIf(ifNull(equals(steps, 2), 0)) AS step_2,
            countIf(ifNull(equals(steps, 3), 0)) AS step_3,
            groupArray(step_1_conversion_time) AS step_1_conversion_time_array,
            groupArray(step_2_conversion_time) AS step_2_conversion_time_array,
            prop AS prop,
            row_number() OVER (
                               ORDER BY step_3 DESC) AS row_number
     FROM
       (SELECT aggregation_target AS aggregation_target,
               steps AS steps,
               prop AS prop,
               prop AS prop,
               min(step_1_conversion_time) AS step_1_conversion_time,
               min(step_2_conversion_time) AS step_2_conversion_time
        FROM
          (SELECT aggregation_target AS aggregation_target,
                  steps AS steps,
                  prop AS prop,
                  max(steps) OVER (PARTITION BY aggregation_target,
                                                prop) AS max_steps,
                                  step_1_conversion_time AS step_1_conversion_time,
                                  step_2_conversion_time AS step_2_conversion_time,
                                  prop AS prop
           FROM
             (SELECT aggregation_target AS aggregation_target,
                     timestamp AS timestamp,
                     step_0 AS step_0,
                     latest_0 AS latest_0,
                     step_1 AS step_1,
                     latest_1 AS latest_1,
                     step_2 AS step_2,
                     latest_2 AS latest_2,
                     prop AS prop,
                     arraySort([latest_0, latest_1, latest_2]) AS event_times,
                     arraySum([if(and(ifNull(less(latest_0, latest_1), 0), ifNull(lessOrEquals(latest_1, plus(toTimeZone(latest_0, 'UTC'), toIntervalDay(14))), 0)), 1, 0), if(and(ifNull(less(latest_0, latest_2), 0), ifNull(lessOrEquals(latest_2, plus(toTimeZone(latest_0, 'UTC'), toIntervalDay(14))), 0)), 1, 0), 1]) AS steps,
                     arraySort([latest_0, latest_1, latest_2]) AS conversion_times,
                     if(and(isNotNull(conversion_times[2]), ifNull(lessOrEquals(conversion_times[2], plus(toTimeZone(conversion_times[1], 'UTC'), toIntervalDay(14))), 0)), dateDiff('second', conversion_times[1], conversion_times[2]), NULL) AS step_1_conversion_time,
                     if(and(isNotNull(conversion_times[3]), ifNull(lessOrEquals(conversion_times[3], plus(toTimeZone(conversion_times[2], 'UTC'), toIntervalDay(14))), 0)), dateDiff('second', conversion_times[2], conversion_times[3]), NULL) AS step_2_conversion_time
              FROM
                (SELECT aggregation_target AS aggregation_target,
                        timestamp AS timestamp,
                        step_0 AS step_0,
                        latest_0 AS latest_0,
                        step_1 AS step_1,
                        min(latest_1) OVER (PARTITION BY aggregation_target,
                                                         prop
                                            ORDER BY timestamp DESC ROWS BETWEEN UNBOUNDED PRECEDING AND 0 PRECEDING) AS latest_1,
                                           step_2 AS step_2,
                                           min(latest_2) OVER (PARTITION BY aggregation_target,
                                                                            prop
                                                               ORDER BY timestamp DESC ROWS BETWEEN UNBOUNDED PRECEDING AND 0 PRECEDING) AS latest_2,
                                                              prop AS prop
                 FROM
                   (SELECT timestamp AS timestamp,
                           aggregation_target AS aggregation_target,
                           step_0 AS step_0,
                           latest_0 AS latest_0,
                           step_1 AS step_1,
                           latest_1 AS latest_1,
                           step_2 AS step_2,
                           latest_2 AS latest_2,
                           prop_basic AS prop_basic,
                           prop,
                           prop_vals AS prop_vals,
                           prop_vals AS prop
                    FROM
                      (SELECT toTimeZone(e.timestamp, 'UTC') AS timestamp,
                              if(not(empty(e__override.distinct_id)), e__override.person_id, e.person_id) AS aggregation_target,
                              if(equals(e.event, 'sign up'), 1, 0) AS step_0,
                              if(ifNull(equals(step_0, 1), 0), timestamp, NULL) AS latest_0,
                              if(equals(e.event, 'play movie'), 1, 0) AS step_1,
                              if(ifNull(equals(step_1, 1), 0), timestamp, NULL) AS latest_1,
                              if(equals(e.event, 'buy'), 1, 0) AS step_2,
                              if(ifNull(equals(step_2, 1), 0), timestamp, NULL) AS latest_2,
                              ifNull(toString(e__group_0.properties___industry), '') AS prop_basic,
                              prop_basic AS prop,
                              argMinIf(prop, timestamp, isNotNull(prop)) OVER (PARTITION BY aggregation_target) AS prop_vals
                       FROM events AS e
                       LEFT OUTER JOIN
                         (SELECT tupleElement(argMax(tuple(person_distinct_id_overrides.person_id), person_distinct_id_overrides.version), 1) AS person_id,
                                 person_distinct_id_overrides.distinct_id AS distinct_id
                          FROM person_distinct_id_overrides
                          WHERE equals(person_distinct_id_overrides.team_id, 99999)
                          GROUP BY person_distinct_id_overrides.distinct_id
                          HAVING ifNull(equals(tupleElement(argMax(tuple(person_distinct_id_overrides.is_deleted), person_distinct_id_overrides.version), 1), 0), 0) SETTINGS optimize_aggregation_in_order=1) AS e__override ON equals(e.distinct_id, e__override.distinct_id)
                       LEFT JOIN
                         (SELECT tupleElement(argMax(tuple(replaceRegexpAll(nullIf(nullIf(JSONExtractRaw(groups.group_properties, 'industry'), ''), 'null'), '^"|"$', '')), toTimeZone(groups._timestamp, 'UTC')), 1) AS properties___industry,
                                 groups.group_type_index AS index,
                                 groups.group_key AS key
                          FROM groups
                          WHERE and(equals(groups.team_id, 99999), equals(index, 0))
                          GROUP BY groups.group_type_index,
                                   groups.group_key) AS e__group_0 ON equals(e.`$group_0`, e__group_0.key)
                       WHERE and(equals(e.team_id, 99999), and(and(greaterOrEquals(toTimeZone(e.timestamp, 'UTC'), toDateTime64('2020-01-01 00:00:00.000000', 6, 'UTC')), lessOrEquals(toTimeZone(e.timestamp, 'UTC'), toDateTime64('2020-01-08 23:59:59.999999', 6, 'UTC'))), in(e.event, tuple('buy', 'play movie', 'sign up'))), or(ifNull(equals(step_0, 1), 0), ifNull(equals(step_1, 1), 0), ifNull(equals(step_2, 1), 0))))))
              WHERE ifNull(equals(step_0, 1), 0)
              UNION ALL SELECT aggregation_target AS aggregation_target,
                               timestamp AS timestamp,
                               step_0 AS step_0,
                               latest_0 AS latest_0,
                               step_1 AS step_1,
                               latest_1 AS latest_1,
                               step_2 AS step_2,
                               latest_2 AS latest_2,
                               prop AS prop,
                               arraySort([latest_0, latest_1, latest_2]) AS event_times,
                               arraySum([if(and(ifNull(less(latest_0, latest_1), 0), ifNull(lessOrEquals(latest_1, plus(toTimeZone(latest_0, 'UTC'), toIntervalDay(14))), 0)), 1, 0), if(and(ifNull(less(latest_0, latest_2), 0), ifNull(lessOrEquals(latest_2, plus(toTimeZone(latest_0, 'UTC'), toIntervalDay(14))), 0)), 1, 0), 1]) AS steps,
                               arraySort([latest_0, latest_1, latest_2]) AS conversion_times,
                               if(and(isNotNull(conversion_times[2]), ifNull(lessOrEquals(conversion_times[2], plus(toTimeZone(conversion_times[1], 'UTC'), toIntervalDay(14))), 0)), dateDiff('second', conversion_times[1], conversion_times[2]), NULL) AS step_1_conversion_time,
                               if(and(isNotNull(conversion_times[3]), ifNull(lessOrEquals(conversion_times[3], plus(toTimeZone(conversion_times[2], 'UTC'), toIntervalDay(14))), 0)), dateDiff('second', conversion_times[2], conversion_times[3]), NULL) AS step_2_conversion_time
              FROM
                (SELECT aggregation_target AS aggregation_target,
                        timestamp AS timestamp,
                        step_0 AS step_0,
                        latest_0 AS latest_0,
                        step_1 AS step_1,
                        min(latest_1) OVER (PARTITION BY aggregation_target,
                                                         prop
                                            ORDER BY timestamp DESC ROWS BETWEEN UNBOUNDED PRECEDING AND 0 PRECEDING) AS latest_1,
                                           step_2 AS step_2,
                                           min(latest_2) OVER (PARTITION BY aggregation_target,
                                                                            prop
                                                               ORDER BY timestamp DESC ROWS BETWEEN UNBOUNDED PRECEDING AND 0 PRECEDING) AS latest_2,
                                                              prop AS prop
                 FROM
                   (SELECT timestamp AS timestamp,
                           aggregation_target AS aggregation_target,
                           step_0 AS step_0,
                           latest_0 AS latest_0,
                           step_1 AS step_1,
                           latest_1 AS latest_1,
                           step_2 AS step_2,
                           latest_2 AS latest_2,
                           prop_basic AS prop_basic,
                           prop,
                           prop_vals AS prop_vals,
                           prop_vals AS prop
                    FROM
                      (SELECT toTimeZone(e.timestamp, 'UTC') AS timestamp,
                              if(not(empty(e__override.distinct_id)), e__override.person_id, e.person_id) AS aggregation_target,
                              if(equals(e.event, 'play movie'), 1, 0) AS step_0,
                              if(ifNull(equals(step_0, 1), 0), timestamp, NULL) AS latest_0,
                              if(equals(e.event, 'buy'), 1, 0) AS step_1,
                              if(ifNull(equals(step_1, 1), 0), timestamp, NULL) AS latest_1,
                              if(equals(e.event, 'sign up'), 1, 0) AS step_2,
                              if(ifNull(equals(step_2, 1), 0), timestamp, NULL) AS latest_2,
                              ifNull(toString(e__group_0.properties___industry), '') AS prop_basic,
                              prop_basic AS prop,
                              argMinIf(prop, timestamp, isNotNull(prop)) OVER (PARTITION BY aggregation_target) AS prop_vals
                       FROM events AS e
                       LEFT OUTER JOIN
                         (SELECT tupleElement(argMax(tuple(person_distinct_id_overrides.person_id), person_distinct_id_overrides.version), 1) AS person_id,
                                 person_distinct_id_overrides.distinct_id AS distinct_id
                          FROM person_distinct_id_overrides
                          WHERE equals(person_distinct_id_overrides.team_id, 99999)
                          GROUP BY person_distinct_id_overrides.distinct_id
                          HAVING ifNull(equals(tupleElement(argMax(tuple(person_distinct_id_overrides.is_deleted), person_distinct_id_overrides.version), 1), 0), 0) SETTINGS optimize_aggregation_in_order=1) AS e__override ON equals(e.distinct_id, e__override.distinct_id)
                       LEFT JOIN
                         (SELECT tupleElement(argMax(tuple(replaceRegexpAll(nullIf(nullIf(JSONExtractRaw(groups.group_properties, 'industry'), ''), 'null'), '^"|"$', '')), toTimeZone(groups._timestamp, 'UTC')), 1) AS properties___industry,
                                 groups.group_type_index AS index,
                                 groups.group_key AS key
                          FROM groups
                          WHERE and(equals(groups.team_id, 99999), equals(index, 0))
                          GROUP BY groups.group_type_index,
                                   groups.group_key) AS e__group_0 ON equals(e.`$group_0`, e__group_0.key)
                       WHERE and(equals(e.team_id, 99999), and(and(greaterOrEquals(toTimeZone(e.timestamp, 'UTC'), toDateTime64('2020-01-01 00:00:00.000000', 6, 'UTC')), lessOrEquals(toTimeZone(e.timestamp, 'UTC'), toDateTime64('2020-01-08 23:59:59.999999', 6, 'UTC'))), in(e.event, tuple('buy', 'play movie', 'sign up'))), or(ifNull(equals(step_0, 1), 0), ifNull(equals(step_1, 1), 0), ifNull(equals(step_2, 1), 0))))))
              WHERE ifNull(equals(step_0, 1), 0)
              UNION ALL SELECT aggregation_target AS aggregation_target,
                               timestamp AS timestamp,
                               step_0 AS step_0,
                               latest_0 AS latest_0,
                               step_1 AS step_1,
                               latest_1 AS latest_1,
                               step_2 AS step_2,
                               latest_2 AS latest_2,
                               prop AS prop,
                               arraySort([latest_0, latest_1, latest_2]) AS event_times,
                               arraySum([if(and(ifNull(less(latest_0, latest_1), 0), ifNull(lessOrEquals(latest_1, plus(toTimeZone(latest_0, 'UTC'), toIntervalDay(14))), 0)), 1, 0), if(and(ifNull(less(latest_0, latest_2), 0), ifNull(lessOrEquals(latest_2, plus(toTimeZone(latest_0, 'UTC'), toIntervalDay(14))), 0)), 1, 0), 1]) AS steps,
                               arraySort([latest_0, latest_1, latest_2]) AS conversion_times,
                               if(and(isNotNull(conversion_times[2]), ifNull(lessOrEquals(conversion_times[2], plus(toTimeZone(conversion_times[1], 'UTC'), toIntervalDay(14))), 0)), dateDiff('second', conversion_times[1], conversion_times[2]), NULL) AS step_1_conversion_time,
                               if(and(isNotNull(conversion_times[3]), ifNull(lessOrEquals(conversion_times[3], plus(toTimeZone(conversion_times[2], 'UTC'), toIntervalDay(14))), 0)), dateDiff('second', conversion_times[2], conversion_times[3]), NULL) AS step_2_conversion_time
              FROM
                (SELECT aggregation_target AS aggregation_target,
                        timestamp AS timestamp,
                        step_0 AS step_0,
                        latest_0 AS latest_0,
                        step_1 AS step_1,
                        min(latest_1) OVER (PARTITION BY aggregation_target,
                                                         prop
                                            ORDER BY timestamp DESC ROWS BETWEEN UNBOUNDED PRECEDING AND 0 PRECEDING) AS latest_1,
                                           step_2 AS step_2,
                                           min(latest_2) OVER (PARTITION BY aggregation_target,
                                                                            prop
                                                               ORDER BY timestamp DESC ROWS BETWEEN UNBOUNDED PRECEDING AND 0 PRECEDING) AS latest_2,
                                                              prop AS prop
                 FROM
                   (SELECT timestamp AS timestamp,
                           aggregation_target AS aggregation_target,
                           step_0 AS step_0,
                           latest_0 AS latest_0,
                           step_1 AS step_1,
                           latest_1 AS latest_1,
                           step_2 AS step_2,
                           latest_2 AS latest_2,
                           prop_basic AS prop_basic,
                           prop,
                           prop_vals AS prop_vals,
                           prop_vals AS prop
                    FROM
                      (SELECT toTimeZone(e.timestamp, 'UTC') AS timestamp,
                              if(not(empty(e__override.distinct_id)), e__override.person_id, e.person_id) AS aggregation_target,
                              if(equals(e.event, 'buy'), 1, 0) AS step_0,
                              if(ifNull(equals(step_0, 1), 0), timestamp, NULL) AS latest_0,
                              if(equals(e.event, 'sign up'), 1, 0) AS step_1,
                              if(ifNull(equals(step_1, 1), 0), timestamp, NULL) AS latest_1,
                              if(equals(e.event, 'play movie'), 1, 0) AS step_2,
                              if(ifNull(equals(step_2, 1), 0), timestamp, NULL) AS latest_2,
                              ifNull(toString(e__group_0.properties___industry), '') AS prop_basic,
                              prop_basic AS prop,
                              argMinIf(prop, timestamp, isNotNull(prop)) OVER (PARTITION BY aggregation_target) AS prop_vals
                       FROM events AS e
                       LEFT OUTER JOIN
                         (SELECT tupleElement(argMax(tuple(person_distinct_id_overrides.person_id), person_distinct_id_overrides.version), 1) AS person_id,
                                 person_distinct_id_overrides.distinct_id AS distinct_id
                          FROM person_distinct_id_overrides
                          WHERE equals(person_distinct_id_overrides.team_id, 99999)
                          GROUP BY person_distinct_id_overrides.distinct_id
                          HAVING ifNull(equals(tupleElement(argMax(tuple(person_distinct_id_overrides.is_deleted), person_distinct_id_overrides.version), 1), 0), 0) SETTINGS optimize_aggregation_in_order=1) AS e__override ON equals(e.distinct_id, e__override.distinct_id)
                       LEFT JOIN
                         (SELECT tupleElement(argMax(tuple(replaceRegexpAll(nullIf(nullIf(JSONExtractRaw(groups.group_properties, 'industry'), ''), 'null'), '^"|"$', '')), toTimeZone(groups._timestamp, 'UTC')), 1) AS properties___industry,
                                 groups.group_type_index AS index,
                                 groups.group_key AS key
                          FROM groups
                          WHERE and(equals(groups.team_id, 99999), equals(index, 0))
                          GROUP BY groups.group_type_index,
                                   groups.group_key) AS e__group_0 ON equals(e.`$group_0`, e__group_0.key)
                       WHERE and(equals(e.team_id, 99999), and(and(greaterOrEquals(toTimeZone(e.timestamp, 'UTC'), toDateTime64('2020-01-01 00:00:00.000000', 6, 'UTC')), lessOrEquals(toTimeZone(e.timestamp, 'UTC'), toDateTime64('2020-01-08 23:59:59.999999', 6, 'UTC'))), in(e.event, tuple('buy', 'play movie', 'sign up'))), or(ifNull(equals(step_0, 1), 0), ifNull(equals(step_1, 1), 0), ifNull(equals(step_2, 1), 0))))))
              WHERE ifNull(equals(step_0, 1), 0)))
        GROUP BY aggregation_target,
                 steps,
                 prop
        HAVING ifNull(equals(steps, max(max_steps)), isNull(steps)
                      and isNull(max(max_steps))))
     GROUP BY prop)
  GROUP BY final_prop
  ORDER BY step_3 DESC,
           step_2 DESC,
           step_1 DESC
  LIMIT 26 SETTINGS readonly=2,
                    max_execution_time=60,
                    allow_experimental_object_type=1,
                    format_csv_allow_double_quotes=0,
                    max_ast_elements=4000000,
                    max_expanded_ast_elements=4000000,
                    max_bytes_before_external_group_by=23622320128,
                    allow_experimental_analyzer=1,
                    transform_null_in=1,
                    optimize_min_equality_disjunction_chain_length=4294967295,
                    allow_experimental_join_condition=1
  '''
# ---
# name: TestUnorderedFunnelGroupBreakdown.test_funnel_breakdown_group.1
  '''
  SELECT source.id,
         source.id AS id
  FROM
    (SELECT aggregation_target AS actor_id,
            actor_id AS id
     FROM
       (SELECT arraySort(t -> t.1, groupArray(tuple(accurateCastOrNull(timestamp, 'Float64'), uuid, ifNull(prop_basic, ''), arrayFilter(x -> ifNull(notEquals(x, 0), 1), [multiply(1, step_0), multiply(2, step_1), multiply(3, step_2)])))) AS events_array,
               [argMinIf(prop_basic, timestamp, isNotNull(prop_basic))] AS prop,
               arrayJoin(aggregate_funnel_v9(3, 1209600, 'first_touch', 'unordered', prop, [], arrayFilter((x, x_before, x_after) -> not(and(ifNull(lessOrEquals(length(x.4), 1), 0), ifNull(equals(x.4, x_before.4), isNull(x.4)
                                                                                                                                                                                             and isNull(x_before.4)), ifNull(equals(x.4, x_after.4), isNull(x.4)
                                                                                                                                                                                                                             and isNull(x_after.4)), ifNull(equals(x.3, x_before.3), isNull(x.3)
                                                                                                                                                                                                                                                            and isNull(x_before.3)), ifNull(equals(x.3, x_after.3), isNull(x.3)
                                                                                                                                                                                                                                                                                            and isNull(x_after.3)), ifNull(greater(x.1, x_before.1), 0), ifNull(less(x.1, x_after.1), 0))), events_array, arrayRotateRight(events_array, 1), arrayRotateLeft(events_array, 1)))) AS af_tuple,
               af_tuple.1 AS step_reached,
               plus(af_tuple.1, 1) AS steps,
               af_tuple.2 AS breakdown,
               af_tuple.3 AS timings,
               af_tuple.5 AS steps_bitfield,
               aggregation_target AS aggregation_target
        FROM
<<<<<<< HEAD
          (SELECT aggregation_target AS aggregation_target,
                  steps AS steps,
                  prop AS prop,
                  max(steps) OVER (PARTITION BY aggregation_target,
                                                prop) AS max_steps,
                                  step_1_conversion_time AS step_1_conversion_time,
                                  step_2_conversion_time AS step_2_conversion_time,
                                  prop AS prop
           FROM
             (SELECT aggregation_target AS aggregation_target,
                     timestamp AS timestamp,
                     step_0 AS step_0,
                     latest_0 AS latest_0,
                     step_1 AS step_1,
                     latest_1 AS latest_1,
                     step_2 AS step_2,
                     latest_2 AS latest_2,
                     prop AS prop,
                     arraySort([latest_0, latest_1, latest_2]) AS event_times,
                     arraySum([if(and(ifNull(less(latest_0, latest_1), 0), ifNull(lessOrEquals(latest_1, plus(toTimeZone(latest_0, 'UTC'), toIntervalDay(14))), 0)), 1, 0), if(and(ifNull(less(latest_0, latest_2), 0), ifNull(lessOrEquals(latest_2, plus(toTimeZone(latest_0, 'UTC'), toIntervalDay(14))), 0)), 1, 0), 1]) AS steps,
                     arraySort([latest_0, latest_1, latest_2]) AS conversion_times,
                     if(and(isNotNull(conversion_times[2]), ifNull(lessOrEquals(conversion_times[2], plus(toTimeZone(conversion_times[1], 'UTC'), toIntervalDay(14))), 0)), dateDiff('second', conversion_times[1], conversion_times[2]), NULL) AS step_1_conversion_time,
                     if(and(isNotNull(conversion_times[3]), ifNull(lessOrEquals(conversion_times[3], plus(toTimeZone(conversion_times[2], 'UTC'), toIntervalDay(14))), 0)), dateDiff('second', conversion_times[2], conversion_times[3]), NULL) AS step_2_conversion_time
              FROM
                (SELECT aggregation_target AS aggregation_target,
                        timestamp AS timestamp,
                        step_0 AS step_0,
                        latest_0 AS latest_0,
                        step_1 AS step_1,
                        min(latest_1) OVER (PARTITION BY aggregation_target,
                                                         prop
                                            ORDER BY timestamp DESC ROWS BETWEEN UNBOUNDED PRECEDING AND 0 PRECEDING) AS latest_1,
                                           step_2 AS step_2,
                                           min(latest_2) OVER (PARTITION BY aggregation_target,
                                                                            prop
                                                               ORDER BY timestamp DESC ROWS BETWEEN UNBOUNDED PRECEDING AND 0 PRECEDING) AS latest_2,
                                                              prop AS prop
                 FROM
                   (SELECT timestamp AS timestamp,
                           aggregation_target AS aggregation_target,
                           step_0 AS step_0,
                           latest_0 AS latest_0,
                           step_1 AS step_1,
                           latest_1 AS latest_1,
                           step_2 AS step_2,
                           latest_2 AS latest_2,
                           prop_basic AS prop_basic,
                           prop,
                           prop_vals AS prop_vals,
                           prop_vals AS prop
                    FROM
                      (SELECT toTimeZone(e.timestamp, 'UTC') AS timestamp,
                              if(not(empty(e__override.distinct_id)), e__override.person_id, e.person_id) AS aggregation_target,
                              if(equals(e.event, 'sign up'), 1, 0) AS step_0,
                              if(ifNull(equals(step_0, 1), 0), timestamp, NULL) AS latest_0,
                              if(equals(e.event, 'play movie'), 1, 0) AS step_1,
                              if(ifNull(equals(step_1, 1), 0), timestamp, NULL) AS latest_1,
                              if(equals(e.event, 'buy'), 1, 0) AS step_2,
                              if(ifNull(equals(step_2, 1), 0), timestamp, NULL) AS latest_2,
                              ifNull(toString(e__group_0.properties___industry), '') AS prop_basic,
                              prop_basic AS prop,
                              argMinIf(prop, timestamp, isNotNull(prop)) OVER (PARTITION BY aggregation_target) AS prop_vals
                       FROM events AS e
                       LEFT OUTER JOIN
                         (SELECT tupleElement(argMax(tuple(person_distinct_id_overrides.person_id), person_distinct_id_overrides.version), 1) AS person_id,
                                 person_distinct_id_overrides.distinct_id AS distinct_id
                          FROM person_distinct_id_overrides
                          WHERE equals(person_distinct_id_overrides.team_id, 99999)
                          GROUP BY person_distinct_id_overrides.distinct_id
                          HAVING ifNull(equals(tupleElement(argMax(tuple(person_distinct_id_overrides.is_deleted), person_distinct_id_overrides.version), 1), 0), 0) SETTINGS optimize_aggregation_in_order=1) AS e__override ON equals(e.distinct_id, e__override.distinct_id)
                       LEFT JOIN
                         (SELECT tupleElement(argMax(tuple(replaceRegexpAll(nullIf(nullIf(JSONExtractRaw(groups.group_properties, 'industry'), ''), 'null'), '^"|"$', '')), toTimeZone(groups._timestamp, 'UTC')), 1) AS properties___industry,
                                 groups.group_type_index AS index,
                                 groups.group_key AS key
                          FROM groups
                          WHERE and(equals(groups.team_id, 99999), equals(index, 0))
                          GROUP BY groups.group_type_index,
                                   groups.group_key) AS e__group_0 ON equals(e.`$group_0`, e__group_0.key)
                       WHERE and(equals(e.team_id, 99999), and(and(greaterOrEquals(toTimeZone(e.timestamp, 'UTC'), toDateTime64('2020-01-01 00:00:00.000000', 6, 'UTC')), lessOrEquals(toTimeZone(e.timestamp, 'UTC'), toDateTime64('2020-01-08 23:59:59.999999', 6, 'UTC'))), in(e.event, tuple('buy', 'play movie', 'sign up'))), or(ifNull(equals(step_0, 1), 0), ifNull(equals(step_1, 1), 0), ifNull(equals(step_2, 1), 0))))))
              WHERE ifNull(equals(step_0, 1), 0)
              UNION ALL SELECT aggregation_target AS aggregation_target,
                               timestamp AS timestamp,
                               step_0 AS step_0,
                               latest_0 AS latest_0,
                               step_1 AS step_1,
                               latest_1 AS latest_1,
                               step_2 AS step_2,
                               latest_2 AS latest_2,
                               prop AS prop,
                               arraySort([latest_0, latest_1, latest_2]) AS event_times,
                               arraySum([if(and(ifNull(less(latest_0, latest_1), 0), ifNull(lessOrEquals(latest_1, plus(toTimeZone(latest_0, 'UTC'), toIntervalDay(14))), 0)), 1, 0), if(and(ifNull(less(latest_0, latest_2), 0), ifNull(lessOrEquals(latest_2, plus(toTimeZone(latest_0, 'UTC'), toIntervalDay(14))), 0)), 1, 0), 1]) AS steps,
                               arraySort([latest_0, latest_1, latest_2]) AS conversion_times,
                               if(and(isNotNull(conversion_times[2]), ifNull(lessOrEquals(conversion_times[2], plus(toTimeZone(conversion_times[1], 'UTC'), toIntervalDay(14))), 0)), dateDiff('second', conversion_times[1], conversion_times[2]), NULL) AS step_1_conversion_time,
                               if(and(isNotNull(conversion_times[3]), ifNull(lessOrEquals(conversion_times[3], plus(toTimeZone(conversion_times[2], 'UTC'), toIntervalDay(14))), 0)), dateDiff('second', conversion_times[2], conversion_times[3]), NULL) AS step_2_conversion_time
              FROM
                (SELECT aggregation_target AS aggregation_target,
                        timestamp AS timestamp,
                        step_0 AS step_0,
                        latest_0 AS latest_0,
                        step_1 AS step_1,
                        min(latest_1) OVER (PARTITION BY aggregation_target,
                                                         prop
                                            ORDER BY timestamp DESC ROWS BETWEEN UNBOUNDED PRECEDING AND 0 PRECEDING) AS latest_1,
                                           step_2 AS step_2,
                                           min(latest_2) OVER (PARTITION BY aggregation_target,
                                                                            prop
                                                               ORDER BY timestamp DESC ROWS BETWEEN UNBOUNDED PRECEDING AND 0 PRECEDING) AS latest_2,
                                                              prop AS prop
                 FROM
                   (SELECT timestamp AS timestamp,
                           aggregation_target AS aggregation_target,
                           step_0 AS step_0,
                           latest_0 AS latest_0,
                           step_1 AS step_1,
                           latest_1 AS latest_1,
                           step_2 AS step_2,
                           latest_2 AS latest_2,
                           prop_basic AS prop_basic,
                           prop,
                           prop_vals AS prop_vals,
                           prop_vals AS prop
                    FROM
                      (SELECT toTimeZone(e.timestamp, 'UTC') AS timestamp,
                              if(not(empty(e__override.distinct_id)), e__override.person_id, e.person_id) AS aggregation_target,
                              if(equals(e.event, 'play movie'), 1, 0) AS step_0,
                              if(ifNull(equals(step_0, 1), 0), timestamp, NULL) AS latest_0,
                              if(equals(e.event, 'buy'), 1, 0) AS step_1,
                              if(ifNull(equals(step_1, 1), 0), timestamp, NULL) AS latest_1,
                              if(equals(e.event, 'sign up'), 1, 0) AS step_2,
                              if(ifNull(equals(step_2, 1), 0), timestamp, NULL) AS latest_2,
                              ifNull(toString(e__group_0.properties___industry), '') AS prop_basic,
                              prop_basic AS prop,
                              argMinIf(prop, timestamp, isNotNull(prop)) OVER (PARTITION BY aggregation_target) AS prop_vals
                       FROM events AS e
                       LEFT OUTER JOIN
                         (SELECT tupleElement(argMax(tuple(person_distinct_id_overrides.person_id), person_distinct_id_overrides.version), 1) AS person_id,
                                 person_distinct_id_overrides.distinct_id AS distinct_id
                          FROM person_distinct_id_overrides
                          WHERE equals(person_distinct_id_overrides.team_id, 99999)
                          GROUP BY person_distinct_id_overrides.distinct_id
                          HAVING ifNull(equals(tupleElement(argMax(tuple(person_distinct_id_overrides.is_deleted), person_distinct_id_overrides.version), 1), 0), 0) SETTINGS optimize_aggregation_in_order=1) AS e__override ON equals(e.distinct_id, e__override.distinct_id)
                       LEFT JOIN
                         (SELECT tupleElement(argMax(tuple(replaceRegexpAll(nullIf(nullIf(JSONExtractRaw(groups.group_properties, 'industry'), ''), 'null'), '^"|"$', '')), toTimeZone(groups._timestamp, 'UTC')), 1) AS properties___industry,
                                 groups.group_type_index AS index,
                                 groups.group_key AS key
                          FROM groups
                          WHERE and(equals(groups.team_id, 99999), equals(index, 0))
                          GROUP BY groups.group_type_index,
                                   groups.group_key) AS e__group_0 ON equals(e.`$group_0`, e__group_0.key)
                       WHERE and(equals(e.team_id, 99999), and(and(greaterOrEquals(toTimeZone(e.timestamp, 'UTC'), toDateTime64('2020-01-01 00:00:00.000000', 6, 'UTC')), lessOrEquals(toTimeZone(e.timestamp, 'UTC'), toDateTime64('2020-01-08 23:59:59.999999', 6, 'UTC'))), in(e.event, tuple('buy', 'play movie', 'sign up'))), or(ifNull(equals(step_0, 1), 0), ifNull(equals(step_1, 1), 0), ifNull(equals(step_2, 1), 0))))))
              WHERE ifNull(equals(step_0, 1), 0)
              UNION ALL SELECT aggregation_target AS aggregation_target,
                               timestamp AS timestamp,
                               step_0 AS step_0,
                               latest_0 AS latest_0,
                               step_1 AS step_1,
                               latest_1 AS latest_1,
                               step_2 AS step_2,
                               latest_2 AS latest_2,
                               prop AS prop,
                               arraySort([latest_0, latest_1, latest_2]) AS event_times,
                               arraySum([if(and(ifNull(less(latest_0, latest_1), 0), ifNull(lessOrEquals(latest_1, plus(toTimeZone(latest_0, 'UTC'), toIntervalDay(14))), 0)), 1, 0), if(and(ifNull(less(latest_0, latest_2), 0), ifNull(lessOrEquals(latest_2, plus(toTimeZone(latest_0, 'UTC'), toIntervalDay(14))), 0)), 1, 0), 1]) AS steps,
                               arraySort([latest_0, latest_1, latest_2]) AS conversion_times,
                               if(and(isNotNull(conversion_times[2]), ifNull(lessOrEquals(conversion_times[2], plus(toTimeZone(conversion_times[1], 'UTC'), toIntervalDay(14))), 0)), dateDiff('second', conversion_times[1], conversion_times[2]), NULL) AS step_1_conversion_time,
                               if(and(isNotNull(conversion_times[3]), ifNull(lessOrEquals(conversion_times[3], plus(toTimeZone(conversion_times[2], 'UTC'), toIntervalDay(14))), 0)), dateDiff('second', conversion_times[2], conversion_times[3]), NULL) AS step_2_conversion_time
              FROM
                (SELECT aggregation_target AS aggregation_target,
                        timestamp AS timestamp,
                        step_0 AS step_0,
                        latest_0 AS latest_0,
                        step_1 AS step_1,
                        min(latest_1) OVER (PARTITION BY aggregation_target,
                                                         prop
                                            ORDER BY timestamp DESC ROWS BETWEEN UNBOUNDED PRECEDING AND 0 PRECEDING) AS latest_1,
                                           step_2 AS step_2,
                                           min(latest_2) OVER (PARTITION BY aggregation_target,
                                                                            prop
                                                               ORDER BY timestamp DESC ROWS BETWEEN UNBOUNDED PRECEDING AND 0 PRECEDING) AS latest_2,
                                                              prop AS prop
                 FROM
                   (SELECT timestamp AS timestamp,
                           aggregation_target AS aggregation_target,
                           step_0 AS step_0,
                           latest_0 AS latest_0,
                           step_1 AS step_1,
                           latest_1 AS latest_1,
                           step_2 AS step_2,
                           latest_2 AS latest_2,
                           prop_basic AS prop_basic,
                           prop,
                           prop_vals AS prop_vals,
                           prop_vals AS prop
                    FROM
                      (SELECT toTimeZone(e.timestamp, 'UTC') AS timestamp,
                              if(not(empty(e__override.distinct_id)), e__override.person_id, e.person_id) AS aggregation_target,
                              if(equals(e.event, 'buy'), 1, 0) AS step_0,
                              if(ifNull(equals(step_0, 1), 0), timestamp, NULL) AS latest_0,
                              if(equals(e.event, 'sign up'), 1, 0) AS step_1,
                              if(ifNull(equals(step_1, 1), 0), timestamp, NULL) AS latest_1,
                              if(equals(e.event, 'play movie'), 1, 0) AS step_2,
                              if(ifNull(equals(step_2, 1), 0), timestamp, NULL) AS latest_2,
                              ifNull(toString(e__group_0.properties___industry), '') AS prop_basic,
                              prop_basic AS prop,
                              argMinIf(prop, timestamp, isNotNull(prop)) OVER (PARTITION BY aggregation_target) AS prop_vals
                       FROM events AS e
                       LEFT OUTER JOIN
                         (SELECT tupleElement(argMax(tuple(person_distinct_id_overrides.person_id), person_distinct_id_overrides.version), 1) AS person_id,
                                 person_distinct_id_overrides.distinct_id AS distinct_id
                          FROM person_distinct_id_overrides
                          WHERE equals(person_distinct_id_overrides.team_id, 99999)
                          GROUP BY person_distinct_id_overrides.distinct_id
                          HAVING ifNull(equals(tupleElement(argMax(tuple(person_distinct_id_overrides.is_deleted), person_distinct_id_overrides.version), 1), 0), 0) SETTINGS optimize_aggregation_in_order=1) AS e__override ON equals(e.distinct_id, e__override.distinct_id)
                       LEFT JOIN
                         (SELECT tupleElement(argMax(tuple(replaceRegexpAll(nullIf(nullIf(JSONExtractRaw(groups.group_properties, 'industry'), ''), 'null'), '^"|"$', '')), toTimeZone(groups._timestamp, 'UTC')), 1) AS properties___industry,
                                 groups.group_type_index AS index,
                                 groups.group_key AS key
                          FROM groups
                          WHERE and(equals(groups.team_id, 99999), equals(index, 0))
                          GROUP BY groups.group_type_index,
                                   groups.group_key) AS e__group_0 ON equals(e.`$group_0`, e__group_0.key)
                       WHERE and(equals(e.team_id, 99999), and(and(greaterOrEquals(toTimeZone(e.timestamp, 'UTC'), toDateTime64('2020-01-01 00:00:00.000000', 6, 'UTC')), lessOrEquals(toTimeZone(e.timestamp, 'UTC'), toDateTime64('2020-01-08 23:59:59.999999', 6, 'UTC'))), in(e.event, tuple('buy', 'play movie', 'sign up'))), or(ifNull(equals(step_0, 1), 0), ifNull(equals(step_1, 1), 0), ifNull(equals(step_2, 1), 0))))))
              WHERE ifNull(equals(step_0, 1), 0)))
        GROUP BY aggregation_target,
                 steps,
                 prop
        HAVING ifNull(equals(steps, max(max_steps)), isNull(steps)
                      and isNull(max(max_steps))))
     WHERE and(in(steps, [1, 2, 3]), ifNull(equals(arrayFlatten(array(prop)), arrayFlatten(array('finance'))), isNull(arrayFlatten(array(prop)))
                                            and isNull(arrayFlatten(array('finance')))))
     ORDER BY aggregation_target ASC) AS source
=======
          (SELECT toTimeZone(e.timestamp, 'UTC') AS timestamp,
                  if(not(empty(e__override.distinct_id)), e__override.person_id, e.person_id) AS aggregation_target,
                  e.uuid AS uuid,
                  e.`$session_id` AS `$session_id`,
                  e.`$window_id` AS `$window_id`,
                  if(equals(e.event, 'sign up'), 1, 0) AS step_0,
                  if(equals(e.event, 'play movie'), 1, 0) AS step_1,
                  if(equals(e.event, 'buy'), 1, 0) AS step_2,
                  ifNull(toString(e__group_0.properties___industry), '') AS prop_basic,
                  prop_basic AS prop
           FROM events AS e
           LEFT OUTER JOIN
             (SELECT argMax(person_distinct_id_overrides.person_id, person_distinct_id_overrides.version) AS person_id,
                     person_distinct_id_overrides.distinct_id AS distinct_id
              FROM person_distinct_id_overrides
              WHERE equals(person_distinct_id_overrides.team_id, 99999)
              GROUP BY person_distinct_id_overrides.distinct_id
              HAVING ifNull(equals(argMax(person_distinct_id_overrides.is_deleted, person_distinct_id_overrides.version), 0), 0) SETTINGS optimize_aggregation_in_order=1) AS e__override ON equals(e.distinct_id, e__override.distinct_id)
           LEFT JOIN
             (SELECT argMax(replaceRegexpAll(nullIf(nullIf(JSONExtractRaw(groups.group_properties, 'industry'), ''), 'null'), '^"|"$', ''), toTimeZone(groups._timestamp, 'UTC')) AS properties___industry,
                     groups.group_type_index AS index,
                     groups.group_key AS key
              FROM groups
              WHERE and(equals(groups.team_id, 99999), equals(index, 0))
              GROUP BY groups.group_type_index,
                       groups.group_key) AS e__group_0 ON equals(e.`$group_0`, e__group_0.key)
           WHERE and(equals(e.team_id, 99999), and(and(greaterOrEquals(toTimeZone(e.timestamp, 'UTC'), toDateTime64('explicit_redacted_timestamp', 6, 'UTC')), lessOrEquals(toTimeZone(e.timestamp, 'UTC'), toDateTime64('explicit_redacted_timestamp', 6, 'UTC'))), in(e.event, tuple('buy', 'play movie', 'sign up'))), or(ifNull(equals(step_0, 1), 0), ifNull(equals(step_1, 1), 0), ifNull(equals(step_2, 1), 0))))
        GROUP BY aggregation_target
        HAVING ifNull(greaterOrEquals(step_reached, 0), 0))
     WHERE and(bitTest(steps_bitfield, 0), ifNull(equals(arrayFlatten(array(breakdown)), arrayFlatten(array('finance'))), isNull(arrayFlatten(array(breakdown)))
                                                  and isNull(arrayFlatten(array('finance')))))
     ORDER BY aggregation_target ASC SETTINGS join_algorithm='auto') AS source
>>>>>>> 77d24da0
  ORDER BY source.id ASC
  LIMIT 101
  OFFSET 0 SETTINGS optimize_aggregation_in_order=1,
                    join_algorithm='auto',
                    readonly=2,
                    max_execution_time=60,
                    allow_experimental_object_type=1,
                    format_csv_allow_double_quotes=0,
                    max_ast_elements=4000000,
                    max_expanded_ast_elements=4000000,
                    max_bytes_before_external_group_by=0,
                    allow_experimental_analyzer=1,
                    transform_null_in=1,
                    optimize_min_equality_disjunction_chain_length=4294967295,
                    allow_experimental_join_condition=1
  '''
# ---
# name: TestUnorderedFunnelGroupBreakdown.test_funnel_breakdown_group.2
  '''
  SELECT source.id,
         source.id AS id
  FROM
    (SELECT aggregation_target AS actor_id,
            actor_id AS id
     FROM
       (SELECT arraySort(t -> t.1, groupArray(tuple(accurateCastOrNull(timestamp, 'Float64'), uuid, ifNull(prop_basic, ''), arrayFilter(x -> ifNull(notEquals(x, 0), 1), [multiply(1, step_0), multiply(2, step_1), multiply(3, step_2)])))) AS events_array,
               [argMinIf(prop_basic, timestamp, isNotNull(prop_basic))] AS prop,
               arrayJoin(aggregate_funnel_v9(3, 1209600, 'first_touch', 'unordered', prop, [], arrayFilter((x, x_before, x_after) -> not(and(ifNull(lessOrEquals(length(x.4), 1), 0), ifNull(equals(x.4, x_before.4), isNull(x.4)
                                                                                                                                                                                             and isNull(x_before.4)), ifNull(equals(x.4, x_after.4), isNull(x.4)
                                                                                                                                                                                                                             and isNull(x_after.4)), ifNull(equals(x.3, x_before.3), isNull(x.3)
                                                                                                                                                                                                                                                            and isNull(x_before.3)), ifNull(equals(x.3, x_after.3), isNull(x.3)
                                                                                                                                                                                                                                                                                            and isNull(x_after.3)), ifNull(greater(x.1, x_before.1), 0), ifNull(less(x.1, x_after.1), 0))), events_array, arrayRotateRight(events_array, 1), arrayRotateLeft(events_array, 1)))) AS af_tuple,
               af_tuple.1 AS step_reached,
               plus(af_tuple.1, 1) AS steps,
               af_tuple.2 AS breakdown,
               af_tuple.3 AS timings,
               af_tuple.5 AS steps_bitfield,
               aggregation_target AS aggregation_target
        FROM
<<<<<<< HEAD
          (SELECT aggregation_target AS aggregation_target,
                  steps AS steps,
                  prop AS prop,
                  max(steps) OVER (PARTITION BY aggregation_target,
                                                prop) AS max_steps,
                                  step_1_conversion_time AS step_1_conversion_time,
                                  step_2_conversion_time AS step_2_conversion_time,
                                  prop AS prop
           FROM
             (SELECT aggregation_target AS aggregation_target,
                     timestamp AS timestamp,
                     step_0 AS step_0,
                     latest_0 AS latest_0,
                     step_1 AS step_1,
                     latest_1 AS latest_1,
                     step_2 AS step_2,
                     latest_2 AS latest_2,
                     prop AS prop,
                     arraySort([latest_0, latest_1, latest_2]) AS event_times,
                     arraySum([if(and(ifNull(less(latest_0, latest_1), 0), ifNull(lessOrEquals(latest_1, plus(toTimeZone(latest_0, 'UTC'), toIntervalDay(14))), 0)), 1, 0), if(and(ifNull(less(latest_0, latest_2), 0), ifNull(lessOrEquals(latest_2, plus(toTimeZone(latest_0, 'UTC'), toIntervalDay(14))), 0)), 1, 0), 1]) AS steps,
                     arraySort([latest_0, latest_1, latest_2]) AS conversion_times,
                     if(and(isNotNull(conversion_times[2]), ifNull(lessOrEquals(conversion_times[2], plus(toTimeZone(conversion_times[1], 'UTC'), toIntervalDay(14))), 0)), dateDiff('second', conversion_times[1], conversion_times[2]), NULL) AS step_1_conversion_time,
                     if(and(isNotNull(conversion_times[3]), ifNull(lessOrEquals(conversion_times[3], plus(toTimeZone(conversion_times[2], 'UTC'), toIntervalDay(14))), 0)), dateDiff('second', conversion_times[2], conversion_times[3]), NULL) AS step_2_conversion_time
              FROM
                (SELECT aggregation_target AS aggregation_target,
                        timestamp AS timestamp,
                        step_0 AS step_0,
                        latest_0 AS latest_0,
                        step_1 AS step_1,
                        min(latest_1) OVER (PARTITION BY aggregation_target,
                                                         prop
                                            ORDER BY timestamp DESC ROWS BETWEEN UNBOUNDED PRECEDING AND 0 PRECEDING) AS latest_1,
                                           step_2 AS step_2,
                                           min(latest_2) OVER (PARTITION BY aggregation_target,
                                                                            prop
                                                               ORDER BY timestamp DESC ROWS BETWEEN UNBOUNDED PRECEDING AND 0 PRECEDING) AS latest_2,
                                                              prop AS prop
                 FROM
                   (SELECT timestamp AS timestamp,
                           aggregation_target AS aggregation_target,
                           step_0 AS step_0,
                           latest_0 AS latest_0,
                           step_1 AS step_1,
                           latest_1 AS latest_1,
                           step_2 AS step_2,
                           latest_2 AS latest_2,
                           prop_basic AS prop_basic,
                           prop,
                           prop_vals AS prop_vals,
                           prop_vals AS prop
                    FROM
                      (SELECT toTimeZone(e.timestamp, 'UTC') AS timestamp,
                              if(not(empty(e__override.distinct_id)), e__override.person_id, e.person_id) AS aggregation_target,
                              if(equals(e.event, 'sign up'), 1, 0) AS step_0,
                              if(ifNull(equals(step_0, 1), 0), timestamp, NULL) AS latest_0,
                              if(equals(e.event, 'play movie'), 1, 0) AS step_1,
                              if(ifNull(equals(step_1, 1), 0), timestamp, NULL) AS latest_1,
                              if(equals(e.event, 'buy'), 1, 0) AS step_2,
                              if(ifNull(equals(step_2, 1), 0), timestamp, NULL) AS latest_2,
                              ifNull(toString(e__group_0.properties___industry), '') AS prop_basic,
                              prop_basic AS prop,
                              argMinIf(prop, timestamp, isNotNull(prop)) OVER (PARTITION BY aggregation_target) AS prop_vals
                       FROM events AS e
                       LEFT OUTER JOIN
                         (SELECT tupleElement(argMax(tuple(person_distinct_id_overrides.person_id), person_distinct_id_overrides.version), 1) AS person_id,
                                 person_distinct_id_overrides.distinct_id AS distinct_id
                          FROM person_distinct_id_overrides
                          WHERE equals(person_distinct_id_overrides.team_id, 99999)
                          GROUP BY person_distinct_id_overrides.distinct_id
                          HAVING ifNull(equals(tupleElement(argMax(tuple(person_distinct_id_overrides.is_deleted), person_distinct_id_overrides.version), 1), 0), 0) SETTINGS optimize_aggregation_in_order=1) AS e__override ON equals(e.distinct_id, e__override.distinct_id)
                       LEFT JOIN
                         (SELECT tupleElement(argMax(tuple(replaceRegexpAll(nullIf(nullIf(JSONExtractRaw(groups.group_properties, 'industry'), ''), 'null'), '^"|"$', '')), toTimeZone(groups._timestamp, 'UTC')), 1) AS properties___industry,
                                 groups.group_type_index AS index,
                                 groups.group_key AS key
                          FROM groups
                          WHERE and(equals(groups.team_id, 99999), equals(index, 0))
                          GROUP BY groups.group_type_index,
                                   groups.group_key) AS e__group_0 ON equals(e.`$group_0`, e__group_0.key)
                       WHERE and(equals(e.team_id, 99999), and(and(greaterOrEquals(toTimeZone(e.timestamp, 'UTC'), toDateTime64('2020-01-01 00:00:00.000000', 6, 'UTC')), lessOrEquals(toTimeZone(e.timestamp, 'UTC'), toDateTime64('2020-01-08 23:59:59.999999', 6, 'UTC'))), in(e.event, tuple('buy', 'play movie', 'sign up'))), or(ifNull(equals(step_0, 1), 0), ifNull(equals(step_1, 1), 0), ifNull(equals(step_2, 1), 0))))))
              WHERE ifNull(equals(step_0, 1), 0)
              UNION ALL SELECT aggregation_target AS aggregation_target,
                               timestamp AS timestamp,
                               step_0 AS step_0,
                               latest_0 AS latest_0,
                               step_1 AS step_1,
                               latest_1 AS latest_1,
                               step_2 AS step_2,
                               latest_2 AS latest_2,
                               prop AS prop,
                               arraySort([latest_0, latest_1, latest_2]) AS event_times,
                               arraySum([if(and(ifNull(less(latest_0, latest_1), 0), ifNull(lessOrEquals(latest_1, plus(toTimeZone(latest_0, 'UTC'), toIntervalDay(14))), 0)), 1, 0), if(and(ifNull(less(latest_0, latest_2), 0), ifNull(lessOrEquals(latest_2, plus(toTimeZone(latest_0, 'UTC'), toIntervalDay(14))), 0)), 1, 0), 1]) AS steps,
                               arraySort([latest_0, latest_1, latest_2]) AS conversion_times,
                               if(and(isNotNull(conversion_times[2]), ifNull(lessOrEquals(conversion_times[2], plus(toTimeZone(conversion_times[1], 'UTC'), toIntervalDay(14))), 0)), dateDiff('second', conversion_times[1], conversion_times[2]), NULL) AS step_1_conversion_time,
                               if(and(isNotNull(conversion_times[3]), ifNull(lessOrEquals(conversion_times[3], plus(toTimeZone(conversion_times[2], 'UTC'), toIntervalDay(14))), 0)), dateDiff('second', conversion_times[2], conversion_times[3]), NULL) AS step_2_conversion_time
              FROM
                (SELECT aggregation_target AS aggregation_target,
                        timestamp AS timestamp,
                        step_0 AS step_0,
                        latest_0 AS latest_0,
                        step_1 AS step_1,
                        min(latest_1) OVER (PARTITION BY aggregation_target,
                                                         prop
                                            ORDER BY timestamp DESC ROWS BETWEEN UNBOUNDED PRECEDING AND 0 PRECEDING) AS latest_1,
                                           step_2 AS step_2,
                                           min(latest_2) OVER (PARTITION BY aggregation_target,
                                                                            prop
                                                               ORDER BY timestamp DESC ROWS BETWEEN UNBOUNDED PRECEDING AND 0 PRECEDING) AS latest_2,
                                                              prop AS prop
                 FROM
                   (SELECT timestamp AS timestamp,
                           aggregation_target AS aggregation_target,
                           step_0 AS step_0,
                           latest_0 AS latest_0,
                           step_1 AS step_1,
                           latest_1 AS latest_1,
                           step_2 AS step_2,
                           latest_2 AS latest_2,
                           prop_basic AS prop_basic,
                           prop,
                           prop_vals AS prop_vals,
                           prop_vals AS prop
                    FROM
                      (SELECT toTimeZone(e.timestamp, 'UTC') AS timestamp,
                              if(not(empty(e__override.distinct_id)), e__override.person_id, e.person_id) AS aggregation_target,
                              if(equals(e.event, 'play movie'), 1, 0) AS step_0,
                              if(ifNull(equals(step_0, 1), 0), timestamp, NULL) AS latest_0,
                              if(equals(e.event, 'buy'), 1, 0) AS step_1,
                              if(ifNull(equals(step_1, 1), 0), timestamp, NULL) AS latest_1,
                              if(equals(e.event, 'sign up'), 1, 0) AS step_2,
                              if(ifNull(equals(step_2, 1), 0), timestamp, NULL) AS latest_2,
                              ifNull(toString(e__group_0.properties___industry), '') AS prop_basic,
                              prop_basic AS prop,
                              argMinIf(prop, timestamp, isNotNull(prop)) OVER (PARTITION BY aggregation_target) AS prop_vals
                       FROM events AS e
                       LEFT OUTER JOIN
                         (SELECT tupleElement(argMax(tuple(person_distinct_id_overrides.person_id), person_distinct_id_overrides.version), 1) AS person_id,
                                 person_distinct_id_overrides.distinct_id AS distinct_id
                          FROM person_distinct_id_overrides
                          WHERE equals(person_distinct_id_overrides.team_id, 99999)
                          GROUP BY person_distinct_id_overrides.distinct_id
                          HAVING ifNull(equals(tupleElement(argMax(tuple(person_distinct_id_overrides.is_deleted), person_distinct_id_overrides.version), 1), 0), 0) SETTINGS optimize_aggregation_in_order=1) AS e__override ON equals(e.distinct_id, e__override.distinct_id)
                       LEFT JOIN
                         (SELECT tupleElement(argMax(tuple(replaceRegexpAll(nullIf(nullIf(JSONExtractRaw(groups.group_properties, 'industry'), ''), 'null'), '^"|"$', '')), toTimeZone(groups._timestamp, 'UTC')), 1) AS properties___industry,
                                 groups.group_type_index AS index,
                                 groups.group_key AS key
                          FROM groups
                          WHERE and(equals(groups.team_id, 99999), equals(index, 0))
                          GROUP BY groups.group_type_index,
                                   groups.group_key) AS e__group_0 ON equals(e.`$group_0`, e__group_0.key)
                       WHERE and(equals(e.team_id, 99999), and(and(greaterOrEquals(toTimeZone(e.timestamp, 'UTC'), toDateTime64('2020-01-01 00:00:00.000000', 6, 'UTC')), lessOrEquals(toTimeZone(e.timestamp, 'UTC'), toDateTime64('2020-01-08 23:59:59.999999', 6, 'UTC'))), in(e.event, tuple('buy', 'play movie', 'sign up'))), or(ifNull(equals(step_0, 1), 0), ifNull(equals(step_1, 1), 0), ifNull(equals(step_2, 1), 0))))))
              WHERE ifNull(equals(step_0, 1), 0)
              UNION ALL SELECT aggregation_target AS aggregation_target,
                               timestamp AS timestamp,
                               step_0 AS step_0,
                               latest_0 AS latest_0,
                               step_1 AS step_1,
                               latest_1 AS latest_1,
                               step_2 AS step_2,
                               latest_2 AS latest_2,
                               prop AS prop,
                               arraySort([latest_0, latest_1, latest_2]) AS event_times,
                               arraySum([if(and(ifNull(less(latest_0, latest_1), 0), ifNull(lessOrEquals(latest_1, plus(toTimeZone(latest_0, 'UTC'), toIntervalDay(14))), 0)), 1, 0), if(and(ifNull(less(latest_0, latest_2), 0), ifNull(lessOrEquals(latest_2, plus(toTimeZone(latest_0, 'UTC'), toIntervalDay(14))), 0)), 1, 0), 1]) AS steps,
                               arraySort([latest_0, latest_1, latest_2]) AS conversion_times,
                               if(and(isNotNull(conversion_times[2]), ifNull(lessOrEquals(conversion_times[2], plus(toTimeZone(conversion_times[1], 'UTC'), toIntervalDay(14))), 0)), dateDiff('second', conversion_times[1], conversion_times[2]), NULL) AS step_1_conversion_time,
                               if(and(isNotNull(conversion_times[3]), ifNull(lessOrEquals(conversion_times[3], plus(toTimeZone(conversion_times[2], 'UTC'), toIntervalDay(14))), 0)), dateDiff('second', conversion_times[2], conversion_times[3]), NULL) AS step_2_conversion_time
              FROM
                (SELECT aggregation_target AS aggregation_target,
                        timestamp AS timestamp,
                        step_0 AS step_0,
                        latest_0 AS latest_0,
                        step_1 AS step_1,
                        min(latest_1) OVER (PARTITION BY aggregation_target,
                                                         prop
                                            ORDER BY timestamp DESC ROWS BETWEEN UNBOUNDED PRECEDING AND 0 PRECEDING) AS latest_1,
                                           step_2 AS step_2,
                                           min(latest_2) OVER (PARTITION BY aggregation_target,
                                                                            prop
                                                               ORDER BY timestamp DESC ROWS BETWEEN UNBOUNDED PRECEDING AND 0 PRECEDING) AS latest_2,
                                                              prop AS prop
                 FROM
                   (SELECT timestamp AS timestamp,
                           aggregation_target AS aggregation_target,
                           step_0 AS step_0,
                           latest_0 AS latest_0,
                           step_1 AS step_1,
                           latest_1 AS latest_1,
                           step_2 AS step_2,
                           latest_2 AS latest_2,
                           prop_basic AS prop_basic,
                           prop,
                           prop_vals AS prop_vals,
                           prop_vals AS prop
                    FROM
                      (SELECT toTimeZone(e.timestamp, 'UTC') AS timestamp,
                              if(not(empty(e__override.distinct_id)), e__override.person_id, e.person_id) AS aggregation_target,
                              if(equals(e.event, 'buy'), 1, 0) AS step_0,
                              if(ifNull(equals(step_0, 1), 0), timestamp, NULL) AS latest_0,
                              if(equals(e.event, 'sign up'), 1, 0) AS step_1,
                              if(ifNull(equals(step_1, 1), 0), timestamp, NULL) AS latest_1,
                              if(equals(e.event, 'play movie'), 1, 0) AS step_2,
                              if(ifNull(equals(step_2, 1), 0), timestamp, NULL) AS latest_2,
                              ifNull(toString(e__group_0.properties___industry), '') AS prop_basic,
                              prop_basic AS prop,
                              argMinIf(prop, timestamp, isNotNull(prop)) OVER (PARTITION BY aggregation_target) AS prop_vals
                       FROM events AS e
                       LEFT OUTER JOIN
                         (SELECT tupleElement(argMax(tuple(person_distinct_id_overrides.person_id), person_distinct_id_overrides.version), 1) AS person_id,
                                 person_distinct_id_overrides.distinct_id AS distinct_id
                          FROM person_distinct_id_overrides
                          WHERE equals(person_distinct_id_overrides.team_id, 99999)
                          GROUP BY person_distinct_id_overrides.distinct_id
                          HAVING ifNull(equals(tupleElement(argMax(tuple(person_distinct_id_overrides.is_deleted), person_distinct_id_overrides.version), 1), 0), 0) SETTINGS optimize_aggregation_in_order=1) AS e__override ON equals(e.distinct_id, e__override.distinct_id)
                       LEFT JOIN
                         (SELECT tupleElement(argMax(tuple(replaceRegexpAll(nullIf(nullIf(JSONExtractRaw(groups.group_properties, 'industry'), ''), 'null'), '^"|"$', '')), toTimeZone(groups._timestamp, 'UTC')), 1) AS properties___industry,
                                 groups.group_type_index AS index,
                                 groups.group_key AS key
                          FROM groups
                          WHERE and(equals(groups.team_id, 99999), equals(index, 0))
                          GROUP BY groups.group_type_index,
                                   groups.group_key) AS e__group_0 ON equals(e.`$group_0`, e__group_0.key)
                       WHERE and(equals(e.team_id, 99999), and(and(greaterOrEquals(toTimeZone(e.timestamp, 'UTC'), toDateTime64('2020-01-01 00:00:00.000000', 6, 'UTC')), lessOrEquals(toTimeZone(e.timestamp, 'UTC'), toDateTime64('2020-01-08 23:59:59.999999', 6, 'UTC'))), in(e.event, tuple('buy', 'play movie', 'sign up'))), or(ifNull(equals(step_0, 1), 0), ifNull(equals(step_1, 1), 0), ifNull(equals(step_2, 1), 0))))))
              WHERE ifNull(equals(step_0, 1), 0)))
        GROUP BY aggregation_target,
                 steps,
                 prop
        HAVING ifNull(equals(steps, max(max_steps)), isNull(steps)
                      and isNull(max(max_steps))))
     WHERE and(in(steps, [2, 3]), ifNull(equals(arrayFlatten(array(prop)), arrayFlatten(array('finance'))), isNull(arrayFlatten(array(prop)))
                                         and isNull(arrayFlatten(array('finance')))))
     ORDER BY aggregation_target ASC) AS source
=======
          (SELECT toTimeZone(e.timestamp, 'UTC') AS timestamp,
                  if(not(empty(e__override.distinct_id)), e__override.person_id, e.person_id) AS aggregation_target,
                  e.uuid AS uuid,
                  e.`$session_id` AS `$session_id`,
                  e.`$window_id` AS `$window_id`,
                  if(equals(e.event, 'sign up'), 1, 0) AS step_0,
                  if(equals(e.event, 'play movie'), 1, 0) AS step_1,
                  if(equals(e.event, 'buy'), 1, 0) AS step_2,
                  ifNull(toString(e__group_0.properties___industry), '') AS prop_basic,
                  prop_basic AS prop
           FROM events AS e
           LEFT OUTER JOIN
             (SELECT argMax(person_distinct_id_overrides.person_id, person_distinct_id_overrides.version) AS person_id,
                     person_distinct_id_overrides.distinct_id AS distinct_id
              FROM person_distinct_id_overrides
              WHERE equals(person_distinct_id_overrides.team_id, 99999)
              GROUP BY person_distinct_id_overrides.distinct_id
              HAVING ifNull(equals(argMax(person_distinct_id_overrides.is_deleted, person_distinct_id_overrides.version), 0), 0) SETTINGS optimize_aggregation_in_order=1) AS e__override ON equals(e.distinct_id, e__override.distinct_id)
           LEFT JOIN
             (SELECT argMax(replaceRegexpAll(nullIf(nullIf(JSONExtractRaw(groups.group_properties, 'industry'), ''), 'null'), '^"|"$', ''), toTimeZone(groups._timestamp, 'UTC')) AS properties___industry,
                     groups.group_type_index AS index,
                     groups.group_key AS key
              FROM groups
              WHERE and(equals(groups.team_id, 99999), equals(index, 0))
              GROUP BY groups.group_type_index,
                       groups.group_key) AS e__group_0 ON equals(e.`$group_0`, e__group_0.key)
           WHERE and(equals(e.team_id, 99999), and(and(greaterOrEquals(toTimeZone(e.timestamp, 'UTC'), toDateTime64('explicit_redacted_timestamp', 6, 'UTC')), lessOrEquals(toTimeZone(e.timestamp, 'UTC'), toDateTime64('explicit_redacted_timestamp', 6, 'UTC'))), in(e.event, tuple('buy', 'play movie', 'sign up'))), or(ifNull(equals(step_0, 1), 0), ifNull(equals(step_1, 1), 0), ifNull(equals(step_2, 1), 0))))
        GROUP BY aggregation_target
        HAVING ifNull(greaterOrEquals(step_reached, 0), 0))
     WHERE and(bitTest(steps_bitfield, 1), ifNull(equals(arrayFlatten(array(breakdown)), arrayFlatten(array('finance'))), isNull(arrayFlatten(array(breakdown)))
                                                  and isNull(arrayFlatten(array('finance')))))
     ORDER BY aggregation_target ASC SETTINGS join_algorithm='auto') AS source
>>>>>>> 77d24da0
  ORDER BY source.id ASC
  LIMIT 101
  OFFSET 0 SETTINGS optimize_aggregation_in_order=1,
                    join_algorithm='auto',
                    readonly=2,
                    max_execution_time=60,
                    allow_experimental_object_type=1,
                    format_csv_allow_double_quotes=0,
                    max_ast_elements=4000000,
                    max_expanded_ast_elements=4000000,
                    max_bytes_before_external_group_by=0,
                    allow_experimental_analyzer=1,
                    transform_null_in=1,
                    optimize_min_equality_disjunction_chain_length=4294967295,
                    allow_experimental_join_condition=1
  '''
# ---
# name: TestUnorderedFunnelGroupBreakdown.test_funnel_breakdown_group.3
  '''
  SELECT source.id,
         source.id AS id
  FROM
    (SELECT aggregation_target AS actor_id,
            actor_id AS id
     FROM
<<<<<<< HEAD
       (SELECT aggregation_target AS aggregation_target,
               steps AS steps,
               prop AS prop,
               prop AS prop,
               min(step_1_conversion_time) AS step_1_conversion_time,
               min(step_2_conversion_time) AS step_2_conversion_time
        FROM
          (SELECT aggregation_target AS aggregation_target,
                  steps AS steps,
                  prop AS prop,
                  max(steps) OVER (PARTITION BY aggregation_target,
                                                prop) AS max_steps,
                                  step_1_conversion_time AS step_1_conversion_time,
                                  step_2_conversion_time AS step_2_conversion_time,
                                  prop AS prop
           FROM
             (SELECT aggregation_target AS aggregation_target,
                     timestamp AS timestamp,
                     step_0 AS step_0,
                     latest_0 AS latest_0,
                     step_1 AS step_1,
                     latest_1 AS latest_1,
                     step_2 AS step_2,
                     latest_2 AS latest_2,
                     prop AS prop,
                     arraySort([latest_0, latest_1, latest_2]) AS event_times,
                     arraySum([if(and(ifNull(less(latest_0, latest_1), 0), ifNull(lessOrEquals(latest_1, plus(toTimeZone(latest_0, 'UTC'), toIntervalDay(14))), 0)), 1, 0), if(and(ifNull(less(latest_0, latest_2), 0), ifNull(lessOrEquals(latest_2, plus(toTimeZone(latest_0, 'UTC'), toIntervalDay(14))), 0)), 1, 0), 1]) AS steps,
                     arraySort([latest_0, latest_1, latest_2]) AS conversion_times,
                     if(and(isNotNull(conversion_times[2]), ifNull(lessOrEquals(conversion_times[2], plus(toTimeZone(conversion_times[1], 'UTC'), toIntervalDay(14))), 0)), dateDiff('second', conversion_times[1], conversion_times[2]), NULL) AS step_1_conversion_time,
                     if(and(isNotNull(conversion_times[3]), ifNull(lessOrEquals(conversion_times[3], plus(toTimeZone(conversion_times[2], 'UTC'), toIntervalDay(14))), 0)), dateDiff('second', conversion_times[2], conversion_times[3]), NULL) AS step_2_conversion_time
              FROM
                (SELECT aggregation_target AS aggregation_target,
                        timestamp AS timestamp,
                        step_0 AS step_0,
                        latest_0 AS latest_0,
                        step_1 AS step_1,
                        min(latest_1) OVER (PARTITION BY aggregation_target,
                                                         prop
                                            ORDER BY timestamp DESC ROWS BETWEEN UNBOUNDED PRECEDING AND 0 PRECEDING) AS latest_1,
                                           step_2 AS step_2,
                                           min(latest_2) OVER (PARTITION BY aggregation_target,
                                                                            prop
                                                               ORDER BY timestamp DESC ROWS BETWEEN UNBOUNDED PRECEDING AND 0 PRECEDING) AS latest_2,
                                                              prop AS prop
                 FROM
                   (SELECT timestamp AS timestamp,
                           aggregation_target AS aggregation_target,
                           step_0 AS step_0,
                           latest_0 AS latest_0,
                           step_1 AS step_1,
                           latest_1 AS latest_1,
                           step_2 AS step_2,
                           latest_2 AS latest_2,
                           prop_basic AS prop_basic,
                           prop,
                           prop_vals AS prop_vals,
                           prop_vals AS prop
                    FROM
                      (SELECT toTimeZone(e.timestamp, 'UTC') AS timestamp,
                              if(not(empty(e__override.distinct_id)), e__override.person_id, e.person_id) AS aggregation_target,
                              if(equals(e.event, 'sign up'), 1, 0) AS step_0,
                              if(ifNull(equals(step_0, 1), 0), timestamp, NULL) AS latest_0,
                              if(equals(e.event, 'play movie'), 1, 0) AS step_1,
                              if(ifNull(equals(step_1, 1), 0), timestamp, NULL) AS latest_1,
                              if(equals(e.event, 'buy'), 1, 0) AS step_2,
                              if(ifNull(equals(step_2, 1), 0), timestamp, NULL) AS latest_2,
                              ifNull(toString(e__group_0.properties___industry), '') AS prop_basic,
                              prop_basic AS prop,
                              argMinIf(prop, timestamp, isNotNull(prop)) OVER (PARTITION BY aggregation_target) AS prop_vals
                       FROM events AS e
                       LEFT OUTER JOIN
                         (SELECT tupleElement(argMax(tuple(person_distinct_id_overrides.person_id), person_distinct_id_overrides.version), 1) AS person_id,
                                 person_distinct_id_overrides.distinct_id AS distinct_id
                          FROM person_distinct_id_overrides
                          WHERE equals(person_distinct_id_overrides.team_id, 99999)
                          GROUP BY person_distinct_id_overrides.distinct_id
                          HAVING ifNull(equals(tupleElement(argMax(tuple(person_distinct_id_overrides.is_deleted), person_distinct_id_overrides.version), 1), 0), 0) SETTINGS optimize_aggregation_in_order=1) AS e__override ON equals(e.distinct_id, e__override.distinct_id)
                       LEFT JOIN
                         (SELECT tupleElement(argMax(tuple(replaceRegexpAll(nullIf(nullIf(JSONExtractRaw(groups.group_properties, 'industry'), ''), 'null'), '^"|"$', '')), toTimeZone(groups._timestamp, 'UTC')), 1) AS properties___industry,
                                 groups.group_type_index AS index,
                                 groups.group_key AS key
                          FROM groups
                          WHERE and(equals(groups.team_id, 99999), equals(index, 0))
                          GROUP BY groups.group_type_index,
                                   groups.group_key) AS e__group_0 ON equals(e.`$group_0`, e__group_0.key)
                       WHERE and(equals(e.team_id, 99999), and(and(greaterOrEquals(toTimeZone(e.timestamp, 'UTC'), toDateTime64('2020-01-01 00:00:00.000000', 6, 'UTC')), lessOrEquals(toTimeZone(e.timestamp, 'UTC'), toDateTime64('2020-01-08 23:59:59.999999', 6, 'UTC'))), in(e.event, tuple('buy', 'play movie', 'sign up'))), or(ifNull(equals(step_0, 1), 0), ifNull(equals(step_1, 1), 0), ifNull(equals(step_2, 1), 0))))))
              WHERE ifNull(equals(step_0, 1), 0)
              UNION ALL SELECT aggregation_target AS aggregation_target,
                               timestamp AS timestamp,
                               step_0 AS step_0,
                               latest_0 AS latest_0,
                               step_1 AS step_1,
                               latest_1 AS latest_1,
                               step_2 AS step_2,
                               latest_2 AS latest_2,
                               prop AS prop,
                               arraySort([latest_0, latest_1, latest_2]) AS event_times,
                               arraySum([if(and(ifNull(less(latest_0, latest_1), 0), ifNull(lessOrEquals(latest_1, plus(toTimeZone(latest_0, 'UTC'), toIntervalDay(14))), 0)), 1, 0), if(and(ifNull(less(latest_0, latest_2), 0), ifNull(lessOrEquals(latest_2, plus(toTimeZone(latest_0, 'UTC'), toIntervalDay(14))), 0)), 1, 0), 1]) AS steps,
                               arraySort([latest_0, latest_1, latest_2]) AS conversion_times,
                               if(and(isNotNull(conversion_times[2]), ifNull(lessOrEquals(conversion_times[2], plus(toTimeZone(conversion_times[1], 'UTC'), toIntervalDay(14))), 0)), dateDiff('second', conversion_times[1], conversion_times[2]), NULL) AS step_1_conversion_time,
                               if(and(isNotNull(conversion_times[3]), ifNull(lessOrEquals(conversion_times[3], plus(toTimeZone(conversion_times[2], 'UTC'), toIntervalDay(14))), 0)), dateDiff('second', conversion_times[2], conversion_times[3]), NULL) AS step_2_conversion_time
              FROM
                (SELECT aggregation_target AS aggregation_target,
                        timestamp AS timestamp,
                        step_0 AS step_0,
                        latest_0 AS latest_0,
                        step_1 AS step_1,
                        min(latest_1) OVER (PARTITION BY aggregation_target,
                                                         prop
                                            ORDER BY timestamp DESC ROWS BETWEEN UNBOUNDED PRECEDING AND 0 PRECEDING) AS latest_1,
                                           step_2 AS step_2,
                                           min(latest_2) OVER (PARTITION BY aggregation_target,
                                                                            prop
                                                               ORDER BY timestamp DESC ROWS BETWEEN UNBOUNDED PRECEDING AND 0 PRECEDING) AS latest_2,
                                                              prop AS prop
                 FROM
                   (SELECT timestamp AS timestamp,
                           aggregation_target AS aggregation_target,
                           step_0 AS step_0,
                           latest_0 AS latest_0,
                           step_1 AS step_1,
                           latest_1 AS latest_1,
                           step_2 AS step_2,
                           latest_2 AS latest_2,
                           prop_basic AS prop_basic,
                           prop,
                           prop_vals AS prop_vals,
                           prop_vals AS prop
                    FROM
                      (SELECT toTimeZone(e.timestamp, 'UTC') AS timestamp,
                              if(not(empty(e__override.distinct_id)), e__override.person_id, e.person_id) AS aggregation_target,
                              if(equals(e.event, 'play movie'), 1, 0) AS step_0,
                              if(ifNull(equals(step_0, 1), 0), timestamp, NULL) AS latest_0,
                              if(equals(e.event, 'buy'), 1, 0) AS step_1,
                              if(ifNull(equals(step_1, 1), 0), timestamp, NULL) AS latest_1,
                              if(equals(e.event, 'sign up'), 1, 0) AS step_2,
                              if(ifNull(equals(step_2, 1), 0), timestamp, NULL) AS latest_2,
                              ifNull(toString(e__group_0.properties___industry), '') AS prop_basic,
                              prop_basic AS prop,
                              argMinIf(prop, timestamp, isNotNull(prop)) OVER (PARTITION BY aggregation_target) AS prop_vals
                       FROM events AS e
                       LEFT OUTER JOIN
                         (SELECT tupleElement(argMax(tuple(person_distinct_id_overrides.person_id), person_distinct_id_overrides.version), 1) AS person_id,
                                 person_distinct_id_overrides.distinct_id AS distinct_id
                          FROM person_distinct_id_overrides
                          WHERE equals(person_distinct_id_overrides.team_id, 99999)
                          GROUP BY person_distinct_id_overrides.distinct_id
                          HAVING ifNull(equals(tupleElement(argMax(tuple(person_distinct_id_overrides.is_deleted), person_distinct_id_overrides.version), 1), 0), 0) SETTINGS optimize_aggregation_in_order=1) AS e__override ON equals(e.distinct_id, e__override.distinct_id)
                       LEFT JOIN
                         (SELECT tupleElement(argMax(tuple(replaceRegexpAll(nullIf(nullIf(JSONExtractRaw(groups.group_properties, 'industry'), ''), 'null'), '^"|"$', '')), toTimeZone(groups._timestamp, 'UTC')), 1) AS properties___industry,
                                 groups.group_type_index AS index,
                                 groups.group_key AS key
                          FROM groups
                          WHERE and(equals(groups.team_id, 99999), equals(index, 0))
                          GROUP BY groups.group_type_index,
                                   groups.group_key) AS e__group_0 ON equals(e.`$group_0`, e__group_0.key)
                       WHERE and(equals(e.team_id, 99999), and(and(greaterOrEquals(toTimeZone(e.timestamp, 'UTC'), toDateTime64('2020-01-01 00:00:00.000000', 6, 'UTC')), lessOrEquals(toTimeZone(e.timestamp, 'UTC'), toDateTime64('2020-01-08 23:59:59.999999', 6, 'UTC'))), in(e.event, tuple('buy', 'play movie', 'sign up'))), or(ifNull(equals(step_0, 1), 0), ifNull(equals(step_1, 1), 0), ifNull(equals(step_2, 1), 0))))))
              WHERE ifNull(equals(step_0, 1), 0)
              UNION ALL SELECT aggregation_target AS aggregation_target,
                               timestamp AS timestamp,
                               step_0 AS step_0,
                               latest_0 AS latest_0,
                               step_1 AS step_1,
                               latest_1 AS latest_1,
                               step_2 AS step_2,
                               latest_2 AS latest_2,
                               prop AS prop,
                               arraySort([latest_0, latest_1, latest_2]) AS event_times,
                               arraySum([if(and(ifNull(less(latest_0, latest_1), 0), ifNull(lessOrEquals(latest_1, plus(toTimeZone(latest_0, 'UTC'), toIntervalDay(14))), 0)), 1, 0), if(and(ifNull(less(latest_0, latest_2), 0), ifNull(lessOrEquals(latest_2, plus(toTimeZone(latest_0, 'UTC'), toIntervalDay(14))), 0)), 1, 0), 1]) AS steps,
                               arraySort([latest_0, latest_1, latest_2]) AS conversion_times,
                               if(and(isNotNull(conversion_times[2]), ifNull(lessOrEquals(conversion_times[2], plus(toTimeZone(conversion_times[1], 'UTC'), toIntervalDay(14))), 0)), dateDiff('second', conversion_times[1], conversion_times[2]), NULL) AS step_1_conversion_time,
                               if(and(isNotNull(conversion_times[3]), ifNull(lessOrEquals(conversion_times[3], plus(toTimeZone(conversion_times[2], 'UTC'), toIntervalDay(14))), 0)), dateDiff('second', conversion_times[2], conversion_times[3]), NULL) AS step_2_conversion_time
              FROM
                (SELECT aggregation_target AS aggregation_target,
                        timestamp AS timestamp,
                        step_0 AS step_0,
                        latest_0 AS latest_0,
                        step_1 AS step_1,
                        min(latest_1) OVER (PARTITION BY aggregation_target,
                                                         prop
                                            ORDER BY timestamp DESC ROWS BETWEEN UNBOUNDED PRECEDING AND 0 PRECEDING) AS latest_1,
                                           step_2 AS step_2,
                                           min(latest_2) OVER (PARTITION BY aggregation_target,
                                                                            prop
                                                               ORDER BY timestamp DESC ROWS BETWEEN UNBOUNDED PRECEDING AND 0 PRECEDING) AS latest_2,
                                                              prop AS prop
                 FROM
                   (SELECT timestamp AS timestamp,
                           aggregation_target AS aggregation_target,
                           step_0 AS step_0,
                           latest_0 AS latest_0,
                           step_1 AS step_1,
                           latest_1 AS latest_1,
                           step_2 AS step_2,
                           latest_2 AS latest_2,
                           prop_basic AS prop_basic,
                           prop,
                           prop_vals AS prop_vals,
                           prop_vals AS prop
                    FROM
                      (SELECT toTimeZone(e.timestamp, 'UTC') AS timestamp,
                              if(not(empty(e__override.distinct_id)), e__override.person_id, e.person_id) AS aggregation_target,
                              if(equals(e.event, 'buy'), 1, 0) AS step_0,
                              if(ifNull(equals(step_0, 1), 0), timestamp, NULL) AS latest_0,
                              if(equals(e.event, 'sign up'), 1, 0) AS step_1,
                              if(ifNull(equals(step_1, 1), 0), timestamp, NULL) AS latest_1,
                              if(equals(e.event, 'play movie'), 1, 0) AS step_2,
                              if(ifNull(equals(step_2, 1), 0), timestamp, NULL) AS latest_2,
                              ifNull(toString(e__group_0.properties___industry), '') AS prop_basic,
                              prop_basic AS prop,
                              argMinIf(prop, timestamp, isNotNull(prop)) OVER (PARTITION BY aggregation_target) AS prop_vals
                       FROM events AS e
                       LEFT OUTER JOIN
                         (SELECT tupleElement(argMax(tuple(person_distinct_id_overrides.person_id), person_distinct_id_overrides.version), 1) AS person_id,
                                 person_distinct_id_overrides.distinct_id AS distinct_id
                          FROM person_distinct_id_overrides
                          WHERE equals(person_distinct_id_overrides.team_id, 99999)
                          GROUP BY person_distinct_id_overrides.distinct_id
                          HAVING ifNull(equals(tupleElement(argMax(tuple(person_distinct_id_overrides.is_deleted), person_distinct_id_overrides.version), 1), 0), 0) SETTINGS optimize_aggregation_in_order=1) AS e__override ON equals(e.distinct_id, e__override.distinct_id)
                       LEFT JOIN
                         (SELECT tupleElement(argMax(tuple(replaceRegexpAll(nullIf(nullIf(JSONExtractRaw(groups.group_properties, 'industry'), ''), 'null'), '^"|"$', '')), toTimeZone(groups._timestamp, 'UTC')), 1) AS properties___industry,
                                 groups.group_type_index AS index,
                                 groups.group_key AS key
                          FROM groups
                          WHERE and(equals(groups.team_id, 99999), equals(index, 0))
                          GROUP BY groups.group_type_index,
                                   groups.group_key) AS e__group_0 ON equals(e.`$group_0`, e__group_0.key)
                       WHERE and(equals(e.team_id, 99999), and(and(greaterOrEquals(toTimeZone(e.timestamp, 'UTC'), toDateTime64('2020-01-01 00:00:00.000000', 6, 'UTC')), lessOrEquals(toTimeZone(e.timestamp, 'UTC'), toDateTime64('2020-01-08 23:59:59.999999', 6, 'UTC'))), in(e.event, tuple('buy', 'play movie', 'sign up'))), or(ifNull(equals(step_0, 1), 0), ifNull(equals(step_1, 1), 0), ifNull(equals(step_2, 1), 0))))))
              WHERE ifNull(equals(step_0, 1), 0)))
        GROUP BY aggregation_target,
                 steps,
                 prop
        HAVING ifNull(equals(steps, max(max_steps)), isNull(steps)
                      and isNull(max(max_steps))))
     WHERE and(in(steps, [1, 2, 3]), ifNull(equals(arrayFlatten(array(prop)), arrayFlatten(array('technology'))), isNull(arrayFlatten(array(prop)))
                                            and isNull(arrayFlatten(array('technology')))))
     ORDER BY aggregation_target ASC) AS source
=======
       (SELECT arraySort(t -> t.1, groupArray(tuple(accurateCastOrNull(timestamp, 'Float64'), uuid, ifNull(prop_basic, ''), arrayFilter(x -> ifNull(notEquals(x, 0), 1), [multiply(1, step_0), multiply(2, step_1), multiply(3, step_2)])))) AS events_array,
               [argMinIf(prop_basic, timestamp, isNotNull(prop_basic))] AS prop,
               arrayJoin(aggregate_funnel_v9(3, 1209600, 'first_touch', 'unordered', prop, [], arrayFilter((x, x_before, x_after) -> not(and(ifNull(lessOrEquals(length(x.4), 1), 0), ifNull(equals(x.4, x_before.4), isNull(x.4)
                                                                                                                                                                                             and isNull(x_before.4)), ifNull(equals(x.4, x_after.4), isNull(x.4)
                                                                                                                                                                                                                             and isNull(x_after.4)), ifNull(equals(x.3, x_before.3), isNull(x.3)
                                                                                                                                                                                                                                                            and isNull(x_before.3)), ifNull(equals(x.3, x_after.3), isNull(x.3)
                                                                                                                                                                                                                                                                                            and isNull(x_after.3)), ifNull(greater(x.1, x_before.1), 0), ifNull(less(x.1, x_after.1), 0))), events_array, arrayRotateRight(events_array, 1), arrayRotateLeft(events_array, 1)))) AS af_tuple,
               af_tuple.1 AS step_reached,
               plus(af_tuple.1, 1) AS steps,
               af_tuple.2 AS breakdown,
               af_tuple.3 AS timings,
               af_tuple.5 AS steps_bitfield,
               aggregation_target AS aggregation_target
        FROM
          (SELECT toTimeZone(e.timestamp, 'UTC') AS timestamp,
                  if(not(empty(e__override.distinct_id)), e__override.person_id, e.person_id) AS aggregation_target,
                  e.uuid AS uuid,
                  e.`$session_id` AS `$session_id`,
                  e.`$window_id` AS `$window_id`,
                  if(equals(e.event, 'sign up'), 1, 0) AS step_0,
                  if(equals(e.event, 'play movie'), 1, 0) AS step_1,
                  if(equals(e.event, 'buy'), 1, 0) AS step_2,
                  ifNull(toString(e__group_0.properties___industry), '') AS prop_basic,
                  prop_basic AS prop
           FROM events AS e
           LEFT OUTER JOIN
             (SELECT argMax(person_distinct_id_overrides.person_id, person_distinct_id_overrides.version) AS person_id,
                     person_distinct_id_overrides.distinct_id AS distinct_id
              FROM person_distinct_id_overrides
              WHERE equals(person_distinct_id_overrides.team_id, 99999)
              GROUP BY person_distinct_id_overrides.distinct_id
              HAVING ifNull(equals(argMax(person_distinct_id_overrides.is_deleted, person_distinct_id_overrides.version), 0), 0) SETTINGS optimize_aggregation_in_order=1) AS e__override ON equals(e.distinct_id, e__override.distinct_id)
           LEFT JOIN
             (SELECT argMax(replaceRegexpAll(nullIf(nullIf(JSONExtractRaw(groups.group_properties, 'industry'), ''), 'null'), '^"|"$', ''), toTimeZone(groups._timestamp, 'UTC')) AS properties___industry,
                     groups.group_type_index AS index,
                     groups.group_key AS key
              FROM groups
              WHERE and(equals(groups.team_id, 99999), equals(index, 0))
              GROUP BY groups.group_type_index,
                       groups.group_key) AS e__group_0 ON equals(e.`$group_0`, e__group_0.key)
           WHERE and(equals(e.team_id, 99999), and(and(greaterOrEquals(toTimeZone(e.timestamp, 'UTC'), toDateTime64('explicit_redacted_timestamp', 6, 'UTC')), lessOrEquals(toTimeZone(e.timestamp, 'UTC'), toDateTime64('explicit_redacted_timestamp', 6, 'UTC'))), in(e.event, tuple('buy', 'play movie', 'sign up'))), or(ifNull(equals(step_0, 1), 0), ifNull(equals(step_1, 1), 0), ifNull(equals(step_2, 1), 0))))
        GROUP BY aggregation_target
        HAVING ifNull(greaterOrEquals(step_reached, 0), 0))
     WHERE and(bitTest(steps_bitfield, 0), ifNull(equals(arrayFlatten(array(breakdown)), arrayFlatten(array('technology'))), isNull(arrayFlatten(array(breakdown)))
                                                  and isNull(arrayFlatten(array('technology')))))
     ORDER BY aggregation_target ASC SETTINGS join_algorithm='auto') AS source
>>>>>>> 77d24da0
  ORDER BY source.id ASC
  LIMIT 101
  OFFSET 0 SETTINGS optimize_aggregation_in_order=1,
                    join_algorithm='auto',
                    readonly=2,
                    max_execution_time=60,
                    allow_experimental_object_type=1,
                    format_csv_allow_double_quotes=0,
                    max_ast_elements=4000000,
                    max_expanded_ast_elements=4000000,
                    max_bytes_before_external_group_by=0,
                    allow_experimental_analyzer=1,
                    transform_null_in=1,
                    optimize_min_equality_disjunction_chain_length=4294967295,
                    allow_experimental_join_condition=1
  '''
# ---
# name: TestUnorderedFunnelGroupBreakdown.test_funnel_breakdown_group.4
  '''
  SELECT source.id,
         source.id AS id
  FROM
    (SELECT aggregation_target AS actor_id,
            actor_id AS id
     FROM
       (SELECT arraySort(t -> t.1, groupArray(tuple(accurateCastOrNull(timestamp, 'Float64'), uuid, ifNull(prop_basic, ''), arrayFilter(x -> ifNull(notEquals(x, 0), 1), [multiply(1, step_0), multiply(2, step_1), multiply(3, step_2)])))) AS events_array,
               [argMinIf(prop_basic, timestamp, isNotNull(prop_basic))] AS prop,
               arrayJoin(aggregate_funnel_v9(3, 1209600, 'first_touch', 'unordered', prop, [], arrayFilter((x, x_before, x_after) -> not(and(ifNull(lessOrEquals(length(x.4), 1), 0), ifNull(equals(x.4, x_before.4), isNull(x.4)
                                                                                                                                                                                             and isNull(x_before.4)), ifNull(equals(x.4, x_after.4), isNull(x.4)
                                                                                                                                                                                                                             and isNull(x_after.4)), ifNull(equals(x.3, x_before.3), isNull(x.3)
                                                                                                                                                                                                                                                            and isNull(x_before.3)), ifNull(equals(x.3, x_after.3), isNull(x.3)
                                                                                                                                                                                                                                                                                            and isNull(x_after.3)), ifNull(greater(x.1, x_before.1), 0), ifNull(less(x.1, x_after.1), 0))), events_array, arrayRotateRight(events_array, 1), arrayRotateLeft(events_array, 1)))) AS af_tuple,
               af_tuple.1 AS step_reached,
               plus(af_tuple.1, 1) AS steps,
               af_tuple.2 AS breakdown,
               af_tuple.3 AS timings,
               af_tuple.5 AS steps_bitfield,
               aggregation_target AS aggregation_target
        FROM
<<<<<<< HEAD
          (SELECT aggregation_target AS aggregation_target,
                  steps AS steps,
                  prop AS prop,
                  max(steps) OVER (PARTITION BY aggregation_target,
                                                prop) AS max_steps,
                                  step_1_conversion_time AS step_1_conversion_time,
                                  step_2_conversion_time AS step_2_conversion_time,
                                  prop AS prop
           FROM
             (SELECT aggregation_target AS aggregation_target,
                     timestamp AS timestamp,
                     step_0 AS step_0,
                     latest_0 AS latest_0,
                     step_1 AS step_1,
                     latest_1 AS latest_1,
                     step_2 AS step_2,
                     latest_2 AS latest_2,
                     prop AS prop,
                     arraySort([latest_0, latest_1, latest_2]) AS event_times,
                     arraySum([if(and(ifNull(less(latest_0, latest_1), 0), ifNull(lessOrEquals(latest_1, plus(toTimeZone(latest_0, 'UTC'), toIntervalDay(14))), 0)), 1, 0), if(and(ifNull(less(latest_0, latest_2), 0), ifNull(lessOrEquals(latest_2, plus(toTimeZone(latest_0, 'UTC'), toIntervalDay(14))), 0)), 1, 0), 1]) AS steps,
                     arraySort([latest_0, latest_1, latest_2]) AS conversion_times,
                     if(and(isNotNull(conversion_times[2]), ifNull(lessOrEquals(conversion_times[2], plus(toTimeZone(conversion_times[1], 'UTC'), toIntervalDay(14))), 0)), dateDiff('second', conversion_times[1], conversion_times[2]), NULL) AS step_1_conversion_time,
                     if(and(isNotNull(conversion_times[3]), ifNull(lessOrEquals(conversion_times[3], plus(toTimeZone(conversion_times[2], 'UTC'), toIntervalDay(14))), 0)), dateDiff('second', conversion_times[2], conversion_times[3]), NULL) AS step_2_conversion_time
              FROM
                (SELECT aggregation_target AS aggregation_target,
                        timestamp AS timestamp,
                        step_0 AS step_0,
                        latest_0 AS latest_0,
                        step_1 AS step_1,
                        min(latest_1) OVER (PARTITION BY aggregation_target,
                                                         prop
                                            ORDER BY timestamp DESC ROWS BETWEEN UNBOUNDED PRECEDING AND 0 PRECEDING) AS latest_1,
                                           step_2 AS step_2,
                                           min(latest_2) OVER (PARTITION BY aggregation_target,
                                                                            prop
                                                               ORDER BY timestamp DESC ROWS BETWEEN UNBOUNDED PRECEDING AND 0 PRECEDING) AS latest_2,
                                                              prop AS prop
                 FROM
                   (SELECT timestamp AS timestamp,
                           aggregation_target AS aggregation_target,
                           step_0 AS step_0,
                           latest_0 AS latest_0,
                           step_1 AS step_1,
                           latest_1 AS latest_1,
                           step_2 AS step_2,
                           latest_2 AS latest_2,
                           prop_basic AS prop_basic,
                           prop,
                           prop_vals AS prop_vals,
                           prop_vals AS prop
                    FROM
                      (SELECT toTimeZone(e.timestamp, 'UTC') AS timestamp,
                              if(not(empty(e__override.distinct_id)), e__override.person_id, e.person_id) AS aggregation_target,
                              if(equals(e.event, 'sign up'), 1, 0) AS step_0,
                              if(ifNull(equals(step_0, 1), 0), timestamp, NULL) AS latest_0,
                              if(equals(e.event, 'play movie'), 1, 0) AS step_1,
                              if(ifNull(equals(step_1, 1), 0), timestamp, NULL) AS latest_1,
                              if(equals(e.event, 'buy'), 1, 0) AS step_2,
                              if(ifNull(equals(step_2, 1), 0), timestamp, NULL) AS latest_2,
                              ifNull(toString(e__group_0.properties___industry), '') AS prop_basic,
                              prop_basic AS prop,
                              argMinIf(prop, timestamp, isNotNull(prop)) OVER (PARTITION BY aggregation_target) AS prop_vals
                       FROM events AS e
                       LEFT OUTER JOIN
                         (SELECT tupleElement(argMax(tuple(person_distinct_id_overrides.person_id), person_distinct_id_overrides.version), 1) AS person_id,
                                 person_distinct_id_overrides.distinct_id AS distinct_id
                          FROM person_distinct_id_overrides
                          WHERE equals(person_distinct_id_overrides.team_id, 99999)
                          GROUP BY person_distinct_id_overrides.distinct_id
                          HAVING ifNull(equals(tupleElement(argMax(tuple(person_distinct_id_overrides.is_deleted), person_distinct_id_overrides.version), 1), 0), 0) SETTINGS optimize_aggregation_in_order=1) AS e__override ON equals(e.distinct_id, e__override.distinct_id)
                       LEFT JOIN
                         (SELECT tupleElement(argMax(tuple(replaceRegexpAll(nullIf(nullIf(JSONExtractRaw(groups.group_properties, 'industry'), ''), 'null'), '^"|"$', '')), toTimeZone(groups._timestamp, 'UTC')), 1) AS properties___industry,
                                 groups.group_type_index AS index,
                                 groups.group_key AS key
                          FROM groups
                          WHERE and(equals(groups.team_id, 99999), equals(index, 0))
                          GROUP BY groups.group_type_index,
                                   groups.group_key) AS e__group_0 ON equals(e.`$group_0`, e__group_0.key)
                       WHERE and(equals(e.team_id, 99999), and(and(greaterOrEquals(toTimeZone(e.timestamp, 'UTC'), toDateTime64('2020-01-01 00:00:00.000000', 6, 'UTC')), lessOrEquals(toTimeZone(e.timestamp, 'UTC'), toDateTime64('2020-01-08 23:59:59.999999', 6, 'UTC'))), in(e.event, tuple('buy', 'play movie', 'sign up'))), or(ifNull(equals(step_0, 1), 0), ifNull(equals(step_1, 1), 0), ifNull(equals(step_2, 1), 0))))))
              WHERE ifNull(equals(step_0, 1), 0)
              UNION ALL SELECT aggregation_target AS aggregation_target,
                               timestamp AS timestamp,
                               step_0 AS step_0,
                               latest_0 AS latest_0,
                               step_1 AS step_1,
                               latest_1 AS latest_1,
                               step_2 AS step_2,
                               latest_2 AS latest_2,
                               prop AS prop,
                               arraySort([latest_0, latest_1, latest_2]) AS event_times,
                               arraySum([if(and(ifNull(less(latest_0, latest_1), 0), ifNull(lessOrEquals(latest_1, plus(toTimeZone(latest_0, 'UTC'), toIntervalDay(14))), 0)), 1, 0), if(and(ifNull(less(latest_0, latest_2), 0), ifNull(lessOrEquals(latest_2, plus(toTimeZone(latest_0, 'UTC'), toIntervalDay(14))), 0)), 1, 0), 1]) AS steps,
                               arraySort([latest_0, latest_1, latest_2]) AS conversion_times,
                               if(and(isNotNull(conversion_times[2]), ifNull(lessOrEquals(conversion_times[2], plus(toTimeZone(conversion_times[1], 'UTC'), toIntervalDay(14))), 0)), dateDiff('second', conversion_times[1], conversion_times[2]), NULL) AS step_1_conversion_time,
                               if(and(isNotNull(conversion_times[3]), ifNull(lessOrEquals(conversion_times[3], plus(toTimeZone(conversion_times[2], 'UTC'), toIntervalDay(14))), 0)), dateDiff('second', conversion_times[2], conversion_times[3]), NULL) AS step_2_conversion_time
              FROM
                (SELECT aggregation_target AS aggregation_target,
                        timestamp AS timestamp,
                        step_0 AS step_0,
                        latest_0 AS latest_0,
                        step_1 AS step_1,
                        min(latest_1) OVER (PARTITION BY aggregation_target,
                                                         prop
                                            ORDER BY timestamp DESC ROWS BETWEEN UNBOUNDED PRECEDING AND 0 PRECEDING) AS latest_1,
                                           step_2 AS step_2,
                                           min(latest_2) OVER (PARTITION BY aggregation_target,
                                                                            prop
                                                               ORDER BY timestamp DESC ROWS BETWEEN UNBOUNDED PRECEDING AND 0 PRECEDING) AS latest_2,
                                                              prop AS prop
                 FROM
                   (SELECT timestamp AS timestamp,
                           aggregation_target AS aggregation_target,
                           step_0 AS step_0,
                           latest_0 AS latest_0,
                           step_1 AS step_1,
                           latest_1 AS latest_1,
                           step_2 AS step_2,
                           latest_2 AS latest_2,
                           prop_basic AS prop_basic,
                           prop,
                           prop_vals AS prop_vals,
                           prop_vals AS prop
                    FROM
                      (SELECT toTimeZone(e.timestamp, 'UTC') AS timestamp,
                              if(not(empty(e__override.distinct_id)), e__override.person_id, e.person_id) AS aggregation_target,
                              if(equals(e.event, 'play movie'), 1, 0) AS step_0,
                              if(ifNull(equals(step_0, 1), 0), timestamp, NULL) AS latest_0,
                              if(equals(e.event, 'buy'), 1, 0) AS step_1,
                              if(ifNull(equals(step_1, 1), 0), timestamp, NULL) AS latest_1,
                              if(equals(e.event, 'sign up'), 1, 0) AS step_2,
                              if(ifNull(equals(step_2, 1), 0), timestamp, NULL) AS latest_2,
                              ifNull(toString(e__group_0.properties___industry), '') AS prop_basic,
                              prop_basic AS prop,
                              argMinIf(prop, timestamp, isNotNull(prop)) OVER (PARTITION BY aggregation_target) AS prop_vals
                       FROM events AS e
                       LEFT OUTER JOIN
                         (SELECT tupleElement(argMax(tuple(person_distinct_id_overrides.person_id), person_distinct_id_overrides.version), 1) AS person_id,
                                 person_distinct_id_overrides.distinct_id AS distinct_id
                          FROM person_distinct_id_overrides
                          WHERE equals(person_distinct_id_overrides.team_id, 99999)
                          GROUP BY person_distinct_id_overrides.distinct_id
                          HAVING ifNull(equals(tupleElement(argMax(tuple(person_distinct_id_overrides.is_deleted), person_distinct_id_overrides.version), 1), 0), 0) SETTINGS optimize_aggregation_in_order=1) AS e__override ON equals(e.distinct_id, e__override.distinct_id)
                       LEFT JOIN
                         (SELECT tupleElement(argMax(tuple(replaceRegexpAll(nullIf(nullIf(JSONExtractRaw(groups.group_properties, 'industry'), ''), 'null'), '^"|"$', '')), toTimeZone(groups._timestamp, 'UTC')), 1) AS properties___industry,
                                 groups.group_type_index AS index,
                                 groups.group_key AS key
                          FROM groups
                          WHERE and(equals(groups.team_id, 99999), equals(index, 0))
                          GROUP BY groups.group_type_index,
                                   groups.group_key) AS e__group_0 ON equals(e.`$group_0`, e__group_0.key)
                       WHERE and(equals(e.team_id, 99999), and(and(greaterOrEquals(toTimeZone(e.timestamp, 'UTC'), toDateTime64('2020-01-01 00:00:00.000000', 6, 'UTC')), lessOrEquals(toTimeZone(e.timestamp, 'UTC'), toDateTime64('2020-01-08 23:59:59.999999', 6, 'UTC'))), in(e.event, tuple('buy', 'play movie', 'sign up'))), or(ifNull(equals(step_0, 1), 0), ifNull(equals(step_1, 1), 0), ifNull(equals(step_2, 1), 0))))))
              WHERE ifNull(equals(step_0, 1), 0)
              UNION ALL SELECT aggregation_target AS aggregation_target,
                               timestamp AS timestamp,
                               step_0 AS step_0,
                               latest_0 AS latest_0,
                               step_1 AS step_1,
                               latest_1 AS latest_1,
                               step_2 AS step_2,
                               latest_2 AS latest_2,
                               prop AS prop,
                               arraySort([latest_0, latest_1, latest_2]) AS event_times,
                               arraySum([if(and(ifNull(less(latest_0, latest_1), 0), ifNull(lessOrEquals(latest_1, plus(toTimeZone(latest_0, 'UTC'), toIntervalDay(14))), 0)), 1, 0), if(and(ifNull(less(latest_0, latest_2), 0), ifNull(lessOrEquals(latest_2, plus(toTimeZone(latest_0, 'UTC'), toIntervalDay(14))), 0)), 1, 0), 1]) AS steps,
                               arraySort([latest_0, latest_1, latest_2]) AS conversion_times,
                               if(and(isNotNull(conversion_times[2]), ifNull(lessOrEquals(conversion_times[2], plus(toTimeZone(conversion_times[1], 'UTC'), toIntervalDay(14))), 0)), dateDiff('second', conversion_times[1], conversion_times[2]), NULL) AS step_1_conversion_time,
                               if(and(isNotNull(conversion_times[3]), ifNull(lessOrEquals(conversion_times[3], plus(toTimeZone(conversion_times[2], 'UTC'), toIntervalDay(14))), 0)), dateDiff('second', conversion_times[2], conversion_times[3]), NULL) AS step_2_conversion_time
              FROM
                (SELECT aggregation_target AS aggregation_target,
                        timestamp AS timestamp,
                        step_0 AS step_0,
                        latest_0 AS latest_0,
                        step_1 AS step_1,
                        min(latest_1) OVER (PARTITION BY aggregation_target,
                                                         prop
                                            ORDER BY timestamp DESC ROWS BETWEEN UNBOUNDED PRECEDING AND 0 PRECEDING) AS latest_1,
                                           step_2 AS step_2,
                                           min(latest_2) OVER (PARTITION BY aggregation_target,
                                                                            prop
                                                               ORDER BY timestamp DESC ROWS BETWEEN UNBOUNDED PRECEDING AND 0 PRECEDING) AS latest_2,
                                                              prop AS prop
                 FROM
                   (SELECT timestamp AS timestamp,
                           aggregation_target AS aggregation_target,
                           step_0 AS step_0,
                           latest_0 AS latest_0,
                           step_1 AS step_1,
                           latest_1 AS latest_1,
                           step_2 AS step_2,
                           latest_2 AS latest_2,
                           prop_basic AS prop_basic,
                           prop,
                           prop_vals AS prop_vals,
                           prop_vals AS prop
                    FROM
                      (SELECT toTimeZone(e.timestamp, 'UTC') AS timestamp,
                              if(not(empty(e__override.distinct_id)), e__override.person_id, e.person_id) AS aggregation_target,
                              if(equals(e.event, 'buy'), 1, 0) AS step_0,
                              if(ifNull(equals(step_0, 1), 0), timestamp, NULL) AS latest_0,
                              if(equals(e.event, 'sign up'), 1, 0) AS step_1,
                              if(ifNull(equals(step_1, 1), 0), timestamp, NULL) AS latest_1,
                              if(equals(e.event, 'play movie'), 1, 0) AS step_2,
                              if(ifNull(equals(step_2, 1), 0), timestamp, NULL) AS latest_2,
                              ifNull(toString(e__group_0.properties___industry), '') AS prop_basic,
                              prop_basic AS prop,
                              argMinIf(prop, timestamp, isNotNull(prop)) OVER (PARTITION BY aggregation_target) AS prop_vals
                       FROM events AS e
                       LEFT OUTER JOIN
                         (SELECT tupleElement(argMax(tuple(person_distinct_id_overrides.person_id), person_distinct_id_overrides.version), 1) AS person_id,
                                 person_distinct_id_overrides.distinct_id AS distinct_id
                          FROM person_distinct_id_overrides
                          WHERE equals(person_distinct_id_overrides.team_id, 99999)
                          GROUP BY person_distinct_id_overrides.distinct_id
                          HAVING ifNull(equals(tupleElement(argMax(tuple(person_distinct_id_overrides.is_deleted), person_distinct_id_overrides.version), 1), 0), 0) SETTINGS optimize_aggregation_in_order=1) AS e__override ON equals(e.distinct_id, e__override.distinct_id)
                       LEFT JOIN
                         (SELECT tupleElement(argMax(tuple(replaceRegexpAll(nullIf(nullIf(JSONExtractRaw(groups.group_properties, 'industry'), ''), 'null'), '^"|"$', '')), toTimeZone(groups._timestamp, 'UTC')), 1) AS properties___industry,
                                 groups.group_type_index AS index,
                                 groups.group_key AS key
                          FROM groups
                          WHERE and(equals(groups.team_id, 99999), equals(index, 0))
                          GROUP BY groups.group_type_index,
                                   groups.group_key) AS e__group_0 ON equals(e.`$group_0`, e__group_0.key)
                       WHERE and(equals(e.team_id, 99999), and(and(greaterOrEquals(toTimeZone(e.timestamp, 'UTC'), toDateTime64('2020-01-01 00:00:00.000000', 6, 'UTC')), lessOrEquals(toTimeZone(e.timestamp, 'UTC'), toDateTime64('2020-01-08 23:59:59.999999', 6, 'UTC'))), in(e.event, tuple('buy', 'play movie', 'sign up'))), or(ifNull(equals(step_0, 1), 0), ifNull(equals(step_1, 1), 0), ifNull(equals(step_2, 1), 0))))))
              WHERE ifNull(equals(step_0, 1), 0)))
        GROUP BY aggregation_target,
                 steps,
                 prop
        HAVING ifNull(equals(steps, max(max_steps)), isNull(steps)
                      and isNull(max(max_steps))))
     WHERE and(in(steps, [2, 3]), ifNull(equals(arrayFlatten(array(prop)), arrayFlatten(array('technology'))), isNull(arrayFlatten(array(prop)))
                                         and isNull(arrayFlatten(array('technology')))))
     ORDER BY aggregation_target ASC) AS source
=======
          (SELECT toTimeZone(e.timestamp, 'UTC') AS timestamp,
                  if(not(empty(e__override.distinct_id)), e__override.person_id, e.person_id) AS aggregation_target,
                  e.uuid AS uuid,
                  e.`$session_id` AS `$session_id`,
                  e.`$window_id` AS `$window_id`,
                  if(equals(e.event, 'sign up'), 1, 0) AS step_0,
                  if(equals(e.event, 'play movie'), 1, 0) AS step_1,
                  if(equals(e.event, 'buy'), 1, 0) AS step_2,
                  ifNull(toString(e__group_0.properties___industry), '') AS prop_basic,
                  prop_basic AS prop
           FROM events AS e
           LEFT OUTER JOIN
             (SELECT argMax(person_distinct_id_overrides.person_id, person_distinct_id_overrides.version) AS person_id,
                     person_distinct_id_overrides.distinct_id AS distinct_id
              FROM person_distinct_id_overrides
              WHERE equals(person_distinct_id_overrides.team_id, 99999)
              GROUP BY person_distinct_id_overrides.distinct_id
              HAVING ifNull(equals(argMax(person_distinct_id_overrides.is_deleted, person_distinct_id_overrides.version), 0), 0) SETTINGS optimize_aggregation_in_order=1) AS e__override ON equals(e.distinct_id, e__override.distinct_id)
           LEFT JOIN
             (SELECT argMax(replaceRegexpAll(nullIf(nullIf(JSONExtractRaw(groups.group_properties, 'industry'), ''), 'null'), '^"|"$', ''), toTimeZone(groups._timestamp, 'UTC')) AS properties___industry,
                     groups.group_type_index AS index,
                     groups.group_key AS key
              FROM groups
              WHERE and(equals(groups.team_id, 99999), equals(index, 0))
              GROUP BY groups.group_type_index,
                       groups.group_key) AS e__group_0 ON equals(e.`$group_0`, e__group_0.key)
           WHERE and(equals(e.team_id, 99999), and(and(greaterOrEquals(toTimeZone(e.timestamp, 'UTC'), toDateTime64('explicit_redacted_timestamp', 6, 'UTC')), lessOrEquals(toTimeZone(e.timestamp, 'UTC'), toDateTime64('explicit_redacted_timestamp', 6, 'UTC'))), in(e.event, tuple('buy', 'play movie', 'sign up'))), or(ifNull(equals(step_0, 1), 0), ifNull(equals(step_1, 1), 0), ifNull(equals(step_2, 1), 0))))
        GROUP BY aggregation_target
        HAVING ifNull(greaterOrEquals(step_reached, 0), 0))
     WHERE and(bitTest(steps_bitfield, 1), ifNull(equals(arrayFlatten(array(breakdown)), arrayFlatten(array('technology'))), isNull(arrayFlatten(array(breakdown)))
                                                  and isNull(arrayFlatten(array('technology')))))
     ORDER BY aggregation_target ASC SETTINGS join_algorithm='auto') AS source
>>>>>>> 77d24da0
  ORDER BY source.id ASC
  LIMIT 101
  OFFSET 0 SETTINGS optimize_aggregation_in_order=1,
                    join_algorithm='auto',
                    readonly=2,
                    max_execution_time=60,
                    allow_experimental_object_type=1,
                    format_csv_allow_double_quotes=0,
                    max_ast_elements=4000000,
                    max_expanded_ast_elements=4000000,
                    max_bytes_before_external_group_by=0,
                    allow_experimental_analyzer=1,
                    transform_null_in=1,
                    optimize_min_equality_disjunction_chain_length=4294967295,
                    allow_experimental_join_condition=1
  '''
# ---<|MERGE_RESOLUTION|>--- conflicted
+++ resolved
@@ -72,13 +72,13 @@
                               argMinIf(prop, timestamp, notEmpty(arrayFilter(x -> notEmpty(x), prop))) OVER (PARTITION BY aggregation_target) AS prop_vals
                        FROM events AS e
                        LEFT OUTER JOIN
-                         (SELECT tupleElement(argMax(tuple(person_distinct_id_overrides.person_id), person_distinct_id_overrides.version), 1) AS person_id,
+                         (SELECT argMax(person_distinct_id_overrides.person_id, person_distinct_id_overrides.version) AS person_id,
                                  person_distinct_id_overrides.distinct_id AS distinct_id
                           FROM person_distinct_id_overrides
                           WHERE equals(person_distinct_id_overrides.team_id, 99999)
                           GROUP BY person_distinct_id_overrides.distinct_id
-                          HAVING ifNull(equals(tupleElement(argMax(tuple(person_distinct_id_overrides.is_deleted), person_distinct_id_overrides.version), 1), 0), 0) SETTINGS optimize_aggregation_in_order=1) AS e__override ON equals(e.distinct_id, e__override.distinct_id)
-                       WHERE and(equals(e.team_id, 99999), and(and(greaterOrEquals(toTimeZone(e.timestamp, 'UTC'), toDateTime64('2020-01-01 00:00:00.000000', 6, 'UTC')), lessOrEquals(toTimeZone(e.timestamp, 'UTC'), toDateTime64('2020-01-08 23:59:59.999999', 6, 'UTC'))), in(e.event, tuple('buy', 'sign up'))), or(ifNull(equals(step_0, 1), 0), ifNull(equals(step_1, 1), 0))))))
+                          HAVING ifNull(equals(argMax(person_distinct_id_overrides.is_deleted, person_distinct_id_overrides.version), 0), 0) SETTINGS optimize_aggregation_in_order=1) AS e__override ON equals(e.distinct_id, e__override.distinct_id)
+                       WHERE and(equals(e.team_id, 99999), and(and(greaterOrEquals(toTimeZone(e.timestamp, 'UTC'), toDateTime64('explicit_redacted_timestamp', 6, 'UTC')), lessOrEquals(toTimeZone(e.timestamp, 'UTC'), toDateTime64('explicit_redacted_timestamp', 6, 'UTC'))), in(e.event, tuple('buy', 'sign up'))), or(ifNull(equals(step_0, 1), 0), ifNull(equals(step_1, 1), 0))))))
               WHERE ifNull(equals(step_0, 1), 0)
               UNION ALL SELECT aggregation_target AS aggregation_target,
                                timestamp AS timestamp,
@@ -124,13 +124,13 @@
                               argMinIf(prop, timestamp, notEmpty(arrayFilter(x -> notEmpty(x), prop))) OVER (PARTITION BY aggregation_target) AS prop_vals
                        FROM events AS e
                        LEFT OUTER JOIN
-                         (SELECT tupleElement(argMax(tuple(person_distinct_id_overrides.person_id), person_distinct_id_overrides.version), 1) AS person_id,
+                         (SELECT argMax(person_distinct_id_overrides.person_id, person_distinct_id_overrides.version) AS person_id,
                                  person_distinct_id_overrides.distinct_id AS distinct_id
                           FROM person_distinct_id_overrides
                           WHERE equals(person_distinct_id_overrides.team_id, 99999)
                           GROUP BY person_distinct_id_overrides.distinct_id
-                          HAVING ifNull(equals(tupleElement(argMax(tuple(person_distinct_id_overrides.is_deleted), person_distinct_id_overrides.version), 1), 0), 0) SETTINGS optimize_aggregation_in_order=1) AS e__override ON equals(e.distinct_id, e__override.distinct_id)
-                       WHERE and(equals(e.team_id, 99999), and(and(greaterOrEquals(toTimeZone(e.timestamp, 'UTC'), toDateTime64('2020-01-01 00:00:00.000000', 6, 'UTC')), lessOrEquals(toTimeZone(e.timestamp, 'UTC'), toDateTime64('2020-01-08 23:59:59.999999', 6, 'UTC'))), in(e.event, tuple('buy', 'sign up'))), or(ifNull(equals(step_0, 1), 0), ifNull(equals(step_1, 1), 0))))))
+                          HAVING ifNull(equals(argMax(person_distinct_id_overrides.is_deleted, person_distinct_id_overrides.version), 0), 0) SETTINGS optimize_aggregation_in_order=1) AS e__override ON equals(e.distinct_id, e__override.distinct_id)
+                       WHERE and(equals(e.team_id, 99999), and(and(greaterOrEquals(toTimeZone(e.timestamp, 'UTC'), toDateTime64('explicit_redacted_timestamp', 6, 'UTC')), lessOrEquals(toTimeZone(e.timestamp, 'UTC'), toDateTime64('explicit_redacted_timestamp', 6, 'UTC'))), in(e.event, tuple('buy', 'sign up'))), or(ifNull(equals(step_0, 1), 0), ifNull(equals(step_1, 1), 0))))))
               WHERE ifNull(equals(step_0, 1), 0)))
         GROUP BY aggregation_target,
                  steps,
@@ -231,13 +231,13 @@
                               groupUniqArray(prop) OVER (PARTITION BY aggregation_target) AS prop_vals
                        FROM events AS e
                        LEFT OUTER JOIN
-                         (SELECT tupleElement(argMax(tuple(person_distinct_id_overrides.person_id), person_distinct_id_overrides.version), 1) AS person_id,
+                         (SELECT argMax(person_distinct_id_overrides.person_id, person_distinct_id_overrides.version) AS person_id,
                                  person_distinct_id_overrides.distinct_id AS distinct_id
                           FROM person_distinct_id_overrides
                           WHERE equals(person_distinct_id_overrides.team_id, 99999)
                           GROUP BY person_distinct_id_overrides.distinct_id
-                          HAVING ifNull(equals(tupleElement(argMax(tuple(person_distinct_id_overrides.is_deleted), person_distinct_id_overrides.version), 1), 0), 0) SETTINGS optimize_aggregation_in_order=1) AS e__override ON equals(e.distinct_id, e__override.distinct_id)
-                       WHERE and(equals(e.team_id, 99999), and(and(greaterOrEquals(toTimeZone(e.timestamp, 'UTC'), toDateTime64('2020-01-01 00:00:00.000000', 6, 'UTC')), lessOrEquals(toTimeZone(e.timestamp, 'UTC'), toDateTime64('2020-01-08 23:59:59.999999', 6, 'UTC'))), in(e.event, tuple('buy', 'sign up'))), or(ifNull(equals(step_0, 1), 0), ifNull(equals(step_1, 1), 0)))) ARRAY
+                          HAVING ifNull(equals(argMax(person_distinct_id_overrides.is_deleted, person_distinct_id_overrides.version), 0), 0) SETTINGS optimize_aggregation_in_order=1) AS e__override ON equals(e.distinct_id, e__override.distinct_id)
+                       WHERE and(equals(e.team_id, 99999), and(and(greaterOrEquals(toTimeZone(e.timestamp, 'UTC'), toDateTime64('explicit_redacted_timestamp', 6, 'UTC')), lessOrEquals(toTimeZone(e.timestamp, 'UTC'), toDateTime64('explicit_redacted_timestamp', 6, 'UTC'))), in(e.event, tuple('buy', 'sign up'))), or(ifNull(equals(step_0, 1), 0), ifNull(equals(step_1, 1), 0)))) ARRAY
                     JOIN prop_vals AS prop
                     WHERE ifNull(notEquals(prop, []), isNotNull(prop)
                                  or isNotNull([]))))
@@ -290,13 +290,13 @@
                               groupUniqArray(prop) OVER (PARTITION BY aggregation_target) AS prop_vals
                        FROM events AS e
                        LEFT OUTER JOIN
-                         (SELECT tupleElement(argMax(tuple(person_distinct_id_overrides.person_id), person_distinct_id_overrides.version), 1) AS person_id,
+                         (SELECT argMax(person_distinct_id_overrides.person_id, person_distinct_id_overrides.version) AS person_id,
                                  person_distinct_id_overrides.distinct_id AS distinct_id
                           FROM person_distinct_id_overrides
                           WHERE equals(person_distinct_id_overrides.team_id, 99999)
                           GROUP BY person_distinct_id_overrides.distinct_id
-                          HAVING ifNull(equals(tupleElement(argMax(tuple(person_distinct_id_overrides.is_deleted), person_distinct_id_overrides.version), 1), 0), 0) SETTINGS optimize_aggregation_in_order=1) AS e__override ON equals(e.distinct_id, e__override.distinct_id)
-                       WHERE and(equals(e.team_id, 99999), and(and(greaterOrEquals(toTimeZone(e.timestamp, 'UTC'), toDateTime64('2020-01-01 00:00:00.000000', 6, 'UTC')), lessOrEquals(toTimeZone(e.timestamp, 'UTC'), toDateTime64('2020-01-08 23:59:59.999999', 6, 'UTC'))), in(e.event, tuple('buy', 'sign up'))), or(ifNull(equals(step_0, 1), 0), ifNull(equals(step_1, 1), 0)))) ARRAY
+                          HAVING ifNull(equals(argMax(person_distinct_id_overrides.is_deleted, person_distinct_id_overrides.version), 0), 0) SETTINGS optimize_aggregation_in_order=1) AS e__override ON equals(e.distinct_id, e__override.distinct_id)
+                       WHERE and(equals(e.team_id, 99999), and(and(greaterOrEquals(toTimeZone(e.timestamp, 'UTC'), toDateTime64('explicit_redacted_timestamp', 6, 'UTC')), lessOrEquals(toTimeZone(e.timestamp, 'UTC'), toDateTime64('explicit_redacted_timestamp', 6, 'UTC'))), in(e.event, tuple('buy', 'sign up'))), or(ifNull(equals(step_0, 1), 0), ifNull(equals(step_1, 1), 0)))) ARRAY
                     JOIN prop_vals AS prop
                     WHERE ifNull(notEquals(prop, []), isNotNull(prop)
                                  or isNotNull([]))))
@@ -396,13 +396,13 @@
                               argMinIf(prop, timestamp, notEmpty(arrayFilter(x -> notEmpty(x), prop))) OVER (PARTITION BY aggregation_target) AS prop_vals
                        FROM events AS e
                        LEFT OUTER JOIN
-                         (SELECT tupleElement(argMax(tuple(person_distinct_id_overrides.person_id), person_distinct_id_overrides.version), 1) AS person_id,
+                         (SELECT argMax(person_distinct_id_overrides.person_id, person_distinct_id_overrides.version) AS person_id,
                                  person_distinct_id_overrides.distinct_id AS distinct_id
                           FROM person_distinct_id_overrides
                           WHERE equals(person_distinct_id_overrides.team_id, 99999)
                           GROUP BY person_distinct_id_overrides.distinct_id
-                          HAVING ifNull(equals(tupleElement(argMax(tuple(person_distinct_id_overrides.is_deleted), person_distinct_id_overrides.version), 1), 0), 0) SETTINGS optimize_aggregation_in_order=1) AS e__override ON equals(e.distinct_id, e__override.distinct_id)
-                       WHERE and(equals(e.team_id, 99999), and(and(greaterOrEquals(toTimeZone(e.timestamp, 'UTC'), toDateTime64('2020-01-01 00:00:00.000000', 6, 'UTC')), lessOrEquals(toTimeZone(e.timestamp, 'UTC'), toDateTime64('2020-01-08 23:59:59.999999', 6, 'UTC'))), in(e.event, tuple('buy', 'sign up'))), or(ifNull(equals(step_0, 1), 0), ifNull(equals(step_1, 1), 0))))))
+                          HAVING ifNull(equals(argMax(person_distinct_id_overrides.is_deleted, person_distinct_id_overrides.version), 0), 0) SETTINGS optimize_aggregation_in_order=1) AS e__override ON equals(e.distinct_id, e__override.distinct_id)
+                       WHERE and(equals(e.team_id, 99999), and(and(greaterOrEquals(toTimeZone(e.timestamp, 'UTC'), toDateTime64('explicit_redacted_timestamp', 6, 'UTC')), lessOrEquals(toTimeZone(e.timestamp, 'UTC'), toDateTime64('explicit_redacted_timestamp', 6, 'UTC'))), in(e.event, tuple('buy', 'sign up'))), or(ifNull(equals(step_0, 1), 0), ifNull(equals(step_1, 1), 0))))))
               WHERE ifNull(equals(step_0, 1), 0)
               UNION ALL SELECT aggregation_target AS aggregation_target,
                                timestamp AS timestamp,
@@ -448,13 +448,13 @@
                               argMinIf(prop, timestamp, notEmpty(arrayFilter(x -> notEmpty(x), prop))) OVER (PARTITION BY aggregation_target) AS prop_vals
                        FROM events AS e
                        LEFT OUTER JOIN
-                         (SELECT tupleElement(argMax(tuple(person_distinct_id_overrides.person_id), person_distinct_id_overrides.version), 1) AS person_id,
+                         (SELECT argMax(person_distinct_id_overrides.person_id, person_distinct_id_overrides.version) AS person_id,
                                  person_distinct_id_overrides.distinct_id AS distinct_id
                           FROM person_distinct_id_overrides
                           WHERE equals(person_distinct_id_overrides.team_id, 99999)
                           GROUP BY person_distinct_id_overrides.distinct_id
-                          HAVING ifNull(equals(tupleElement(argMax(tuple(person_distinct_id_overrides.is_deleted), person_distinct_id_overrides.version), 1), 0), 0) SETTINGS optimize_aggregation_in_order=1) AS e__override ON equals(e.distinct_id, e__override.distinct_id)
-                       WHERE and(equals(e.team_id, 99999), and(and(greaterOrEquals(toTimeZone(e.timestamp, 'UTC'), toDateTime64('2020-01-01 00:00:00.000000', 6, 'UTC')), lessOrEquals(toTimeZone(e.timestamp, 'UTC'), toDateTime64('2020-01-08 23:59:59.999999', 6, 'UTC'))), in(e.event, tuple('buy', 'sign up'))), or(ifNull(equals(step_0, 1), 0), ifNull(equals(step_1, 1), 0))))))
+                          HAVING ifNull(equals(argMax(person_distinct_id_overrides.is_deleted, person_distinct_id_overrides.version), 0), 0) SETTINGS optimize_aggregation_in_order=1) AS e__override ON equals(e.distinct_id, e__override.distinct_id)
+                       WHERE and(equals(e.team_id, 99999), and(and(greaterOrEquals(toTimeZone(e.timestamp, 'UTC'), toDateTime64('explicit_redacted_timestamp', 6, 'UTC')), lessOrEquals(toTimeZone(e.timestamp, 'UTC'), toDateTime64('explicit_redacted_timestamp', 6, 'UTC'))), in(e.event, tuple('buy', 'sign up'))), or(ifNull(equals(step_0, 1), 0), ifNull(equals(step_1, 1), 0))))))
               WHERE ifNull(equals(step_0, 1), 0)))
         GROUP BY aggregation_target,
                  steps,
@@ -569,7 +569,7 @@
                               argMinIf(prop, timestamp, isNotNull(prop)) OVER (PARTITION BY aggregation_target) AS prop_vals
                        FROM events AS e
                        LEFT JOIN
-                         (SELECT tupleElement(argMax(tuple(replaceRegexpAll(nullIf(nullIf(JSONExtractRaw(groups.group_properties, 'industry'), ''), 'null'), '^"|"$', '')), toTimeZone(groups._timestamp, 'UTC')), 1) AS properties___industry,
+                         (SELECT argMax(replaceRegexpAll(nullIf(nullIf(JSONExtractRaw(groups.group_properties, 'industry'), ''), 'null'), '^"|"$', ''), toTimeZone(groups._timestamp, 'UTC')) AS properties___industry,
                                  groups.group_type_index AS index,
                                  groups.group_key AS key
                           FROM groups
@@ -633,7 +633,7 @@
                               argMinIf(prop, timestamp, isNotNull(prop)) OVER (PARTITION BY aggregation_target) AS prop_vals
                        FROM events AS e
                        LEFT JOIN
-                         (SELECT tupleElement(argMax(tuple(replaceRegexpAll(nullIf(nullIf(JSONExtractRaw(groups.group_properties, 'industry'), ''), 'null'), '^"|"$', '')), toTimeZone(groups._timestamp, 'UTC')), 1) AS properties___industry,
+                         (SELECT argMax(replaceRegexpAll(nullIf(nullIf(JSONExtractRaw(groups.group_properties, 'industry'), ''), 'null'), '^"|"$', ''), toTimeZone(groups._timestamp, 'UTC')) AS properties___industry,
                                  groups.group_type_index AS index,
                                  groups.group_key AS key
                           FROM groups
@@ -697,7 +697,7 @@
                               argMinIf(prop, timestamp, isNotNull(prop)) OVER (PARTITION BY aggregation_target) AS prop_vals
                        FROM events AS e
                        LEFT JOIN
-                         (SELECT tupleElement(argMax(tuple(replaceRegexpAll(nullIf(nullIf(JSONExtractRaw(groups.group_properties, 'industry'), ''), 'null'), '^"|"$', '')), toTimeZone(groups._timestamp, 'UTC')), 1) AS properties___industry,
+                         (SELECT argMax(replaceRegexpAll(nullIf(nullIf(JSONExtractRaw(groups.group_properties, 'industry'), ''), 'null'), '^"|"$', ''), toTimeZone(groups._timestamp, 'UTC')) AS properties___industry,
                                  groups.group_type_index AS index,
                                  groups.group_key AS key
                           FROM groups
@@ -820,7 +820,7 @@
                               argMinIf(prop, timestamp, isNotNull(prop)) OVER (PARTITION BY aggregation_target) AS prop_vals
                        FROM events AS e
                        LEFT JOIN
-                         (SELECT tupleElement(argMax(tuple(replaceRegexpAll(nullIf(nullIf(JSONExtractRaw(groups.group_properties, 'industry'), ''), 'null'), '^"|"$', '')), toTimeZone(groups._timestamp, 'UTC')), 1) AS properties___industry,
+                         (SELECT argMax(replaceRegexpAll(nullIf(nullIf(JSONExtractRaw(groups.group_properties, 'industry'), ''), 'null'), '^"|"$', ''), toTimeZone(groups._timestamp, 'UTC')) AS properties___industry,
                                  groups.group_type_index AS index,
                                  groups.group_key AS key
                           FROM groups
@@ -884,7 +884,7 @@
                               argMinIf(prop, timestamp, isNotNull(prop)) OVER (PARTITION BY aggregation_target) AS prop_vals
                        FROM events AS e
                        LEFT JOIN
-                         (SELECT tupleElement(argMax(tuple(replaceRegexpAll(nullIf(nullIf(JSONExtractRaw(groups.group_properties, 'industry'), ''), 'null'), '^"|"$', '')), toTimeZone(groups._timestamp, 'UTC')), 1) AS properties___industry,
+                         (SELECT argMax(replaceRegexpAll(nullIf(nullIf(JSONExtractRaw(groups.group_properties, 'industry'), ''), 'null'), '^"|"$', ''), toTimeZone(groups._timestamp, 'UTC')) AS properties___industry,
                                  groups.group_type_index AS index,
                                  groups.group_key AS key
                           FROM groups
@@ -948,7 +948,7 @@
                               argMinIf(prop, timestamp, isNotNull(prop)) OVER (PARTITION BY aggregation_target) AS prop_vals
                        FROM events AS e
                        LEFT JOIN
-                         (SELECT tupleElement(argMax(tuple(replaceRegexpAll(nullIf(nullIf(JSONExtractRaw(groups.group_properties, 'industry'), ''), 'null'), '^"|"$', '')), toTimeZone(groups._timestamp, 'UTC')), 1) AS properties___industry,
+                         (SELECT argMax(replaceRegexpAll(nullIf(nullIf(JSONExtractRaw(groups.group_properties, 'industry'), ''), 'null'), '^"|"$', ''), toTimeZone(groups._timestamp, 'UTC')) AS properties___industry,
                                  groups.group_type_index AS index,
                                  groups.group_key AS key
                           FROM groups
@@ -1071,21 +1071,21 @@
                               argMinIf(prop, timestamp, isNotNull(prop)) OVER (PARTITION BY aggregation_target) AS prop_vals
                        FROM events AS e
                        LEFT OUTER JOIN
-                         (SELECT tupleElement(argMax(tuple(person_distinct_id_overrides.person_id), person_distinct_id_overrides.version), 1) AS person_id,
+                         (SELECT argMax(person_distinct_id_overrides.person_id, person_distinct_id_overrides.version) AS person_id,
                                  person_distinct_id_overrides.distinct_id AS distinct_id
                           FROM person_distinct_id_overrides
                           WHERE equals(person_distinct_id_overrides.team_id, 99999)
                           GROUP BY person_distinct_id_overrides.distinct_id
-                          HAVING ifNull(equals(tupleElement(argMax(tuple(person_distinct_id_overrides.is_deleted), person_distinct_id_overrides.version), 1), 0), 0) SETTINGS optimize_aggregation_in_order=1) AS e__override ON equals(e.distinct_id, e__override.distinct_id)
+                          HAVING ifNull(equals(argMax(person_distinct_id_overrides.is_deleted, person_distinct_id_overrides.version), 0), 0) SETTINGS optimize_aggregation_in_order=1) AS e__override ON equals(e.distinct_id, e__override.distinct_id)
                        LEFT JOIN
-                         (SELECT tupleElement(argMax(tuple(replaceRegexpAll(nullIf(nullIf(JSONExtractRaw(groups.group_properties, 'industry'), ''), 'null'), '^"|"$', '')), toTimeZone(groups._timestamp, 'UTC')), 1) AS properties___industry,
+                         (SELECT argMax(replaceRegexpAll(nullIf(nullIf(JSONExtractRaw(groups.group_properties, 'industry'), ''), 'null'), '^"|"$', ''), toTimeZone(groups._timestamp, 'UTC')) AS properties___industry,
                                  groups.group_type_index AS index,
                                  groups.group_key AS key
                           FROM groups
                           WHERE and(equals(groups.team_id, 99999), equals(index, 0))
                           GROUP BY groups.group_type_index,
                                    groups.group_key) AS e__group_0 ON equals(e.`$group_0`, e__group_0.key)
-                       WHERE and(equals(e.team_id, 99999), and(and(greaterOrEquals(toTimeZone(e.timestamp, 'UTC'), toDateTime64('2020-01-01 00:00:00.000000', 6, 'UTC')), lessOrEquals(toTimeZone(e.timestamp, 'UTC'), toDateTime64('2020-01-08 23:59:59.999999', 6, 'UTC'))), in(e.event, tuple('buy', 'play movie', 'sign up'))), or(ifNull(equals(step_0, 1), 0), ifNull(equals(step_1, 1), 0), ifNull(equals(step_2, 1), 0))))))
+                       WHERE and(equals(e.team_id, 99999), and(and(greaterOrEquals(toTimeZone(e.timestamp, 'UTC'), toDateTime64('explicit_redacted_timestamp', 6, 'UTC')), lessOrEquals(toTimeZone(e.timestamp, 'UTC'), toDateTime64('explicit_redacted_timestamp', 6, 'UTC'))), in(e.event, tuple('buy', 'play movie', 'sign up'))), or(ifNull(equals(step_0, 1), 0), ifNull(equals(step_1, 1), 0), ifNull(equals(step_2, 1), 0))))))
               WHERE ifNull(equals(step_0, 1), 0)
               UNION ALL SELECT aggregation_target AS aggregation_target,
                                timestamp AS timestamp,
@@ -1142,21 +1142,21 @@
                               argMinIf(prop, timestamp, isNotNull(prop)) OVER (PARTITION BY aggregation_target) AS prop_vals
                        FROM events AS e
                        LEFT OUTER JOIN
-                         (SELECT tupleElement(argMax(tuple(person_distinct_id_overrides.person_id), person_distinct_id_overrides.version), 1) AS person_id,
+                         (SELECT argMax(person_distinct_id_overrides.person_id, person_distinct_id_overrides.version) AS person_id,
                                  person_distinct_id_overrides.distinct_id AS distinct_id
                           FROM person_distinct_id_overrides
                           WHERE equals(person_distinct_id_overrides.team_id, 99999)
                           GROUP BY person_distinct_id_overrides.distinct_id
-                          HAVING ifNull(equals(tupleElement(argMax(tuple(person_distinct_id_overrides.is_deleted), person_distinct_id_overrides.version), 1), 0), 0) SETTINGS optimize_aggregation_in_order=1) AS e__override ON equals(e.distinct_id, e__override.distinct_id)
+                          HAVING ifNull(equals(argMax(person_distinct_id_overrides.is_deleted, person_distinct_id_overrides.version), 0), 0) SETTINGS optimize_aggregation_in_order=1) AS e__override ON equals(e.distinct_id, e__override.distinct_id)
                        LEFT JOIN
-                         (SELECT tupleElement(argMax(tuple(replaceRegexpAll(nullIf(nullIf(JSONExtractRaw(groups.group_properties, 'industry'), ''), 'null'), '^"|"$', '')), toTimeZone(groups._timestamp, 'UTC')), 1) AS properties___industry,
+                         (SELECT argMax(replaceRegexpAll(nullIf(nullIf(JSONExtractRaw(groups.group_properties, 'industry'), ''), 'null'), '^"|"$', ''), toTimeZone(groups._timestamp, 'UTC')) AS properties___industry,
                                  groups.group_type_index AS index,
                                  groups.group_key AS key
                           FROM groups
                           WHERE and(equals(groups.team_id, 99999), equals(index, 0))
                           GROUP BY groups.group_type_index,
                                    groups.group_key) AS e__group_0 ON equals(e.`$group_0`, e__group_0.key)
-                       WHERE and(equals(e.team_id, 99999), and(and(greaterOrEquals(toTimeZone(e.timestamp, 'UTC'), toDateTime64('2020-01-01 00:00:00.000000', 6, 'UTC')), lessOrEquals(toTimeZone(e.timestamp, 'UTC'), toDateTime64('2020-01-08 23:59:59.999999', 6, 'UTC'))), in(e.event, tuple('buy', 'play movie', 'sign up'))), or(ifNull(equals(step_0, 1), 0), ifNull(equals(step_1, 1), 0), ifNull(equals(step_2, 1), 0))))))
+                       WHERE and(equals(e.team_id, 99999), and(and(greaterOrEquals(toTimeZone(e.timestamp, 'UTC'), toDateTime64('explicit_redacted_timestamp', 6, 'UTC')), lessOrEquals(toTimeZone(e.timestamp, 'UTC'), toDateTime64('explicit_redacted_timestamp', 6, 'UTC'))), in(e.event, tuple('buy', 'play movie', 'sign up'))), or(ifNull(equals(step_0, 1), 0), ifNull(equals(step_1, 1), 0), ifNull(equals(step_2, 1), 0))))))
               WHERE ifNull(equals(step_0, 1), 0)
               UNION ALL SELECT aggregation_target AS aggregation_target,
                                timestamp AS timestamp,
@@ -1213,21 +1213,21 @@
                               argMinIf(prop, timestamp, isNotNull(prop)) OVER (PARTITION BY aggregation_target) AS prop_vals
                        FROM events AS e
                        LEFT OUTER JOIN
-                         (SELECT tupleElement(argMax(tuple(person_distinct_id_overrides.person_id), person_distinct_id_overrides.version), 1) AS person_id,
+                         (SELECT argMax(person_distinct_id_overrides.person_id, person_distinct_id_overrides.version) AS person_id,
                                  person_distinct_id_overrides.distinct_id AS distinct_id
                           FROM person_distinct_id_overrides
                           WHERE equals(person_distinct_id_overrides.team_id, 99999)
                           GROUP BY person_distinct_id_overrides.distinct_id
-                          HAVING ifNull(equals(tupleElement(argMax(tuple(person_distinct_id_overrides.is_deleted), person_distinct_id_overrides.version), 1), 0), 0) SETTINGS optimize_aggregation_in_order=1) AS e__override ON equals(e.distinct_id, e__override.distinct_id)
+                          HAVING ifNull(equals(argMax(person_distinct_id_overrides.is_deleted, person_distinct_id_overrides.version), 0), 0) SETTINGS optimize_aggregation_in_order=1) AS e__override ON equals(e.distinct_id, e__override.distinct_id)
                        LEFT JOIN
-                         (SELECT tupleElement(argMax(tuple(replaceRegexpAll(nullIf(nullIf(JSONExtractRaw(groups.group_properties, 'industry'), ''), 'null'), '^"|"$', '')), toTimeZone(groups._timestamp, 'UTC')), 1) AS properties___industry,
+                         (SELECT argMax(replaceRegexpAll(nullIf(nullIf(JSONExtractRaw(groups.group_properties, 'industry'), ''), 'null'), '^"|"$', ''), toTimeZone(groups._timestamp, 'UTC')) AS properties___industry,
                                  groups.group_type_index AS index,
                                  groups.group_key AS key
                           FROM groups
                           WHERE and(equals(groups.team_id, 99999), equals(index, 0))
                           GROUP BY groups.group_type_index,
                                    groups.group_key) AS e__group_0 ON equals(e.`$group_0`, e__group_0.key)
-                       WHERE and(equals(e.team_id, 99999), and(and(greaterOrEquals(toTimeZone(e.timestamp, 'UTC'), toDateTime64('2020-01-01 00:00:00.000000', 6, 'UTC')), lessOrEquals(toTimeZone(e.timestamp, 'UTC'), toDateTime64('2020-01-08 23:59:59.999999', 6, 'UTC'))), in(e.event, tuple('buy', 'play movie', 'sign up'))), or(ifNull(equals(step_0, 1), 0), ifNull(equals(step_1, 1), 0), ifNull(equals(step_2, 1), 0))))))
+                       WHERE and(equals(e.team_id, 99999), and(and(greaterOrEquals(toTimeZone(e.timestamp, 'UTC'), toDateTime64('explicit_redacted_timestamp', 6, 'UTC')), lessOrEquals(toTimeZone(e.timestamp, 'UTC'), toDateTime64('explicit_redacted_timestamp', 6, 'UTC'))), in(e.event, tuple('buy', 'play movie', 'sign up'))), or(ifNull(equals(step_0, 1), 0), ifNull(equals(step_1, 1), 0), ifNull(equals(step_2, 1), 0))))))
               WHERE ifNull(equals(step_0, 1), 0)))
         GROUP BY aggregation_target,
                  steps,
@@ -1274,238 +1274,6 @@
                af_tuple.5 AS steps_bitfield,
                aggregation_target AS aggregation_target
         FROM
-<<<<<<< HEAD
-          (SELECT aggregation_target AS aggregation_target,
-                  steps AS steps,
-                  prop AS prop,
-                  max(steps) OVER (PARTITION BY aggregation_target,
-                                                prop) AS max_steps,
-                                  step_1_conversion_time AS step_1_conversion_time,
-                                  step_2_conversion_time AS step_2_conversion_time,
-                                  prop AS prop
-           FROM
-             (SELECT aggregation_target AS aggregation_target,
-                     timestamp AS timestamp,
-                     step_0 AS step_0,
-                     latest_0 AS latest_0,
-                     step_1 AS step_1,
-                     latest_1 AS latest_1,
-                     step_2 AS step_2,
-                     latest_2 AS latest_2,
-                     prop AS prop,
-                     arraySort([latest_0, latest_1, latest_2]) AS event_times,
-                     arraySum([if(and(ifNull(less(latest_0, latest_1), 0), ifNull(lessOrEquals(latest_1, plus(toTimeZone(latest_0, 'UTC'), toIntervalDay(14))), 0)), 1, 0), if(and(ifNull(less(latest_0, latest_2), 0), ifNull(lessOrEquals(latest_2, plus(toTimeZone(latest_0, 'UTC'), toIntervalDay(14))), 0)), 1, 0), 1]) AS steps,
-                     arraySort([latest_0, latest_1, latest_2]) AS conversion_times,
-                     if(and(isNotNull(conversion_times[2]), ifNull(lessOrEquals(conversion_times[2], plus(toTimeZone(conversion_times[1], 'UTC'), toIntervalDay(14))), 0)), dateDiff('second', conversion_times[1], conversion_times[2]), NULL) AS step_1_conversion_time,
-                     if(and(isNotNull(conversion_times[3]), ifNull(lessOrEquals(conversion_times[3], plus(toTimeZone(conversion_times[2], 'UTC'), toIntervalDay(14))), 0)), dateDiff('second', conversion_times[2], conversion_times[3]), NULL) AS step_2_conversion_time
-              FROM
-                (SELECT aggregation_target AS aggregation_target,
-                        timestamp AS timestamp,
-                        step_0 AS step_0,
-                        latest_0 AS latest_0,
-                        step_1 AS step_1,
-                        min(latest_1) OVER (PARTITION BY aggregation_target,
-                                                         prop
-                                            ORDER BY timestamp DESC ROWS BETWEEN UNBOUNDED PRECEDING AND 0 PRECEDING) AS latest_1,
-                                           step_2 AS step_2,
-                                           min(latest_2) OVER (PARTITION BY aggregation_target,
-                                                                            prop
-                                                               ORDER BY timestamp DESC ROWS BETWEEN UNBOUNDED PRECEDING AND 0 PRECEDING) AS latest_2,
-                                                              prop AS prop
-                 FROM
-                   (SELECT timestamp AS timestamp,
-                           aggregation_target AS aggregation_target,
-                           step_0 AS step_0,
-                           latest_0 AS latest_0,
-                           step_1 AS step_1,
-                           latest_1 AS latest_1,
-                           step_2 AS step_2,
-                           latest_2 AS latest_2,
-                           prop_basic AS prop_basic,
-                           prop,
-                           prop_vals AS prop_vals,
-                           prop_vals AS prop
-                    FROM
-                      (SELECT toTimeZone(e.timestamp, 'UTC') AS timestamp,
-                              if(not(empty(e__override.distinct_id)), e__override.person_id, e.person_id) AS aggregation_target,
-                              if(equals(e.event, 'sign up'), 1, 0) AS step_0,
-                              if(ifNull(equals(step_0, 1), 0), timestamp, NULL) AS latest_0,
-                              if(equals(e.event, 'play movie'), 1, 0) AS step_1,
-                              if(ifNull(equals(step_1, 1), 0), timestamp, NULL) AS latest_1,
-                              if(equals(e.event, 'buy'), 1, 0) AS step_2,
-                              if(ifNull(equals(step_2, 1), 0), timestamp, NULL) AS latest_2,
-                              ifNull(toString(e__group_0.properties___industry), '') AS prop_basic,
-                              prop_basic AS prop,
-                              argMinIf(prop, timestamp, isNotNull(prop)) OVER (PARTITION BY aggregation_target) AS prop_vals
-                       FROM events AS e
-                       LEFT OUTER JOIN
-                         (SELECT tupleElement(argMax(tuple(person_distinct_id_overrides.person_id), person_distinct_id_overrides.version), 1) AS person_id,
-                                 person_distinct_id_overrides.distinct_id AS distinct_id
-                          FROM person_distinct_id_overrides
-                          WHERE equals(person_distinct_id_overrides.team_id, 99999)
-                          GROUP BY person_distinct_id_overrides.distinct_id
-                          HAVING ifNull(equals(tupleElement(argMax(tuple(person_distinct_id_overrides.is_deleted), person_distinct_id_overrides.version), 1), 0), 0) SETTINGS optimize_aggregation_in_order=1) AS e__override ON equals(e.distinct_id, e__override.distinct_id)
-                       LEFT JOIN
-                         (SELECT tupleElement(argMax(tuple(replaceRegexpAll(nullIf(nullIf(JSONExtractRaw(groups.group_properties, 'industry'), ''), 'null'), '^"|"$', '')), toTimeZone(groups._timestamp, 'UTC')), 1) AS properties___industry,
-                                 groups.group_type_index AS index,
-                                 groups.group_key AS key
-                          FROM groups
-                          WHERE and(equals(groups.team_id, 99999), equals(index, 0))
-                          GROUP BY groups.group_type_index,
-                                   groups.group_key) AS e__group_0 ON equals(e.`$group_0`, e__group_0.key)
-                       WHERE and(equals(e.team_id, 99999), and(and(greaterOrEquals(toTimeZone(e.timestamp, 'UTC'), toDateTime64('2020-01-01 00:00:00.000000', 6, 'UTC')), lessOrEquals(toTimeZone(e.timestamp, 'UTC'), toDateTime64('2020-01-08 23:59:59.999999', 6, 'UTC'))), in(e.event, tuple('buy', 'play movie', 'sign up'))), or(ifNull(equals(step_0, 1), 0), ifNull(equals(step_1, 1), 0), ifNull(equals(step_2, 1), 0))))))
-              WHERE ifNull(equals(step_0, 1), 0)
-              UNION ALL SELECT aggregation_target AS aggregation_target,
-                               timestamp AS timestamp,
-                               step_0 AS step_0,
-                               latest_0 AS latest_0,
-                               step_1 AS step_1,
-                               latest_1 AS latest_1,
-                               step_2 AS step_2,
-                               latest_2 AS latest_2,
-                               prop AS prop,
-                               arraySort([latest_0, latest_1, latest_2]) AS event_times,
-                               arraySum([if(and(ifNull(less(latest_0, latest_1), 0), ifNull(lessOrEquals(latest_1, plus(toTimeZone(latest_0, 'UTC'), toIntervalDay(14))), 0)), 1, 0), if(and(ifNull(less(latest_0, latest_2), 0), ifNull(lessOrEquals(latest_2, plus(toTimeZone(latest_0, 'UTC'), toIntervalDay(14))), 0)), 1, 0), 1]) AS steps,
-                               arraySort([latest_0, latest_1, latest_2]) AS conversion_times,
-                               if(and(isNotNull(conversion_times[2]), ifNull(lessOrEquals(conversion_times[2], plus(toTimeZone(conversion_times[1], 'UTC'), toIntervalDay(14))), 0)), dateDiff('second', conversion_times[1], conversion_times[2]), NULL) AS step_1_conversion_time,
-                               if(and(isNotNull(conversion_times[3]), ifNull(lessOrEquals(conversion_times[3], plus(toTimeZone(conversion_times[2], 'UTC'), toIntervalDay(14))), 0)), dateDiff('second', conversion_times[2], conversion_times[3]), NULL) AS step_2_conversion_time
-              FROM
-                (SELECT aggregation_target AS aggregation_target,
-                        timestamp AS timestamp,
-                        step_0 AS step_0,
-                        latest_0 AS latest_0,
-                        step_1 AS step_1,
-                        min(latest_1) OVER (PARTITION BY aggregation_target,
-                                                         prop
-                                            ORDER BY timestamp DESC ROWS BETWEEN UNBOUNDED PRECEDING AND 0 PRECEDING) AS latest_1,
-                                           step_2 AS step_2,
-                                           min(latest_2) OVER (PARTITION BY aggregation_target,
-                                                                            prop
-                                                               ORDER BY timestamp DESC ROWS BETWEEN UNBOUNDED PRECEDING AND 0 PRECEDING) AS latest_2,
-                                                              prop AS prop
-                 FROM
-                   (SELECT timestamp AS timestamp,
-                           aggregation_target AS aggregation_target,
-                           step_0 AS step_0,
-                           latest_0 AS latest_0,
-                           step_1 AS step_1,
-                           latest_1 AS latest_1,
-                           step_2 AS step_2,
-                           latest_2 AS latest_2,
-                           prop_basic AS prop_basic,
-                           prop,
-                           prop_vals AS prop_vals,
-                           prop_vals AS prop
-                    FROM
-                      (SELECT toTimeZone(e.timestamp, 'UTC') AS timestamp,
-                              if(not(empty(e__override.distinct_id)), e__override.person_id, e.person_id) AS aggregation_target,
-                              if(equals(e.event, 'play movie'), 1, 0) AS step_0,
-                              if(ifNull(equals(step_0, 1), 0), timestamp, NULL) AS latest_0,
-                              if(equals(e.event, 'buy'), 1, 0) AS step_1,
-                              if(ifNull(equals(step_1, 1), 0), timestamp, NULL) AS latest_1,
-                              if(equals(e.event, 'sign up'), 1, 0) AS step_2,
-                              if(ifNull(equals(step_2, 1), 0), timestamp, NULL) AS latest_2,
-                              ifNull(toString(e__group_0.properties___industry), '') AS prop_basic,
-                              prop_basic AS prop,
-                              argMinIf(prop, timestamp, isNotNull(prop)) OVER (PARTITION BY aggregation_target) AS prop_vals
-                       FROM events AS e
-                       LEFT OUTER JOIN
-                         (SELECT tupleElement(argMax(tuple(person_distinct_id_overrides.person_id), person_distinct_id_overrides.version), 1) AS person_id,
-                                 person_distinct_id_overrides.distinct_id AS distinct_id
-                          FROM person_distinct_id_overrides
-                          WHERE equals(person_distinct_id_overrides.team_id, 99999)
-                          GROUP BY person_distinct_id_overrides.distinct_id
-                          HAVING ifNull(equals(tupleElement(argMax(tuple(person_distinct_id_overrides.is_deleted), person_distinct_id_overrides.version), 1), 0), 0) SETTINGS optimize_aggregation_in_order=1) AS e__override ON equals(e.distinct_id, e__override.distinct_id)
-                       LEFT JOIN
-                         (SELECT tupleElement(argMax(tuple(replaceRegexpAll(nullIf(nullIf(JSONExtractRaw(groups.group_properties, 'industry'), ''), 'null'), '^"|"$', '')), toTimeZone(groups._timestamp, 'UTC')), 1) AS properties___industry,
-                                 groups.group_type_index AS index,
-                                 groups.group_key AS key
-                          FROM groups
-                          WHERE and(equals(groups.team_id, 99999), equals(index, 0))
-                          GROUP BY groups.group_type_index,
-                                   groups.group_key) AS e__group_0 ON equals(e.`$group_0`, e__group_0.key)
-                       WHERE and(equals(e.team_id, 99999), and(and(greaterOrEquals(toTimeZone(e.timestamp, 'UTC'), toDateTime64('2020-01-01 00:00:00.000000', 6, 'UTC')), lessOrEquals(toTimeZone(e.timestamp, 'UTC'), toDateTime64('2020-01-08 23:59:59.999999', 6, 'UTC'))), in(e.event, tuple('buy', 'play movie', 'sign up'))), or(ifNull(equals(step_0, 1), 0), ifNull(equals(step_1, 1), 0), ifNull(equals(step_2, 1), 0))))))
-              WHERE ifNull(equals(step_0, 1), 0)
-              UNION ALL SELECT aggregation_target AS aggregation_target,
-                               timestamp AS timestamp,
-                               step_0 AS step_0,
-                               latest_0 AS latest_0,
-                               step_1 AS step_1,
-                               latest_1 AS latest_1,
-                               step_2 AS step_2,
-                               latest_2 AS latest_2,
-                               prop AS prop,
-                               arraySort([latest_0, latest_1, latest_2]) AS event_times,
-                               arraySum([if(and(ifNull(less(latest_0, latest_1), 0), ifNull(lessOrEquals(latest_1, plus(toTimeZone(latest_0, 'UTC'), toIntervalDay(14))), 0)), 1, 0), if(and(ifNull(less(latest_0, latest_2), 0), ifNull(lessOrEquals(latest_2, plus(toTimeZone(latest_0, 'UTC'), toIntervalDay(14))), 0)), 1, 0), 1]) AS steps,
-                               arraySort([latest_0, latest_1, latest_2]) AS conversion_times,
-                               if(and(isNotNull(conversion_times[2]), ifNull(lessOrEquals(conversion_times[2], plus(toTimeZone(conversion_times[1], 'UTC'), toIntervalDay(14))), 0)), dateDiff('second', conversion_times[1], conversion_times[2]), NULL) AS step_1_conversion_time,
-                               if(and(isNotNull(conversion_times[3]), ifNull(lessOrEquals(conversion_times[3], plus(toTimeZone(conversion_times[2], 'UTC'), toIntervalDay(14))), 0)), dateDiff('second', conversion_times[2], conversion_times[3]), NULL) AS step_2_conversion_time
-              FROM
-                (SELECT aggregation_target AS aggregation_target,
-                        timestamp AS timestamp,
-                        step_0 AS step_0,
-                        latest_0 AS latest_0,
-                        step_1 AS step_1,
-                        min(latest_1) OVER (PARTITION BY aggregation_target,
-                                                         prop
-                                            ORDER BY timestamp DESC ROWS BETWEEN UNBOUNDED PRECEDING AND 0 PRECEDING) AS latest_1,
-                                           step_2 AS step_2,
-                                           min(latest_2) OVER (PARTITION BY aggregation_target,
-                                                                            prop
-                                                               ORDER BY timestamp DESC ROWS BETWEEN UNBOUNDED PRECEDING AND 0 PRECEDING) AS latest_2,
-                                                              prop AS prop
-                 FROM
-                   (SELECT timestamp AS timestamp,
-                           aggregation_target AS aggregation_target,
-                           step_0 AS step_0,
-                           latest_0 AS latest_0,
-                           step_1 AS step_1,
-                           latest_1 AS latest_1,
-                           step_2 AS step_2,
-                           latest_2 AS latest_2,
-                           prop_basic AS prop_basic,
-                           prop,
-                           prop_vals AS prop_vals,
-                           prop_vals AS prop
-                    FROM
-                      (SELECT toTimeZone(e.timestamp, 'UTC') AS timestamp,
-                              if(not(empty(e__override.distinct_id)), e__override.person_id, e.person_id) AS aggregation_target,
-                              if(equals(e.event, 'buy'), 1, 0) AS step_0,
-                              if(ifNull(equals(step_0, 1), 0), timestamp, NULL) AS latest_0,
-                              if(equals(e.event, 'sign up'), 1, 0) AS step_1,
-                              if(ifNull(equals(step_1, 1), 0), timestamp, NULL) AS latest_1,
-                              if(equals(e.event, 'play movie'), 1, 0) AS step_2,
-                              if(ifNull(equals(step_2, 1), 0), timestamp, NULL) AS latest_2,
-                              ifNull(toString(e__group_0.properties___industry), '') AS prop_basic,
-                              prop_basic AS prop,
-                              argMinIf(prop, timestamp, isNotNull(prop)) OVER (PARTITION BY aggregation_target) AS prop_vals
-                       FROM events AS e
-                       LEFT OUTER JOIN
-                         (SELECT tupleElement(argMax(tuple(person_distinct_id_overrides.person_id), person_distinct_id_overrides.version), 1) AS person_id,
-                                 person_distinct_id_overrides.distinct_id AS distinct_id
-                          FROM person_distinct_id_overrides
-                          WHERE equals(person_distinct_id_overrides.team_id, 99999)
-                          GROUP BY person_distinct_id_overrides.distinct_id
-                          HAVING ifNull(equals(tupleElement(argMax(tuple(person_distinct_id_overrides.is_deleted), person_distinct_id_overrides.version), 1), 0), 0) SETTINGS optimize_aggregation_in_order=1) AS e__override ON equals(e.distinct_id, e__override.distinct_id)
-                       LEFT JOIN
-                         (SELECT tupleElement(argMax(tuple(replaceRegexpAll(nullIf(nullIf(JSONExtractRaw(groups.group_properties, 'industry'), ''), 'null'), '^"|"$', '')), toTimeZone(groups._timestamp, 'UTC')), 1) AS properties___industry,
-                                 groups.group_type_index AS index,
-                                 groups.group_key AS key
-                          FROM groups
-                          WHERE and(equals(groups.team_id, 99999), equals(index, 0))
-                          GROUP BY groups.group_type_index,
-                                   groups.group_key) AS e__group_0 ON equals(e.`$group_0`, e__group_0.key)
-                       WHERE and(equals(e.team_id, 99999), and(and(greaterOrEquals(toTimeZone(e.timestamp, 'UTC'), toDateTime64('2020-01-01 00:00:00.000000', 6, 'UTC')), lessOrEquals(toTimeZone(e.timestamp, 'UTC'), toDateTime64('2020-01-08 23:59:59.999999', 6, 'UTC'))), in(e.event, tuple('buy', 'play movie', 'sign up'))), or(ifNull(equals(step_0, 1), 0), ifNull(equals(step_1, 1), 0), ifNull(equals(step_2, 1), 0))))))
-              WHERE ifNull(equals(step_0, 1), 0)))
-        GROUP BY aggregation_target,
-                 steps,
-                 prop
-        HAVING ifNull(equals(steps, max(max_steps)), isNull(steps)
-                      and isNull(max(max_steps))))
-     WHERE and(in(steps, [1, 2, 3]), ifNull(equals(arrayFlatten(array(prop)), arrayFlatten(array('finance'))), isNull(arrayFlatten(array(prop)))
-                                            and isNull(arrayFlatten(array('finance')))))
-     ORDER BY aggregation_target ASC) AS source
-=======
           (SELECT toTimeZone(e.timestamp, 'UTC') AS timestamp,
                   if(not(empty(e__override.distinct_id)), e__override.person_id, e.person_id) AS aggregation_target,
                   e.uuid AS uuid,
@@ -1538,7 +1306,6 @@
      WHERE and(bitTest(steps_bitfield, 0), ifNull(equals(arrayFlatten(array(breakdown)), arrayFlatten(array('finance'))), isNull(arrayFlatten(array(breakdown)))
                                                   and isNull(arrayFlatten(array('finance')))))
      ORDER BY aggregation_target ASC SETTINGS join_algorithm='auto') AS source
->>>>>>> 77d24da0
   ORDER BY source.id ASC
   LIMIT 101
   OFFSET 0 SETTINGS optimize_aggregation_in_order=1,
@@ -1578,238 +1345,6 @@
                af_tuple.5 AS steps_bitfield,
                aggregation_target AS aggregation_target
         FROM
-<<<<<<< HEAD
-          (SELECT aggregation_target AS aggregation_target,
-                  steps AS steps,
-                  prop AS prop,
-                  max(steps) OVER (PARTITION BY aggregation_target,
-                                                prop) AS max_steps,
-                                  step_1_conversion_time AS step_1_conversion_time,
-                                  step_2_conversion_time AS step_2_conversion_time,
-                                  prop AS prop
-           FROM
-             (SELECT aggregation_target AS aggregation_target,
-                     timestamp AS timestamp,
-                     step_0 AS step_0,
-                     latest_0 AS latest_0,
-                     step_1 AS step_1,
-                     latest_1 AS latest_1,
-                     step_2 AS step_2,
-                     latest_2 AS latest_2,
-                     prop AS prop,
-                     arraySort([latest_0, latest_1, latest_2]) AS event_times,
-                     arraySum([if(and(ifNull(less(latest_0, latest_1), 0), ifNull(lessOrEquals(latest_1, plus(toTimeZone(latest_0, 'UTC'), toIntervalDay(14))), 0)), 1, 0), if(and(ifNull(less(latest_0, latest_2), 0), ifNull(lessOrEquals(latest_2, plus(toTimeZone(latest_0, 'UTC'), toIntervalDay(14))), 0)), 1, 0), 1]) AS steps,
-                     arraySort([latest_0, latest_1, latest_2]) AS conversion_times,
-                     if(and(isNotNull(conversion_times[2]), ifNull(lessOrEquals(conversion_times[2], plus(toTimeZone(conversion_times[1], 'UTC'), toIntervalDay(14))), 0)), dateDiff('second', conversion_times[1], conversion_times[2]), NULL) AS step_1_conversion_time,
-                     if(and(isNotNull(conversion_times[3]), ifNull(lessOrEquals(conversion_times[3], plus(toTimeZone(conversion_times[2], 'UTC'), toIntervalDay(14))), 0)), dateDiff('second', conversion_times[2], conversion_times[3]), NULL) AS step_2_conversion_time
-              FROM
-                (SELECT aggregation_target AS aggregation_target,
-                        timestamp AS timestamp,
-                        step_0 AS step_0,
-                        latest_0 AS latest_0,
-                        step_1 AS step_1,
-                        min(latest_1) OVER (PARTITION BY aggregation_target,
-                                                         prop
-                                            ORDER BY timestamp DESC ROWS BETWEEN UNBOUNDED PRECEDING AND 0 PRECEDING) AS latest_1,
-                                           step_2 AS step_2,
-                                           min(latest_2) OVER (PARTITION BY aggregation_target,
-                                                                            prop
-                                                               ORDER BY timestamp DESC ROWS BETWEEN UNBOUNDED PRECEDING AND 0 PRECEDING) AS latest_2,
-                                                              prop AS prop
-                 FROM
-                   (SELECT timestamp AS timestamp,
-                           aggregation_target AS aggregation_target,
-                           step_0 AS step_0,
-                           latest_0 AS latest_0,
-                           step_1 AS step_1,
-                           latest_1 AS latest_1,
-                           step_2 AS step_2,
-                           latest_2 AS latest_2,
-                           prop_basic AS prop_basic,
-                           prop,
-                           prop_vals AS prop_vals,
-                           prop_vals AS prop
-                    FROM
-                      (SELECT toTimeZone(e.timestamp, 'UTC') AS timestamp,
-                              if(not(empty(e__override.distinct_id)), e__override.person_id, e.person_id) AS aggregation_target,
-                              if(equals(e.event, 'sign up'), 1, 0) AS step_0,
-                              if(ifNull(equals(step_0, 1), 0), timestamp, NULL) AS latest_0,
-                              if(equals(e.event, 'play movie'), 1, 0) AS step_1,
-                              if(ifNull(equals(step_1, 1), 0), timestamp, NULL) AS latest_1,
-                              if(equals(e.event, 'buy'), 1, 0) AS step_2,
-                              if(ifNull(equals(step_2, 1), 0), timestamp, NULL) AS latest_2,
-                              ifNull(toString(e__group_0.properties___industry), '') AS prop_basic,
-                              prop_basic AS prop,
-                              argMinIf(prop, timestamp, isNotNull(prop)) OVER (PARTITION BY aggregation_target) AS prop_vals
-                       FROM events AS e
-                       LEFT OUTER JOIN
-                         (SELECT tupleElement(argMax(tuple(person_distinct_id_overrides.person_id), person_distinct_id_overrides.version), 1) AS person_id,
-                                 person_distinct_id_overrides.distinct_id AS distinct_id
-                          FROM person_distinct_id_overrides
-                          WHERE equals(person_distinct_id_overrides.team_id, 99999)
-                          GROUP BY person_distinct_id_overrides.distinct_id
-                          HAVING ifNull(equals(tupleElement(argMax(tuple(person_distinct_id_overrides.is_deleted), person_distinct_id_overrides.version), 1), 0), 0) SETTINGS optimize_aggregation_in_order=1) AS e__override ON equals(e.distinct_id, e__override.distinct_id)
-                       LEFT JOIN
-                         (SELECT tupleElement(argMax(tuple(replaceRegexpAll(nullIf(nullIf(JSONExtractRaw(groups.group_properties, 'industry'), ''), 'null'), '^"|"$', '')), toTimeZone(groups._timestamp, 'UTC')), 1) AS properties___industry,
-                                 groups.group_type_index AS index,
-                                 groups.group_key AS key
-                          FROM groups
-                          WHERE and(equals(groups.team_id, 99999), equals(index, 0))
-                          GROUP BY groups.group_type_index,
-                                   groups.group_key) AS e__group_0 ON equals(e.`$group_0`, e__group_0.key)
-                       WHERE and(equals(e.team_id, 99999), and(and(greaterOrEquals(toTimeZone(e.timestamp, 'UTC'), toDateTime64('2020-01-01 00:00:00.000000', 6, 'UTC')), lessOrEquals(toTimeZone(e.timestamp, 'UTC'), toDateTime64('2020-01-08 23:59:59.999999', 6, 'UTC'))), in(e.event, tuple('buy', 'play movie', 'sign up'))), or(ifNull(equals(step_0, 1), 0), ifNull(equals(step_1, 1), 0), ifNull(equals(step_2, 1), 0))))))
-              WHERE ifNull(equals(step_0, 1), 0)
-              UNION ALL SELECT aggregation_target AS aggregation_target,
-                               timestamp AS timestamp,
-                               step_0 AS step_0,
-                               latest_0 AS latest_0,
-                               step_1 AS step_1,
-                               latest_1 AS latest_1,
-                               step_2 AS step_2,
-                               latest_2 AS latest_2,
-                               prop AS prop,
-                               arraySort([latest_0, latest_1, latest_2]) AS event_times,
-                               arraySum([if(and(ifNull(less(latest_0, latest_1), 0), ifNull(lessOrEquals(latest_1, plus(toTimeZone(latest_0, 'UTC'), toIntervalDay(14))), 0)), 1, 0), if(and(ifNull(less(latest_0, latest_2), 0), ifNull(lessOrEquals(latest_2, plus(toTimeZone(latest_0, 'UTC'), toIntervalDay(14))), 0)), 1, 0), 1]) AS steps,
-                               arraySort([latest_0, latest_1, latest_2]) AS conversion_times,
-                               if(and(isNotNull(conversion_times[2]), ifNull(lessOrEquals(conversion_times[2], plus(toTimeZone(conversion_times[1], 'UTC'), toIntervalDay(14))), 0)), dateDiff('second', conversion_times[1], conversion_times[2]), NULL) AS step_1_conversion_time,
-                               if(and(isNotNull(conversion_times[3]), ifNull(lessOrEquals(conversion_times[3], plus(toTimeZone(conversion_times[2], 'UTC'), toIntervalDay(14))), 0)), dateDiff('second', conversion_times[2], conversion_times[3]), NULL) AS step_2_conversion_time
-              FROM
-                (SELECT aggregation_target AS aggregation_target,
-                        timestamp AS timestamp,
-                        step_0 AS step_0,
-                        latest_0 AS latest_0,
-                        step_1 AS step_1,
-                        min(latest_1) OVER (PARTITION BY aggregation_target,
-                                                         prop
-                                            ORDER BY timestamp DESC ROWS BETWEEN UNBOUNDED PRECEDING AND 0 PRECEDING) AS latest_1,
-                                           step_2 AS step_2,
-                                           min(latest_2) OVER (PARTITION BY aggregation_target,
-                                                                            prop
-                                                               ORDER BY timestamp DESC ROWS BETWEEN UNBOUNDED PRECEDING AND 0 PRECEDING) AS latest_2,
-                                                              prop AS prop
-                 FROM
-                   (SELECT timestamp AS timestamp,
-                           aggregation_target AS aggregation_target,
-                           step_0 AS step_0,
-                           latest_0 AS latest_0,
-                           step_1 AS step_1,
-                           latest_1 AS latest_1,
-                           step_2 AS step_2,
-                           latest_2 AS latest_2,
-                           prop_basic AS prop_basic,
-                           prop,
-                           prop_vals AS prop_vals,
-                           prop_vals AS prop
-                    FROM
-                      (SELECT toTimeZone(e.timestamp, 'UTC') AS timestamp,
-                              if(not(empty(e__override.distinct_id)), e__override.person_id, e.person_id) AS aggregation_target,
-                              if(equals(e.event, 'play movie'), 1, 0) AS step_0,
-                              if(ifNull(equals(step_0, 1), 0), timestamp, NULL) AS latest_0,
-                              if(equals(e.event, 'buy'), 1, 0) AS step_1,
-                              if(ifNull(equals(step_1, 1), 0), timestamp, NULL) AS latest_1,
-                              if(equals(e.event, 'sign up'), 1, 0) AS step_2,
-                              if(ifNull(equals(step_2, 1), 0), timestamp, NULL) AS latest_2,
-                              ifNull(toString(e__group_0.properties___industry), '') AS prop_basic,
-                              prop_basic AS prop,
-                              argMinIf(prop, timestamp, isNotNull(prop)) OVER (PARTITION BY aggregation_target) AS prop_vals
-                       FROM events AS e
-                       LEFT OUTER JOIN
-                         (SELECT tupleElement(argMax(tuple(person_distinct_id_overrides.person_id), person_distinct_id_overrides.version), 1) AS person_id,
-                                 person_distinct_id_overrides.distinct_id AS distinct_id
-                          FROM person_distinct_id_overrides
-                          WHERE equals(person_distinct_id_overrides.team_id, 99999)
-                          GROUP BY person_distinct_id_overrides.distinct_id
-                          HAVING ifNull(equals(tupleElement(argMax(tuple(person_distinct_id_overrides.is_deleted), person_distinct_id_overrides.version), 1), 0), 0) SETTINGS optimize_aggregation_in_order=1) AS e__override ON equals(e.distinct_id, e__override.distinct_id)
-                       LEFT JOIN
-                         (SELECT tupleElement(argMax(tuple(replaceRegexpAll(nullIf(nullIf(JSONExtractRaw(groups.group_properties, 'industry'), ''), 'null'), '^"|"$', '')), toTimeZone(groups._timestamp, 'UTC')), 1) AS properties___industry,
-                                 groups.group_type_index AS index,
-                                 groups.group_key AS key
-                          FROM groups
-                          WHERE and(equals(groups.team_id, 99999), equals(index, 0))
-                          GROUP BY groups.group_type_index,
-                                   groups.group_key) AS e__group_0 ON equals(e.`$group_0`, e__group_0.key)
-                       WHERE and(equals(e.team_id, 99999), and(and(greaterOrEquals(toTimeZone(e.timestamp, 'UTC'), toDateTime64('2020-01-01 00:00:00.000000', 6, 'UTC')), lessOrEquals(toTimeZone(e.timestamp, 'UTC'), toDateTime64('2020-01-08 23:59:59.999999', 6, 'UTC'))), in(e.event, tuple('buy', 'play movie', 'sign up'))), or(ifNull(equals(step_0, 1), 0), ifNull(equals(step_1, 1), 0), ifNull(equals(step_2, 1), 0))))))
-              WHERE ifNull(equals(step_0, 1), 0)
-              UNION ALL SELECT aggregation_target AS aggregation_target,
-                               timestamp AS timestamp,
-                               step_0 AS step_0,
-                               latest_0 AS latest_0,
-                               step_1 AS step_1,
-                               latest_1 AS latest_1,
-                               step_2 AS step_2,
-                               latest_2 AS latest_2,
-                               prop AS prop,
-                               arraySort([latest_0, latest_1, latest_2]) AS event_times,
-                               arraySum([if(and(ifNull(less(latest_0, latest_1), 0), ifNull(lessOrEquals(latest_1, plus(toTimeZone(latest_0, 'UTC'), toIntervalDay(14))), 0)), 1, 0), if(and(ifNull(less(latest_0, latest_2), 0), ifNull(lessOrEquals(latest_2, plus(toTimeZone(latest_0, 'UTC'), toIntervalDay(14))), 0)), 1, 0), 1]) AS steps,
-                               arraySort([latest_0, latest_1, latest_2]) AS conversion_times,
-                               if(and(isNotNull(conversion_times[2]), ifNull(lessOrEquals(conversion_times[2], plus(toTimeZone(conversion_times[1], 'UTC'), toIntervalDay(14))), 0)), dateDiff('second', conversion_times[1], conversion_times[2]), NULL) AS step_1_conversion_time,
-                               if(and(isNotNull(conversion_times[3]), ifNull(lessOrEquals(conversion_times[3], plus(toTimeZone(conversion_times[2], 'UTC'), toIntervalDay(14))), 0)), dateDiff('second', conversion_times[2], conversion_times[3]), NULL) AS step_2_conversion_time
-              FROM
-                (SELECT aggregation_target AS aggregation_target,
-                        timestamp AS timestamp,
-                        step_0 AS step_0,
-                        latest_0 AS latest_0,
-                        step_1 AS step_1,
-                        min(latest_1) OVER (PARTITION BY aggregation_target,
-                                                         prop
-                                            ORDER BY timestamp DESC ROWS BETWEEN UNBOUNDED PRECEDING AND 0 PRECEDING) AS latest_1,
-                                           step_2 AS step_2,
-                                           min(latest_2) OVER (PARTITION BY aggregation_target,
-                                                                            prop
-                                                               ORDER BY timestamp DESC ROWS BETWEEN UNBOUNDED PRECEDING AND 0 PRECEDING) AS latest_2,
-                                                              prop AS prop
-                 FROM
-                   (SELECT timestamp AS timestamp,
-                           aggregation_target AS aggregation_target,
-                           step_0 AS step_0,
-                           latest_0 AS latest_0,
-                           step_1 AS step_1,
-                           latest_1 AS latest_1,
-                           step_2 AS step_2,
-                           latest_2 AS latest_2,
-                           prop_basic AS prop_basic,
-                           prop,
-                           prop_vals AS prop_vals,
-                           prop_vals AS prop
-                    FROM
-                      (SELECT toTimeZone(e.timestamp, 'UTC') AS timestamp,
-                              if(not(empty(e__override.distinct_id)), e__override.person_id, e.person_id) AS aggregation_target,
-                              if(equals(e.event, 'buy'), 1, 0) AS step_0,
-                              if(ifNull(equals(step_0, 1), 0), timestamp, NULL) AS latest_0,
-                              if(equals(e.event, 'sign up'), 1, 0) AS step_1,
-                              if(ifNull(equals(step_1, 1), 0), timestamp, NULL) AS latest_1,
-                              if(equals(e.event, 'play movie'), 1, 0) AS step_2,
-                              if(ifNull(equals(step_2, 1), 0), timestamp, NULL) AS latest_2,
-                              ifNull(toString(e__group_0.properties___industry), '') AS prop_basic,
-                              prop_basic AS prop,
-                              argMinIf(prop, timestamp, isNotNull(prop)) OVER (PARTITION BY aggregation_target) AS prop_vals
-                       FROM events AS e
-                       LEFT OUTER JOIN
-                         (SELECT tupleElement(argMax(tuple(person_distinct_id_overrides.person_id), person_distinct_id_overrides.version), 1) AS person_id,
-                                 person_distinct_id_overrides.distinct_id AS distinct_id
-                          FROM person_distinct_id_overrides
-                          WHERE equals(person_distinct_id_overrides.team_id, 99999)
-                          GROUP BY person_distinct_id_overrides.distinct_id
-                          HAVING ifNull(equals(tupleElement(argMax(tuple(person_distinct_id_overrides.is_deleted), person_distinct_id_overrides.version), 1), 0), 0) SETTINGS optimize_aggregation_in_order=1) AS e__override ON equals(e.distinct_id, e__override.distinct_id)
-                       LEFT JOIN
-                         (SELECT tupleElement(argMax(tuple(replaceRegexpAll(nullIf(nullIf(JSONExtractRaw(groups.group_properties, 'industry'), ''), 'null'), '^"|"$', '')), toTimeZone(groups._timestamp, 'UTC')), 1) AS properties___industry,
-                                 groups.group_type_index AS index,
-                                 groups.group_key AS key
-                          FROM groups
-                          WHERE and(equals(groups.team_id, 99999), equals(index, 0))
-                          GROUP BY groups.group_type_index,
-                                   groups.group_key) AS e__group_0 ON equals(e.`$group_0`, e__group_0.key)
-                       WHERE and(equals(e.team_id, 99999), and(and(greaterOrEquals(toTimeZone(e.timestamp, 'UTC'), toDateTime64('2020-01-01 00:00:00.000000', 6, 'UTC')), lessOrEquals(toTimeZone(e.timestamp, 'UTC'), toDateTime64('2020-01-08 23:59:59.999999', 6, 'UTC'))), in(e.event, tuple('buy', 'play movie', 'sign up'))), or(ifNull(equals(step_0, 1), 0), ifNull(equals(step_1, 1), 0), ifNull(equals(step_2, 1), 0))))))
-              WHERE ifNull(equals(step_0, 1), 0)))
-        GROUP BY aggregation_target,
-                 steps,
-                 prop
-        HAVING ifNull(equals(steps, max(max_steps)), isNull(steps)
-                      and isNull(max(max_steps))))
-     WHERE and(in(steps, [2, 3]), ifNull(equals(arrayFlatten(array(prop)), arrayFlatten(array('finance'))), isNull(arrayFlatten(array(prop)))
-                                         and isNull(arrayFlatten(array('finance')))))
-     ORDER BY aggregation_target ASC) AS source
-=======
           (SELECT toTimeZone(e.timestamp, 'UTC') AS timestamp,
                   if(not(empty(e__override.distinct_id)), e__override.person_id, e.person_id) AS aggregation_target,
                   e.uuid AS uuid,
@@ -1842,7 +1377,6 @@
      WHERE and(bitTest(steps_bitfield, 1), ifNull(equals(arrayFlatten(array(breakdown)), arrayFlatten(array('finance'))), isNull(arrayFlatten(array(breakdown)))
                                                   and isNull(arrayFlatten(array('finance')))))
      ORDER BY aggregation_target ASC SETTINGS join_algorithm='auto') AS source
->>>>>>> 77d24da0
   ORDER BY source.id ASC
   LIMIT 101
   OFFSET 0 SETTINGS optimize_aggregation_in_order=1,
@@ -1868,245 +1402,6 @@
     (SELECT aggregation_target AS actor_id,
             actor_id AS id
      FROM
-<<<<<<< HEAD
-       (SELECT aggregation_target AS aggregation_target,
-               steps AS steps,
-               prop AS prop,
-               prop AS prop,
-               min(step_1_conversion_time) AS step_1_conversion_time,
-               min(step_2_conversion_time) AS step_2_conversion_time
-        FROM
-          (SELECT aggregation_target AS aggregation_target,
-                  steps AS steps,
-                  prop AS prop,
-                  max(steps) OVER (PARTITION BY aggregation_target,
-                                                prop) AS max_steps,
-                                  step_1_conversion_time AS step_1_conversion_time,
-                                  step_2_conversion_time AS step_2_conversion_time,
-                                  prop AS prop
-           FROM
-             (SELECT aggregation_target AS aggregation_target,
-                     timestamp AS timestamp,
-                     step_0 AS step_0,
-                     latest_0 AS latest_0,
-                     step_1 AS step_1,
-                     latest_1 AS latest_1,
-                     step_2 AS step_2,
-                     latest_2 AS latest_2,
-                     prop AS prop,
-                     arraySort([latest_0, latest_1, latest_2]) AS event_times,
-                     arraySum([if(and(ifNull(less(latest_0, latest_1), 0), ifNull(lessOrEquals(latest_1, plus(toTimeZone(latest_0, 'UTC'), toIntervalDay(14))), 0)), 1, 0), if(and(ifNull(less(latest_0, latest_2), 0), ifNull(lessOrEquals(latest_2, plus(toTimeZone(latest_0, 'UTC'), toIntervalDay(14))), 0)), 1, 0), 1]) AS steps,
-                     arraySort([latest_0, latest_1, latest_2]) AS conversion_times,
-                     if(and(isNotNull(conversion_times[2]), ifNull(lessOrEquals(conversion_times[2], plus(toTimeZone(conversion_times[1], 'UTC'), toIntervalDay(14))), 0)), dateDiff('second', conversion_times[1], conversion_times[2]), NULL) AS step_1_conversion_time,
-                     if(and(isNotNull(conversion_times[3]), ifNull(lessOrEquals(conversion_times[3], plus(toTimeZone(conversion_times[2], 'UTC'), toIntervalDay(14))), 0)), dateDiff('second', conversion_times[2], conversion_times[3]), NULL) AS step_2_conversion_time
-              FROM
-                (SELECT aggregation_target AS aggregation_target,
-                        timestamp AS timestamp,
-                        step_0 AS step_0,
-                        latest_0 AS latest_0,
-                        step_1 AS step_1,
-                        min(latest_1) OVER (PARTITION BY aggregation_target,
-                                                         prop
-                                            ORDER BY timestamp DESC ROWS BETWEEN UNBOUNDED PRECEDING AND 0 PRECEDING) AS latest_1,
-                                           step_2 AS step_2,
-                                           min(latest_2) OVER (PARTITION BY aggregation_target,
-                                                                            prop
-                                                               ORDER BY timestamp DESC ROWS BETWEEN UNBOUNDED PRECEDING AND 0 PRECEDING) AS latest_2,
-                                                              prop AS prop
-                 FROM
-                   (SELECT timestamp AS timestamp,
-                           aggregation_target AS aggregation_target,
-                           step_0 AS step_0,
-                           latest_0 AS latest_0,
-                           step_1 AS step_1,
-                           latest_1 AS latest_1,
-                           step_2 AS step_2,
-                           latest_2 AS latest_2,
-                           prop_basic AS prop_basic,
-                           prop,
-                           prop_vals AS prop_vals,
-                           prop_vals AS prop
-                    FROM
-                      (SELECT toTimeZone(e.timestamp, 'UTC') AS timestamp,
-                              if(not(empty(e__override.distinct_id)), e__override.person_id, e.person_id) AS aggregation_target,
-                              if(equals(e.event, 'sign up'), 1, 0) AS step_0,
-                              if(ifNull(equals(step_0, 1), 0), timestamp, NULL) AS latest_0,
-                              if(equals(e.event, 'play movie'), 1, 0) AS step_1,
-                              if(ifNull(equals(step_1, 1), 0), timestamp, NULL) AS latest_1,
-                              if(equals(e.event, 'buy'), 1, 0) AS step_2,
-                              if(ifNull(equals(step_2, 1), 0), timestamp, NULL) AS latest_2,
-                              ifNull(toString(e__group_0.properties___industry), '') AS prop_basic,
-                              prop_basic AS prop,
-                              argMinIf(prop, timestamp, isNotNull(prop)) OVER (PARTITION BY aggregation_target) AS prop_vals
-                       FROM events AS e
-                       LEFT OUTER JOIN
-                         (SELECT tupleElement(argMax(tuple(person_distinct_id_overrides.person_id), person_distinct_id_overrides.version), 1) AS person_id,
-                                 person_distinct_id_overrides.distinct_id AS distinct_id
-                          FROM person_distinct_id_overrides
-                          WHERE equals(person_distinct_id_overrides.team_id, 99999)
-                          GROUP BY person_distinct_id_overrides.distinct_id
-                          HAVING ifNull(equals(tupleElement(argMax(tuple(person_distinct_id_overrides.is_deleted), person_distinct_id_overrides.version), 1), 0), 0) SETTINGS optimize_aggregation_in_order=1) AS e__override ON equals(e.distinct_id, e__override.distinct_id)
-                       LEFT JOIN
-                         (SELECT tupleElement(argMax(tuple(replaceRegexpAll(nullIf(nullIf(JSONExtractRaw(groups.group_properties, 'industry'), ''), 'null'), '^"|"$', '')), toTimeZone(groups._timestamp, 'UTC')), 1) AS properties___industry,
-                                 groups.group_type_index AS index,
-                                 groups.group_key AS key
-                          FROM groups
-                          WHERE and(equals(groups.team_id, 99999), equals(index, 0))
-                          GROUP BY groups.group_type_index,
-                                   groups.group_key) AS e__group_0 ON equals(e.`$group_0`, e__group_0.key)
-                       WHERE and(equals(e.team_id, 99999), and(and(greaterOrEquals(toTimeZone(e.timestamp, 'UTC'), toDateTime64('2020-01-01 00:00:00.000000', 6, 'UTC')), lessOrEquals(toTimeZone(e.timestamp, 'UTC'), toDateTime64('2020-01-08 23:59:59.999999', 6, 'UTC'))), in(e.event, tuple('buy', 'play movie', 'sign up'))), or(ifNull(equals(step_0, 1), 0), ifNull(equals(step_1, 1), 0), ifNull(equals(step_2, 1), 0))))))
-              WHERE ifNull(equals(step_0, 1), 0)
-              UNION ALL SELECT aggregation_target AS aggregation_target,
-                               timestamp AS timestamp,
-                               step_0 AS step_0,
-                               latest_0 AS latest_0,
-                               step_1 AS step_1,
-                               latest_1 AS latest_1,
-                               step_2 AS step_2,
-                               latest_2 AS latest_2,
-                               prop AS prop,
-                               arraySort([latest_0, latest_1, latest_2]) AS event_times,
-                               arraySum([if(and(ifNull(less(latest_0, latest_1), 0), ifNull(lessOrEquals(latest_1, plus(toTimeZone(latest_0, 'UTC'), toIntervalDay(14))), 0)), 1, 0), if(and(ifNull(less(latest_0, latest_2), 0), ifNull(lessOrEquals(latest_2, plus(toTimeZone(latest_0, 'UTC'), toIntervalDay(14))), 0)), 1, 0), 1]) AS steps,
-                               arraySort([latest_0, latest_1, latest_2]) AS conversion_times,
-                               if(and(isNotNull(conversion_times[2]), ifNull(lessOrEquals(conversion_times[2], plus(toTimeZone(conversion_times[1], 'UTC'), toIntervalDay(14))), 0)), dateDiff('second', conversion_times[1], conversion_times[2]), NULL) AS step_1_conversion_time,
-                               if(and(isNotNull(conversion_times[3]), ifNull(lessOrEquals(conversion_times[3], plus(toTimeZone(conversion_times[2], 'UTC'), toIntervalDay(14))), 0)), dateDiff('second', conversion_times[2], conversion_times[3]), NULL) AS step_2_conversion_time
-              FROM
-                (SELECT aggregation_target AS aggregation_target,
-                        timestamp AS timestamp,
-                        step_0 AS step_0,
-                        latest_0 AS latest_0,
-                        step_1 AS step_1,
-                        min(latest_1) OVER (PARTITION BY aggregation_target,
-                                                         prop
-                                            ORDER BY timestamp DESC ROWS BETWEEN UNBOUNDED PRECEDING AND 0 PRECEDING) AS latest_1,
-                                           step_2 AS step_2,
-                                           min(latest_2) OVER (PARTITION BY aggregation_target,
-                                                                            prop
-                                                               ORDER BY timestamp DESC ROWS BETWEEN UNBOUNDED PRECEDING AND 0 PRECEDING) AS latest_2,
-                                                              prop AS prop
-                 FROM
-                   (SELECT timestamp AS timestamp,
-                           aggregation_target AS aggregation_target,
-                           step_0 AS step_0,
-                           latest_0 AS latest_0,
-                           step_1 AS step_1,
-                           latest_1 AS latest_1,
-                           step_2 AS step_2,
-                           latest_2 AS latest_2,
-                           prop_basic AS prop_basic,
-                           prop,
-                           prop_vals AS prop_vals,
-                           prop_vals AS prop
-                    FROM
-                      (SELECT toTimeZone(e.timestamp, 'UTC') AS timestamp,
-                              if(not(empty(e__override.distinct_id)), e__override.person_id, e.person_id) AS aggregation_target,
-                              if(equals(e.event, 'play movie'), 1, 0) AS step_0,
-                              if(ifNull(equals(step_0, 1), 0), timestamp, NULL) AS latest_0,
-                              if(equals(e.event, 'buy'), 1, 0) AS step_1,
-                              if(ifNull(equals(step_1, 1), 0), timestamp, NULL) AS latest_1,
-                              if(equals(e.event, 'sign up'), 1, 0) AS step_2,
-                              if(ifNull(equals(step_2, 1), 0), timestamp, NULL) AS latest_2,
-                              ifNull(toString(e__group_0.properties___industry), '') AS prop_basic,
-                              prop_basic AS prop,
-                              argMinIf(prop, timestamp, isNotNull(prop)) OVER (PARTITION BY aggregation_target) AS prop_vals
-                       FROM events AS e
-                       LEFT OUTER JOIN
-                         (SELECT tupleElement(argMax(tuple(person_distinct_id_overrides.person_id), person_distinct_id_overrides.version), 1) AS person_id,
-                                 person_distinct_id_overrides.distinct_id AS distinct_id
-                          FROM person_distinct_id_overrides
-                          WHERE equals(person_distinct_id_overrides.team_id, 99999)
-                          GROUP BY person_distinct_id_overrides.distinct_id
-                          HAVING ifNull(equals(tupleElement(argMax(tuple(person_distinct_id_overrides.is_deleted), person_distinct_id_overrides.version), 1), 0), 0) SETTINGS optimize_aggregation_in_order=1) AS e__override ON equals(e.distinct_id, e__override.distinct_id)
-                       LEFT JOIN
-                         (SELECT tupleElement(argMax(tuple(replaceRegexpAll(nullIf(nullIf(JSONExtractRaw(groups.group_properties, 'industry'), ''), 'null'), '^"|"$', '')), toTimeZone(groups._timestamp, 'UTC')), 1) AS properties___industry,
-                                 groups.group_type_index AS index,
-                                 groups.group_key AS key
-                          FROM groups
-                          WHERE and(equals(groups.team_id, 99999), equals(index, 0))
-                          GROUP BY groups.group_type_index,
-                                   groups.group_key) AS e__group_0 ON equals(e.`$group_0`, e__group_0.key)
-                       WHERE and(equals(e.team_id, 99999), and(and(greaterOrEquals(toTimeZone(e.timestamp, 'UTC'), toDateTime64('2020-01-01 00:00:00.000000', 6, 'UTC')), lessOrEquals(toTimeZone(e.timestamp, 'UTC'), toDateTime64('2020-01-08 23:59:59.999999', 6, 'UTC'))), in(e.event, tuple('buy', 'play movie', 'sign up'))), or(ifNull(equals(step_0, 1), 0), ifNull(equals(step_1, 1), 0), ifNull(equals(step_2, 1), 0))))))
-              WHERE ifNull(equals(step_0, 1), 0)
-              UNION ALL SELECT aggregation_target AS aggregation_target,
-                               timestamp AS timestamp,
-                               step_0 AS step_0,
-                               latest_0 AS latest_0,
-                               step_1 AS step_1,
-                               latest_1 AS latest_1,
-                               step_2 AS step_2,
-                               latest_2 AS latest_2,
-                               prop AS prop,
-                               arraySort([latest_0, latest_1, latest_2]) AS event_times,
-                               arraySum([if(and(ifNull(less(latest_0, latest_1), 0), ifNull(lessOrEquals(latest_1, plus(toTimeZone(latest_0, 'UTC'), toIntervalDay(14))), 0)), 1, 0), if(and(ifNull(less(latest_0, latest_2), 0), ifNull(lessOrEquals(latest_2, plus(toTimeZone(latest_0, 'UTC'), toIntervalDay(14))), 0)), 1, 0), 1]) AS steps,
-                               arraySort([latest_0, latest_1, latest_2]) AS conversion_times,
-                               if(and(isNotNull(conversion_times[2]), ifNull(lessOrEquals(conversion_times[2], plus(toTimeZone(conversion_times[1], 'UTC'), toIntervalDay(14))), 0)), dateDiff('second', conversion_times[1], conversion_times[2]), NULL) AS step_1_conversion_time,
-                               if(and(isNotNull(conversion_times[3]), ifNull(lessOrEquals(conversion_times[3], plus(toTimeZone(conversion_times[2], 'UTC'), toIntervalDay(14))), 0)), dateDiff('second', conversion_times[2], conversion_times[3]), NULL) AS step_2_conversion_time
-              FROM
-                (SELECT aggregation_target AS aggregation_target,
-                        timestamp AS timestamp,
-                        step_0 AS step_0,
-                        latest_0 AS latest_0,
-                        step_1 AS step_1,
-                        min(latest_1) OVER (PARTITION BY aggregation_target,
-                                                         prop
-                                            ORDER BY timestamp DESC ROWS BETWEEN UNBOUNDED PRECEDING AND 0 PRECEDING) AS latest_1,
-                                           step_2 AS step_2,
-                                           min(latest_2) OVER (PARTITION BY aggregation_target,
-                                                                            prop
-                                                               ORDER BY timestamp DESC ROWS BETWEEN UNBOUNDED PRECEDING AND 0 PRECEDING) AS latest_2,
-                                                              prop AS prop
-                 FROM
-                   (SELECT timestamp AS timestamp,
-                           aggregation_target AS aggregation_target,
-                           step_0 AS step_0,
-                           latest_0 AS latest_0,
-                           step_1 AS step_1,
-                           latest_1 AS latest_1,
-                           step_2 AS step_2,
-                           latest_2 AS latest_2,
-                           prop_basic AS prop_basic,
-                           prop,
-                           prop_vals AS prop_vals,
-                           prop_vals AS prop
-                    FROM
-                      (SELECT toTimeZone(e.timestamp, 'UTC') AS timestamp,
-                              if(not(empty(e__override.distinct_id)), e__override.person_id, e.person_id) AS aggregation_target,
-                              if(equals(e.event, 'buy'), 1, 0) AS step_0,
-                              if(ifNull(equals(step_0, 1), 0), timestamp, NULL) AS latest_0,
-                              if(equals(e.event, 'sign up'), 1, 0) AS step_1,
-                              if(ifNull(equals(step_1, 1), 0), timestamp, NULL) AS latest_1,
-                              if(equals(e.event, 'play movie'), 1, 0) AS step_2,
-                              if(ifNull(equals(step_2, 1), 0), timestamp, NULL) AS latest_2,
-                              ifNull(toString(e__group_0.properties___industry), '') AS prop_basic,
-                              prop_basic AS prop,
-                              argMinIf(prop, timestamp, isNotNull(prop)) OVER (PARTITION BY aggregation_target) AS prop_vals
-                       FROM events AS e
-                       LEFT OUTER JOIN
-                         (SELECT tupleElement(argMax(tuple(person_distinct_id_overrides.person_id), person_distinct_id_overrides.version), 1) AS person_id,
-                                 person_distinct_id_overrides.distinct_id AS distinct_id
-                          FROM person_distinct_id_overrides
-                          WHERE equals(person_distinct_id_overrides.team_id, 99999)
-                          GROUP BY person_distinct_id_overrides.distinct_id
-                          HAVING ifNull(equals(tupleElement(argMax(tuple(person_distinct_id_overrides.is_deleted), person_distinct_id_overrides.version), 1), 0), 0) SETTINGS optimize_aggregation_in_order=1) AS e__override ON equals(e.distinct_id, e__override.distinct_id)
-                       LEFT JOIN
-                         (SELECT tupleElement(argMax(tuple(replaceRegexpAll(nullIf(nullIf(JSONExtractRaw(groups.group_properties, 'industry'), ''), 'null'), '^"|"$', '')), toTimeZone(groups._timestamp, 'UTC')), 1) AS properties___industry,
-                                 groups.group_type_index AS index,
-                                 groups.group_key AS key
-                          FROM groups
-                          WHERE and(equals(groups.team_id, 99999), equals(index, 0))
-                          GROUP BY groups.group_type_index,
-                                   groups.group_key) AS e__group_0 ON equals(e.`$group_0`, e__group_0.key)
-                       WHERE and(equals(e.team_id, 99999), and(and(greaterOrEquals(toTimeZone(e.timestamp, 'UTC'), toDateTime64('2020-01-01 00:00:00.000000', 6, 'UTC')), lessOrEquals(toTimeZone(e.timestamp, 'UTC'), toDateTime64('2020-01-08 23:59:59.999999', 6, 'UTC'))), in(e.event, tuple('buy', 'play movie', 'sign up'))), or(ifNull(equals(step_0, 1), 0), ifNull(equals(step_1, 1), 0), ifNull(equals(step_2, 1), 0))))))
-              WHERE ifNull(equals(step_0, 1), 0)))
-        GROUP BY aggregation_target,
-                 steps,
-                 prop
-        HAVING ifNull(equals(steps, max(max_steps)), isNull(steps)
-                      and isNull(max(max_steps))))
-     WHERE and(in(steps, [1, 2, 3]), ifNull(equals(arrayFlatten(array(prop)), arrayFlatten(array('technology'))), isNull(arrayFlatten(array(prop)))
-                                            and isNull(arrayFlatten(array('technology')))))
-     ORDER BY aggregation_target ASC) AS source
-=======
        (SELECT arraySort(t -> t.1, groupArray(tuple(accurateCastOrNull(timestamp, 'Float64'), uuid, ifNull(prop_basic, ''), arrayFilter(x -> ifNull(notEquals(x, 0), 1), [multiply(1, step_0), multiply(2, step_1), multiply(3, step_2)])))) AS events_array,
                [argMinIf(prop_basic, timestamp, isNotNull(prop_basic))] AS prop,
                arrayJoin(aggregate_funnel_v9(3, 1209600, 'first_touch', 'unordered', prop, [], arrayFilter((x, x_before, x_after) -> not(and(ifNull(lessOrEquals(length(x.4), 1), 0), ifNull(equals(x.4, x_before.4), isNull(x.4)
@@ -2153,7 +1448,6 @@
      WHERE and(bitTest(steps_bitfield, 0), ifNull(equals(arrayFlatten(array(breakdown)), arrayFlatten(array('technology'))), isNull(arrayFlatten(array(breakdown)))
                                                   and isNull(arrayFlatten(array('technology')))))
      ORDER BY aggregation_target ASC SETTINGS join_algorithm='auto') AS source
->>>>>>> 77d24da0
   ORDER BY source.id ASC
   LIMIT 101
   OFFSET 0 SETTINGS optimize_aggregation_in_order=1,
@@ -2193,238 +1487,6 @@
                af_tuple.5 AS steps_bitfield,
                aggregation_target AS aggregation_target
         FROM
-<<<<<<< HEAD
-          (SELECT aggregation_target AS aggregation_target,
-                  steps AS steps,
-                  prop AS prop,
-                  max(steps) OVER (PARTITION BY aggregation_target,
-                                                prop) AS max_steps,
-                                  step_1_conversion_time AS step_1_conversion_time,
-                                  step_2_conversion_time AS step_2_conversion_time,
-                                  prop AS prop
-           FROM
-             (SELECT aggregation_target AS aggregation_target,
-                     timestamp AS timestamp,
-                     step_0 AS step_0,
-                     latest_0 AS latest_0,
-                     step_1 AS step_1,
-                     latest_1 AS latest_1,
-                     step_2 AS step_2,
-                     latest_2 AS latest_2,
-                     prop AS prop,
-                     arraySort([latest_0, latest_1, latest_2]) AS event_times,
-                     arraySum([if(and(ifNull(less(latest_0, latest_1), 0), ifNull(lessOrEquals(latest_1, plus(toTimeZone(latest_0, 'UTC'), toIntervalDay(14))), 0)), 1, 0), if(and(ifNull(less(latest_0, latest_2), 0), ifNull(lessOrEquals(latest_2, plus(toTimeZone(latest_0, 'UTC'), toIntervalDay(14))), 0)), 1, 0), 1]) AS steps,
-                     arraySort([latest_0, latest_1, latest_2]) AS conversion_times,
-                     if(and(isNotNull(conversion_times[2]), ifNull(lessOrEquals(conversion_times[2], plus(toTimeZone(conversion_times[1], 'UTC'), toIntervalDay(14))), 0)), dateDiff('second', conversion_times[1], conversion_times[2]), NULL) AS step_1_conversion_time,
-                     if(and(isNotNull(conversion_times[3]), ifNull(lessOrEquals(conversion_times[3], plus(toTimeZone(conversion_times[2], 'UTC'), toIntervalDay(14))), 0)), dateDiff('second', conversion_times[2], conversion_times[3]), NULL) AS step_2_conversion_time
-              FROM
-                (SELECT aggregation_target AS aggregation_target,
-                        timestamp AS timestamp,
-                        step_0 AS step_0,
-                        latest_0 AS latest_0,
-                        step_1 AS step_1,
-                        min(latest_1) OVER (PARTITION BY aggregation_target,
-                                                         prop
-                                            ORDER BY timestamp DESC ROWS BETWEEN UNBOUNDED PRECEDING AND 0 PRECEDING) AS latest_1,
-                                           step_2 AS step_2,
-                                           min(latest_2) OVER (PARTITION BY aggregation_target,
-                                                                            prop
-                                                               ORDER BY timestamp DESC ROWS BETWEEN UNBOUNDED PRECEDING AND 0 PRECEDING) AS latest_2,
-                                                              prop AS prop
-                 FROM
-                   (SELECT timestamp AS timestamp,
-                           aggregation_target AS aggregation_target,
-                           step_0 AS step_0,
-                           latest_0 AS latest_0,
-                           step_1 AS step_1,
-                           latest_1 AS latest_1,
-                           step_2 AS step_2,
-                           latest_2 AS latest_2,
-                           prop_basic AS prop_basic,
-                           prop,
-                           prop_vals AS prop_vals,
-                           prop_vals AS prop
-                    FROM
-                      (SELECT toTimeZone(e.timestamp, 'UTC') AS timestamp,
-                              if(not(empty(e__override.distinct_id)), e__override.person_id, e.person_id) AS aggregation_target,
-                              if(equals(e.event, 'sign up'), 1, 0) AS step_0,
-                              if(ifNull(equals(step_0, 1), 0), timestamp, NULL) AS latest_0,
-                              if(equals(e.event, 'play movie'), 1, 0) AS step_1,
-                              if(ifNull(equals(step_1, 1), 0), timestamp, NULL) AS latest_1,
-                              if(equals(e.event, 'buy'), 1, 0) AS step_2,
-                              if(ifNull(equals(step_2, 1), 0), timestamp, NULL) AS latest_2,
-                              ifNull(toString(e__group_0.properties___industry), '') AS prop_basic,
-                              prop_basic AS prop,
-                              argMinIf(prop, timestamp, isNotNull(prop)) OVER (PARTITION BY aggregation_target) AS prop_vals
-                       FROM events AS e
-                       LEFT OUTER JOIN
-                         (SELECT tupleElement(argMax(tuple(person_distinct_id_overrides.person_id), person_distinct_id_overrides.version), 1) AS person_id,
-                                 person_distinct_id_overrides.distinct_id AS distinct_id
-                          FROM person_distinct_id_overrides
-                          WHERE equals(person_distinct_id_overrides.team_id, 99999)
-                          GROUP BY person_distinct_id_overrides.distinct_id
-                          HAVING ifNull(equals(tupleElement(argMax(tuple(person_distinct_id_overrides.is_deleted), person_distinct_id_overrides.version), 1), 0), 0) SETTINGS optimize_aggregation_in_order=1) AS e__override ON equals(e.distinct_id, e__override.distinct_id)
-                       LEFT JOIN
-                         (SELECT tupleElement(argMax(tuple(replaceRegexpAll(nullIf(nullIf(JSONExtractRaw(groups.group_properties, 'industry'), ''), 'null'), '^"|"$', '')), toTimeZone(groups._timestamp, 'UTC')), 1) AS properties___industry,
-                                 groups.group_type_index AS index,
-                                 groups.group_key AS key
-                          FROM groups
-                          WHERE and(equals(groups.team_id, 99999), equals(index, 0))
-                          GROUP BY groups.group_type_index,
-                                   groups.group_key) AS e__group_0 ON equals(e.`$group_0`, e__group_0.key)
-                       WHERE and(equals(e.team_id, 99999), and(and(greaterOrEquals(toTimeZone(e.timestamp, 'UTC'), toDateTime64('2020-01-01 00:00:00.000000', 6, 'UTC')), lessOrEquals(toTimeZone(e.timestamp, 'UTC'), toDateTime64('2020-01-08 23:59:59.999999', 6, 'UTC'))), in(e.event, tuple('buy', 'play movie', 'sign up'))), or(ifNull(equals(step_0, 1), 0), ifNull(equals(step_1, 1), 0), ifNull(equals(step_2, 1), 0))))))
-              WHERE ifNull(equals(step_0, 1), 0)
-              UNION ALL SELECT aggregation_target AS aggregation_target,
-                               timestamp AS timestamp,
-                               step_0 AS step_0,
-                               latest_0 AS latest_0,
-                               step_1 AS step_1,
-                               latest_1 AS latest_1,
-                               step_2 AS step_2,
-                               latest_2 AS latest_2,
-                               prop AS prop,
-                               arraySort([latest_0, latest_1, latest_2]) AS event_times,
-                               arraySum([if(and(ifNull(less(latest_0, latest_1), 0), ifNull(lessOrEquals(latest_1, plus(toTimeZone(latest_0, 'UTC'), toIntervalDay(14))), 0)), 1, 0), if(and(ifNull(less(latest_0, latest_2), 0), ifNull(lessOrEquals(latest_2, plus(toTimeZone(latest_0, 'UTC'), toIntervalDay(14))), 0)), 1, 0), 1]) AS steps,
-                               arraySort([latest_0, latest_1, latest_2]) AS conversion_times,
-                               if(and(isNotNull(conversion_times[2]), ifNull(lessOrEquals(conversion_times[2], plus(toTimeZone(conversion_times[1], 'UTC'), toIntervalDay(14))), 0)), dateDiff('second', conversion_times[1], conversion_times[2]), NULL) AS step_1_conversion_time,
-                               if(and(isNotNull(conversion_times[3]), ifNull(lessOrEquals(conversion_times[3], plus(toTimeZone(conversion_times[2], 'UTC'), toIntervalDay(14))), 0)), dateDiff('second', conversion_times[2], conversion_times[3]), NULL) AS step_2_conversion_time
-              FROM
-                (SELECT aggregation_target AS aggregation_target,
-                        timestamp AS timestamp,
-                        step_0 AS step_0,
-                        latest_0 AS latest_0,
-                        step_1 AS step_1,
-                        min(latest_1) OVER (PARTITION BY aggregation_target,
-                                                         prop
-                                            ORDER BY timestamp DESC ROWS BETWEEN UNBOUNDED PRECEDING AND 0 PRECEDING) AS latest_1,
-                                           step_2 AS step_2,
-                                           min(latest_2) OVER (PARTITION BY aggregation_target,
-                                                                            prop
-                                                               ORDER BY timestamp DESC ROWS BETWEEN UNBOUNDED PRECEDING AND 0 PRECEDING) AS latest_2,
-                                                              prop AS prop
-                 FROM
-                   (SELECT timestamp AS timestamp,
-                           aggregation_target AS aggregation_target,
-                           step_0 AS step_0,
-                           latest_0 AS latest_0,
-                           step_1 AS step_1,
-                           latest_1 AS latest_1,
-                           step_2 AS step_2,
-                           latest_2 AS latest_2,
-                           prop_basic AS prop_basic,
-                           prop,
-                           prop_vals AS prop_vals,
-                           prop_vals AS prop
-                    FROM
-                      (SELECT toTimeZone(e.timestamp, 'UTC') AS timestamp,
-                              if(not(empty(e__override.distinct_id)), e__override.person_id, e.person_id) AS aggregation_target,
-                              if(equals(e.event, 'play movie'), 1, 0) AS step_0,
-                              if(ifNull(equals(step_0, 1), 0), timestamp, NULL) AS latest_0,
-                              if(equals(e.event, 'buy'), 1, 0) AS step_1,
-                              if(ifNull(equals(step_1, 1), 0), timestamp, NULL) AS latest_1,
-                              if(equals(e.event, 'sign up'), 1, 0) AS step_2,
-                              if(ifNull(equals(step_2, 1), 0), timestamp, NULL) AS latest_2,
-                              ifNull(toString(e__group_0.properties___industry), '') AS prop_basic,
-                              prop_basic AS prop,
-                              argMinIf(prop, timestamp, isNotNull(prop)) OVER (PARTITION BY aggregation_target) AS prop_vals
-                       FROM events AS e
-                       LEFT OUTER JOIN
-                         (SELECT tupleElement(argMax(tuple(person_distinct_id_overrides.person_id), person_distinct_id_overrides.version), 1) AS person_id,
-                                 person_distinct_id_overrides.distinct_id AS distinct_id
-                          FROM person_distinct_id_overrides
-                          WHERE equals(person_distinct_id_overrides.team_id, 99999)
-                          GROUP BY person_distinct_id_overrides.distinct_id
-                          HAVING ifNull(equals(tupleElement(argMax(tuple(person_distinct_id_overrides.is_deleted), person_distinct_id_overrides.version), 1), 0), 0) SETTINGS optimize_aggregation_in_order=1) AS e__override ON equals(e.distinct_id, e__override.distinct_id)
-                       LEFT JOIN
-                         (SELECT tupleElement(argMax(tuple(replaceRegexpAll(nullIf(nullIf(JSONExtractRaw(groups.group_properties, 'industry'), ''), 'null'), '^"|"$', '')), toTimeZone(groups._timestamp, 'UTC')), 1) AS properties___industry,
-                                 groups.group_type_index AS index,
-                                 groups.group_key AS key
-                          FROM groups
-                          WHERE and(equals(groups.team_id, 99999), equals(index, 0))
-                          GROUP BY groups.group_type_index,
-                                   groups.group_key) AS e__group_0 ON equals(e.`$group_0`, e__group_0.key)
-                       WHERE and(equals(e.team_id, 99999), and(and(greaterOrEquals(toTimeZone(e.timestamp, 'UTC'), toDateTime64('2020-01-01 00:00:00.000000', 6, 'UTC')), lessOrEquals(toTimeZone(e.timestamp, 'UTC'), toDateTime64('2020-01-08 23:59:59.999999', 6, 'UTC'))), in(e.event, tuple('buy', 'play movie', 'sign up'))), or(ifNull(equals(step_0, 1), 0), ifNull(equals(step_1, 1), 0), ifNull(equals(step_2, 1), 0))))))
-              WHERE ifNull(equals(step_0, 1), 0)
-              UNION ALL SELECT aggregation_target AS aggregation_target,
-                               timestamp AS timestamp,
-                               step_0 AS step_0,
-                               latest_0 AS latest_0,
-                               step_1 AS step_1,
-                               latest_1 AS latest_1,
-                               step_2 AS step_2,
-                               latest_2 AS latest_2,
-                               prop AS prop,
-                               arraySort([latest_0, latest_1, latest_2]) AS event_times,
-                               arraySum([if(and(ifNull(less(latest_0, latest_1), 0), ifNull(lessOrEquals(latest_1, plus(toTimeZone(latest_0, 'UTC'), toIntervalDay(14))), 0)), 1, 0), if(and(ifNull(less(latest_0, latest_2), 0), ifNull(lessOrEquals(latest_2, plus(toTimeZone(latest_0, 'UTC'), toIntervalDay(14))), 0)), 1, 0), 1]) AS steps,
-                               arraySort([latest_0, latest_1, latest_2]) AS conversion_times,
-                               if(and(isNotNull(conversion_times[2]), ifNull(lessOrEquals(conversion_times[2], plus(toTimeZone(conversion_times[1], 'UTC'), toIntervalDay(14))), 0)), dateDiff('second', conversion_times[1], conversion_times[2]), NULL) AS step_1_conversion_time,
-                               if(and(isNotNull(conversion_times[3]), ifNull(lessOrEquals(conversion_times[3], plus(toTimeZone(conversion_times[2], 'UTC'), toIntervalDay(14))), 0)), dateDiff('second', conversion_times[2], conversion_times[3]), NULL) AS step_2_conversion_time
-              FROM
-                (SELECT aggregation_target AS aggregation_target,
-                        timestamp AS timestamp,
-                        step_0 AS step_0,
-                        latest_0 AS latest_0,
-                        step_1 AS step_1,
-                        min(latest_1) OVER (PARTITION BY aggregation_target,
-                                                         prop
-                                            ORDER BY timestamp DESC ROWS BETWEEN UNBOUNDED PRECEDING AND 0 PRECEDING) AS latest_1,
-                                           step_2 AS step_2,
-                                           min(latest_2) OVER (PARTITION BY aggregation_target,
-                                                                            prop
-                                                               ORDER BY timestamp DESC ROWS BETWEEN UNBOUNDED PRECEDING AND 0 PRECEDING) AS latest_2,
-                                                              prop AS prop
-                 FROM
-                   (SELECT timestamp AS timestamp,
-                           aggregation_target AS aggregation_target,
-                           step_0 AS step_0,
-                           latest_0 AS latest_0,
-                           step_1 AS step_1,
-                           latest_1 AS latest_1,
-                           step_2 AS step_2,
-                           latest_2 AS latest_2,
-                           prop_basic AS prop_basic,
-                           prop,
-                           prop_vals AS prop_vals,
-                           prop_vals AS prop
-                    FROM
-                      (SELECT toTimeZone(e.timestamp, 'UTC') AS timestamp,
-                              if(not(empty(e__override.distinct_id)), e__override.person_id, e.person_id) AS aggregation_target,
-                              if(equals(e.event, 'buy'), 1, 0) AS step_0,
-                              if(ifNull(equals(step_0, 1), 0), timestamp, NULL) AS latest_0,
-                              if(equals(e.event, 'sign up'), 1, 0) AS step_1,
-                              if(ifNull(equals(step_1, 1), 0), timestamp, NULL) AS latest_1,
-                              if(equals(e.event, 'play movie'), 1, 0) AS step_2,
-                              if(ifNull(equals(step_2, 1), 0), timestamp, NULL) AS latest_2,
-                              ifNull(toString(e__group_0.properties___industry), '') AS prop_basic,
-                              prop_basic AS prop,
-                              argMinIf(prop, timestamp, isNotNull(prop)) OVER (PARTITION BY aggregation_target) AS prop_vals
-                       FROM events AS e
-                       LEFT OUTER JOIN
-                         (SELECT tupleElement(argMax(tuple(person_distinct_id_overrides.person_id), person_distinct_id_overrides.version), 1) AS person_id,
-                                 person_distinct_id_overrides.distinct_id AS distinct_id
-                          FROM person_distinct_id_overrides
-                          WHERE equals(person_distinct_id_overrides.team_id, 99999)
-                          GROUP BY person_distinct_id_overrides.distinct_id
-                          HAVING ifNull(equals(tupleElement(argMax(tuple(person_distinct_id_overrides.is_deleted), person_distinct_id_overrides.version), 1), 0), 0) SETTINGS optimize_aggregation_in_order=1) AS e__override ON equals(e.distinct_id, e__override.distinct_id)
-                       LEFT JOIN
-                         (SELECT tupleElement(argMax(tuple(replaceRegexpAll(nullIf(nullIf(JSONExtractRaw(groups.group_properties, 'industry'), ''), 'null'), '^"|"$', '')), toTimeZone(groups._timestamp, 'UTC')), 1) AS properties___industry,
-                                 groups.group_type_index AS index,
-                                 groups.group_key AS key
-                          FROM groups
-                          WHERE and(equals(groups.team_id, 99999), equals(index, 0))
-                          GROUP BY groups.group_type_index,
-                                   groups.group_key) AS e__group_0 ON equals(e.`$group_0`, e__group_0.key)
-                       WHERE and(equals(e.team_id, 99999), and(and(greaterOrEquals(toTimeZone(e.timestamp, 'UTC'), toDateTime64('2020-01-01 00:00:00.000000', 6, 'UTC')), lessOrEquals(toTimeZone(e.timestamp, 'UTC'), toDateTime64('2020-01-08 23:59:59.999999', 6, 'UTC'))), in(e.event, tuple('buy', 'play movie', 'sign up'))), or(ifNull(equals(step_0, 1), 0), ifNull(equals(step_1, 1), 0), ifNull(equals(step_2, 1), 0))))))
-              WHERE ifNull(equals(step_0, 1), 0)))
-        GROUP BY aggregation_target,
-                 steps,
-                 prop
-        HAVING ifNull(equals(steps, max(max_steps)), isNull(steps)
-                      and isNull(max(max_steps))))
-     WHERE and(in(steps, [2, 3]), ifNull(equals(arrayFlatten(array(prop)), arrayFlatten(array('technology'))), isNull(arrayFlatten(array(prop)))
-                                         and isNull(arrayFlatten(array('technology')))))
-     ORDER BY aggregation_target ASC) AS source
-=======
           (SELECT toTimeZone(e.timestamp, 'UTC') AS timestamp,
                   if(not(empty(e__override.distinct_id)), e__override.person_id, e.person_id) AS aggregation_target,
                   e.uuid AS uuid,
@@ -2457,7 +1519,6 @@
      WHERE and(bitTest(steps_bitfield, 1), ifNull(equals(arrayFlatten(array(breakdown)), arrayFlatten(array('technology'))), isNull(arrayFlatten(array(breakdown)))
                                                   and isNull(arrayFlatten(array('technology')))))
      ORDER BY aggregation_target ASC SETTINGS join_algorithm='auto') AS source
->>>>>>> 77d24da0
   ORDER BY source.id ASC
   LIMIT 101
   OFFSET 0 SETTINGS optimize_aggregation_in_order=1,
