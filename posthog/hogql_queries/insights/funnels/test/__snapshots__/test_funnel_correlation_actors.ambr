# serializer version: 1
# name: TestFunnelCorrelationActors.test_funnel_correlation_on_event_with_recordings
  '''
  SELECT source.id,
         source.id AS id,
         source.matching_events AS matching_events
  FROM
    (SELECT funnel_actors.actor_id AS actor_id,
            any(funnel_actors.matching_events) AS matching_events,
            actor_id AS id
     FROM events AS event
     LEFT OUTER JOIN
       (SELECT tupleElement(argMax(tuple(person_distinct_id_overrides.person_id), person_distinct_id_overrides.version), 1) AS person_id,
               person_distinct_id_overrides.distinct_id AS distinct_id
        FROM person_distinct_id_overrides
        WHERE equals(person_distinct_id_overrides.team_id, 99999)
        GROUP BY person_distinct_id_overrides.distinct_id
        HAVING ifNull(equals(tupleElement(argMax(tuple(person_distinct_id_overrides.is_deleted), person_distinct_id_overrides.version), 1), 0), 0) SETTINGS optimize_aggregation_in_order=1) AS event__override ON equals(event.distinct_id, event__override.distinct_id)
     JOIN
       (SELECT aggregation_target AS actor_id,
               matched_events_array[plus(step_reached, 1)] AS matching_events,
               (matched_events_array[1][1]).1 AS timestamp,
               nullIf((matched_events_array[2][1]).1, 0) AS final_timestamp,
               (matched_events_array[1][1]).1 AS first_timestamp,
               steps AS steps,
               final_timestamp,
               first_timestamp
        FROM
          (SELECT arraySort(t -> t.1, groupArray(tuple(accurateCastOrNull(timestamp, 'Float64'), uuid, '', arrayFilter(x -> ifNull(notEquals(x, 0), 1), [multiply(1, step_0), multiply(2, step_1)])))) AS events_array,
                  [''] AS prop,
                  arrayJoin(aggregate_funnel_v9(2, 1209600, 'first_touch', 'ordered', prop, [], arrayFilter((x, x_before, x_after) -> not(and(ifNull(lessOrEquals(length(x.4), 1), 0), ifNull(equals(x.4, x_before.4), isNull(x.4)
                                                                                                                                                                                              and isNull(x_before.4)), ifNull(equals(x.4, x_after.4), isNull(x.4)
                                                                                                                                                                                                                              and isNull(x_after.4)), ifNull(equals(x.3, x_before.3), isNull(x.3)
                                                                                                                                                                                                                                                             and isNull(x_before.3)), ifNull(equals(x.3, x_after.3), isNull(x.3)
                                                                                                                                                                                                                                                                                             and isNull(x_after.3)), ifNull(greater(x.1, x_before.1), 0), ifNull(less(x.1, x_after.1), 0))), events_array, arrayRotateRight(events_array, 1), arrayRotateLeft(events_array, 1)))) AS af_tuple,
                  af_tuple.1 AS step_reached,
                  plus(af_tuple.1, 1) AS steps,
                  af_tuple.2 AS breakdown,
                  af_tuple.3 AS timings,
                  af_tuple.4 AS matched_event_uuids_array_array,
                  groupArray(tuple(timestamp, uuid, `$session_id`, `$window_id`)) AS user_events,
                  mapFromArrays(arrayMap(x -> x.2, user_events), user_events) AS user_events_map,
                  arrayMap(matched_event_uuids_array -> arrayMap(event_uuid -> user_events_map[event_uuid], arrayDistinct(matched_event_uuids_array)), matched_event_uuids_array_array) AS matched_events_array,
                  af_tuple.5 AS steps_bitfield,
                  aggregation_target AS aggregation_target
           FROM
<<<<<<< HEAD
             (SELECT tuple(latest_0, uuid_0, `$session_id_0`, `$window_id_0`) AS step_0_matching_event,
                     tuple(latest_1, uuid_1, `$session_id_1`, `$window_id_1`) AS step_1_matching_event,
                     if(isNull(latest_0), tuple(NULL, NULL, NULL, NULL), if(isNull(latest_1), step_0_matching_event, step_1_matching_event)) AS final_matching_event,
                     aggregation_target AS aggregation_target,
                     steps AS steps,
                     max(steps) OVER (PARTITION BY aggregation_target) AS max_steps,
                                     step_1_conversion_time AS step_1_conversion_time,
                                     latest_0 AS latest_0,
                                     latest_1 AS latest_1,
                                     latest_0 AS latest_0
              FROM
                (SELECT aggregation_target AS aggregation_target,
                        timestamp AS timestamp,
                        step_0 AS step_0,
                        latest_0 AS latest_0,
                        uuid_0 AS uuid_0,
                        `$session_id_0` AS `$session_id_0`,
                        `$window_id_0` AS `$window_id_0`,
                        step_1 AS step_1,
                        latest_1 AS latest_1,
                        uuid_1 AS uuid_1,
                        `$session_id_1` AS `$session_id_1`,
                        `$window_id_1` AS `$window_id_1`,
                        if(and(ifNull(lessOrEquals(latest_0, latest_1), 0), ifNull(lessOrEquals(latest_1, plus(toTimeZone(latest_0, 'UTC'), toIntervalDay(14))), 0)), 2, 1) AS steps,
                        if(and(isNotNull(latest_1), ifNull(lessOrEquals(latest_1, plus(toTimeZone(latest_0, 'UTC'), toIntervalDay(14))), 0)), dateDiff('second', latest_0, latest_1), NULL) AS step_1_conversion_time,
                        tuple(latest_0, uuid_0, `$session_id_0`, `$window_id_0`) AS step_0_matching_event,
                        tuple(latest_1, uuid_1, `$session_id_1`, `$window_id_1`) AS step_1_matching_event,
                        if(isNull(latest_0), tuple(NULL, NULL, NULL, NULL), if(isNull(latest_1), step_0_matching_event, step_1_matching_event)) AS final_matching_event
                 FROM
                   (SELECT aggregation_target AS aggregation_target,
                           timestamp AS timestamp,
                           step_0 AS step_0,
                           latest_0 AS latest_0,
                           uuid_0 AS uuid_0,
                           `$session_id_0` AS `$session_id_0`,
                           `$window_id_0` AS `$window_id_0`,
                           step_1 AS step_1,
                           min(latest_1) OVER (PARTITION BY aggregation_target
                                               ORDER BY timestamp DESC ROWS BETWEEN UNBOUNDED PRECEDING AND 0 PRECEDING) AS latest_1,
                                              last_value(uuid_1) OVER (PARTITION BY aggregation_target
                                                                       ORDER BY timestamp DESC ROWS BETWEEN UNBOUNDED PRECEDING AND 0 PRECEDING) AS uuid_1,
                                                                      last_value(`$session_id_1`) OVER (PARTITION BY aggregation_target
                                                                                                        ORDER BY timestamp DESC ROWS BETWEEN UNBOUNDED PRECEDING AND 0 PRECEDING) AS `$session_id_1`,
                                                                                                       last_value(`$window_id_1`) OVER (PARTITION BY aggregation_target
                                                                                                                                        ORDER BY timestamp DESC ROWS BETWEEN UNBOUNDED PRECEDING AND 0 PRECEDING) AS `$window_id_1`
                    FROM
                      (SELECT toTimeZone(e.timestamp, 'UTC') AS timestamp,
                              if(not(empty(e__override.distinct_id)), e__override.person_id, e.person_id) AS aggregation_target,
                              e.uuid AS uuid,
                              if(equals(e.event, '$pageview'), 1, 0) AS step_0,
                              if(ifNull(equals(step_0, 1), 0), timestamp, NULL) AS latest_0,
                              if(ifNull(equals(step_0, 1), 0), uuid, NULL) AS uuid_0,
                              if(ifNull(equals(step_0, 1), 0), e.`$session_id`, NULL) AS `$session_id_0`,
                              if(ifNull(equals(step_0, 1), 0), e.`$window_id`, NULL) AS `$window_id_0`,
                              if(equals(e.event, 'insight analyzed'), 1, 0) AS step_1,
                              if(ifNull(equals(step_1, 1), 0), timestamp, NULL) AS latest_1,
                              if(ifNull(equals(step_1, 1), 0), uuid, NULL) AS uuid_1,
                              if(ifNull(equals(step_1, 1), 0), e.`$session_id`, NULL) AS `$session_id_1`,
                              if(ifNull(equals(step_1, 1), 0), e.`$window_id`, NULL) AS `$window_id_1`
                       FROM events AS e
                       LEFT OUTER JOIN
                         (SELECT tupleElement(argMax(tuple(person_distinct_id_overrides.person_id), person_distinct_id_overrides.version), 1) AS person_id,
                                 person_distinct_id_overrides.distinct_id AS distinct_id
                          FROM person_distinct_id_overrides
                          WHERE equals(person_distinct_id_overrides.team_id, 99999)
                          GROUP BY person_distinct_id_overrides.distinct_id
                          HAVING ifNull(equals(tupleElement(argMax(tuple(person_distinct_id_overrides.is_deleted), person_distinct_id_overrides.version), 1), 0), 0) SETTINGS optimize_aggregation_in_order=1) AS e__override ON equals(e.distinct_id, e__override.distinct_id)
                       WHERE and(equals(e.team_id, 99999), and(and(greaterOrEquals(toTimeZone(e.timestamp, 'UTC'), toDateTime64('2021-01-01 00:00:00.000000', 6, 'UTC')), lessOrEquals(toTimeZone(e.timestamp, 'UTC'), toDateTime64('2021-01-08 23:59:59.999999', 6, 'UTC'))), in(e.event, tuple('$pageview', 'insight analyzed'))), or(ifNull(equals(step_0, 1), 0), ifNull(equals(step_1, 1), 0)))))
                 WHERE ifNull(equals(step_0, 1), 0)))
           GROUP BY aggregation_target,
                    steps
           HAVING ifNull(equals(steps, max(max_steps)), isNull(steps)
                         and isNull(max(max_steps))))
        WHERE in(steps,
                 [1, 2])
        ORDER BY aggregation_target ASC) AS funnel_actors ON equals(if(not(empty(event__override.distinct_id)), event__override.person_id, event.person_id), funnel_actors.actor_id)
=======
             (SELECT toTimeZone(e.timestamp, 'UTC') AS timestamp,
                     if(not(empty(e__override.distinct_id)), e__override.person_id, e.person_id) AS aggregation_target,
                     e.uuid AS uuid,
                     e.`$session_id` AS `$session_id`,
                     e.`$window_id` AS `$window_id`,
                     if(equals(e.event, '$pageview'), 1, 0) AS step_0,
                     if(equals(e.event, 'insight analyzed'), 1, 0) AS step_1
              FROM events AS e
              LEFT OUTER JOIN
                (SELECT argMax(person_distinct_id_overrides.person_id, person_distinct_id_overrides.version) AS person_id,
                        person_distinct_id_overrides.distinct_id AS distinct_id
                 FROM person_distinct_id_overrides
                 WHERE equals(person_distinct_id_overrides.team_id, 99999)
                 GROUP BY person_distinct_id_overrides.distinct_id
                 HAVING ifNull(equals(argMax(person_distinct_id_overrides.is_deleted, person_distinct_id_overrides.version), 0), 0) SETTINGS optimize_aggregation_in_order=1) AS e__override ON equals(e.distinct_id, e__override.distinct_id)
              WHERE and(equals(e.team_id, 99999), and(and(greaterOrEquals(toTimeZone(e.timestamp, 'UTC'), toDateTime64('explicit_redacted_timestamp', 6, 'UTC')), lessOrEquals(toTimeZone(e.timestamp, 'UTC'), toDateTime64('explicit_redacted_timestamp', 6, 'UTC'))), in(e.event, tuple('$pageview', 'insight analyzed'))), or(ifNull(equals(step_0, 1), 0), ifNull(equals(step_1, 1), 0))))
           GROUP BY aggregation_target
           HAVING ifNull(greaterOrEquals(step_reached, 0), 0))
        WHERE bitTest(steps_bitfield, 0)
        ORDER BY aggregation_target ASC SETTINGS join_algorithm='auto') AS funnel_actors ON equals(if(not(empty(event__override.distinct_id)), event__override.person_id, event.person_id), funnel_actors.actor_id)
>>>>>>> 77d24da0
     WHERE and(equals(event.team_id, 99999), greaterOrEquals(toTimeZone(toDateTime(toTimeZone(event.timestamp, 'UTC'), 'UTC'), 'UTC'), assumeNotNull(toDateTime('2021-01-01 00:00:00', 'UTC'))), less(toTimeZone(toDateTime(toTimeZone(event.timestamp, 'UTC'), 'UTC'), 'UTC'), assumeNotNull(toDateTime('2021-01-08 23:59:59', 'UTC'))), equals(event.team_id, 99999), greater(toTimeZone(toDateTime(toTimeZone(event.timestamp, 'UTC'), 'UTC'), 'UTC'), funnel_actors.first_timestamp), less(toTimeZone(toDateTime(toTimeZone(event.timestamp, 'UTC'), 'UTC'), 'UTC'), coalesce(funnel_actors.final_timestamp, plus(toTimeZone(funnel_actors.first_timestamp, 'UTC'), toIntervalDay(14)), assumeNotNull(toDateTime('2021-01-08 23:59:59', 'UTC')))), notIn(event.event, ['$pageview', 'insight analyzed']), equals(event.event, 'insight loaded'), ifNull(equals(funnel_actors.steps, 2), 0))
     GROUP BY actor_id
     ORDER BY actor_id ASC) AS source
  ORDER BY source.id ASC
  LIMIT 101
  OFFSET 0 SETTINGS optimize_aggregation_in_order=1,
                    join_algorithm='auto',
                    readonly=2,
                    max_execution_time=60,
                    allow_experimental_object_type=1,
                    format_csv_allow_double_quotes=0,
                    max_ast_elements=4000000,
                    max_expanded_ast_elements=4000000,
                    max_bytes_before_external_group_by=0,
                    transform_null_in=1,
                    optimize_min_equality_disjunction_chain_length=4294967295,
                    allow_experimental_join_condition=1
  '''
# ---
# name: TestFunnelCorrelationActors.test_funnel_correlation_on_event_with_recordings.1
  '''
  SELECT DISTINCT session_replay_events.session_id AS session_id
  FROM session_replay_events
  WHERE and(equals(session_replay_events.team_id, 99999), greaterOrEquals(toTimeZone(session_replay_events.min_first_timestamp, 'UTC'), minus(toDateTime64('2021-01-02 00:00:00.000000', 6, 'UTC'), toIntervalDay(21))), in(session_replay_events.session_id, ['s2']))
  LIMIT 100 SETTINGS readonly=2,
                     max_execution_time=60,
                     allow_experimental_object_type=1,
                     format_csv_allow_double_quotes=0,
                     max_ast_elements=4000000,
                     max_expanded_ast_elements=4000000,
                     max_bytes_before_external_group_by=0,
                     transform_null_in=1,
                     optimize_min_equality_disjunction_chain_length=4294967295,
                     allow_experimental_join_condition=1
  '''
# ---
# name: TestFunnelCorrelationActors.test_funnel_correlation_on_event_with_recordings.2
  '''
  SELECT source.id,
         source.id AS id,
         source.matching_events AS matching_events
  FROM
    (SELECT funnel_actors.actor_id AS actor_id,
            any(funnel_actors.matching_events) AS matching_events,
            actor_id AS id
     FROM events AS event
     LEFT OUTER JOIN
       (SELECT tupleElement(argMax(tuple(person_distinct_id_overrides.person_id), person_distinct_id_overrides.version), 1) AS person_id,
               person_distinct_id_overrides.distinct_id AS distinct_id
        FROM person_distinct_id_overrides
        WHERE equals(person_distinct_id_overrides.team_id, 99999)
        GROUP BY person_distinct_id_overrides.distinct_id
        HAVING ifNull(equals(tupleElement(argMax(tuple(person_distinct_id_overrides.is_deleted), person_distinct_id_overrides.version), 1), 0), 0) SETTINGS optimize_aggregation_in_order=1) AS event__override ON equals(event.distinct_id, event__override.distinct_id)
     JOIN
       (SELECT aggregation_target AS actor_id,
               matched_events_array[plus(step_reached, 1)] AS matching_events,
               (matched_events_array[1][1]).1 AS timestamp,
               nullIf((matched_events_array[3][1]).1, 0) AS final_timestamp,
               (matched_events_array[1][1]).1 AS first_timestamp,
               steps AS steps,
               final_timestamp,
               first_timestamp
        FROM
          (SELECT arraySort(t -> t.1, groupArray(tuple(accurateCastOrNull(timestamp, 'Float64'), uuid, '', arrayFilter(x -> ifNull(notEquals(x, 0), 1), [multiply(1, step_0), multiply(2, step_1), multiply(3, step_2)])))) AS events_array,
                  [''] AS prop,
                  arrayJoin(aggregate_funnel_v9(3, 1209600, 'first_touch', 'ordered', prop, [], arrayFilter((x, x_before, x_after) -> not(and(ifNull(lessOrEquals(length(x.4), 1), 0), ifNull(equals(x.4, x_before.4), isNull(x.4)
                                                                                                                                                                                              and isNull(x_before.4)), ifNull(equals(x.4, x_after.4), isNull(x.4)
                                                                                                                                                                                                                              and isNull(x_after.4)), ifNull(equals(x.3, x_before.3), isNull(x.3)
                                                                                                                                                                                                                                                             and isNull(x_before.3)), ifNull(equals(x.3, x_after.3), isNull(x.3)
                                                                                                                                                                                                                                                                                             and isNull(x_after.3)), ifNull(greater(x.1, x_before.1), 0), ifNull(less(x.1, x_after.1), 0))), events_array, arrayRotateRight(events_array, 1), arrayRotateLeft(events_array, 1)))) AS af_tuple,
                  af_tuple.1 AS step_reached,
                  plus(af_tuple.1, 1) AS steps,
                  af_tuple.2 AS breakdown,
                  af_tuple.3 AS timings,
                  af_tuple.4 AS matched_event_uuids_array_array,
                  groupArray(tuple(timestamp, uuid, `$session_id`, `$window_id`)) AS user_events,
                  mapFromArrays(arrayMap(x -> x.2, user_events), user_events) AS user_events_map,
                  arrayMap(matched_event_uuids_array -> arrayMap(event_uuid -> user_events_map[event_uuid], arrayDistinct(matched_event_uuids_array)), matched_event_uuids_array_array) AS matched_events_array,
                  af_tuple.5 AS steps_bitfield,
                  aggregation_target AS aggregation_target
           FROM
<<<<<<< HEAD
             (SELECT tuple(latest_0, uuid_0, `$session_id_0`, `$window_id_0`) AS step_0_matching_event,
                     tuple(latest_1, uuid_1, `$session_id_1`, `$window_id_1`) AS step_1_matching_event,
                     tuple(latest_2, uuid_2, `$session_id_2`, `$window_id_2`) AS step_2_matching_event,
                     if(isNull(latest_0), tuple(NULL, NULL, NULL, NULL), if(isNull(latest_1), step_0_matching_event, if(isNull(latest_2), step_1_matching_event, step_2_matching_event))) AS final_matching_event,
                     aggregation_target AS aggregation_target,
                     steps AS steps,
                     max(steps) OVER (PARTITION BY aggregation_target) AS max_steps,
                                     step_1_conversion_time AS step_1_conversion_time,
                                     step_2_conversion_time AS step_2_conversion_time,
                                     latest_0 AS latest_0,
                                     latest_2 AS latest_2,
                                     latest_0 AS latest_0
              FROM
                (SELECT aggregation_target AS aggregation_target,
                        timestamp AS timestamp,
                        step_0 AS step_0,
                        latest_0 AS latest_0,
                        uuid_0 AS uuid_0,
                        `$session_id_0` AS `$session_id_0`,
                        `$window_id_0` AS `$window_id_0`,
                        step_1 AS step_1,
                        latest_1 AS latest_1,
                        uuid_1 AS uuid_1,
                        `$session_id_1` AS `$session_id_1`,
                        `$window_id_1` AS `$window_id_1`,
                        step_2 AS step_2,
                        latest_2 AS latest_2,
                        uuid_2 AS uuid_2,
                        `$session_id_2` AS `$session_id_2`,
                        `$window_id_2` AS `$window_id_2`,
                        if(and(ifNull(lessOrEquals(latest_0, latest_1), 0), ifNull(lessOrEquals(latest_1, plus(toTimeZone(latest_0, 'UTC'), toIntervalDay(14))), 0), ifNull(lessOrEquals(latest_1, latest_2), 0), ifNull(lessOrEquals(latest_2, plus(toTimeZone(latest_0, 'UTC'), toIntervalDay(14))), 0)), 3, if(and(ifNull(lessOrEquals(latest_0, latest_1), 0), ifNull(lessOrEquals(latest_1, plus(toTimeZone(latest_0, 'UTC'), toIntervalDay(14))), 0)), 2, 1)) AS steps,
                        if(and(isNotNull(latest_1), ifNull(lessOrEquals(latest_1, plus(toTimeZone(latest_0, 'UTC'), toIntervalDay(14))), 0)), dateDiff('second', latest_0, latest_1), NULL) AS step_1_conversion_time,
                        if(and(isNotNull(latest_2), ifNull(lessOrEquals(latest_2, plus(toTimeZone(latest_1, 'UTC'), toIntervalDay(14))), 0)), dateDiff('second', latest_1, latest_2), NULL) AS step_2_conversion_time,
                        tuple(latest_0, uuid_0, `$session_id_0`, `$window_id_0`) AS step_0_matching_event,
                        tuple(latest_1, uuid_1, `$session_id_1`, `$window_id_1`) AS step_1_matching_event,
                        tuple(latest_2, uuid_2, `$session_id_2`, `$window_id_2`) AS step_2_matching_event,
                        if(isNull(latest_0), tuple(NULL, NULL, NULL, NULL), if(isNull(latest_1), step_0_matching_event, if(isNull(latest_2), step_1_matching_event, step_2_matching_event))) AS final_matching_event
                 FROM
                   (SELECT aggregation_target AS aggregation_target,
                           timestamp AS timestamp,
                           step_0 AS step_0,
                           latest_0 AS latest_0,
                           uuid_0 AS uuid_0,
                           `$session_id_0` AS `$session_id_0`,
                           `$window_id_0` AS `$window_id_0`,
                           step_1 AS step_1,
                           latest_1 AS latest_1,
                           uuid_1 AS uuid_1,
                           `$session_id_1` AS `$session_id_1`,
                           `$window_id_1` AS `$window_id_1`,
                           step_2 AS step_2,
                           min(latest_2) OVER (PARTITION BY aggregation_target
                                               ORDER BY timestamp DESC ROWS BETWEEN UNBOUNDED PRECEDING AND 0 PRECEDING) AS latest_2,
                                              last_value(uuid_2) OVER (PARTITION BY aggregation_target
                                                                       ORDER BY timestamp DESC ROWS BETWEEN UNBOUNDED PRECEDING AND 0 PRECEDING) AS uuid_2,
                                                                      last_value(`$session_id_2`) OVER (PARTITION BY aggregation_target
                                                                                                        ORDER BY timestamp DESC ROWS BETWEEN UNBOUNDED PRECEDING AND 0 PRECEDING) AS `$session_id_2`,
                                                                                                       last_value(`$window_id_2`) OVER (PARTITION BY aggregation_target
                                                                                                                                        ORDER BY timestamp DESC ROWS BETWEEN UNBOUNDED PRECEDING AND 0 PRECEDING) AS `$window_id_2`
                    FROM
                      (SELECT aggregation_target AS aggregation_target,
                              timestamp AS timestamp,
                              step_0 AS step_0,
                              latest_0 AS latest_0,
                              uuid_0 AS uuid_0,
                              `$session_id_0` AS `$session_id_0`,
                              `$window_id_0` AS `$window_id_0`,
                              step_1 AS step_1,
                              latest_1 AS latest_1,
                              uuid_1 AS uuid_1,
                              `$session_id_1` AS `$session_id_1`,
                              `$window_id_1` AS `$window_id_1`,
                              step_2 AS step_2,
                              if(ifNull(less(latest_2, latest_1), 0), NULL, latest_2) AS latest_2,
                              if(ifNull(less(latest_2, latest_1), 0), NULL, uuid_2) AS uuid_2,
                              if(ifNull(less(latest_2, latest_1), 0), NULL, `$session_id_2`) AS `$session_id_2`,
                              if(ifNull(less(latest_2, latest_1), 0), NULL, `$window_id_2`) AS `$window_id_2`
                       FROM
                         (SELECT aggregation_target AS aggregation_target,
                                 timestamp AS timestamp,
                                 step_0 AS step_0,
                                 latest_0 AS latest_0,
                                 uuid_0 AS uuid_0,
                                 `$session_id_0` AS `$session_id_0`,
                                 `$window_id_0` AS `$window_id_0`,
                                 step_1 AS step_1,
                                 min(latest_1) OVER (PARTITION BY aggregation_target
                                                     ORDER BY timestamp DESC ROWS BETWEEN UNBOUNDED PRECEDING AND 0 PRECEDING) AS latest_1,
                                                    last_value(uuid_1) OVER (PARTITION BY aggregation_target
                                                                             ORDER BY timestamp DESC ROWS BETWEEN UNBOUNDED PRECEDING AND 0 PRECEDING) AS uuid_1,
                                                                            last_value(`$session_id_1`) OVER (PARTITION BY aggregation_target
                                                                                                              ORDER BY timestamp DESC ROWS BETWEEN UNBOUNDED PRECEDING AND 0 PRECEDING) AS `$session_id_1`,
                                                                                                             last_value(`$window_id_1`) OVER (PARTITION BY aggregation_target
                                                                                                                                              ORDER BY timestamp DESC ROWS BETWEEN UNBOUNDED PRECEDING AND 0 PRECEDING) AS `$window_id_1`,
                                                                                                                                             step_2 AS step_2,
                                                                                                                                             min(latest_2) OVER (PARTITION BY aggregation_target
                                                                                                                                                                 ORDER BY timestamp DESC ROWS BETWEEN UNBOUNDED PRECEDING AND 0 PRECEDING) AS latest_2,
                                                                                                                                                                last_value(uuid_2) OVER (PARTITION BY aggregation_target
                                                                                                                                                                                         ORDER BY timestamp DESC ROWS BETWEEN UNBOUNDED PRECEDING AND 0 PRECEDING) AS uuid_2,
                                                                                                                                                                                        last_value(`$session_id_2`) OVER (PARTITION BY aggregation_target
                                                                                                                                                                                                                          ORDER BY timestamp DESC ROWS BETWEEN UNBOUNDED PRECEDING AND 0 PRECEDING) AS `$session_id_2`,
                                                                                                                                                                                                                         last_value(`$window_id_2`) OVER (PARTITION BY aggregation_target
                                                                                                                                                                                                                                                          ORDER BY timestamp DESC ROWS BETWEEN UNBOUNDED PRECEDING AND 0 PRECEDING) AS `$window_id_2`
                          FROM
                            (SELECT toTimeZone(e.timestamp, 'UTC') AS timestamp,
                                    if(not(empty(e__override.distinct_id)), e__override.person_id, e.person_id) AS aggregation_target,
                                    e.uuid AS uuid,
                                    if(equals(e.event, '$pageview'), 1, 0) AS step_0,
                                    if(ifNull(equals(step_0, 1), 0), timestamp, NULL) AS latest_0,
                                    if(ifNull(equals(step_0, 1), 0), uuid, NULL) AS uuid_0,
                                    if(ifNull(equals(step_0, 1), 0), e.`$session_id`, NULL) AS `$session_id_0`,
                                    if(ifNull(equals(step_0, 1), 0), e.`$window_id`, NULL) AS `$window_id_0`,
                                    if(equals(e.event, 'insight analyzed'), 1, 0) AS step_1,
                                    if(ifNull(equals(step_1, 1), 0), timestamp, NULL) AS latest_1,
                                    if(ifNull(equals(step_1, 1), 0), uuid, NULL) AS uuid_1,
                                    if(ifNull(equals(step_1, 1), 0), e.`$session_id`, NULL) AS `$session_id_1`,
                                    if(ifNull(equals(step_1, 1), 0), e.`$window_id`, NULL) AS `$window_id_1`,
                                    if(equals(e.event, 'insight updated'), 1, 0) AS step_2,
                                    if(ifNull(equals(step_2, 1), 0), timestamp, NULL) AS latest_2,
                                    if(ifNull(equals(step_2, 1), 0), uuid, NULL) AS uuid_2,
                                    if(ifNull(equals(step_2, 1), 0), e.`$session_id`, NULL) AS `$session_id_2`,
                                    if(ifNull(equals(step_2, 1), 0), e.`$window_id`, NULL) AS `$window_id_2`
                             FROM events AS e
                             LEFT OUTER JOIN
                               (SELECT tupleElement(argMax(tuple(person_distinct_id_overrides.person_id), person_distinct_id_overrides.version), 1) AS person_id,
                                       person_distinct_id_overrides.distinct_id AS distinct_id
                                FROM person_distinct_id_overrides
                                WHERE equals(person_distinct_id_overrides.team_id, 99999)
                                GROUP BY person_distinct_id_overrides.distinct_id
                                HAVING ifNull(equals(tupleElement(argMax(tuple(person_distinct_id_overrides.is_deleted), person_distinct_id_overrides.version), 1), 0), 0) SETTINGS optimize_aggregation_in_order=1) AS e__override ON equals(e.distinct_id, e__override.distinct_id)
                             WHERE and(equals(e.team_id, 99999), and(and(greaterOrEquals(toTimeZone(e.timestamp, 'UTC'), toDateTime64('2021-01-01 00:00:00.000000', 6, 'UTC')), lessOrEquals(toTimeZone(e.timestamp, 'UTC'), toDateTime64('2021-01-08 23:59:59.999999', 6, 'UTC'))), in(e.event, tuple('$pageview', 'insight analyzed', 'insight updated'))), or(ifNull(equals(step_0, 1), 0), ifNull(equals(step_1, 1), 0), ifNull(equals(step_2, 1), 0)))))))
                 WHERE ifNull(equals(step_0, 1), 0)))
           GROUP BY aggregation_target,
                    steps
           HAVING ifNull(equals(steps, max(max_steps)), isNull(steps)
                         and isNull(max(max_steps))))
        WHERE in(steps,
                 [1, 2, 3])
        ORDER BY aggregation_target ASC) AS funnel_actors ON equals(if(not(empty(event__override.distinct_id)), event__override.person_id, event.person_id), funnel_actors.actor_id)
=======
             (SELECT toTimeZone(e.timestamp, 'UTC') AS timestamp,
                     if(not(empty(e__override.distinct_id)), e__override.person_id, e.person_id) AS aggregation_target,
                     e.uuid AS uuid,
                     e.`$session_id` AS `$session_id`,
                     e.`$window_id` AS `$window_id`,
                     if(equals(e.event, '$pageview'), 1, 0) AS step_0,
                     if(equals(e.event, 'insight analyzed'), 1, 0) AS step_1,
                     if(equals(e.event, 'insight updated'), 1, 0) AS step_2
              FROM events AS e
              LEFT OUTER JOIN
                (SELECT argMax(person_distinct_id_overrides.person_id, person_distinct_id_overrides.version) AS person_id,
                        person_distinct_id_overrides.distinct_id AS distinct_id
                 FROM person_distinct_id_overrides
                 WHERE equals(person_distinct_id_overrides.team_id, 99999)
                 GROUP BY person_distinct_id_overrides.distinct_id
                 HAVING ifNull(equals(argMax(person_distinct_id_overrides.is_deleted, person_distinct_id_overrides.version), 0), 0) SETTINGS optimize_aggregation_in_order=1) AS e__override ON equals(e.distinct_id, e__override.distinct_id)
              WHERE and(equals(e.team_id, 99999), and(and(greaterOrEquals(toTimeZone(e.timestamp, 'UTC'), toDateTime64('explicit_redacted_timestamp', 6, 'UTC')), lessOrEquals(toTimeZone(e.timestamp, 'UTC'), toDateTime64('explicit_redacted_timestamp', 6, 'UTC'))), in(e.event, tuple('$pageview', 'insight analyzed', 'insight updated'))), or(ifNull(equals(step_0, 1), 0), ifNull(equals(step_1, 1), 0), ifNull(equals(step_2, 1), 0))))
           GROUP BY aggregation_target
           HAVING ifNull(greaterOrEquals(step_reached, 0), 0))
        WHERE bitTest(steps_bitfield, 0)
        ORDER BY aggregation_target ASC SETTINGS join_algorithm='auto') AS funnel_actors ON equals(if(not(empty(event__override.distinct_id)), event__override.person_id, event.person_id), funnel_actors.actor_id)
>>>>>>> 77d24da0
     WHERE and(equals(event.team_id, 99999), greaterOrEquals(toTimeZone(toDateTime(toTimeZone(event.timestamp, 'UTC'), 'UTC'), 'UTC'), assumeNotNull(toDateTime('2021-01-01 00:00:00', 'UTC'))), less(toTimeZone(toDateTime(toTimeZone(event.timestamp, 'UTC'), 'UTC'), 'UTC'), assumeNotNull(toDateTime('2021-01-08 23:59:59', 'UTC'))), equals(event.team_id, 99999), greater(toTimeZone(toDateTime(toTimeZone(event.timestamp, 'UTC'), 'UTC'), 'UTC'), funnel_actors.first_timestamp), less(toTimeZone(toDateTime(toTimeZone(event.timestamp, 'UTC'), 'UTC'), 'UTC'), coalesce(funnel_actors.final_timestamp, plus(toTimeZone(funnel_actors.first_timestamp, 'UTC'), toIntervalDay(14)), assumeNotNull(toDateTime('2021-01-08 23:59:59', 'UTC')))), notIn(event.event, ['$pageview', 'insight analyzed', 'insight updated']), equals(event.event, 'insight loaded'), ifNull(notEquals(funnel_actors.steps, 3), 1))
     GROUP BY actor_id
     ORDER BY actor_id ASC) AS source
  ORDER BY source.id ASC
  LIMIT 101
  OFFSET 0 SETTINGS optimize_aggregation_in_order=1,
                    join_algorithm='auto',
                    readonly=2,
                    max_execution_time=60,
                    allow_experimental_object_type=1,
                    format_csv_allow_double_quotes=0,
                    max_ast_elements=4000000,
                    max_expanded_ast_elements=4000000,
                    max_bytes_before_external_group_by=0,
                    transform_null_in=1,
                    optimize_min_equality_disjunction_chain_length=4294967295,
                    allow_experimental_join_condition=1
  '''
# ---
# name: TestFunnelCorrelationActors.test_funnel_correlation_on_event_with_recordings.3
  '''
  SELECT DISTINCT session_replay_events.session_id AS session_id
  FROM session_replay_events
  WHERE and(equals(session_replay_events.team_id, 99999), greaterOrEquals(toTimeZone(session_replay_events.min_first_timestamp, 'UTC'), minus(toDateTime64('2021-01-02 00:00:00.000000', 6, 'UTC'), toIntervalDay(21))), in(session_replay_events.session_id, ['s2']))
  LIMIT 100 SETTINGS readonly=2,
                     max_execution_time=60,
                     allow_experimental_object_type=1,
                     format_csv_allow_double_quotes=0,
                     max_ast_elements=4000000,
                     max_expanded_ast_elements=4000000,
                     max_bytes_before_external_group_by=0,
                     transform_null_in=1,
                     optimize_min_equality_disjunction_chain_length=4294967295,
                     allow_experimental_join_condition=1
  '''
# ---
# name: TestFunnelCorrelationActors.test_funnel_correlation_on_properties_with_recordings
  '''
  SELECT source.id,
         source.id AS id,
         source.matching_events AS matching_events
  FROM
    (SELECT funnel_actors.actor_id AS actor_id,
            any(funnel_actors.matching_events) AS matching_events,
            actor_id AS id
     FROM
       (SELECT aggregation_target AS actor_id,
               matched_events_array[plus(step_reached, 1)] AS matching_events,
               (matched_events_array[1][1]).1 AS timestamp,
               nullIf((matched_events_array[2][1]).1, 0) AS final_timestamp,
               (matched_events_array[1][1]).1 AS first_timestamp,
               steps AS steps,
               final_timestamp,
               first_timestamp
        FROM
          (SELECT arraySort(t -> t.1, groupArray(tuple(accurateCastOrNull(timestamp, 'Float64'), uuid, '', arrayFilter(x -> ifNull(notEquals(x, 0), 1), [multiply(1, step_0), multiply(2, step_1)])))) AS events_array,
                  [''] AS prop,
                  arrayJoin(aggregate_funnel_v9(2, 1209600, 'first_touch', 'ordered', prop, [], arrayFilter((x, x_before, x_after) -> not(and(ifNull(lessOrEquals(length(x.4), 1), 0), ifNull(equals(x.4, x_before.4), isNull(x.4)
                                                                                                                                                                                              and isNull(x_before.4)), ifNull(equals(x.4, x_after.4), isNull(x.4)
                                                                                                                                                                                                                              and isNull(x_after.4)), ifNull(equals(x.3, x_before.3), isNull(x.3)
                                                                                                                                                                                                                                                             and isNull(x_before.3)), ifNull(equals(x.3, x_after.3), isNull(x.3)
                                                                                                                                                                                                                                                                                             and isNull(x_after.3)), ifNull(greater(x.1, x_before.1), 0), ifNull(less(x.1, x_after.1), 0))), events_array, arrayRotateRight(events_array, 1), arrayRotateLeft(events_array, 1)))) AS af_tuple,
                  af_tuple.1 AS step_reached,
                  plus(af_tuple.1, 1) AS steps,
                  af_tuple.2 AS breakdown,
                  af_tuple.3 AS timings,
                  af_tuple.4 AS matched_event_uuids_array_array,
                  groupArray(tuple(timestamp, uuid, `$session_id`, `$window_id`)) AS user_events,
                  mapFromArrays(arrayMap(x -> x.2, user_events), user_events) AS user_events_map,
                  arrayMap(matched_event_uuids_array -> arrayMap(event_uuid -> user_events_map[event_uuid], arrayDistinct(matched_event_uuids_array)), matched_event_uuids_array_array) AS matched_events_array,
                  af_tuple.5 AS steps_bitfield,
                  aggregation_target AS aggregation_target
           FROM
<<<<<<< HEAD
             (SELECT tuple(latest_0, uuid_0, `$session_id_0`, `$window_id_0`) AS step_0_matching_event,
                     tuple(latest_1, uuid_1, `$session_id_1`, `$window_id_1`) AS step_1_matching_event,
                     if(isNull(latest_0), tuple(NULL, NULL, NULL, NULL), if(isNull(latest_1), step_0_matching_event, step_1_matching_event)) AS final_matching_event,
                     aggregation_target AS aggregation_target,
                     steps AS steps,
                     max(steps) OVER (PARTITION BY aggregation_target) AS max_steps,
                                     step_1_conversion_time AS step_1_conversion_time,
                                     latest_0 AS latest_0,
                                     latest_1 AS latest_1,
                                     latest_0 AS latest_0
              FROM
                (SELECT aggregation_target AS aggregation_target,
                        timestamp AS timestamp,
                        step_0 AS step_0,
                        latest_0 AS latest_0,
                        uuid_0 AS uuid_0,
                        `$session_id_0` AS `$session_id_0`,
                        `$window_id_0` AS `$window_id_0`,
                        step_1 AS step_1,
                        latest_1 AS latest_1,
                        uuid_1 AS uuid_1,
                        `$session_id_1` AS `$session_id_1`,
                        `$window_id_1` AS `$window_id_1`,
                        if(and(ifNull(lessOrEquals(latest_0, latest_1), 0), ifNull(lessOrEquals(latest_1, plus(toTimeZone(latest_0, 'UTC'), toIntervalDay(14))), 0)), 2, 1) AS steps,
                        if(and(isNotNull(latest_1), ifNull(lessOrEquals(latest_1, plus(toTimeZone(latest_0, 'UTC'), toIntervalDay(14))), 0)), dateDiff('second', latest_0, latest_1), NULL) AS step_1_conversion_time,
                        tuple(latest_0, uuid_0, `$session_id_0`, `$window_id_0`) AS step_0_matching_event,
                        tuple(latest_1, uuid_1, `$session_id_1`, `$window_id_1`) AS step_1_matching_event,
                        if(isNull(latest_0), tuple(NULL, NULL, NULL, NULL), if(isNull(latest_1), step_0_matching_event, step_1_matching_event)) AS final_matching_event
                 FROM
                   (SELECT aggregation_target AS aggregation_target,
                           timestamp AS timestamp,
                           step_0 AS step_0,
                           latest_0 AS latest_0,
                           uuid_0 AS uuid_0,
                           `$session_id_0` AS `$session_id_0`,
                           `$window_id_0` AS `$window_id_0`,
                           step_1 AS step_1,
                           min(latest_1) OVER (PARTITION BY aggregation_target
                                               ORDER BY timestamp DESC ROWS BETWEEN UNBOUNDED PRECEDING AND 0 PRECEDING) AS latest_1,
                                              last_value(uuid_1) OVER (PARTITION BY aggregation_target
                                                                       ORDER BY timestamp DESC ROWS BETWEEN UNBOUNDED PRECEDING AND 0 PRECEDING) AS uuid_1,
                                                                      last_value(`$session_id_1`) OVER (PARTITION BY aggregation_target
                                                                                                        ORDER BY timestamp DESC ROWS BETWEEN UNBOUNDED PRECEDING AND 0 PRECEDING) AS `$session_id_1`,
                                                                                                       last_value(`$window_id_1`) OVER (PARTITION BY aggregation_target
                                                                                                                                        ORDER BY timestamp DESC ROWS BETWEEN UNBOUNDED PRECEDING AND 0 PRECEDING) AS `$window_id_1`
                    FROM
                      (SELECT toTimeZone(e.timestamp, 'UTC') AS timestamp,
                              if(not(empty(e__override.distinct_id)), e__override.person_id, e.person_id) AS aggregation_target,
                              e.uuid AS uuid,
                              if(equals(e.event, '$pageview'), 1, 0) AS step_0,
                              if(ifNull(equals(step_0, 1), 0), timestamp, NULL) AS latest_0,
                              if(ifNull(equals(step_0, 1), 0), uuid, NULL) AS uuid_0,
                              if(ifNull(equals(step_0, 1), 0), e.`$session_id`, NULL) AS `$session_id_0`,
                              if(ifNull(equals(step_0, 1), 0), e.`$window_id`, NULL) AS `$window_id_0`,
                              if(equals(e.event, 'insight analyzed'), 1, 0) AS step_1,
                              if(ifNull(equals(step_1, 1), 0), timestamp, NULL) AS latest_1,
                              if(ifNull(equals(step_1, 1), 0), uuid, NULL) AS uuid_1,
                              if(ifNull(equals(step_1, 1), 0), e.`$session_id`, NULL) AS `$session_id_1`,
                              if(ifNull(equals(step_1, 1), 0), e.`$window_id`, NULL) AS `$window_id_1`
                       FROM events AS e
                       LEFT OUTER JOIN
                         (SELECT tupleElement(argMax(tuple(person_distinct_id_overrides.person_id), person_distinct_id_overrides.version), 1) AS person_id,
                                 person_distinct_id_overrides.distinct_id AS distinct_id
                          FROM person_distinct_id_overrides
                          WHERE equals(person_distinct_id_overrides.team_id, 99999)
                          GROUP BY person_distinct_id_overrides.distinct_id
                          HAVING ifNull(equals(tupleElement(argMax(tuple(person_distinct_id_overrides.is_deleted), person_distinct_id_overrides.version), 1), 0), 0) SETTINGS optimize_aggregation_in_order=1) AS e__override ON equals(e.distinct_id, e__override.distinct_id)
                       LEFT JOIN
                         (SELECT person.id AS id,
                                 replaceRegexpAll(nullIf(nullIf(JSONExtractRaw(person.properties, 'foo'), ''), 'null'), '^"|"$', '') AS properties___foo
                          FROM person
                          WHERE and(equals(person.team_id, 99999), in(tuple(person.id, person.version),
                                                                        (SELECT person.id AS id, max(person.version) AS version
                                                                         FROM person
                                                                         WHERE equals(person.team_id, 99999)
                                                                         GROUP BY person.id
                                                                         HAVING and(ifNull(equals(argMax(person.is_deleted, person.version), 0), 0), ifNull(less(argMax(toTimeZone(person.created_at, 'UTC'), person.version), plus(now64(6, 'UTC'), toIntervalDay(1))), 0))))) SETTINGS optimize_aggregation_in_order=1) AS e__person ON equals(if(not(empty(e__override.distinct_id)), e__override.person_id, e.person_id), e__person.id)
                       WHERE and(equals(e.team_id, 99999), and(and(greaterOrEquals(toTimeZone(e.timestamp, 'UTC'), toDateTime64('2021-01-01 00:00:00.000000', 6, 'UTC')), lessOrEquals(toTimeZone(e.timestamp, 'UTC'), toDateTime64('2021-01-08 23:59:59.999999', 6, 'UTC'))), in(e.event, tuple('$pageview', 'insight analyzed')), ifNull(equals(e__person.properties___foo, 'bar'), 0)), or(ifNull(equals(step_0, 1), 0), ifNull(equals(step_1, 1), 0)))))
                 WHERE ifNull(equals(step_0, 1), 0)))
           GROUP BY aggregation_target,
                    steps
           HAVING ifNull(equals(steps, max(max_steps)), isNull(steps)
                         and isNull(max(max_steps))))
        WHERE in(steps,
                 [1, 2])
        ORDER BY aggregation_target ASC) AS funnel_actors
=======
             (SELECT toTimeZone(e.timestamp, 'UTC') AS timestamp,
                     if(not(empty(e__override.distinct_id)), e__override.person_id, e.person_id) AS aggregation_target,
                     e.uuid AS uuid,
                     e.`$session_id` AS `$session_id`,
                     e.`$window_id` AS `$window_id`,
                     if(equals(e.event, '$pageview'), 1, 0) AS step_0,
                     if(equals(e.event, 'insight analyzed'), 1, 0) AS step_1
              FROM events AS e
              LEFT OUTER JOIN
                (SELECT argMax(person_distinct_id_overrides.person_id, person_distinct_id_overrides.version) AS person_id,
                        person_distinct_id_overrides.distinct_id AS distinct_id
                 FROM person_distinct_id_overrides
                 WHERE equals(person_distinct_id_overrides.team_id, 99999)
                 GROUP BY person_distinct_id_overrides.distinct_id
                 HAVING ifNull(equals(argMax(person_distinct_id_overrides.is_deleted, person_distinct_id_overrides.version), 0), 0) SETTINGS optimize_aggregation_in_order=1) AS e__override ON equals(e.distinct_id, e__override.distinct_id)
              LEFT JOIN
                (SELECT person.id AS id,
                        replaceRegexpAll(nullIf(nullIf(JSONExtractRaw(person.properties, 'foo'), ''), 'null'), '^"|"$', '') AS properties___foo
                 FROM person
                 WHERE and(equals(person.team_id, 99999), in(tuple(person.id, person.version),
                                                               (SELECT person.id AS id, max(person.version) AS version
                                                                FROM person
                                                                WHERE equals(person.team_id, 99999)
                                                                GROUP BY person.id
                                                                HAVING and(ifNull(equals(argMax(person.is_deleted, person.version), 0), 0), ifNull(less(argMax(toTimeZone(person.created_at, 'UTC'), person.version), plus(now64(6, 'UTC'), toIntervalDay(1))), 0))))) SETTINGS optimize_aggregation_in_order=1) AS e__person ON equals(if(not(empty(e__override.distinct_id)), e__override.person_id, e.person_id), e__person.id)
              WHERE and(equals(e.team_id, 99999), and(and(greaterOrEquals(toTimeZone(e.timestamp, 'UTC'), toDateTime64('explicit_redacted_timestamp', 6, 'UTC')), lessOrEquals(toTimeZone(e.timestamp, 'UTC'), toDateTime64('explicit_redacted_timestamp', 6, 'UTC'))), in(e.event, tuple('$pageview', 'insight analyzed')), ifNull(equals(e__person.properties___foo, 'bar'), 0)), or(ifNull(equals(step_0, 1), 0), ifNull(equals(step_1, 1), 0))))
           GROUP BY aggregation_target
           HAVING ifNull(greaterOrEquals(step_reached, 0), 0))
        WHERE bitTest(steps_bitfield, 0)
        ORDER BY aggregation_target ASC SETTINGS join_algorithm='auto') AS funnel_actors
>>>>>>> 77d24da0
     WHERE ifNull(equals(funnel_actors.steps, 2), 0)
     GROUP BY funnel_actors.actor_id
     ORDER BY funnel_actors.actor_id ASC) AS source
  ORDER BY source.id ASC
  LIMIT 101
  OFFSET 0 SETTINGS optimize_aggregation_in_order=1,
                    join_algorithm='auto',
                    readonly=2,
                    max_execution_time=60,
                    allow_experimental_object_type=1,
                    format_csv_allow_double_quotes=0,
                    max_ast_elements=4000000,
                    max_expanded_ast_elements=4000000,
                    max_bytes_before_external_group_by=0,
                    transform_null_in=1,
                    optimize_min_equality_disjunction_chain_length=4294967295,
                    allow_experimental_join_condition=1
  '''
# ---
# name: TestFunnelCorrelationActors.test_funnel_correlation_on_properties_with_recordings.1
  '''
  SELECT DISTINCT session_replay_events.session_id AS session_id
  FROM session_replay_events
  WHERE and(equals(session_replay_events.team_id, 99999), greaterOrEquals(toTimeZone(session_replay_events.min_first_timestamp, 'UTC'), minus(toDateTime64('2021-01-02 00:00:00.000000', 6, 'UTC'), toIntervalDay(21))), in(session_replay_events.session_id, ['s2']))
  LIMIT 100 SETTINGS readonly=2,
                     max_execution_time=60,
                     allow_experimental_object_type=1,
                     format_csv_allow_double_quotes=0,
                     max_ast_elements=4000000,
                     max_expanded_ast_elements=4000000,
                     max_bytes_before_external_group_by=0,
                     transform_null_in=1,
                     optimize_min_equality_disjunction_chain_length=4294967295,
                     allow_experimental_join_condition=1
  '''
# ---<|MERGE_RESOLUTION|>--- conflicted
+++ resolved
@@ -10,12 +10,12 @@
             actor_id AS id
      FROM events AS event
      LEFT OUTER JOIN
-       (SELECT tupleElement(argMax(tuple(person_distinct_id_overrides.person_id), person_distinct_id_overrides.version), 1) AS person_id,
+       (SELECT argMax(person_distinct_id_overrides.person_id, person_distinct_id_overrides.version) AS person_id,
                person_distinct_id_overrides.distinct_id AS distinct_id
         FROM person_distinct_id_overrides
         WHERE equals(person_distinct_id_overrides.team_id, 99999)
         GROUP BY person_distinct_id_overrides.distinct_id
-        HAVING ifNull(equals(tupleElement(argMax(tuple(person_distinct_id_overrides.is_deleted), person_distinct_id_overrides.version), 1), 0), 0) SETTINGS optimize_aggregation_in_order=1) AS event__override ON equals(event.distinct_id, event__override.distinct_id)
+        HAVING ifNull(equals(argMax(person_distinct_id_overrides.is_deleted, person_distinct_id_overrides.version), 0), 0) SETTINGS optimize_aggregation_in_order=1) AS event__override ON equals(event.distinct_id, event__override.distinct_id)
      JOIN
        (SELECT aggregation_target AS actor_id,
                matched_events_array[plus(step_reached, 1)] AS matching_events,
@@ -44,84 +44,6 @@
                   af_tuple.5 AS steps_bitfield,
                   aggregation_target AS aggregation_target
            FROM
-<<<<<<< HEAD
-             (SELECT tuple(latest_0, uuid_0, `$session_id_0`, `$window_id_0`) AS step_0_matching_event,
-                     tuple(latest_1, uuid_1, `$session_id_1`, `$window_id_1`) AS step_1_matching_event,
-                     if(isNull(latest_0), tuple(NULL, NULL, NULL, NULL), if(isNull(latest_1), step_0_matching_event, step_1_matching_event)) AS final_matching_event,
-                     aggregation_target AS aggregation_target,
-                     steps AS steps,
-                     max(steps) OVER (PARTITION BY aggregation_target) AS max_steps,
-                                     step_1_conversion_time AS step_1_conversion_time,
-                                     latest_0 AS latest_0,
-                                     latest_1 AS latest_1,
-                                     latest_0 AS latest_0
-              FROM
-                (SELECT aggregation_target AS aggregation_target,
-                        timestamp AS timestamp,
-                        step_0 AS step_0,
-                        latest_0 AS latest_0,
-                        uuid_0 AS uuid_0,
-                        `$session_id_0` AS `$session_id_0`,
-                        `$window_id_0` AS `$window_id_0`,
-                        step_1 AS step_1,
-                        latest_1 AS latest_1,
-                        uuid_1 AS uuid_1,
-                        `$session_id_1` AS `$session_id_1`,
-                        `$window_id_1` AS `$window_id_1`,
-                        if(and(ifNull(lessOrEquals(latest_0, latest_1), 0), ifNull(lessOrEquals(latest_1, plus(toTimeZone(latest_0, 'UTC'), toIntervalDay(14))), 0)), 2, 1) AS steps,
-                        if(and(isNotNull(latest_1), ifNull(lessOrEquals(latest_1, plus(toTimeZone(latest_0, 'UTC'), toIntervalDay(14))), 0)), dateDiff('second', latest_0, latest_1), NULL) AS step_1_conversion_time,
-                        tuple(latest_0, uuid_0, `$session_id_0`, `$window_id_0`) AS step_0_matching_event,
-                        tuple(latest_1, uuid_1, `$session_id_1`, `$window_id_1`) AS step_1_matching_event,
-                        if(isNull(latest_0), tuple(NULL, NULL, NULL, NULL), if(isNull(latest_1), step_0_matching_event, step_1_matching_event)) AS final_matching_event
-                 FROM
-                   (SELECT aggregation_target AS aggregation_target,
-                           timestamp AS timestamp,
-                           step_0 AS step_0,
-                           latest_0 AS latest_0,
-                           uuid_0 AS uuid_0,
-                           `$session_id_0` AS `$session_id_0`,
-                           `$window_id_0` AS `$window_id_0`,
-                           step_1 AS step_1,
-                           min(latest_1) OVER (PARTITION BY aggregation_target
-                                               ORDER BY timestamp DESC ROWS BETWEEN UNBOUNDED PRECEDING AND 0 PRECEDING) AS latest_1,
-                                              last_value(uuid_1) OVER (PARTITION BY aggregation_target
-                                                                       ORDER BY timestamp DESC ROWS BETWEEN UNBOUNDED PRECEDING AND 0 PRECEDING) AS uuid_1,
-                                                                      last_value(`$session_id_1`) OVER (PARTITION BY aggregation_target
-                                                                                                        ORDER BY timestamp DESC ROWS BETWEEN UNBOUNDED PRECEDING AND 0 PRECEDING) AS `$session_id_1`,
-                                                                                                       last_value(`$window_id_1`) OVER (PARTITION BY aggregation_target
-                                                                                                                                        ORDER BY timestamp DESC ROWS BETWEEN UNBOUNDED PRECEDING AND 0 PRECEDING) AS `$window_id_1`
-                    FROM
-                      (SELECT toTimeZone(e.timestamp, 'UTC') AS timestamp,
-                              if(not(empty(e__override.distinct_id)), e__override.person_id, e.person_id) AS aggregation_target,
-                              e.uuid AS uuid,
-                              if(equals(e.event, '$pageview'), 1, 0) AS step_0,
-                              if(ifNull(equals(step_0, 1), 0), timestamp, NULL) AS latest_0,
-                              if(ifNull(equals(step_0, 1), 0), uuid, NULL) AS uuid_0,
-                              if(ifNull(equals(step_0, 1), 0), e.`$session_id`, NULL) AS `$session_id_0`,
-                              if(ifNull(equals(step_0, 1), 0), e.`$window_id`, NULL) AS `$window_id_0`,
-                              if(equals(e.event, 'insight analyzed'), 1, 0) AS step_1,
-                              if(ifNull(equals(step_1, 1), 0), timestamp, NULL) AS latest_1,
-                              if(ifNull(equals(step_1, 1), 0), uuid, NULL) AS uuid_1,
-                              if(ifNull(equals(step_1, 1), 0), e.`$session_id`, NULL) AS `$session_id_1`,
-                              if(ifNull(equals(step_1, 1), 0), e.`$window_id`, NULL) AS `$window_id_1`
-                       FROM events AS e
-                       LEFT OUTER JOIN
-                         (SELECT tupleElement(argMax(tuple(person_distinct_id_overrides.person_id), person_distinct_id_overrides.version), 1) AS person_id,
-                                 person_distinct_id_overrides.distinct_id AS distinct_id
-                          FROM person_distinct_id_overrides
-                          WHERE equals(person_distinct_id_overrides.team_id, 99999)
-                          GROUP BY person_distinct_id_overrides.distinct_id
-                          HAVING ifNull(equals(tupleElement(argMax(tuple(person_distinct_id_overrides.is_deleted), person_distinct_id_overrides.version), 1), 0), 0) SETTINGS optimize_aggregation_in_order=1) AS e__override ON equals(e.distinct_id, e__override.distinct_id)
-                       WHERE and(equals(e.team_id, 99999), and(and(greaterOrEquals(toTimeZone(e.timestamp, 'UTC'), toDateTime64('2021-01-01 00:00:00.000000', 6, 'UTC')), lessOrEquals(toTimeZone(e.timestamp, 'UTC'), toDateTime64('2021-01-08 23:59:59.999999', 6, 'UTC'))), in(e.event, tuple('$pageview', 'insight analyzed'))), or(ifNull(equals(step_0, 1), 0), ifNull(equals(step_1, 1), 0)))))
-                 WHERE ifNull(equals(step_0, 1), 0)))
-           GROUP BY aggregation_target,
-                    steps
-           HAVING ifNull(equals(steps, max(max_steps)), isNull(steps)
-                         and isNull(max(max_steps))))
-        WHERE in(steps,
-                 [1, 2])
-        ORDER BY aggregation_target ASC) AS funnel_actors ON equals(if(not(empty(event__override.distinct_id)), event__override.person_id, event.person_id), funnel_actors.actor_id)
-=======
              (SELECT toTimeZone(e.timestamp, 'UTC') AS timestamp,
                      if(not(empty(e__override.distinct_id)), e__override.person_id, e.person_id) AS aggregation_target,
                      e.uuid AS uuid,
@@ -142,7 +64,6 @@
            HAVING ifNull(greaterOrEquals(step_reached, 0), 0))
         WHERE bitTest(steps_bitfield, 0)
         ORDER BY aggregation_target ASC SETTINGS join_algorithm='auto') AS funnel_actors ON equals(if(not(empty(event__override.distinct_id)), event__override.person_id, event.person_id), funnel_actors.actor_id)
->>>>>>> 77d24da0
      WHERE and(equals(event.team_id, 99999), greaterOrEquals(toTimeZone(toDateTime(toTimeZone(event.timestamp, 'UTC'), 'UTC'), 'UTC'), assumeNotNull(toDateTime('2021-01-01 00:00:00', 'UTC'))), less(toTimeZone(toDateTime(toTimeZone(event.timestamp, 'UTC'), 'UTC'), 'UTC'), assumeNotNull(toDateTime('2021-01-08 23:59:59', 'UTC'))), equals(event.team_id, 99999), greater(toTimeZone(toDateTime(toTimeZone(event.timestamp, 'UTC'), 'UTC'), 'UTC'), funnel_actors.first_timestamp), less(toTimeZone(toDateTime(toTimeZone(event.timestamp, 'UTC'), 'UTC'), 'UTC'), coalesce(funnel_actors.final_timestamp, plus(toTimeZone(funnel_actors.first_timestamp, 'UTC'), toIntervalDay(14)), assumeNotNull(toDateTime('2021-01-08 23:59:59', 'UTC')))), notIn(event.event, ['$pageview', 'insight analyzed']), equals(event.event, 'insight loaded'), ifNull(equals(funnel_actors.steps, 2), 0))
      GROUP BY actor_id
      ORDER BY actor_id ASC) AS source
@@ -190,12 +111,12 @@
             actor_id AS id
      FROM events AS event
      LEFT OUTER JOIN
-       (SELECT tupleElement(argMax(tuple(person_distinct_id_overrides.person_id), person_distinct_id_overrides.version), 1) AS person_id,
+       (SELECT argMax(person_distinct_id_overrides.person_id, person_distinct_id_overrides.version) AS person_id,
                person_distinct_id_overrides.distinct_id AS distinct_id
         FROM person_distinct_id_overrides
         WHERE equals(person_distinct_id_overrides.team_id, 99999)
         GROUP BY person_distinct_id_overrides.distinct_id
-        HAVING ifNull(equals(tupleElement(argMax(tuple(person_distinct_id_overrides.is_deleted), person_distinct_id_overrides.version), 1), 0), 0) SETTINGS optimize_aggregation_in_order=1) AS event__override ON equals(event.distinct_id, event__override.distinct_id)
+        HAVING ifNull(equals(argMax(person_distinct_id_overrides.is_deleted, person_distinct_id_overrides.version), 0), 0) SETTINGS optimize_aggregation_in_order=1) AS event__override ON equals(event.distinct_id, event__override.distinct_id)
      JOIN
        (SELECT aggregation_target AS actor_id,
                matched_events_array[plus(step_reached, 1)] AS matching_events,
@@ -224,147 +145,6 @@
                   af_tuple.5 AS steps_bitfield,
                   aggregation_target AS aggregation_target
            FROM
-<<<<<<< HEAD
-             (SELECT tuple(latest_0, uuid_0, `$session_id_0`, `$window_id_0`) AS step_0_matching_event,
-                     tuple(latest_1, uuid_1, `$session_id_1`, `$window_id_1`) AS step_1_matching_event,
-                     tuple(latest_2, uuid_2, `$session_id_2`, `$window_id_2`) AS step_2_matching_event,
-                     if(isNull(latest_0), tuple(NULL, NULL, NULL, NULL), if(isNull(latest_1), step_0_matching_event, if(isNull(latest_2), step_1_matching_event, step_2_matching_event))) AS final_matching_event,
-                     aggregation_target AS aggregation_target,
-                     steps AS steps,
-                     max(steps) OVER (PARTITION BY aggregation_target) AS max_steps,
-                                     step_1_conversion_time AS step_1_conversion_time,
-                                     step_2_conversion_time AS step_2_conversion_time,
-                                     latest_0 AS latest_0,
-                                     latest_2 AS latest_2,
-                                     latest_0 AS latest_0
-              FROM
-                (SELECT aggregation_target AS aggregation_target,
-                        timestamp AS timestamp,
-                        step_0 AS step_0,
-                        latest_0 AS latest_0,
-                        uuid_0 AS uuid_0,
-                        `$session_id_0` AS `$session_id_0`,
-                        `$window_id_0` AS `$window_id_0`,
-                        step_1 AS step_1,
-                        latest_1 AS latest_1,
-                        uuid_1 AS uuid_1,
-                        `$session_id_1` AS `$session_id_1`,
-                        `$window_id_1` AS `$window_id_1`,
-                        step_2 AS step_2,
-                        latest_2 AS latest_2,
-                        uuid_2 AS uuid_2,
-                        `$session_id_2` AS `$session_id_2`,
-                        `$window_id_2` AS `$window_id_2`,
-                        if(and(ifNull(lessOrEquals(latest_0, latest_1), 0), ifNull(lessOrEquals(latest_1, plus(toTimeZone(latest_0, 'UTC'), toIntervalDay(14))), 0), ifNull(lessOrEquals(latest_1, latest_2), 0), ifNull(lessOrEquals(latest_2, plus(toTimeZone(latest_0, 'UTC'), toIntervalDay(14))), 0)), 3, if(and(ifNull(lessOrEquals(latest_0, latest_1), 0), ifNull(lessOrEquals(latest_1, plus(toTimeZone(latest_0, 'UTC'), toIntervalDay(14))), 0)), 2, 1)) AS steps,
-                        if(and(isNotNull(latest_1), ifNull(lessOrEquals(latest_1, plus(toTimeZone(latest_0, 'UTC'), toIntervalDay(14))), 0)), dateDiff('second', latest_0, latest_1), NULL) AS step_1_conversion_time,
-                        if(and(isNotNull(latest_2), ifNull(lessOrEquals(latest_2, plus(toTimeZone(latest_1, 'UTC'), toIntervalDay(14))), 0)), dateDiff('second', latest_1, latest_2), NULL) AS step_2_conversion_time,
-                        tuple(latest_0, uuid_0, `$session_id_0`, `$window_id_0`) AS step_0_matching_event,
-                        tuple(latest_1, uuid_1, `$session_id_1`, `$window_id_1`) AS step_1_matching_event,
-                        tuple(latest_2, uuid_2, `$session_id_2`, `$window_id_2`) AS step_2_matching_event,
-                        if(isNull(latest_0), tuple(NULL, NULL, NULL, NULL), if(isNull(latest_1), step_0_matching_event, if(isNull(latest_2), step_1_matching_event, step_2_matching_event))) AS final_matching_event
-                 FROM
-                   (SELECT aggregation_target AS aggregation_target,
-                           timestamp AS timestamp,
-                           step_0 AS step_0,
-                           latest_0 AS latest_0,
-                           uuid_0 AS uuid_0,
-                           `$session_id_0` AS `$session_id_0`,
-                           `$window_id_0` AS `$window_id_0`,
-                           step_1 AS step_1,
-                           latest_1 AS latest_1,
-                           uuid_1 AS uuid_1,
-                           `$session_id_1` AS `$session_id_1`,
-                           `$window_id_1` AS `$window_id_1`,
-                           step_2 AS step_2,
-                           min(latest_2) OVER (PARTITION BY aggregation_target
-                                               ORDER BY timestamp DESC ROWS BETWEEN UNBOUNDED PRECEDING AND 0 PRECEDING) AS latest_2,
-                                              last_value(uuid_2) OVER (PARTITION BY aggregation_target
-                                                                       ORDER BY timestamp DESC ROWS BETWEEN UNBOUNDED PRECEDING AND 0 PRECEDING) AS uuid_2,
-                                                                      last_value(`$session_id_2`) OVER (PARTITION BY aggregation_target
-                                                                                                        ORDER BY timestamp DESC ROWS BETWEEN UNBOUNDED PRECEDING AND 0 PRECEDING) AS `$session_id_2`,
-                                                                                                       last_value(`$window_id_2`) OVER (PARTITION BY aggregation_target
-                                                                                                                                        ORDER BY timestamp DESC ROWS BETWEEN UNBOUNDED PRECEDING AND 0 PRECEDING) AS `$window_id_2`
-                    FROM
-                      (SELECT aggregation_target AS aggregation_target,
-                              timestamp AS timestamp,
-                              step_0 AS step_0,
-                              latest_0 AS latest_0,
-                              uuid_0 AS uuid_0,
-                              `$session_id_0` AS `$session_id_0`,
-                              `$window_id_0` AS `$window_id_0`,
-                              step_1 AS step_1,
-                              latest_1 AS latest_1,
-                              uuid_1 AS uuid_1,
-                              `$session_id_1` AS `$session_id_1`,
-                              `$window_id_1` AS `$window_id_1`,
-                              step_2 AS step_2,
-                              if(ifNull(less(latest_2, latest_1), 0), NULL, latest_2) AS latest_2,
-                              if(ifNull(less(latest_2, latest_1), 0), NULL, uuid_2) AS uuid_2,
-                              if(ifNull(less(latest_2, latest_1), 0), NULL, `$session_id_2`) AS `$session_id_2`,
-                              if(ifNull(less(latest_2, latest_1), 0), NULL, `$window_id_2`) AS `$window_id_2`
-                       FROM
-                         (SELECT aggregation_target AS aggregation_target,
-                                 timestamp AS timestamp,
-                                 step_0 AS step_0,
-                                 latest_0 AS latest_0,
-                                 uuid_0 AS uuid_0,
-                                 `$session_id_0` AS `$session_id_0`,
-                                 `$window_id_0` AS `$window_id_0`,
-                                 step_1 AS step_1,
-                                 min(latest_1) OVER (PARTITION BY aggregation_target
-                                                     ORDER BY timestamp DESC ROWS BETWEEN UNBOUNDED PRECEDING AND 0 PRECEDING) AS latest_1,
-                                                    last_value(uuid_1) OVER (PARTITION BY aggregation_target
-                                                                             ORDER BY timestamp DESC ROWS BETWEEN UNBOUNDED PRECEDING AND 0 PRECEDING) AS uuid_1,
-                                                                            last_value(`$session_id_1`) OVER (PARTITION BY aggregation_target
-                                                                                                              ORDER BY timestamp DESC ROWS BETWEEN UNBOUNDED PRECEDING AND 0 PRECEDING) AS `$session_id_1`,
-                                                                                                             last_value(`$window_id_1`) OVER (PARTITION BY aggregation_target
-                                                                                                                                              ORDER BY timestamp DESC ROWS BETWEEN UNBOUNDED PRECEDING AND 0 PRECEDING) AS `$window_id_1`,
-                                                                                                                                             step_2 AS step_2,
-                                                                                                                                             min(latest_2) OVER (PARTITION BY aggregation_target
-                                                                                                                                                                 ORDER BY timestamp DESC ROWS BETWEEN UNBOUNDED PRECEDING AND 0 PRECEDING) AS latest_2,
-                                                                                                                                                                last_value(uuid_2) OVER (PARTITION BY aggregation_target
-                                                                                                                                                                                         ORDER BY timestamp DESC ROWS BETWEEN UNBOUNDED PRECEDING AND 0 PRECEDING) AS uuid_2,
-                                                                                                                                                                                        last_value(`$session_id_2`) OVER (PARTITION BY aggregation_target
-                                                                                                                                                                                                                          ORDER BY timestamp DESC ROWS BETWEEN UNBOUNDED PRECEDING AND 0 PRECEDING) AS `$session_id_2`,
-                                                                                                                                                                                                                         last_value(`$window_id_2`) OVER (PARTITION BY aggregation_target
-                                                                                                                                                                                                                                                          ORDER BY timestamp DESC ROWS BETWEEN UNBOUNDED PRECEDING AND 0 PRECEDING) AS `$window_id_2`
-                          FROM
-                            (SELECT toTimeZone(e.timestamp, 'UTC') AS timestamp,
-                                    if(not(empty(e__override.distinct_id)), e__override.person_id, e.person_id) AS aggregation_target,
-                                    e.uuid AS uuid,
-                                    if(equals(e.event, '$pageview'), 1, 0) AS step_0,
-                                    if(ifNull(equals(step_0, 1), 0), timestamp, NULL) AS latest_0,
-                                    if(ifNull(equals(step_0, 1), 0), uuid, NULL) AS uuid_0,
-                                    if(ifNull(equals(step_0, 1), 0), e.`$session_id`, NULL) AS `$session_id_0`,
-                                    if(ifNull(equals(step_0, 1), 0), e.`$window_id`, NULL) AS `$window_id_0`,
-                                    if(equals(e.event, 'insight analyzed'), 1, 0) AS step_1,
-                                    if(ifNull(equals(step_1, 1), 0), timestamp, NULL) AS latest_1,
-                                    if(ifNull(equals(step_1, 1), 0), uuid, NULL) AS uuid_1,
-                                    if(ifNull(equals(step_1, 1), 0), e.`$session_id`, NULL) AS `$session_id_1`,
-                                    if(ifNull(equals(step_1, 1), 0), e.`$window_id`, NULL) AS `$window_id_1`,
-                                    if(equals(e.event, 'insight updated'), 1, 0) AS step_2,
-                                    if(ifNull(equals(step_2, 1), 0), timestamp, NULL) AS latest_2,
-                                    if(ifNull(equals(step_2, 1), 0), uuid, NULL) AS uuid_2,
-                                    if(ifNull(equals(step_2, 1), 0), e.`$session_id`, NULL) AS `$session_id_2`,
-                                    if(ifNull(equals(step_2, 1), 0), e.`$window_id`, NULL) AS `$window_id_2`
-                             FROM events AS e
-                             LEFT OUTER JOIN
-                               (SELECT tupleElement(argMax(tuple(person_distinct_id_overrides.person_id), person_distinct_id_overrides.version), 1) AS person_id,
-                                       person_distinct_id_overrides.distinct_id AS distinct_id
-                                FROM person_distinct_id_overrides
-                                WHERE equals(person_distinct_id_overrides.team_id, 99999)
-                                GROUP BY person_distinct_id_overrides.distinct_id
-                                HAVING ifNull(equals(tupleElement(argMax(tuple(person_distinct_id_overrides.is_deleted), person_distinct_id_overrides.version), 1), 0), 0) SETTINGS optimize_aggregation_in_order=1) AS e__override ON equals(e.distinct_id, e__override.distinct_id)
-                             WHERE and(equals(e.team_id, 99999), and(and(greaterOrEquals(toTimeZone(e.timestamp, 'UTC'), toDateTime64('2021-01-01 00:00:00.000000', 6, 'UTC')), lessOrEquals(toTimeZone(e.timestamp, 'UTC'), toDateTime64('2021-01-08 23:59:59.999999', 6, 'UTC'))), in(e.event, tuple('$pageview', 'insight analyzed', 'insight updated'))), or(ifNull(equals(step_0, 1), 0), ifNull(equals(step_1, 1), 0), ifNull(equals(step_2, 1), 0)))))))
-                 WHERE ifNull(equals(step_0, 1), 0)))
-           GROUP BY aggregation_target,
-                    steps
-           HAVING ifNull(equals(steps, max(max_steps)), isNull(steps)
-                         and isNull(max(max_steps))))
-        WHERE in(steps,
-                 [1, 2, 3])
-        ORDER BY aggregation_target ASC) AS funnel_actors ON equals(if(not(empty(event__override.distinct_id)), event__override.person_id, event.person_id), funnel_actors.actor_id)
-=======
              (SELECT toTimeZone(e.timestamp, 'UTC') AS timestamp,
                      if(not(empty(e__override.distinct_id)), e__override.person_id, e.person_id) AS aggregation_target,
                      e.uuid AS uuid,
@@ -386,7 +166,6 @@
            HAVING ifNull(greaterOrEquals(step_reached, 0), 0))
         WHERE bitTest(steps_bitfield, 0)
         ORDER BY aggregation_target ASC SETTINGS join_algorithm='auto') AS funnel_actors ON equals(if(not(empty(event__override.distinct_id)), event__override.person_id, event.person_id), funnel_actors.actor_id)
->>>>>>> 77d24da0
      WHERE and(equals(event.team_id, 99999), greaterOrEquals(toTimeZone(toDateTime(toTimeZone(event.timestamp, 'UTC'), 'UTC'), 'UTC'), assumeNotNull(toDateTime('2021-01-01 00:00:00', 'UTC'))), less(toTimeZone(toDateTime(toTimeZone(event.timestamp, 'UTC'), 'UTC'), 'UTC'), assumeNotNull(toDateTime('2021-01-08 23:59:59', 'UTC'))), equals(event.team_id, 99999), greater(toTimeZone(toDateTime(toTimeZone(event.timestamp, 'UTC'), 'UTC'), 'UTC'), funnel_actors.first_timestamp), less(toTimeZone(toDateTime(toTimeZone(event.timestamp, 'UTC'), 'UTC'), 'UTC'), coalesce(funnel_actors.final_timestamp, plus(toTimeZone(funnel_actors.first_timestamp, 'UTC'), toIntervalDay(14)), assumeNotNull(toDateTime('2021-01-08 23:59:59', 'UTC')))), notIn(event.event, ['$pageview', 'insight analyzed', 'insight updated']), equals(event.event, 'insight loaded'), ifNull(notEquals(funnel_actors.steps, 3), 1))
      GROUP BY actor_id
      ORDER BY actor_id ASC) AS source
@@ -460,94 +239,6 @@
                   af_tuple.5 AS steps_bitfield,
                   aggregation_target AS aggregation_target
            FROM
-<<<<<<< HEAD
-             (SELECT tuple(latest_0, uuid_0, `$session_id_0`, `$window_id_0`) AS step_0_matching_event,
-                     tuple(latest_1, uuid_1, `$session_id_1`, `$window_id_1`) AS step_1_matching_event,
-                     if(isNull(latest_0), tuple(NULL, NULL, NULL, NULL), if(isNull(latest_1), step_0_matching_event, step_1_matching_event)) AS final_matching_event,
-                     aggregation_target AS aggregation_target,
-                     steps AS steps,
-                     max(steps) OVER (PARTITION BY aggregation_target) AS max_steps,
-                                     step_1_conversion_time AS step_1_conversion_time,
-                                     latest_0 AS latest_0,
-                                     latest_1 AS latest_1,
-                                     latest_0 AS latest_0
-              FROM
-                (SELECT aggregation_target AS aggregation_target,
-                        timestamp AS timestamp,
-                        step_0 AS step_0,
-                        latest_0 AS latest_0,
-                        uuid_0 AS uuid_0,
-                        `$session_id_0` AS `$session_id_0`,
-                        `$window_id_0` AS `$window_id_0`,
-                        step_1 AS step_1,
-                        latest_1 AS latest_1,
-                        uuid_1 AS uuid_1,
-                        `$session_id_1` AS `$session_id_1`,
-                        `$window_id_1` AS `$window_id_1`,
-                        if(and(ifNull(lessOrEquals(latest_0, latest_1), 0), ifNull(lessOrEquals(latest_1, plus(toTimeZone(latest_0, 'UTC'), toIntervalDay(14))), 0)), 2, 1) AS steps,
-                        if(and(isNotNull(latest_1), ifNull(lessOrEquals(latest_1, plus(toTimeZone(latest_0, 'UTC'), toIntervalDay(14))), 0)), dateDiff('second', latest_0, latest_1), NULL) AS step_1_conversion_time,
-                        tuple(latest_0, uuid_0, `$session_id_0`, `$window_id_0`) AS step_0_matching_event,
-                        tuple(latest_1, uuid_1, `$session_id_1`, `$window_id_1`) AS step_1_matching_event,
-                        if(isNull(latest_0), tuple(NULL, NULL, NULL, NULL), if(isNull(latest_1), step_0_matching_event, step_1_matching_event)) AS final_matching_event
-                 FROM
-                   (SELECT aggregation_target AS aggregation_target,
-                           timestamp AS timestamp,
-                           step_0 AS step_0,
-                           latest_0 AS latest_0,
-                           uuid_0 AS uuid_0,
-                           `$session_id_0` AS `$session_id_0`,
-                           `$window_id_0` AS `$window_id_0`,
-                           step_1 AS step_1,
-                           min(latest_1) OVER (PARTITION BY aggregation_target
-                                               ORDER BY timestamp DESC ROWS BETWEEN UNBOUNDED PRECEDING AND 0 PRECEDING) AS latest_1,
-                                              last_value(uuid_1) OVER (PARTITION BY aggregation_target
-                                                                       ORDER BY timestamp DESC ROWS BETWEEN UNBOUNDED PRECEDING AND 0 PRECEDING) AS uuid_1,
-                                                                      last_value(`$session_id_1`) OVER (PARTITION BY aggregation_target
-                                                                                                        ORDER BY timestamp DESC ROWS BETWEEN UNBOUNDED PRECEDING AND 0 PRECEDING) AS `$session_id_1`,
-                                                                                                       last_value(`$window_id_1`) OVER (PARTITION BY aggregation_target
-                                                                                                                                        ORDER BY timestamp DESC ROWS BETWEEN UNBOUNDED PRECEDING AND 0 PRECEDING) AS `$window_id_1`
-                    FROM
-                      (SELECT toTimeZone(e.timestamp, 'UTC') AS timestamp,
-                              if(not(empty(e__override.distinct_id)), e__override.person_id, e.person_id) AS aggregation_target,
-                              e.uuid AS uuid,
-                              if(equals(e.event, '$pageview'), 1, 0) AS step_0,
-                              if(ifNull(equals(step_0, 1), 0), timestamp, NULL) AS latest_0,
-                              if(ifNull(equals(step_0, 1), 0), uuid, NULL) AS uuid_0,
-                              if(ifNull(equals(step_0, 1), 0), e.`$session_id`, NULL) AS `$session_id_0`,
-                              if(ifNull(equals(step_0, 1), 0), e.`$window_id`, NULL) AS `$window_id_0`,
-                              if(equals(e.event, 'insight analyzed'), 1, 0) AS step_1,
-                              if(ifNull(equals(step_1, 1), 0), timestamp, NULL) AS latest_1,
-                              if(ifNull(equals(step_1, 1), 0), uuid, NULL) AS uuid_1,
-                              if(ifNull(equals(step_1, 1), 0), e.`$session_id`, NULL) AS `$session_id_1`,
-                              if(ifNull(equals(step_1, 1), 0), e.`$window_id`, NULL) AS `$window_id_1`
-                       FROM events AS e
-                       LEFT OUTER JOIN
-                         (SELECT tupleElement(argMax(tuple(person_distinct_id_overrides.person_id), person_distinct_id_overrides.version), 1) AS person_id,
-                                 person_distinct_id_overrides.distinct_id AS distinct_id
-                          FROM person_distinct_id_overrides
-                          WHERE equals(person_distinct_id_overrides.team_id, 99999)
-                          GROUP BY person_distinct_id_overrides.distinct_id
-                          HAVING ifNull(equals(tupleElement(argMax(tuple(person_distinct_id_overrides.is_deleted), person_distinct_id_overrides.version), 1), 0), 0) SETTINGS optimize_aggregation_in_order=1) AS e__override ON equals(e.distinct_id, e__override.distinct_id)
-                       LEFT JOIN
-                         (SELECT person.id AS id,
-                                 replaceRegexpAll(nullIf(nullIf(JSONExtractRaw(person.properties, 'foo'), ''), 'null'), '^"|"$', '') AS properties___foo
-                          FROM person
-                          WHERE and(equals(person.team_id, 99999), in(tuple(person.id, person.version),
-                                                                        (SELECT person.id AS id, max(person.version) AS version
-                                                                         FROM person
-                                                                         WHERE equals(person.team_id, 99999)
-                                                                         GROUP BY person.id
-                                                                         HAVING and(ifNull(equals(argMax(person.is_deleted, person.version), 0), 0), ifNull(less(argMax(toTimeZone(person.created_at, 'UTC'), person.version), plus(now64(6, 'UTC'), toIntervalDay(1))), 0))))) SETTINGS optimize_aggregation_in_order=1) AS e__person ON equals(if(not(empty(e__override.distinct_id)), e__override.person_id, e.person_id), e__person.id)
-                       WHERE and(equals(e.team_id, 99999), and(and(greaterOrEquals(toTimeZone(e.timestamp, 'UTC'), toDateTime64('2021-01-01 00:00:00.000000', 6, 'UTC')), lessOrEquals(toTimeZone(e.timestamp, 'UTC'), toDateTime64('2021-01-08 23:59:59.999999', 6, 'UTC'))), in(e.event, tuple('$pageview', 'insight analyzed')), ifNull(equals(e__person.properties___foo, 'bar'), 0)), or(ifNull(equals(step_0, 1), 0), ifNull(equals(step_1, 1), 0)))))
-                 WHERE ifNull(equals(step_0, 1), 0)))
-           GROUP BY aggregation_target,
-                    steps
-           HAVING ifNull(equals(steps, max(max_steps)), isNull(steps)
-                         and isNull(max(max_steps))))
-        WHERE in(steps,
-                 [1, 2])
-        ORDER BY aggregation_target ASC) AS funnel_actors
-=======
              (SELECT toTimeZone(e.timestamp, 'UTC') AS timestamp,
                      if(not(empty(e__override.distinct_id)), e__override.person_id, e.person_id) AS aggregation_target,
                      e.uuid AS uuid,
@@ -578,7 +269,6 @@
            HAVING ifNull(greaterOrEquals(step_reached, 0), 0))
         WHERE bitTest(steps_bitfield, 0)
         ORDER BY aggregation_target ASC SETTINGS join_algorithm='auto') AS funnel_actors
->>>>>>> 77d24da0
      WHERE ifNull(equals(funnel_actors.steps, 2), 0)
      GROUP BY funnel_actors.actor_id
      ORDER BY funnel_actors.actor_id ASC) AS source
