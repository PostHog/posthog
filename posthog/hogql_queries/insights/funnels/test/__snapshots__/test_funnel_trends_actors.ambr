--- conflicted
+++ resolved
@@ -20,132 +20,6 @@
                [user_events_map[af_tuple.4]] AS matching_events,
                aggregation_target AS aggregation_target
         FROM
-<<<<<<< HEAD
-          (SELECT aggregation_target AS aggregation_target,
-                  timestamp AS timestamp,
-                  step_0 AS step_0,
-                  latest_0 AS latest_0,
-                  uuid_0 AS uuid_0,
-                  `$session_id_0` AS `$session_id_0`,
-                  `$window_id_0` AS `$window_id_0`,
-                  step_1 AS step_1,
-                  latest_1 AS latest_1,
-                  uuid_1 AS uuid_1,
-                  `$session_id_1` AS `$session_id_1`,
-                  `$window_id_1` AS `$window_id_1`,
-                  step_2 AS step_2,
-                  latest_2 AS latest_2,
-                  uuid_2 AS uuid_2,
-                  `$session_id_2` AS `$session_id_2`,
-                  `$window_id_2` AS `$window_id_2`,
-                  if(and(ifNull(lessOrEquals(latest_0, latest_1), 0), ifNull(lessOrEquals(latest_1, plus(toTimeZone(latest_0, 'UTC'), toIntervalDay(14))), 0), ifNull(lessOrEquals(latest_1, latest_2), 0), ifNull(lessOrEquals(latest_2, plus(toTimeZone(latest_0, 'UTC'), toIntervalDay(14))), 0)), 3, if(and(ifNull(lessOrEquals(latest_0, latest_1), 0), ifNull(lessOrEquals(latest_1, plus(toTimeZone(latest_0, 'UTC'), toIntervalDay(14))), 0)), 2, 1)) AS steps,
-                  if(and(isNotNull(latest_1), ifNull(lessOrEquals(latest_1, plus(toTimeZone(latest_0, 'UTC'), toIntervalDay(14))), 0)), dateDiff('second', latest_0, latest_1), NULL) AS step_1_conversion_time,
-                  if(and(isNotNull(latest_2), ifNull(lessOrEquals(latest_2, plus(toTimeZone(latest_1, 'UTC'), toIntervalDay(14))), 0)), dateDiff('second', latest_1, latest_2), NULL) AS step_2_conversion_time,
-                  tuple(latest_0, uuid_0, `$session_id_0`, `$window_id_0`) AS step_0_matching_event,
-                  tuple(latest_1, uuid_1, `$session_id_1`, `$window_id_1`) AS step_1_matching_event,
-                  tuple(latest_2, uuid_2, `$session_id_2`, `$window_id_2`) AS step_2_matching_event,
-                  if(isNull(latest_0), tuple(NULL, NULL, NULL, NULL), if(isNull(latest_1), step_0_matching_event, if(isNull(latest_2), step_1_matching_event, step_2_matching_event))) AS final_matching_event
-           FROM
-             (SELECT aggregation_target AS aggregation_target,
-                     timestamp AS timestamp,
-                     step_0 AS step_0,
-                     latest_0 AS latest_0,
-                     uuid_0 AS uuid_0,
-                     `$session_id_0` AS `$session_id_0`,
-                     `$window_id_0` AS `$window_id_0`,
-                     step_1 AS step_1,
-                     latest_1 AS latest_1,
-                     uuid_1 AS uuid_1,
-                     `$session_id_1` AS `$session_id_1`,
-                     `$window_id_1` AS `$window_id_1`,
-                     step_2 AS step_2,
-                     min(latest_2) OVER (PARTITION BY aggregation_target
-                                         ORDER BY timestamp DESC ROWS BETWEEN UNBOUNDED PRECEDING AND 0 PRECEDING) AS latest_2,
-                                        last_value(uuid_2) OVER (PARTITION BY aggregation_target
-                                                                 ORDER BY timestamp DESC ROWS BETWEEN UNBOUNDED PRECEDING AND 0 PRECEDING) AS uuid_2,
-                                                                last_value(`$session_id_2`) OVER (PARTITION BY aggregation_target
-                                                                                                  ORDER BY timestamp DESC ROWS BETWEEN UNBOUNDED PRECEDING AND 0 PRECEDING) AS `$session_id_2`,
-                                                                                                 last_value(`$window_id_2`) OVER (PARTITION BY aggregation_target
-                                                                                                                                  ORDER BY timestamp DESC ROWS BETWEEN UNBOUNDED PRECEDING AND 0 PRECEDING) AS `$window_id_2`
-              FROM
-                (SELECT aggregation_target AS aggregation_target,
-                        timestamp AS timestamp,
-                        step_0 AS step_0,
-                        latest_0 AS latest_0,
-                        uuid_0 AS uuid_0,
-                        `$session_id_0` AS `$session_id_0`,
-                        `$window_id_0` AS `$window_id_0`,
-                        step_1 AS step_1,
-                        latest_1 AS latest_1,
-                        uuid_1 AS uuid_1,
-                        `$session_id_1` AS `$session_id_1`,
-                        `$window_id_1` AS `$window_id_1`,
-                        step_2 AS step_2,
-                        if(ifNull(less(latest_2, latest_1), 0), NULL, latest_2) AS latest_2,
-                        if(ifNull(less(latest_2, latest_1), 0), NULL, uuid_2) AS uuid_2,
-                        if(ifNull(less(latest_2, latest_1), 0), NULL, `$session_id_2`) AS `$session_id_2`,
-                        if(ifNull(less(latest_2, latest_1), 0), NULL, `$window_id_2`) AS `$window_id_2`
-                 FROM
-                   (SELECT aggregation_target AS aggregation_target,
-                           timestamp AS timestamp,
-                           step_0 AS step_0,
-                           latest_0 AS latest_0,
-                           uuid_0 AS uuid_0,
-                           `$session_id_0` AS `$session_id_0`,
-                           `$window_id_0` AS `$window_id_0`,
-                           step_1 AS step_1,
-                           min(latest_1) OVER (PARTITION BY aggregation_target
-                                               ORDER BY timestamp DESC ROWS BETWEEN UNBOUNDED PRECEDING AND 0 PRECEDING) AS latest_1,
-                                              last_value(uuid_1) OVER (PARTITION BY aggregation_target
-                                                                       ORDER BY timestamp DESC ROWS BETWEEN UNBOUNDED PRECEDING AND 0 PRECEDING) AS uuid_1,
-                                                                      last_value(`$session_id_1`) OVER (PARTITION BY aggregation_target
-                                                                                                        ORDER BY timestamp DESC ROWS BETWEEN UNBOUNDED PRECEDING AND 0 PRECEDING) AS `$session_id_1`,
-                                                                                                       last_value(`$window_id_1`) OVER (PARTITION BY aggregation_target
-                                                                                                                                        ORDER BY timestamp DESC ROWS BETWEEN UNBOUNDED PRECEDING AND 0 PRECEDING) AS `$window_id_1`,
-                                                                                                                                       step_2 AS step_2,
-                                                                                                                                       min(latest_2) OVER (PARTITION BY aggregation_target
-                                                                                                                                                           ORDER BY timestamp DESC ROWS BETWEEN UNBOUNDED PRECEDING AND 0 PRECEDING) AS latest_2,
-                                                                                                                                                          last_value(uuid_2) OVER (PARTITION BY aggregation_target
-                                                                                                                                                                                   ORDER BY timestamp DESC ROWS BETWEEN UNBOUNDED PRECEDING AND 0 PRECEDING) AS uuid_2,
-                                                                                                                                                                                  last_value(`$session_id_2`) OVER (PARTITION BY aggregation_target
-                                                                                                                                                                                                                    ORDER BY timestamp DESC ROWS BETWEEN UNBOUNDED PRECEDING AND 0 PRECEDING) AS `$session_id_2`,
-                                                                                                                                                                                                                   last_value(`$window_id_2`) OVER (PARTITION BY aggregation_target
-                                                                                                                                                                                                                                                    ORDER BY timestamp DESC ROWS BETWEEN UNBOUNDED PRECEDING AND 0 PRECEDING) AS `$window_id_2`
-                    FROM
-                      (SELECT toTimeZone(e.timestamp, 'UTC') AS timestamp,
-                              if(not(empty(e__override.distinct_id)), e__override.person_id, e.person_id) AS aggregation_target,
-                              e.uuid AS uuid,
-                              if(equals(e.event, 'step one'), 1, 0) AS step_0,
-                              if(ifNull(equals(step_0, 1), 0), timestamp, NULL) AS latest_0,
-                              if(ifNull(equals(step_0, 1), 0), uuid, NULL) AS uuid_0,
-                              if(ifNull(equals(step_0, 1), 0), e.`$session_id`, NULL) AS `$session_id_0`,
-                              if(ifNull(equals(step_0, 1), 0), e.`$window_id`, NULL) AS `$window_id_0`,
-                              if(equals(e.event, 'step two'), 1, 0) AS step_1,
-                              if(ifNull(equals(step_1, 1), 0), timestamp, NULL) AS latest_1,
-                              if(ifNull(equals(step_1, 1), 0), uuid, NULL) AS uuid_1,
-                              if(ifNull(equals(step_1, 1), 0), e.`$session_id`, NULL) AS `$session_id_1`,
-                              if(ifNull(equals(step_1, 1), 0), e.`$window_id`, NULL) AS `$window_id_1`,
-                              if(equals(e.event, 'step three'), 1, 0) AS step_2,
-                              if(ifNull(equals(step_2, 1), 0), timestamp, NULL) AS latest_2,
-                              if(ifNull(equals(step_2, 1), 0), uuid, NULL) AS uuid_2,
-                              if(ifNull(equals(step_2, 1), 0), e.`$session_id`, NULL) AS `$session_id_2`,
-                              if(ifNull(equals(step_2, 1), 0), e.`$window_id`, NULL) AS `$window_id_2`
-                       FROM events AS e
-                       LEFT OUTER JOIN
-                         (SELECT tupleElement(argMax(tuple(person_distinct_id_overrides.person_id), person_distinct_id_overrides.version), 1) AS person_id,
-                                 person_distinct_id_overrides.distinct_id AS distinct_id
-                          FROM person_distinct_id_overrides
-                          WHERE equals(person_distinct_id_overrides.team_id, 99999)
-                          GROUP BY person_distinct_id_overrides.distinct_id
-                          HAVING ifNull(equals(tupleElement(argMax(tuple(person_distinct_id_overrides.is_deleted), person_distinct_id_overrides.version), 1), 0), 0) SETTINGS optimize_aggregation_in_order=1) AS e__override ON equals(e.distinct_id, e__override.distinct_id)
-                       WHERE and(equals(e.team_id, 99999), and(and(greaterOrEquals(toTimeZone(e.timestamp, 'UTC'), toDateTime64('today', 6, 'UTC')), lessOrEquals(toTimeZone(e.timestamp, 'UTC'), toDateTime64('2021-05-07 23:59:59.999999', 6, 'UTC'))), in(e.event, tuple('step one', 'step three', 'step two'))), or(ifNull(equals(step_0, 1), 0), ifNull(equals(step_1, 1), 0), ifNull(equals(step_2, 1), 0)))))))
-           WHERE ifNull(equals(step_0, 1), 0))
-        WHERE equals(entrance_period_start, toDateTime64('today', 6, 'UTC'))
-        GROUP BY aggregation_target,
-                 entrance_period_start)
-     WHERE ifNull(greaterOrEquals(steps_completed, 2), 0)
-     ORDER BY aggregation_target ASC) AS source
-=======
           (SELECT toTimeZone(e.timestamp, 'UTC') AS timestamp,
                   if(not(empty(e__override.distinct_id)), e__override.person_id, e.person_id) AS aggregation_target,
                   e.uuid AS uuid,
@@ -167,7 +41,6 @@
                                              date_time_input_format='best_effort')
      WHERE and(ifNull(equals(success_bool, 1), 0), ifNull(equals(entrance_period_start, toDateTime64('today', 6, 'UTC')), 0))
      ORDER BY aggregation_target ASC SETTINGS join_algorithm='auto') AS source
->>>>>>> dbd5ab22
   ORDER BY source.id ASC
   LIMIT 101
   OFFSET 0 SETTINGS optimize_aggregation_in_order=1,
@@ -223,132 +96,6 @@
                [user_events_map[af_tuple.4]] AS matching_events,
                aggregation_target AS aggregation_target
         FROM
-<<<<<<< HEAD
-          (SELECT aggregation_target AS aggregation_target,
-                  timestamp AS timestamp,
-                  step_0 AS step_0,
-                  latest_0 AS latest_0,
-                  uuid_0 AS uuid_0,
-                  `$session_id_0` AS `$session_id_0`,
-                  `$window_id_0` AS `$window_id_0`,
-                  step_1 AS step_1,
-                  latest_1 AS latest_1,
-                  uuid_1 AS uuid_1,
-                  `$session_id_1` AS `$session_id_1`,
-                  `$window_id_1` AS `$window_id_1`,
-                  step_2 AS step_2,
-                  latest_2 AS latest_2,
-                  uuid_2 AS uuid_2,
-                  `$session_id_2` AS `$session_id_2`,
-                  `$window_id_2` AS `$window_id_2`,
-                  if(and(ifNull(lessOrEquals(latest_0, latest_1), 0), ifNull(lessOrEquals(latest_1, plus(toTimeZone(latest_0, 'UTC'), toIntervalDay(14))), 0), ifNull(lessOrEquals(latest_1, latest_2), 0), ifNull(lessOrEquals(latest_2, plus(toTimeZone(latest_0, 'UTC'), toIntervalDay(14))), 0)), 3, if(and(ifNull(lessOrEquals(latest_0, latest_1), 0), ifNull(lessOrEquals(latest_1, plus(toTimeZone(latest_0, 'UTC'), toIntervalDay(14))), 0)), 2, 1)) AS steps,
-                  if(and(isNotNull(latest_1), ifNull(lessOrEquals(latest_1, plus(toTimeZone(latest_0, 'UTC'), toIntervalDay(14))), 0)), dateDiff('second', latest_0, latest_1), NULL) AS step_1_conversion_time,
-                  if(and(isNotNull(latest_2), ifNull(lessOrEquals(latest_2, plus(toTimeZone(latest_1, 'UTC'), toIntervalDay(14))), 0)), dateDiff('second', latest_1, latest_2), NULL) AS step_2_conversion_time,
-                  tuple(latest_0, uuid_0, `$session_id_0`, `$window_id_0`) AS step_0_matching_event,
-                  tuple(latest_1, uuid_1, `$session_id_1`, `$window_id_1`) AS step_1_matching_event,
-                  tuple(latest_2, uuid_2, `$session_id_2`, `$window_id_2`) AS step_2_matching_event,
-                  if(isNull(latest_0), tuple(NULL, NULL, NULL, NULL), if(isNull(latest_1), step_0_matching_event, if(isNull(latest_2), step_1_matching_event, step_2_matching_event))) AS final_matching_event
-           FROM
-             (SELECT aggregation_target AS aggregation_target,
-                     timestamp AS timestamp,
-                     step_0 AS step_0,
-                     latest_0 AS latest_0,
-                     uuid_0 AS uuid_0,
-                     `$session_id_0` AS `$session_id_0`,
-                     `$window_id_0` AS `$window_id_0`,
-                     step_1 AS step_1,
-                     latest_1 AS latest_1,
-                     uuid_1 AS uuid_1,
-                     `$session_id_1` AS `$session_id_1`,
-                     `$window_id_1` AS `$window_id_1`,
-                     step_2 AS step_2,
-                     min(latest_2) OVER (PARTITION BY aggregation_target
-                                         ORDER BY timestamp DESC ROWS BETWEEN UNBOUNDED PRECEDING AND 0 PRECEDING) AS latest_2,
-                                        last_value(uuid_2) OVER (PARTITION BY aggregation_target
-                                                                 ORDER BY timestamp DESC ROWS BETWEEN UNBOUNDED PRECEDING AND 0 PRECEDING) AS uuid_2,
-                                                                last_value(`$session_id_2`) OVER (PARTITION BY aggregation_target
-                                                                                                  ORDER BY timestamp DESC ROWS BETWEEN UNBOUNDED PRECEDING AND 0 PRECEDING) AS `$session_id_2`,
-                                                                                                 last_value(`$window_id_2`) OVER (PARTITION BY aggregation_target
-                                                                                                                                  ORDER BY timestamp DESC ROWS BETWEEN UNBOUNDED PRECEDING AND 0 PRECEDING) AS `$window_id_2`
-              FROM
-                (SELECT aggregation_target AS aggregation_target,
-                        timestamp AS timestamp,
-                        step_0 AS step_0,
-                        latest_0 AS latest_0,
-                        uuid_0 AS uuid_0,
-                        `$session_id_0` AS `$session_id_0`,
-                        `$window_id_0` AS `$window_id_0`,
-                        step_1 AS step_1,
-                        latest_1 AS latest_1,
-                        uuid_1 AS uuid_1,
-                        `$session_id_1` AS `$session_id_1`,
-                        `$window_id_1` AS `$window_id_1`,
-                        step_2 AS step_2,
-                        if(ifNull(less(latest_2, latest_1), 0), NULL, latest_2) AS latest_2,
-                        if(ifNull(less(latest_2, latest_1), 0), NULL, uuid_2) AS uuid_2,
-                        if(ifNull(less(latest_2, latest_1), 0), NULL, `$session_id_2`) AS `$session_id_2`,
-                        if(ifNull(less(latest_2, latest_1), 0), NULL, `$window_id_2`) AS `$window_id_2`
-                 FROM
-                   (SELECT aggregation_target AS aggregation_target,
-                           timestamp AS timestamp,
-                           step_0 AS step_0,
-                           latest_0 AS latest_0,
-                           uuid_0 AS uuid_0,
-                           `$session_id_0` AS `$session_id_0`,
-                           `$window_id_0` AS `$window_id_0`,
-                           step_1 AS step_1,
-                           min(latest_1) OVER (PARTITION BY aggregation_target
-                                               ORDER BY timestamp DESC ROWS BETWEEN UNBOUNDED PRECEDING AND 0 PRECEDING) AS latest_1,
-                                              last_value(uuid_1) OVER (PARTITION BY aggregation_target
-                                                                       ORDER BY timestamp DESC ROWS BETWEEN UNBOUNDED PRECEDING AND 0 PRECEDING) AS uuid_1,
-                                                                      last_value(`$session_id_1`) OVER (PARTITION BY aggregation_target
-                                                                                                        ORDER BY timestamp DESC ROWS BETWEEN UNBOUNDED PRECEDING AND 0 PRECEDING) AS `$session_id_1`,
-                                                                                                       last_value(`$window_id_1`) OVER (PARTITION BY aggregation_target
-                                                                                                                                        ORDER BY timestamp DESC ROWS BETWEEN UNBOUNDED PRECEDING AND 0 PRECEDING) AS `$window_id_1`,
-                                                                                                                                       step_2 AS step_2,
-                                                                                                                                       min(latest_2) OVER (PARTITION BY aggregation_target
-                                                                                                                                                           ORDER BY timestamp DESC ROWS BETWEEN UNBOUNDED PRECEDING AND 0 PRECEDING) AS latest_2,
-                                                                                                                                                          last_value(uuid_2) OVER (PARTITION BY aggregation_target
-                                                                                                                                                                                   ORDER BY timestamp DESC ROWS BETWEEN UNBOUNDED PRECEDING AND 0 PRECEDING) AS uuid_2,
-                                                                                                                                                                                  last_value(`$session_id_2`) OVER (PARTITION BY aggregation_target
-                                                                                                                                                                                                                    ORDER BY timestamp DESC ROWS BETWEEN UNBOUNDED PRECEDING AND 0 PRECEDING) AS `$session_id_2`,
-                                                                                                                                                                                                                   last_value(`$window_id_2`) OVER (PARTITION BY aggregation_target
-                                                                                                                                                                                                                                                    ORDER BY timestamp DESC ROWS BETWEEN UNBOUNDED PRECEDING AND 0 PRECEDING) AS `$window_id_2`
-                    FROM
-                      (SELECT toTimeZone(e.timestamp, 'UTC') AS timestamp,
-                              if(not(empty(e__override.distinct_id)), e__override.person_id, e.person_id) AS aggregation_target,
-                              e.uuid AS uuid,
-                              if(equals(e.event, 'step one'), 1, 0) AS step_0,
-                              if(ifNull(equals(step_0, 1), 0), timestamp, NULL) AS latest_0,
-                              if(ifNull(equals(step_0, 1), 0), uuid, NULL) AS uuid_0,
-                              if(ifNull(equals(step_0, 1), 0), e.`$session_id`, NULL) AS `$session_id_0`,
-                              if(ifNull(equals(step_0, 1), 0), e.`$window_id`, NULL) AS `$window_id_0`,
-                              if(equals(e.event, 'step two'), 1, 0) AS step_1,
-                              if(ifNull(equals(step_1, 1), 0), timestamp, NULL) AS latest_1,
-                              if(ifNull(equals(step_1, 1), 0), uuid, NULL) AS uuid_1,
-                              if(ifNull(equals(step_1, 1), 0), e.`$session_id`, NULL) AS `$session_id_1`,
-                              if(ifNull(equals(step_1, 1), 0), e.`$window_id`, NULL) AS `$window_id_1`,
-                              if(equals(e.event, 'step three'), 1, 0) AS step_2,
-                              if(ifNull(equals(step_2, 1), 0), timestamp, NULL) AS latest_2,
-                              if(ifNull(equals(step_2, 1), 0), uuid, NULL) AS uuid_2,
-                              if(ifNull(equals(step_2, 1), 0), e.`$session_id`, NULL) AS `$session_id_2`,
-                              if(ifNull(equals(step_2, 1), 0), e.`$window_id`, NULL) AS `$window_id_2`
-                       FROM events AS e
-                       LEFT OUTER JOIN
-                         (SELECT tupleElement(argMax(tuple(person_distinct_id_overrides.person_id), person_distinct_id_overrides.version), 1) AS person_id,
-                                 person_distinct_id_overrides.distinct_id AS distinct_id
-                          FROM person_distinct_id_overrides
-                          WHERE equals(person_distinct_id_overrides.team_id, 99999)
-                          GROUP BY person_distinct_id_overrides.distinct_id
-                          HAVING ifNull(equals(tupleElement(argMax(tuple(person_distinct_id_overrides.is_deleted), person_distinct_id_overrides.version), 1), 0), 0) SETTINGS optimize_aggregation_in_order=1) AS e__override ON equals(e.distinct_id, e__override.distinct_id)
-                       WHERE and(equals(e.team_id, 99999), and(and(greaterOrEquals(toTimeZone(e.timestamp, 'UTC'), toDateTime64('today', 6, 'UTC')), lessOrEquals(toTimeZone(e.timestamp, 'UTC'), toDateTime64('2021-05-07 23:59:59.999999', 6, 'UTC'))), in(e.event, tuple('step one', 'step three', 'step two'))), or(ifNull(equals(step_0, 1), 0), ifNull(equals(step_1, 1), 0), ifNull(equals(step_2, 1), 0)))))))
-           WHERE ifNull(equals(step_0, 1), 0))
-        WHERE equals(entrance_period_start, toDateTime64('today', 6, 'UTC'))
-        GROUP BY aggregation_target,
-                 entrance_period_start)
-     WHERE and(ifNull(greaterOrEquals(steps_completed, 1), 0), ifNull(less(steps_completed, 3), 0))
-     ORDER BY aggregation_target ASC) AS source
-=======
           (SELECT toTimeZone(e.timestamp, 'UTC') AS timestamp,
                   if(not(empty(e__override.distinct_id)), e__override.person_id, e.person_id) AS aggregation_target,
                   e.uuid AS uuid,
@@ -370,7 +117,6 @@
                                              date_time_input_format='best_effort')
      WHERE and(ifNull(notEquals(success_bool, 1), 1), ifNull(equals(entrance_period_start, toDateTime64('today', 6, 'UTC')), 0))
      ORDER BY aggregation_target ASC SETTINGS join_algorithm='auto') AS source
->>>>>>> dbd5ab22
   ORDER BY source.id ASC
   LIMIT 101
   OFFSET 0 SETTINGS optimize_aggregation_in_order=1,
@@ -426,132 +172,6 @@
                [user_events_map[af_tuple.4]] AS matching_events,
                aggregation_target AS aggregation_target
         FROM
-<<<<<<< HEAD
-          (SELECT aggregation_target AS aggregation_target,
-                  timestamp AS timestamp,
-                  step_0 AS step_0,
-                  latest_0 AS latest_0,
-                  uuid_0 AS uuid_0,
-                  `$session_id_0` AS `$session_id_0`,
-                  `$window_id_0` AS `$window_id_0`,
-                  step_1 AS step_1,
-                  latest_1 AS latest_1,
-                  uuid_1 AS uuid_1,
-                  `$session_id_1` AS `$session_id_1`,
-                  `$window_id_1` AS `$window_id_1`,
-                  step_2 AS step_2,
-                  latest_2 AS latest_2,
-                  uuid_2 AS uuid_2,
-                  `$session_id_2` AS `$session_id_2`,
-                  `$window_id_2` AS `$window_id_2`,
-                  if(and(ifNull(lessOrEquals(latest_0, latest_1), 0), ifNull(lessOrEquals(latest_1, plus(toTimeZone(latest_0, 'UTC'), toIntervalDay(14))), 0), ifNull(lessOrEquals(latest_1, latest_2), 0), ifNull(lessOrEquals(latest_2, plus(toTimeZone(latest_0, 'UTC'), toIntervalDay(14))), 0)), 3, if(and(ifNull(lessOrEquals(latest_0, latest_1), 0), ifNull(lessOrEquals(latest_1, plus(toTimeZone(latest_0, 'UTC'), toIntervalDay(14))), 0)), 2, 1)) AS steps,
-                  if(and(isNotNull(latest_1), ifNull(lessOrEquals(latest_1, plus(toTimeZone(latest_0, 'UTC'), toIntervalDay(14))), 0)), dateDiff('second', latest_0, latest_1), NULL) AS step_1_conversion_time,
-                  if(and(isNotNull(latest_2), ifNull(lessOrEquals(latest_2, plus(toTimeZone(latest_1, 'UTC'), toIntervalDay(14))), 0)), dateDiff('second', latest_1, latest_2), NULL) AS step_2_conversion_time,
-                  tuple(latest_0, uuid_0, `$session_id_0`, `$window_id_0`) AS step_0_matching_event,
-                  tuple(latest_1, uuid_1, `$session_id_1`, `$window_id_1`) AS step_1_matching_event,
-                  tuple(latest_2, uuid_2, `$session_id_2`, `$window_id_2`) AS step_2_matching_event,
-                  if(isNull(latest_0), tuple(NULL, NULL, NULL, NULL), if(isNull(latest_1), step_0_matching_event, if(isNull(latest_2), step_1_matching_event, step_2_matching_event))) AS final_matching_event
-           FROM
-             (SELECT aggregation_target AS aggregation_target,
-                     timestamp AS timestamp,
-                     step_0 AS step_0,
-                     latest_0 AS latest_0,
-                     uuid_0 AS uuid_0,
-                     `$session_id_0` AS `$session_id_0`,
-                     `$window_id_0` AS `$window_id_0`,
-                     step_1 AS step_1,
-                     latest_1 AS latest_1,
-                     uuid_1 AS uuid_1,
-                     `$session_id_1` AS `$session_id_1`,
-                     `$window_id_1` AS `$window_id_1`,
-                     step_2 AS step_2,
-                     min(latest_2) OVER (PARTITION BY aggregation_target
-                                         ORDER BY timestamp DESC ROWS BETWEEN UNBOUNDED PRECEDING AND 0 PRECEDING) AS latest_2,
-                                        last_value(uuid_2) OVER (PARTITION BY aggregation_target
-                                                                 ORDER BY timestamp DESC ROWS BETWEEN UNBOUNDED PRECEDING AND 0 PRECEDING) AS uuid_2,
-                                                                last_value(`$session_id_2`) OVER (PARTITION BY aggregation_target
-                                                                                                  ORDER BY timestamp DESC ROWS BETWEEN UNBOUNDED PRECEDING AND 0 PRECEDING) AS `$session_id_2`,
-                                                                                                 last_value(`$window_id_2`) OVER (PARTITION BY aggregation_target
-                                                                                                                                  ORDER BY timestamp DESC ROWS BETWEEN UNBOUNDED PRECEDING AND 0 PRECEDING) AS `$window_id_2`
-              FROM
-                (SELECT aggregation_target AS aggregation_target,
-                        timestamp AS timestamp,
-                        step_0 AS step_0,
-                        latest_0 AS latest_0,
-                        uuid_0 AS uuid_0,
-                        `$session_id_0` AS `$session_id_0`,
-                        `$window_id_0` AS `$window_id_0`,
-                        step_1 AS step_1,
-                        latest_1 AS latest_1,
-                        uuid_1 AS uuid_1,
-                        `$session_id_1` AS `$session_id_1`,
-                        `$window_id_1` AS `$window_id_1`,
-                        step_2 AS step_2,
-                        if(ifNull(less(latest_2, latest_1), 0), NULL, latest_2) AS latest_2,
-                        if(ifNull(less(latest_2, latest_1), 0), NULL, uuid_2) AS uuid_2,
-                        if(ifNull(less(latest_2, latest_1), 0), NULL, `$session_id_2`) AS `$session_id_2`,
-                        if(ifNull(less(latest_2, latest_1), 0), NULL, `$window_id_2`) AS `$window_id_2`
-                 FROM
-                   (SELECT aggregation_target AS aggregation_target,
-                           timestamp AS timestamp,
-                           step_0 AS step_0,
-                           latest_0 AS latest_0,
-                           uuid_0 AS uuid_0,
-                           `$session_id_0` AS `$session_id_0`,
-                           `$window_id_0` AS `$window_id_0`,
-                           step_1 AS step_1,
-                           min(latest_1) OVER (PARTITION BY aggregation_target
-                                               ORDER BY timestamp DESC ROWS BETWEEN UNBOUNDED PRECEDING AND 0 PRECEDING) AS latest_1,
-                                              last_value(uuid_1) OVER (PARTITION BY aggregation_target
-                                                                       ORDER BY timestamp DESC ROWS BETWEEN UNBOUNDED PRECEDING AND 0 PRECEDING) AS uuid_1,
-                                                                      last_value(`$session_id_1`) OVER (PARTITION BY aggregation_target
-                                                                                                        ORDER BY timestamp DESC ROWS BETWEEN UNBOUNDED PRECEDING AND 0 PRECEDING) AS `$session_id_1`,
-                                                                                                       last_value(`$window_id_1`) OVER (PARTITION BY aggregation_target
-                                                                                                                                        ORDER BY timestamp DESC ROWS BETWEEN UNBOUNDED PRECEDING AND 0 PRECEDING) AS `$window_id_1`,
-                                                                                                                                       step_2 AS step_2,
-                                                                                                                                       min(latest_2) OVER (PARTITION BY aggregation_target
-                                                                                                                                                           ORDER BY timestamp DESC ROWS BETWEEN UNBOUNDED PRECEDING AND 0 PRECEDING) AS latest_2,
-                                                                                                                                                          last_value(uuid_2) OVER (PARTITION BY aggregation_target
-                                                                                                                                                                                   ORDER BY timestamp DESC ROWS BETWEEN UNBOUNDED PRECEDING AND 0 PRECEDING) AS uuid_2,
-                                                                                                                                                                                  last_value(`$session_id_2`) OVER (PARTITION BY aggregation_target
-                                                                                                                                                                                                                    ORDER BY timestamp DESC ROWS BETWEEN UNBOUNDED PRECEDING AND 0 PRECEDING) AS `$session_id_2`,
-                                                                                                                                                                                                                   last_value(`$window_id_2`) OVER (PARTITION BY aggregation_target
-                                                                                                                                                                                                                                                    ORDER BY timestamp DESC ROWS BETWEEN UNBOUNDED PRECEDING AND 0 PRECEDING) AS `$window_id_2`
-                    FROM
-                      (SELECT toTimeZone(e.timestamp, 'UTC') AS timestamp,
-                              if(not(empty(e__override.distinct_id)), e__override.person_id, e.person_id) AS aggregation_target,
-                              e.uuid AS uuid,
-                              if(equals(e.event, 'step one'), 1, 0) AS step_0,
-                              if(ifNull(equals(step_0, 1), 0), timestamp, NULL) AS latest_0,
-                              if(ifNull(equals(step_0, 1), 0), uuid, NULL) AS uuid_0,
-                              if(ifNull(equals(step_0, 1), 0), e.`$session_id`, NULL) AS `$session_id_0`,
-                              if(ifNull(equals(step_0, 1), 0), e.`$window_id`, NULL) AS `$window_id_0`,
-                              if(equals(e.event, 'step two'), 1, 0) AS step_1,
-                              if(ifNull(equals(step_1, 1), 0), timestamp, NULL) AS latest_1,
-                              if(ifNull(equals(step_1, 1), 0), uuid, NULL) AS uuid_1,
-                              if(ifNull(equals(step_1, 1), 0), e.`$session_id`, NULL) AS `$session_id_1`,
-                              if(ifNull(equals(step_1, 1), 0), e.`$window_id`, NULL) AS `$window_id_1`,
-                              if(equals(e.event, 'step three'), 1, 0) AS step_2,
-                              if(ifNull(equals(step_2, 1), 0), timestamp, NULL) AS latest_2,
-                              if(ifNull(equals(step_2, 1), 0), uuid, NULL) AS uuid_2,
-                              if(ifNull(equals(step_2, 1), 0), e.`$session_id`, NULL) AS `$session_id_2`,
-                              if(ifNull(equals(step_2, 1), 0), e.`$window_id`, NULL) AS `$window_id_2`
-                       FROM events AS e
-                       LEFT OUTER JOIN
-                         (SELECT tupleElement(argMax(tuple(person_distinct_id_overrides.person_id), person_distinct_id_overrides.version), 1) AS person_id,
-                                 person_distinct_id_overrides.distinct_id AS distinct_id
-                          FROM person_distinct_id_overrides
-                          WHERE equals(person_distinct_id_overrides.team_id, 99999)
-                          GROUP BY person_distinct_id_overrides.distinct_id
-                          HAVING ifNull(equals(tupleElement(argMax(tuple(person_distinct_id_overrides.is_deleted), person_distinct_id_overrides.version), 1), 0), 0) SETTINGS optimize_aggregation_in_order=1) AS e__override ON equals(e.distinct_id, e__override.distinct_id)
-                       WHERE and(equals(e.team_id, 99999), and(and(greaterOrEquals(toTimeZone(e.timestamp, 'UTC'), toDateTime64('today', 6, 'UTC')), lessOrEquals(toTimeZone(e.timestamp, 'UTC'), toDateTime64('2021-05-07 23:59:59.999999', 6, 'UTC'))), in(e.event, tuple('step one', 'step three', 'step two'))), or(ifNull(equals(step_0, 1), 0), ifNull(equals(step_1, 1), 0), ifNull(equals(step_2, 1), 0)))))))
-           WHERE ifNull(equals(step_0, 1), 0))
-        WHERE equals(entrance_period_start, toDateTime64('today', 6, 'UTC'))
-        GROUP BY aggregation_target,
-                 entrance_period_start)
-     WHERE ifNull(greaterOrEquals(steps_completed, 3), 0)
-     ORDER BY aggregation_target ASC) AS source
-=======
           (SELECT toTimeZone(e.timestamp, 'UTC') AS timestamp,
                   if(not(empty(e__override.distinct_id)), e__override.person_id, e.person_id) AS aggregation_target,
                   e.uuid AS uuid,
@@ -573,7 +193,6 @@
                                              date_time_input_format='best_effort')
      WHERE and(ifNull(equals(success_bool, 1), 0), ifNull(equals(entrance_period_start, toDateTime64('today', 6, 'UTC')), 0))
      ORDER BY aggregation_target ASC SETTINGS join_algorithm='auto') AS source
->>>>>>> dbd5ab22
   ORDER BY source.id ASC
   LIMIT 101
   OFFSET 0 SETTINGS optimize_aggregation_in_order=1,
